--- conflicted
+++ resolved
@@ -691,7 +691,6 @@
 		pagevec_lru_move_fn(pvec, lru_lazyfree_movetail_fn, NULL);
 
 	activate_page_drain(cpu);
-	invalidate_bh_lrus_cpu(cpu);
 }
 
 /**
@@ -983,11 +982,7 @@
 	 */
 	__lru_add_drain_all(true);
 #else
-<<<<<<< HEAD
-	lru_add_drain();
-=======
 	lru_add_and_bh_lrus_drain();
->>>>>>> 8a30a2ca
 #endif
 	atomic_inc(&lru_disable_count);
 }
