// SPDX-License-Identifier: GPL-2.0-only
/*
 *  linux/mm/page_alloc.c
 *
 *  Manages the free list, the system allocates free pages here.
 *  Note that kmalloc() lives in slab.c
 *
 *  Copyright (C) 1991, 1992, 1993, 1994  Linus Torvalds
 *  Swap reorganised 29.12.95, Stephen Tweedie
 *  Support of BIGMEM added by Gerhard Wichert, Siemens AG, July 1999
 *  Reshaped it to be a zoned allocator, Ingo Molnar, Red Hat, 1999
 *  Discontiguous memory support, Kanoj Sarcar, SGI, Nov 1999
 *  Zone balancing, Kanoj Sarcar, SGI, Jan 2000
 *  Per cpu hot/cold page lists, bulk allocation, Martin J. Bligh, Sept 2002
 *          (lots of bits borrowed from Ingo Molnar & Andrew Morton)
 */

#include <linux/stddef.h>
#include <linux/mm.h>
#include <linux/highmem.h>
#include <linux/swap.h>
#include <linux/interrupt.h>
#include <linux/pagemap.h>
#include <linux/jiffies.h>
#include <linux/memblock.h>
#include <linux/compiler.h>
#include <linux/kernel.h>
#include <linux/kasan.h>
#include <linux/module.h>
#include <linux/suspend.h>
#include <linux/pagevec.h>
#include <linux/blkdev.h>
#include <linux/slab.h>
#include <linux/ratelimit.h>
#include <linux/oom.h>
#include <linux/topology.h>
#include <linux/sysctl.h>
#include <linux/cpu.h>
#include <linux/cpuset.h>
#include <linux/memory_hotplug.h>
#include <linux/nodemask.h>
#include <linux/vmalloc.h>
#include <linux/vmstat.h>
#include <linux/mempolicy.h>
#include <linux/memremap.h>
#include <linux/stop_machine.h>
#include <linux/random.h>
#include <linux/sort.h>
#include <linux/pfn.h>
#include <linux/backing-dev.h>
#include <linux/fault-inject.h>
#include <linux/page-isolation.h>
#include <linux/debugobjects.h>
#include <linux/kmemleak.h>
#include <linux/compaction.h>
#include <trace/events/kmem.h>
#include <trace/events/oom.h>
#include <linux/prefetch.h>
#include <linux/mm_inline.h>
#include <linux/migrate.h>
#include <linux/hugetlb.h>
#include <linux/sched/rt.h>
#include <linux/sched/mm.h>
#include <linux/page_owner.h>
#include <linux/kthread.h>
#include <linux/memcontrol.h>
#include <linux/ftrace.h>
#include <linux/lockdep.h>
#include <linux/nmi.h>
#include <linux/psi.h>
<<<<<<< HEAD
=======
#include <linux/padata.h>
>>>>>>> d1988041
#include <linux/khugepaged.h>

#include <asm/sections.h>
#include <asm/tlbflush.h>
#include <asm/div64.h>
#include "internal.h"
#include "shuffle.h"
#include "page_reporting.h"

/* Free Page Internal flags: for internal, non-pcp variants of free_pages(). */
typedef int __bitwise fpi_t;

/* No special request */
#define FPI_NONE		((__force fpi_t)0)

/*
 * Skip free page reporting notification for the (possibly merged) page.
 * This does not hinder free page reporting from grabbing the page,
 * reporting it and marking it "reported" -  it only skips notifying
 * the free page reporting infrastructure about a newly freed page. For
 * example, used when temporarily pulling a page from a freelist and
 * putting it back unmodified.
 */
#define FPI_SKIP_REPORT_NOTIFY	((__force fpi_t)BIT(0))

/*
 * Place the (possibly merged) page to the tail of the freelist. Will ignore
 * page shuffling (relevant code - e.g., memory onlining - is expected to
 * shuffle the whole zone).
 *
 * Note: No code should rely on this flag for correctness - it's purely
 *       to allow for optimizations when handing back either fresh pages
 *       (memory onlining) or untouched pages (page isolation, free page
 *       reporting).
 */
#define FPI_TO_TAIL		((__force fpi_t)BIT(1))

/* prevent >1 _updater_ of zone percpu pageset ->high and ->batch fields */
static DEFINE_MUTEX(pcp_batch_high_lock);
#define MIN_PERCPU_PAGELIST_FRACTION	(8)

#ifdef CONFIG_USE_PERCPU_NUMA_NODE_ID
DEFINE_PER_CPU(int, numa_node);
EXPORT_PER_CPU_SYMBOL(numa_node);
#endif

DEFINE_STATIC_KEY_TRUE(vm_numa_stat_key);

#ifdef CONFIG_HAVE_MEMORYLESS_NODES
/*
 * N.B., Do NOT reference the '_numa_mem_' per cpu variable directly.
 * It will not be defined when CONFIG_HAVE_MEMORYLESS_NODES is not defined.
 * Use the accessor functions set_numa_mem(), numa_mem_id() and cpu_to_mem()
 * defined in <linux/topology.h>.
 */
DEFINE_PER_CPU(int, _numa_mem_);		/* Kernel "local memory" node */
EXPORT_PER_CPU_SYMBOL(_numa_mem_);
#endif

/* work_structs for global per-cpu drains */
struct pcpu_drain {
	struct zone *zone;
	struct work_struct work;
};
static DEFINE_MUTEX(pcpu_drain_mutex);
static DEFINE_PER_CPU(struct pcpu_drain, pcpu_drain);

#ifdef CONFIG_GCC_PLUGIN_LATENT_ENTROPY
volatile unsigned long latent_entropy __latent_entropy;
EXPORT_SYMBOL(latent_entropy);
#endif

/*
 * Array of node states.
 */
nodemask_t node_states[NR_NODE_STATES] __read_mostly = {
	[N_POSSIBLE] = NODE_MASK_ALL,
	[N_ONLINE] = { { [0] = 1UL } },
#ifndef CONFIG_NUMA
	[N_NORMAL_MEMORY] = { { [0] = 1UL } },
#ifdef CONFIG_HIGHMEM
	[N_HIGH_MEMORY] = { { [0] = 1UL } },
#endif
	[N_MEMORY] = { { [0] = 1UL } },
	[N_CPU] = { { [0] = 1UL } },
#endif	/* NUMA */
};
EXPORT_SYMBOL(node_states);

atomic_long_t _totalram_pages __read_mostly;
EXPORT_SYMBOL(_totalram_pages);
unsigned long totalreserve_pages __read_mostly;
unsigned long totalcma_pages __read_mostly;

int percpu_pagelist_fraction;
gfp_t gfp_allowed_mask __read_mostly = GFP_BOOT_MASK;
#ifdef CONFIG_INIT_ON_ALLOC_DEFAULT_ON
DEFINE_STATIC_KEY_TRUE(init_on_alloc);
#else
DEFINE_STATIC_KEY_FALSE(init_on_alloc);
#endif
EXPORT_SYMBOL(init_on_alloc);

#ifdef CONFIG_INIT_ON_FREE_DEFAULT_ON
DEFINE_STATIC_KEY_TRUE(init_on_free);
#else
DEFINE_STATIC_KEY_FALSE(init_on_free);
#endif
EXPORT_SYMBOL(init_on_free);

static int __init early_init_on_alloc(char *buf)
{
	int ret;
	bool bool_result;

	ret = kstrtobool(buf, &bool_result);
	if (ret)
		return ret;
	if (bool_result && page_poisoning_enabled())
		pr_info("mem auto-init: CONFIG_PAGE_POISONING is on, will take precedence over init_on_alloc\n");
	if (bool_result)
		static_branch_enable(&init_on_alloc);
	else
		static_branch_disable(&init_on_alloc);
	return 0;
}
early_param("init_on_alloc", early_init_on_alloc);

static int __init early_init_on_free(char *buf)
{
	int ret;
	bool bool_result;

	ret = kstrtobool(buf, &bool_result);
	if (ret)
		return ret;
	if (bool_result && page_poisoning_enabled())
		pr_info("mem auto-init: CONFIG_PAGE_POISONING is on, will take precedence over init_on_free\n");
	if (bool_result)
		static_branch_enable(&init_on_free);
	else
		static_branch_disable(&init_on_free);
	return 0;
}
early_param("init_on_free", early_init_on_free);

/*
 * A cached value of the page's pageblock's migratetype, used when the page is
 * put on a pcplist. Used to avoid the pageblock migratetype lookup when
 * freeing from pcplists in most cases, at the cost of possibly becoming stale.
 * Also the migratetype set in the page does not necessarily match the pcplist
 * index, e.g. page might have MIGRATE_CMA set but be on a pcplist with any
 * other index - this ensures that it will be put on the correct CMA freelist.
 */
static inline int get_pcppage_migratetype(struct page *page)
{
	return page->index;
}

static inline void set_pcppage_migratetype(struct page *page, int migratetype)
{
	page->index = migratetype;
}

#ifdef CONFIG_PM_SLEEP
/*
 * The following functions are used by the suspend/hibernate code to temporarily
 * change gfp_allowed_mask in order to avoid using I/O during memory allocations
 * while devices are suspended.  To avoid races with the suspend/hibernate code,
 * they should always be called with system_transition_mutex held
 * (gfp_allowed_mask also should only be modified with system_transition_mutex
 * held, unless the suspend/hibernate code is guaranteed not to run in parallel
 * with that modification).
 */

static gfp_t saved_gfp_mask;

void pm_restore_gfp_mask(void)
{
	WARN_ON(!mutex_is_locked(&system_transition_mutex));
	if (saved_gfp_mask) {
		gfp_allowed_mask = saved_gfp_mask;
		saved_gfp_mask = 0;
	}
}

void pm_restrict_gfp_mask(void)
{
	WARN_ON(!mutex_is_locked(&system_transition_mutex));
	WARN_ON(saved_gfp_mask);
	saved_gfp_mask = gfp_allowed_mask;
	gfp_allowed_mask &= ~(__GFP_IO | __GFP_FS);
}

bool pm_suspended_storage(void)
{
	if ((gfp_allowed_mask & (__GFP_IO | __GFP_FS)) == (__GFP_IO | __GFP_FS))
		return false;
	return true;
}
#endif /* CONFIG_PM_SLEEP */

#ifdef CONFIG_HUGETLB_PAGE_SIZE_VARIABLE
unsigned int pageblock_order __read_mostly;
#endif

static void __free_pages_ok(struct page *page, unsigned int order,
			    fpi_t fpi_flags);

/*
 * results with 256, 32 in the lowmem_reserve sysctl:
 *	1G machine -> (16M dma, 800M-16M normal, 1G-800M high)
 *	1G machine -> (16M dma, 784M normal, 224M high)
 *	NORMAL allocation will leave 784M/256 of ram reserved in the ZONE_DMA
 *	HIGHMEM allocation will leave 224M/32 of ram reserved in ZONE_NORMAL
 *	HIGHMEM allocation will leave (224M+784M)/256 of ram reserved in ZONE_DMA
 *
 * TBD: should special case ZONE_DMA32 machines here - in those we normally
 * don't need any ZONE_NORMAL reservation
 */
int sysctl_lowmem_reserve_ratio[MAX_NR_ZONES] = {
#ifdef CONFIG_ZONE_DMA
	[ZONE_DMA] = 256,
#endif
#ifdef CONFIG_ZONE_DMA32
	[ZONE_DMA32] = 256,
#endif
	[ZONE_NORMAL] = 32,
#ifdef CONFIG_HIGHMEM
	[ZONE_HIGHMEM] = 0,
#endif
	[ZONE_MOVABLE] = 0,
};

static char * const zone_names[MAX_NR_ZONES] = {
#ifdef CONFIG_ZONE_DMA
	 "DMA",
#endif
#ifdef CONFIG_ZONE_DMA32
	 "DMA32",
#endif
	 "Normal",
#ifdef CONFIG_HIGHMEM
	 "HighMem",
#endif
	 "Movable",
#ifdef CONFIG_ZONE_DEVICE
	 "Device",
#endif
};

const char * const migratetype_names[MIGRATE_TYPES] = {
	"Unmovable",
	"Movable",
	"Reclaimable",
	"HighAtomic",
#ifdef CONFIG_CMA
	"CMA",
#endif
#ifdef CONFIG_MEMORY_ISOLATION
	"Isolate",
#endif
};

compound_page_dtor * const compound_page_dtors[NR_COMPOUND_DTORS] = {
	[NULL_COMPOUND_DTOR] = NULL,
	[COMPOUND_PAGE_DTOR] = free_compound_page,
#ifdef CONFIG_HUGETLB_PAGE
	[HUGETLB_PAGE_DTOR] = free_huge_page,
#endif
#ifdef CONFIG_TRANSPARENT_HUGEPAGE
	[TRANSHUGE_PAGE_DTOR] = free_transhuge_page,
#endif
};

int min_free_kbytes = 1024;
int user_min_free_kbytes = -1;
#ifdef CONFIG_DISCONTIGMEM
/*
 * DiscontigMem defines memory ranges as separate pg_data_t even if the ranges
 * are not on separate NUMA nodes. Functionally this works but with
 * watermark_boost_factor, it can reclaim prematurely as the ranges can be
 * quite small. By default, do not boost watermarks on discontigmem as in
 * many cases very high-order allocations like THP are likely to be
 * unsupported and the premature reclaim offsets the advantage of long-term
 * fragmentation avoidance.
 */
int watermark_boost_factor __read_mostly;
#else
int watermark_boost_factor __read_mostly = 15000;
#endif
int watermark_scale_factor = 10;

static unsigned long nr_kernel_pages __initdata;
static unsigned long nr_all_pages __initdata;
static unsigned long dma_reserve __initdata;

static unsigned long arch_zone_lowest_possible_pfn[MAX_NR_ZONES] __initdata;
static unsigned long arch_zone_highest_possible_pfn[MAX_NR_ZONES] __initdata;
static unsigned long required_kernelcore __initdata;
static unsigned long required_kernelcore_percent __initdata;
static unsigned long required_movablecore __initdata;
static unsigned long required_movablecore_percent __initdata;
static unsigned long zone_movable_pfn[MAX_NUMNODES] __initdata;
static bool mirrored_kernelcore __meminitdata;

/* movable_zone is the "real" zone pages in ZONE_MOVABLE are taken from */
int movable_zone;
EXPORT_SYMBOL(movable_zone);

#if MAX_NUMNODES > 1
unsigned int nr_node_ids __read_mostly = MAX_NUMNODES;
unsigned int nr_online_nodes __read_mostly = 1;
EXPORT_SYMBOL(nr_node_ids);
EXPORT_SYMBOL(nr_online_nodes);
#endif

int page_group_by_mobility_disabled __read_mostly;

#ifdef CONFIG_DEFERRED_STRUCT_PAGE_INIT
/*
 * During boot we initialize deferred pages on-demand, as needed, but once
 * page_alloc_init_late() has finished, the deferred pages are all initialized,
 * and we can permanently disable that path.
 */
static DEFINE_STATIC_KEY_TRUE(deferred_pages);

/*
 * Calling kasan_free_pages() only after deferred memory initialization
 * has completed. Poisoning pages during deferred memory init will greatly
 * lengthen the process and cause problem in large memory systems as the
 * deferred pages initialization is done with interrupt disabled.
 *
 * Assuming that there will be no reference to those newly initialized
 * pages before they are ever allocated, this should have no effect on
 * KASAN memory tracking as the poison will be properly inserted at page
 * allocation time. The only corner case is when pages are allocated by
 * on-demand allocation and then freed again before the deferred pages
 * initialization is done, but this is not likely to happen.
 */
static inline void kasan_free_nondeferred_pages(struct page *page, int order)
{
	if (!static_branch_unlikely(&deferred_pages))
		kasan_free_pages(page, order);
}

/* Returns true if the struct page for the pfn is uninitialised */
static inline bool __meminit early_page_uninitialised(unsigned long pfn)
{
	int nid = early_pfn_to_nid(pfn);

	if (node_online(nid) && pfn >= NODE_DATA(nid)->first_deferred_pfn)
		return true;

	return false;
}

/*
 * Returns true when the remaining initialisation should be deferred until
 * later in the boot cycle when it can be parallelised.
 */
static bool __meminit
defer_init(int nid, unsigned long pfn, unsigned long end_pfn)
{
	static unsigned long prev_end_pfn, nr_initialised;

	/*
	 * prev_end_pfn static that contains the end of previous zone
	 * No need to protect because called very early in boot before smp_init.
	 */
	if (prev_end_pfn != end_pfn) {
		prev_end_pfn = end_pfn;
		nr_initialised = 0;
	}

	/* Always populate low zones for address-constrained allocations */
	if (end_pfn < pgdat_end_pfn(NODE_DATA(nid)))
		return false;

	/*
	 * We start only with one section of pages, more pages are added as
	 * needed until the rest of deferred pages are initialized.
	 */
	nr_initialised++;
	if ((nr_initialised > PAGES_PER_SECTION) &&
	    (pfn & (PAGES_PER_SECTION - 1)) == 0) {
		NODE_DATA(nid)->first_deferred_pfn = pfn;
		return true;
	}
	return false;
}
#else
#define kasan_free_nondeferred_pages(p, o)	kasan_free_pages(p, o)

static inline bool early_page_uninitialised(unsigned long pfn)
{
	return false;
}

static inline bool defer_init(int nid, unsigned long pfn, unsigned long end_pfn)
{
	return false;
}
#endif

/* Return a pointer to the bitmap storing bits affecting a block of pages */
static inline unsigned long *get_pageblock_bitmap(struct page *page,
							unsigned long pfn)
{
#ifdef CONFIG_SPARSEMEM
	return section_to_usemap(__pfn_to_section(pfn));
#else
	return page_zone(page)->pageblock_flags;
#endif /* CONFIG_SPARSEMEM */
}

static inline int pfn_to_bitidx(struct page *page, unsigned long pfn)
{
#ifdef CONFIG_SPARSEMEM
	pfn &= (PAGES_PER_SECTION-1);
#else
	pfn = pfn - round_down(page_zone(page)->zone_start_pfn, pageblock_nr_pages);
#endif /* CONFIG_SPARSEMEM */
	return (pfn >> pageblock_order) * NR_PAGEBLOCK_BITS;
}

/**
 * get_pfnblock_flags_mask - Return the requested group of flags for the pageblock_nr_pages block of pages
 * @page: The page within the block of interest
 * @pfn: The target page frame number
 * @mask: mask of bits that the caller is interested in
 *
 * Return: pageblock_bits flags
 */
static __always_inline
unsigned long __get_pfnblock_flags_mask(struct page *page,
					unsigned long pfn,
					unsigned long mask)
{
	unsigned long *bitmap;
	unsigned long bitidx, word_bitidx;
	unsigned long word;

	bitmap = get_pageblock_bitmap(page, pfn);
	bitidx = pfn_to_bitidx(page, pfn);
	word_bitidx = bitidx / BITS_PER_LONG;
	bitidx &= (BITS_PER_LONG-1);

	word = bitmap[word_bitidx];
	return (word >> bitidx) & mask;
}

unsigned long get_pfnblock_flags_mask(struct page *page, unsigned long pfn,
					unsigned long mask)
{
	return __get_pfnblock_flags_mask(page, pfn, mask);
}

static __always_inline int get_pfnblock_migratetype(struct page *page, unsigned long pfn)
{
	return __get_pfnblock_flags_mask(page, pfn, MIGRATETYPE_MASK);
}

/**
 * set_pfnblock_flags_mask - Set the requested group of flags for a pageblock_nr_pages block of pages
 * @page: The page within the block of interest
 * @flags: The flags to set
 * @pfn: The target page frame number
 * @mask: mask of bits that the caller is interested in
 */
void set_pfnblock_flags_mask(struct page *page, unsigned long flags,
					unsigned long pfn,
					unsigned long mask)
{
	unsigned long *bitmap;
	unsigned long bitidx, word_bitidx;
	unsigned long old_word, word;

	BUILD_BUG_ON(NR_PAGEBLOCK_BITS != 4);
	BUILD_BUG_ON(MIGRATE_TYPES > (1 << PB_migratetype_bits));

	bitmap = get_pageblock_bitmap(page, pfn);
	bitidx = pfn_to_bitidx(page, pfn);
	word_bitidx = bitidx / BITS_PER_LONG;
	bitidx &= (BITS_PER_LONG-1);

	VM_BUG_ON_PAGE(!zone_spans_pfn(page_zone(page), pfn), page);

	mask <<= bitidx;
	flags <<= bitidx;

	word = READ_ONCE(bitmap[word_bitidx]);
	for (;;) {
		old_word = cmpxchg(&bitmap[word_bitidx], word, (word & ~mask) | flags);
		if (word == old_word)
			break;
		word = old_word;
	}
}

void set_pageblock_migratetype(struct page *page, int migratetype)
{
	if (unlikely(page_group_by_mobility_disabled &&
		     migratetype < MIGRATE_PCPTYPES))
		migratetype = MIGRATE_UNMOVABLE;

	set_pfnblock_flags_mask(page, (unsigned long)migratetype,
				page_to_pfn(page), MIGRATETYPE_MASK);
}

#ifdef CONFIG_DEBUG_VM
static int page_outside_zone_boundaries(struct zone *zone, struct page *page)
{
	int ret = 0;
	unsigned seq;
	unsigned long pfn = page_to_pfn(page);
	unsigned long sp, start_pfn;

	do {
		seq = zone_span_seqbegin(zone);
		start_pfn = zone->zone_start_pfn;
		sp = zone->spanned_pages;
		if (!zone_spans_pfn(zone, pfn))
			ret = 1;
	} while (zone_span_seqretry(zone, seq));

	if (ret)
		pr_err("page 0x%lx outside node %d zone %s [ 0x%lx - 0x%lx ]\n",
			pfn, zone_to_nid(zone), zone->name,
			start_pfn, start_pfn + sp);

	return ret;
}

static int page_is_consistent(struct zone *zone, struct page *page)
{
	if (!pfn_valid_within(page_to_pfn(page)))
		return 0;
	if (zone != page_zone(page))
		return 0;

	return 1;
}
/*
 * Temporary debugging check for pages not lying within a given zone.
 */
static int __maybe_unused bad_range(struct zone *zone, struct page *page)
{
	if (page_outside_zone_boundaries(zone, page))
		return 1;
	if (!page_is_consistent(zone, page))
		return 1;

	return 0;
}
#else
static inline int __maybe_unused bad_range(struct zone *zone, struct page *page)
{
	return 0;
}
#endif

static void bad_page(struct page *page, const char *reason)
{
	static unsigned long resume;
	static unsigned long nr_shown;
	static unsigned long nr_unshown;

	/*
	 * Allow a burst of 60 reports, then keep quiet for that minute;
	 * or allow a steady drip of one report per second.
	 */
	if (nr_shown == 60) {
		if (time_before(jiffies, resume)) {
			nr_unshown++;
			goto out;
		}
		if (nr_unshown) {
			pr_alert(
			      "BUG: Bad page state: %lu messages suppressed\n",
				nr_unshown);
			nr_unshown = 0;
		}
		nr_shown = 0;
	}
	if (nr_shown++ == 0)
		resume = jiffies + 60 * HZ;

	pr_alert("BUG: Bad page state in process %s  pfn:%05lx\n",
		current->comm, page_to_pfn(page));
	__dump_page(page, reason);
	dump_page_owner(page);

	print_modules();
	dump_stack();
out:
	/* Leave bad fields for debug, except PageBuddy could make trouble */
	page_mapcount_reset(page); /* remove PageBuddy */
	add_taint(TAINT_BAD_PAGE, LOCKDEP_NOW_UNRELIABLE);
}

/*
 * Higher-order pages are called "compound pages".  They are structured thusly:
 *
 * The first PAGE_SIZE page is called the "head page" and have PG_head set.
 *
 * The remaining PAGE_SIZE pages are called "tail pages". PageTail() is encoded
 * in bit 0 of page->compound_head. The rest of bits is pointer to head page.
 *
 * The first tail page's ->compound_dtor holds the offset in array of compound
 * page destructors. See compound_page_dtors.
 *
 * The first tail page's ->compound_order holds the order of allocation.
 * This usage means that zero-order pages may not be compound.
 */

void free_compound_page(struct page *page)
{
	mem_cgroup_uncharge(page);
	__free_pages_ok(page, compound_order(page), FPI_NONE);
}

void prep_compound_page(struct page *page, unsigned int order)
{
	int i;
	int nr_pages = 1 << order;

	__SetPageHead(page);
	for (i = 1; i < nr_pages; i++) {
		struct page *p = page + i;
		set_page_count(p, 0);
		p->mapping = TAIL_MAPPING;
		set_compound_head(p, page);
	}

	set_compound_page_dtor(page, COMPOUND_PAGE_DTOR);
	set_compound_order(page, order);
	atomic_set(compound_mapcount_ptr(page), -1);
	if (hpage_pincount_available(page))
		atomic_set(compound_pincount_ptr(page), 0);
}

#ifdef CONFIG_DEBUG_PAGEALLOC
unsigned int _debug_guardpage_minorder;

bool _debug_pagealloc_enabled_early __read_mostly
			= IS_ENABLED(CONFIG_DEBUG_PAGEALLOC_ENABLE_DEFAULT);
EXPORT_SYMBOL(_debug_pagealloc_enabled_early);
DEFINE_STATIC_KEY_FALSE(_debug_pagealloc_enabled);
EXPORT_SYMBOL(_debug_pagealloc_enabled);

DEFINE_STATIC_KEY_FALSE(_debug_guardpage_enabled);

static int __init early_debug_pagealloc(char *buf)
{
	return kstrtobool(buf, &_debug_pagealloc_enabled_early);
}
early_param("debug_pagealloc", early_debug_pagealloc);

void init_debug_pagealloc(void)
{
	if (!debug_pagealloc_enabled())
		return;

	static_branch_enable(&_debug_pagealloc_enabled);

	if (!debug_guardpage_minorder())
		return;

	static_branch_enable(&_debug_guardpage_enabled);
}

static int __init debug_guardpage_minorder_setup(char *buf)
{
	unsigned long res;

	if (kstrtoul(buf, 10, &res) < 0 ||  res > MAX_ORDER / 2) {
		pr_err("Bad debug_guardpage_minorder value\n");
		return 0;
	}
	_debug_guardpage_minorder = res;
	pr_info("Setting debug_guardpage_minorder to %lu\n", res);
	return 0;
}
early_param("debug_guardpage_minorder", debug_guardpage_minorder_setup);

static inline bool set_page_guard(struct zone *zone, struct page *page,
				unsigned int order, int migratetype)
{
	if (!debug_guardpage_enabled())
		return false;

	if (order >= debug_guardpage_minorder())
		return false;

	__SetPageGuard(page);
	INIT_LIST_HEAD(&page->lru);
	set_page_private(page, order);
	/* Guard pages are not available for any usage */
	__mod_zone_freepage_state(zone, -(1 << order), migratetype);

	return true;
}

static inline void clear_page_guard(struct zone *zone, struct page *page,
				unsigned int order, int migratetype)
{
	if (!debug_guardpage_enabled())
		return;

	__ClearPageGuard(page);

	set_page_private(page, 0);
	if (!is_migrate_isolate(migratetype))
		__mod_zone_freepage_state(zone, (1 << order), migratetype);
}
#else
static inline bool set_page_guard(struct zone *zone, struct page *page,
			unsigned int order, int migratetype) { return false; }
static inline void clear_page_guard(struct zone *zone, struct page *page,
				unsigned int order, int migratetype) {}
#endif

static inline void set_buddy_order(struct page *page, unsigned int order)
{
	set_page_private(page, order);
	__SetPageBuddy(page);
}

/*
 * This function checks whether a page is free && is the buddy
 * we can coalesce a page and its buddy if
 * (a) the buddy is not in a hole (check before calling!) &&
 * (b) the buddy is in the buddy system &&
 * (c) a page and its buddy have the same order &&
 * (d) a page and its buddy are in the same zone.
 *
 * For recording whether a page is in the buddy system, we set PageBuddy.
 * Setting, clearing, and testing PageBuddy is serialized by zone->lock.
 *
 * For recording page's order, we use page_private(page).
 */
static inline bool page_is_buddy(struct page *page, struct page *buddy,
							unsigned int order)
{
	if (!page_is_guard(buddy) && !PageBuddy(buddy))
		return false;

	if (buddy_order(buddy) != order)
		return false;

	/*
	 * zone check is done late to avoid uselessly calculating
	 * zone/node ids for pages that could never merge.
	 */
	if (page_zone_id(page) != page_zone_id(buddy))
		return false;

	VM_BUG_ON_PAGE(page_count(buddy) != 0, buddy);

	return true;
}

#ifdef CONFIG_COMPACTION
static inline struct capture_control *task_capc(struct zone *zone)
{
	struct capture_control *capc = current->capture_control;

	return unlikely(capc) &&
		!(current->flags & PF_KTHREAD) &&
		!capc->page &&
		capc->cc->zone == zone ? capc : NULL;
}

static inline bool
compaction_capture(struct capture_control *capc, struct page *page,
		   int order, int migratetype)
{
	if (!capc || order != capc->cc->order)
		return false;

	/* Do not accidentally pollute CMA or isolated regions*/
	if (is_migrate_cma(migratetype) ||
	    is_migrate_isolate(migratetype))
		return false;

	/*
	 * Do not let lower order allocations polluate a movable pageblock.
	 * This might let an unmovable request use a reclaimable pageblock
	 * and vice-versa but no more than normal fallback logic which can
	 * have trouble finding a high-order free page.
	 */
	if (order < pageblock_order && migratetype == MIGRATE_MOVABLE)
		return false;

	capc->page = page;
	return true;
}

#else
static inline struct capture_control *task_capc(struct zone *zone)
{
	return NULL;
}

static inline bool
compaction_capture(struct capture_control *capc, struct page *page,
		   int order, int migratetype)
{
	return false;
}
#endif /* CONFIG_COMPACTION */

/* Used for pages not on another list */
static inline void add_to_free_list(struct page *page, struct zone *zone,
				    unsigned int order, int migratetype)
{
	struct free_area *area = &zone->free_area[order];

	list_add(&page->lru, &area->free_list[migratetype]);
	area->nr_free++;
}

/* Used for pages not on another list */
static inline void add_to_free_list_tail(struct page *page, struct zone *zone,
					 unsigned int order, int migratetype)
{
	struct free_area *area = &zone->free_area[order];

	list_add_tail(&page->lru, &area->free_list[migratetype]);
	area->nr_free++;
}

/*
 * Used for pages which are on another list. Move the pages to the tail
 * of the list - so the moved pages won't immediately be considered for
 * allocation again (e.g., optimization for memory onlining).
 */
static inline void move_to_free_list(struct page *page, struct zone *zone,
				     unsigned int order, int migratetype)
{
	struct free_area *area = &zone->free_area[order];

	list_move_tail(&page->lru, &area->free_list[migratetype]);
}

static inline void del_page_from_free_list(struct page *page, struct zone *zone,
					   unsigned int order)
{
	/* clear reported state and update reported page count */
	if (page_reported(page))
		__ClearPageReported(page);

	list_del(&page->lru);
	__ClearPageBuddy(page);
	set_page_private(page, 0);
	zone->free_area[order].nr_free--;
}

/*
 * If this is not the largest possible page, check if the buddy
 * of the next-highest order is free. If it is, it's possible
 * that pages are being freed that will coalesce soon. In case,
 * that is happening, add the free page to the tail of the list
 * so it's less likely to be used soon and more likely to be merged
 * as a higher order page
 */
static inline bool
buddy_merge_likely(unsigned long pfn, unsigned long buddy_pfn,
		   struct page *page, unsigned int order)
{
	struct page *higher_page, *higher_buddy;
	unsigned long combined_pfn;

	if (order >= MAX_ORDER - 2)
		return false;

	if (!pfn_valid_within(buddy_pfn))
		return false;

	combined_pfn = buddy_pfn & pfn;
	higher_page = page + (combined_pfn - pfn);
	buddy_pfn = __find_buddy_pfn(combined_pfn, order + 1);
	higher_buddy = higher_page + (buddy_pfn - combined_pfn);

	return pfn_valid_within(buddy_pfn) &&
	       page_is_buddy(higher_page, higher_buddy, order + 1);
}

/*
 * Freeing function for a buddy system allocator.
 *
 * The concept of a buddy system is to maintain direct-mapped table
 * (containing bit values) for memory blocks of various "orders".
 * The bottom level table contains the map for the smallest allocatable
 * units of memory (here, pages), and each level above it describes
 * pairs of units from the levels below, hence, "buddies".
 * At a high level, all that happens here is marking the table entry
 * at the bottom level available, and propagating the changes upward
 * as necessary, plus some accounting needed to play nicely with other
 * parts of the VM system.
 * At each level, we keep a list of pages, which are heads of continuous
 * free pages of length of (1 << order) and marked with PageBuddy.
 * Page's order is recorded in page_private(page) field.
 * So when we are allocating or freeing one, we can derive the state of the
 * other.  That is, if we allocate a small block, and both were
 * free, the remainder of the region must be split into blocks.
 * If a block is freed, and its buddy is also free, then this
 * triggers coalescing into a block of larger size.
 *
 * -- nyc
 */

static inline void __free_one_page(struct page *page,
		unsigned long pfn,
		struct zone *zone, unsigned int order,
		int migratetype, fpi_t fpi_flags)
{
	struct capture_control *capc = task_capc(zone);
	unsigned long buddy_pfn;
	unsigned long combined_pfn;
	unsigned int max_order;
	struct page *buddy;
	bool to_tail;

	max_order = min_t(unsigned int, MAX_ORDER, pageblock_order + 1);

	VM_BUG_ON(!zone_is_initialized(zone));
	VM_BUG_ON_PAGE(page->flags & PAGE_FLAGS_CHECK_AT_PREP, page);

	VM_BUG_ON(migratetype == -1);
	if (likely(!is_migrate_isolate(migratetype)))
		__mod_zone_freepage_state(zone, 1 << order, migratetype);

	VM_BUG_ON_PAGE(pfn & ((1 << order) - 1), page);
	VM_BUG_ON_PAGE(bad_range(zone, page), page);

continue_merging:
	while (order < max_order - 1) {
		if (compaction_capture(capc, page, order, migratetype)) {
			__mod_zone_freepage_state(zone, -(1 << order),
								migratetype);
			return;
		}
		buddy_pfn = __find_buddy_pfn(pfn, order);
		buddy = page + (buddy_pfn - pfn);

		if (!pfn_valid_within(buddy_pfn))
			goto done_merging;
		if (!page_is_buddy(page, buddy, order))
			goto done_merging;
		/*
		 * Our buddy is free or it is CONFIG_DEBUG_PAGEALLOC guard page,
		 * merge with it and move up one order.
		 */
		if (page_is_guard(buddy))
			clear_page_guard(zone, buddy, order, migratetype);
		else
			del_page_from_free_list(buddy, zone, order);
		combined_pfn = buddy_pfn & pfn;
		page = page + (combined_pfn - pfn);
		pfn = combined_pfn;
		order++;
	}
	if (max_order < MAX_ORDER) {
		/* If we are here, it means order is >= pageblock_order.
		 * We want to prevent merge between freepages on isolate
		 * pageblock and normal pageblock. Without this, pageblock
		 * isolation could cause incorrect freepage or CMA accounting.
		 *
		 * We don't want to hit this code for the more frequent
		 * low-order merging.
		 */
		if (unlikely(has_isolate_pageblock(zone))) {
			int buddy_mt;

			buddy_pfn = __find_buddy_pfn(pfn, order);
			buddy = page + (buddy_pfn - pfn);
			buddy_mt = get_pageblock_migratetype(buddy);

			if (migratetype != buddy_mt
					&& (is_migrate_isolate(migratetype) ||
						is_migrate_isolate(buddy_mt)))
				goto done_merging;
		}
		max_order++;
		goto continue_merging;
	}

done_merging:
	set_buddy_order(page, order);

	if (fpi_flags & FPI_TO_TAIL)
		to_tail = true;
	else if (is_shuffle_order(order))
		to_tail = shuffle_pick_tail();
	else
		to_tail = buddy_merge_likely(pfn, buddy_pfn, page, order);

	if (to_tail)
		add_to_free_list_tail(page, zone, order, migratetype);
	else
		add_to_free_list(page, zone, order, migratetype);

	/* Notify page reporting subsystem of freed page */
	if (!(fpi_flags & FPI_SKIP_REPORT_NOTIFY))
		page_reporting_notify_free(order);
}

/*
 * A bad page could be due to a number of fields. Instead of multiple branches,
 * try and check multiple fields with one check. The caller must do a detailed
 * check if necessary.
 */
static inline bool page_expected_state(struct page *page,
					unsigned long check_flags)
{
	if (unlikely(atomic_read(&page->_mapcount) != -1))
		return false;

	if (unlikely((unsigned long)page->mapping |
			page_ref_count(page) |
#ifdef CONFIG_MEMCG
			(unsigned long)page->mem_cgroup |
#endif
			(page->flags & check_flags)))
		return false;

	return true;
}

static const char *page_bad_reason(struct page *page, unsigned long flags)
{
	const char *bad_reason = NULL;

	if (unlikely(atomic_read(&page->_mapcount) != -1))
		bad_reason = "nonzero mapcount";
	if (unlikely(page->mapping != NULL))
		bad_reason = "non-NULL mapping";
	if (unlikely(page_ref_count(page) != 0))
		bad_reason = "nonzero _refcount";
	if (unlikely(page->flags & flags)) {
		if (flags == PAGE_FLAGS_CHECK_AT_PREP)
			bad_reason = "PAGE_FLAGS_CHECK_AT_PREP flag(s) set";
		else
			bad_reason = "PAGE_FLAGS_CHECK_AT_FREE flag(s) set";
	}
#ifdef CONFIG_MEMCG
	if (unlikely(page->mem_cgroup))
		bad_reason = "page still charged to cgroup";
#endif
	return bad_reason;
}

static void check_free_page_bad(struct page *page)
{
	bad_page(page,
		 page_bad_reason(page, PAGE_FLAGS_CHECK_AT_FREE));
}

static inline int check_free_page(struct page *page)
{
	if (likely(page_expected_state(page, PAGE_FLAGS_CHECK_AT_FREE)))
		return 0;

	/* Something has gone sideways, find it */
	check_free_page_bad(page);
	return 1;
}

static int free_tail_pages_check(struct page *head_page, struct page *page)
{
	int ret = 1;

	/*
	 * We rely page->lru.next never has bit 0 set, unless the page
	 * is PageTail(). Let's make sure that's true even for poisoned ->lru.
	 */
	BUILD_BUG_ON((unsigned long)LIST_POISON1 & 1);

	if (!IS_ENABLED(CONFIG_DEBUG_VM)) {
		ret = 0;
		goto out;
	}
	switch (page - head_page) {
	case 1:
		/* the first tail page: ->mapping may be compound_mapcount() */
		if (unlikely(compound_mapcount(page))) {
			bad_page(page, "nonzero compound_mapcount");
			goto out;
		}
		break;
	case 2:
		/*
		 * the second tail page: ->mapping is
		 * deferred_list.next -- ignore value.
		 */
		break;
	default:
		if (page->mapping != TAIL_MAPPING) {
			bad_page(page, "corrupted mapping in tail page");
			goto out;
		}
		break;
	}
	if (unlikely(!PageTail(page))) {
		bad_page(page, "PageTail not set");
		goto out;
	}
	if (unlikely(compound_head(page) != head_page)) {
		bad_page(page, "compound_head not consistent");
		goto out;
	}
	ret = 0;
out:
	page->mapping = NULL;
	clear_compound_head(page);
	return ret;
}

static void kernel_init_free_pages(struct page *page, int numpages)
{
	int i;

	/* s390's use of memset() could override KASAN redzones. */
	kasan_disable_current();
	for (i = 0; i < numpages; i++)
		clear_highpage(page + i);
	kasan_enable_current();
}

static __always_inline bool free_pages_prepare(struct page *page,
					unsigned int order, bool check_free)
{
	int bad = 0;

	VM_BUG_ON_PAGE(PageTail(page), page);

	trace_mm_page_free(page, order);

	if (unlikely(PageHWPoison(page)) && !order) {
		/*
		 * Do not let hwpoison pages hit pcplists/buddy
		 * Untie memcg state and reset page's owner
		 */
		if (memcg_kmem_enabled() && PageKmemcg(page))
			__memcg_kmem_uncharge_page(page, order);
		reset_page_owner(page, order);
		return false;
	}

	/*
	 * Check tail pages before head page information is cleared to
	 * avoid checking PageCompound for order-0 pages.
	 */
	if (unlikely(order)) {
		bool compound = PageCompound(page);
		int i;

		VM_BUG_ON_PAGE(compound && compound_order(page) != order, page);

		if (compound)
			ClearPageDoubleMap(page);
		for (i = 1; i < (1 << order); i++) {
			if (compound)
				bad += free_tail_pages_check(page, page + i);
			if (unlikely(check_free_page(page + i))) {
				bad++;
				continue;
			}
			(page + i)->flags &= ~PAGE_FLAGS_CHECK_AT_PREP;
		}
	}
	if (PageMappingFlags(page))
		page->mapping = NULL;
	if (memcg_kmem_enabled() && PageKmemcg(page))
		__memcg_kmem_uncharge_page(page, order);
	if (check_free)
		bad += check_free_page(page);
	if (bad)
		return false;

	page_cpupid_reset_last(page);
	page->flags &= ~PAGE_FLAGS_CHECK_AT_PREP;
	reset_page_owner(page, order);

	if (!PageHighMem(page)) {
		debug_check_no_locks_freed(page_address(page),
					   PAGE_SIZE << order);
		debug_check_no_obj_freed(page_address(page),
					   PAGE_SIZE << order);
	}
	if (want_init_on_free())
		kernel_init_free_pages(page, 1 << order);

	kernel_poison_pages(page, 1 << order, 0);
	/*
	 * arch_free_page() can make the page's contents inaccessible.  s390
	 * does this.  So nothing which can access the page's contents should
	 * happen after this.
	 */
	arch_free_page(page, order);

	if (debug_pagealloc_enabled_static())
		kernel_map_pages(page, 1 << order, 0);

	kasan_free_nondeferred_pages(page, order);

	return true;
}

#ifdef CONFIG_DEBUG_VM
/*
 * With DEBUG_VM enabled, order-0 pages are checked immediately when being freed
 * to pcp lists. With debug_pagealloc also enabled, they are also rechecked when
 * moved from pcp lists to free lists.
 */
static bool free_pcp_prepare(struct page *page)
{
	return free_pages_prepare(page, 0, true);
}

static bool bulkfree_pcp_prepare(struct page *page)
{
	if (debug_pagealloc_enabled_static())
<<<<<<< HEAD
		return free_pages_check(page);
=======
		return check_free_page(page);
>>>>>>> d1988041
	else
		return false;
}
#else
/*
 * With DEBUG_VM disabled, order-0 pages being freed are checked only when
 * moving from pcp lists to free list in order to reduce overhead. With
 * debug_pagealloc enabled, they are checked also immediately when being freed
 * to the pcp lists.
 */
static bool free_pcp_prepare(struct page *page)
{
	if (debug_pagealloc_enabled_static())
		return free_pages_prepare(page, 0, true);
	else
		return free_pages_prepare(page, 0, false);
}

static bool bulkfree_pcp_prepare(struct page *page)
{
	return check_free_page(page);
}
#endif /* CONFIG_DEBUG_VM */

static inline void prefetch_buddy(struct page *page)
{
	unsigned long pfn = page_to_pfn(page);
	unsigned long buddy_pfn = __find_buddy_pfn(pfn, 0);
	struct page *buddy = page + (buddy_pfn - pfn);

	prefetch(buddy);
}

/*
 * Frees a number of pages from the PCP lists
 * Assumes all pages on list are in same zone, and of same order.
 * count is the number of pages to free.
 *
 * If the zone was previously in an "all pages pinned" state then look to
 * see if this freeing clears that state.
 *
 * And clear the zone's pages_scanned counter, to hold off the "all pages are
 * pinned" detection logic.
 */
static void free_pcppages_bulk(struct zone *zone, int count,
					struct per_cpu_pages *pcp)
{
	int migratetype = 0;
	int batch_free = 0;
	int prefetch_nr = 0;
	bool isolated_pageblocks;
	struct page *page, *tmp;
	LIST_HEAD(head);

	/*
	 * Ensure proper count is passed which otherwise would stuck in the
	 * below while (list_empty(list)) loop.
	 */
	count = min(pcp->count, count);
	while (count) {
		struct list_head *list;

		/*
		 * Remove pages from lists in a round-robin fashion. A
		 * batch_free count is maintained that is incremented when an
		 * empty list is encountered.  This is so more pages are freed
		 * off fuller lists instead of spinning excessively around empty
		 * lists
		 */
		do {
			batch_free++;
			if (++migratetype == MIGRATE_PCPTYPES)
				migratetype = 0;
			list = &pcp->lists[migratetype];
		} while (list_empty(list));

		/* This is the only non-empty list. Free them all. */
		if (batch_free == MIGRATE_PCPTYPES)
			batch_free = count;

		do {
			page = list_last_entry(list, struct page, lru);
			/* must delete to avoid corrupting pcp list */
			list_del(&page->lru);
			pcp->count--;

			if (bulkfree_pcp_prepare(page))
				continue;

			list_add_tail(&page->lru, &head);

			/*
			 * We are going to put the page back to the global
			 * pool, prefetch its buddy to speed up later access
			 * under zone->lock. It is believed the overhead of
			 * an additional test and calculating buddy_pfn here
			 * can be offset by reduced memory latency later. To
			 * avoid excessive prefetching due to large count, only
			 * prefetch buddy for the first pcp->batch nr of pages.
			 */
			if (prefetch_nr++ < pcp->batch)
				prefetch_buddy(page);
		} while (--count && --batch_free && !list_empty(list));
	}

	spin_lock(&zone->lock);
	isolated_pageblocks = has_isolate_pageblock(zone);

	/*
	 * Use safe version since after __free_one_page(),
	 * page->lru.next will not point to original list.
	 */
	list_for_each_entry_safe(page, tmp, &head, lru) {
		int mt = get_pcppage_migratetype(page);
		/* MIGRATE_ISOLATE page should not go to pcplists */
		VM_BUG_ON_PAGE(is_migrate_isolate(mt), page);
		/* Pageblock could have been isolated meanwhile */
		if (unlikely(isolated_pageblocks))
			mt = get_pageblock_migratetype(page);

		__free_one_page(page, page_to_pfn(page), zone, 0, mt, FPI_NONE);
		trace_mm_page_pcpu_drain(page, 0, mt);
	}
	spin_unlock(&zone->lock);
}

static void free_one_page(struct zone *zone,
				struct page *page, unsigned long pfn,
				unsigned int order,
				int migratetype, fpi_t fpi_flags)
{
	spin_lock(&zone->lock);
	if (unlikely(has_isolate_pageblock(zone) ||
		is_migrate_isolate(migratetype))) {
		migratetype = get_pfnblock_migratetype(page, pfn);
	}
	__free_one_page(page, pfn, zone, order, migratetype, fpi_flags);
	spin_unlock(&zone->lock);
}

static void __meminit __init_single_page(struct page *page, unsigned long pfn,
				unsigned long zone, int nid)
{
	mm_zero_struct_page(page);
	set_page_links(page, zone, nid, pfn);
	init_page_count(page);
	page_mapcount_reset(page);
	page_cpupid_reset_last(page);
	page_kasan_tag_reset(page);

	INIT_LIST_HEAD(&page->lru);
#ifdef WANT_PAGE_VIRTUAL
	/* The shift won't overflow because ZONE_NORMAL is below 4G. */
	if (!is_highmem_idx(zone))
		set_page_address(page, __va(pfn << PAGE_SHIFT));
#endif
}

#ifdef CONFIG_DEFERRED_STRUCT_PAGE_INIT
static void __meminit init_reserved_page(unsigned long pfn)
{
	pg_data_t *pgdat;
	int nid, zid;

	if (!early_page_uninitialised(pfn))
		return;

	nid = early_pfn_to_nid(pfn);
	pgdat = NODE_DATA(nid);

	for (zid = 0; zid < MAX_NR_ZONES; zid++) {
		struct zone *zone = &pgdat->node_zones[zid];

		if (pfn >= zone->zone_start_pfn && pfn < zone_end_pfn(zone))
			break;
	}
	__init_single_page(pfn_to_page(pfn), pfn, zid, nid);
}
#else
static inline void init_reserved_page(unsigned long pfn)
{
}
#endif /* CONFIG_DEFERRED_STRUCT_PAGE_INIT */

/*
 * Initialised pages do not have PageReserved set. This function is
 * called for each range allocated by the bootmem allocator and
 * marks the pages PageReserved. The remaining valid pages are later
 * sent to the buddy page allocator.
 */
void __meminit reserve_bootmem_region(phys_addr_t start, phys_addr_t end)
{
	unsigned long start_pfn = PFN_DOWN(start);
	unsigned long end_pfn = PFN_UP(end);

	for (; start_pfn < end_pfn; start_pfn++) {
		if (pfn_valid(start_pfn)) {
			struct page *page = pfn_to_page(start_pfn);

			init_reserved_page(start_pfn);

			/* Avoid false-positive PageTail() */
			INIT_LIST_HEAD(&page->lru);

			/*
			 * no need for atomic set_bit because the struct
			 * page is not visible yet so nobody should
			 * access it yet.
			 */
			__SetPageReserved(page);
		}
	}
}

static void __free_pages_ok(struct page *page, unsigned int order,
			    fpi_t fpi_flags)
{
	unsigned long flags;
	int migratetype;
	unsigned long pfn = page_to_pfn(page);

	if (!free_pages_prepare(page, order, true))
		return;

	migratetype = get_pfnblock_migratetype(page, pfn);
	local_irq_save(flags);
	__count_vm_events(PGFREE, 1 << order);
	free_one_page(page_zone(page), page, pfn, order, migratetype,
		      fpi_flags);
	local_irq_restore(flags);
}

void __free_pages_core(struct page *page, unsigned int order)
{
	unsigned int nr_pages = 1 << order;
	struct page *p = page;
	unsigned int loop;

	/*
	 * When initializing the memmap, __init_single_page() sets the refcount
	 * of all pages to 1 ("allocated"/"not free"). We have to set the
	 * refcount of all involved pages to 0.
	 */
	prefetchw(p);
	for (loop = 0; loop < (nr_pages - 1); loop++, p++) {
		prefetchw(p + 1);
		__ClearPageReserved(p);
		set_page_count(p, 0);
	}
	__ClearPageReserved(p);
	set_page_count(p, 0);

	atomic_long_add(nr_pages, &page_zone(page)->managed_pages);

	/*
	 * Bypass PCP and place fresh pages right to the tail, primarily
	 * relevant for memory onlining.
	 */
	__free_pages_ok(page, order, FPI_TO_TAIL);
}

#ifdef CONFIG_NEED_MULTIPLE_NODES

static struct mminit_pfnnid_cache early_pfnnid_cache __meminitdata;

#ifndef CONFIG_HAVE_ARCH_EARLY_PFN_TO_NID

/*
 * Required by SPARSEMEM. Given a PFN, return what node the PFN is on.
 */
int __meminit __early_pfn_to_nid(unsigned long pfn,
					struct mminit_pfnnid_cache *state)
{
	unsigned long start_pfn, end_pfn;
	int nid;

	if (state->last_start <= pfn && pfn < state->last_end)
		return state->last_nid;

	nid = memblock_search_pfn_nid(pfn, &start_pfn, &end_pfn);
	if (nid != NUMA_NO_NODE) {
		state->last_start = start_pfn;
		state->last_end = end_pfn;
		state->last_nid = nid;
	}

	return nid;
}
#endif /* CONFIG_HAVE_ARCH_EARLY_PFN_TO_NID */

int __meminit early_pfn_to_nid(unsigned long pfn)
{
	static DEFINE_SPINLOCK(early_pfn_lock);
	int nid;

	spin_lock(&early_pfn_lock);
	nid = __early_pfn_to_nid(pfn, &early_pfnnid_cache);
	if (nid < 0)
		nid = first_online_node;
	spin_unlock(&early_pfn_lock);

	return nid;
}
#endif /* CONFIG_NEED_MULTIPLE_NODES */

void __init memblock_free_pages(struct page *page, unsigned long pfn,
							unsigned int order)
{
	if (early_page_uninitialised(pfn))
		return;
	__free_pages_core(page, order);
}

/*
 * Check that the whole (or subset of) a pageblock given by the interval of
 * [start_pfn, end_pfn) is valid and within the same zone, before scanning it
 * with the migration of free compaction scanner. The scanners then need to
 * use only pfn_valid_within() check for arches that allow holes within
 * pageblocks.
 *
 * Return struct page pointer of start_pfn, or NULL if checks were not passed.
 *
 * It's possible on some configurations to have a setup like node0 node1 node0
 * i.e. it's possible that all pages within a zones range of pages do not
 * belong to a single zone. We assume that a border between node0 and node1
 * can occur within a single pageblock, but not a node0 node1 node0
 * interleaving within a single pageblock. It is therefore sufficient to check
 * the first and last page of a pageblock and avoid checking each individual
 * page in a pageblock.
 */
struct page *__pageblock_pfn_to_page(unsigned long start_pfn,
				     unsigned long end_pfn, struct zone *zone)
{
	struct page *start_page;
	struct page *end_page;

	/* end_pfn is one past the range we are checking */
	end_pfn--;

	if (!pfn_valid(start_pfn) || !pfn_valid(end_pfn))
		return NULL;

	start_page = pfn_to_online_page(start_pfn);
	if (!start_page)
		return NULL;

	if (page_zone(start_page) != zone)
		return NULL;

	end_page = pfn_to_page(end_pfn);

	/* This gives a shorter code than deriving page_zone(end_page) */
	if (page_zone_id(start_page) != page_zone_id(end_page))
		return NULL;

	return start_page;
}

void set_zone_contiguous(struct zone *zone)
{
	unsigned long block_start_pfn = zone->zone_start_pfn;
	unsigned long block_end_pfn;

	block_end_pfn = ALIGN(block_start_pfn + 1, pageblock_nr_pages);
	for (; block_start_pfn < zone_end_pfn(zone);
			block_start_pfn = block_end_pfn,
			 block_end_pfn += pageblock_nr_pages) {

		block_end_pfn = min(block_end_pfn, zone_end_pfn(zone));

		if (!__pageblock_pfn_to_page(block_start_pfn,
					     block_end_pfn, zone))
			return;
		cond_resched();
	}

	/* We confirm that there is no hole */
	zone->contiguous = true;
}

void clear_zone_contiguous(struct zone *zone)
{
	zone->contiguous = false;
}

#ifdef CONFIG_DEFERRED_STRUCT_PAGE_INIT
static void __init deferred_free_range(unsigned long pfn,
				       unsigned long nr_pages)
{
	struct page *page;
	unsigned long i;

	if (!nr_pages)
		return;

	page = pfn_to_page(pfn);

	/* Free a large naturally-aligned chunk if possible */
	if (nr_pages == pageblock_nr_pages &&
	    (pfn & (pageblock_nr_pages - 1)) == 0) {
		set_pageblock_migratetype(page, MIGRATE_MOVABLE);
		__free_pages_core(page, pageblock_order);
		return;
	}

	for (i = 0; i < nr_pages; i++, page++, pfn++) {
		if ((pfn & (pageblock_nr_pages - 1)) == 0)
			set_pageblock_migratetype(page, MIGRATE_MOVABLE);
		__free_pages_core(page, 0);
	}
}

/* Completion tracking for deferred_init_memmap() threads */
static atomic_t pgdat_init_n_undone __initdata;
static __initdata DECLARE_COMPLETION(pgdat_init_all_done_comp);

static inline void __init pgdat_init_report_one_done(void)
{
	if (atomic_dec_and_test(&pgdat_init_n_undone))
		complete(&pgdat_init_all_done_comp);
}

/*
 * Returns true if page needs to be initialized or freed to buddy allocator.
 *
 * First we check if pfn is valid on architectures where it is possible to have
 * holes within pageblock_nr_pages. On systems where it is not possible, this
 * function is optimized out.
 *
 * Then, we check if a current large page is valid by only checking the validity
 * of the head pfn.
 */
static inline bool __init deferred_pfn_valid(unsigned long pfn)
{
	if (!pfn_valid_within(pfn))
		return false;
	if (!(pfn & (pageblock_nr_pages - 1)) && !pfn_valid(pfn))
		return false;
	return true;
}

/*
 * Free pages to buddy allocator. Try to free aligned pages in
 * pageblock_nr_pages sizes.
 */
static void __init deferred_free_pages(unsigned long pfn,
				       unsigned long end_pfn)
{
	unsigned long nr_pgmask = pageblock_nr_pages - 1;
	unsigned long nr_free = 0;

	for (; pfn < end_pfn; pfn++) {
		if (!deferred_pfn_valid(pfn)) {
			deferred_free_range(pfn - nr_free, nr_free);
			nr_free = 0;
		} else if (!(pfn & nr_pgmask)) {
			deferred_free_range(pfn - nr_free, nr_free);
			nr_free = 1;
		} else {
			nr_free++;
		}
	}
	/* Free the last block of pages to allocator */
	deferred_free_range(pfn - nr_free, nr_free);
}

/*
 * Initialize struct pages.  We minimize pfn page lookups and scheduler checks
 * by performing it only once every pageblock_nr_pages.
 * Return number of pages initialized.
 */
static unsigned long  __init deferred_init_pages(struct zone *zone,
						 unsigned long pfn,
						 unsigned long end_pfn)
{
	unsigned long nr_pgmask = pageblock_nr_pages - 1;
	int nid = zone_to_nid(zone);
	unsigned long nr_pages = 0;
	int zid = zone_idx(zone);
	struct page *page = NULL;

	for (; pfn < end_pfn; pfn++) {
		if (!deferred_pfn_valid(pfn)) {
			page = NULL;
			continue;
		} else if (!page || !(pfn & nr_pgmask)) {
			page = pfn_to_page(pfn);
		} else {
			page++;
		}
		__init_single_page(page, pfn, zid, nid);
		nr_pages++;
	}
	return (nr_pages);
}

/*
 * This function is meant to pre-load the iterator for the zone init.
 * Specifically it walks through the ranges until we are caught up to the
 * first_init_pfn value and exits there. If we never encounter the value we
 * return false indicating there are no valid ranges left.
 */
static bool __init
deferred_init_mem_pfn_range_in_zone(u64 *i, struct zone *zone,
				    unsigned long *spfn, unsigned long *epfn,
				    unsigned long first_init_pfn)
{
	u64 j;

	/*
	 * Start out by walking through the ranges in this zone that have
	 * already been initialized. We don't need to do anything with them
	 * so we just need to flush them out of the system.
	 */
	for_each_free_mem_pfn_range_in_zone(j, zone, spfn, epfn) {
		if (*epfn <= first_init_pfn)
			continue;
		if (*spfn < first_init_pfn)
			*spfn = first_init_pfn;
		*i = j;
		return true;
	}

	return false;
}

/*
 * Initialize and free pages. We do it in two loops: first we initialize
 * struct page, then free to buddy allocator, because while we are
 * freeing pages we can access pages that are ahead (computing buddy
 * page in __free_one_page()).
 *
 * In order to try and keep some memory in the cache we have the loop
 * broken along max page order boundaries. This way we will not cause
 * any issues with the buddy page computation.
 */
static unsigned long __init
deferred_init_maxorder(u64 *i, struct zone *zone, unsigned long *start_pfn,
		       unsigned long *end_pfn)
{
	unsigned long mo_pfn = ALIGN(*start_pfn + 1, MAX_ORDER_NR_PAGES);
	unsigned long spfn = *start_pfn, epfn = *end_pfn;
	unsigned long nr_pages = 0;
	u64 j = *i;

	/* First we loop through and initialize the page values */
	for_each_free_mem_pfn_range_in_zone_from(j, zone, start_pfn, end_pfn) {
		unsigned long t;

		if (mo_pfn <= *start_pfn)
			break;

		t = min(mo_pfn, *end_pfn);
		nr_pages += deferred_init_pages(zone, *start_pfn, t);

		if (mo_pfn < *end_pfn) {
			*start_pfn = mo_pfn;
			break;
		}
	}

	/* Reset values and now loop through freeing pages as needed */
	swap(j, *i);

	for_each_free_mem_pfn_range_in_zone_from(j, zone, &spfn, &epfn) {
		unsigned long t;

		if (mo_pfn <= spfn)
			break;

		t = min(mo_pfn, epfn);
		deferred_free_pages(spfn, t);

		if (mo_pfn <= epfn)
			break;
	}

	return nr_pages;
}

static void __init
deferred_init_memmap_chunk(unsigned long start_pfn, unsigned long end_pfn,
			   void *arg)
{
	unsigned long spfn, epfn;
	struct zone *zone = arg;
	u64 i;

	deferred_init_mem_pfn_range_in_zone(&i, zone, &spfn, &epfn, start_pfn);

	/*
	 * Initialize and free pages in MAX_ORDER sized increments so that we
	 * can avoid introducing any issues with the buddy allocator.
	 */
	while (spfn < end_pfn) {
		deferred_init_maxorder(&i, zone, &spfn, &epfn);
		cond_resched();
	}
}

/* An arch may override for more concurrency. */
__weak int __init
deferred_page_init_max_threads(const struct cpumask *node_cpumask)
{
	return 1;
}

/* Initialise remaining memory on a node */
static int __init deferred_init_memmap(void *data)
{
	pg_data_t *pgdat = data;
	const struct cpumask *cpumask = cpumask_of_node(pgdat->node_id);
	unsigned long spfn = 0, epfn = 0;
	unsigned long first_init_pfn, flags;
	unsigned long start = jiffies;
	struct zone *zone;
	int zid, max_threads;
	u64 i;

	/* Bind memory initialisation thread to a local node if possible */
	if (!cpumask_empty(cpumask))
		set_cpus_allowed_ptr(current, cpumask);

	pgdat_resize_lock(pgdat, &flags);
	first_init_pfn = pgdat->first_deferred_pfn;
	if (first_init_pfn == ULONG_MAX) {
		pgdat_resize_unlock(pgdat, &flags);
		pgdat_init_report_one_done();
		return 0;
	}

	/* Sanity check boundaries */
	BUG_ON(pgdat->first_deferred_pfn < pgdat->node_start_pfn);
	BUG_ON(pgdat->first_deferred_pfn > pgdat_end_pfn(pgdat));
	pgdat->first_deferred_pfn = ULONG_MAX;

	/*
	 * Once we unlock here, the zone cannot be grown anymore, thus if an
	 * interrupt thread must allocate this early in boot, zone must be
	 * pre-grown prior to start of deferred page initialization.
	 */
	pgdat_resize_unlock(pgdat, &flags);

	/* Only the highest zone is deferred so find it */
	for (zid = 0; zid < MAX_NR_ZONES; zid++) {
		zone = pgdat->node_zones + zid;
		if (first_init_pfn < zone_end_pfn(zone))
			break;
	}

	/* If the zone is empty somebody else may have cleared out the zone */
	if (!deferred_init_mem_pfn_range_in_zone(&i, zone, &spfn, &epfn,
						 first_init_pfn))
		goto zone_empty;

<<<<<<< HEAD
	/*
	 * Initialize and free pages in MAX_ORDER sized increments so
	 * that we can avoid introducing any issues with the buddy
	 * allocator.
	 */
	while (spfn < epfn) {
		nr_pages += deferred_init_maxorder(&i, zone, &spfn, &epfn);
		cond_resched();
=======
	max_threads = deferred_page_init_max_threads(cpumask);

	while (spfn < epfn) {
		unsigned long epfn_align = ALIGN(epfn, PAGES_PER_SECTION);
		struct padata_mt_job job = {
			.thread_fn   = deferred_init_memmap_chunk,
			.fn_arg      = zone,
			.start       = spfn,
			.size        = epfn_align - spfn,
			.align       = PAGES_PER_SECTION,
			.min_chunk   = PAGES_PER_SECTION,
			.max_threads = max_threads,
		};

		padata_do_multithreaded(&job);
		deferred_init_mem_pfn_range_in_zone(&i, zone, &spfn, &epfn,
						    epfn_align);
>>>>>>> d1988041
	}
zone_empty:
	/* Sanity check that the next zone really is unpopulated */
	WARN_ON(++zid < MAX_NR_ZONES && populated_zone(++zone));

	pr_info("node %d deferred pages initialised in %ums\n",
		pgdat->node_id, jiffies_to_msecs(jiffies - start));

	pgdat_init_report_one_done();
	return 0;
}

/*
 * If this zone has deferred pages, try to grow it by initializing enough
 * deferred pages to satisfy the allocation specified by order, rounded up to
 * the nearest PAGES_PER_SECTION boundary.  So we're adding memory in increments
 * of SECTION_SIZE bytes by initializing struct pages in increments of
 * PAGES_PER_SECTION * sizeof(struct page) bytes.
 *
 * Return true when zone was grown, otherwise return false. We return true even
 * when we grow less than requested, to let the caller decide if there are
 * enough pages to satisfy the allocation.
 *
 * Note: We use noinline because this function is needed only during boot, and
 * it is called from a __ref function _deferred_grow_zone. This way we are
 * making sure that it is not inlined into permanent text section.
 */
static noinline bool __init
deferred_grow_zone(struct zone *zone, unsigned int order)
{
	unsigned long nr_pages_needed = ALIGN(1 << order, PAGES_PER_SECTION);
	pg_data_t *pgdat = zone->zone_pgdat;
	unsigned long first_deferred_pfn = pgdat->first_deferred_pfn;
	unsigned long spfn, epfn, flags;
	unsigned long nr_pages = 0;
	u64 i;

	/* Only the last zone may have deferred pages */
	if (zone_end_pfn(zone) != pgdat_end_pfn(pgdat))
		return false;

	pgdat_resize_lock(pgdat, &flags);

	/*
	 * If someone grew this zone while we were waiting for spinlock, return
	 * true, as there might be enough pages already.
	 */
	if (first_deferred_pfn != pgdat->first_deferred_pfn) {
		pgdat_resize_unlock(pgdat, &flags);
		return true;
	}

	/* If the zone is empty somebody else may have cleared out the zone */
	if (!deferred_init_mem_pfn_range_in_zone(&i, zone, &spfn, &epfn,
						 first_deferred_pfn)) {
		pgdat->first_deferred_pfn = ULONG_MAX;
		pgdat_resize_unlock(pgdat, &flags);
		/* Retry only once. */
		return first_deferred_pfn != ULONG_MAX;
	}

	/*
	 * Initialize and free pages in MAX_ORDER sized increments so
	 * that we can avoid introducing any issues with the buddy
	 * allocator.
	 */
	while (spfn < epfn) {
		/* update our first deferred PFN for this section */
		first_deferred_pfn = spfn;

		nr_pages += deferred_init_maxorder(&i, zone, &spfn, &epfn);
		touch_nmi_watchdog();

		/* We should only stop along section boundaries */
		if ((first_deferred_pfn ^ spfn) < PAGES_PER_SECTION)
			continue;

		/* If our quota has been met we can stop here */
		if (nr_pages >= nr_pages_needed)
			break;
	}

	pgdat->first_deferred_pfn = spfn;
	pgdat_resize_unlock(pgdat, &flags);

	return nr_pages > 0;
}

/*
 * deferred_grow_zone() is __init, but it is called from
 * get_page_from_freelist() during early boot until deferred_pages permanently
 * disables this call. This is why we have refdata wrapper to avoid warning,
 * and to ensure that the function body gets unloaded.
 */
static bool __ref
_deferred_grow_zone(struct zone *zone, unsigned int order)
{
	return deferred_grow_zone(zone, order);
}

#endif /* CONFIG_DEFERRED_STRUCT_PAGE_INIT */

void __init page_alloc_init_late(void)
{
	struct zone *zone;
	int nid;

#ifdef CONFIG_DEFERRED_STRUCT_PAGE_INIT

	/* There will be num_node_state(N_MEMORY) threads */
	atomic_set(&pgdat_init_n_undone, num_node_state(N_MEMORY));
	for_each_node_state(nid, N_MEMORY) {
		kthread_run(deferred_init_memmap, NODE_DATA(nid), "pgdatinit%d", nid);
	}

	/* Block until all are initialised */
	wait_for_completion(&pgdat_init_all_done_comp);

	/*
	 * The number of managed pages has changed due to the initialisation
	 * so the pcpu batch and high limits needs to be updated or the limits
	 * will be artificially small.
	 */
	for_each_populated_zone(zone)
		zone_pcp_update(zone);

	/*
	 * We initialized the rest of the deferred pages.  Permanently disable
	 * on-demand struct page initialization.
	 */
	static_branch_disable(&deferred_pages);

	/* Reinit limits that are based on free pages after the kernel is up */
	files_maxfiles_init();
#endif

	/* Discard memblock private memory */
	memblock_discard();

	for_each_node_state(nid, N_MEMORY)
		shuffle_free_memory(NODE_DATA(nid));

	for_each_populated_zone(zone)
		set_zone_contiguous(zone);
}

#ifdef CONFIG_CMA
/* Free whole pageblock and set its migration type to MIGRATE_CMA. */
void __init init_cma_reserved_pageblock(struct page *page)
{
	unsigned i = pageblock_nr_pages;
	struct page *p = page;

	do {
		__ClearPageReserved(p);
		set_page_count(p, 0);
	} while (++p, --i);

	set_pageblock_migratetype(page, MIGRATE_CMA);

	if (pageblock_order >= MAX_ORDER) {
		i = pageblock_nr_pages;
		p = page;
		do {
			set_page_refcounted(p);
			__free_pages(p, MAX_ORDER - 1);
			p += MAX_ORDER_NR_PAGES;
		} while (i -= MAX_ORDER_NR_PAGES);
	} else {
		set_page_refcounted(page);
		__free_pages(page, pageblock_order);
	}

	adjust_managed_page_count(page, pageblock_nr_pages);
}
#endif

/*
 * The order of subdivision here is critical for the IO subsystem.
 * Please do not alter this order without good reasons and regression
 * testing. Specifically, as large blocks of memory are subdivided,
 * the order in which smaller blocks are delivered depends on the order
 * they're subdivided in this function. This is the primary factor
 * influencing the order in which pages are delivered to the IO
 * subsystem according to empirical testing, and this is also justified
 * by considering the behavior of a buddy system containing a single
 * large block of memory acted on by a series of small allocations.
 * This behavior is a critical factor in sglist merging's success.
 *
 * -- nyc
 */
static inline void expand(struct zone *zone, struct page *page,
	int low, int high, int migratetype)
{
	unsigned long size = 1 << high;

	while (high > low) {
		high--;
		size >>= 1;
		VM_BUG_ON_PAGE(bad_range(zone, &page[size]), &page[size]);

		/*
		 * Mark as guard pages (or page), that will allow to
		 * merge back to allocator when buddy will be freed.
		 * Corresponding page table entries will not be touched,
		 * pages will stay not present in virtual address space
		 */
		if (set_page_guard(zone, &page[size], high, migratetype))
			continue;

		add_to_free_list(&page[size], zone, high, migratetype);
		set_buddy_order(&page[size], high);
	}
}

static void check_new_page_bad(struct page *page)
{
	if (unlikely(page->flags & __PG_HWPOISON)) {
		/* Don't complain about hwpoisoned pages */
		page_mapcount_reset(page); /* remove PageBuddy */
		return;
	}

	bad_page(page,
		 page_bad_reason(page, PAGE_FLAGS_CHECK_AT_PREP));
}

/*
 * This page is about to be returned from the page allocator
 */
static inline int check_new_page(struct page *page)
{
	if (likely(page_expected_state(page,
				PAGE_FLAGS_CHECK_AT_PREP|__PG_HWPOISON)))
		return 0;

	check_new_page_bad(page);
	return 1;
}

static inline bool free_pages_prezeroed(void)
{
	return (IS_ENABLED(CONFIG_PAGE_POISONING_ZERO) &&
		page_poisoning_enabled()) || want_init_on_free();
}

#ifdef CONFIG_DEBUG_VM
/*
 * With DEBUG_VM enabled, order-0 pages are checked for expected state when
 * being allocated from pcp lists. With debug_pagealloc also enabled, they are
 * also checked when pcp lists are refilled from the free lists.
 */
static inline bool check_pcp_refill(struct page *page)
{
	if (debug_pagealloc_enabled_static())
		return check_new_page(page);
	else
		return false;
}

static inline bool check_new_pcp(struct page *page)
{
	return check_new_page(page);
}
#else
/*
 * With DEBUG_VM disabled, free order-0 pages are checked for expected state
 * when pcp lists are being refilled from the free lists. With debug_pagealloc
 * enabled, they are also checked when being allocated from the pcp lists.
 */
static inline bool check_pcp_refill(struct page *page)
{
	return check_new_page(page);
}
static inline bool check_new_pcp(struct page *page)
{
	if (debug_pagealloc_enabled_static())
		return check_new_page(page);
	else
		return false;
}
#endif /* CONFIG_DEBUG_VM */

static bool check_new_pages(struct page *page, unsigned int order)
{
	int i;
	for (i = 0; i < (1 << order); i++) {
		struct page *p = page + i;

		if (unlikely(check_new_page(p)))
			return true;
	}

	return false;
}

inline void post_alloc_hook(struct page *page, unsigned int order,
				gfp_t gfp_flags)
{
	set_page_private(page, 0);
	set_page_refcounted(page);

	arch_alloc_page(page, order);
	if (debug_pagealloc_enabled_static())
		kernel_map_pages(page, 1 << order, 1);
	kasan_alloc_pages(page, order);
	kernel_poison_pages(page, 1 << order, 1);
	set_page_owner(page, order, gfp_flags);
}

static void prep_new_page(struct page *page, unsigned int order, gfp_t gfp_flags,
							unsigned int alloc_flags)
{
	post_alloc_hook(page, order, gfp_flags);

	if (!free_pages_prezeroed() && want_init_on_alloc(gfp_flags))
		kernel_init_free_pages(page, 1 << order);

	if (order && (gfp_flags & __GFP_COMP))
		prep_compound_page(page, order);

	/*
	 * page is set pfmemalloc when ALLOC_NO_WATERMARKS was necessary to
	 * allocate the page. The expectation is that the caller is taking
	 * steps that will free more memory. The caller should avoid the page
	 * being used for !PFMEMALLOC purposes.
	 */
	if (alloc_flags & ALLOC_NO_WATERMARKS)
		set_page_pfmemalloc(page);
	else
		clear_page_pfmemalloc(page);
}

/*
 * Go through the free lists for the given migratetype and remove
 * the smallest available page from the freelists
 */
static __always_inline
struct page *__rmqueue_smallest(struct zone *zone, unsigned int order,
						int migratetype)
{
	unsigned int current_order;
	struct free_area *area;
	struct page *page;

	/* Find a page of the appropriate size in the preferred list */
	for (current_order = order; current_order < MAX_ORDER; ++current_order) {
		area = &(zone->free_area[current_order]);
		page = get_page_from_free_area(area, migratetype);
		if (!page)
			continue;
		del_page_from_free_list(page, zone, current_order);
		expand(zone, page, order, current_order, migratetype);
		set_pcppage_migratetype(page, migratetype);
		return page;
	}

	return NULL;
}


/*
 * This array describes the order lists are fallen back to when
 * the free lists for the desirable migrate type are depleted
 */
static int fallbacks[MIGRATE_TYPES][3] = {
	[MIGRATE_UNMOVABLE]   = { MIGRATE_RECLAIMABLE, MIGRATE_MOVABLE,   MIGRATE_TYPES },
	[MIGRATE_MOVABLE]     = { MIGRATE_RECLAIMABLE, MIGRATE_UNMOVABLE, MIGRATE_TYPES },
	[MIGRATE_RECLAIMABLE] = { MIGRATE_UNMOVABLE,   MIGRATE_MOVABLE,   MIGRATE_TYPES },
#ifdef CONFIG_CMA
	[MIGRATE_CMA]         = { MIGRATE_TYPES }, /* Never used */
#endif
#ifdef CONFIG_MEMORY_ISOLATION
	[MIGRATE_ISOLATE]     = { MIGRATE_TYPES }, /* Never used */
#endif
};

#ifdef CONFIG_CMA
static __always_inline struct page *__rmqueue_cma_fallback(struct zone *zone,
					unsigned int order)
{
	return __rmqueue_smallest(zone, order, MIGRATE_CMA);
}
#else
static inline struct page *__rmqueue_cma_fallback(struct zone *zone,
					unsigned int order) { return NULL; }
#endif

/*
 * Move the free pages in a range to the freelist tail of the requested type.
 * Note that start_page and end_pages are not aligned on a pageblock
 * boundary. If alignment is required, use move_freepages_block()
 */
static int move_freepages(struct zone *zone,
			  struct page *start_page, struct page *end_page,
			  int migratetype, int *num_movable)
{
	struct page *page;
	unsigned int order;
	int pages_moved = 0;

	for (page = start_page; page <= end_page;) {
		if (!pfn_valid_within(page_to_pfn(page))) {
			page++;
			continue;
		}

		if (!PageBuddy(page)) {
			/*
			 * We assume that pages that could be isolated for
			 * migration are movable. But we don't actually try
			 * isolating, as that would be expensive.
			 */
			if (num_movable &&
					(PageLRU(page) || __PageMovable(page)))
				(*num_movable)++;

			page++;
			continue;
		}

		/* Make sure we are not inadvertently changing nodes */
		VM_BUG_ON_PAGE(page_to_nid(page) != zone_to_nid(zone), page);
		VM_BUG_ON_PAGE(page_zone(page) != zone, page);

		order = buddy_order(page);
		move_to_free_list(page, zone, order, migratetype);
		page += 1 << order;
		pages_moved += 1 << order;
	}

	return pages_moved;
}

int move_freepages_block(struct zone *zone, struct page *page,
				int migratetype, int *num_movable)
{
	unsigned long start_pfn, end_pfn;
	struct page *start_page, *end_page;

	if (num_movable)
		*num_movable = 0;

	start_pfn = page_to_pfn(page);
	start_pfn = start_pfn & ~(pageblock_nr_pages-1);
	start_page = pfn_to_page(start_pfn);
	end_page = start_page + pageblock_nr_pages - 1;
	end_pfn = start_pfn + pageblock_nr_pages - 1;

	/* Do not cross zone boundaries */
	if (!zone_spans_pfn(zone, start_pfn))
		start_page = page;
	if (!zone_spans_pfn(zone, end_pfn))
		return 0;

	return move_freepages(zone, start_page, end_page, migratetype,
								num_movable);
}

static void change_pageblock_range(struct page *pageblock_page,
					int start_order, int migratetype)
{
	int nr_pageblocks = 1 << (start_order - pageblock_order);

	while (nr_pageblocks--) {
		set_pageblock_migratetype(pageblock_page, migratetype);
		pageblock_page += pageblock_nr_pages;
	}
}

/*
 * When we are falling back to another migratetype during allocation, try to
 * steal extra free pages from the same pageblocks to satisfy further
 * allocations, instead of polluting multiple pageblocks.
 *
 * If we are stealing a relatively large buddy page, it is likely there will
 * be more free pages in the pageblock, so try to steal them all. For
 * reclaimable and unmovable allocations, we steal regardless of page size,
 * as fragmentation caused by those allocations polluting movable pageblocks
 * is worse than movable allocations stealing from unmovable and reclaimable
 * pageblocks.
 */
static bool can_steal_fallback(unsigned int order, int start_mt)
{
	/*
	 * Leaving this order check is intended, although there is
	 * relaxed order check in next check. The reason is that
	 * we can actually steal whole pageblock if this condition met,
	 * but, below check doesn't guarantee it and that is just heuristic
	 * so could be changed anytime.
	 */
	if (order >= pageblock_order)
		return true;

	if (order >= pageblock_order / 2 ||
		start_mt == MIGRATE_RECLAIMABLE ||
		start_mt == MIGRATE_UNMOVABLE ||
		page_group_by_mobility_disabled)
		return true;

	return false;
}

static inline void boost_watermark(struct zone *zone)
{
	unsigned long max_boost;

	if (!watermark_boost_factor)
		return;
	/*
	 * Don't bother in zones that are unlikely to produce results.
	 * On small machines, including kdump capture kernels running
	 * in a small area, boosting the watermark can cause an out of
	 * memory situation immediately.
	 */
	if ((pageblock_nr_pages * 4) > zone_managed_pages(zone))
		return;

	max_boost = mult_frac(zone->_watermark[WMARK_HIGH],
			watermark_boost_factor, 10000);

	/*
	 * high watermark may be uninitialised if fragmentation occurs
	 * very early in boot so do not boost. We do not fall
	 * through and boost by pageblock_nr_pages as failing
	 * allocations that early means that reclaim is not going
	 * to help and it may even be impossible to reclaim the
	 * boosted watermark resulting in a hang.
	 */
	if (!max_boost)
		return;

	max_boost = max(pageblock_nr_pages, max_boost);

	zone->watermark_boost = min(zone->watermark_boost + pageblock_nr_pages,
		max_boost);
}

/*
 * This function implements actual steal behaviour. If order is large enough,
 * we can steal whole pageblock. If not, we first move freepages in this
 * pageblock to our migratetype and determine how many already-allocated pages
 * are there in the pageblock with a compatible migratetype. If at least half
 * of pages are free or compatible, we can change migratetype of the pageblock
 * itself, so pages freed in the future will be put on the correct free list.
 */
static void steal_suitable_fallback(struct zone *zone, struct page *page,
		unsigned int alloc_flags, int start_type, bool whole_block)
{
	unsigned int current_order = buddy_order(page);
	int free_pages, movable_pages, alike_pages;
	int old_block_type;

	old_block_type = get_pageblock_migratetype(page);

	/*
	 * This can happen due to races and we want to prevent broken
	 * highatomic accounting.
	 */
	if (is_migrate_highatomic(old_block_type))
		goto single_page;

	/* Take ownership for orders >= pageblock_order */
	if (current_order >= pageblock_order) {
		change_pageblock_range(page, current_order, start_type);
		goto single_page;
	}

	/*
	 * Boost watermarks to increase reclaim pressure to reduce the
	 * likelihood of future fallbacks. Wake kswapd now as the node
	 * may be balanced overall and kswapd will not wake naturally.
	 */
	boost_watermark(zone);
	if (alloc_flags & ALLOC_KSWAPD)
		set_bit(ZONE_BOOSTED_WATERMARK, &zone->flags);

	/* We are not allowed to try stealing from the whole block */
	if (!whole_block)
		goto single_page;

	free_pages = move_freepages_block(zone, page, start_type,
						&movable_pages);
	/*
	 * Determine how many pages are compatible with our allocation.
	 * For movable allocation, it's the number of movable pages which
	 * we just obtained. For other types it's a bit more tricky.
	 */
	if (start_type == MIGRATE_MOVABLE) {
		alike_pages = movable_pages;
	} else {
		/*
		 * If we are falling back a RECLAIMABLE or UNMOVABLE allocation
		 * to MOVABLE pageblock, consider all non-movable pages as
		 * compatible. If it's UNMOVABLE falling back to RECLAIMABLE or
		 * vice versa, be conservative since we can't distinguish the
		 * exact migratetype of non-movable pages.
		 */
		if (old_block_type == MIGRATE_MOVABLE)
			alike_pages = pageblock_nr_pages
						- (free_pages + movable_pages);
		else
			alike_pages = 0;
	}

	/* moving whole block can fail due to zone boundary conditions */
	if (!free_pages)
		goto single_page;

	/*
	 * If a sufficient number of pages in the block are either free or of
	 * comparable migratability as our allocation, claim the whole block.
	 */
	if (free_pages + alike_pages >= (1 << (pageblock_order-1)) ||
			page_group_by_mobility_disabled)
		set_pageblock_migratetype(page, start_type);

	return;

single_page:
	move_to_free_list(page, zone, current_order, start_type);
}

/*
 * Check whether there is a suitable fallback freepage with requested order.
 * If only_stealable is true, this function returns fallback_mt only if
 * we can steal other freepages all together. This would help to reduce
 * fragmentation due to mixed migratetype pages in one pageblock.
 */
int find_suitable_fallback(struct free_area *area, unsigned int order,
			int migratetype, bool only_stealable, bool *can_steal)
{
	int i;
	int fallback_mt;

	if (area->nr_free == 0)
		return -1;

	*can_steal = false;
	for (i = 0;; i++) {
		fallback_mt = fallbacks[migratetype][i];
		if (fallback_mt == MIGRATE_TYPES)
			break;

		if (free_area_empty(area, fallback_mt))
			continue;

		if (can_steal_fallback(order, migratetype))
			*can_steal = true;

		if (!only_stealable)
			return fallback_mt;

		if (*can_steal)
			return fallback_mt;
	}

	return -1;
}

/*
 * Reserve a pageblock for exclusive use of high-order atomic allocations if
 * there are no empty page blocks that contain a page with a suitable order
 */
static void reserve_highatomic_pageblock(struct page *page, struct zone *zone,
				unsigned int alloc_order)
{
	int mt;
	unsigned long max_managed, flags;

	/*
	 * Limit the number reserved to 1 pageblock or roughly 1% of a zone.
	 * Check is race-prone but harmless.
	 */
	max_managed = (zone_managed_pages(zone) / 100) + pageblock_nr_pages;
	if (zone->nr_reserved_highatomic >= max_managed)
		return;

	spin_lock_irqsave(&zone->lock, flags);

	/* Recheck the nr_reserved_highatomic limit under the lock */
	if (zone->nr_reserved_highatomic >= max_managed)
		goto out_unlock;

	/* Yoink! */
	mt = get_pageblock_migratetype(page);
	if (!is_migrate_highatomic(mt) && !is_migrate_isolate(mt)
	    && !is_migrate_cma(mt)) {
		zone->nr_reserved_highatomic += pageblock_nr_pages;
		set_pageblock_migratetype(page, MIGRATE_HIGHATOMIC);
		move_freepages_block(zone, page, MIGRATE_HIGHATOMIC, NULL);
	}

out_unlock:
	spin_unlock_irqrestore(&zone->lock, flags);
}

/*
 * Used when an allocation is about to fail under memory pressure. This
 * potentially hurts the reliability of high-order allocations when under
 * intense memory pressure but failed atomic allocations should be easier
 * to recover from than an OOM.
 *
 * If @force is true, try to unreserve a pageblock even though highatomic
 * pageblock is exhausted.
 */
static bool unreserve_highatomic_pageblock(const struct alloc_context *ac,
						bool force)
{
	struct zonelist *zonelist = ac->zonelist;
	unsigned long flags;
	struct zoneref *z;
	struct zone *zone;
	struct page *page;
	int order;
	bool ret;

	for_each_zone_zonelist_nodemask(zone, z, zonelist, ac->highest_zoneidx,
								ac->nodemask) {
		/*
		 * Preserve at least one pageblock unless memory pressure
		 * is really high.
		 */
		if (!force && zone->nr_reserved_highatomic <=
					pageblock_nr_pages)
			continue;

		spin_lock_irqsave(&zone->lock, flags);
		for (order = 0; order < MAX_ORDER; order++) {
			struct free_area *area = &(zone->free_area[order]);

			page = get_page_from_free_area(area, MIGRATE_HIGHATOMIC);
			if (!page)
				continue;

			/*
			 * In page freeing path, migratetype change is racy so
			 * we can counter several free pages in a pageblock
			 * in this loop althoug we changed the pageblock type
			 * from highatomic to ac->migratetype. So we should
			 * adjust the count once.
			 */
			if (is_migrate_highatomic_page(page)) {
				/*
				 * It should never happen but changes to
				 * locking could inadvertently allow a per-cpu
				 * drain to add pages to MIGRATE_HIGHATOMIC
				 * while unreserving so be safe and watch for
				 * underflows.
				 */
				zone->nr_reserved_highatomic -= min(
						pageblock_nr_pages,
						zone->nr_reserved_highatomic);
			}

			/*
			 * Convert to ac->migratetype and avoid the normal
			 * pageblock stealing heuristics. Minimally, the caller
			 * is doing the work and needs the pages. More
			 * importantly, if the block was always converted to
			 * MIGRATE_UNMOVABLE or another type then the number
			 * of pageblocks that cannot be completely freed
			 * may increase.
			 */
			set_pageblock_migratetype(page, ac->migratetype);
			ret = move_freepages_block(zone, page, ac->migratetype,
									NULL);
			if (ret) {
				spin_unlock_irqrestore(&zone->lock, flags);
				return ret;
			}
		}
		spin_unlock_irqrestore(&zone->lock, flags);
	}

	return false;
}

/*
 * Try finding a free buddy page on the fallback list and put it on the free
 * list of requested migratetype, possibly along with other pages from the same
 * block, depending on fragmentation avoidance heuristics. Returns true if
 * fallback was found so that __rmqueue_smallest() can grab it.
 *
 * The use of signed ints for order and current_order is a deliberate
 * deviation from the rest of this file, to make the for loop
 * condition simpler.
 */
static __always_inline bool
__rmqueue_fallback(struct zone *zone, int order, int start_migratetype,
						unsigned int alloc_flags)
{
	struct free_area *area;
	int current_order;
	int min_order = order;
	struct page *page;
	int fallback_mt;
	bool can_steal;

	/*
	 * Do not steal pages from freelists belonging to other pageblocks
	 * i.e. orders < pageblock_order. If there are no local zones free,
	 * the zonelists will be reiterated without ALLOC_NOFRAGMENT.
	 */
	if (alloc_flags & ALLOC_NOFRAGMENT)
		min_order = pageblock_order;

	/*
	 * Find the largest available free page in the other list. This roughly
	 * approximates finding the pageblock with the most free pages, which
	 * would be too costly to do exactly.
	 */
	for (current_order = MAX_ORDER - 1; current_order >= min_order;
				--current_order) {
		area = &(zone->free_area[current_order]);
		fallback_mt = find_suitable_fallback(area, current_order,
				start_migratetype, false, &can_steal);
		if (fallback_mt == -1)
			continue;

		/*
		 * We cannot steal all free pages from the pageblock and the
		 * requested migratetype is movable. In that case it's better to
		 * steal and split the smallest available page instead of the
		 * largest available page, because even if the next movable
		 * allocation falls back into a different pageblock than this
		 * one, it won't cause permanent fragmentation.
		 */
		if (!can_steal && start_migratetype == MIGRATE_MOVABLE
					&& current_order > order)
			goto find_smallest;

		goto do_steal;
	}

	return false;

find_smallest:
	for (current_order = order; current_order < MAX_ORDER;
							current_order++) {
		area = &(zone->free_area[current_order]);
		fallback_mt = find_suitable_fallback(area, current_order,
				start_migratetype, false, &can_steal);
		if (fallback_mt != -1)
			break;
	}

	/*
	 * This should not happen - we already found a suitable fallback
	 * when looking for the largest page.
	 */
	VM_BUG_ON(current_order == MAX_ORDER);

do_steal:
	page = get_page_from_free_area(area, fallback_mt);

	steal_suitable_fallback(zone, page, alloc_flags, start_migratetype,
								can_steal);

	trace_mm_page_alloc_extfrag(page, order, current_order,
		start_migratetype, fallback_mt);

	return true;

}

/*
 * Do the hard work of removing an element from the buddy allocator.
 * Call me with the zone->lock already held.
 */
static __always_inline struct page *
__rmqueue(struct zone *zone, unsigned int order, int migratetype,
						unsigned int alloc_flags)
{
	struct page *page;

#ifdef CONFIG_CMA
	/*
	 * Balance movable allocations between regular and CMA areas by
	 * allocating from CMA when over half of the zone's free memory
	 * is in the CMA area.
	 */
	if (alloc_flags & ALLOC_CMA &&
	    zone_page_state(zone, NR_FREE_CMA_PAGES) >
	    zone_page_state(zone, NR_FREE_PAGES) / 2) {
		page = __rmqueue_cma_fallback(zone, order);
		if (page)
			return page;
	}
#endif
retry:
	page = __rmqueue_smallest(zone, order, migratetype);
	if (unlikely(!page)) {
		if (alloc_flags & ALLOC_CMA)
			page = __rmqueue_cma_fallback(zone, order);

		if (!page && __rmqueue_fallback(zone, order, migratetype,
								alloc_flags))
			goto retry;
	}

	trace_mm_page_alloc_zone_locked(page, order, migratetype);
	return page;
}

/*
 * Obtain a specified number of elements from the buddy allocator, all under
 * a single hold of the lock, for efficiency.  Add them to the supplied list.
 * Returns the number of new pages which were placed at *list.
 */
static int rmqueue_bulk(struct zone *zone, unsigned int order,
			unsigned long count, struct list_head *list,
			int migratetype, unsigned int alloc_flags)
{
	int i, alloced = 0;

	spin_lock(&zone->lock);
	for (i = 0; i < count; ++i) {
		struct page *page = __rmqueue(zone, order, migratetype,
								alloc_flags);
		if (unlikely(page == NULL))
			break;

		if (unlikely(check_pcp_refill(page)))
			continue;

		/*
		 * Split buddy pages returned by expand() are received here in
		 * physical page order. The page is added to the tail of
		 * caller's list. From the callers perspective, the linked list
		 * is ordered by page number under some conditions. This is
		 * useful for IO devices that can forward direction from the
		 * head, thus also in the physical page order. This is useful
		 * for IO devices that can merge IO requests if the physical
		 * pages are ordered properly.
		 */
		list_add_tail(&page->lru, list);
		alloced++;
		if (is_migrate_cma(get_pcppage_migratetype(page)))
			__mod_zone_page_state(zone, NR_FREE_CMA_PAGES,
					      -(1 << order));
	}

	/*
	 * i pages were removed from the buddy list even if some leak due
	 * to check_pcp_refill failing so adjust NR_FREE_PAGES based
	 * on i. Do not confuse with 'alloced' which is the number of
	 * pages added to the pcp list.
	 */
	__mod_zone_page_state(zone, NR_FREE_PAGES, -(i << order));
	spin_unlock(&zone->lock);
	return alloced;
}

#ifdef CONFIG_NUMA
/*
 * Called from the vmstat counter updater to drain pagesets of this
 * currently executing processor on remote nodes after they have
 * expired.
 *
 * Note that this function must be called with the thread pinned to
 * a single processor.
 */
void drain_zone_pages(struct zone *zone, struct per_cpu_pages *pcp)
{
	unsigned long flags;
	int to_drain, batch;

	local_irq_save(flags);
	batch = READ_ONCE(pcp->batch);
	to_drain = min(pcp->count, batch);
	if (to_drain > 0)
		free_pcppages_bulk(zone, to_drain, pcp);
	local_irq_restore(flags);
}
#endif

/*
 * Drain pcplists of the indicated processor and zone.
 *
 * The processor must either be the current processor and the
 * thread pinned to the current processor or a processor that
 * is not online.
 */
static void drain_pages_zone(unsigned int cpu, struct zone *zone)
{
	unsigned long flags;
	struct per_cpu_pageset *pset;
	struct per_cpu_pages *pcp;

	local_irq_save(flags);
	pset = per_cpu_ptr(zone->pageset, cpu);

	pcp = &pset->pcp;
	if (pcp->count)
		free_pcppages_bulk(zone, pcp->count, pcp);
	local_irq_restore(flags);
}

/*
 * Drain pcplists of all zones on the indicated processor.
 *
 * The processor must either be the current processor and the
 * thread pinned to the current processor or a processor that
 * is not online.
 */
static void drain_pages(unsigned int cpu)
{
	struct zone *zone;

	for_each_populated_zone(zone) {
		drain_pages_zone(cpu, zone);
	}
}

/*
 * Spill all of this CPU's per-cpu pages back into the buddy allocator.
 *
 * The CPU has to be pinned. When zone parameter is non-NULL, spill just
 * the single zone's pages.
 */
void drain_local_pages(struct zone *zone)
{
	int cpu = smp_processor_id();

	if (zone)
		drain_pages_zone(cpu, zone);
	else
		drain_pages(cpu);
}

static void drain_local_pages_wq(struct work_struct *work)
{
	struct pcpu_drain *drain;

	drain = container_of(work, struct pcpu_drain, work);

	/*
	 * drain_all_pages doesn't use proper cpu hotplug protection so
	 * we can race with cpu offline when the WQ can move this from
	 * a cpu pinned worker to an unbound one. We can operate on a different
	 * cpu which is allright but we also have to make sure to not move to
	 * a different one.
	 */
	preempt_disable();
	drain_local_pages(drain->zone);
	preempt_enable();
}

/*
 * Spill all the per-cpu pages from all CPUs back into the buddy allocator.
 *
 * When zone parameter is non-NULL, spill just the single zone's pages.
 *
 * Note that this can be extremely slow as the draining happens in a workqueue.
 */
void drain_all_pages(struct zone *zone)
{
	int cpu;

	/*
	 * Allocate in the BSS so we wont require allocation in
	 * direct reclaim path for CONFIG_CPUMASK_OFFSTACK=y
	 */
	static cpumask_t cpus_with_pcps;

	/*
	 * Make sure nobody triggers this path before mm_percpu_wq is fully
	 * initialized.
	 */
	if (WARN_ON_ONCE(!mm_percpu_wq))
		return;

	/*
	 * Do not drain if one is already in progress unless it's specific to
	 * a zone. Such callers are primarily CMA and memory hotplug and need
	 * the drain to be complete when the call returns.
	 */
	if (unlikely(!mutex_trylock(&pcpu_drain_mutex))) {
		if (!zone)
			return;
		mutex_lock(&pcpu_drain_mutex);
	}

	/*
	 * We don't care about racing with CPU hotplug event
	 * as offline notification will cause the notified
	 * cpu to drain that CPU pcps and on_each_cpu_mask
	 * disables preemption as part of its processing
	 */
	for_each_online_cpu(cpu) {
		struct per_cpu_pageset *pcp;
		struct zone *z;
		bool has_pcps = false;

		if (zone) {
			pcp = per_cpu_ptr(zone->pageset, cpu);
			if (pcp->pcp.count)
				has_pcps = true;
		} else {
			for_each_populated_zone(z) {
				pcp = per_cpu_ptr(z->pageset, cpu);
				if (pcp->pcp.count) {
					has_pcps = true;
					break;
				}
			}
		}

		if (has_pcps)
			cpumask_set_cpu(cpu, &cpus_with_pcps);
		else
			cpumask_clear_cpu(cpu, &cpus_with_pcps);
	}

	for_each_cpu(cpu, &cpus_with_pcps) {
		struct pcpu_drain *drain = per_cpu_ptr(&pcpu_drain, cpu);

		drain->zone = zone;
		INIT_WORK(&drain->work, drain_local_pages_wq);
		queue_work_on(cpu, mm_percpu_wq, &drain->work);
	}
	for_each_cpu(cpu, &cpus_with_pcps)
		flush_work(&per_cpu_ptr(&pcpu_drain, cpu)->work);

	mutex_unlock(&pcpu_drain_mutex);
}

#ifdef CONFIG_HIBERNATION

/*
 * Touch the watchdog for every WD_PAGE_COUNT pages.
 */
#define WD_PAGE_COUNT	(128*1024)

void mark_free_pages(struct zone *zone)
{
	unsigned long pfn, max_zone_pfn, page_count = WD_PAGE_COUNT;
	unsigned long flags;
	unsigned int order, t;
	struct page *page;

	if (zone_is_empty(zone))
		return;

	spin_lock_irqsave(&zone->lock, flags);

	max_zone_pfn = zone_end_pfn(zone);
	for (pfn = zone->zone_start_pfn; pfn < max_zone_pfn; pfn++)
		if (pfn_valid(pfn)) {
			page = pfn_to_page(pfn);

			if (!--page_count) {
				touch_nmi_watchdog();
				page_count = WD_PAGE_COUNT;
			}

			if (page_zone(page) != zone)
				continue;

			if (!swsusp_page_is_forbidden(page))
				swsusp_unset_page_free(page);
		}

	for_each_migratetype_order(order, t) {
		list_for_each_entry(page,
				&zone->free_area[order].free_list[t], lru) {
			unsigned long i;

			pfn = page_to_pfn(page);
			for (i = 0; i < (1UL << order); i++) {
				if (!--page_count) {
					touch_nmi_watchdog();
					page_count = WD_PAGE_COUNT;
				}
				swsusp_set_page_free(pfn_to_page(pfn + i));
			}
		}
	}
	spin_unlock_irqrestore(&zone->lock, flags);
}
#endif /* CONFIG_PM */

static bool free_unref_page_prepare(struct page *page, unsigned long pfn)
{
	int migratetype;

	if (!free_pcp_prepare(page))
		return false;

	migratetype = get_pfnblock_migratetype(page, pfn);
	set_pcppage_migratetype(page, migratetype);
	return true;
}

static void free_unref_page_commit(struct page *page, unsigned long pfn)
{
	struct zone *zone = page_zone(page);
	struct per_cpu_pages *pcp;
	int migratetype;

	migratetype = get_pcppage_migratetype(page);
	__count_vm_event(PGFREE);

	/*
	 * We only track unmovable, reclaimable and movable on pcp lists.
	 * Free ISOLATE pages back to the allocator because they are being
	 * offlined but treat HIGHATOMIC as movable pages so we can get those
	 * areas back if necessary. Otherwise, we may have to free
	 * excessively into the page allocator
	 */
	if (migratetype >= MIGRATE_PCPTYPES) {
		if (unlikely(is_migrate_isolate(migratetype))) {
			free_one_page(zone, page, pfn, 0, migratetype,
				      FPI_NONE);
			return;
		}
		migratetype = MIGRATE_MOVABLE;
	}

	pcp = &this_cpu_ptr(zone->pageset)->pcp;
	list_add(&page->lru, &pcp->lists[migratetype]);
	pcp->count++;
	if (pcp->count >= pcp->high) {
		unsigned long batch = READ_ONCE(pcp->batch);
		free_pcppages_bulk(zone, batch, pcp);
	}
}

/*
 * Free a 0-order page
 */
void free_unref_page(struct page *page)
{
	unsigned long flags;
	unsigned long pfn = page_to_pfn(page);

	if (!free_unref_page_prepare(page, pfn))
		return;

	local_irq_save(flags);
	free_unref_page_commit(page, pfn);
	local_irq_restore(flags);
}

/*
 * Free a list of 0-order pages
 */
void free_unref_page_list(struct list_head *list)
{
	struct page *page, *next;
	unsigned long flags, pfn;
	int batch_count = 0;

	/* Prepare pages for freeing */
	list_for_each_entry_safe(page, next, list, lru) {
		pfn = page_to_pfn(page);
		if (!free_unref_page_prepare(page, pfn))
			list_del(&page->lru);
		set_page_private(page, pfn);
	}

	local_irq_save(flags);
	list_for_each_entry_safe(page, next, list, lru) {
		unsigned long pfn = page_private(page);

		set_page_private(page, 0);
		trace_mm_page_free_batched(page);
		free_unref_page_commit(page, pfn);

		/*
		 * Guard against excessive IRQ disabled times when we get
		 * a large list of pages to free.
		 */
		if (++batch_count == SWAP_CLUSTER_MAX) {
			local_irq_restore(flags);
			batch_count = 0;
			local_irq_save(flags);
		}
	}
	local_irq_restore(flags);
}

/*
 * split_page takes a non-compound higher-order page, and splits it into
 * n (1<<order) sub-pages: page[0..n]
 * Each sub-page must be freed individually.
 *
 * Note: this is probably too low level an operation for use in drivers.
 * Please consult with lkml before using this in your driver.
 */
void split_page(struct page *page, unsigned int order)
{
	int i;

	VM_BUG_ON_PAGE(PageCompound(page), page);
	VM_BUG_ON_PAGE(!page_count(page), page);

	for (i = 1; i < (1 << order); i++)
		set_page_refcounted(page + i);
	split_page_owner(page, 1 << order);
}
EXPORT_SYMBOL_GPL(split_page);

int __isolate_free_page(struct page *page, unsigned int order)
{
	unsigned long watermark;
	struct zone *zone;
	int mt;

	BUG_ON(!PageBuddy(page));

	zone = page_zone(page);
	mt = get_pageblock_migratetype(page);

	if (!is_migrate_isolate(mt)) {
		/*
		 * Obey watermarks as if the page was being allocated. We can
		 * emulate a high-order watermark check with a raised order-0
		 * watermark, because we already know our high-order page
		 * exists.
		 */
		watermark = zone->_watermark[WMARK_MIN] + (1UL << order);
		if (!zone_watermark_ok(zone, 0, watermark, 0, ALLOC_CMA))
			return 0;

		__mod_zone_freepage_state(zone, -(1UL << order), mt);
	}

	/* Remove page from free list */

	del_page_from_free_list(page, zone, order);

	/*
	 * Set the pageblock if the isolated page is at least half of a
	 * pageblock
	 */
	if (order >= pageblock_order - 1) {
		struct page *endpage = page + (1 << order) - 1;
		for (; page < endpage; page += pageblock_nr_pages) {
			int mt = get_pageblock_migratetype(page);
			if (!is_migrate_isolate(mt) && !is_migrate_cma(mt)
			    && !is_migrate_highatomic(mt))
				set_pageblock_migratetype(page,
							  MIGRATE_MOVABLE);
		}
	}


	return 1UL << order;
}

/**
 * __putback_isolated_page - Return a now-isolated page back where we got it
 * @page: Page that was isolated
 * @order: Order of the isolated page
 * @mt: The page's pageblock's migratetype
 *
 * This function is meant to return a page pulled from the free lists via
 * __isolate_free_page back to the free lists they were pulled from.
 */
void __putback_isolated_page(struct page *page, unsigned int order, int mt)
{
	struct zone *zone = page_zone(page);

	/* zone lock should be held when this function is called */
	lockdep_assert_held(&zone->lock);

	/* Return isolated page to tail of freelist. */
	__free_one_page(page, page_to_pfn(page), zone, order, mt,
			FPI_SKIP_REPORT_NOTIFY | FPI_TO_TAIL);
}

/*
 * Update NUMA hit/miss statistics
 *
 * Must be called with interrupts disabled.
 */
static inline void zone_statistics(struct zone *preferred_zone, struct zone *z)
{
#ifdef CONFIG_NUMA
	enum numa_stat_item local_stat = NUMA_LOCAL;

	/* skip numa counters update if numa stats is disabled */
	if (!static_branch_likely(&vm_numa_stat_key))
		return;

	if (zone_to_nid(z) != numa_node_id())
		local_stat = NUMA_OTHER;

	if (zone_to_nid(z) == zone_to_nid(preferred_zone))
		__inc_numa_state(z, NUMA_HIT);
	else {
		__inc_numa_state(z, NUMA_MISS);
		__inc_numa_state(preferred_zone, NUMA_FOREIGN);
	}
	__inc_numa_state(z, local_stat);
#endif
}

/* Remove page from the per-cpu list, caller must protect the list */
static struct page *__rmqueue_pcplist(struct zone *zone, int migratetype,
			unsigned int alloc_flags,
			struct per_cpu_pages *pcp,
			struct list_head *list)
{
	struct page *page;

	do {
		if (list_empty(list)) {
			pcp->count += rmqueue_bulk(zone, 0,
					pcp->batch, list,
					migratetype, alloc_flags);
			if (unlikely(list_empty(list)))
				return NULL;
		}

		page = list_first_entry(list, struct page, lru);
		list_del(&page->lru);
		pcp->count--;
	} while (check_new_pcp(page));

	return page;
}

/* Lock and remove page from the per-cpu list */
static struct page *rmqueue_pcplist(struct zone *preferred_zone,
			struct zone *zone, gfp_t gfp_flags,
			int migratetype, unsigned int alloc_flags)
{
	struct per_cpu_pages *pcp;
	struct list_head *list;
	struct page *page;
	unsigned long flags;

	local_irq_save(flags);
	pcp = &this_cpu_ptr(zone->pageset)->pcp;
	list = &pcp->lists[migratetype];
	page = __rmqueue_pcplist(zone,  migratetype, alloc_flags, pcp, list);
	if (page) {
		__count_zid_vm_events(PGALLOC, page_zonenum(page), 1);
		zone_statistics(preferred_zone, zone);
	}
	local_irq_restore(flags);
	return page;
}

/*
 * Allocate a page from the given zone. Use pcplists for order-0 allocations.
 */
static inline
struct page *rmqueue(struct zone *preferred_zone,
			struct zone *zone, unsigned int order,
			gfp_t gfp_flags, unsigned int alloc_flags,
			int migratetype)
{
	unsigned long flags;
	struct page *page;

	if (likely(order == 0)) {
		/*
		 * MIGRATE_MOVABLE pcplist could have the pages on CMA area and
		 * we need to skip it when CMA area isn't allowed.
		 */
		if (!IS_ENABLED(CONFIG_CMA) || alloc_flags & ALLOC_CMA ||
				migratetype != MIGRATE_MOVABLE) {
			page = rmqueue_pcplist(preferred_zone, zone, gfp_flags,
					migratetype, alloc_flags);
			goto out;
		}
	}

	/*
	 * We most definitely don't want callers attempting to
	 * allocate greater than order-1 page units with __GFP_NOFAIL.
	 */
	WARN_ON_ONCE((gfp_flags & __GFP_NOFAIL) && (order > 1));
	spin_lock_irqsave(&zone->lock, flags);

	do {
		page = NULL;
		/*
		 * order-0 request can reach here when the pcplist is skipped
		 * due to non-CMA allocation context. HIGHATOMIC area is
		 * reserved for high-order atomic allocation, so order-0
		 * request should skip it.
		 */
		if (order > 0 && alloc_flags & ALLOC_HARDER) {
			page = __rmqueue_smallest(zone, order, MIGRATE_HIGHATOMIC);
			if (page)
				trace_mm_page_alloc_zone_locked(page, order, migratetype);
		}
		if (!page)
			page = __rmqueue(zone, order, migratetype, alloc_flags);
	} while (page && check_new_pages(page, order));
	spin_unlock(&zone->lock);
	if (!page)
		goto failed;
	__mod_zone_freepage_state(zone, -(1 << order),
				  get_pcppage_migratetype(page));

	__count_zid_vm_events(PGALLOC, page_zonenum(page), 1 << order);
	zone_statistics(preferred_zone, zone);
	local_irq_restore(flags);

out:
	/* Separate test+clear to avoid unnecessary atomics */
	if (test_bit(ZONE_BOOSTED_WATERMARK, &zone->flags)) {
		clear_bit(ZONE_BOOSTED_WATERMARK, &zone->flags);
		wakeup_kswapd(zone, 0, 0, zone_idx(zone));
	}

	VM_BUG_ON_PAGE(page && bad_range(zone, page), page);
	return page;

failed:
	local_irq_restore(flags);
	return NULL;
}

#ifdef CONFIG_FAIL_PAGE_ALLOC

static struct {
	struct fault_attr attr;

	bool ignore_gfp_highmem;
	bool ignore_gfp_reclaim;
	u32 min_order;
} fail_page_alloc = {
	.attr = FAULT_ATTR_INITIALIZER,
	.ignore_gfp_reclaim = true,
	.ignore_gfp_highmem = true,
	.min_order = 1,
};

static int __init setup_fail_page_alloc(char *str)
{
	return setup_fault_attr(&fail_page_alloc.attr, str);
}
__setup("fail_page_alloc=", setup_fail_page_alloc);

static bool __should_fail_alloc_page(gfp_t gfp_mask, unsigned int order)
{
	if (order < fail_page_alloc.min_order)
		return false;
	if (gfp_mask & __GFP_NOFAIL)
		return false;
	if (fail_page_alloc.ignore_gfp_highmem && (gfp_mask & __GFP_HIGHMEM))
		return false;
	if (fail_page_alloc.ignore_gfp_reclaim &&
			(gfp_mask & __GFP_DIRECT_RECLAIM))
		return false;

	return should_fail(&fail_page_alloc.attr, 1 << order);
}

#ifdef CONFIG_FAULT_INJECTION_DEBUG_FS

static int __init fail_page_alloc_debugfs(void)
{
	umode_t mode = S_IFREG | 0600;
	struct dentry *dir;

	dir = fault_create_debugfs_attr("fail_page_alloc", NULL,
					&fail_page_alloc.attr);

	debugfs_create_bool("ignore-gfp-wait", mode, dir,
			    &fail_page_alloc.ignore_gfp_reclaim);
	debugfs_create_bool("ignore-gfp-highmem", mode, dir,
			    &fail_page_alloc.ignore_gfp_highmem);
	debugfs_create_u32("min-order", mode, dir, &fail_page_alloc.min_order);

	return 0;
}

late_initcall(fail_page_alloc_debugfs);

#endif /* CONFIG_FAULT_INJECTION_DEBUG_FS */

#else /* CONFIG_FAIL_PAGE_ALLOC */

static inline bool __should_fail_alloc_page(gfp_t gfp_mask, unsigned int order)
{
	return false;
}

#endif /* CONFIG_FAIL_PAGE_ALLOC */

noinline bool should_fail_alloc_page(gfp_t gfp_mask, unsigned int order)
{
	return __should_fail_alloc_page(gfp_mask, order);
}
ALLOW_ERROR_INJECTION(should_fail_alloc_page, TRUE);

static inline long __zone_watermark_unusable_free(struct zone *z,
				unsigned int order, unsigned int alloc_flags)
{
	const bool alloc_harder = (alloc_flags & (ALLOC_HARDER|ALLOC_OOM));
	long unusable_free = (1 << order) - 1;

	/*
	 * If the caller does not have rights to ALLOC_HARDER then subtract
	 * the high-atomic reserves. This will over-estimate the size of the
	 * atomic reserve but it avoids a search.
	 */
	if (likely(!alloc_harder))
		unusable_free += z->nr_reserved_highatomic;

#ifdef CONFIG_CMA
	/* If allocation can't use CMA areas don't use free CMA pages */
	if (!(alloc_flags & ALLOC_CMA))
		unusable_free += zone_page_state(z, NR_FREE_CMA_PAGES);
#endif

	return unusable_free;
}

/*
 * Return true if free base pages are above 'mark'. For high-order checks it
 * will return true of the order-0 watermark is reached and there is at least
 * one free page of a suitable size. Checking now avoids taking the zone lock
 * to check in the allocation paths if no pages are free.
 */
bool __zone_watermark_ok(struct zone *z, unsigned int order, unsigned long mark,
			 int highest_zoneidx, unsigned int alloc_flags,
			 long free_pages)
{
	long min = mark;
	int o;
	const bool alloc_harder = (alloc_flags & (ALLOC_HARDER|ALLOC_OOM));

	/* free_pages may go negative - that's OK */
	free_pages -= __zone_watermark_unusable_free(z, order, alloc_flags);

	if (alloc_flags & ALLOC_HIGH)
		min -= min / 2;

	if (unlikely(alloc_harder)) {
		/*
		 * OOM victims can try even harder than normal ALLOC_HARDER
		 * users on the grounds that it's definitely going to be in
		 * the exit path shortly and free memory. Any allocation it
		 * makes during the free path will be small and short-lived.
		 */
		if (alloc_flags & ALLOC_OOM)
			min -= min / 2;
		else
			min -= min / 4;
	}

	/*
	 * Check watermarks for an order-0 allocation request. If these
	 * are not met, then a high-order request also cannot go ahead
	 * even if a suitable page happened to be free.
	 */
	if (free_pages <= min + z->lowmem_reserve[highest_zoneidx])
		return false;

	/* If this is an order-0 request then the watermark is fine */
	if (!order)
		return true;

	/* For a high-order request, check at least one suitable page is free */
	for (o = order; o < MAX_ORDER; o++) {
		struct free_area *area = &z->free_area[o];
		int mt;

		if (!area->nr_free)
			continue;

		for (mt = 0; mt < MIGRATE_PCPTYPES; mt++) {
			if (!free_area_empty(area, mt))
				return true;
		}

#ifdef CONFIG_CMA
		if ((alloc_flags & ALLOC_CMA) &&
		    !free_area_empty(area, MIGRATE_CMA)) {
			return true;
		}
#endif
		if (alloc_harder && !free_area_empty(area, MIGRATE_HIGHATOMIC))
			return true;
	}
	return false;
}

bool zone_watermark_ok(struct zone *z, unsigned int order, unsigned long mark,
		      int highest_zoneidx, unsigned int alloc_flags)
{
	return __zone_watermark_ok(z, order, mark, highest_zoneidx, alloc_flags,
					zone_page_state(z, NR_FREE_PAGES));
}

static inline bool zone_watermark_fast(struct zone *z, unsigned int order,
<<<<<<< HEAD
				unsigned long mark, int classzone_idx,
=======
				unsigned long mark, int highest_zoneidx,
>>>>>>> d1988041
				unsigned int alloc_flags, gfp_t gfp_mask)
{
	long free_pages;

	free_pages = zone_page_state(z, NR_FREE_PAGES);

	/*
	 * Fast check for order-0 only. If this fails then the reserves
	 * need to be calculated.
	 */
	if (!order) {
		long fast_free;

		fast_free = free_pages;
		fast_free -= __zone_watermark_unusable_free(z, 0, alloc_flags);
		if (fast_free > mark + z->lowmem_reserve[highest_zoneidx])
			return true;
	}

	if (__zone_watermark_ok(z, order, mark, highest_zoneidx, alloc_flags,
					free_pages))
		return true;
	/*
	 * Ignore watermark boosting for GFP_ATOMIC order-0 allocations
	 * when checking the min watermark. The min watermark is the
	 * point where boosting is ignored so that kswapd is woken up
	 * when below the low watermark.
	 */
	if (unlikely(!order && (gfp_mask & __GFP_ATOMIC) && z->watermark_boost
		&& ((alloc_flags & ALLOC_WMARK_MASK) == WMARK_MIN))) {
		mark = z->_watermark[WMARK_MIN];
		return __zone_watermark_ok(z, order, mark, highest_zoneidx,
					alloc_flags, free_pages);
	}

<<<<<<< HEAD
	if (__zone_watermark_ok(z, order, mark, classzone_idx, alloc_flags,
					free_pages))
		return true;
	/*
	 * Ignore watermark boosting for GFP_ATOMIC order-0 allocations
	 * when checking the min watermark. The min watermark is the
	 * point where boosting is ignored so that kswapd is woken up
	 * when below the low watermark.
	 */
	if (unlikely(!order && (gfp_mask & __GFP_ATOMIC) && z->watermark_boost
		&& ((alloc_flags & ALLOC_WMARK_MASK) == WMARK_MIN))) {
		mark = z->_watermark[WMARK_MIN];
		return __zone_watermark_ok(z, order, mark, classzone_idx,
					alloc_flags, free_pages);
	}

=======
>>>>>>> d1988041
	return false;
}

bool zone_watermark_ok_safe(struct zone *z, unsigned int order,
			unsigned long mark, int highest_zoneidx)
{
	long free_pages = zone_page_state(z, NR_FREE_PAGES);

	if (z->percpu_drift_mark && free_pages < z->percpu_drift_mark)
		free_pages = zone_page_state_snapshot(z, NR_FREE_PAGES);

	return __zone_watermark_ok(z, order, mark, highest_zoneidx, 0,
								free_pages);
}

#ifdef CONFIG_NUMA
static bool zone_allows_reclaim(struct zone *local_zone, struct zone *zone)
{
	return node_distance(zone_to_nid(local_zone), zone_to_nid(zone)) <=
				node_reclaim_distance;
}
#else	/* CONFIG_NUMA */
static bool zone_allows_reclaim(struct zone *local_zone, struct zone *zone)
{
	return true;
}
#endif	/* CONFIG_NUMA */

/*
 * The restriction on ZONE_DMA32 as being a suitable zone to use to avoid
 * fragmentation is subtle. If the preferred zone was HIGHMEM then
 * premature use of a lower zone may cause lowmem pressure problems that
 * are worse than fragmentation. If the next zone is ZONE_DMA then it is
 * probably too small. It only makes sense to spread allocations to avoid
 * fragmentation between the Normal and DMA32 zones.
 */
static inline unsigned int
alloc_flags_nofragment(struct zone *zone, gfp_t gfp_mask)
{
	unsigned int alloc_flags;

	/*
	 * __GFP_KSWAPD_RECLAIM is assumed to be the same as ALLOC_KSWAPD
	 * to save a branch.
	 */
	alloc_flags = (__force int) (gfp_mask & __GFP_KSWAPD_RECLAIM);

#ifdef CONFIG_ZONE_DMA32
	if (!zone)
		return alloc_flags;

	if (zone_idx(zone) != ZONE_NORMAL)
		return alloc_flags;

	/*
	 * If ZONE_DMA32 exists, assume it is the one after ZONE_NORMAL and
	 * the pointer is within zone->zone_pgdat->node_zones[]. Also assume
	 * on UMA that if Normal is populated then so is DMA32.
	 */
	BUILD_BUG_ON(ZONE_NORMAL - ZONE_DMA32 != 1);
	if (nr_online_nodes > 1 && !populated_zone(--zone))
		return alloc_flags;

	alloc_flags |= ALLOC_NOFRAGMENT;
#endif /* CONFIG_ZONE_DMA32 */
	return alloc_flags;
}

static inline unsigned int current_alloc_flags(gfp_t gfp_mask,
					unsigned int alloc_flags)
{
#ifdef CONFIG_CMA
	unsigned int pflags = current->flags;

	if (!(pflags & PF_MEMALLOC_NOCMA) &&
			gfp_migratetype(gfp_mask) == MIGRATE_MOVABLE)
		alloc_flags |= ALLOC_CMA;

#endif
	return alloc_flags;
}

/*
 * get_page_from_freelist goes through the zonelist trying to allocate
 * a page.
 */
static struct page *
get_page_from_freelist(gfp_t gfp_mask, unsigned int order, int alloc_flags,
						const struct alloc_context *ac)
{
	struct zoneref *z;
	struct zone *zone;
	struct pglist_data *last_pgdat_dirty_limit = NULL;
	bool no_fallback;

retry:
	/*
	 * Scan zonelist, looking for a zone with enough free.
	 * See also __cpuset_node_allowed() comment in kernel/cpuset.c.
	 */
	no_fallback = alloc_flags & ALLOC_NOFRAGMENT;
	z = ac->preferred_zoneref;
	for_next_zone_zonelist_nodemask(zone, z, ac->highest_zoneidx,
					ac->nodemask) {
		struct page *page;
		unsigned long mark;

		if (cpusets_enabled() &&
			(alloc_flags & ALLOC_CPUSET) &&
			!__cpuset_zone_allowed(zone, gfp_mask))
				continue;
		/*
		 * When allocating a page cache page for writing, we
		 * want to get it from a node that is within its dirty
		 * limit, such that no single node holds more than its
		 * proportional share of globally allowed dirty pages.
		 * The dirty limits take into account the node's
		 * lowmem reserves and high watermark so that kswapd
		 * should be able to balance it without having to
		 * write pages from its LRU list.
		 *
		 * XXX: For now, allow allocations to potentially
		 * exceed the per-node dirty limit in the slowpath
		 * (spread_dirty_pages unset) before going into reclaim,
		 * which is important when on a NUMA setup the allowed
		 * nodes are together not big enough to reach the
		 * global limit.  The proper fix for these situations
		 * will require awareness of nodes in the
		 * dirty-throttling and the flusher threads.
		 */
		if (ac->spread_dirty_pages) {
			if (last_pgdat_dirty_limit == zone->zone_pgdat)
				continue;

			if (!node_dirty_ok(zone->zone_pgdat)) {
				last_pgdat_dirty_limit = zone->zone_pgdat;
				continue;
			}
		}

		if (no_fallback && nr_online_nodes > 1 &&
		    zone != ac->preferred_zoneref->zone) {
			int local_nid;

			/*
			 * If moving to a remote node, retry but allow
			 * fragmenting fallbacks. Locality is more important
			 * than fragmentation avoidance.
			 */
			local_nid = zone_to_nid(ac->preferred_zoneref->zone);
			if (zone_to_nid(zone) != local_nid) {
				alloc_flags &= ~ALLOC_NOFRAGMENT;
				goto retry;
			}
		}

		mark = wmark_pages(zone, alloc_flags & ALLOC_WMARK_MASK);
		if (!zone_watermark_fast(zone, order, mark,
<<<<<<< HEAD
				       ac_classzone_idx(ac), alloc_flags,
=======
				       ac->highest_zoneidx, alloc_flags,
>>>>>>> d1988041
				       gfp_mask)) {
			int ret;

#ifdef CONFIG_DEFERRED_STRUCT_PAGE_INIT
			/*
			 * Watermark failed for this zone, but see if we can
			 * grow this zone if it contains deferred pages.
			 */
			if (static_branch_unlikely(&deferred_pages)) {
				if (_deferred_grow_zone(zone, order))
					goto try_this_zone;
			}
#endif
			/* Checked here to keep the fast path fast */
			BUILD_BUG_ON(ALLOC_NO_WATERMARKS < NR_WMARK);
			if (alloc_flags & ALLOC_NO_WATERMARKS)
				goto try_this_zone;

			if (node_reclaim_mode == 0 ||
			    !zone_allows_reclaim(ac->preferred_zoneref->zone, zone))
				continue;

			ret = node_reclaim(zone->zone_pgdat, gfp_mask, order);
			switch (ret) {
			case NODE_RECLAIM_NOSCAN:
				/* did not scan */
				continue;
			case NODE_RECLAIM_FULL:
				/* scanned but unreclaimable */
				continue;
			default:
				/* did we reclaim enough */
				if (zone_watermark_ok(zone, order, mark,
					ac->highest_zoneidx, alloc_flags))
					goto try_this_zone;

				continue;
			}
		}

try_this_zone:
		page = rmqueue(ac->preferred_zoneref->zone, zone, order,
				gfp_mask, alloc_flags, ac->migratetype);
		if (page) {
			prep_new_page(page, order, gfp_mask, alloc_flags);

			/*
			 * If this is a high-order atomic allocation then check
			 * if the pageblock should be reserved for the future
			 */
			if (unlikely(order && (alloc_flags & ALLOC_HARDER)))
				reserve_highatomic_pageblock(page, zone, order);

			return page;
		} else {
#ifdef CONFIG_DEFERRED_STRUCT_PAGE_INIT
			/* Try again if zone has deferred pages */
			if (static_branch_unlikely(&deferred_pages)) {
				if (_deferred_grow_zone(zone, order))
					goto try_this_zone;
			}
#endif
		}
	}

	/*
	 * It's possible on a UMA machine to get through all zones that are
	 * fragmented. If avoiding fragmentation, reset and try again.
	 */
	if (no_fallback) {
		alloc_flags &= ~ALLOC_NOFRAGMENT;
		goto retry;
	}

	return NULL;
}

static void warn_alloc_show_mem(gfp_t gfp_mask, nodemask_t *nodemask)
{
	unsigned int filter = SHOW_MEM_FILTER_NODES;

	/*
	 * This documents exceptions given to allocations in certain
	 * contexts that are allowed to allocate outside current's set
	 * of allowed nodes.
	 */
	if (!(gfp_mask & __GFP_NOMEMALLOC))
		if (tsk_is_oom_victim(current) ||
		    (current->flags & (PF_MEMALLOC | PF_EXITING)))
			filter &= ~SHOW_MEM_FILTER_NODES;
	if (in_interrupt() || !(gfp_mask & __GFP_DIRECT_RECLAIM))
		filter &= ~SHOW_MEM_FILTER_NODES;

	show_mem(filter, nodemask);
}

void warn_alloc(gfp_t gfp_mask, nodemask_t *nodemask, const char *fmt, ...)
{
	struct va_format vaf;
	va_list args;
	static DEFINE_RATELIMIT_STATE(nopage_rs, 10*HZ, 1);

	if ((gfp_mask & __GFP_NOWARN) || !__ratelimit(&nopage_rs))
		return;

	va_start(args, fmt);
	vaf.fmt = fmt;
	vaf.va = &args;
	pr_warn("%s: %pV, mode:%#x(%pGg), nodemask=%*pbl",
			current->comm, &vaf, gfp_mask, &gfp_mask,
			nodemask_pr_args(nodemask));
	va_end(args);

	cpuset_print_current_mems_allowed();
	pr_cont("\n");
	dump_stack();
	warn_alloc_show_mem(gfp_mask, nodemask);
}

static inline struct page *
__alloc_pages_cpuset_fallback(gfp_t gfp_mask, unsigned int order,
			      unsigned int alloc_flags,
			      const struct alloc_context *ac)
{
	struct page *page;

	page = get_page_from_freelist(gfp_mask, order,
			alloc_flags|ALLOC_CPUSET, ac);
	/*
	 * fallback to ignore cpuset restriction if our nodes
	 * are depleted
	 */
	if (!page)
		page = get_page_from_freelist(gfp_mask, order,
				alloc_flags, ac);

	return page;
}

static inline struct page *
__alloc_pages_may_oom(gfp_t gfp_mask, unsigned int order,
	const struct alloc_context *ac, unsigned long *did_some_progress)
{
	struct oom_control oc = {
		.zonelist = ac->zonelist,
		.nodemask = ac->nodemask,
		.memcg = NULL,
		.gfp_mask = gfp_mask,
		.order = order,
	};
	struct page *page;

	*did_some_progress = 0;

	/*
	 * Acquire the oom lock.  If that fails, somebody else is
	 * making progress for us.
	 */
	if (!mutex_trylock(&oom_lock)) {
		*did_some_progress = 1;
		schedule_timeout_uninterruptible(1);
		return NULL;
	}

	/*
	 * Go through the zonelist yet one more time, keep very high watermark
	 * here, this is only to catch a parallel oom killing, we must fail if
	 * we're still under heavy pressure. But make sure that this reclaim
	 * attempt shall not depend on __GFP_DIRECT_RECLAIM && !__GFP_NORETRY
	 * allocation which will never fail due to oom_lock already held.
	 */
	page = get_page_from_freelist((gfp_mask | __GFP_HARDWALL) &
				      ~__GFP_DIRECT_RECLAIM, order,
				      ALLOC_WMARK_HIGH|ALLOC_CPUSET, ac);
	if (page)
		goto out;

	/* Coredumps can quickly deplete all memory reserves */
	if (current->flags & PF_DUMPCORE)
		goto out;
	/* The OOM killer will not help higher order allocs */
	if (order > PAGE_ALLOC_COSTLY_ORDER)
		goto out;
	/*
	 * We have already exhausted all our reclaim opportunities without any
	 * success so it is time to admit defeat. We will skip the OOM killer
	 * because it is very likely that the caller has a more reasonable
	 * fallback than shooting a random task.
	 *
	 * The OOM killer may not free memory on a specific node.
	 */
	if (gfp_mask & (__GFP_RETRY_MAYFAIL | __GFP_THISNODE))
		goto out;
	/* The OOM killer does not needlessly kill tasks for lowmem */
	if (ac->highest_zoneidx < ZONE_NORMAL)
		goto out;
	if (pm_suspended_storage())
		goto out;
	/*
	 * XXX: GFP_NOFS allocations should rather fail than rely on
	 * other request to make a forward progress.
	 * We are in an unfortunate situation where out_of_memory cannot
	 * do much for this context but let's try it to at least get
	 * access to memory reserved if the current task is killed (see
	 * out_of_memory). Once filesystems are ready to handle allocation
	 * failures more gracefully we should just bail out here.
	 */

	/* Exhausted what can be done so it's blame time */
	if (out_of_memory(&oc) || WARN_ON_ONCE(gfp_mask & __GFP_NOFAIL)) {
		*did_some_progress = 1;

		/*
		 * Help non-failing allocations by giving them access to memory
		 * reserves
		 */
		if (gfp_mask & __GFP_NOFAIL)
			page = __alloc_pages_cpuset_fallback(gfp_mask, order,
					ALLOC_NO_WATERMARKS, ac);
	}
out:
	mutex_unlock(&oom_lock);
	return page;
}

/*
 * Maximum number of compaction retries wit a progress before OOM
 * killer is consider as the only way to move forward.
 */
#define MAX_COMPACT_RETRIES 16

#ifdef CONFIG_COMPACTION
/* Try memory compaction for high-order allocations before reclaim */
static struct page *
__alloc_pages_direct_compact(gfp_t gfp_mask, unsigned int order,
		unsigned int alloc_flags, const struct alloc_context *ac,
		enum compact_priority prio, enum compact_result *compact_result)
{
	struct page *page = NULL;
	unsigned long pflags;
	unsigned int noreclaim_flag;

	if (!order)
		return NULL;

	psi_memstall_enter(&pflags);
	noreclaim_flag = memalloc_noreclaim_save();

	*compact_result = try_to_compact_pages(gfp_mask, order, alloc_flags, ac,
								prio, &page);

	memalloc_noreclaim_restore(noreclaim_flag);
	psi_memstall_leave(&pflags);

	/*
	 * At least in one zone compaction wasn't deferred or skipped, so let's
	 * count a compaction stall
	 */
	count_vm_event(COMPACTSTALL);

	/* Prep a captured page if available */
	if (page)
		prep_new_page(page, order, gfp_mask, alloc_flags);

	/* Try get a page from the freelist if available */
	if (!page)
		page = get_page_from_freelist(gfp_mask, order, alloc_flags, ac);

	if (page) {
		struct zone *zone = page_zone(page);

		zone->compact_blockskip_flush = false;
		compaction_defer_reset(zone, order, true);
		count_vm_event(COMPACTSUCCESS);
		return page;
	}

	/*
	 * It's bad if compaction run occurs and fails. The most likely reason
	 * is that pages exist, but not enough to satisfy watermarks.
	 */
	count_vm_event(COMPACTFAIL);

	cond_resched();

	return NULL;
}

static inline bool
should_compact_retry(struct alloc_context *ac, int order, int alloc_flags,
		     enum compact_result compact_result,
		     enum compact_priority *compact_priority,
		     int *compaction_retries)
{
	int max_retries = MAX_COMPACT_RETRIES;
	int min_priority;
	bool ret = false;
	int retries = *compaction_retries;
	enum compact_priority priority = *compact_priority;

	if (!order)
		return false;

	if (compaction_made_progress(compact_result))
		(*compaction_retries)++;

	/*
	 * compaction considers all the zone as desperately out of memory
	 * so it doesn't really make much sense to retry except when the
	 * failure could be caused by insufficient priority
	 */
	if (compaction_failed(compact_result))
		goto check_priority;

	/*
	 * compaction was skipped because there are not enough order-0 pages
	 * to work with, so we retry only if it looks like reclaim can help.
	 */
	if (compaction_needs_reclaim(compact_result)) {
		ret = compaction_zonelist_suitable(ac, order, alloc_flags);
		goto out;
	}

	/*
	 * make sure the compaction wasn't deferred or didn't bail out early
	 * due to locks contention before we declare that we should give up.
	 * But the next retry should use a higher priority if allowed, so
	 * we don't just keep bailing out endlessly.
	 */
	if (compaction_withdrawn(compact_result)) {
		goto check_priority;
	}

	/*
	 * !costly requests are much more important than __GFP_RETRY_MAYFAIL
	 * costly ones because they are de facto nofail and invoke OOM
	 * killer to move on while costly can fail and users are ready
	 * to cope with that. 1/4 retries is rather arbitrary but we
	 * would need much more detailed feedback from compaction to
	 * make a better decision.
	 */
	if (order > PAGE_ALLOC_COSTLY_ORDER)
		max_retries /= 4;
	if (*compaction_retries <= max_retries) {
		ret = true;
		goto out;
	}

	/*
	 * Make sure there are attempts at the highest priority if we exhausted
	 * all retries or failed at the lower priorities.
	 */
check_priority:
	min_priority = (order > PAGE_ALLOC_COSTLY_ORDER) ?
			MIN_COMPACT_COSTLY_PRIORITY : MIN_COMPACT_PRIORITY;

	if (*compact_priority > min_priority) {
		(*compact_priority)--;
		*compaction_retries = 0;
		ret = true;
	}
out:
	trace_compact_retry(order, priority, compact_result, retries, max_retries, ret);
	return ret;
}
#else
static inline struct page *
__alloc_pages_direct_compact(gfp_t gfp_mask, unsigned int order,
		unsigned int alloc_flags, const struct alloc_context *ac,
		enum compact_priority prio, enum compact_result *compact_result)
{
	*compact_result = COMPACT_SKIPPED;
	return NULL;
}

static inline bool
should_compact_retry(struct alloc_context *ac, unsigned int order, int alloc_flags,
		     enum compact_result compact_result,
		     enum compact_priority *compact_priority,
		     int *compaction_retries)
{
	struct zone *zone;
	struct zoneref *z;

	if (!order || order > PAGE_ALLOC_COSTLY_ORDER)
		return false;

	/*
	 * There are setups with compaction disabled which would prefer to loop
	 * inside the allocator rather than hit the oom killer prematurely.
	 * Let's give them a good hope and keep retrying while the order-0
	 * watermarks are OK.
	 */
	for_each_zone_zonelist_nodemask(zone, z, ac->zonelist,
				ac->highest_zoneidx, ac->nodemask) {
		if (zone_watermark_ok(zone, 0, min_wmark_pages(zone),
					ac->highest_zoneidx, alloc_flags))
			return true;
	}
	return false;
}
#endif /* CONFIG_COMPACTION */

#ifdef CONFIG_LOCKDEP
static struct lockdep_map __fs_reclaim_map =
	STATIC_LOCKDEP_MAP_INIT("fs_reclaim", &__fs_reclaim_map);

static bool __need_fs_reclaim(gfp_t gfp_mask)
{
	gfp_mask = current_gfp_context(gfp_mask);

	/* no reclaim without waiting on it */
	if (!(gfp_mask & __GFP_DIRECT_RECLAIM))
		return false;

	/* this guy won't enter reclaim */
	if (current->flags & PF_MEMALLOC)
		return false;

	/* We're only interested __GFP_FS allocations for now */
	if (!(gfp_mask & __GFP_FS))
		return false;

	if (gfp_mask & __GFP_NOLOCKDEP)
		return false;

	return true;
}

void __fs_reclaim_acquire(void)
{
	lock_map_acquire(&__fs_reclaim_map);
}

void __fs_reclaim_release(void)
{
	lock_map_release(&__fs_reclaim_map);
}

void fs_reclaim_acquire(gfp_t gfp_mask)
{
	if (__need_fs_reclaim(gfp_mask))
		__fs_reclaim_acquire();
}
EXPORT_SYMBOL_GPL(fs_reclaim_acquire);

void fs_reclaim_release(gfp_t gfp_mask)
{
	if (__need_fs_reclaim(gfp_mask))
		__fs_reclaim_release();
}
EXPORT_SYMBOL_GPL(fs_reclaim_release);
#endif

/* Perform direct synchronous page reclaim */
static unsigned long
__perform_reclaim(gfp_t gfp_mask, unsigned int order,
					const struct alloc_context *ac)
{
	unsigned int noreclaim_flag;
	unsigned long pflags, progress;

	cond_resched();

	/* We now go into synchronous reclaim */
	cpuset_memory_pressure_bump();
	psi_memstall_enter(&pflags);
	fs_reclaim_acquire(gfp_mask);
	noreclaim_flag = memalloc_noreclaim_save();

	progress = try_to_free_pages(ac->zonelist, order, gfp_mask,
								ac->nodemask);

	memalloc_noreclaim_restore(noreclaim_flag);
	fs_reclaim_release(gfp_mask);
	psi_memstall_leave(&pflags);

	cond_resched();

	return progress;
}

/* The really slow allocator path where we enter direct reclaim */
static inline struct page *
__alloc_pages_direct_reclaim(gfp_t gfp_mask, unsigned int order,
		unsigned int alloc_flags, const struct alloc_context *ac,
		unsigned long *did_some_progress)
{
	struct page *page = NULL;
	bool drained = false;

	*did_some_progress = __perform_reclaim(gfp_mask, order, ac);
	if (unlikely(!(*did_some_progress)))
		return NULL;

retry:
	page = get_page_from_freelist(gfp_mask, order, alloc_flags, ac);

	/*
	 * If an allocation failed after direct reclaim, it could be because
	 * pages are pinned on the per-cpu lists or in high alloc reserves.
	 * Shrink them and try again
	 */
	if (!page && !drained) {
		unreserve_highatomic_pageblock(ac, false);
		drain_all_pages(NULL);
		drained = true;
		goto retry;
	}

	return page;
}

static void wake_all_kswapds(unsigned int order, gfp_t gfp_mask,
			     const struct alloc_context *ac)
{
	struct zoneref *z;
	struct zone *zone;
	pg_data_t *last_pgdat = NULL;
	enum zone_type highest_zoneidx = ac->highest_zoneidx;

	for_each_zone_zonelist_nodemask(zone, z, ac->zonelist, highest_zoneidx,
					ac->nodemask) {
		if (last_pgdat != zone->zone_pgdat)
			wakeup_kswapd(zone, gfp_mask, order, highest_zoneidx);
		last_pgdat = zone->zone_pgdat;
	}
}

static inline unsigned int
gfp_to_alloc_flags(gfp_t gfp_mask)
{
	unsigned int alloc_flags = ALLOC_WMARK_MIN | ALLOC_CPUSET;

	/*
	 * __GFP_HIGH is assumed to be the same as ALLOC_HIGH
	 * and __GFP_KSWAPD_RECLAIM is assumed to be the same as ALLOC_KSWAPD
	 * to save two branches.
	 */
	BUILD_BUG_ON(__GFP_HIGH != (__force gfp_t) ALLOC_HIGH);
	BUILD_BUG_ON(__GFP_KSWAPD_RECLAIM != (__force gfp_t) ALLOC_KSWAPD);

	/*
	 * The caller may dip into page reserves a bit more if the caller
	 * cannot run direct reclaim, or if the caller has realtime scheduling
	 * policy or is asking for __GFP_HIGH memory.  GFP_ATOMIC requests will
	 * set both ALLOC_HARDER (__GFP_ATOMIC) and ALLOC_HIGH (__GFP_HIGH).
	 */
	alloc_flags |= (__force int)
		(gfp_mask & (__GFP_HIGH | __GFP_KSWAPD_RECLAIM));

	if (gfp_mask & __GFP_ATOMIC) {
		/*
		 * Not worth trying to allocate harder for __GFP_NOMEMALLOC even
		 * if it can't schedule.
		 */
		if (!(gfp_mask & __GFP_NOMEMALLOC))
			alloc_flags |= ALLOC_HARDER;
		/*
		 * Ignore cpuset mems for GFP_ATOMIC rather than fail, see the
		 * comment for __cpuset_node_allowed().
		 */
		alloc_flags &= ~ALLOC_CPUSET;
	} else if (unlikely(rt_task(current)) && !in_interrupt())
		alloc_flags |= ALLOC_HARDER;

	alloc_flags = current_alloc_flags(gfp_mask, alloc_flags);

	return alloc_flags;
}

static bool oom_reserves_allowed(struct task_struct *tsk)
{
	if (!tsk_is_oom_victim(tsk))
		return false;

	/*
	 * !MMU doesn't have oom reaper so give access to memory reserves
	 * only to the thread with TIF_MEMDIE set
	 */
	if (!IS_ENABLED(CONFIG_MMU) && !test_thread_flag(TIF_MEMDIE))
		return false;

	return true;
}

/*
 * Distinguish requests which really need access to full memory
 * reserves from oom victims which can live with a portion of it
 */
static inline int __gfp_pfmemalloc_flags(gfp_t gfp_mask)
{
	if (unlikely(gfp_mask & __GFP_NOMEMALLOC))
		return 0;
	if (gfp_mask & __GFP_MEMALLOC)
		return ALLOC_NO_WATERMARKS;
	if (in_serving_softirq() && (current->flags & PF_MEMALLOC))
		return ALLOC_NO_WATERMARKS;
	if (!in_interrupt()) {
		if (current->flags & PF_MEMALLOC)
			return ALLOC_NO_WATERMARKS;
		else if (oom_reserves_allowed(current))
			return ALLOC_OOM;
	}

	return 0;
}

bool gfp_pfmemalloc_allowed(gfp_t gfp_mask)
{
	return !!__gfp_pfmemalloc_flags(gfp_mask);
}

/*
 * Checks whether it makes sense to retry the reclaim to make a forward progress
 * for the given allocation request.
 *
 * We give up when we either have tried MAX_RECLAIM_RETRIES in a row
 * without success, or when we couldn't even meet the watermark if we
 * reclaimed all remaining pages on the LRU lists.
 *
 * Returns true if a retry is viable or false to enter the oom path.
 */
static inline bool
should_reclaim_retry(gfp_t gfp_mask, unsigned order,
		     struct alloc_context *ac, int alloc_flags,
		     bool did_some_progress, int *no_progress_loops)
{
	struct zone *zone;
	struct zoneref *z;
	bool ret = false;

	/*
	 * Costly allocations might have made a progress but this doesn't mean
	 * their order will become available due to high fragmentation so
	 * always increment the no progress counter for them
	 */
	if (did_some_progress && order <= PAGE_ALLOC_COSTLY_ORDER)
		*no_progress_loops = 0;
	else
		(*no_progress_loops)++;

	/*
	 * Make sure we converge to OOM if we cannot make any progress
	 * several times in the row.
	 */
	if (*no_progress_loops > MAX_RECLAIM_RETRIES) {
		/* Before OOM, exhaust highatomic_reserve */
		return unreserve_highatomic_pageblock(ac, true);
	}

	/*
	 * Keep reclaiming pages while there is a chance this will lead
	 * somewhere.  If none of the target zones can satisfy our allocation
	 * request even if all reclaimable pages are considered then we are
	 * screwed and have to go OOM.
	 */
	for_each_zone_zonelist_nodemask(zone, z, ac->zonelist,
				ac->highest_zoneidx, ac->nodemask) {
		unsigned long available;
		unsigned long reclaimable;
		unsigned long min_wmark = min_wmark_pages(zone);
		bool wmark;

		available = reclaimable = zone_reclaimable_pages(zone);
		available += zone_page_state_snapshot(zone, NR_FREE_PAGES);

		/*
		 * Would the allocation succeed if we reclaimed all
		 * reclaimable pages?
		 */
		wmark = __zone_watermark_ok(zone, order, min_wmark,
				ac->highest_zoneidx, alloc_flags, available);
		trace_reclaim_retry_zone(z, order, reclaimable,
				available, min_wmark, *no_progress_loops, wmark);
		if (wmark) {
			/*
			 * If we didn't make any progress and have a lot of
			 * dirty + writeback pages then we should wait for
			 * an IO to complete to slow down the reclaim and
			 * prevent from pre mature OOM
			 */
			if (!did_some_progress) {
				unsigned long write_pending;

				write_pending = zone_page_state_snapshot(zone,
							NR_ZONE_WRITE_PENDING);

				if (2 * write_pending > reclaimable) {
					congestion_wait(BLK_RW_ASYNC, HZ/10);
					return true;
				}
			}

			ret = true;
			goto out;
		}
	}

out:
	/*
	 * Memory allocation/reclaim might be called from a WQ context and the
	 * current implementation of the WQ concurrency control doesn't
	 * recognize that a particular WQ is congested if the worker thread is
	 * looping without ever sleeping. Therefore we have to do a short sleep
	 * here rather than calling cond_resched().
	 */
	if (current->flags & PF_WQ_WORKER)
		schedule_timeout_uninterruptible(1);
	else
		cond_resched();
	return ret;
}

static inline bool
check_retry_cpuset(int cpuset_mems_cookie, struct alloc_context *ac)
{
	/*
	 * It's possible that cpuset's mems_allowed and the nodemask from
	 * mempolicy don't intersect. This should be normally dealt with by
	 * policy_nodemask(), but it's possible to race with cpuset update in
	 * such a way the check therein was true, and then it became false
	 * before we got our cpuset_mems_cookie here.
	 * This assumes that for all allocations, ac->nodemask can come only
	 * from MPOL_BIND mempolicy (whose documented semantics is to be ignored
	 * when it does not intersect with the cpuset restrictions) or the
	 * caller can deal with a violated nodemask.
	 */
	if (cpusets_enabled() && ac->nodemask &&
			!cpuset_nodemask_valid_mems_allowed(ac->nodemask)) {
		ac->nodemask = NULL;
		return true;
	}

	/*
	 * When updating a task's mems_allowed or mempolicy nodemask, it is
	 * possible to race with parallel threads in such a way that our
	 * allocation can fail while the mask is being updated. If we are about
	 * to fail, check if the cpuset changed during allocation and if so,
	 * retry.
	 */
	if (read_mems_allowed_retry(cpuset_mems_cookie))
		return true;

	return false;
}

static inline struct page *
__alloc_pages_slowpath(gfp_t gfp_mask, unsigned int order,
						struct alloc_context *ac)
{
	bool can_direct_reclaim = gfp_mask & __GFP_DIRECT_RECLAIM;
	const bool costly_order = order > PAGE_ALLOC_COSTLY_ORDER;
	struct page *page = NULL;
	unsigned int alloc_flags;
	unsigned long did_some_progress;
	enum compact_priority compact_priority;
	enum compact_result compact_result;
	int compaction_retries;
	int no_progress_loops;
	unsigned int cpuset_mems_cookie;
	int reserve_flags;

	/*
	 * We also sanity check to catch abuse of atomic reserves being used by
	 * callers that are not in atomic context.
	 */
	if (WARN_ON_ONCE((gfp_mask & (__GFP_ATOMIC|__GFP_DIRECT_RECLAIM)) ==
				(__GFP_ATOMIC|__GFP_DIRECT_RECLAIM)))
		gfp_mask &= ~__GFP_ATOMIC;

retry_cpuset:
	compaction_retries = 0;
	no_progress_loops = 0;
	compact_priority = DEF_COMPACT_PRIORITY;
	cpuset_mems_cookie = read_mems_allowed_begin();

	/*
	 * The fast path uses conservative alloc_flags to succeed only until
	 * kswapd needs to be woken up, and to avoid the cost of setting up
	 * alloc_flags precisely. So we do that now.
	 */
	alloc_flags = gfp_to_alloc_flags(gfp_mask);

	/*
	 * We need to recalculate the starting point for the zonelist iterator
	 * because we might have used different nodemask in the fast path, or
	 * there was a cpuset modification and we are retrying - otherwise we
	 * could end up iterating over non-eligible zones endlessly.
	 */
	ac->preferred_zoneref = first_zones_zonelist(ac->zonelist,
					ac->highest_zoneidx, ac->nodemask);
	if (!ac->preferred_zoneref->zone)
		goto nopage;

	if (alloc_flags & ALLOC_KSWAPD)
		wake_all_kswapds(order, gfp_mask, ac);

	/*
	 * The adjusted alloc_flags might result in immediate success, so try
	 * that first
	 */
	page = get_page_from_freelist(gfp_mask, order, alloc_flags, ac);
	if (page)
		goto got_pg;

	/*
	 * For costly allocations, try direct compaction first, as it's likely
	 * that we have enough base pages and don't need to reclaim. For non-
	 * movable high-order allocations, do that as well, as compaction will
	 * try prevent permanent fragmentation by migrating from blocks of the
	 * same migratetype.
	 * Don't try this for allocations that are allowed to ignore
	 * watermarks, as the ALLOC_NO_WATERMARKS attempt didn't yet happen.
	 */
	if (can_direct_reclaim &&
			(costly_order ||
			   (order > 0 && ac->migratetype != MIGRATE_MOVABLE))
			&& !gfp_pfmemalloc_allowed(gfp_mask)) {
		page = __alloc_pages_direct_compact(gfp_mask, order,
						alloc_flags, ac,
						INIT_COMPACT_PRIORITY,
						&compact_result);
		if (page)
			goto got_pg;

		/*
		 * Checks for costly allocations with __GFP_NORETRY, which
		 * includes some THP page fault allocations
		 */
		if (costly_order && (gfp_mask & __GFP_NORETRY)) {
			/*
			 * If allocating entire pageblock(s) and compaction
			 * failed because all zones are below low watermarks
			 * or is prohibited because it recently failed at this
			 * order, fail immediately unless the allocator has
			 * requested compaction and reclaim retry.
			 *
			 * Reclaim is
			 *  - potentially very expensive because zones are far
			 *    below their low watermarks or this is part of very
			 *    bursty high order allocations,
			 *  - not guaranteed to help because isolate_freepages()
			 *    may not iterate over freed pages as part of its
			 *    linear scan, and
			 *  - unlikely to make entire pageblocks free on its
			 *    own.
			 */
			if (compact_result == COMPACT_SKIPPED ||
			    compact_result == COMPACT_DEFERRED)
				goto nopage;

			/*
			 * Looks like reclaim/compaction is worth trying, but
			 * sync compaction could be very expensive, so keep
			 * using async compaction.
			 */
			compact_priority = INIT_COMPACT_PRIORITY;
		}
	}

retry:
	/* Ensure kswapd doesn't accidentally go to sleep as long as we loop */
	if (alloc_flags & ALLOC_KSWAPD)
		wake_all_kswapds(order, gfp_mask, ac);

	reserve_flags = __gfp_pfmemalloc_flags(gfp_mask);
	if (reserve_flags)
		alloc_flags = current_alloc_flags(gfp_mask, reserve_flags);

	/*
	 * Reset the nodemask and zonelist iterators if memory policies can be
	 * ignored. These allocations are high priority and system rather than
	 * user oriented.
	 */
	if (!(alloc_flags & ALLOC_CPUSET) || reserve_flags) {
		ac->nodemask = NULL;
		ac->preferred_zoneref = first_zones_zonelist(ac->zonelist,
					ac->highest_zoneidx, ac->nodemask);
	}

	/* Attempt with potentially adjusted zonelist and alloc_flags */
	page = get_page_from_freelist(gfp_mask, order, alloc_flags, ac);
	if (page)
		goto got_pg;

	/* Caller is not willing to reclaim, we can't balance anything */
	if (!can_direct_reclaim)
		goto nopage;

	/* Avoid recursion of direct reclaim */
	if (current->flags & PF_MEMALLOC)
		goto nopage;

	/* Try direct reclaim and then allocating */
	page = __alloc_pages_direct_reclaim(gfp_mask, order, alloc_flags, ac,
							&did_some_progress);
	if (page)
		goto got_pg;

	/* Try direct compaction and then allocating */
	page = __alloc_pages_direct_compact(gfp_mask, order, alloc_flags, ac,
					compact_priority, &compact_result);
	if (page)
		goto got_pg;

	/* Do not loop if specifically requested */
	if (gfp_mask & __GFP_NORETRY)
		goto nopage;

	/*
	 * Do not retry costly high order allocations unless they are
	 * __GFP_RETRY_MAYFAIL
	 */
	if (costly_order && !(gfp_mask & __GFP_RETRY_MAYFAIL))
		goto nopage;

	if (should_reclaim_retry(gfp_mask, order, ac, alloc_flags,
				 did_some_progress > 0, &no_progress_loops))
		goto retry;

	/*
	 * It doesn't make any sense to retry for the compaction if the order-0
	 * reclaim is not able to make any progress because the current
	 * implementation of the compaction depends on the sufficient amount
	 * of free memory (see __compaction_suitable)
	 */
	if (did_some_progress > 0 &&
			should_compact_retry(ac, order, alloc_flags,
				compact_result, &compact_priority,
				&compaction_retries))
		goto retry;


	/* Deal with possible cpuset update races before we start OOM killing */
	if (check_retry_cpuset(cpuset_mems_cookie, ac))
		goto retry_cpuset;

	/* Reclaim has failed us, start killing things */
	page = __alloc_pages_may_oom(gfp_mask, order, ac, &did_some_progress);
	if (page)
		goto got_pg;

	/* Avoid allocations with no watermarks from looping endlessly */
	if (tsk_is_oom_victim(current) &&
	    (alloc_flags & ALLOC_OOM ||
	     (gfp_mask & __GFP_NOMEMALLOC)))
		goto nopage;

	/* Retry as long as the OOM killer is making progress */
	if (did_some_progress) {
		no_progress_loops = 0;
		goto retry;
	}

nopage:
	/* Deal with possible cpuset update races before we fail */
	if (check_retry_cpuset(cpuset_mems_cookie, ac))
		goto retry_cpuset;

	/*
	 * Make sure that __GFP_NOFAIL request doesn't leak out and make sure
	 * we always retry
	 */
	if (gfp_mask & __GFP_NOFAIL) {
		/*
		 * All existing users of the __GFP_NOFAIL are blockable, so warn
		 * of any new users that actually require GFP_NOWAIT
		 */
		if (WARN_ON_ONCE(!can_direct_reclaim))
			goto fail;

		/*
		 * PF_MEMALLOC request from this context is rather bizarre
		 * because we cannot reclaim anything and only can loop waiting
		 * for somebody to do a work for us
		 */
		WARN_ON_ONCE(current->flags & PF_MEMALLOC);

		/*
		 * non failing costly orders are a hard requirement which we
		 * are not prepared for much so let's warn about these users
		 * so that we can identify them and convert them to something
		 * else.
		 */
		WARN_ON_ONCE(order > PAGE_ALLOC_COSTLY_ORDER);

		/*
		 * Help non-failing allocations by giving them access to memory
		 * reserves but do not use ALLOC_NO_WATERMARKS because this
		 * could deplete whole memory reserves which would just make
		 * the situation worse
		 */
		page = __alloc_pages_cpuset_fallback(gfp_mask, order, ALLOC_HARDER, ac);
		if (page)
			goto got_pg;

		cond_resched();
		goto retry;
	}
fail:
	warn_alloc(gfp_mask, ac->nodemask,
			"page allocation failure: order:%u", order);
got_pg:
	return page;
}

static inline bool prepare_alloc_pages(gfp_t gfp_mask, unsigned int order,
		int preferred_nid, nodemask_t *nodemask,
		struct alloc_context *ac, gfp_t *alloc_mask,
		unsigned int *alloc_flags)
{
	ac->highest_zoneidx = gfp_zone(gfp_mask);
	ac->zonelist = node_zonelist(preferred_nid, gfp_mask);
	ac->nodemask = nodemask;
	ac->migratetype = gfp_migratetype(gfp_mask);

	if (cpusets_enabled()) {
		*alloc_mask |= __GFP_HARDWALL;
		/*
		 * When we are in the interrupt context, it is irrelevant
		 * to the current task context. It means that any node ok.
		 */
		if (!in_interrupt() && !ac->nodemask)
			ac->nodemask = &cpuset_current_mems_allowed;
		else
			*alloc_flags |= ALLOC_CPUSET;
	}

	fs_reclaim_acquire(gfp_mask);
	fs_reclaim_release(gfp_mask);

	might_sleep_if(gfp_mask & __GFP_DIRECT_RECLAIM);

	if (should_fail_alloc_page(gfp_mask, order))
		return false;

	*alloc_flags = current_alloc_flags(gfp_mask, *alloc_flags);

	/* Dirty zone balancing only done in the fast path */
	ac->spread_dirty_pages = (gfp_mask & __GFP_WRITE);

	/*
	 * The preferred zone is used for statistics but crucially it is
	 * also used as the starting point for the zonelist iterator. It
	 * may get reset for allocations that ignore memory policies.
	 */
	ac->preferred_zoneref = first_zones_zonelist(ac->zonelist,
					ac->highest_zoneidx, ac->nodemask);

	return true;
}

/*
 * This is the 'heart' of the zoned buddy allocator.
 */
struct page *
__alloc_pages_nodemask(gfp_t gfp_mask, unsigned int order, int preferred_nid,
							nodemask_t *nodemask)
{
	struct page *page;
	unsigned int alloc_flags = ALLOC_WMARK_LOW;
	gfp_t alloc_mask; /* The gfp_t that was actually used for allocation */
	struct alloc_context ac = { };

	/*
	 * There are several places where we assume that the order value is sane
	 * so bail out early if the request is out of bound.
	 */
	if (unlikely(order >= MAX_ORDER)) {
		WARN_ON_ONCE(!(gfp_mask & __GFP_NOWARN));
		return NULL;
	}

	gfp_mask &= gfp_allowed_mask;
	alloc_mask = gfp_mask;
	if (!prepare_alloc_pages(gfp_mask, order, preferred_nid, nodemask, &ac, &alloc_mask, &alloc_flags))
		return NULL;

	/*
	 * Forbid the first pass from falling back to types that fragment
	 * memory until all local zones are considered.
	 */
	alloc_flags |= alloc_flags_nofragment(ac.preferred_zoneref->zone, gfp_mask);

	/* First allocation attempt */
	page = get_page_from_freelist(alloc_mask, order, alloc_flags, &ac);
	if (likely(page))
		goto out;

	/*
	 * Apply scoped allocation constraints. This is mainly about GFP_NOFS
	 * resp. GFP_NOIO which has to be inherited for all allocation requests
	 * from a particular context which has been marked by
	 * memalloc_no{fs,io}_{save,restore}.
	 */
	alloc_mask = current_gfp_context(gfp_mask);
	ac.spread_dirty_pages = false;

	/*
	 * Restore the original nodemask if it was potentially replaced with
	 * &cpuset_current_mems_allowed to optimize the fast-path attempt.
	 */
	ac.nodemask = nodemask;

	page = __alloc_pages_slowpath(alloc_mask, order, &ac);

out:
	if (memcg_kmem_enabled() && (gfp_mask & __GFP_ACCOUNT) && page &&
	    unlikely(__memcg_kmem_charge_page(page, gfp_mask, order) != 0)) {
		__free_pages(page, order);
		page = NULL;
	}

	trace_mm_page_alloc(page, order, alloc_mask, ac.migratetype);

	return page;
}
EXPORT_SYMBOL(__alloc_pages_nodemask);

/*
 * Common helper functions. Never use with __GFP_HIGHMEM because the returned
 * address cannot represent highmem pages. Use alloc_pages and then kmap if
 * you need to access high mem.
 */
unsigned long __get_free_pages(gfp_t gfp_mask, unsigned int order)
{
	struct page *page;

	page = alloc_pages(gfp_mask & ~__GFP_HIGHMEM, order);
	if (!page)
		return 0;
	return (unsigned long) page_address(page);
}
EXPORT_SYMBOL(__get_free_pages);

unsigned long get_zeroed_page(gfp_t gfp_mask)
{
	return __get_free_pages(gfp_mask | __GFP_ZERO, 0);
}
EXPORT_SYMBOL(get_zeroed_page);

static inline void free_the_page(struct page *page, unsigned int order)
{
	if (order == 0)		/* Via pcp? */
		free_unref_page(page);
	else
		__free_pages_ok(page, order, FPI_NONE);
}

void __free_pages(struct page *page, unsigned int order)
{
	if (put_page_testzero(page))
		free_the_page(page, order);
	else if (!PageHead(page))
		while (order-- > 0)
			free_the_page(page + (1 << order), order);
}
EXPORT_SYMBOL(__free_pages);

void free_pages(unsigned long addr, unsigned int order)
{
	if (addr != 0) {
		VM_BUG_ON(!virt_addr_valid((void *)addr));
		__free_pages(virt_to_page((void *)addr), order);
	}
}

EXPORT_SYMBOL(free_pages);

/*
 * Page Fragment:
 *  An arbitrary-length arbitrary-offset area of memory which resides
 *  within a 0 or higher order page.  Multiple fragments within that page
 *  are individually refcounted, in the page's reference counter.
 *
 * The page_frag functions below provide a simple allocation framework for
 * page fragments.  This is used by the network stack and network device
 * drivers to provide a backing region of memory for use as either an
 * sk_buff->head, or to be used in the "frags" portion of skb_shared_info.
 */
static struct page *__page_frag_cache_refill(struct page_frag_cache *nc,
					     gfp_t gfp_mask)
{
	struct page *page = NULL;
	gfp_t gfp = gfp_mask;

#if (PAGE_SIZE < PAGE_FRAG_CACHE_MAX_SIZE)
	gfp_mask |= __GFP_COMP | __GFP_NOWARN | __GFP_NORETRY |
		    __GFP_NOMEMALLOC;
	page = alloc_pages_node(NUMA_NO_NODE, gfp_mask,
				PAGE_FRAG_CACHE_MAX_ORDER);
	nc->size = page ? PAGE_FRAG_CACHE_MAX_SIZE : PAGE_SIZE;
#endif
	if (unlikely(!page))
		page = alloc_pages_node(NUMA_NO_NODE, gfp, 0);

	nc->va = page ? page_address(page) : NULL;

	return page;
}

void __page_frag_cache_drain(struct page *page, unsigned int count)
{
	VM_BUG_ON_PAGE(page_ref_count(page) == 0, page);

	if (page_ref_sub_and_test(page, count))
		free_the_page(page, compound_order(page));
}
EXPORT_SYMBOL(__page_frag_cache_drain);

void *page_frag_alloc(struct page_frag_cache *nc,
		      unsigned int fragsz, gfp_t gfp_mask)
{
	unsigned int size = PAGE_SIZE;
	struct page *page;
	int offset;

	if (unlikely(!nc->va)) {
refill:
		page = __page_frag_cache_refill(nc, gfp_mask);
		if (!page)
			return NULL;

#if (PAGE_SIZE < PAGE_FRAG_CACHE_MAX_SIZE)
		/* if size can vary use size else just use PAGE_SIZE */
		size = nc->size;
#endif
		/* Even if we own the page, we do not use atomic_set().
		 * This would break get_page_unless_zero() users.
		 */
		page_ref_add(page, PAGE_FRAG_CACHE_MAX_SIZE);

		/* reset page count bias and offset to start of new frag */
		nc->pfmemalloc = page_is_pfmemalloc(page);
		nc->pagecnt_bias = PAGE_FRAG_CACHE_MAX_SIZE + 1;
		nc->offset = size;
	}

	offset = nc->offset - fragsz;
	if (unlikely(offset < 0)) {
		page = virt_to_page(nc->va);

		if (!page_ref_sub_and_test(page, nc->pagecnt_bias))
			goto refill;

		if (unlikely(nc->pfmemalloc)) {
			free_the_page(page, compound_order(page));
			goto refill;
		}

#if (PAGE_SIZE < PAGE_FRAG_CACHE_MAX_SIZE)
		/* if size can vary use size else just use PAGE_SIZE */
		size = nc->size;
#endif
		/* OK, page count is 0, we can safely set it */
		set_page_count(page, PAGE_FRAG_CACHE_MAX_SIZE + 1);

		/* reset page count bias and offset to start of new frag */
		nc->pagecnt_bias = PAGE_FRAG_CACHE_MAX_SIZE + 1;
		offset = size - fragsz;
	}

	nc->pagecnt_bias--;
	nc->offset = offset;

	return nc->va + offset;
}
EXPORT_SYMBOL(page_frag_alloc);

/*
 * Frees a page fragment allocated out of either a compound or order 0 page.
 */
void page_frag_free(void *addr)
{
	struct page *page = virt_to_head_page(addr);

	if (unlikely(put_page_testzero(page)))
		free_the_page(page, compound_order(page));
}
EXPORT_SYMBOL(page_frag_free);

static void *make_alloc_exact(unsigned long addr, unsigned int order,
		size_t size)
{
	if (addr) {
		unsigned long alloc_end = addr + (PAGE_SIZE << order);
		unsigned long used = addr + PAGE_ALIGN(size);

		split_page(virt_to_page((void *)addr), order);
		while (used < alloc_end) {
			free_page(used);
			used += PAGE_SIZE;
		}
	}
	return (void *)addr;
}

/**
 * alloc_pages_exact - allocate an exact number physically-contiguous pages.
 * @size: the number of bytes to allocate
 * @gfp_mask: GFP flags for the allocation, must not contain __GFP_COMP
 *
 * This function is similar to alloc_pages(), except that it allocates the
 * minimum number of pages to satisfy the request.  alloc_pages() can only
 * allocate memory in power-of-two pages.
 *
 * This function is also limited by MAX_ORDER.
 *
 * Memory allocated by this function must be released by free_pages_exact().
 *
 * Return: pointer to the allocated area or %NULL in case of error.
 */
void *alloc_pages_exact(size_t size, gfp_t gfp_mask)
{
	unsigned int order = get_order(size);
	unsigned long addr;

	if (WARN_ON_ONCE(gfp_mask & __GFP_COMP))
		gfp_mask &= ~__GFP_COMP;

	addr = __get_free_pages(gfp_mask, order);
	return make_alloc_exact(addr, order, size);
}
EXPORT_SYMBOL(alloc_pages_exact);

/**
 * alloc_pages_exact_nid - allocate an exact number of physically-contiguous
 *			   pages on a node.
 * @nid: the preferred node ID where memory should be allocated
 * @size: the number of bytes to allocate
 * @gfp_mask: GFP flags for the allocation, must not contain __GFP_COMP
 *
 * Like alloc_pages_exact(), but try to allocate on node nid first before falling
 * back.
 *
 * Return: pointer to the allocated area or %NULL in case of error.
 */
void * __meminit alloc_pages_exact_nid(int nid, size_t size, gfp_t gfp_mask)
{
	unsigned int order = get_order(size);
	struct page *p;

	if (WARN_ON_ONCE(gfp_mask & __GFP_COMP))
		gfp_mask &= ~__GFP_COMP;

	p = alloc_pages_node(nid, gfp_mask, order);
	if (!p)
		return NULL;
	return make_alloc_exact((unsigned long)page_address(p), order, size);
}

/**
 * free_pages_exact - release memory allocated via alloc_pages_exact()
 * @virt: the value returned by alloc_pages_exact.
 * @size: size of allocation, same value as passed to alloc_pages_exact().
 *
 * Release the memory allocated by a previous call to alloc_pages_exact.
 */
void free_pages_exact(void *virt, size_t size)
{
	unsigned long addr = (unsigned long)virt;
	unsigned long end = addr + PAGE_ALIGN(size);

	while (addr < end) {
		free_page(addr);
		addr += PAGE_SIZE;
	}
}
EXPORT_SYMBOL(free_pages_exact);

/**
 * nr_free_zone_pages - count number of pages beyond high watermark
 * @offset: The zone index of the highest zone
 *
 * nr_free_zone_pages() counts the number of pages which are beyond the
 * high watermark within all zones at or below a given zone index.  For each
 * zone, the number of pages is calculated as:
 *
 *     nr_free_zone_pages = managed_pages - high_pages
 *
 * Return: number of pages beyond high watermark.
 */
static unsigned long nr_free_zone_pages(int offset)
{
	struct zoneref *z;
	struct zone *zone;

	/* Just pick one node, since fallback list is circular */
	unsigned long sum = 0;

	struct zonelist *zonelist = node_zonelist(numa_node_id(), GFP_KERNEL);

	for_each_zone_zonelist(zone, z, zonelist, offset) {
		unsigned long size = zone_managed_pages(zone);
		unsigned long high = high_wmark_pages(zone);
		if (size > high)
			sum += size - high;
	}

	return sum;
}

/**
 * nr_free_buffer_pages - count number of pages beyond high watermark
 *
 * nr_free_buffer_pages() counts the number of pages which are beyond the high
 * watermark within ZONE_DMA and ZONE_NORMAL.
 *
 * Return: number of pages beyond high watermark within ZONE_DMA and
 * ZONE_NORMAL.
 */
unsigned long nr_free_buffer_pages(void)
{
	return nr_free_zone_pages(gfp_zone(GFP_USER));
}
EXPORT_SYMBOL_GPL(nr_free_buffer_pages);

static inline void show_node(struct zone *zone)
{
	if (IS_ENABLED(CONFIG_NUMA))
		printk("Node %d ", zone_to_nid(zone));
}

long si_mem_available(void)
{
	long available;
	unsigned long pagecache;
	unsigned long wmark_low = 0;
	unsigned long pages[NR_LRU_LISTS];
	unsigned long reclaimable;
	struct zone *zone;
	int lru;

	for (lru = LRU_BASE; lru < NR_LRU_LISTS; lru++)
		pages[lru] = global_node_page_state(NR_LRU_BASE + lru);

	for_each_zone(zone)
		wmark_low += low_wmark_pages(zone);

	/*
	 * Estimate the amount of memory available for userspace allocations,
	 * without causing swapping.
	 */
	available = global_zone_page_state(NR_FREE_PAGES) - totalreserve_pages;

	/*
	 * Not all the page cache can be freed, otherwise the system will
	 * start swapping. Assume at least half of the page cache, or the
	 * low watermark worth of cache, needs to stay.
	 */
	pagecache = pages[LRU_ACTIVE_FILE] + pages[LRU_INACTIVE_FILE];
	pagecache -= min(pagecache / 2, wmark_low);
	available += pagecache;

	/*
	 * Part of the reclaimable slab and other kernel memory consists of
	 * items that are in use, and cannot be freed. Cap this estimate at the
	 * low watermark.
	 */
	reclaimable = global_node_page_state_pages(NR_SLAB_RECLAIMABLE_B) +
		global_node_page_state(NR_KERNEL_MISC_RECLAIMABLE);
	available += reclaimable - min(reclaimable / 2, wmark_low);

	if (available < 0)
		available = 0;
	return available;
}
EXPORT_SYMBOL_GPL(si_mem_available);

void si_meminfo(struct sysinfo *val)
{
	val->totalram = totalram_pages();
	val->sharedram = global_node_page_state(NR_SHMEM);
	val->freeram = global_zone_page_state(NR_FREE_PAGES);
	val->bufferram = nr_blockdev_pages();
	val->totalhigh = totalhigh_pages();
	val->freehigh = nr_free_highpages();
	val->mem_unit = PAGE_SIZE;
}

EXPORT_SYMBOL(si_meminfo);

#ifdef CONFIG_NUMA
void si_meminfo_node(struct sysinfo *val, int nid)
{
	int zone_type;		/* needs to be signed */
	unsigned long managed_pages = 0;
	unsigned long managed_highpages = 0;
	unsigned long free_highpages = 0;
	pg_data_t *pgdat = NODE_DATA(nid);

	for (zone_type = 0; zone_type < MAX_NR_ZONES; zone_type++)
		managed_pages += zone_managed_pages(&pgdat->node_zones[zone_type]);
	val->totalram = managed_pages;
	val->sharedram = node_page_state(pgdat, NR_SHMEM);
	val->freeram = sum_zone_node_page_state(nid, NR_FREE_PAGES);
#ifdef CONFIG_HIGHMEM
	for (zone_type = 0; zone_type < MAX_NR_ZONES; zone_type++) {
		struct zone *zone = &pgdat->node_zones[zone_type];

		if (is_highmem(zone)) {
			managed_highpages += zone_managed_pages(zone);
			free_highpages += zone_page_state(zone, NR_FREE_PAGES);
		}
	}
	val->totalhigh = managed_highpages;
	val->freehigh = free_highpages;
#else
	val->totalhigh = managed_highpages;
	val->freehigh = free_highpages;
#endif
	val->mem_unit = PAGE_SIZE;
}
#endif

/*
 * Determine whether the node should be displayed or not, depending on whether
 * SHOW_MEM_FILTER_NODES was passed to show_free_areas().
 */
static bool show_mem_node_skip(unsigned int flags, int nid, nodemask_t *nodemask)
{
	if (!(flags & SHOW_MEM_FILTER_NODES))
		return false;

	/*
	 * no node mask - aka implicit memory numa policy. Do not bother with
	 * the synchronization - read_mems_allowed_begin - because we do not
	 * have to be precise here.
	 */
	if (!nodemask)
		nodemask = &cpuset_current_mems_allowed;

	return !node_isset(nid, *nodemask);
}

#define K(x) ((x) << (PAGE_SHIFT-10))

static void show_migration_types(unsigned char type)
{
	static const char types[MIGRATE_TYPES] = {
		[MIGRATE_UNMOVABLE]	= 'U',
		[MIGRATE_MOVABLE]	= 'M',
		[MIGRATE_RECLAIMABLE]	= 'E',
		[MIGRATE_HIGHATOMIC]	= 'H',
#ifdef CONFIG_CMA
		[MIGRATE_CMA]		= 'C',
#endif
#ifdef CONFIG_MEMORY_ISOLATION
		[MIGRATE_ISOLATE]	= 'I',
#endif
	};
	char tmp[MIGRATE_TYPES + 1];
	char *p = tmp;
	int i;

	for (i = 0; i < MIGRATE_TYPES; i++) {
		if (type & (1 << i))
			*p++ = types[i];
	}

	*p = '\0';
	printk(KERN_CONT "(%s) ", tmp);
}

/*
 * Show free area list (used inside shift_scroll-lock stuff)
 * We also calculate the percentage fragmentation. We do this by counting the
 * memory on each free list with the exception of the first item on the list.
 *
 * Bits in @filter:
 * SHOW_MEM_FILTER_NODES: suppress nodes that are not allowed by current's
 *   cpuset.
 */
void show_free_areas(unsigned int filter, nodemask_t *nodemask)
{
	unsigned long free_pcp = 0;
	int cpu;
	struct zone *zone;
	pg_data_t *pgdat;

	for_each_populated_zone(zone) {
		if (show_mem_node_skip(filter, zone_to_nid(zone), nodemask))
			continue;

		for_each_online_cpu(cpu)
			free_pcp += per_cpu_ptr(zone->pageset, cpu)->pcp.count;
	}

	printk("active_anon:%lu inactive_anon:%lu isolated_anon:%lu\n"
		" active_file:%lu inactive_file:%lu isolated_file:%lu\n"
		" unevictable:%lu dirty:%lu writeback:%lu\n"
		" slab_reclaimable:%lu slab_unreclaimable:%lu\n"
		" mapped:%lu shmem:%lu pagetables:%lu bounce:%lu\n"
		" free:%lu free_pcp:%lu free_cma:%lu\n",
		global_node_page_state(NR_ACTIVE_ANON),
		global_node_page_state(NR_INACTIVE_ANON),
		global_node_page_state(NR_ISOLATED_ANON),
		global_node_page_state(NR_ACTIVE_FILE),
		global_node_page_state(NR_INACTIVE_FILE),
		global_node_page_state(NR_ISOLATED_FILE),
		global_node_page_state(NR_UNEVICTABLE),
		global_node_page_state(NR_FILE_DIRTY),
		global_node_page_state(NR_WRITEBACK),
		global_node_page_state_pages(NR_SLAB_RECLAIMABLE_B),
		global_node_page_state_pages(NR_SLAB_UNRECLAIMABLE_B),
		global_node_page_state(NR_FILE_MAPPED),
		global_node_page_state(NR_SHMEM),
		global_zone_page_state(NR_PAGETABLE),
		global_zone_page_state(NR_BOUNCE),
		global_zone_page_state(NR_FREE_PAGES),
		free_pcp,
		global_zone_page_state(NR_FREE_CMA_PAGES));

	for_each_online_pgdat(pgdat) {
		if (show_mem_node_skip(filter, pgdat->node_id, nodemask))
			continue;

		printk("Node %d"
			" active_anon:%lukB"
			" inactive_anon:%lukB"
			" active_file:%lukB"
			" inactive_file:%lukB"
			" unevictable:%lukB"
			" isolated(anon):%lukB"
			" isolated(file):%lukB"
			" mapped:%lukB"
			" dirty:%lukB"
			" writeback:%lukB"
			" shmem:%lukB"
#ifdef CONFIG_TRANSPARENT_HUGEPAGE
			" shmem_thp: %lukB"
			" shmem_pmdmapped: %lukB"
			" anon_thp: %lukB"
#endif
			" writeback_tmp:%lukB"
			" kernel_stack:%lukB"
#ifdef CONFIG_SHADOW_CALL_STACK
			" shadow_call_stack:%lukB"
#endif
			" all_unreclaimable? %s"
			"\n",
			pgdat->node_id,
			K(node_page_state(pgdat, NR_ACTIVE_ANON)),
			K(node_page_state(pgdat, NR_INACTIVE_ANON)),
			K(node_page_state(pgdat, NR_ACTIVE_FILE)),
			K(node_page_state(pgdat, NR_INACTIVE_FILE)),
			K(node_page_state(pgdat, NR_UNEVICTABLE)),
			K(node_page_state(pgdat, NR_ISOLATED_ANON)),
			K(node_page_state(pgdat, NR_ISOLATED_FILE)),
			K(node_page_state(pgdat, NR_FILE_MAPPED)),
			K(node_page_state(pgdat, NR_FILE_DIRTY)),
			K(node_page_state(pgdat, NR_WRITEBACK)),
			K(node_page_state(pgdat, NR_SHMEM)),
#ifdef CONFIG_TRANSPARENT_HUGEPAGE
			K(node_page_state(pgdat, NR_SHMEM_THPS) * HPAGE_PMD_NR),
			K(node_page_state(pgdat, NR_SHMEM_PMDMAPPED)
					* HPAGE_PMD_NR),
			K(node_page_state(pgdat, NR_ANON_THPS) * HPAGE_PMD_NR),
#endif
			K(node_page_state(pgdat, NR_WRITEBACK_TEMP)),
			node_page_state(pgdat, NR_KERNEL_STACK_KB),
#ifdef CONFIG_SHADOW_CALL_STACK
			node_page_state(pgdat, NR_KERNEL_SCS_KB),
#endif
			pgdat->kswapd_failures >= MAX_RECLAIM_RETRIES ?
				"yes" : "no");
	}

	for_each_populated_zone(zone) {
		int i;

		if (show_mem_node_skip(filter, zone_to_nid(zone), nodemask))
			continue;

		free_pcp = 0;
		for_each_online_cpu(cpu)
			free_pcp += per_cpu_ptr(zone->pageset, cpu)->pcp.count;

		show_node(zone);
		printk(KERN_CONT
			"%s"
			" free:%lukB"
			" min:%lukB"
			" low:%lukB"
			" high:%lukB"
			" reserved_highatomic:%luKB"
			" active_anon:%lukB"
			" inactive_anon:%lukB"
			" active_file:%lukB"
			" inactive_file:%lukB"
			" unevictable:%lukB"
			" writepending:%lukB"
			" present:%lukB"
			" managed:%lukB"
			" mlocked:%lukB"
			" pagetables:%lukB"
			" bounce:%lukB"
			" free_pcp:%lukB"
			" local_pcp:%ukB"
			" free_cma:%lukB"
			"\n",
			zone->name,
			K(zone_page_state(zone, NR_FREE_PAGES)),
			K(min_wmark_pages(zone)),
			K(low_wmark_pages(zone)),
			K(high_wmark_pages(zone)),
			K(zone->nr_reserved_highatomic),
			K(zone_page_state(zone, NR_ZONE_ACTIVE_ANON)),
			K(zone_page_state(zone, NR_ZONE_INACTIVE_ANON)),
			K(zone_page_state(zone, NR_ZONE_ACTIVE_FILE)),
			K(zone_page_state(zone, NR_ZONE_INACTIVE_FILE)),
			K(zone_page_state(zone, NR_ZONE_UNEVICTABLE)),
			K(zone_page_state(zone, NR_ZONE_WRITE_PENDING)),
			K(zone->present_pages),
			K(zone_managed_pages(zone)),
			K(zone_page_state(zone, NR_MLOCK)),
			K(zone_page_state(zone, NR_PAGETABLE)),
			K(zone_page_state(zone, NR_BOUNCE)),
			K(free_pcp),
			K(this_cpu_read(zone->pageset->pcp.count)),
			K(zone_page_state(zone, NR_FREE_CMA_PAGES)));
		printk("lowmem_reserve[]:");
		for (i = 0; i < MAX_NR_ZONES; i++)
			printk(KERN_CONT " %ld", zone->lowmem_reserve[i]);
		printk(KERN_CONT "\n");
	}

	for_each_populated_zone(zone) {
		unsigned int order;
		unsigned long nr[MAX_ORDER], flags, total = 0;
		unsigned char types[MAX_ORDER];

		if (show_mem_node_skip(filter, zone_to_nid(zone), nodemask))
			continue;
		show_node(zone);
		printk(KERN_CONT "%s: ", zone->name);

		spin_lock_irqsave(&zone->lock, flags);
		for (order = 0; order < MAX_ORDER; order++) {
			struct free_area *area = &zone->free_area[order];
			int type;

			nr[order] = area->nr_free;
			total += nr[order] << order;

			types[order] = 0;
			for (type = 0; type < MIGRATE_TYPES; type++) {
				if (!free_area_empty(area, type))
					types[order] |= 1 << type;
			}
		}
		spin_unlock_irqrestore(&zone->lock, flags);
		for (order = 0; order < MAX_ORDER; order++) {
			printk(KERN_CONT "%lu*%lukB ",
			       nr[order], K(1UL) << order);
			if (nr[order])
				show_migration_types(types[order]);
		}
		printk(KERN_CONT "= %lukB\n", K(total));
	}

	hugetlb_show_meminfo();

	printk("%ld total pagecache pages\n", global_node_page_state(NR_FILE_PAGES));

	show_swap_cache_info();
}

static void zoneref_set_zone(struct zone *zone, struct zoneref *zoneref)
{
	zoneref->zone = zone;
	zoneref->zone_idx = zone_idx(zone);
}

/*
 * Builds allocation fallback zone lists.
 *
 * Add all populated zones of a node to the zonelist.
 */
static int build_zonerefs_node(pg_data_t *pgdat, struct zoneref *zonerefs)
{
	struct zone *zone;
	enum zone_type zone_type = MAX_NR_ZONES;
	int nr_zones = 0;

	do {
		zone_type--;
		zone = pgdat->node_zones + zone_type;
		if (managed_zone(zone)) {
			zoneref_set_zone(zone, &zonerefs[nr_zones++]);
			check_highest_zone(zone_type);
		}
	} while (zone_type);

	return nr_zones;
}

#ifdef CONFIG_NUMA

static int __parse_numa_zonelist_order(char *s)
{
	/*
	 * We used to support different zonlists modes but they turned
	 * out to be just not useful. Let's keep the warning in place
	 * if somebody still use the cmd line parameter so that we do
	 * not fail it silently
	 */
	if (!(*s == 'd' || *s == 'D' || *s == 'n' || *s == 'N')) {
		pr_warn("Ignoring unsupported numa_zonelist_order value:  %s\n", s);
		return -EINVAL;
	}
	return 0;
}

char numa_zonelist_order[] = "Node";

/*
 * sysctl handler for numa_zonelist_order
 */
int numa_zonelist_order_handler(struct ctl_table *table, int write,
		void *buffer, size_t *length, loff_t *ppos)
{
	if (write)
		return __parse_numa_zonelist_order(buffer);
	return proc_dostring(table, write, buffer, length, ppos);
}


#define MAX_NODE_LOAD (nr_online_nodes)
static int node_load[MAX_NUMNODES];

/**
 * find_next_best_node - find the next node that should appear in a given node's fallback list
 * @node: node whose fallback list we're appending
 * @used_node_mask: nodemask_t of already used nodes
 *
 * We use a number of factors to determine which is the next node that should
 * appear on a given node's fallback list.  The node should not have appeared
 * already in @node's fallback list, and it should be the next closest node
 * according to the distance array (which contains arbitrary distance values
 * from each node to each node in the system), and should also prefer nodes
 * with no CPUs, since presumably they'll have very little allocation pressure
 * on them otherwise.
 *
 * Return: node id of the found node or %NUMA_NO_NODE if no node is found.
 */
static int find_next_best_node(int node, nodemask_t *used_node_mask)
{
	int n, val;
	int min_val = INT_MAX;
	int best_node = NUMA_NO_NODE;

	/* Use the local node if we haven't already */
	if (!node_isset(node, *used_node_mask)) {
		node_set(node, *used_node_mask);
		return node;
	}

	for_each_node_state(n, N_MEMORY) {

		/* Don't want a node to appear more than once */
		if (node_isset(n, *used_node_mask))
			continue;

		/* Use the distance array to find the distance */
		val = node_distance(node, n);

		/* Penalize nodes under us ("prefer the next node") */
		val += (n < node);

		/* Give preference to headless and unused nodes */
		if (!cpumask_empty(cpumask_of_node(n)))
			val += PENALTY_FOR_NODE_WITH_CPUS;

		/* Slight preference for less loaded node */
		val *= (MAX_NODE_LOAD*MAX_NUMNODES);
		val += node_load[n];

		if (val < min_val) {
			min_val = val;
			best_node = n;
		}
	}

	if (best_node >= 0)
		node_set(best_node, *used_node_mask);

	return best_node;
}


/*
 * Build zonelists ordered by node and zones within node.
 * This results in maximum locality--normal zone overflows into local
 * DMA zone, if any--but risks exhausting DMA zone.
 */
static void build_zonelists_in_node_order(pg_data_t *pgdat, int *node_order,
		unsigned nr_nodes)
{
	struct zoneref *zonerefs;
	int i;

	zonerefs = pgdat->node_zonelists[ZONELIST_FALLBACK]._zonerefs;

	for (i = 0; i < nr_nodes; i++) {
		int nr_zones;

		pg_data_t *node = NODE_DATA(node_order[i]);

		nr_zones = build_zonerefs_node(node, zonerefs);
		zonerefs += nr_zones;
	}
	zonerefs->zone = NULL;
	zonerefs->zone_idx = 0;
}

/*
 * Build gfp_thisnode zonelists
 */
static void build_thisnode_zonelists(pg_data_t *pgdat)
{
	struct zoneref *zonerefs;
	int nr_zones;

	zonerefs = pgdat->node_zonelists[ZONELIST_NOFALLBACK]._zonerefs;
	nr_zones = build_zonerefs_node(pgdat, zonerefs);
	zonerefs += nr_zones;
	zonerefs->zone = NULL;
	zonerefs->zone_idx = 0;
}

/*
 * Build zonelists ordered by zone and nodes within zones.
 * This results in conserving DMA zone[s] until all Normal memory is
 * exhausted, but results in overflowing to remote node while memory
 * may still exist in local DMA zone.
 */

static void build_zonelists(pg_data_t *pgdat)
{
	static int node_order[MAX_NUMNODES];
	int node, load, nr_nodes = 0;
	nodemask_t used_mask = NODE_MASK_NONE;
	int local_node, prev_node;

	/* NUMA-aware ordering of nodes */
	local_node = pgdat->node_id;
	load = nr_online_nodes;
	prev_node = local_node;

	memset(node_order, 0, sizeof(node_order));
	while ((node = find_next_best_node(local_node, &used_mask)) >= 0) {
		/*
		 * We don't want to pressure a particular node.
		 * So adding penalty to the first node in same
		 * distance group to make it round-robin.
		 */
		if (node_distance(local_node, node) !=
		    node_distance(local_node, prev_node))
			node_load[node] = load;

		node_order[nr_nodes++] = node;
		prev_node = node;
		load--;
	}

	build_zonelists_in_node_order(pgdat, node_order, nr_nodes);
	build_thisnode_zonelists(pgdat);
}

#ifdef CONFIG_HAVE_MEMORYLESS_NODES
/*
 * Return node id of node used for "local" allocations.
 * I.e., first node id of first zone in arg node's generic zonelist.
 * Used for initializing percpu 'numa_mem', which is used primarily
 * for kernel allocations, so use GFP_KERNEL flags to locate zonelist.
 */
int local_memory_node(int node)
{
	struct zoneref *z;

	z = first_zones_zonelist(node_zonelist(node, GFP_KERNEL),
				   gfp_zone(GFP_KERNEL),
				   NULL);
	return zone_to_nid(z->zone);
}
#endif

static void setup_min_unmapped_ratio(void);
static void setup_min_slab_ratio(void);
#else	/* CONFIG_NUMA */

static void build_zonelists(pg_data_t *pgdat)
{
	int node, local_node;
	struct zoneref *zonerefs;
	int nr_zones;

	local_node = pgdat->node_id;

	zonerefs = pgdat->node_zonelists[ZONELIST_FALLBACK]._zonerefs;
	nr_zones = build_zonerefs_node(pgdat, zonerefs);
	zonerefs += nr_zones;

	/*
	 * Now we build the zonelist so that it contains the zones
	 * of all the other nodes.
	 * We don't want to pressure a particular node, so when
	 * building the zones for node N, we make sure that the
	 * zones coming right after the local ones are those from
	 * node N+1 (modulo N)
	 */
	for (node = local_node + 1; node < MAX_NUMNODES; node++) {
		if (!node_online(node))
			continue;
		nr_zones = build_zonerefs_node(NODE_DATA(node), zonerefs);
		zonerefs += nr_zones;
	}
	for (node = 0; node < local_node; node++) {
		if (!node_online(node))
			continue;
		nr_zones = build_zonerefs_node(NODE_DATA(node), zonerefs);
		zonerefs += nr_zones;
	}

	zonerefs->zone = NULL;
	zonerefs->zone_idx = 0;
}

#endif	/* CONFIG_NUMA */

/*
 * Boot pageset table. One per cpu which is going to be used for all
 * zones and all nodes. The parameters will be set in such a way
 * that an item put on a list will immediately be handed over to
 * the buddy list. This is safe since pageset manipulation is done
 * with interrupts disabled.
 *
 * The boot_pagesets must be kept even after bootup is complete for
 * unused processors and/or zones. They do play a role for bootstrapping
 * hotplugged processors.
 *
 * zoneinfo_show() and maybe other functions do
 * not check if the processor is online before following the pageset pointer.
 * Other parts of the kernel may not check if the zone is available.
 */
static void setup_pageset(struct per_cpu_pageset *p, unsigned long batch);
static DEFINE_PER_CPU(struct per_cpu_pageset, boot_pageset);
static DEFINE_PER_CPU(struct per_cpu_nodestat, boot_nodestats);

static void __build_all_zonelists(void *data)
{
	int nid;
	int __maybe_unused cpu;
	pg_data_t *self = data;
	static DEFINE_SPINLOCK(lock);

	spin_lock(&lock);

#ifdef CONFIG_NUMA
	memset(node_load, 0, sizeof(node_load));
#endif

	/*
	 * This node is hotadded and no memory is yet present.   So just
	 * building zonelists is fine - no need to touch other nodes.
	 */
	if (self && !node_online(self->node_id)) {
		build_zonelists(self);
	} else {
		for_each_online_node(nid) {
			pg_data_t *pgdat = NODE_DATA(nid);

			build_zonelists(pgdat);
		}

#ifdef CONFIG_HAVE_MEMORYLESS_NODES
		/*
		 * We now know the "local memory node" for each node--
		 * i.e., the node of the first zone in the generic zonelist.
		 * Set up numa_mem percpu variable for on-line cpus.  During
		 * boot, only the boot cpu should be on-line;  we'll init the
		 * secondary cpus' numa_mem as they come on-line.  During
		 * node/memory hotplug, we'll fixup all on-line cpus.
		 */
		for_each_online_cpu(cpu)
			set_cpu_numa_mem(cpu, local_memory_node(cpu_to_node(cpu)));
#endif
	}

	spin_unlock(&lock);
}

static noinline void __init
build_all_zonelists_init(void)
{
	int cpu;

	__build_all_zonelists(NULL);

	/*
	 * Initialize the boot_pagesets that are going to be used
	 * for bootstrapping processors. The real pagesets for
	 * each zone will be allocated later when the per cpu
	 * allocator is available.
	 *
	 * boot_pagesets are used also for bootstrapping offline
	 * cpus if the system is already booted because the pagesets
	 * are needed to initialize allocators on a specific cpu too.
	 * F.e. the percpu allocator needs the page allocator which
	 * needs the percpu allocator in order to allocate its pagesets
	 * (a chicken-egg dilemma).
	 */
	for_each_possible_cpu(cpu)
		setup_pageset(&per_cpu(boot_pageset, cpu), 0);

	mminit_verify_zonelist();
	cpuset_init_current_mems_allowed();
}

/*
 * unless system_state == SYSTEM_BOOTING.
 *
 * __ref due to call of __init annotated helper build_all_zonelists_init
 * [protected by SYSTEM_BOOTING].
 */
void __ref build_all_zonelists(pg_data_t *pgdat)
{
	unsigned long vm_total_pages;

	if (system_state == SYSTEM_BOOTING) {
		build_all_zonelists_init();
	} else {
		__build_all_zonelists(pgdat);
		/* cpuset refresh routine should be here */
	}
	/* Get the number of free pages beyond high watermark in all zones. */
	vm_total_pages = nr_free_zone_pages(gfp_zone(GFP_HIGHUSER_MOVABLE));
	/*
	 * Disable grouping by mobility if the number of pages in the
	 * system is too low to allow the mechanism to work. It would be
	 * more accurate, but expensive to check per-zone. This check is
	 * made on memory-hotadd so a system can start with mobility
	 * disabled and enable it later
	 */
	if (vm_total_pages < (pageblock_nr_pages * MIGRATE_TYPES))
		page_group_by_mobility_disabled = 1;
	else
		page_group_by_mobility_disabled = 0;

	pr_info("Built %u zonelists, mobility grouping %s.  Total pages: %ld\n",
		nr_online_nodes,
		page_group_by_mobility_disabled ? "off" : "on",
		vm_total_pages);
#ifdef CONFIG_NUMA
	pr_info("Policy zone: %s\n", zone_names[policy_zone]);
#endif
}

/* If zone is ZONE_MOVABLE but memory is mirrored, it is an overlapped init */
static bool __meminit
overlap_memmap_init(unsigned long zone, unsigned long *pfn)
{
	static struct memblock_region *r;

	if (mirrored_kernelcore && zone == ZONE_MOVABLE) {
		if (!r || *pfn >= memblock_region_memory_end_pfn(r)) {
			for_each_mem_region(r) {
				if (*pfn < memblock_region_memory_end_pfn(r))
					break;
			}
		}
		if (*pfn >= memblock_region_memory_base_pfn(r) &&
		    memblock_is_mirror(r)) {
			*pfn = memblock_region_memory_end_pfn(r);
			return true;
		}
	}
	return false;
}

/*
 * Initially all pages are reserved - free ones are freed
 * up by memblock_free_all() once the early boot process is
 * done. Non-atomic initialization, single-pass.
 *
 * All aligned pageblocks are initialized to the specified migratetype
 * (usually MIGRATE_MOVABLE). Besides setting the migratetype, no related
 * zone stats (e.g., nr_isolate_pageblock) are touched.
 */
void __meminit memmap_init_zone(unsigned long size, int nid, unsigned long zone,
<<<<<<< HEAD
		unsigned long start_pfn, enum meminit_context context,
		struct vmem_altmap *altmap)
=======
		unsigned long start_pfn,
		enum meminit_context context,
		struct vmem_altmap *altmap, int migratetype)
>>>>>>> d1988041
{
	unsigned long pfn, end_pfn = start_pfn + size;
	struct page *page;

	if (highest_memmap_pfn < end_pfn - 1)
		highest_memmap_pfn = end_pfn - 1;

#ifdef CONFIG_ZONE_DEVICE
	/*
	 * Honor reservation requested by the driver for this ZONE_DEVICE
	 * memory. We limit the total number of pages to initialize to just
	 * those that might contain the memory mapping. We will defer the
	 * ZONE_DEVICE page initialization until after we have released
	 * the hotplug lock.
	 */
	if (zone == ZONE_DEVICE) {
		if (!altmap)
			return;

		if (start_pfn == altmap->base_pfn)
			start_pfn += altmap->reserve;
		end_pfn = altmap->base_pfn + vmem_altmap_offset(altmap);
	}
#endif

	for (pfn = start_pfn; pfn < end_pfn; ) {
		/*
		 * There can be holes in boot-time mem_map[]s handed to this
		 * function.  They do not exist on hotplugged memory.
		 */
		if (context == MEMINIT_EARLY) {
<<<<<<< HEAD
			if (!early_pfn_valid(pfn))
				continue;
			if (!early_pfn_in_nid(pfn, nid))
				continue;
=======
>>>>>>> d1988041
			if (overlap_memmap_init(zone, &pfn))
				continue;
			if (defer_init(nid, pfn, end_pfn))
				break;
		}

		page = pfn_to_page(pfn);
		__init_single_page(page, pfn, zone, nid);
		if (context == MEMINIT_HOTPLUG)
			__SetPageReserved(page);

		/*
		 * Usually, we want to mark the pageblock MIGRATE_MOVABLE,
		 * such that unmovable allocations won't be scattered all
		 * over the place during system boot.
		 */
		if (IS_ALIGNED(pfn, pageblock_nr_pages)) {
			set_pageblock_migratetype(page, migratetype);
			cond_resched();
		}
		pfn++;
	}
}

#ifdef CONFIG_ZONE_DEVICE
void __ref memmap_init_zone_device(struct zone *zone,
				   unsigned long start_pfn,
				   unsigned long nr_pages,
				   struct dev_pagemap *pgmap)
{
	unsigned long pfn, end_pfn = start_pfn + nr_pages;
	struct pglist_data *pgdat = zone->zone_pgdat;
	struct vmem_altmap *altmap = pgmap_altmap(pgmap);
	unsigned long zone_idx = zone_idx(zone);
	unsigned long start = jiffies;
	int nid = pgdat->node_id;

	if (WARN_ON_ONCE(!pgmap || zone_idx(zone) != ZONE_DEVICE))
		return;

	/*
	 * The call to memmap_init_zone should have already taken care
	 * of the pages reserved for the memmap, so we can just jump to
	 * the end of that region and start processing the device pages.
	 */
	if (altmap) {
		start_pfn = altmap->base_pfn + vmem_altmap_offset(altmap);
		nr_pages = end_pfn - start_pfn;
	}

	for (pfn = start_pfn; pfn < end_pfn; pfn++) {
		struct page *page = pfn_to_page(pfn);

		__init_single_page(page, pfn, zone_idx, nid);

		/*
		 * Mark page reserved as it will need to wait for onlining
		 * phase for it to be fully associated with a zone.
		 *
		 * We can use the non-atomic __set_bit operation for setting
		 * the flag as we are still initializing the pages.
		 */
		__SetPageReserved(page);

		/*
		 * ZONE_DEVICE pages union ->lru with a ->pgmap back pointer
		 * and zone_device_data.  It is a bug if a ZONE_DEVICE page is
		 * ever freed or placed on a driver-private list.
		 */
		page->pgmap = pgmap;
		page->zone_device_data = NULL;

		/*
		 * Mark the block movable so that blocks are reserved for
		 * movable at startup. This will force kernel allocations
		 * to reserve their blocks rather than leaking throughout
		 * the address space during boot when many long-lived
		 * kernel allocations are made.
		 *
<<<<<<< HEAD
		 * bitmap is created for zone's valid pfn range. but memmap
		 * can be created for invalid pages (for alignment)
		 * check here not to call set_pageblock_migratetype() against
		 * pfn out of zone.
		 *
=======
>>>>>>> d1988041
		 * Please note that MEMINIT_HOTPLUG path doesn't clear memmap
		 * because this is done early in section_activate()
		 */
		if (IS_ALIGNED(pfn, pageblock_nr_pages)) {
			set_pageblock_migratetype(page, MIGRATE_MOVABLE);
			cond_resched();
		}
	}

	pr_info("%s initialised %lu pages in %ums\n", __func__,
		nr_pages, jiffies_to_msecs(jiffies - start));
}

#endif
static void __meminit zone_init_free_lists(struct zone *zone)
{
	unsigned int order, t;
	for_each_migratetype_order(order, t) {
		INIT_LIST_HEAD(&zone->free_area[order].free_list[t]);
		zone->free_area[order].nr_free = 0;
	}
}

void __meminit __weak memmap_init(unsigned long size, int nid,
				  unsigned long zone,
				  unsigned long range_start_pfn)
{
<<<<<<< HEAD
	memmap_init_zone(size, nid, zone, start_pfn, MEMINIT_EARLY, NULL);
=======
	unsigned long start_pfn, end_pfn;
	unsigned long range_end_pfn = range_start_pfn + size;
	int i;

	for_each_mem_pfn_range(i, nid, &start_pfn, &end_pfn, NULL) {
		start_pfn = clamp(start_pfn, range_start_pfn, range_end_pfn);
		end_pfn = clamp(end_pfn, range_start_pfn, range_end_pfn);

		if (end_pfn > start_pfn) {
			size = end_pfn - start_pfn;
			memmap_init_zone(size, nid, zone, start_pfn,
					 MEMINIT_EARLY, NULL, MIGRATE_MOVABLE);
		}
	}
>>>>>>> d1988041
}

static int zone_batchsize(struct zone *zone)
{
#ifdef CONFIG_MMU
	int batch;

	/*
	 * The per-cpu-pages pools are set to around 1000th of the
	 * size of the zone.
	 */
	batch = zone_managed_pages(zone) / 1024;
	/* But no more than a meg. */
	if (batch * PAGE_SIZE > 1024 * 1024)
		batch = (1024 * 1024) / PAGE_SIZE;
	batch /= 4;		/* We effectively *= 4 below */
	if (batch < 1)
		batch = 1;

	/*
	 * Clamp the batch to a 2^n - 1 value. Having a power
	 * of 2 value was found to be more likely to have
	 * suboptimal cache aliasing properties in some cases.
	 *
	 * For example if 2 tasks are alternately allocating
	 * batches of pages, one task can end up with a lot
	 * of pages of one half of the possible page colors
	 * and the other with pages of the other colors.
	 */
	batch = rounddown_pow_of_two(batch + batch/2) - 1;

	return batch;

#else
	/* The deferral and batching of frees should be suppressed under NOMMU
	 * conditions.
	 *
	 * The problem is that NOMMU needs to be able to allocate large chunks
	 * of contiguous memory as there's no hardware page translation to
	 * assemble apparent contiguous memory from discontiguous pages.
	 *
	 * Queueing large contiguous runs of pages for batching, however,
	 * causes the pages to actually be freed in smaller chunks.  As there
	 * can be a significant delay between the individual batches being
	 * recycled, this leads to the once large chunks of space being
	 * fragmented and becoming unavailable for high-order allocations.
	 */
	return 0;
#endif
}

/*
 * pcp->high and pcp->batch values are related and dependent on one another:
 * ->batch must never be higher then ->high.
 * The following function updates them in a safe manner without read side
 * locking.
 *
 * Any new users of pcp->batch and pcp->high should ensure they can cope with
 * those fields changing asynchronously (acording to the above rule).
 *
 * mutex_is_locked(&pcp_batch_high_lock) required when calling this function
 * outside of boot time (or some other assurance that no concurrent updaters
 * exist).
 */
static void pageset_update(struct per_cpu_pages *pcp, unsigned long high,
		unsigned long batch)
{
       /* start with a fail safe value for batch */
	pcp->batch = 1;
	smp_wmb();

       /* Update high, then batch, in order */
	pcp->high = high;
	smp_wmb();

	pcp->batch = batch;
}

/* a companion to pageset_set_high() */
static void pageset_set_batch(struct per_cpu_pageset *p, unsigned long batch)
{
	pageset_update(&p->pcp, 6 * batch, max(1UL, 1 * batch));
}

static void pageset_init(struct per_cpu_pageset *p)
{
	struct per_cpu_pages *pcp;
	int migratetype;

	memset(p, 0, sizeof(*p));

	pcp = &p->pcp;
	for (migratetype = 0; migratetype < MIGRATE_PCPTYPES; migratetype++)
		INIT_LIST_HEAD(&pcp->lists[migratetype]);
}

static void setup_pageset(struct per_cpu_pageset *p, unsigned long batch)
{
	pageset_init(p);
	pageset_set_batch(p, batch);
}

/*
 * pageset_set_high() sets the high water mark for hot per_cpu_pagelist
 * to the value high for the pageset p.
 */
static void pageset_set_high(struct per_cpu_pageset *p,
				unsigned long high)
{
	unsigned long batch = max(1UL, high / 4);
	if ((high / 4) > (PAGE_SHIFT * 8))
		batch = PAGE_SHIFT * 8;

	pageset_update(&p->pcp, high, batch);
}

static void pageset_set_high_and_batch(struct zone *zone,
				       struct per_cpu_pageset *pcp)
{
	if (percpu_pagelist_fraction)
		pageset_set_high(pcp,
			(zone_managed_pages(zone) /
				percpu_pagelist_fraction));
	else
		pageset_set_batch(pcp, zone_batchsize(zone));
}

static void __meminit zone_pageset_init(struct zone *zone, int cpu)
{
	struct per_cpu_pageset *pcp = per_cpu_ptr(zone->pageset, cpu);

	pageset_init(pcp);
	pageset_set_high_and_batch(zone, pcp);
}

void __meminit setup_zone_pageset(struct zone *zone)
{
	int cpu;
	zone->pageset = alloc_percpu(struct per_cpu_pageset);
	for_each_possible_cpu(cpu)
		zone_pageset_init(zone, cpu);
}

/*
 * Allocate per cpu pagesets and initialize them.
 * Before this call only boot pagesets were available.
 */
void __init setup_per_cpu_pageset(void)
{
	struct pglist_data *pgdat;
	struct zone *zone;
	int __maybe_unused cpu;

	for_each_populated_zone(zone)
		setup_zone_pageset(zone);

#ifdef CONFIG_NUMA
	/*
	 * Unpopulated zones continue using the boot pagesets.
	 * The numa stats for these pagesets need to be reset.
	 * Otherwise, they will end up skewing the stats of
	 * the nodes these zones are associated with.
	 */
	for_each_possible_cpu(cpu) {
		struct per_cpu_pageset *pcp = &per_cpu(boot_pageset, cpu);
		memset(pcp->vm_numa_stat_diff, 0,
		       sizeof(pcp->vm_numa_stat_diff));
	}
#endif

	for_each_online_pgdat(pgdat)
		pgdat->per_cpu_nodestats =
			alloc_percpu(struct per_cpu_nodestat);
}

static __meminit void zone_pcp_init(struct zone *zone)
{
	/*
	 * per cpu subsystem is not up at this point. The following code
	 * relies on the ability of the linker to provide the
	 * offset of a (static) per cpu variable into the per cpu area.
	 */
	zone->pageset = &boot_pageset;

	if (populated_zone(zone))
		printk(KERN_DEBUG "  %s zone: %lu pages, LIFO batch:%u\n",
			zone->name, zone->present_pages,
					 zone_batchsize(zone));
}

void __meminit init_currently_empty_zone(struct zone *zone,
					unsigned long zone_start_pfn,
					unsigned long size)
{
	struct pglist_data *pgdat = zone->zone_pgdat;
	int zone_idx = zone_idx(zone) + 1;

	if (zone_idx > pgdat->nr_zones)
		pgdat->nr_zones = zone_idx;

	zone->zone_start_pfn = zone_start_pfn;

	mminit_dprintk(MMINIT_TRACE, "memmap_init",
			"Initialising map node %d zone %lu pfns %lu -> %lu\n",
			pgdat->node_id,
			(unsigned long)zone_idx(zone),
			zone_start_pfn, (zone_start_pfn + size));

	zone_init_free_lists(zone);
	zone->initialized = 1;
}

/**
 * get_pfn_range_for_nid - Return the start and end page frames for a node
 * @nid: The nid to return the range for. If MAX_NUMNODES, the min and max PFN are returned.
 * @start_pfn: Passed by reference. On return, it will have the node start_pfn.
 * @end_pfn: Passed by reference. On return, it will have the node end_pfn.
 *
 * It returns the start and end page frame of a node based on information
 * provided by memblock_set_node(). If called for a node
 * with no available memory, a warning is printed and the start and end
 * PFNs will be 0.
 */
void __init get_pfn_range_for_nid(unsigned int nid,
			unsigned long *start_pfn, unsigned long *end_pfn)
{
	unsigned long this_start_pfn, this_end_pfn;
	int i;

	*start_pfn = -1UL;
	*end_pfn = 0;

	for_each_mem_pfn_range(i, nid, &this_start_pfn, &this_end_pfn, NULL) {
		*start_pfn = min(*start_pfn, this_start_pfn);
		*end_pfn = max(*end_pfn, this_end_pfn);
	}

	if (*start_pfn == -1UL)
		*start_pfn = 0;
}

/*
 * This finds a zone that can be used for ZONE_MOVABLE pages. The
 * assumption is made that zones within a node are ordered in monotonic
 * increasing memory addresses so that the "highest" populated zone is used
 */
static void __init find_usable_zone_for_movable(void)
{
	int zone_index;
	for (zone_index = MAX_NR_ZONES - 1; zone_index >= 0; zone_index--) {
		if (zone_index == ZONE_MOVABLE)
			continue;

		if (arch_zone_highest_possible_pfn[zone_index] >
				arch_zone_lowest_possible_pfn[zone_index])
			break;
	}

	VM_BUG_ON(zone_index == -1);
	movable_zone = zone_index;
}

/*
 * The zone ranges provided by the architecture do not include ZONE_MOVABLE
 * because it is sized independent of architecture. Unlike the other zones,
 * the starting point for ZONE_MOVABLE is not fixed. It may be different
 * in each node depending on the size of each node and how evenly kernelcore
 * is distributed. This helper function adjusts the zone ranges
 * provided by the architecture for a given node by using the end of the
 * highest usable zone for ZONE_MOVABLE. This preserves the assumption that
 * zones within a node are in order of monotonic increases memory addresses
 */
static void __init adjust_zone_range_for_zone_movable(int nid,
					unsigned long zone_type,
					unsigned long node_start_pfn,
					unsigned long node_end_pfn,
					unsigned long *zone_start_pfn,
					unsigned long *zone_end_pfn)
{
	/* Only adjust if ZONE_MOVABLE is on this node */
	if (zone_movable_pfn[nid]) {
		/* Size ZONE_MOVABLE */
		if (zone_type == ZONE_MOVABLE) {
			*zone_start_pfn = zone_movable_pfn[nid];
			*zone_end_pfn = min(node_end_pfn,
				arch_zone_highest_possible_pfn[movable_zone]);

		/* Adjust for ZONE_MOVABLE starting within this range */
		} else if (!mirrored_kernelcore &&
			*zone_start_pfn < zone_movable_pfn[nid] &&
			*zone_end_pfn > zone_movable_pfn[nid]) {
			*zone_end_pfn = zone_movable_pfn[nid];

		/* Check if this whole range is within ZONE_MOVABLE */
		} else if (*zone_start_pfn >= zone_movable_pfn[nid])
			*zone_start_pfn = *zone_end_pfn;
	}
}

/*
 * Return the number of pages a zone spans in a node, including holes
 * present_pages = zone_spanned_pages_in_node() - zone_absent_pages_in_node()
 */
static unsigned long __init zone_spanned_pages_in_node(int nid,
					unsigned long zone_type,
					unsigned long node_start_pfn,
					unsigned long node_end_pfn,
					unsigned long *zone_start_pfn,
					unsigned long *zone_end_pfn)
{
	unsigned long zone_low = arch_zone_lowest_possible_pfn[zone_type];
	unsigned long zone_high = arch_zone_highest_possible_pfn[zone_type];
	/* When hotadd a new node from cpu_up(), the node should be empty */
	if (!node_start_pfn && !node_end_pfn)
		return 0;

	/* Get the start and end of the zone */
	*zone_start_pfn = clamp(node_start_pfn, zone_low, zone_high);
	*zone_end_pfn = clamp(node_end_pfn, zone_low, zone_high);
	adjust_zone_range_for_zone_movable(nid, zone_type,
				node_start_pfn, node_end_pfn,
				zone_start_pfn, zone_end_pfn);

	/* Check that this node has pages within the zone's required range */
	if (*zone_end_pfn < node_start_pfn || *zone_start_pfn > node_end_pfn)
		return 0;

	/* Move the zone boundaries inside the node if necessary */
	*zone_end_pfn = min(*zone_end_pfn, node_end_pfn);
	*zone_start_pfn = max(*zone_start_pfn, node_start_pfn);

	/* Return the spanned pages */
	return *zone_end_pfn - *zone_start_pfn;
}

/*
 * Return the number of holes in a range on a node. If nid is MAX_NUMNODES,
 * then all holes in the requested range will be accounted for.
 */
unsigned long __init __absent_pages_in_range(int nid,
				unsigned long range_start_pfn,
				unsigned long range_end_pfn)
{
	unsigned long nr_absent = range_end_pfn - range_start_pfn;
	unsigned long start_pfn, end_pfn;
	int i;

	for_each_mem_pfn_range(i, nid, &start_pfn, &end_pfn, NULL) {
		start_pfn = clamp(start_pfn, range_start_pfn, range_end_pfn);
		end_pfn = clamp(end_pfn, range_start_pfn, range_end_pfn);
		nr_absent -= end_pfn - start_pfn;
	}
	return nr_absent;
}

/**
 * absent_pages_in_range - Return number of page frames in holes within a range
 * @start_pfn: The start PFN to start searching for holes
 * @end_pfn: The end PFN to stop searching for holes
 *
 * Return: the number of pages frames in memory holes within a range.
 */
unsigned long __init absent_pages_in_range(unsigned long start_pfn,
							unsigned long end_pfn)
{
	return __absent_pages_in_range(MAX_NUMNODES, start_pfn, end_pfn);
}

/* Return the number of page frames in holes in a zone on a node */
static unsigned long __init zone_absent_pages_in_node(int nid,
					unsigned long zone_type,
					unsigned long node_start_pfn,
					unsigned long node_end_pfn)
{
	unsigned long zone_low = arch_zone_lowest_possible_pfn[zone_type];
	unsigned long zone_high = arch_zone_highest_possible_pfn[zone_type];
	unsigned long zone_start_pfn, zone_end_pfn;
	unsigned long nr_absent;

	/* When hotadd a new node from cpu_up(), the node should be empty */
	if (!node_start_pfn && !node_end_pfn)
		return 0;

	zone_start_pfn = clamp(node_start_pfn, zone_low, zone_high);
	zone_end_pfn = clamp(node_end_pfn, zone_low, zone_high);

	adjust_zone_range_for_zone_movable(nid, zone_type,
			node_start_pfn, node_end_pfn,
			&zone_start_pfn, &zone_end_pfn);
	nr_absent = __absent_pages_in_range(nid, zone_start_pfn, zone_end_pfn);

	/*
	 * ZONE_MOVABLE handling.
	 * Treat pages to be ZONE_MOVABLE in ZONE_NORMAL as absent pages
	 * and vice versa.
	 */
	if (mirrored_kernelcore && zone_movable_pfn[nid]) {
		unsigned long start_pfn, end_pfn;
		struct memblock_region *r;

		for_each_mem_region(r) {
			start_pfn = clamp(memblock_region_memory_base_pfn(r),
					  zone_start_pfn, zone_end_pfn);
			end_pfn = clamp(memblock_region_memory_end_pfn(r),
					zone_start_pfn, zone_end_pfn);

			if (zone_type == ZONE_MOVABLE &&
			    memblock_is_mirror(r))
				nr_absent += end_pfn - start_pfn;

			if (zone_type == ZONE_NORMAL &&
			    !memblock_is_mirror(r))
				nr_absent += end_pfn - start_pfn;
		}
	}

	return nr_absent;
}

static void __init calculate_node_totalpages(struct pglist_data *pgdat,
						unsigned long node_start_pfn,
						unsigned long node_end_pfn)
{
	unsigned long realtotalpages = 0, totalpages = 0;
	enum zone_type i;

	for (i = 0; i < MAX_NR_ZONES; i++) {
		struct zone *zone = pgdat->node_zones + i;
		unsigned long zone_start_pfn, zone_end_pfn;
		unsigned long spanned, absent;
		unsigned long size, real_size;

		spanned = zone_spanned_pages_in_node(pgdat->node_id, i,
						     node_start_pfn,
						     node_end_pfn,
						     &zone_start_pfn,
						     &zone_end_pfn);
		absent = zone_absent_pages_in_node(pgdat->node_id, i,
						   node_start_pfn,
						   node_end_pfn);

		size = spanned;
		real_size = size - absent;

		if (size)
			zone->zone_start_pfn = zone_start_pfn;
		else
			zone->zone_start_pfn = 0;
		zone->spanned_pages = size;
		zone->present_pages = real_size;

		totalpages += size;
		realtotalpages += real_size;
	}

	pgdat->node_spanned_pages = totalpages;
	pgdat->node_present_pages = realtotalpages;
	printk(KERN_DEBUG "On node %d totalpages: %lu\n", pgdat->node_id,
							realtotalpages);
}

#ifndef CONFIG_SPARSEMEM
/*
 * Calculate the size of the zone->blockflags rounded to an unsigned long
 * Start by making sure zonesize is a multiple of pageblock_order by rounding
 * up. Then use 1 NR_PAGEBLOCK_BITS worth of bits per pageblock, finally
 * round what is now in bits to nearest long in bits, then return it in
 * bytes.
 */
static unsigned long __init usemap_size(unsigned long zone_start_pfn, unsigned long zonesize)
{
	unsigned long usemapsize;

	zonesize += zone_start_pfn & (pageblock_nr_pages-1);
	usemapsize = roundup(zonesize, pageblock_nr_pages);
	usemapsize = usemapsize >> pageblock_order;
	usemapsize *= NR_PAGEBLOCK_BITS;
	usemapsize = roundup(usemapsize, 8 * sizeof(unsigned long));

	return usemapsize / 8;
}

static void __ref setup_usemap(struct pglist_data *pgdat,
				struct zone *zone,
				unsigned long zone_start_pfn,
				unsigned long zonesize)
{
	unsigned long usemapsize = usemap_size(zone_start_pfn, zonesize);
	zone->pageblock_flags = NULL;
	if (usemapsize) {
		zone->pageblock_flags =
			memblock_alloc_node(usemapsize, SMP_CACHE_BYTES,
					    pgdat->node_id);
		if (!zone->pageblock_flags)
			panic("Failed to allocate %ld bytes for zone %s pageblock flags on node %d\n",
			      usemapsize, zone->name, pgdat->node_id);
	}
}
#else
static inline void setup_usemap(struct pglist_data *pgdat, struct zone *zone,
				unsigned long zone_start_pfn, unsigned long zonesize) {}
#endif /* CONFIG_SPARSEMEM */

#ifdef CONFIG_HUGETLB_PAGE_SIZE_VARIABLE

/* Initialise the number of pages represented by NR_PAGEBLOCK_BITS */
void __init set_pageblock_order(void)
{
	unsigned int order;

	/* Check that pageblock_nr_pages has not already been setup */
	if (pageblock_order)
		return;

	if (HPAGE_SHIFT > PAGE_SHIFT)
		order = HUGETLB_PAGE_ORDER;
	else
		order = MAX_ORDER - 1;

	/*
	 * Assume the largest contiguous order of interest is a huge page.
	 * This value may be variable depending on boot parameters on IA64 and
	 * powerpc.
	 */
	pageblock_order = order;
}
#else /* CONFIG_HUGETLB_PAGE_SIZE_VARIABLE */

/*
 * When CONFIG_HUGETLB_PAGE_SIZE_VARIABLE is not set, set_pageblock_order()
 * is unused as pageblock_order is set at compile-time. See
 * include/linux/pageblock-flags.h for the values of pageblock_order based on
 * the kernel config
 */
void __init set_pageblock_order(void)
{
}

#endif /* CONFIG_HUGETLB_PAGE_SIZE_VARIABLE */

static unsigned long __init calc_memmap_size(unsigned long spanned_pages,
						unsigned long present_pages)
{
	unsigned long pages = spanned_pages;

	/*
	 * Provide a more accurate estimation if there are holes within
	 * the zone and SPARSEMEM is in use. If there are holes within the
	 * zone, each populated memory region may cost us one or two extra
	 * memmap pages due to alignment because memmap pages for each
	 * populated regions may not be naturally aligned on page boundary.
	 * So the (present_pages >> 4) heuristic is a tradeoff for that.
	 */
	if (spanned_pages > present_pages + (present_pages >> 4) &&
	    IS_ENABLED(CONFIG_SPARSEMEM))
		pages = present_pages;

	return PAGE_ALIGN(pages * sizeof(struct page)) >> PAGE_SHIFT;
}

#ifdef CONFIG_TRANSPARENT_HUGEPAGE
static void pgdat_init_split_queue(struct pglist_data *pgdat)
{
	struct deferred_split *ds_queue = &pgdat->deferred_split_queue;

	spin_lock_init(&ds_queue->split_queue_lock);
	INIT_LIST_HEAD(&ds_queue->split_queue);
	ds_queue->split_queue_len = 0;
}
#else
static void pgdat_init_split_queue(struct pglist_data *pgdat) {}
#endif

#ifdef CONFIG_COMPACTION
static void pgdat_init_kcompactd(struct pglist_data *pgdat)
{
	init_waitqueue_head(&pgdat->kcompactd_wait);
}
#else
static void pgdat_init_kcompactd(struct pglist_data *pgdat) {}
#endif

static void __meminit pgdat_init_internals(struct pglist_data *pgdat)
{
	pgdat_resize_init(pgdat);

	pgdat_init_split_queue(pgdat);
	pgdat_init_kcompactd(pgdat);

	init_waitqueue_head(&pgdat->kswapd_wait);
	init_waitqueue_head(&pgdat->pfmemalloc_wait);

	pgdat_page_ext_init(pgdat);
	spin_lock_init(&pgdat->lru_lock);
	lruvec_init(&pgdat->__lruvec);
}

static void __meminit zone_init_internals(struct zone *zone, enum zone_type idx, int nid,
							unsigned long remaining_pages)
{
	atomic_long_set(&zone->managed_pages, remaining_pages);
	zone_set_nid(zone, nid);
	zone->name = zone_names[idx];
	zone->zone_pgdat = NODE_DATA(nid);
	spin_lock_init(&zone->lock);
	zone_seqlock_init(zone);
	zone_pcp_init(zone);
}

/*
 * Set up the zone data structures
 * - init pgdat internals
 * - init all zones belonging to this node
 *
 * NOTE: this function is only called during memory hotplug
 */
#ifdef CONFIG_MEMORY_HOTPLUG
void __ref free_area_init_core_hotplug(int nid)
{
	enum zone_type z;
	pg_data_t *pgdat = NODE_DATA(nid);

	pgdat_init_internals(pgdat);
	for (z = 0; z < MAX_NR_ZONES; z++)
		zone_init_internals(&pgdat->node_zones[z], z, nid, 0);
}
#endif

/*
 * Set up the zone data structures:
 *   - mark all pages reserved
 *   - mark all memory queues empty
 *   - clear the memory bitmaps
 *
 * NOTE: pgdat should get zeroed by caller.
 * NOTE: this function is only called during early init.
 */
static void __init free_area_init_core(struct pglist_data *pgdat)
{
	enum zone_type j;
	int nid = pgdat->node_id;

	pgdat_init_internals(pgdat);
	pgdat->per_cpu_nodestats = &boot_nodestats;

	for (j = 0; j < MAX_NR_ZONES; j++) {
		struct zone *zone = pgdat->node_zones + j;
		unsigned long size, freesize, memmap_pages;
		unsigned long zone_start_pfn = zone->zone_start_pfn;

		size = zone->spanned_pages;
		freesize = zone->present_pages;

		/*
		 * Adjust freesize so that it accounts for how much memory
		 * is used by this zone for memmap. This affects the watermark
		 * and per-cpu initialisations
		 */
		memmap_pages = calc_memmap_size(size, freesize);
		if (!is_highmem_idx(j)) {
			if (freesize >= memmap_pages) {
				freesize -= memmap_pages;
				if (memmap_pages)
					printk(KERN_DEBUG
					       "  %s zone: %lu pages used for memmap\n",
					       zone_names[j], memmap_pages);
			} else
				pr_warn("  %s zone: %lu pages exceeds freesize %lu\n",
					zone_names[j], memmap_pages, freesize);
		}

		/* Account for reserved pages */
		if (j == 0 && freesize > dma_reserve) {
			freesize -= dma_reserve;
			printk(KERN_DEBUG "  %s zone: %lu pages reserved\n",
					zone_names[0], dma_reserve);
		}

		if (!is_highmem_idx(j))
			nr_kernel_pages += freesize;
		/* Charge for highmem memmap if there are enough kernel pages */
		else if (nr_kernel_pages > memmap_pages * 2)
			nr_kernel_pages -= memmap_pages;
		nr_all_pages += freesize;

		/*
		 * Set an approximate value for lowmem here, it will be adjusted
		 * when the bootmem allocator frees pages into the buddy system.
		 * And all highmem pages will be managed by the buddy system.
		 */
		zone_init_internals(zone, j, nid, freesize);

		if (!size)
			continue;

		set_pageblock_order();
		setup_usemap(pgdat, zone, zone_start_pfn, size);
		init_currently_empty_zone(zone, zone_start_pfn, size);
		memmap_init(size, nid, j, zone_start_pfn);
	}
}

#ifdef CONFIG_FLAT_NODE_MEM_MAP
static void __ref alloc_node_mem_map(struct pglist_data *pgdat)
{
	unsigned long __maybe_unused start = 0;
	unsigned long __maybe_unused offset = 0;

	/* Skip empty nodes */
	if (!pgdat->node_spanned_pages)
		return;

	start = pgdat->node_start_pfn & ~(MAX_ORDER_NR_PAGES - 1);
	offset = pgdat->node_start_pfn - start;
	/* ia64 gets its own node_mem_map, before this, without bootmem */
	if (!pgdat->node_mem_map) {
		unsigned long size, end;
		struct page *map;

		/*
		 * The zone's endpoints aren't required to be MAX_ORDER
		 * aligned but the node_mem_map endpoints must be in order
		 * for the buddy allocator to function correctly.
		 */
		end = pgdat_end_pfn(pgdat);
		end = ALIGN(end, MAX_ORDER_NR_PAGES);
		size =  (end - start) * sizeof(struct page);
		map = memblock_alloc_node(size, SMP_CACHE_BYTES,
					  pgdat->node_id);
		if (!map)
			panic("Failed to allocate %ld bytes for node %d memory map\n",
			      size, pgdat->node_id);
		pgdat->node_mem_map = map + offset;
	}
	pr_debug("%s: node %d, pgdat %08lx, node_mem_map %08lx\n",
				__func__, pgdat->node_id, (unsigned long)pgdat,
				(unsigned long)pgdat->node_mem_map);
#ifndef CONFIG_NEED_MULTIPLE_NODES
	/*
	 * With no DISCONTIG, the global mem_map is just set as node 0's
	 */
	if (pgdat == NODE_DATA(0)) {
		mem_map = NODE_DATA(0)->node_mem_map;
		if (page_to_pfn(mem_map) != pgdat->node_start_pfn)
			mem_map -= offset;
	}
#endif
}
#else
static void __ref alloc_node_mem_map(struct pglist_data *pgdat) { }
#endif /* CONFIG_FLAT_NODE_MEM_MAP */

#ifdef CONFIG_DEFERRED_STRUCT_PAGE_INIT
static inline void pgdat_set_deferred_range(pg_data_t *pgdat)
{
	pgdat->first_deferred_pfn = ULONG_MAX;
}
#else
static inline void pgdat_set_deferred_range(pg_data_t *pgdat) {}
#endif

static void __init free_area_init_node(int nid)
{
	pg_data_t *pgdat = NODE_DATA(nid);
	unsigned long start_pfn = 0;
	unsigned long end_pfn = 0;

	/* pg_data_t should be reset to zero when it's allocated */
	WARN_ON(pgdat->nr_zones || pgdat->kswapd_highest_zoneidx);

	get_pfn_range_for_nid(nid, &start_pfn, &end_pfn);

	pgdat->node_id = nid;
	pgdat->node_start_pfn = start_pfn;
	pgdat->per_cpu_nodestats = NULL;

	pr_info("Initmem setup node %d [mem %#018Lx-%#018Lx]\n", nid,
		(u64)start_pfn << PAGE_SHIFT,
		end_pfn ? ((u64)end_pfn << PAGE_SHIFT) - 1 : 0);
	calculate_node_totalpages(pgdat, start_pfn, end_pfn);

	alloc_node_mem_map(pgdat);
	pgdat_set_deferred_range(pgdat);

	free_area_init_core(pgdat);
}

void __init free_area_init_memoryless_node(int nid)
{
	free_area_init_node(nid);
}

#if !defined(CONFIG_FLAT_NODE_MEM_MAP)
/*
 * Initialize all valid struct pages in the range [spfn, epfn) and mark them
 * PageReserved(). Return the number of struct pages that were initialized.
 */
static u64 __init init_unavailable_range(unsigned long spfn, unsigned long epfn)
{
	unsigned long pfn;
	u64 pgcnt = 0;

	for (pfn = spfn; pfn < epfn; pfn++) {
		if (!pfn_valid(ALIGN_DOWN(pfn, pageblock_nr_pages))) {
			pfn = ALIGN_DOWN(pfn, pageblock_nr_pages)
				+ pageblock_nr_pages - 1;
			continue;
		}
		/*
		 * Use a fake node/zone (0) for now. Some of these pages
		 * (in memblock.reserved but not in memblock.memory) will
		 * get re-initialized via reserve_bootmem_region() later.
		 */
		__init_single_page(pfn_to_page(pfn), pfn, 0, 0);
		__SetPageReserved(pfn_to_page(pfn));
		pgcnt++;
	}

	return pgcnt;
}

/*
 * Only struct pages that are backed by physical memory are zeroed and
 * initialized by going through __init_single_page(). But, there are some
 * struct pages which are reserved in memblock allocator and their fields
 * may be accessed (for example page_to_pfn() on some configuration accesses
 * flags). We must explicitly initialize those struct pages.
 *
 * This function also addresses a similar issue where struct pages are left
 * uninitialized because the physical address range is not covered by
 * memblock.memory or memblock.reserved. That could happen when memblock
 * layout is manually configured via memmap=, or when the highest physical
 * address (max_pfn) does not end on a section boundary.
 */
static void __init init_unavailable_mem(void)
{
	phys_addr_t start, end;
	u64 i, pgcnt;
	phys_addr_t next = 0;

	/*
	 * Loop through unavailable ranges not covered by memblock.memory.
	 */
	pgcnt = 0;
	for_each_mem_range(i, &start, &end) {
		if (next < start)
			pgcnt += init_unavailable_range(PFN_DOWN(next),
							PFN_UP(start));
		next = end;
	}

	/*
	 * Early sections always have a fully populated memmap for the whole
	 * section - see pfn_valid(). If the last section has holes at the
	 * end and that section is marked "online", the memmap will be
	 * considered initialized. Make sure that memmap has a well defined
	 * state.
	 */
<<<<<<< HEAD
	pgcnt += zero_pfn_range(PFN_DOWN(next),
				round_up(max_pfn, PAGES_PER_SECTION));
=======
	pgcnt += init_unavailable_range(PFN_DOWN(next),
					round_up(max_pfn, PAGES_PER_SECTION));
>>>>>>> d1988041

	/*
	 * Struct pages that do not have backing memory. This could be because
	 * firmware is using some of this memory, or for some other reasons.
	 */
	if (pgcnt)
		pr_info("Zeroed struct page in unavailable ranges: %lld pages", pgcnt);
}
#else
static inline void __init init_unavailable_mem(void)
{
}
#endif /* !CONFIG_FLAT_NODE_MEM_MAP */

#if MAX_NUMNODES > 1
/*
 * Figure out the number of possible node ids.
 */
void __init setup_nr_node_ids(void)
{
	unsigned int highest;

	highest = find_last_bit(node_possible_map.bits, MAX_NUMNODES);
	nr_node_ids = highest + 1;
}
#endif

/**
 * node_map_pfn_alignment - determine the maximum internode alignment
 *
 * This function should be called after node map is populated and sorted.
 * It calculates the maximum power of two alignment which can distinguish
 * all the nodes.
 *
 * For example, if all nodes are 1GiB and aligned to 1GiB, the return value
 * would indicate 1GiB alignment with (1 << (30 - PAGE_SHIFT)).  If the
 * nodes are shifted by 256MiB, 256MiB.  Note that if only the last node is
 * shifted, 1GiB is enough and this function will indicate so.
 *
 * This is used to test whether pfn -> nid mapping of the chosen memory
 * model has fine enough granularity to avoid incorrect mapping for the
 * populated node map.
 *
 * Return: the determined alignment in pfn's.  0 if there is no alignment
 * requirement (single node).
 */
unsigned long __init node_map_pfn_alignment(void)
{
	unsigned long accl_mask = 0, last_end = 0;
	unsigned long start, end, mask;
	int last_nid = NUMA_NO_NODE;
	int i, nid;

	for_each_mem_pfn_range(i, MAX_NUMNODES, &start, &end, &nid) {
		if (!start || last_nid < 0 || last_nid == nid) {
			last_nid = nid;
			last_end = end;
			continue;
		}

		/*
		 * Start with a mask granular enough to pin-point to the
		 * start pfn and tick off bits one-by-one until it becomes
		 * too coarse to separate the current node from the last.
		 */
		mask = ~((1 << __ffs(start)) - 1);
		while (mask && last_end <= (start & (mask << 1)))
			mask <<= 1;

		/* accumulate all internode masks */
		accl_mask |= mask;
	}

	/* convert mask to number of pages */
	return ~accl_mask + 1;
}

/**
 * find_min_pfn_with_active_regions - Find the minimum PFN registered
 *
 * Return: the minimum PFN based on information provided via
 * memblock_set_node().
 */
unsigned long __init find_min_pfn_with_active_regions(void)
{
	return PHYS_PFN(memblock_start_of_DRAM());
}

/*
 * early_calculate_totalpages()
 * Sum pages in active regions for movable zone.
 * Populate N_MEMORY for calculating usable_nodes.
 */
static unsigned long __init early_calculate_totalpages(void)
{
	unsigned long totalpages = 0;
	unsigned long start_pfn, end_pfn;
	int i, nid;

	for_each_mem_pfn_range(i, MAX_NUMNODES, &start_pfn, &end_pfn, &nid) {
		unsigned long pages = end_pfn - start_pfn;

		totalpages += pages;
		if (pages)
			node_set_state(nid, N_MEMORY);
	}
	return totalpages;
}

/*
 * Find the PFN the Movable zone begins in each node. Kernel memory
 * is spread evenly between nodes as long as the nodes have enough
 * memory. When they don't, some nodes will have more kernelcore than
 * others
 */
static void __init find_zone_movable_pfns_for_nodes(void)
{
	int i, nid;
	unsigned long usable_startpfn;
	unsigned long kernelcore_node, kernelcore_remaining;
	/* save the state before borrow the nodemask */
	nodemask_t saved_node_state = node_states[N_MEMORY];
	unsigned long totalpages = early_calculate_totalpages();
	int usable_nodes = nodes_weight(node_states[N_MEMORY]);
	struct memblock_region *r;

	/* Need to find movable_zone earlier when movable_node is specified. */
	find_usable_zone_for_movable();

	/*
	 * If movable_node is specified, ignore kernelcore and movablecore
	 * options.
	 */
	if (movable_node_is_enabled()) {
		for_each_mem_region(r) {
			if (!memblock_is_hotpluggable(r))
				continue;

			nid = memblock_get_region_node(r);

			usable_startpfn = PFN_DOWN(r->base);
			zone_movable_pfn[nid] = zone_movable_pfn[nid] ?
				min(usable_startpfn, zone_movable_pfn[nid]) :
				usable_startpfn;
		}

		goto out2;
	}

	/*
	 * If kernelcore=mirror is specified, ignore movablecore option
	 */
	if (mirrored_kernelcore) {
		bool mem_below_4gb_not_mirrored = false;

		for_each_mem_region(r) {
			if (memblock_is_mirror(r))
				continue;

			nid = memblock_get_region_node(r);

			usable_startpfn = memblock_region_memory_base_pfn(r);

			if (usable_startpfn < 0x100000) {
				mem_below_4gb_not_mirrored = true;
				continue;
			}

			zone_movable_pfn[nid] = zone_movable_pfn[nid] ?
				min(usable_startpfn, zone_movable_pfn[nid]) :
				usable_startpfn;
		}

		if (mem_below_4gb_not_mirrored)
			pr_warn("This configuration results in unmirrored kernel memory.\n");

		goto out2;
	}

	/*
	 * If kernelcore=nn% or movablecore=nn% was specified, calculate the
	 * amount of necessary memory.
	 */
	if (required_kernelcore_percent)
		required_kernelcore = (totalpages * 100 * required_kernelcore_percent) /
				       10000UL;
	if (required_movablecore_percent)
		required_movablecore = (totalpages * 100 * required_movablecore_percent) /
					10000UL;

	/*
	 * If movablecore= was specified, calculate what size of
	 * kernelcore that corresponds so that memory usable for
	 * any allocation type is evenly spread. If both kernelcore
	 * and movablecore are specified, then the value of kernelcore
	 * will be used for required_kernelcore if it's greater than
	 * what movablecore would have allowed.
	 */
	if (required_movablecore) {
		unsigned long corepages;

		/*
		 * Round-up so that ZONE_MOVABLE is at least as large as what
		 * was requested by the user
		 */
		required_movablecore =
			roundup(required_movablecore, MAX_ORDER_NR_PAGES);
		required_movablecore = min(totalpages, required_movablecore);
		corepages = totalpages - required_movablecore;

		required_kernelcore = max(required_kernelcore, corepages);
	}

	/*
	 * If kernelcore was not specified or kernelcore size is larger
	 * than totalpages, there is no ZONE_MOVABLE.
	 */
	if (!required_kernelcore || required_kernelcore >= totalpages)
		goto out;

	/* usable_startpfn is the lowest possible pfn ZONE_MOVABLE can be at */
	usable_startpfn = arch_zone_lowest_possible_pfn[movable_zone];

restart:
	/* Spread kernelcore memory as evenly as possible throughout nodes */
	kernelcore_node = required_kernelcore / usable_nodes;
	for_each_node_state(nid, N_MEMORY) {
		unsigned long start_pfn, end_pfn;

		/*
		 * Recalculate kernelcore_node if the division per node
		 * now exceeds what is necessary to satisfy the requested
		 * amount of memory for the kernel
		 */
		if (required_kernelcore < kernelcore_node)
			kernelcore_node = required_kernelcore / usable_nodes;

		/*
		 * As the map is walked, we track how much memory is usable
		 * by the kernel using kernelcore_remaining. When it is
		 * 0, the rest of the node is usable by ZONE_MOVABLE
		 */
		kernelcore_remaining = kernelcore_node;

		/* Go through each range of PFNs within this node */
		for_each_mem_pfn_range(i, nid, &start_pfn, &end_pfn, NULL) {
			unsigned long size_pages;

			start_pfn = max(start_pfn, zone_movable_pfn[nid]);
			if (start_pfn >= end_pfn)
				continue;

			/* Account for what is only usable for kernelcore */
			if (start_pfn < usable_startpfn) {
				unsigned long kernel_pages;
				kernel_pages = min(end_pfn, usable_startpfn)
								- start_pfn;

				kernelcore_remaining -= min(kernel_pages,
							kernelcore_remaining);
				required_kernelcore -= min(kernel_pages,
							required_kernelcore);

				/* Continue if range is now fully accounted */
				if (end_pfn <= usable_startpfn) {

					/*
					 * Push zone_movable_pfn to the end so
					 * that if we have to rebalance
					 * kernelcore across nodes, we will
					 * not double account here
					 */
					zone_movable_pfn[nid] = end_pfn;
					continue;
				}
				start_pfn = usable_startpfn;
			}

			/*
			 * The usable PFN range for ZONE_MOVABLE is from
			 * start_pfn->end_pfn. Calculate size_pages as the
			 * number of pages used as kernelcore
			 */
			size_pages = end_pfn - start_pfn;
			if (size_pages > kernelcore_remaining)
				size_pages = kernelcore_remaining;
			zone_movable_pfn[nid] = start_pfn + size_pages;

			/*
			 * Some kernelcore has been met, update counts and
			 * break if the kernelcore for this node has been
			 * satisfied
			 */
			required_kernelcore -= min(required_kernelcore,
								size_pages);
			kernelcore_remaining -= size_pages;
			if (!kernelcore_remaining)
				break;
		}
	}

	/*
	 * If there is still required_kernelcore, we do another pass with one
	 * less node in the count. This will push zone_movable_pfn[nid] further
	 * along on the nodes that still have memory until kernelcore is
	 * satisfied
	 */
	usable_nodes--;
	if (usable_nodes && required_kernelcore > usable_nodes)
		goto restart;

out2:
	/* Align start of ZONE_MOVABLE on all nids to MAX_ORDER_NR_PAGES */
	for (nid = 0; nid < MAX_NUMNODES; nid++)
		zone_movable_pfn[nid] =
			roundup(zone_movable_pfn[nid], MAX_ORDER_NR_PAGES);

out:
	/* restore the node_state */
	node_states[N_MEMORY] = saved_node_state;
}

/* Any regular or high memory on that node ? */
static void check_for_memory(pg_data_t *pgdat, int nid)
{
	enum zone_type zone_type;

	for (zone_type = 0; zone_type <= ZONE_MOVABLE - 1; zone_type++) {
		struct zone *zone = &pgdat->node_zones[zone_type];
		if (populated_zone(zone)) {
			if (IS_ENABLED(CONFIG_HIGHMEM))
				node_set_state(nid, N_HIGH_MEMORY);
			if (zone_type <= ZONE_NORMAL)
				node_set_state(nid, N_NORMAL_MEMORY);
			break;
		}
	}
}

/*
 * Some architecturs, e.g. ARC may have ZONE_HIGHMEM below ZONE_NORMAL. For
 * such cases we allow max_zone_pfn sorted in the descending order
 */
bool __weak arch_has_descending_max_zone_pfns(void)
{
	return false;
}

/**
 * free_area_init - Initialise all pg_data_t and zone data
 * @max_zone_pfn: an array of max PFNs for each zone
 *
 * This will call free_area_init_node() for each active node in the system.
 * Using the page ranges provided by memblock_set_node(), the size of each
 * zone in each node and their holes is calculated. If the maximum PFN
 * between two adjacent zones match, it is assumed that the zone is empty.
 * For example, if arch_max_dma_pfn == arch_max_dma32_pfn, it is assumed
 * that arch_max_dma32_pfn has no pages. It is also assumed that a zone
 * starts where the previous one ended. For example, ZONE_DMA32 starts
 * at arch_max_dma_pfn.
 */
void __init free_area_init(unsigned long *max_zone_pfn)
{
	unsigned long start_pfn, end_pfn;
	int i, nid, zone;
	bool descending;

	/* Record where the zone boundaries are */
	memset(arch_zone_lowest_possible_pfn, 0,
				sizeof(arch_zone_lowest_possible_pfn));
	memset(arch_zone_highest_possible_pfn, 0,
				sizeof(arch_zone_highest_possible_pfn));

	start_pfn = find_min_pfn_with_active_regions();
	descending = arch_has_descending_max_zone_pfns();

	for (i = 0; i < MAX_NR_ZONES; i++) {
		if (descending)
			zone = MAX_NR_ZONES - i - 1;
		else
			zone = i;

		if (zone == ZONE_MOVABLE)
			continue;

		end_pfn = max(max_zone_pfn[zone], start_pfn);
		arch_zone_lowest_possible_pfn[zone] = start_pfn;
		arch_zone_highest_possible_pfn[zone] = end_pfn;

		start_pfn = end_pfn;
	}

	/* Find the PFNs that ZONE_MOVABLE begins at in each node */
	memset(zone_movable_pfn, 0, sizeof(zone_movable_pfn));
	find_zone_movable_pfns_for_nodes();

	/* Print out the zone ranges */
	pr_info("Zone ranges:\n");
	for (i = 0; i < MAX_NR_ZONES; i++) {
		if (i == ZONE_MOVABLE)
			continue;
		pr_info("  %-8s ", zone_names[i]);
		if (arch_zone_lowest_possible_pfn[i] ==
				arch_zone_highest_possible_pfn[i])
			pr_cont("empty\n");
		else
			pr_cont("[mem %#018Lx-%#018Lx]\n",
				(u64)arch_zone_lowest_possible_pfn[i]
					<< PAGE_SHIFT,
				((u64)arch_zone_highest_possible_pfn[i]
					<< PAGE_SHIFT) - 1);
	}

	/* Print out the PFNs ZONE_MOVABLE begins at in each node */
	pr_info("Movable zone start for each node\n");
	for (i = 0; i < MAX_NUMNODES; i++) {
		if (zone_movable_pfn[i])
			pr_info("  Node %d: %#018Lx\n", i,
			       (u64)zone_movable_pfn[i] << PAGE_SHIFT);
	}

	/*
	 * Print out the early node map, and initialize the
	 * subsection-map relative to active online memory ranges to
	 * enable future "sub-section" extensions of the memory map.
	 */
	pr_info("Early memory node ranges\n");
	for_each_mem_pfn_range(i, MAX_NUMNODES, &start_pfn, &end_pfn, &nid) {
		pr_info("  node %3d: [mem %#018Lx-%#018Lx]\n", nid,
			(u64)start_pfn << PAGE_SHIFT,
			((u64)end_pfn << PAGE_SHIFT) - 1);
		subsection_map_init(start_pfn, end_pfn - start_pfn);
	}

	/* Initialise every node */
	mminit_verify_pageflags_layout();
	setup_nr_node_ids();
	init_unavailable_mem();
	for_each_online_node(nid) {
		pg_data_t *pgdat = NODE_DATA(nid);
		free_area_init_node(nid);

		/* Any memory on that node */
		if (pgdat->node_present_pages)
			node_set_state(nid, N_MEMORY);
		check_for_memory(pgdat, nid);
	}
}

static int __init cmdline_parse_core(char *p, unsigned long *core,
				     unsigned long *percent)
{
	unsigned long long coremem;
	char *endptr;

	if (!p)
		return -EINVAL;

	/* Value may be a percentage of total memory, otherwise bytes */
	coremem = simple_strtoull(p, &endptr, 0);
	if (*endptr == '%') {
		/* Paranoid check for percent values greater than 100 */
		WARN_ON(coremem > 100);

		*percent = coremem;
	} else {
		coremem = memparse(p, &p);
		/* Paranoid check that UL is enough for the coremem value */
		WARN_ON((coremem >> PAGE_SHIFT) > ULONG_MAX);

		*core = coremem >> PAGE_SHIFT;
		*percent = 0UL;
	}
	return 0;
}

/*
 * kernelcore=size sets the amount of memory for use for allocations that
 * cannot be reclaimed or migrated.
 */
static int __init cmdline_parse_kernelcore(char *p)
{
	/* parse kernelcore=mirror */
	if (parse_option_str(p, "mirror")) {
		mirrored_kernelcore = true;
		return 0;
	}

	return cmdline_parse_core(p, &required_kernelcore,
				  &required_kernelcore_percent);
}

/*
 * movablecore=size sets the amount of memory for use for allocations that
 * can be reclaimed or migrated.
 */
static int __init cmdline_parse_movablecore(char *p)
{
	return cmdline_parse_core(p, &required_movablecore,
				  &required_movablecore_percent);
}

early_param("kernelcore", cmdline_parse_kernelcore);
early_param("movablecore", cmdline_parse_movablecore);

void adjust_managed_page_count(struct page *page, long count)
{
	atomic_long_add(count, &page_zone(page)->managed_pages);
	totalram_pages_add(count);
#ifdef CONFIG_HIGHMEM
	if (PageHighMem(page))
		totalhigh_pages_add(count);
#endif
}
EXPORT_SYMBOL(adjust_managed_page_count);

unsigned long free_reserved_area(void *start, void *end, int poison, const char *s)
{
	void *pos;
	unsigned long pages = 0;

	start = (void *)PAGE_ALIGN((unsigned long)start);
	end = (void *)((unsigned long)end & PAGE_MASK);
	for (pos = start; pos < end; pos += PAGE_SIZE, pages++) {
		struct page *page = virt_to_page(pos);
		void *direct_map_addr;

		/*
		 * 'direct_map_addr' might be different from 'pos'
		 * because some architectures' virt_to_page()
		 * work with aliases.  Getting the direct map
		 * address ensures that we get a _writeable_
		 * alias for the memset().
		 */
		direct_map_addr = page_address(page);
		if ((unsigned int)poison <= 0xFF)
			memset(direct_map_addr, poison, PAGE_SIZE);

		free_reserved_page(page);
	}

	if (pages && s)
		pr_info("Freeing %s memory: %ldK\n",
			s, pages << (PAGE_SHIFT - 10));

	return pages;
}

#ifdef	CONFIG_HIGHMEM
void free_highmem_page(struct page *page)
{
	__free_reserved_page(page);
	totalram_pages_inc();
	atomic_long_inc(&page_zone(page)->managed_pages);
	totalhigh_pages_inc();
}
#endif


void __init mem_init_print_info(const char *str)
{
	unsigned long physpages, codesize, datasize, rosize, bss_size;
	unsigned long init_code_size, init_data_size;

	physpages = get_num_physpages();
	codesize = _etext - _stext;
	datasize = _edata - _sdata;
	rosize = __end_rodata - __start_rodata;
	bss_size = __bss_stop - __bss_start;
	init_data_size = __init_end - __init_begin;
	init_code_size = _einittext - _sinittext;

	/*
	 * Detect special cases and adjust section sizes accordingly:
	 * 1) .init.* may be embedded into .data sections
	 * 2) .init.text.* may be out of [__init_begin, __init_end],
	 *    please refer to arch/tile/kernel/vmlinux.lds.S.
	 * 3) .rodata.* may be embedded into .text or .data sections.
	 */
#define adj_init_size(start, end, size, pos, adj) \
	do { \
		if (start <= pos && pos < end && size > adj) \
			size -= adj; \
	} while (0)

	adj_init_size(__init_begin, __init_end, init_data_size,
		     _sinittext, init_code_size);
	adj_init_size(_stext, _etext, codesize, _sinittext, init_code_size);
	adj_init_size(_sdata, _edata, datasize, __init_begin, init_data_size);
	adj_init_size(_stext, _etext, codesize, __start_rodata, rosize);
	adj_init_size(_sdata, _edata, datasize, __start_rodata, rosize);

#undef	adj_init_size

	pr_info("Memory: %luK/%luK available (%luK kernel code, %luK rwdata, %luK rodata, %luK init, %luK bss, %luK reserved, %luK cma-reserved"
#ifdef	CONFIG_HIGHMEM
		", %luK highmem"
#endif
		"%s%s)\n",
		nr_free_pages() << (PAGE_SHIFT - 10),
		physpages << (PAGE_SHIFT - 10),
		codesize >> 10, datasize >> 10, rosize >> 10,
		(init_data_size + init_code_size) >> 10, bss_size >> 10,
		(physpages - totalram_pages() - totalcma_pages) << (PAGE_SHIFT - 10),
		totalcma_pages << (PAGE_SHIFT - 10),
#ifdef	CONFIG_HIGHMEM
		totalhigh_pages() << (PAGE_SHIFT - 10),
#endif
		str ? ", " : "", str ? str : "");
}

/**
 * set_dma_reserve - set the specified number of pages reserved in the first zone
 * @new_dma_reserve: The number of pages to mark reserved
 *
 * The per-cpu batchsize and zone watermarks are determined by managed_pages.
 * In the DMA zone, a significant percentage may be consumed by kernel image
 * and other unfreeable allocations which can skew the watermarks badly. This
 * function may optionally be used to account for unfreeable pages in the
 * first zone (e.g., ZONE_DMA). The effect will be lower watermarks and
 * smaller per-cpu batchsize.
 */
void __init set_dma_reserve(unsigned long new_dma_reserve)
{
	dma_reserve = new_dma_reserve;
}

static int page_alloc_cpu_dead(unsigned int cpu)
{

	lru_add_drain_cpu(cpu);
	drain_pages(cpu);

	/*
	 * Spill the event counters of the dead processor
	 * into the current processors event counters.
	 * This artificially elevates the count of the current
	 * processor.
	 */
	vm_events_fold_cpu(cpu);

	/*
	 * Zero the differential counters of the dead processor
	 * so that the vm statistics are consistent.
	 *
	 * This is only okay since the processor is dead and cannot
	 * race with what we are doing.
	 */
	cpu_vm_stats_fold(cpu);
	return 0;
}

#ifdef CONFIG_NUMA
int hashdist = HASHDIST_DEFAULT;

static int __init set_hashdist(char *str)
{
	if (!str)
		return 0;
	hashdist = simple_strtoul(str, &str, 0);
	return 1;
}
__setup("hashdist=", set_hashdist);
#endif

void __init page_alloc_init(void)
{
	int ret;

#ifdef CONFIG_NUMA
	if (num_node_state(N_MEMORY) == 1)
		hashdist = 0;
#endif

	ret = cpuhp_setup_state_nocalls(CPUHP_PAGE_ALLOC_DEAD,
					"mm/page_alloc:dead", NULL,
					page_alloc_cpu_dead);
	WARN_ON(ret < 0);
}

/*
 * calculate_totalreserve_pages - called when sysctl_lowmem_reserve_ratio
 *	or min_free_kbytes changes.
 */
static void calculate_totalreserve_pages(void)
{
	struct pglist_data *pgdat;
	unsigned long reserve_pages = 0;
	enum zone_type i, j;

	for_each_online_pgdat(pgdat) {

		pgdat->totalreserve_pages = 0;

		for (i = 0; i < MAX_NR_ZONES; i++) {
			struct zone *zone = pgdat->node_zones + i;
			long max = 0;
			unsigned long managed_pages = zone_managed_pages(zone);

			/* Find valid and maximum lowmem_reserve in the zone */
			for (j = i; j < MAX_NR_ZONES; j++) {
				if (zone->lowmem_reserve[j] > max)
					max = zone->lowmem_reserve[j];
			}

			/* we treat the high watermark as reserved pages. */
			max += high_wmark_pages(zone);

			if (max > managed_pages)
				max = managed_pages;

			pgdat->totalreserve_pages += max;

			reserve_pages += max;
		}
	}
	totalreserve_pages = reserve_pages;
}

/*
 * setup_per_zone_lowmem_reserve - called whenever
 *	sysctl_lowmem_reserve_ratio changes.  Ensures that each zone
 *	has a correct pages reserved value, so an adequate number of
 *	pages are left in the zone after a successful __alloc_pages().
 */
static void setup_per_zone_lowmem_reserve(void)
{
	struct pglist_data *pgdat;
	enum zone_type j, idx;

	for_each_online_pgdat(pgdat) {
		for (j = 0; j < MAX_NR_ZONES; j++) {
			struct zone *zone = pgdat->node_zones + j;
			unsigned long managed_pages = zone_managed_pages(zone);

			zone->lowmem_reserve[j] = 0;

			idx = j;
			while (idx) {
				struct zone *lower_zone;

				idx--;
				lower_zone = pgdat->node_zones + idx;

				if (!sysctl_lowmem_reserve_ratio[idx] ||
				    !zone_managed_pages(lower_zone)) {
					lower_zone->lowmem_reserve[j] = 0;
					continue;
				} else {
					lower_zone->lowmem_reserve[j] =
						managed_pages / sysctl_lowmem_reserve_ratio[idx];
				}
				managed_pages += zone_managed_pages(lower_zone);
			}
		}
	}

	/* update totalreserve_pages */
	calculate_totalreserve_pages();
}

static void __setup_per_zone_wmarks(void)
{
	unsigned long pages_min = min_free_kbytes >> (PAGE_SHIFT - 10);
	unsigned long lowmem_pages = 0;
	struct zone *zone;
	unsigned long flags;

	/* Calculate total number of !ZONE_HIGHMEM pages */
	for_each_zone(zone) {
		if (!is_highmem(zone))
			lowmem_pages += zone_managed_pages(zone);
	}

	for_each_zone(zone) {
		u64 tmp;

		spin_lock_irqsave(&zone->lock, flags);
		tmp = (u64)pages_min * zone_managed_pages(zone);
		do_div(tmp, lowmem_pages);
		if (is_highmem(zone)) {
			/*
			 * __GFP_HIGH and PF_MEMALLOC allocations usually don't
			 * need highmem pages, so cap pages_min to a small
			 * value here.
			 *
			 * The WMARK_HIGH-WMARK_LOW and (WMARK_LOW-WMARK_MIN)
			 * deltas control async page reclaim, and so should
			 * not be capped for highmem.
			 */
			unsigned long min_pages;

			min_pages = zone_managed_pages(zone) / 1024;
			min_pages = clamp(min_pages, SWAP_CLUSTER_MAX, 128UL);
			zone->_watermark[WMARK_MIN] = min_pages;
		} else {
			/*
			 * If it's a lowmem zone, reserve a number of pages
			 * proportionate to the zone's size.
			 */
			zone->_watermark[WMARK_MIN] = tmp;
		}

		/*
		 * Set the kswapd watermarks distance according to the
		 * scale factor in proportion to available memory, but
		 * ensure a minimum size on small systems.
		 */
		tmp = max_t(u64, tmp >> 2,
			    mult_frac(zone_managed_pages(zone),
				      watermark_scale_factor, 10000));

		zone->watermark_boost = 0;
		zone->_watermark[WMARK_LOW]  = min_wmark_pages(zone) + tmp;
		zone->_watermark[WMARK_HIGH] = min_wmark_pages(zone) + tmp * 2;

		spin_unlock_irqrestore(&zone->lock, flags);
	}

	/* update totalreserve_pages */
	calculate_totalreserve_pages();
}

/**
 * setup_per_zone_wmarks - called when min_free_kbytes changes
 * or when memory is hot-{added|removed}
 *
 * Ensures that the watermark[min,low,high] values for each zone are set
 * correctly with respect to min_free_kbytes.
 */
void setup_per_zone_wmarks(void)
{
	static DEFINE_SPINLOCK(lock);

	spin_lock(&lock);
	__setup_per_zone_wmarks();
	spin_unlock(&lock);
}

/*
 * Initialise min_free_kbytes.
 *
 * For small machines we want it small (128k min).  For large machines
 * we want it large (256MB max).  But it is not linear, because network
 * bandwidth does not increase linearly with machine size.  We use
 *
 *	min_free_kbytes = 4 * sqrt(lowmem_kbytes), for better accuracy:
 *	min_free_kbytes = sqrt(lowmem_kbytes * 16)
 *
 * which yields
 *
 * 16MB:	512k
 * 32MB:	724k
 * 64MB:	1024k
 * 128MB:	1448k
 * 256MB:	2048k
 * 512MB:	2896k
 * 1024MB:	4096k
 * 2048MB:	5792k
 * 4096MB:	8192k
 * 8192MB:	11584k
 * 16384MB:	16384k
 */
int __meminit init_per_zone_wmark_min(void)
{
	unsigned long lowmem_kbytes;
	int new_min_free_kbytes;

	lowmem_kbytes = nr_free_buffer_pages() * (PAGE_SIZE >> 10);
	new_min_free_kbytes = int_sqrt(lowmem_kbytes * 16);

	if (new_min_free_kbytes > user_min_free_kbytes) {
		min_free_kbytes = new_min_free_kbytes;
		if (min_free_kbytes < 128)
			min_free_kbytes = 128;
		if (min_free_kbytes > 262144)
			min_free_kbytes = 262144;
	} else {
		pr_warn("min_free_kbytes is not updated to %d because user defined value %d is preferred\n",
				new_min_free_kbytes, user_min_free_kbytes);
	}
	setup_per_zone_wmarks();
	refresh_zone_stat_thresholds();
	setup_per_zone_lowmem_reserve();

#ifdef CONFIG_NUMA
	setup_min_unmapped_ratio();
	setup_min_slab_ratio();
#endif

	khugepaged_min_free_kbytes_update();

	return 0;
}
postcore_initcall(init_per_zone_wmark_min)

/*
 * min_free_kbytes_sysctl_handler - just a wrapper around proc_dointvec() so
 *	that we can call two helper functions whenever min_free_kbytes
 *	changes.
 */
int min_free_kbytes_sysctl_handler(struct ctl_table *table, int write,
		void *buffer, size_t *length, loff_t *ppos)
{
	int rc;

	rc = proc_dointvec_minmax(table, write, buffer, length, ppos);
	if (rc)
		return rc;

	if (write) {
		user_min_free_kbytes = min_free_kbytes;
		setup_per_zone_wmarks();
	}
	return 0;
}

int watermark_scale_factor_sysctl_handler(struct ctl_table *table, int write,
		void *buffer, size_t *length, loff_t *ppos)
{
	int rc;

	rc = proc_dointvec_minmax(table, write, buffer, length, ppos);
	if (rc)
		return rc;

	if (write)
		setup_per_zone_wmarks();

	return 0;
}

#ifdef CONFIG_NUMA
static void setup_min_unmapped_ratio(void)
{
	pg_data_t *pgdat;
	struct zone *zone;

	for_each_online_pgdat(pgdat)
		pgdat->min_unmapped_pages = 0;

	for_each_zone(zone)
		zone->zone_pgdat->min_unmapped_pages += (zone_managed_pages(zone) *
						         sysctl_min_unmapped_ratio) / 100;
}


int sysctl_min_unmapped_ratio_sysctl_handler(struct ctl_table *table, int write,
		void *buffer, size_t *length, loff_t *ppos)
{
	int rc;

	rc = proc_dointvec_minmax(table, write, buffer, length, ppos);
	if (rc)
		return rc;

	setup_min_unmapped_ratio();

	return 0;
}

static void setup_min_slab_ratio(void)
{
	pg_data_t *pgdat;
	struct zone *zone;

	for_each_online_pgdat(pgdat)
		pgdat->min_slab_pages = 0;

	for_each_zone(zone)
		zone->zone_pgdat->min_slab_pages += (zone_managed_pages(zone) *
						     sysctl_min_slab_ratio) / 100;
}

int sysctl_min_slab_ratio_sysctl_handler(struct ctl_table *table, int write,
		void *buffer, size_t *length, loff_t *ppos)
{
	int rc;

	rc = proc_dointvec_minmax(table, write, buffer, length, ppos);
	if (rc)
		return rc;

	setup_min_slab_ratio();

	return 0;
}
#endif

/*
 * lowmem_reserve_ratio_sysctl_handler - just a wrapper around
 *	proc_dointvec() so that we can call setup_per_zone_lowmem_reserve()
 *	whenever sysctl_lowmem_reserve_ratio changes.
 *
 * The reserve ratio obviously has absolutely no relation with the
 * minimum watermarks. The lowmem reserve ratio can only make sense
 * if in function of the boot time zone sizes.
 */
int lowmem_reserve_ratio_sysctl_handler(struct ctl_table *table, int write,
		void *buffer, size_t *length, loff_t *ppos)
{
	int i;

	proc_dointvec_minmax(table, write, buffer, length, ppos);

	for (i = 0; i < MAX_NR_ZONES; i++) {
		if (sysctl_lowmem_reserve_ratio[i] < 1)
			sysctl_lowmem_reserve_ratio[i] = 0;
	}

	setup_per_zone_lowmem_reserve();
	return 0;
}

static void __zone_pcp_update(struct zone *zone)
{
	unsigned int cpu;

	for_each_possible_cpu(cpu)
		pageset_set_high_and_batch(zone,
				per_cpu_ptr(zone->pageset, cpu));
}

/*
 * percpu_pagelist_fraction - changes the pcp->high for each zone on each
 * cpu.  It is the fraction of total pages in each zone that a hot per cpu
 * pagelist can have before it gets flushed back to buddy allocator.
 */
int percpu_pagelist_fraction_sysctl_handler(struct ctl_table *table, int write,
		void *buffer, size_t *length, loff_t *ppos)
{
	struct zone *zone;
	int old_percpu_pagelist_fraction;
	int ret;

	mutex_lock(&pcp_batch_high_lock);
	old_percpu_pagelist_fraction = percpu_pagelist_fraction;

	ret = proc_dointvec_minmax(table, write, buffer, length, ppos);
	if (!write || ret < 0)
		goto out;

	/* Sanity checking to avoid pcp imbalance */
	if (percpu_pagelist_fraction &&
	    percpu_pagelist_fraction < MIN_PERCPU_PAGELIST_FRACTION) {
		percpu_pagelist_fraction = old_percpu_pagelist_fraction;
		ret = -EINVAL;
		goto out;
	}

	/* No change? */
	if (percpu_pagelist_fraction == old_percpu_pagelist_fraction)
		goto out;

	for_each_populated_zone(zone)
		__zone_pcp_update(zone);
out:
	mutex_unlock(&pcp_batch_high_lock);
	return ret;
}

#ifndef __HAVE_ARCH_RESERVED_KERNEL_PAGES
/*
 * Returns the number of pages that arch has reserved but
 * is not known to alloc_large_system_hash().
 */
static unsigned long __init arch_reserved_kernel_pages(void)
{
	return 0;
}
#endif

/*
 * Adaptive scale is meant to reduce sizes of hash tables on large memory
 * machines. As memory size is increased the scale is also increased but at
 * slower pace.  Starting from ADAPT_SCALE_BASE (64G), every time memory
 * quadruples the scale is increased by one, which means the size of hash table
 * only doubles, instead of quadrupling as well.
 * Because 32-bit systems cannot have large physical memory, where this scaling
 * makes sense, it is disabled on such platforms.
 */
#if __BITS_PER_LONG > 32
#define ADAPT_SCALE_BASE	(64ul << 30)
#define ADAPT_SCALE_SHIFT	2
#define ADAPT_SCALE_NPAGES	(ADAPT_SCALE_BASE >> PAGE_SHIFT)
#endif

/*
 * allocate a large system hash table from bootmem
 * - it is assumed that the hash table must contain an exact power-of-2
 *   quantity of entries
 * - limit is the number of hash buckets, not the total allocation size
 */
void *__init alloc_large_system_hash(const char *tablename,
				     unsigned long bucketsize,
				     unsigned long numentries,
				     int scale,
				     int flags,
				     unsigned int *_hash_shift,
				     unsigned int *_hash_mask,
				     unsigned long low_limit,
				     unsigned long high_limit)
{
	unsigned long long max = high_limit;
	unsigned long log2qty, size;
	void *table = NULL;
	gfp_t gfp_flags;
	bool virt;

	/* allow the kernel cmdline to have a say */
	if (!numentries) {
		/* round applicable memory size up to nearest megabyte */
		numentries = nr_kernel_pages;
		numentries -= arch_reserved_kernel_pages();

		/* It isn't necessary when PAGE_SIZE >= 1MB */
		if (PAGE_SHIFT < 20)
			numentries = round_up(numentries, (1<<20)/PAGE_SIZE);

#if __BITS_PER_LONG > 32
		if (!high_limit) {
			unsigned long adapt;

			for (adapt = ADAPT_SCALE_NPAGES; adapt < numentries;
			     adapt <<= ADAPT_SCALE_SHIFT)
				scale++;
		}
#endif

		/* limit to 1 bucket per 2^scale bytes of low memory */
		if (scale > PAGE_SHIFT)
			numentries >>= (scale - PAGE_SHIFT);
		else
			numentries <<= (PAGE_SHIFT - scale);

		/* Make sure we've got at least a 0-order allocation.. */
		if (unlikely(flags & HASH_SMALL)) {
			/* Makes no sense without HASH_EARLY */
			WARN_ON(!(flags & HASH_EARLY));
			if (!(numentries >> *_hash_shift)) {
				numentries = 1UL << *_hash_shift;
				BUG_ON(!numentries);
			}
		} else if (unlikely((numentries * bucketsize) < PAGE_SIZE))
			numentries = PAGE_SIZE / bucketsize;
	}
	numentries = roundup_pow_of_two(numentries);

	/* limit allocation size to 1/16 total memory by default */
	if (max == 0) {
		max = ((unsigned long long)nr_all_pages << PAGE_SHIFT) >> 4;
		do_div(max, bucketsize);
	}
	max = min(max, 0x80000000ULL);

	if (numentries < low_limit)
		numentries = low_limit;
	if (numentries > max)
		numentries = max;

	log2qty = ilog2(numentries);

	gfp_flags = (flags & HASH_ZERO) ? GFP_ATOMIC | __GFP_ZERO : GFP_ATOMIC;
	do {
		virt = false;
		size = bucketsize << log2qty;
		if (flags & HASH_EARLY) {
			if (flags & HASH_ZERO)
				table = memblock_alloc(size, SMP_CACHE_BYTES);
			else
				table = memblock_alloc_raw(size,
							   SMP_CACHE_BYTES);
		} else if (get_order(size) >= MAX_ORDER || hashdist) {
			table = __vmalloc(size, gfp_flags);
			virt = true;
		} else {
			/*
			 * If bucketsize is not a power-of-two, we may free
			 * some pages at the end of hash table which
			 * alloc_pages_exact() automatically does
			 */
			table = alloc_pages_exact(size, gfp_flags);
			kmemleak_alloc(table, size, 1, gfp_flags);
		}
	} while (!table && size > PAGE_SIZE && --log2qty);

	if (!table)
		panic("Failed to allocate %s hash table\n", tablename);

	pr_info("%s hash table entries: %ld (order: %d, %lu bytes, %s)\n",
		tablename, 1UL << log2qty, ilog2(size) - PAGE_SHIFT, size,
		virt ? "vmalloc" : "linear");

	if (_hash_shift)
		*_hash_shift = log2qty;
	if (_hash_mask)
		*_hash_mask = (1 << log2qty) - 1;

	return table;
}

/*
 * This function checks whether pageblock includes unmovable pages or not.
 *
 * PageLRU check without isolation or lru_lock could race so that
 * MIGRATE_MOVABLE block might include unmovable pages. And __PageMovable
 * check without lock_page also may miss some movable non-lru pages at
 * race condition. So you can't expect this function should be exact.
 *
 * Returns a page without holding a reference. If the caller wants to
 * dereference that page (e.g., dumping), it has to make sure that it
 * cannot get removed (e.g., via memory unplug) concurrently.
 *
 */
struct page *has_unmovable_pages(struct zone *zone, struct page *page,
				 int migratetype, int flags)
{
	unsigned long iter = 0;
	unsigned long pfn = page_to_pfn(page);
	unsigned long offset = pfn % pageblock_nr_pages;

	if (is_migrate_cma_page(page)) {
		/*
		 * CMA allocations (alloc_contig_range) really need to mark
		 * isolate CMA pageblocks even when they are not movable in fact
		 * so consider them movable here.
		 */
		if (is_migrate_cma(migratetype))
			return NULL;

		return page;
	}

	for (; iter < pageblock_nr_pages - offset; iter++) {
		if (!pfn_valid_within(pfn + iter))
			continue;

		page = pfn_to_page(pfn + iter);

		/*
		 * Both, bootmem allocations and memory holes are marked
		 * PG_reserved and are unmovable. We can even have unmovable
		 * allocations inside ZONE_MOVABLE, for example when
		 * specifying "movablecore".
		 */
		if (PageReserved(page))
			return page;

		/*
		 * If the zone is movable and we have ruled out all reserved
		 * pages then it should be reasonably safe to assume the rest
		 * is movable.
		 */
		if (zone_idx(zone) == ZONE_MOVABLE)
			continue;

		/*
		 * Hugepages are not in LRU lists, but they're movable.
		 * THPs are on the LRU, but need to be counted as #small pages.
		 * We need not scan over tail pages because we don't
		 * handle each tail page individually in migration.
		 */
		if (PageHuge(page) || PageTransCompound(page)) {
			struct page *head = compound_head(page);
			unsigned int skip_pages;

			if (PageHuge(page)) {
				if (!hugepage_migration_supported(page_hstate(head)))
					return page;
			} else if (!PageLRU(head) && !__PageMovable(head)) {
				return page;
			}

			skip_pages = compound_nr(head) - (page - head);
			iter += skip_pages - 1;
			continue;
		}

		/*
		 * We can't use page_count without pin a page
		 * because another CPU can free compound page.
		 * This check already skips compound tails of THP
		 * because their page->_refcount is zero at all time.
		 */
		if (!page_ref_count(page)) {
			if (PageBuddy(page))
				iter += (1 << buddy_order(page)) - 1;
			continue;
		}

		/*
		 * The HWPoisoned page may be not in buddy system, and
		 * page_count() is not 0.
		 */
		if ((flags & MEMORY_OFFLINE) && PageHWPoison(page))
			continue;

		/*
		 * We treat all PageOffline() pages as movable when offlining
		 * to give drivers a chance to decrement their reference count
		 * in MEM_GOING_OFFLINE in order to indicate that these pages
		 * can be offlined as there are no direct references anymore.
		 * For actually unmovable PageOffline() where the driver does
		 * not support this, we will fail later when trying to actually
		 * move these pages that still have a reference count > 0.
		 * (false negatives in this function only)
		 */
		if ((flags & MEMORY_OFFLINE) && PageOffline(page))
			continue;

		if (__PageMovable(page) || PageLRU(page))
			continue;

		/*
		 * If there are RECLAIMABLE pages, we need to check
		 * it.  But now, memory offline itself doesn't call
		 * shrink_node_slabs() and it still to be fixed.
		 */
		return page;
	}
	return NULL;
}

#ifdef CONFIG_CONTIG_ALLOC
static unsigned long pfn_max_align_down(unsigned long pfn)
{
	return pfn & ~(max_t(unsigned long, MAX_ORDER_NR_PAGES,
			     pageblock_nr_pages) - 1);
}

static unsigned long pfn_max_align_up(unsigned long pfn)
{
	return ALIGN(pfn, max_t(unsigned long, MAX_ORDER_NR_PAGES,
				pageblock_nr_pages));
}

/* [start, end) must belong to a single zone. */
static int __alloc_contig_migrate_range(struct compact_control *cc,
					unsigned long start, unsigned long end)
{
	/* This function is based on compact_zone() from compaction.c. */
	unsigned int nr_reclaimed;
	unsigned long pfn = start;
	unsigned int tries = 0;
	int ret = 0;
	struct migration_target_control mtc = {
		.nid = zone_to_nid(cc->zone),
		.gfp_mask = GFP_USER | __GFP_MOVABLE | __GFP_RETRY_MAYFAIL,
	};

	migrate_prep();

	while (pfn < end || !list_empty(&cc->migratepages)) {
		if (fatal_signal_pending(current)) {
			ret = -EINTR;
			break;
		}

		if (list_empty(&cc->migratepages)) {
			cc->nr_migratepages = 0;
			pfn = isolate_migratepages_range(cc, pfn, end);
			if (!pfn) {
				ret = -EINTR;
				break;
			}
			tries = 0;
		} else if (++tries == 5) {
			ret = ret < 0 ? ret : -EBUSY;
			break;
		}

		nr_reclaimed = reclaim_clean_pages_from_list(cc->zone,
							&cc->migratepages);
		cc->nr_migratepages -= nr_reclaimed;

		ret = migrate_pages(&cc->migratepages, alloc_migration_target,
				NULL, (unsigned long)&mtc, cc->mode, MR_CONTIG_RANGE);
	}
	if (ret < 0) {
		putback_movable_pages(&cc->migratepages);
		return ret;
	}
	return 0;
}

/**
 * alloc_contig_range() -- tries to allocate given range of pages
 * @start:	start PFN to allocate
 * @end:	one-past-the-last PFN to allocate
 * @migratetype:	migratetype of the underlaying pageblocks (either
 *			#MIGRATE_MOVABLE or #MIGRATE_CMA).  All pageblocks
 *			in range must have the same migratetype and it must
 *			be either of the two.
 * @gfp_mask:	GFP mask to use during compaction
 *
 * The PFN range does not have to be pageblock or MAX_ORDER_NR_PAGES
 * aligned.  The PFN range must belong to a single zone.
 *
 * The first thing this routine does is attempt to MIGRATE_ISOLATE all
 * pageblocks in the range.  Once isolated, the pageblocks should not
 * be modified by others.
 *
 * Return: zero on success or negative error code.  On success all
 * pages which PFN is in [start, end) are allocated for the caller and
 * need to be freed with free_contig_range().
 */
int alloc_contig_range(unsigned long start, unsigned long end,
		       unsigned migratetype, gfp_t gfp_mask)
{
	unsigned long outer_start, outer_end;
	unsigned int order;
	int ret = 0;

	struct compact_control cc = {
		.nr_migratepages = 0,
		.order = -1,
		.zone = page_zone(pfn_to_page(start)),
		.mode = MIGRATE_SYNC,
		.ignore_skip_hint = true,
		.no_set_skip_hint = true,
		.gfp_mask = current_gfp_context(gfp_mask),
		.alloc_contig = true,
	};
	INIT_LIST_HEAD(&cc.migratepages);

	/*
	 * What we do here is we mark all pageblocks in range as
	 * MIGRATE_ISOLATE.  Because pageblock and max order pages may
	 * have different sizes, and due to the way page allocator
	 * work, we align the range to biggest of the two pages so
	 * that page allocator won't try to merge buddies from
	 * different pageblocks and change MIGRATE_ISOLATE to some
	 * other migration type.
	 *
	 * Once the pageblocks are marked as MIGRATE_ISOLATE, we
	 * migrate the pages from an unaligned range (ie. pages that
	 * we are interested in).  This will put all the pages in
	 * range back to page allocator as MIGRATE_ISOLATE.
	 *
	 * When this is done, we take the pages in range from page
	 * allocator removing them from the buddy system.  This way
	 * page allocator will never consider using them.
	 *
	 * This lets us mark the pageblocks back as
	 * MIGRATE_CMA/MIGRATE_MOVABLE so that free pages in the
	 * aligned range but not in the unaligned, original range are
	 * put back to page allocator so that buddy can use them.
	 */

	ret = start_isolate_page_range(pfn_max_align_down(start),
				       pfn_max_align_up(end), migratetype, 0);
	if (ret)
		return ret;

	/*
	 * In case of -EBUSY, we'd like to know which page causes problem.
	 * So, just fall through. test_pages_isolated() has a tracepoint
	 * which will report the busy page.
	 *
	 * It is possible that busy pages could become available before
	 * the call to test_pages_isolated, and the range will actually be
	 * allocated.  So, if we fall through be sure to clear ret so that
	 * -EBUSY is not accidentally used or returned to caller.
	 */
	ret = __alloc_contig_migrate_range(&cc, start, end);
	if (ret && ret != -EBUSY)
		goto done;
	ret =0;

	/*
	 * Pages from [start, end) are within a MAX_ORDER_NR_PAGES
	 * aligned blocks that are marked as MIGRATE_ISOLATE.  What's
	 * more, all pages in [start, end) are free in page allocator.
	 * What we are going to do is to allocate all pages from
	 * [start, end) (that is remove them from page allocator).
	 *
	 * The only problem is that pages at the beginning and at the
	 * end of interesting range may be not aligned with pages that
	 * page allocator holds, ie. they can be part of higher order
	 * pages.  Because of this, we reserve the bigger range and
	 * once this is done free the pages we are not interested in.
	 *
	 * We don't have to hold zone->lock here because the pages are
	 * isolated thus they won't get removed from buddy.
	 */

	lru_add_drain_all();

	order = 0;
	outer_start = start;
	while (!PageBuddy(pfn_to_page(outer_start))) {
		if (++order >= MAX_ORDER) {
			outer_start = start;
			break;
		}
		outer_start &= ~0UL << order;
	}

	if (outer_start != start) {
		order = buddy_order(pfn_to_page(outer_start));

		/*
		 * outer_start page could be small order buddy page and
		 * it doesn't include start page. Adjust outer_start
		 * in this case to report failed page properly
		 * on tracepoint in test_pages_isolated()
		 */
		if (outer_start + (1UL << order) <= start)
			outer_start = start;
	}

	/* Make sure the range is really isolated. */
	if (test_pages_isolated(outer_start, end, 0)) {
		pr_info_ratelimited("%s: [%lx, %lx) PFNs busy\n",
			__func__, outer_start, end);
		ret = -EBUSY;
		goto done;
	}

	/* Grab isolated pages from freelists. */
	outer_end = isolate_freepages_range(&cc, outer_start, end);
	if (!outer_end) {
		ret = -EBUSY;
		goto done;
	}

	/* Free head and tail (if any) */
	if (start != outer_start)
		free_contig_range(outer_start, start - outer_start);
	if (end != outer_end)
		free_contig_range(end, outer_end - end);

done:
	undo_isolate_page_range(pfn_max_align_down(start),
				pfn_max_align_up(end), migratetype);
	return ret;
}
EXPORT_SYMBOL(alloc_contig_range);

static int __alloc_contig_pages(unsigned long start_pfn,
				unsigned long nr_pages, gfp_t gfp_mask)
{
	unsigned long end_pfn = start_pfn + nr_pages;

	return alloc_contig_range(start_pfn, end_pfn, MIGRATE_MOVABLE,
				  gfp_mask);
}

static bool pfn_range_valid_contig(struct zone *z, unsigned long start_pfn,
				   unsigned long nr_pages)
{
	unsigned long i, end_pfn = start_pfn + nr_pages;
	struct page *page;

	for (i = start_pfn; i < end_pfn; i++) {
		page = pfn_to_online_page(i);
		if (!page)
			return false;

		if (page_zone(page) != z)
			return false;

		if (PageReserved(page))
			return false;

		if (page_count(page) > 0)
			return false;

		if (PageHuge(page))
			return false;
	}
	return true;
}

static bool zone_spans_last_pfn(const struct zone *zone,
				unsigned long start_pfn, unsigned long nr_pages)
{
	unsigned long last_pfn = start_pfn + nr_pages - 1;

	return zone_spans_pfn(zone, last_pfn);
}

/**
 * alloc_contig_pages() -- tries to find and allocate contiguous range of pages
 * @nr_pages:	Number of contiguous pages to allocate
 * @gfp_mask:	GFP mask to limit search and used during compaction
 * @nid:	Target node
 * @nodemask:	Mask for other possible nodes
 *
 * This routine is a wrapper around alloc_contig_range(). It scans over zones
 * on an applicable zonelist to find a contiguous pfn range which can then be
 * tried for allocation with alloc_contig_range(). This routine is intended
 * for allocation requests which can not be fulfilled with the buddy allocator.
 *
 * The allocated memory is always aligned to a page boundary. If nr_pages is a
 * power of two then the alignment is guaranteed to be to the given nr_pages
 * (e.g. 1GB request would be aligned to 1GB).
 *
 * Allocated pages can be freed with free_contig_range() or by manually calling
 * __free_page() on each allocated page.
 *
 * Return: pointer to contiguous pages on success, or NULL if not successful.
 */
struct page *alloc_contig_pages(unsigned long nr_pages, gfp_t gfp_mask,
				int nid, nodemask_t *nodemask)
{
	unsigned long ret, pfn, flags;
	struct zonelist *zonelist;
	struct zone *zone;
	struct zoneref *z;

	zonelist = node_zonelist(nid, gfp_mask);
	for_each_zone_zonelist_nodemask(zone, z, zonelist,
					gfp_zone(gfp_mask), nodemask) {
		spin_lock_irqsave(&zone->lock, flags);

		pfn = ALIGN(zone->zone_start_pfn, nr_pages);
		while (zone_spans_last_pfn(zone, pfn, nr_pages)) {
			if (pfn_range_valid_contig(zone, pfn, nr_pages)) {
				/*
				 * We release the zone lock here because
				 * alloc_contig_range() will also lock the zone
				 * at some point. If there's an allocation
				 * spinning on this lock, it may win the race
				 * and cause alloc_contig_range() to fail...
				 */
				spin_unlock_irqrestore(&zone->lock, flags);
				ret = __alloc_contig_pages(pfn, nr_pages,
							gfp_mask);
				if (!ret)
					return pfn_to_page(pfn);
				spin_lock_irqsave(&zone->lock, flags);
			}
			pfn += nr_pages;
		}
		spin_unlock_irqrestore(&zone->lock, flags);
	}
	return NULL;
}
#endif /* CONFIG_CONTIG_ALLOC */

void free_contig_range(unsigned long pfn, unsigned int nr_pages)
{
	unsigned int count = 0;

	for (; nr_pages--; pfn++) {
		struct page *page = pfn_to_page(pfn);

		count += page_count(page) != 1;
		__free_page(page);
	}
	WARN(count != 0, "%d pages are still in use!\n", count);
}
EXPORT_SYMBOL(free_contig_range);

/*
 * The zone indicated has a new number of managed_pages; batch sizes and percpu
 * page high values need to be recalulated.
 */
void __meminit zone_pcp_update(struct zone *zone)
{
	mutex_lock(&pcp_batch_high_lock);
	__zone_pcp_update(zone);
	mutex_unlock(&pcp_batch_high_lock);
}

void zone_pcp_reset(struct zone *zone)
{
	unsigned long flags;
	int cpu;
	struct per_cpu_pageset *pset;

	/* avoid races with drain_pages()  */
	local_irq_save(flags);
	if (zone->pageset != &boot_pageset) {
		for_each_online_cpu(cpu) {
			pset = per_cpu_ptr(zone->pageset, cpu);
			drain_zonestat(zone, pset);
		}
		free_percpu(zone->pageset);
		zone->pageset = &boot_pageset;
	}
	local_irq_restore(flags);
}

#ifdef CONFIG_MEMORY_HOTREMOVE
/*
 * All pages in the range must be in a single zone, must not contain holes,
 * must span full sections, and must be isolated before calling this function.
 */
void __offline_isolated_pages(unsigned long start_pfn, unsigned long end_pfn)
{
	unsigned long pfn = start_pfn;
	struct page *page;
	struct zone *zone;
	unsigned int order;
	unsigned long flags;

	offline_mem_sections(pfn, end_pfn);
	zone = page_zone(pfn_to_page(pfn));
	spin_lock_irqsave(&zone->lock, flags);
	while (pfn < end_pfn) {
		page = pfn_to_page(pfn);
		/*
		 * The HWPoisoned page may be not in buddy system, and
		 * page_count() is not 0.
		 */
		if (unlikely(!PageBuddy(page) && PageHWPoison(page))) {
			pfn++;
			continue;
		}
		/*
		 * At this point all remaining PageOffline() pages have a
		 * reference count of 0 and can simply be skipped.
		 */
		if (PageOffline(page)) {
			BUG_ON(page_count(page));
			BUG_ON(PageBuddy(page));
			pfn++;
			continue;
		}

		BUG_ON(page_count(page));
		BUG_ON(!PageBuddy(page));
		order = buddy_order(page);
		del_page_from_free_list(page, zone, order);
		pfn += (1 << order);
	}
	spin_unlock_irqrestore(&zone->lock, flags);
}
#endif

bool is_free_buddy_page(struct page *page)
{
	struct zone *zone = page_zone(page);
	unsigned long pfn = page_to_pfn(page);
	unsigned long flags;
	unsigned int order;

	spin_lock_irqsave(&zone->lock, flags);
	for (order = 0; order < MAX_ORDER; order++) {
		struct page *page_head = page - (pfn & ((1 << order) - 1));

		if (PageBuddy(page_head) && buddy_order(page_head) >= order)
			break;
	}
	spin_unlock_irqrestore(&zone->lock, flags);

	return order < MAX_ORDER;
}

#ifdef CONFIG_MEMORY_FAILURE
/*
 * Break down a higher-order page in sub-pages, and keep our target out of
 * buddy allocator.
 */
static void break_down_buddy_pages(struct zone *zone, struct page *page,
				   struct page *target, int low, int high,
				   int migratetype)
{
	unsigned long size = 1 << high;
	struct page *current_buddy, *next_page;

	while (high > low) {
		high--;
		size >>= 1;

		if (target >= &page[size]) {
			next_page = page + size;
			current_buddy = page;
		} else {
			next_page = page;
			current_buddy = page + size;
		}

		if (set_page_guard(zone, current_buddy, high, migratetype))
			continue;

		if (current_buddy != target) {
			add_to_free_list(current_buddy, zone, high, migratetype);
			set_buddy_order(current_buddy, high);
			page = next_page;
		}
	}
}

/*
 * Take a page that will be marked as poisoned off the buddy allocator.
 */
bool take_page_off_buddy(struct page *page)
{
	struct zone *zone = page_zone(page);
	unsigned long pfn = page_to_pfn(page);
	unsigned long flags;
	unsigned int order;
	bool ret = false;

	spin_lock_irqsave(&zone->lock, flags);
	for (order = 0; order < MAX_ORDER; order++) {
		struct page *page_head = page - (pfn & ((1 << order) - 1));
		int page_order = buddy_order(page_head);

		if (PageBuddy(page_head) && page_order >= order) {
			unsigned long pfn_head = page_to_pfn(page_head);
			int migratetype = get_pfnblock_migratetype(page_head,
								   pfn_head);

			del_page_from_free_list(page_head, zone, page_order);
			break_down_buddy_pages(zone, page_head, page, 0,
						page_order, migratetype);
			ret = true;
			break;
		}
		if (page_count(page_head) > 0)
			break;
	}
	spin_unlock_irqrestore(&zone->lock, flags);
	return ret;
}
#endif<|MERGE_RESOLUTION|>--- conflicted
+++ resolved
@@ -68,10 +68,7 @@
 #include <linux/lockdep.h>
 #include <linux/nmi.h>
 #include <linux/psi.h>
-<<<<<<< HEAD
-=======
 #include <linux/padata.h>
->>>>>>> d1988041
 #include <linux/khugepaged.h>
 
 #include <asm/sections.h>
@@ -1297,11 +1294,7 @@
 static bool bulkfree_pcp_prepare(struct page *page)
 {
 	if (debug_pagealloc_enabled_static())
-<<<<<<< HEAD
-		return free_pages_check(page);
-=======
 		return check_free_page(page);
->>>>>>> d1988041
 	else
 		return false;
 }
@@ -1957,16 +1950,6 @@
 						 first_init_pfn))
 		goto zone_empty;
 
-<<<<<<< HEAD
-	/*
-	 * Initialize and free pages in MAX_ORDER sized increments so
-	 * that we can avoid introducing any issues with the buddy
-	 * allocator.
-	 */
-	while (spfn < epfn) {
-		nr_pages += deferred_init_maxorder(&i, zone, &spfn, &epfn);
-		cond_resched();
-=======
 	max_threads = deferred_page_init_max_threads(cpumask);
 
 	while (spfn < epfn) {
@@ -1984,7 +1967,6 @@
 		padata_do_multithreaded(&job);
 		deferred_init_mem_pfn_range_in_zone(&i, zone, &spfn, &epfn,
 						    epfn_align);
->>>>>>> d1988041
 	}
 zone_empty:
 	/* Sanity check that the next zone really is unpopulated */
@@ -3680,11 +3662,7 @@
 }
 
 static inline bool zone_watermark_fast(struct zone *z, unsigned int order,
-<<<<<<< HEAD
-				unsigned long mark, int classzone_idx,
-=======
 				unsigned long mark, int highest_zoneidx,
->>>>>>> d1988041
 				unsigned int alloc_flags, gfp_t gfp_mask)
 {
 	long free_pages;
@@ -3720,25 +3698,6 @@
 					alloc_flags, free_pages);
 	}
 
-<<<<<<< HEAD
-	if (__zone_watermark_ok(z, order, mark, classzone_idx, alloc_flags,
-					free_pages))
-		return true;
-	/*
-	 * Ignore watermark boosting for GFP_ATOMIC order-0 allocations
-	 * when checking the min watermark. The min watermark is the
-	 * point where boosting is ignored so that kswapd is woken up
-	 * when below the low watermark.
-	 */
-	if (unlikely(!order && (gfp_mask & __GFP_ATOMIC) && z->watermark_boost
-		&& ((alloc_flags & ALLOC_WMARK_MASK) == WMARK_MIN))) {
-		mark = z->_watermark[WMARK_MIN];
-		return __zone_watermark_ok(z, order, mark, classzone_idx,
-					alloc_flags, free_pages);
-	}
-
-=======
->>>>>>> d1988041
 	return false;
 }
 
@@ -3897,11 +3856,7 @@
 
 		mark = wmark_pages(zone, alloc_flags & ALLOC_WMARK_MASK);
 		if (!zone_watermark_fast(zone, order, mark,
-<<<<<<< HEAD
-				       ac_classzone_idx(ac), alloc_flags,
-=======
 				       ac->highest_zoneidx, alloc_flags,
->>>>>>> d1988041
 				       gfp_mask)) {
 			int ret;
 
@@ -6094,14 +6049,9 @@
  * zone stats (e.g., nr_isolate_pageblock) are touched.
  */
 void __meminit memmap_init_zone(unsigned long size, int nid, unsigned long zone,
-<<<<<<< HEAD
-		unsigned long start_pfn, enum meminit_context context,
-		struct vmem_altmap *altmap)
-=======
 		unsigned long start_pfn,
 		enum meminit_context context,
 		struct vmem_altmap *altmap, int migratetype)
->>>>>>> d1988041
 {
 	unsigned long pfn, end_pfn = start_pfn + size;
 	struct page *page;
@@ -6133,13 +6083,6 @@
 		 * function.  They do not exist on hotplugged memory.
 		 */
 		if (context == MEMINIT_EARLY) {
-<<<<<<< HEAD
-			if (!early_pfn_valid(pfn))
-				continue;
-			if (!early_pfn_in_nid(pfn, nid))
-				continue;
-=======
->>>>>>> d1988041
 			if (overlap_memmap_init(zone, &pfn))
 				continue;
 			if (defer_init(nid, pfn, end_pfn))
@@ -6219,14 +6162,6 @@
 		 * the address space during boot when many long-lived
 		 * kernel allocations are made.
 		 *
-<<<<<<< HEAD
-		 * bitmap is created for zone's valid pfn range. but memmap
-		 * can be created for invalid pages (for alignment)
-		 * check here not to call set_pageblock_migratetype() against
-		 * pfn out of zone.
-		 *
-=======
->>>>>>> d1988041
 		 * Please note that MEMINIT_HOTPLUG path doesn't clear memmap
 		 * because this is done early in section_activate()
 		 */
@@ -6254,9 +6189,6 @@
 				  unsigned long zone,
 				  unsigned long range_start_pfn)
 {
-<<<<<<< HEAD
-	memmap_init_zone(size, nid, zone, start_pfn, MEMINIT_EARLY, NULL);
-=======
 	unsigned long start_pfn, end_pfn;
 	unsigned long range_end_pfn = range_start_pfn + size;
 	int i;
@@ -6271,7 +6203,6 @@
 					 MEMINIT_EARLY, NULL, MIGRATE_MOVABLE);
 		}
 	}
->>>>>>> d1988041
 }
 
 static int zone_batchsize(struct zone *zone)
@@ -7130,13 +7061,8 @@
 	 * considered initialized. Make sure that memmap has a well defined
 	 * state.
 	 */
-<<<<<<< HEAD
-	pgcnt += zero_pfn_range(PFN_DOWN(next),
-				round_up(max_pfn, PAGES_PER_SECTION));
-=======
 	pgcnt += init_unavailable_range(PFN_DOWN(next),
 					round_up(max_pfn, PAGES_PER_SECTION));
->>>>>>> d1988041
 
 	/*
 	 * Struct pages that do not have backing memory. This could be because
