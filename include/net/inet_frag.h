--- conflicted
+++ resolved
@@ -83,12 +83,7 @@
 	struct timer_list	timer;
 	spinlock_t		lock;
 	refcount_t		refcnt;
-<<<<<<< HEAD
-	struct sk_buff		*fragments;  /* used in 6lopwpan IPv6. */
-	struct rb_root		rb_fragments; /* Used in IPv4/IPv6. */
-=======
 	struct rb_root		rb_fragments;
->>>>>>> f7688b48
 	struct sk_buff		*fragments_tail;
 	struct sk_buff		*last_run_head;
 	ktime_t			stamp;
@@ -176,11 +171,7 @@
 void *inet_frag_reasm_prepare(struct inet_frag_queue *q, struct sk_buff *skb,
 			      struct sk_buff *parent);
 void inet_frag_reasm_finish(struct inet_frag_queue *q, struct sk_buff *head,
-<<<<<<< HEAD
-			    void *reasm_data);
-=======
 			    void *reasm_data, bool try_coalesce);
->>>>>>> f7688b48
 struct sk_buff *inet_frag_pull_head(struct inet_frag_queue *q);
 
 #endif