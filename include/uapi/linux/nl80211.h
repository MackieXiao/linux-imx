--- conflicted
+++ resolved
@@ -2659,13 +2659,10 @@
  *	enumerated in &enum nl80211_ap_settings_flags. This attribute shall be
  *	used with %NL80211_CMD_START_AP request.
  *
-<<<<<<< HEAD
-=======
  * @NL80211_ATTR_EHT_CAPABILITY: EHT Capability information element (from
  *	association request when used with NL80211_CMD_NEW_STATION). Can be set
  *	only if %NL80211_STA_FLAG_WME is set.
  *
->>>>>>> 7bf263ef
  * @NUM_NL80211_ATTR: total number of nl80211_attrs available
  * @NL80211_ATTR_MAX: highest attribute number currently defined
  * @__NL80211_ATTR_AFTER_LAST: internal use
@@ -3176,11 +3173,8 @@
 
 	NL80211_ATTR_AP_SETTINGS_FLAGS,
 
-<<<<<<< HEAD
-=======
 	NL80211_ATTR_EHT_CAPABILITY,
 
->>>>>>> 7bf263ef
 	/* add attributes here, update the policy in nl80211.c */
 
 	__NL80211_ATTR_AFTER_LAST,
