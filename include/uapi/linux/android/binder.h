/* SPDX-License-Identifier: GPL-2.0 WITH Linux-syscall-note */
/*
 * Copyright (C) 2008 Google, Inc.
 *
 * Based on, but no longer compatible with, the original
 * OpenBinder.org binder driver interface, which is:
 *
 * Copyright (c) 2005 Palmsource, Inc.
 *
 * This software is licensed under the terms of the GNU General Public
 * License version 2, as published by the Free Software Foundation, and
 * may be copied, distributed, and modified under those terms.
 *
 * This program is distributed in the hope that it will be useful,
 * but WITHOUT ANY WARRANTY; without even the implied warranty of
 * MERCHANTABILITY or FITNESS FOR A PARTICULAR PURPOSE.  See the
 * GNU General Public License for more details.
 *
 */

#ifndef _UAPI_LINUX_BINDER_H
#define _UAPI_LINUX_BINDER_H

#include <linux/types.h>
#include <linux/ioctl.h>

#define B_PACK_CHARS(c1, c2, c3, c4) \
	((((c1)<<24)) | (((c2)<<16)) | (((c3)<<8)) | (c4))
#define B_TYPE_LARGE 0x85

enum {
	BINDER_TYPE_BINDER	= B_PACK_CHARS('s', 'b', '*', B_TYPE_LARGE),
	BINDER_TYPE_WEAK_BINDER	= B_PACK_CHARS('w', 'b', '*', B_TYPE_LARGE),
	BINDER_TYPE_HANDLE	= B_PACK_CHARS('s', 'h', '*', B_TYPE_LARGE),
	BINDER_TYPE_WEAK_HANDLE	= B_PACK_CHARS('w', 'h', '*', B_TYPE_LARGE),
	BINDER_TYPE_FD		= B_PACK_CHARS('f', 'd', '*', B_TYPE_LARGE),
	BINDER_TYPE_FDA		= B_PACK_CHARS('f', 'd', 'a', B_TYPE_LARGE),
	BINDER_TYPE_PTR		= B_PACK_CHARS('p', 't', '*', B_TYPE_LARGE),
};

/**
 * enum flat_binder_object_shifts: shift values for flat_binder_object_flags
 * @FLAT_BINDER_FLAG_SCHED_POLICY_SHIFT: shift for getting scheduler policy.
 *
 */
enum flat_binder_object_shifts {
	FLAT_BINDER_FLAG_SCHED_POLICY_SHIFT = 9,
};

/**
 * enum flat_binder_object_flags - flags for use in flat_binder_object.flags
 */
enum flat_binder_object_flags {
	/**
	 * @FLAT_BINDER_FLAG_PRIORITY_MASK: bit-mask for min scheduler priority
	 *
	 * These bits can be used to set the minimum scheduler priority
	 * at which transactions into this node should run. Valid values
	 * in these bits depend on the scheduler policy encoded in
	 * @FLAT_BINDER_FLAG_SCHED_POLICY_MASK.
	 *
	 * For SCHED_NORMAL/SCHED_BATCH, the valid range is between [-20..19]
	 * For SCHED_FIFO/SCHED_RR, the value can run between [1..99]
	 */
	FLAT_BINDER_FLAG_PRIORITY_MASK = 0xff,
	/**
	 * @FLAT_BINDER_FLAG_ACCEPTS_FDS: whether the node accepts fds.
	 */
	FLAT_BINDER_FLAG_ACCEPTS_FDS = 0x100,

	/**
	 * @FLAT_BINDER_FLAG_SCHED_POLICY_MASK: bit-mask for scheduling policy
	 *
	 * These two bits can be used to set the min scheduling policy at which
	 * transactions on this node should run. These match the UAPI
	 * scheduler policy values, eg:
	 * 00b: SCHED_NORMAL
	 * 01b: SCHED_FIFO
	 * 10b: SCHED_RR
	 * 11b: SCHED_BATCH
	 */
	FLAT_BINDER_FLAG_SCHED_POLICY_MASK =
		3U << FLAT_BINDER_FLAG_SCHED_POLICY_SHIFT,

	/**
	 * @FLAT_BINDER_FLAG_INHERIT_RT: whether the node inherits RT policy
	 *
	 * Only when set, calls into this node will inherit a real-time
	 * scheduling policy from the caller (for synchronous transactions).
	 */
	FLAT_BINDER_FLAG_INHERIT_RT = 0x800,

	/**
	 * @FLAT_BINDER_FLAG_TXN_SECURITY_CTX: request security contexts
	 *
	 * Only when set, causes senders to include their security
	 * context
	 */
	FLAT_BINDER_FLAG_TXN_SECURITY_CTX = 0x1000,
};

#ifdef BINDER_IPC_32BIT
typedef __u32 binder_size_t;
typedef __u32 binder_uintptr_t;
#else
typedef __u64 binder_size_t;
typedef __u64 binder_uintptr_t;
#endif

/**
 * struct binder_object_header - header shared by all binder metadata objects.
 * @type:	type of the object
 */
struct binder_object_header {
	__u32        type;
};

/*
 * This is the flattened representation of a Binder object for transfer
 * between processes.  The 'offsets' supplied as part of a binder transaction
 * contains offsets into the data where these structures occur.  The Binder
 * driver takes care of re-writing the structure type and data as it moves
 * between processes.
 */
struct flat_binder_object {
	struct binder_object_header	hdr;
	__u32				flags;

	/* 8 bytes of data. */
	union {
		binder_uintptr_t	binder;	/* local object */
		__u32			handle;	/* remote object */
	};

	/* extra data associated with local object */
	binder_uintptr_t	cookie;
};

/**
 * struct binder_fd_object - describes a filedescriptor to be fixed up.
 * @hdr:	common header structure
 * @pad_flags:	padding to remain compatible with old userspace code
 * @pad_binder:	padding to remain compatible with old userspace code
 * @fd:		file descriptor
 * @cookie:	opaque data, used by user-space
 */
struct binder_fd_object {
	struct binder_object_header	hdr;
	__u32				pad_flags;
	union {
		binder_uintptr_t	pad_binder;
		__u32			fd;
	};

	binder_uintptr_t		cookie;
};

/* struct binder_buffer_object - object describing a userspace buffer
 * @hdr:		common header structure
 * @flags:		one or more BINDER_BUFFER_* flags
 * @buffer:		address of the buffer
 * @length:		length of the buffer
 * @parent:		index in offset array pointing to parent buffer
 * @parent_offset:	offset in @parent pointing to this buffer
 *
 * A binder_buffer object represents an object that the
 * binder kernel driver can copy verbatim to the target
 * address space. A buffer itself may be pointed to from
 * within another buffer, meaning that the pointer inside
 * that other buffer needs to be fixed up as well. This
 * can be done by setting the BINDER_BUFFER_FLAG_HAS_PARENT
 * flag in @flags, by setting @parent buffer to the index
 * in the offset array pointing to the parent binder_buffer_object,
 * and by setting @parent_offset to the offset in the parent buffer
 * at which the pointer to this buffer is located.
 */
struct binder_buffer_object {
	struct binder_object_header	hdr;
	__u32				flags;
	binder_uintptr_t		buffer;
	binder_size_t			length;
	binder_size_t			parent;
	binder_size_t			parent_offset;
};

enum {
	BINDER_BUFFER_FLAG_HAS_PARENT = 0x01,
};

/* struct binder_fd_array_object - object describing an array of fds in a buffer
 * @hdr:		common header structure
 * @pad:		padding to ensure correct alignment
 * @num_fds:		number of file descriptors in the buffer
 * @parent:		index in offset array to buffer holding the fd array
 * @parent_offset:	start offset of fd array in the buffer
 *
 * A binder_fd_array object represents an array of file
 * descriptors embedded in a binder_buffer_object. It is
 * different from a regular binder_buffer_object because it
 * describes a list of file descriptors to fix up, not an opaque
 * blob of memory, and hence the kernel needs to treat it differently.
 *
 * An example of how this would be used is with Android's
 * native_handle_t object, which is a struct with a list of integers
 * and a list of file descriptors. The native_handle_t struct itself
 * will be represented by a struct binder_buffer_objct, whereas the
 * embedded list of file descriptors is represented by a
 * struct binder_fd_array_object with that binder_buffer_object as
 * a parent.
 */
struct binder_fd_array_object {
	struct binder_object_header	hdr;
	__u32				pad;
	binder_size_t			num_fds;
	binder_size_t			parent;
	binder_size_t			parent_offset;
};

/*
 * On 64-bit platforms where user code may run in 32-bits the driver must
 * translate the buffer (and local binder) addresses appropriately.
 */

struct binder_write_read {
	binder_size_t		write_size;	/* bytes to write */
	binder_size_t		write_consumed;	/* bytes consumed by driver */
	binder_uintptr_t	write_buffer;
	binder_size_t		read_size;	/* bytes to read */
	binder_size_t		read_consumed;	/* bytes consumed by driver */
	binder_uintptr_t	read_buffer;
};

/* Use with BINDER_VERSION, driver fills in fields. */
struct binder_version {
	/* driver protocol version -- increment with incompatible change */
	__s32       protocol_version;
};

/* This is the current protocol version. */
#ifdef BINDER_IPC_32BIT
#define BINDER_CURRENT_PROTOCOL_VERSION 7
#else
#define BINDER_CURRENT_PROTOCOL_VERSION 8
#endif

/*
 * Use with BINDER_GET_NODE_DEBUG_INFO, driver reads ptr, writes to all fields.
 * Set ptr to NULL for the first call to get the info for the first node, and
 * then repeat the call passing the previously returned value to get the next
 * nodes.  ptr will be 0 when there are no more nodes.
 */
struct binder_node_debug_info {
	binder_uintptr_t ptr;
	binder_uintptr_t cookie;
	__u32            has_strong_ref;
	__u32            has_weak_ref;
};

struct binder_node_info_for_ref {
	__u32            handle;
	__u32            strong_count;
	__u32            weak_count;
	__u32            reserved1;
	__u32            reserved2;
	__u32            reserved3;
};

struct binder_freeze_info {
	__u32            pid;
	__u32            enable;
	__u32            timeout_ms;
};

struct binder_frozen_status_info {
	__u32            pid;
<<<<<<< HEAD
	__u32            sync_recv;
=======

	/* process received sync transactions since last frozen
	 * bit 0: received sync transaction after being frozen
	 * bit 1: new pending sync transaction during freezing
	 */
	__u32            sync_recv;

	/* process received async transactions since last frozen */
>>>>>>> 8a30a2ca
	__u32            async_recv;
};

#define BINDER_WRITE_READ		_IOWR('b', 1, struct binder_write_read)
#define BINDER_SET_IDLE_TIMEOUT		_IOW('b', 3, __s64)
#define BINDER_SET_MAX_THREADS		_IOW('b', 5, __u32)
#define BINDER_SET_IDLE_PRIORITY	_IOW('b', 6, __s32)
#define BINDER_SET_CONTEXT_MGR		_IOW('b', 7, __s32)
#define BINDER_THREAD_EXIT		_IOW('b', 8, __s32)
#define BINDER_VERSION			_IOWR('b', 9, struct binder_version)
#define BINDER_GET_NODE_DEBUG_INFO	_IOWR('b', 11, struct binder_node_debug_info)
#define BINDER_GET_NODE_INFO_FOR_REF	_IOWR('b', 12, struct binder_node_info_for_ref)
#define BINDER_SET_CONTEXT_MGR_EXT	_IOW('b', 13, struct flat_binder_object)
#define BINDER_FREEZE			_IOW('b', 14, struct binder_freeze_info)
#define BINDER_GET_FROZEN_INFO		_IOWR('b', 15, struct binder_frozen_status_info)
#define BINDER_ENABLE_ONEWAY_SPAM_DETECTION	_IOW('b', 16, __u32)

/*
 * NOTE: Two special error codes you should check for when calling
 * in to the driver are:
 *
 * EINTR -- The operation has been interupted.  This should be
 * handled by retrying the ioctl() until a different error code
 * is returned.
 *
 * ECONNREFUSED -- The driver is no longer accepting operations
 * from your process.  That is, the process is being destroyed.
 * You should handle this by exiting from your process.  Note
 * that once this error code is returned, all further calls to
 * the driver from any thread will return this same code.
 */

enum transaction_flags {
	TF_ONE_WAY	= 0x01,	/* this is a one-way call: async, no return */
	TF_ROOT_OBJECT	= 0x04,	/* contents are the component's root object */
	TF_STATUS_CODE	= 0x08,	/* contents are a 32-bit status code */
	TF_ACCEPT_FDS	= 0x10,	/* allow replies with file descriptors */
	TF_CLEAR_BUF	= 0x20,	/* clear buffer on txn complete */
};

struct binder_transaction_data {
	/* The first two are only used for bcTRANSACTION and brTRANSACTION,
	 * identifying the target and contents of the transaction.
	 */
	union {
		/* target descriptor of command transaction */
		__u32	handle;
		/* target descriptor of return transaction */
		binder_uintptr_t ptr;
	} target;
	binder_uintptr_t	cookie;	/* target object cookie */
	__u32		code;		/* transaction command */

	/* General information about the transaction. */
	__u32	        flags;
	pid_t		sender_pid;
	uid_t		sender_euid;
	binder_size_t	data_size;	/* number of bytes of data */
	binder_size_t	offsets_size;	/* number of bytes of offsets */

	/* If this transaction is inline, the data immediately
	 * follows here; otherwise, it ends with a pointer to
	 * the data buffer.
	 */
	union {
		struct {
			/* transaction data */
			binder_uintptr_t	buffer;
			/* offsets from buffer to flat_binder_object structs */
			binder_uintptr_t	offsets;
		} ptr;
		__u8	buf[8];
	} data;
};

struct binder_transaction_data_secctx {
	struct binder_transaction_data transaction_data;
	binder_uintptr_t secctx;
};

struct binder_transaction_data_sg {
	struct binder_transaction_data transaction_data;
	binder_size_t buffers_size;
};

struct binder_ptr_cookie {
	binder_uintptr_t ptr;
	binder_uintptr_t cookie;
};

struct binder_handle_cookie {
	__u32 handle;
	binder_uintptr_t cookie;
} __packed;

struct binder_pri_desc {
	__s32 priority;
	__u32 desc;
};

struct binder_pri_ptr_cookie {
	__s32 priority;
	binder_uintptr_t ptr;
	binder_uintptr_t cookie;
};

enum binder_driver_return_protocol {
	BR_ERROR = _IOR('r', 0, __s32),
	/*
	 * int: error code
	 */

	BR_OK = _IO('r', 1),
	/* No parameters! */

	BR_TRANSACTION_SEC_CTX = _IOR('r', 2,
				      struct binder_transaction_data_secctx),
	/*
	 * binder_transaction_data_secctx: the received command.
	 */
	BR_TRANSACTION = _IOR('r', 2, struct binder_transaction_data),
	BR_REPLY = _IOR('r', 3, struct binder_transaction_data),
	/*
	 * binder_transaction_data: the received command.
	 */

	BR_ACQUIRE_RESULT = _IOR('r', 4, __s32),
	/*
	 * not currently supported
	 * int: 0 if the last bcATTEMPT_ACQUIRE was not successful.
	 * Else the remote object has acquired a primary reference.
	 */

	BR_DEAD_REPLY = _IO('r', 5),
	/*
	 * The target of the last transaction (either a bcTRANSACTION or
	 * a bcATTEMPT_ACQUIRE) is no longer with us.  No parameters.
	 */

	BR_TRANSACTION_COMPLETE = _IO('r', 6),
	/*
	 * No parameters... always refers to the last transaction requested
	 * (including replies).  Note that this will be sent even for
	 * asynchronous transactions.
	 */

	BR_INCREFS = _IOR('r', 7, struct binder_ptr_cookie),
	BR_ACQUIRE = _IOR('r', 8, struct binder_ptr_cookie),
	BR_RELEASE = _IOR('r', 9, struct binder_ptr_cookie),
	BR_DECREFS = _IOR('r', 10, struct binder_ptr_cookie),
	/*
	 * void *:	ptr to binder
	 * void *: cookie for binder
	 */

	BR_ATTEMPT_ACQUIRE = _IOR('r', 11, struct binder_pri_ptr_cookie),
	/*
	 * not currently supported
	 * int:	priority
	 * void *: ptr to binder
	 * void *: cookie for binder
	 */

	BR_NOOP = _IO('r', 12),
	/*
	 * No parameters.  Do nothing and examine the next command.  It exists
	 * primarily so that we can replace it with a BR_SPAWN_LOOPER command.
	 */

	BR_SPAWN_LOOPER = _IO('r', 13),
	/*
	 * No parameters.  The driver has determined that a process has no
	 * threads waiting to service incoming transactions.  When a process
	 * receives this command, it must spawn a new service thread and
	 * register it via bcENTER_LOOPER.
	 */

	BR_FINISHED = _IO('r', 14),
	/*
	 * not currently supported
	 * stop threadpool thread
	 */

	BR_DEAD_BINDER = _IOR('r', 15, binder_uintptr_t),
	/*
	 * void *: cookie
	 */
	BR_CLEAR_DEATH_NOTIFICATION_DONE = _IOR('r', 16, binder_uintptr_t),
	/*
	 * void *: cookie
	 */

	BR_FAILED_REPLY = _IO('r', 17),
	/*
	 * The last transaction (either a bcTRANSACTION or
	 * a bcATTEMPT_ACQUIRE) failed (e.g. out of memory).  No parameters.
	 */

	BR_FROZEN_REPLY = _IO('r', 18),
	/*
	 * The target of the last transaction (either a bcTRANSACTION or
	 * a bcATTEMPT_ACQUIRE) is frozen.  No parameters.
	 */

	BR_ONEWAY_SPAM_SUSPECT = _IO('r', 19),
	/*
	 * Current process sent too many oneway calls to target, and the last
	 * asynchronous transaction makes the allocated async buffer size exceed
	 * detection threshold.  No parameters.
	 */
};

enum binder_driver_command_protocol {
	BC_TRANSACTION = _IOW('c', 0, struct binder_transaction_data),
	BC_REPLY = _IOW('c', 1, struct binder_transaction_data),
	/*
	 * binder_transaction_data: the sent command.
	 */

	BC_ACQUIRE_RESULT = _IOW('c', 2, __s32),
	/*
	 * not currently supported
	 * int:  0 if the last BR_ATTEMPT_ACQUIRE was not successful.
	 * Else you have acquired a primary reference on the object.
	 */

	BC_FREE_BUFFER = _IOW('c', 3, binder_uintptr_t),
	/*
	 * void *: ptr to transaction data received on a read
	 */

	BC_INCREFS = _IOW('c', 4, __u32),
	BC_ACQUIRE = _IOW('c', 5, __u32),
	BC_RELEASE = _IOW('c', 6, __u32),
	BC_DECREFS = _IOW('c', 7, __u32),
	/*
	 * int:	descriptor
	 */

	BC_INCREFS_DONE = _IOW('c', 8, struct binder_ptr_cookie),
	BC_ACQUIRE_DONE = _IOW('c', 9, struct binder_ptr_cookie),
	/*
	 * void *: ptr to binder
	 * void *: cookie for binder
	 */

	BC_ATTEMPT_ACQUIRE = _IOW('c', 10, struct binder_pri_desc),
	/*
	 * not currently supported
	 * int: priority
	 * int: descriptor
	 */

	BC_REGISTER_LOOPER = _IO('c', 11),
	/*
	 * No parameters.
	 * Register a spawned looper thread with the device.
	 */

	BC_ENTER_LOOPER = _IO('c', 12),
	BC_EXIT_LOOPER = _IO('c', 13),
	/*
	 * No parameters.
	 * These two commands are sent as an application-level thread
	 * enters and exits the binder loop, respectively.  They are
	 * used so the binder can have an accurate count of the number
	 * of looping threads it has available.
	 */

	BC_REQUEST_DEATH_NOTIFICATION = _IOW('c', 14,
						struct binder_handle_cookie),
	/*
	 * int: handle
	 * void *: cookie
	 */

	BC_CLEAR_DEATH_NOTIFICATION = _IOW('c', 15,
						struct binder_handle_cookie),
	/*
	 * int: handle
	 * void *: cookie
	 */

	BC_DEAD_BINDER_DONE = _IOW('c', 16, binder_uintptr_t),
	/*
	 * void *: cookie
	 */

	BC_TRANSACTION_SG = _IOW('c', 17, struct binder_transaction_data_sg),
	BC_REPLY_SG = _IOW('c', 18, struct binder_transaction_data_sg),
	/*
	 * binder_transaction_data_sg: the sent command.
	 */
};

#endif /* _UAPI_LINUX_BINDER_H */
<|MERGE_RESOLUTION|>--- conflicted
+++ resolved
@@ -273,9 +273,6 @@
 
 struct binder_frozen_status_info {
 	__u32            pid;
-<<<<<<< HEAD
-	__u32            sync_recv;
-=======
 
 	/* process received sync transactions since last frozen
 	 * bit 0: received sync transaction after being frozen
@@ -284,7 +281,6 @@
 	__u32            sync_recv;
 
 	/* process received async transactions since last frozen */
->>>>>>> 8a30a2ca
 	__u32            async_recv;
 };
 
