--- conflicted
+++ resolved
@@ -225,13 +225,6 @@
 
 	struct mutex cred_guard_mutex;	/* guard against foreign influences on
 					 * credential calculations
-<<<<<<< HEAD
-					 * (notably. ptrace) */
-	ANDROID_KABI_RESERVE(1);
-	ANDROID_KABI_RESERVE(2);
-	ANDROID_KABI_RESERVE(3);
-	ANDROID_KABI_RESERVE(4);
-=======
 					 * (notably. ptrace)
 					 * Deprecated do not use in new code.
 					 * Use exec_update_mutex instead.
@@ -240,7 +233,10 @@
 					 * updated during exec, and may have
 					 * inconsistent permissions.
 					 */
->>>>>>> f76fd2c9
+	ANDROID_KABI_RESERVE(1);
+	ANDROID_KABI_RESERVE(2);
+	ANDROID_KABI_RESERVE(3);
+	ANDROID_KABI_RESERVE(4);
 } __randomize_layout;
 
 /*
