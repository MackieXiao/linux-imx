/* SPDX-License-Identifier: GPL-2.0 */
#ifndef _LINUX_SCHED_SIGNAL_H
#define _LINUX_SCHED_SIGNAL_H

#include <linux/rculist.h>
#include <linux/signal.h>
#include <linux/sched.h>
#include <linux/sched/jobctl.h>
#include <linux/sched/task.h>
#include <linux/cred.h>
#include <linux/refcount.h>
#include <linux/posix-timers.h>
#include <linux/android_kabi.h>

/*
 * Types defining task->signal and task->sighand and APIs using them:
 */

struct sighand_struct {
	spinlock_t		siglock;
	refcount_t		count;
	wait_queue_head_t	signalfd_wqh;
	struct k_sigaction	action[_NSIG];
};

/*
 * Per-process accounting stats:
 */
struct pacct_struct {
	int			ac_flag;
	long			ac_exitcode;
	unsigned long		ac_mem;
	u64			ac_utime, ac_stime;
	unsigned long		ac_minflt, ac_majflt;
};

struct cpu_itimer {
	u64 expires;
	u64 incr;
};

/*
 * This is the atomic variant of task_cputime, which can be used for
 * storing and updating task_cputime statistics without locking.
 */
struct task_cputime_atomic {
	atomic64_t utime;
	atomic64_t stime;
	atomic64_t sum_exec_runtime;
};

#define INIT_CPUTIME_ATOMIC \
	(struct task_cputime_atomic) {				\
		.utime = ATOMIC64_INIT(0),			\
		.stime = ATOMIC64_INIT(0),			\
		.sum_exec_runtime = ATOMIC64_INIT(0),		\
	}
/**
 * struct thread_group_cputimer - thread group interval timer counts
 * @cputime_atomic:	atomic thread group interval timers.
 *
 * This structure contains the version of task_cputime, above, that is
 * used for thread group CPU timer calculations.
 */
struct thread_group_cputimer {
	struct task_cputime_atomic cputime_atomic;
};

struct multiprocess_signals {
	sigset_t signal;
	struct hlist_node node;
};

/*
 * NOTE! "signal_struct" does not have its own
 * locking, because a shared signal_struct always
 * implies a shared sighand_struct, so locking
 * sighand_struct is always a proper superset of
 * the locking of signal_struct.
 */
struct signal_struct {
	refcount_t		sigcnt;
	atomic_t		live;
	int			nr_threads;
	struct list_head	thread_head;

	wait_queue_head_t	wait_chldexit;	/* for wait4() */

	/* current thread group signal load-balancing target: */
	struct task_struct	*curr_target;

	/* shared signal handling: */
	struct sigpending	shared_pending;

	/* For collecting multiprocess signals during fork */
	struct hlist_head	multiprocess;

	/* thread group exit support */
	int			group_exit_code;
	/* overloaded:
	 * - notify group_exit_task when ->count is equal to notify_count
	 * - everyone except group_exit_task is stopped during signal delivery
	 *   of fatal signals, group_exit_task processes the signal.
	 */
	int			notify_count;
	struct task_struct	*group_exit_task;

	/* thread group stop support, overloads group_exit_code too */
	int			group_stop_count;
	unsigned int		flags; /* see SIGNAL_* flags below */

	/*
	 * PR_SET_CHILD_SUBREAPER marks a process, like a service
	 * manager, to re-parent orphan (double-forking) child processes
	 * to this process instead of 'init'. The service manager is
	 * able to receive SIGCHLD signals and is able to investigate
	 * the process until it calls wait(). All children of this
	 * process will inherit a flag if they should look for a
	 * child_subreaper process at exit.
	 */
	unsigned int		is_child_subreaper:1;
	unsigned int		has_child_subreaper:1;

#ifdef CONFIG_POSIX_TIMERS

	/* POSIX.1b Interval Timers */
	int			posix_timer_id;
	struct list_head	posix_timers;

	/* ITIMER_REAL timer for the process */
	struct hrtimer real_timer;
	ktime_t it_real_incr;

	/*
	 * ITIMER_PROF and ITIMER_VIRTUAL timers for the process, we use
	 * CPUCLOCK_PROF and CPUCLOCK_VIRT for indexing array as these
	 * values are defined to 0 and 1 respectively
	 */
	struct cpu_itimer it[2];

	/*
	 * Thread group totals for process CPU timers.
	 * See thread_group_cputimer(), et al, for details.
	 */
	struct thread_group_cputimer cputimer;

#endif
	/* Empty if CONFIG_POSIX_TIMERS=n */
	struct posix_cputimers posix_cputimers;

	/* PID/PID hash table linkage. */
	struct pid *pids[PIDTYPE_MAX];

#ifdef CONFIG_NO_HZ_FULL
	atomic_t tick_dep_mask;
#endif

	struct pid *tty_old_pgrp;

	/* boolean value for session group leader */
	int leader;

	struct tty_struct *tty; /* NULL if no tty */

#ifdef CONFIG_SCHED_AUTOGROUP
	struct autogroup *autogroup;
#endif
	/*
	 * Cumulative resource counters for dead threads in the group,
	 * and for reaped dead child processes forked by this group.
	 * Live threads maintain their own counters and add to these
	 * in __exit_signal, except for the group leader.
	 */
	seqlock_t stats_lock;
	u64 utime, stime, cutime, cstime;
	u64 gtime;
	u64 cgtime;
	struct prev_cputime prev_cputime;
	unsigned long nvcsw, nivcsw, cnvcsw, cnivcsw;
	unsigned long min_flt, maj_flt, cmin_flt, cmaj_flt;
	unsigned long inblock, oublock, cinblock, coublock;
	unsigned long maxrss, cmaxrss;
	struct task_io_accounting ioac;

	/*
	 * Cumulative ns of schedule CPU time fo dead threads in the
	 * group, not including a zombie group leader, (This only differs
	 * from jiffies_to_ns(utime + stime) if sched_clock uses something
	 * other than jiffies.)
	 */
	unsigned long long sum_sched_runtime;

	/*
	 * We don't bother to synchronize most readers of this at all,
	 * because there is no reader checking a limit that actually needs
	 * to get both rlim_cur and rlim_max atomically, and either one
	 * alone is a single word that can safely be read normally.
	 * getrlimit/setrlimit use task_lock(current->group_leader) to
	 * protect this instead of the siglock, because they really
	 * have no need to disable irqs.
	 */
	struct rlimit rlim[RLIM_NLIMITS];

#ifdef CONFIG_BSD_PROCESS_ACCT
	struct pacct_struct pacct;	/* per-process accounting information */
#endif
#ifdef CONFIG_TASKSTATS
	struct taskstats *stats;
#endif
#ifdef CONFIG_AUDIT
	unsigned audit_tty;
	struct tty_audit_buf *tty_audit_buf;
#endif

	/*
	 * Thread is the potential origin of an oom condition; kill first on
	 * oom
	 */
	bool oom_flag_origin;
	short oom_score_adj;		/* OOM kill score adjustment */
	short oom_score_adj_min;	/* OOM kill score adjustment min value.
					 * Only settable by CAP_SYS_RESOURCE. */
	struct mm_struct *oom_mm;	/* recorded mm when the thread group got
					 * killed by the oom killer */

	struct mutex cred_guard_mutex;	/* guard against foreign influences on
					 * credential calculations
<<<<<<< HEAD
					 * (notably. ptrace)
					 * Deprecated do not use in new code.
					 * Use exec_update_mutex instead.
					 */
	struct mutex exec_update_mutex;	/* Held while task_struct is being
					 * updated during exec, and may have
					 * inconsistent permissions.
					 */
=======
					 * (notably. ptrace) */
>>>>>>> 53b9968c
	ANDROID_KABI_RESERVE(1);
	ANDROID_KABI_RESERVE(2);
	ANDROID_KABI_RESERVE(3);
	ANDROID_KABI_RESERVE(4);
} __randomize_layout;

/*
 * Bits in flags field of signal_struct.
 */
#define SIGNAL_STOP_STOPPED	0x00000001 /* job control stop in effect */
#define SIGNAL_STOP_CONTINUED	0x00000002 /* SIGCONT since WCONTINUED reap */
#define SIGNAL_GROUP_EXIT	0x00000004 /* group exit in progress */
#define SIGNAL_GROUP_COREDUMP	0x00000008 /* coredump in progress */
/*
 * Pending notifications to parent.
 */
#define SIGNAL_CLD_STOPPED	0x00000010
#define SIGNAL_CLD_CONTINUED	0x00000020
#define SIGNAL_CLD_MASK		(SIGNAL_CLD_STOPPED|SIGNAL_CLD_CONTINUED)

#define SIGNAL_UNKILLABLE	0x00000040 /* for init: ignore fatal signals */

#define SIGNAL_STOP_MASK (SIGNAL_CLD_MASK | SIGNAL_STOP_STOPPED | \
			  SIGNAL_STOP_CONTINUED)

static inline void signal_set_stop_flags(struct signal_struct *sig,
					 unsigned int flags)
{
	WARN_ON(sig->flags & (SIGNAL_GROUP_EXIT|SIGNAL_GROUP_COREDUMP));
	sig->flags = (sig->flags & ~SIGNAL_STOP_MASK) | flags;
}

/* If true, all threads except ->group_exit_task have pending SIGKILL */
static inline int signal_group_exit(const struct signal_struct *sig)
{
	return	(sig->flags & SIGNAL_GROUP_EXIT) ||
		(sig->group_exit_task != NULL);
}

extern void flush_signals(struct task_struct *);
extern void ignore_signals(struct task_struct *);
extern void flush_signal_handlers(struct task_struct *, int force_default);
extern int dequeue_signal(struct task_struct *task,
			  sigset_t *mask, kernel_siginfo_t *info);

static inline int kernel_dequeue_signal(void)
{
	struct task_struct *task = current;
	kernel_siginfo_t __info;
	int ret;

	spin_lock_irq(&task->sighand->siglock);
	ret = dequeue_signal(task, &task->blocked, &__info);
	spin_unlock_irq(&task->sighand->siglock);

	return ret;
}

static inline void kernel_signal_stop(void)
{
	spin_lock_irq(&current->sighand->siglock);
	if (current->jobctl & JOBCTL_STOP_DEQUEUED)
		set_special_state(TASK_STOPPED);
	spin_unlock_irq(&current->sighand->siglock);

	schedule();
}
#ifdef __ARCH_SI_TRAPNO
# define ___ARCH_SI_TRAPNO(_a1) , _a1
#else
# define ___ARCH_SI_TRAPNO(_a1)
#endif
#ifdef __ia64__
# define ___ARCH_SI_IA64(_a1, _a2, _a3) , _a1, _a2, _a3
#else
# define ___ARCH_SI_IA64(_a1, _a2, _a3)
#endif

int force_sig_fault_to_task(int sig, int code, void __user *addr
	___ARCH_SI_TRAPNO(int trapno)
	___ARCH_SI_IA64(int imm, unsigned int flags, unsigned long isr)
	, struct task_struct *t);
int force_sig_fault(int sig, int code, void __user *addr
	___ARCH_SI_TRAPNO(int trapno)
	___ARCH_SI_IA64(int imm, unsigned int flags, unsigned long isr));
int send_sig_fault(int sig, int code, void __user *addr
	___ARCH_SI_TRAPNO(int trapno)
	___ARCH_SI_IA64(int imm, unsigned int flags, unsigned long isr)
	, struct task_struct *t);

int force_sig_mceerr(int code, void __user *, short);
int send_sig_mceerr(int code, void __user *, short, struct task_struct *);

int force_sig_bnderr(void __user *addr, void __user *lower, void __user *upper);
int force_sig_pkuerr(void __user *addr, u32 pkey);

int force_sig_ptrace_errno_trap(int errno, void __user *addr);

extern int send_sig_info(int, struct kernel_siginfo *, struct task_struct *);
extern void force_sigsegv(int sig);
extern int force_sig_info(struct kernel_siginfo *);
extern int __kill_pgrp_info(int sig, struct kernel_siginfo *info, struct pid *pgrp);
extern int kill_pid_info(int sig, struct kernel_siginfo *info, struct pid *pid);
extern int kill_pid_usb_asyncio(int sig, int errno, sigval_t addr, struct pid *,
				const struct cred *);
extern int kill_pgrp(struct pid *pid, int sig, int priv);
extern int kill_pid(struct pid *pid, int sig, int priv);
extern __must_check bool do_notify_parent(struct task_struct *, int);
extern void __wake_up_parent(struct task_struct *p, struct task_struct *parent);
extern void force_sig(int);
extern int send_sig(int, struct task_struct *, int);
extern int zap_other_threads(struct task_struct *p);
extern struct sigqueue *sigqueue_alloc(void);
extern void sigqueue_free(struct sigqueue *);
extern int send_sigqueue(struct sigqueue *, struct pid *, enum pid_type);
extern int do_sigaction(int, struct k_sigaction *, struct k_sigaction *);

static inline int restart_syscall(void)
{
	set_tsk_thread_flag(current, TIF_SIGPENDING);
	return -ERESTARTNOINTR;
}

static inline int signal_pending(struct task_struct *p)
{
	return unlikely(test_tsk_thread_flag(p,TIF_SIGPENDING));
}

static inline int __fatal_signal_pending(struct task_struct *p)
{
	return unlikely(sigismember(&p->pending.signal, SIGKILL));
}

static inline int fatal_signal_pending(struct task_struct *p)
{
	return signal_pending(p) && __fatal_signal_pending(p);
}

static inline int signal_pending_state(long state, struct task_struct *p)
{
	if (!(state & (TASK_INTERRUPTIBLE | TASK_WAKEKILL)))
		return 0;
	if (!signal_pending(p))
		return 0;

	return (state & TASK_INTERRUPTIBLE) || __fatal_signal_pending(p);
}

/*
 * Reevaluate whether the task has signals pending delivery.
 * Wake the task if so.
 * This is required every time the blocked sigset_t changes.
 * callers must hold sighand->siglock.
 */
extern void recalc_sigpending_and_wake(struct task_struct *t);
extern void recalc_sigpending(void);
extern void calculate_sigpending(void);

extern void signal_wake_up_state(struct task_struct *t, unsigned int state);

static inline void signal_wake_up(struct task_struct *t, bool resume)
{
	signal_wake_up_state(t, resume ? TASK_WAKEKILL : 0);
}
static inline void ptrace_signal_wake_up(struct task_struct *t, bool resume)
{
	signal_wake_up_state(t, resume ? __TASK_TRACED : 0);
}

void task_join_group_stop(struct task_struct *task);

#ifdef TIF_RESTORE_SIGMASK
/*
 * Legacy restore_sigmask accessors.  These are inefficient on
 * SMP architectures because they require atomic operations.
 */

/**
 * set_restore_sigmask() - make sure saved_sigmask processing gets done
 *
 * This sets TIF_RESTORE_SIGMASK and ensures that the arch signal code
 * will run before returning to user mode, to process the flag.  For
 * all callers, TIF_SIGPENDING is already set or it's no harm to set
 * it.  TIF_RESTORE_SIGMASK need not be in the set of bits that the
 * arch code will notice on return to user mode, in case those bits
 * are scarce.  We set TIF_SIGPENDING here to ensure that the arch
 * signal code always gets run when TIF_RESTORE_SIGMASK is set.
 */
static inline void set_restore_sigmask(void)
{
	set_thread_flag(TIF_RESTORE_SIGMASK);
}

static inline void clear_tsk_restore_sigmask(struct task_struct *task)
{
	clear_tsk_thread_flag(task, TIF_RESTORE_SIGMASK);
}

static inline void clear_restore_sigmask(void)
{
	clear_thread_flag(TIF_RESTORE_SIGMASK);
}
static inline bool test_tsk_restore_sigmask(struct task_struct *task)
{
	return test_tsk_thread_flag(task, TIF_RESTORE_SIGMASK);
}
static inline bool test_restore_sigmask(void)
{
	return test_thread_flag(TIF_RESTORE_SIGMASK);
}
static inline bool test_and_clear_restore_sigmask(void)
{
	return test_and_clear_thread_flag(TIF_RESTORE_SIGMASK);
}

#else	/* TIF_RESTORE_SIGMASK */

/* Higher-quality implementation, used if TIF_RESTORE_SIGMASK doesn't exist. */
static inline void set_restore_sigmask(void)
{
	current->restore_sigmask = true;
}
static inline void clear_tsk_restore_sigmask(struct task_struct *task)
{
	task->restore_sigmask = false;
}
static inline void clear_restore_sigmask(void)
{
	current->restore_sigmask = false;
}
static inline bool test_restore_sigmask(void)
{
	return current->restore_sigmask;
}
static inline bool test_tsk_restore_sigmask(struct task_struct *task)
{
	return task->restore_sigmask;
}
static inline bool test_and_clear_restore_sigmask(void)
{
	if (!current->restore_sigmask)
		return false;
	current->restore_sigmask = false;
	return true;
}
#endif

static inline void restore_saved_sigmask(void)
{
	if (test_and_clear_restore_sigmask())
		__set_current_blocked(&current->saved_sigmask);
}

extern int set_user_sigmask(const sigset_t __user *umask, size_t sigsetsize);

static inline void restore_saved_sigmask_unless(bool interrupted)
{
	if (interrupted)
		WARN_ON(!test_thread_flag(TIF_SIGPENDING));
	else
		restore_saved_sigmask();
}

static inline sigset_t *sigmask_to_save(void)
{
	sigset_t *res = &current->blocked;
	if (unlikely(test_restore_sigmask()))
		res = &current->saved_sigmask;
	return res;
}

static inline int kill_cad_pid(int sig, int priv)
{
	return kill_pid(cad_pid, sig, priv);
}

/* These can be the second arg to send_sig_info/send_group_sig_info.  */
#define SEND_SIG_NOINFO ((struct kernel_siginfo *) 0)
#define SEND_SIG_PRIV	((struct kernel_siginfo *) 1)

/*
 * True if we are on the alternate signal stack.
 */
static inline int on_sig_stack(unsigned long sp)
{
	/*
	 * If the signal stack is SS_AUTODISARM then, by construction, we
	 * can't be on the signal stack unless user code deliberately set
	 * SS_AUTODISARM when we were already on it.
	 *
	 * This improves reliability: if user state gets corrupted such that
	 * the stack pointer points very close to the end of the signal stack,
	 * then this check will enable the signal to be handled anyway.
	 */
	if (current->sas_ss_flags & SS_AUTODISARM)
		return 0;

#ifdef CONFIG_STACK_GROWSUP
	return sp >= current->sas_ss_sp &&
		sp - current->sas_ss_sp < current->sas_ss_size;
#else
	return sp > current->sas_ss_sp &&
		sp - current->sas_ss_sp <= current->sas_ss_size;
#endif
}

static inline int sas_ss_flags(unsigned long sp)
{
	if (!current->sas_ss_size)
		return SS_DISABLE;

	return on_sig_stack(sp) ? SS_ONSTACK : 0;
}

static inline void sas_ss_reset(struct task_struct *p)
{
	p->sas_ss_sp = 0;
	p->sas_ss_size = 0;
	p->sas_ss_flags = SS_DISABLE;
}

static inline unsigned long sigsp(unsigned long sp, struct ksignal *ksig)
{
	if (unlikely((ksig->ka.sa.sa_flags & SA_ONSTACK)) && ! sas_ss_flags(sp))
#ifdef CONFIG_STACK_GROWSUP
		return current->sas_ss_sp;
#else
		return current->sas_ss_sp + current->sas_ss_size;
#endif
	return sp;
}

extern void __cleanup_sighand(struct sighand_struct *);
extern void flush_itimer_signals(void);

#define tasklist_empty() \
	list_empty(&init_task.tasks)

#define next_task(p) \
	list_entry_rcu((p)->tasks.next, struct task_struct, tasks)

#define for_each_process(p) \
	for (p = &init_task ; (p = next_task(p)) != &init_task ; )

extern bool current_is_single_threaded(void);

/*
 * Careful: do_each_thread/while_each_thread is a double loop so
 *          'break' will not work as expected - use goto instead.
 */
#define do_each_thread(g, t) \
	for (g = t = &init_task ; (g = t = next_task(g)) != &init_task ; ) do

#define while_each_thread(g, t) \
	while ((t = next_thread(t)) != g)

#define __for_each_thread(signal, t)	\
	list_for_each_entry_rcu(t, &(signal)->thread_head, thread_node)

#define for_each_thread(p, t)		\
	__for_each_thread((p)->signal, t)

/* Careful: this is a double loop, 'break' won't work as expected. */
#define for_each_process_thread(p, t)	\
	for_each_process(p) for_each_thread(p, t)

typedef int (*proc_visitor)(struct task_struct *p, void *data);
void walk_process_tree(struct task_struct *top, proc_visitor, void *);

static inline
struct pid *task_pid_type(struct task_struct *task, enum pid_type type)
{
	struct pid *pid;
	if (type == PIDTYPE_PID)
		pid = task_pid(task);
	else
		pid = task->signal->pids[type];
	return pid;
}

static inline struct pid *task_tgid(struct task_struct *task)
{
	return task->signal->pids[PIDTYPE_TGID];
}

/*
 * Without tasklist or RCU lock it is not safe to dereference
 * the result of task_pgrp/task_session even if task == current,
 * we can race with another thread doing sys_setsid/sys_setpgid.
 */
static inline struct pid *task_pgrp(struct task_struct *task)
{
	return task->signal->pids[PIDTYPE_PGID];
}

static inline struct pid *task_session(struct task_struct *task)
{
	return task->signal->pids[PIDTYPE_SID];
}

static inline int get_nr_threads(struct task_struct *task)
{
	return task->signal->nr_threads;
}

static inline bool thread_group_leader(struct task_struct *p)
{
	return p->exit_signal >= 0;
}

/* Do to the insanities of de_thread it is possible for a process
 * to have the pid of the thread group leader without actually being
 * the thread group leader.  For iteration through the pids in proc
 * all we care about is that we have a task with the appropriate
 * pid, we don't actually care if we have the right task.
 */
static inline bool has_group_leader_pid(struct task_struct *p)
{
	return task_pid(p) == task_tgid(p);
}

static inline
bool same_thread_group(struct task_struct *p1, struct task_struct *p2)
{
	return p1->signal == p2->signal;
}

static inline struct task_struct *next_thread(const struct task_struct *p)
{
	return list_entry_rcu(p->thread_group.next,
			      struct task_struct, thread_group);
}

static inline int thread_group_empty(struct task_struct *p)
{
	return list_empty(&p->thread_group);
}

#define delay_group_leader(p) \
		(thread_group_leader(p) && !thread_group_empty(p))

extern struct sighand_struct *__lock_task_sighand(struct task_struct *task,
							unsigned long *flags);

static inline struct sighand_struct *lock_task_sighand(struct task_struct *task,
						       unsigned long *flags)
{
	struct sighand_struct *ret;

	ret = __lock_task_sighand(task, flags);
	(void)__cond_lock(&task->sighand->siglock, ret);
	return ret;
}

static inline void unlock_task_sighand(struct task_struct *task,
						unsigned long *flags)
{
	spin_unlock_irqrestore(&task->sighand->siglock, *flags);
}

static inline unsigned long task_rlimit(const struct task_struct *task,
		unsigned int limit)
{
	return READ_ONCE(task->signal->rlim[limit].rlim_cur);
}

static inline unsigned long task_rlimit_max(const struct task_struct *task,
		unsigned int limit)
{
	return READ_ONCE(task->signal->rlim[limit].rlim_max);
}

static inline unsigned long rlimit(unsigned int limit)
{
	return task_rlimit(current, limit);
}

static inline unsigned long rlimit_max(unsigned int limit)
{
	return task_rlimit_max(current, limit);
}

#endif /* _LINUX_SCHED_SIGNAL_H */<|MERGE_RESOLUTION|>--- conflicted
+++ resolved
@@ -225,18 +225,7 @@
 
 	struct mutex cred_guard_mutex;	/* guard against foreign influences on
 					 * credential calculations
-<<<<<<< HEAD
-					 * (notably. ptrace)
-					 * Deprecated do not use in new code.
-					 * Use exec_update_mutex instead.
-					 */
-	struct mutex exec_update_mutex;	/* Held while task_struct is being
-					 * updated during exec, and may have
-					 * inconsistent permissions.
-					 */
-=======
 					 * (notably. ptrace) */
->>>>>>> 53b9968c
 	ANDROID_KABI_RESERVE(1);
 	ANDROID_KABI_RESERVE(2);
 	ANDROID_KABI_RESERVE(3);
