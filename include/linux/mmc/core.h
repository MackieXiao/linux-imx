--- conflicted
+++ resolved
@@ -160,15 +160,12 @@
 
 	/* Allow other commands during this ongoing data transfer or busy wait */
 	bool			cap_cmd_during_tfr;
-<<<<<<< HEAD
 
 	int			tag;
-=======
 	ktime_t			io_start;
 #ifdef CONFIG_BLOCK
 	int			lat_hist_enabled;
 #endif
->>>>>>> 5c73594e
 };
 
 struct mmc_card;
