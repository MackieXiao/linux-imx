--- conflicted
+++ resolved
@@ -16,11 +16,8 @@
 #include <linux/mmc/pm.h>
 #include <linux/dma-direction.h>
 #include <linux/keyslot-manager.h>
-<<<<<<< HEAD
-=======
 
 #include <linux/android_vendor.h>
->>>>>>> f4d6e832
 
 struct mmc_ios {
 	unsigned int	clock;			/* clock rate */
