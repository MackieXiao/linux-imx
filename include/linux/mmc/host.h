/*
 *  linux/include/linux/mmc/host.h
 *
 * This program is free software; you can redistribute it and/or modify
 * it under the terms of the GNU General Public License version 2 as
 * published by the Free Software Foundation.
 *
 *  Host driver specific definitions.
 */
#ifndef LINUX_MMC_HOST_H
#define LINUX_MMC_HOST_H

#include <linux/leds.h>
#include <linux/sched.h>
#include <linux/wakelock.h>

#include <linux/mmc/core.h>
#include <linux/mmc/pm.h>

struct mmc_ios {
	unsigned int	clock;			/* clock rate */
	unsigned short	vdd;

/* vdd stores the bit number of the selected voltage range from below. */

	unsigned char	bus_mode;		/* command output mode */

#define MMC_BUSMODE_OPENDRAIN	1
#define MMC_BUSMODE_PUSHPULL	2

	unsigned char	chip_select;		/* SPI chip select */

#define MMC_CS_DONTCARE		0
#define MMC_CS_HIGH		1
#define MMC_CS_LOW		2

	unsigned char	power_mode;		/* power supply mode */

#define MMC_POWER_OFF		0
#define MMC_POWER_UP		1
#define MMC_POWER_ON		2

	unsigned char	bus_width;		/* data bus width */

#define MMC_BUS_WIDTH_1		0
#define MMC_BUS_WIDTH_4		2
#define MMC_BUS_WIDTH_8		3

	unsigned char	timing;			/* timing specification used */

#define MMC_TIMING_LEGACY	0
#define MMC_TIMING_MMC_HS	1
#define MMC_TIMING_SD_HS	2
#define MMC_TIMING_UHS_SDR12	MMC_TIMING_LEGACY
#define MMC_TIMING_UHS_SDR25	MMC_TIMING_SD_HS
#define MMC_TIMING_UHS_SDR50	3
#define MMC_TIMING_UHS_SDR104	4
#define MMC_TIMING_UHS_DDR50	5

	unsigned char	ddr;			/* dual data rate used */

#define MMC_SDR_MODE		0
#define MMC_1_2V_DDR_MODE	1
#define MMC_1_8V_DDR_MODE	2

	unsigned char	signal_voltage;		/* signalling voltage (1.8V or 3.3V) */

#define MMC_SIGNAL_VOLTAGE_330	0
#define MMC_SIGNAL_VOLTAGE_180	1
#define MMC_SIGNAL_VOLTAGE_120	2

	unsigned char	drv_type;		/* driver type (A, B, C, D) */

#define MMC_SET_DRIVER_TYPE_B	0
#define MMC_SET_DRIVER_TYPE_A	1
#define MMC_SET_DRIVER_TYPE_C	2
#define MMC_SET_DRIVER_TYPE_D	3
	unsigned int	tuning_flag;		/* request tuning only */
	unsigned int	finish_tuning_flag;
	unsigned int	tuning;			/* tuning parameter */
};

struct mmc_host_ops {
	/*
	 * Hosts that support power saving can use the 'enable' and 'disable'
	 * methods to exit and enter power saving states. 'enable' is called
	 * when the host is claimed and 'disable' is called (or scheduled with
	 * a delay) when the host is released. The 'disable' is scheduled if
	 * the disable delay set by 'mmc_set_disable_delay()' is non-zero,
	 * otherwise 'disable' is called immediately. 'disable' may be
	 * scheduled repeatedly, to permit ever greater power saving at the
	 * expense of ever greater latency to re-enable. Rescheduling is
	 * determined by the return value of the 'disable' method. A positive
	 * value gives the delay in milliseconds.
	 *
	 * In the case where a host function (like set_ios) may be called
	 * with or without the host claimed, enabling and disabling can be
	 * done directly and will nest correctly. Call 'mmc_host_enable()' and
	 * 'mmc_host_lazy_disable()' for this purpose, but note that these
	 * functions must be paired.
	 *
	 * Alternatively, 'mmc_host_enable()' may be paired with
	 * 'mmc_host_disable()' which calls 'disable' immediately.  In this
	 * case the 'disable' method will be called with 'lazy' set to 0.
	 * This is mainly useful for error paths.
	 *
	 * Because lazy disable may be called from a work queue, the 'disable'
	 * method must claim the host when 'lazy' != 0, which will work
	 * correctly because recursion is detected and handled.
	 */
	int (*enable)(struct mmc_host *host);
	int (*disable)(struct mmc_host *host, int lazy);
	/*
	 * It is optional for the host to implement pre_req and post_req in
	 * order to support double buffering of requests (prepare one
	 * request while another request is active).
	 */
	void	(*post_req)(struct mmc_host *host, struct mmc_request *req,
			    int err);
	void	(*pre_req)(struct mmc_host *host, struct mmc_request *req,
			   bool is_first_req);
	void	(*request)(struct mmc_host *host, struct mmc_request *req);
	/*
	 * Avoid calling these three functions too often or in a "fast path",
	 * since underlaying controller might implement them in an expensive
	 * and/or slow way.
	 *
	 * Also note that these functions might sleep, so don't call them
	 * in the atomic contexts!
	 *
	 * Return values for the get_ro callback should be:
	 *   0 for a read/write card
	 *   1 for a read-only card
	 *   -ENOSYS when not supported (equal to NULL callback)
	 *   or a negative errno value when something bad happened
	 *
	 * Return values for the get_cd callback should be:
	 *   0 for a absent card
	 *   1 for a present card
	 *   -ENOSYS when not supported (equal to NULL callback)
	 *   or a negative errno value when something bad happened
	 */
	void	(*set_ios)(struct mmc_host *host, struct mmc_ios *ios);
	int	(*get_ro)(struct mmc_host *host);
	int	(*get_cd)(struct mmc_host *host);

	void	(*enable_sdio_irq)(struct mmc_host *host, int enable);

	/* optional callback for HC quirks */
	void	(*init_card)(struct mmc_host *host, struct mmc_card *card);

	int	(*start_signal_voltage_switch)(struct mmc_host *host, struct mmc_ios *ios);
	int	(*execute_tuning)(struct mmc_host *host);
	void	(*enable_preset_value)(struct mmc_host *host, bool enable);
};

struct mmc_card;
struct device;

struct mmc_async_req {
	/* active mmc request */
	struct mmc_request	*mrq;
	/*
	 * Check error status of completed mmc request.
	 * Returns 0 if success otherwise non zero.
	 */
	int (*err_check) (struct mmc_card *, struct mmc_async_req *);
};

struct mmc_host {
	struct device		*parent;
	struct device		class_dev;
	int			index;
	const struct mmc_host_ops *ops;
	unsigned int		f_min;
	unsigned int		f_max;
	unsigned int		f_init;
	u32			ocr_avail;
	u32			ocr_avail_sdio;	/* SDIO-specific OCR */
	u32			ocr_avail_sd;	/* SD-specific OCR */
	u32			ocr_avail_mmc;	/* MMC-specific OCR */
	struct notifier_block	pm_notify;

#define MMC_VDD_165_195		0x00000080	/* VDD voltage 1.65 - 1.95 */
#define MMC_VDD_20_21		0x00000100	/* VDD voltage 2.0 ~ 2.1 */
#define MMC_VDD_21_22		0x00000200	/* VDD voltage 2.1 ~ 2.2 */
#define MMC_VDD_22_23		0x00000400	/* VDD voltage 2.2 ~ 2.3 */
#define MMC_VDD_23_24		0x00000800	/* VDD voltage 2.3 ~ 2.4 */
#define MMC_VDD_24_25		0x00001000	/* VDD voltage 2.4 ~ 2.5 */
#define MMC_VDD_25_26		0x00002000	/* VDD voltage 2.5 ~ 2.6 */
#define MMC_VDD_26_27		0x00004000	/* VDD voltage 2.6 ~ 2.7 */
#define MMC_VDD_27_28		0x00008000	/* VDD voltage 2.7 ~ 2.8 */
#define MMC_VDD_28_29		0x00010000	/* VDD voltage 2.8 ~ 2.9 */
#define MMC_VDD_29_30		0x00020000	/* VDD voltage 2.9 ~ 3.0 */
#define MMC_VDD_30_31		0x00040000	/* VDD voltage 3.0 ~ 3.1 */
#define MMC_VDD_31_32		0x00080000	/* VDD voltage 3.1 ~ 3.2 */
#define MMC_VDD_32_33		0x00100000	/* VDD voltage 3.2 ~ 3.3 */
#define MMC_VDD_33_34		0x00200000	/* VDD voltage 3.3 ~ 3.4 */
#define MMC_VDD_34_35		0x00400000	/* VDD voltage 3.4 ~ 3.5 */
#define MMC_VDD_35_36		0x00800000	/* VDD voltage 3.5 ~ 3.6 */

	unsigned long		caps;		/* Host capabilities */

#define MMC_CAP_4_BIT_DATA	(1 << 0)	/* Can the host do 4 bit transfers */
#define MMC_CAP_MMC_HIGHSPEED	(1 << 1)	/* Can do MMC high-speed timing */
#define MMC_CAP_SD_HIGHSPEED	(1 << 2)	/* Can do SD high-speed timing */
#define MMC_CAP_SDIO_IRQ	(1 << 3)	/* Can signal pending SDIO IRQs */
#define MMC_CAP_SPI		(1 << 4)	/* Talks only SPI protocols */
#define MMC_CAP_NEEDS_POLL	(1 << 5)	/* Needs polling for card-detection */
#define MMC_CAP_8_BIT_DATA	(1 << 6)	/* Can the host do 8 bit transfers */
#define MMC_CAP_DISABLE		(1 << 7)	/* Can the host be disabled */
#define MMC_CAP_NONREMOVABLE	(1 << 8)	/* Nonremovable e.g. eMMC */
#define MMC_CAP_WAIT_WHILE_BUSY	(1 << 9)	/* Waits while card is busy */
#define MMC_CAP_ERASE		(1 << 10)	/* Allow erase/trim commands */
#define MMC_CAP_1_8V_DDR	(1 << 11)	/* can support */
						/* DDR mode at 1.8V */
#define MMC_CAP_1_2V_DDR	(1 << 12)	/* can support */
						/* DDR mode at 1.2V */
#define MMC_CAP_POWER_OFF_CARD	(1 << 13)	/* Can power off after boot */
#define MMC_CAP_BUS_WIDTH_TEST	(1 << 14)	/* CMD14/CMD19 bus width ok */
#define MMC_CAP_UHS_SDR12	(1 << 15)	/* Host supports UHS SDR12 mode */
#define MMC_CAP_UHS_SDR25	(1 << 16)	/* Host supports UHS SDR25 mode */
#define MMC_CAP_UHS_SDR50	(1 << 17)	/* Host supports UHS SDR50 mode */
#define MMC_CAP_UHS_SDR104	(1 << 18)	/* Host supports UHS SDR104 mode */
#define MMC_CAP_UHS_DDR50	(1 << 19)	/* Host supports UHS DDR50 mode */
#define MMC_CAP_SET_XPC_330	(1 << 20)	/* Host supports >150mA current at 3.3V */
#define MMC_CAP_SET_XPC_300	(1 << 21)	/* Host supports >150mA current at 3.0V */
#define MMC_CAP_SET_XPC_180	(1 << 22)	/* Host supports >150mA current at 1.8V */
#define MMC_CAP_DRIVER_TYPE_A	(1 << 23)	/* Host supports Driver Type A */
#define MMC_CAP_DRIVER_TYPE_C	(1 << 24)	/* Host supports Driver Type C */
#define MMC_CAP_DRIVER_TYPE_D	(1 << 25)	/* Host supports Driver Type D */
#define MMC_CAP_MAX_CURRENT_200	(1 << 26)	/* Host max current limit is 200mA */
#define MMC_CAP_MAX_CURRENT_400	(1 << 27)	/* Host max current limit is 400mA */
#define MMC_CAP_MAX_CURRENT_600	(1 << 28)	/* Host max current limit is 600mA */
#define MMC_CAP_MAX_CURRENT_800	(1 << 29)	/* Host max current limit is 800mA */
#define MMC_CAP_CMD23		(1 << 30)	/* CMD23 supported. */

	mmc_pm_flag_t		pm_caps;	/* supported pm features */

#ifdef CONFIG_MMC_CLKGATE
	int			clk_requests;	/* internal reference counter */
	unsigned int		clk_delay;	/* number of MCI clk hold cycles */
	bool			clk_gated;	/* clock gated */
	struct work_struct	clk_gate_work; /* delayed clock gate */
	unsigned int		clk_old;	/* old clock value cache */
	spinlock_t		clk_lock;	/* lock for clk fields */
	struct mutex		clk_gate_mutex;	/* mutex for clock gating */
#endif

	/* host specific block data */
	unsigned int		max_seg_size;	/* see blk_queue_max_segment_size */
	unsigned short		max_segs;	/* see blk_queue_max_segments */
	unsigned short		unused;
	unsigned int		max_req_size;	/* maximum number of bytes in one req */
	unsigned int		max_blk_size;	/* maximum size of one mmc block */
	unsigned int		max_blk_count;	/* maximum number of blocks in one req */
	unsigned int		tuning_min;
	unsigned int		tuning_max;
	unsigned int		tuning_step;
	unsigned int		max_discard_to;	/* max. discard timeout in ms */

	/* private data */
	spinlock_t		lock;		/* lock for claim and bus ops */

	struct mmc_ios		ios;		/* current io bus settings */
	u32			ocr;		/* the current OCR setting */

	/* group bitfields together to minimize padding */
	unsigned int		use_spi_crc:1;
	unsigned int		claimed:1;	/* host exclusively claimed */
	unsigned int		bus_dead:1;	/* bus has been released */
#ifdef CONFIG_MMC_DEBUG
	unsigned int		removed:1;	/* host is being removed */
#endif

	/* Only used with MMC_CAP_DISABLE */
	int			enabled;	/* host is enabled */
	int			rescan_disable;	/* disable card detection */
	int			nesting_cnt;	/* "enable" nesting count */
	int			en_dis_recurs;	/* detect recursion */
	unsigned int		disable_delay;	/* disable delay in msecs */
	struct delayed_work	disable;	/* disabling work */

	struct mmc_card		*card;		/* device attached to this host */

	wait_queue_head_t	wq;
	struct task_struct	*claimer;	/* task that has host claimed */
	int			claim_cnt;	/* "claim" nesting count */

	struct delayed_work	detect;
	struct wake_lock	detect_wake_lock;

	const struct mmc_bus_ops *bus_ops;	/* current bus driver */
	unsigned int		bus_refs;	/* reference counter */

	unsigned int		bus_resume_flags;
#define MMC_BUSRESUME_MANUAL_RESUME	(1 << 0)
#define MMC_BUSRESUME_NEEDS_RESUME	(1 << 1)

	unsigned int		sdio_irqs;
	struct task_struct	*sdio_irq_thread;
	atomic_t		sdio_irq_thread_abort;

	mmc_pm_flag_t		pm_flags;	/* requested pm features */

#ifdef CONFIG_LEDS_TRIGGERS
	struct led_trigger	*led;		/* activity led */
#endif

#ifdef CONFIG_REGULATOR
	bool			regulator_enabled; /* regulator state */
#endif

	struct dentry		*debugfs_root;

<<<<<<< HEAD
#ifdef CONFIG_MMC_EMBEDDED_SDIO
	struct {
		struct sdio_cis			*cis;
		struct sdio_cccr		*cccr;
		struct sdio_embedded_func	*funcs;
		int				num_funcs;
	} embedded_sdio_data;
#endif
=======
	struct mmc_async_req	*areq;		/* active async req */
>>>>>>> fb6d5011

	unsigned long		private[0] ____cacheline_aligned;
};

extern struct mmc_host *mmc_alloc_host(int extra, struct device *);
extern int mmc_add_host(struct mmc_host *);
extern void mmc_remove_host(struct mmc_host *);
extern void mmc_free_host(struct mmc_host *);

#ifdef CONFIG_MMC_EMBEDDED_SDIO
extern void mmc_set_embedded_sdio_data(struct mmc_host *host,
				       struct sdio_cis *cis,
				       struct sdio_cccr *cccr,
				       struct sdio_embedded_func *funcs,
				       int num_funcs);
#endif

static inline void *mmc_priv(struct mmc_host *host)
{
	return (void *)host->private;
}

#define mmc_host_is_spi(host)	((host)->caps & MMC_CAP_SPI)

#define mmc_dev(x)	((x)->parent)
#define mmc_classdev(x)	(&(x)->class_dev)
#define mmc_hostname(x)	(dev_name(&(x)->class_dev))
#define mmc_bus_needs_resume(host) ((host)->bus_resume_flags & MMC_BUSRESUME_NEEDS_RESUME)
#define mmc_bus_manual_resume(host) ((host)->bus_resume_flags & MMC_BUSRESUME_MANUAL_RESUME)

static inline void mmc_set_bus_resume_policy(struct mmc_host *host, int manual)
{
	if (manual)
		host->bus_resume_flags |= MMC_BUSRESUME_MANUAL_RESUME;
	else
		host->bus_resume_flags &= ~MMC_BUSRESUME_MANUAL_RESUME;
}

extern int mmc_resume_bus(struct mmc_host *host);

extern int mmc_suspend_host(struct mmc_host *);
extern int mmc_resume_host(struct mmc_host *);

extern int mmc_power_save_host(struct mmc_host *host);
extern int mmc_power_restore_host(struct mmc_host *host);

extern void mmc_detect_change(struct mmc_host *, unsigned long delay);
extern void mmc_request_done(struct mmc_host *, struct mmc_request *);

static inline void mmc_signal_sdio_irq(struct mmc_host *host)
{
	host->ops->enable_sdio_irq(host, 0);
	wake_up_process(host->sdio_irq_thread);
}

struct regulator;

#ifdef CONFIG_REGULATOR
int mmc_regulator_get_ocrmask(struct regulator *supply);
int mmc_regulator_set_ocr(struct mmc_host *mmc,
			struct regulator *supply,
			unsigned short vdd_bit);
#else
static inline int mmc_regulator_get_ocrmask(struct regulator *supply)
{
	return 0;
}

static inline int mmc_regulator_set_ocr(struct mmc_host *mmc,
				 struct regulator *supply,
				 unsigned short vdd_bit)
{
	return 0;
}
#endif

int mmc_card_awake(struct mmc_host *host);
int mmc_card_sleep(struct mmc_host *host);
int mmc_card_can_sleep(struct mmc_host *host);

int mmc_host_enable(struct mmc_host *host);
int mmc_host_disable(struct mmc_host *host);
int mmc_host_lazy_disable(struct mmc_host *host);
int mmc_pm_notify(struct notifier_block *notify_block, unsigned long, void *);

static inline void mmc_set_disable_delay(struct mmc_host *host,
					 unsigned int disable_delay)
{
	host->disable_delay = disable_delay;
}

/* Module parameter */
extern int mmc_assume_removable;

static inline int mmc_card_is_removable(struct mmc_host *host)
{
	return !(host->caps & MMC_CAP_NONREMOVABLE) && mmc_assume_removable;
}

static inline int mmc_card_keep_power(struct mmc_host *host)
{
	return host->pm_flags & MMC_PM_KEEP_POWER;
}

static inline int mmc_card_wake_sdio_irq(struct mmc_host *host)
{
	return host->pm_flags & MMC_PM_WAKE_SDIO_IRQ;
}

static inline int mmc_host_cmd23(struct mmc_host *host)
{
	return host->caps & MMC_CAP_CMD23;
}
#endif
<|MERGE_RESOLUTION|>--- conflicted
+++ resolved
@@ -313,7 +313,6 @@
 
 	struct dentry		*debugfs_root;
 
-<<<<<<< HEAD
 #ifdef CONFIG_MMC_EMBEDDED_SDIO
 	struct {
 		struct sdio_cis			*cis;
@@ -322,9 +321,7 @@
 		int				num_funcs;
 	} embedded_sdio_data;
 #endif
-=======
 	struct mmc_async_req	*areq;		/* active async req */
->>>>>>> fb6d5011
 
 	unsigned long		private[0] ____cacheline_aligned;
 };
