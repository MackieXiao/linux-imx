/* SPDX-License-Identifier: GPL-2.0 */
/*
 * This file holds the definitions of quirks found in USB devices.
 * Only quirks that affect the whole device, not an interface,
 * belong here.
 */

#ifndef __LINUX_USB_QUIRKS_H
#define __LINUX_USB_QUIRKS_H

/* string descriptors must not be fetched using a 255-byte read */
#define USB_QUIRK_STRING_FETCH_255		BIT(0)

/* device can't resume correctly so reset it instead */
#define USB_QUIRK_RESET_RESUME			BIT(1)

/* device can't handle Set-Interface requests */
#define USB_QUIRK_NO_SET_INTF			BIT(2)

/* device can't handle its Configuration or Interface strings */
#define USB_QUIRK_CONFIG_INTF_STRINGS		BIT(3)

/* device can't be reset(e.g morph devices), don't use reset */
#define USB_QUIRK_RESET				BIT(4)

/* device has more interface descriptions than the bNumInterfaces count,
   and can't handle talking to these interfaces */
#define USB_QUIRK_HONOR_BNUMINTERFACES		BIT(5)

/* device needs a pause during initialization, after we read the device
   descriptor */
#define USB_QUIRK_DELAY_INIT			BIT(6)

/*
 * For high speed and super speed interupt endpoints, the USB 2.0 and
 * USB 3.0 spec require the interval in microframes
 * (1 microframe = 125 microseconds) to be calculated as
 * interval = 2 ^ (bInterval-1).
 *
 * Devices with this quirk report their bInterval as the result of this
 * calculation instead of the exponent variable used in the calculation.
 */
#define USB_QUIRK_LINEAR_UFRAME_INTR_BINTERVAL	BIT(7)

/* device can't handle device_qualifier descriptor requests */
#define USB_QUIRK_DEVICE_QUALIFIER		BIT(8)

/* device generates spurious wakeup, ignore remote wakeup capability */
#define USB_QUIRK_IGNORE_REMOTE_WAKEUP		BIT(9)

/* device can't handle Link Power Management */
#define USB_QUIRK_NO_LPM			BIT(10)

/*
 * Device reports its bInterval as linear frames instead of the
 * USB 2.0 calculation.
 */
#define USB_QUIRK_LINEAR_FRAME_INTR_BINTERVAL	BIT(11)

/*
 * Device needs to be disconnected before suspend to prevent spurious
 * wakeup.
 */
#define USB_QUIRK_DISCONNECT_SUSPEND		BIT(12)

/* Device needs a pause after every control message. */
#define USB_QUIRK_DELAY_CTRL_MSG		BIT(13)

/* Hub needs extra delay after resetting its port. */
#define USB_QUIRK_HUB_SLOW_RESET		BIT(14)

<<<<<<< HEAD
/* device has blacklisted endpoints */
#define USB_QUIRK_ENDPOINT_BLACKLIST		BIT(15)
=======
/* device has endpoints that should be ignored */
#define USB_QUIRK_ENDPOINT_IGNORE		BIT(15)
>>>>>>> d1988041

#endif /* __LINUX_USB_QUIRKS_H */<|MERGE_RESOLUTION|>--- conflicted
+++ resolved
@@ -69,12 +69,7 @@
 /* Hub needs extra delay after resetting its port. */
 #define USB_QUIRK_HUB_SLOW_RESET		BIT(14)
 
-<<<<<<< HEAD
-/* device has blacklisted endpoints */
-#define USB_QUIRK_ENDPOINT_BLACKLIST		BIT(15)
-=======
 /* device has endpoints that should be ignored */
 #define USB_QUIRK_ENDPOINT_IGNORE		BIT(15)
->>>>>>> d1988041
 
 #endif /* __LINUX_USB_QUIRKS_H */