/*
 * cpuidle.h - a generic framework for CPU idle power management
 *
 * (C) 2007 Venkatesh Pallipadi <venkatesh.pallipadi@intel.com>
 *          Shaohua Li <shaohua.li@intel.com>
 *          Adam Belay <abelay@novell.com>
 *
 * This code is licenced under the GPL.
 */

#ifndef _LINUX_CPUIDLE_H
#define _LINUX_CPUIDLE_H

#include <linux/percpu.h>
#include <linux/list.h>
#include <linux/hrtimer.h>

#define CPUIDLE_STATE_MAX	10
#define CPUIDLE_NAME_LEN	16
#define CPUIDLE_DESC_LEN	32

struct module;

struct cpuidle_device;
struct cpuidle_driver;


/****************************
 * CPUIDLE DEVICE INTERFACE *
 ****************************/

struct cpuidle_state_usage {
	unsigned long long	disable;
	unsigned long long	usage;
	unsigned long long	time; /* in US */
};

struct cpuidle_state {
	char		name[CPUIDLE_NAME_LEN];
	char		desc[CPUIDLE_DESC_LEN];

	unsigned int	flags;
	unsigned int	exit_latency; /* in US */
	int		power_usage; /* in mW */
	unsigned int	target_residency; /* in US */
	bool		disabled; /* disabled on all CPUs */

	int (*enter)	(struct cpuidle_device *dev,
			struct cpuidle_driver *drv,
			int index);

	int (*enter_dead) (struct cpuidle_device *dev, int index);

	/*
	 * CPUs execute ->enter_freeze with the local tick or entire timekeeping
	 * suspended, so it must not re-enable interrupts at any point (even
	 * temporarily) or attempt to change states of clock event devices.
	 */
	void (*enter_freeze) (struct cpuidle_device *dev,
			      struct cpuidle_driver *drv,
			      int index);
};

/* Idle State Flags */
#define CPUIDLE_FLAG_COUPLED	(0x02) /* state applies to multiple cpus */
#define CPUIDLE_FLAG_TIMER_STOP (0x04)  /* timer is stopped on this state */

#define CPUIDLE_DRIVER_FLAGS_MASK (0xFFFF0000)

struct cpuidle_device_kobj;
struct cpuidle_state_kobj;
struct cpuidle_driver_kobj;

struct cpuidle_device {
	unsigned int		registered:1;
	unsigned int		enabled:1;
	unsigned int		cpu;

	int			last_residency;
	int			state_count;
	struct cpuidle_state_usage	states_usage[CPUIDLE_STATE_MAX];
	struct cpuidle_state_kobj *kobjs[CPUIDLE_STATE_MAX];
	struct cpuidle_driver_kobj *kobj_driver;
	struct cpuidle_device_kobj *kobj_dev;
	struct list_head 	device_list;

#ifdef CONFIG_ARCH_NEEDS_CPU_IDLE_COUPLED
	int			safe_state_index;
	cpumask_t		coupled_cpus;
	struct cpuidle_coupled	*coupled;
#endif
};

DECLARE_PER_CPU(struct cpuidle_device *, cpuidle_devices);
DECLARE_PER_CPU(struct cpuidle_device, cpuidle_dev);

/**
 * cpuidle_get_last_residency - retrieves the last state's residency time
 * @dev: the target CPU
 */
static inline int cpuidle_get_last_residency(struct cpuidle_device *dev)
{
	return dev->last_residency;
}


/****************************
 * CPUIDLE DRIVER INTERFACE *
 ****************************/

struct cpuidle_driver {
	const char		*name;
	struct module 		*owner;
	int                     refcnt;

        /* used by the cpuidle framework to setup the broadcast timer */
	unsigned int            bctimer:1;
	/* states array must be ordered in decreasing power consumption */
	struct cpuidle_state	states[CPUIDLE_STATE_MAX];
	int			state_count;
	int			safe_state_index;

	/* the driver handles the cpus in cpumask */
	struct cpumask		*cpumask;
};

#ifdef CONFIG_CPU_IDLE
extern void disable_cpuidle(void);
extern bool cpuidle_not_available(struct cpuidle_driver *drv,
				  struct cpuidle_device *dev);

extern int cpuidle_select(struct cpuidle_driver *drv,
			  struct cpuidle_device *dev);
extern int cpuidle_enter(struct cpuidle_driver *drv,
			 struct cpuidle_device *dev, int index);
extern void cpuidle_reflect(struct cpuidle_device *dev, int index);

extern int cpuidle_register_driver(struct cpuidle_driver *drv);
extern struct cpuidle_driver *cpuidle_get_driver(void);
extern struct cpuidle_driver *cpuidle_driver_ref(void);
extern void cpuidle_driver_unref(void);
extern void cpuidle_unregister_driver(struct cpuidle_driver *drv);
extern int cpuidle_register_device(struct cpuidle_device *dev);
extern void cpuidle_unregister_device(struct cpuidle_device *dev);
extern int cpuidle_register(struct cpuidle_driver *drv,
			    const struct cpumask *const coupled_cpus);
extern void cpuidle_unregister(struct cpuidle_driver *drv);
extern void cpuidle_pause_and_lock(void);
extern void cpuidle_resume_and_unlock(void);
extern void cpuidle_pause(void);
extern void cpuidle_resume(void);
extern int cpuidle_enable_device(struct cpuidle_device *dev);
extern void cpuidle_disable_device(struct cpuidle_device *dev);
extern int cpuidle_play_dead(void);
<<<<<<< HEAD
extern void cpuidle_enter_freeze(void);
=======
extern int cpuidle_find_deepest_state(struct cpuidle_driver *drv,
				      struct cpuidle_device *dev);
extern int cpuidle_enter_freeze(struct cpuidle_driver *drv,
				struct cpuidle_device *dev);
>>>>>>> d525211f

extern struct cpuidle_driver *cpuidle_get_cpu_driver(struct cpuidle_device *dev);
#else
static inline void disable_cpuidle(void) { }
static inline bool cpuidle_not_available(struct cpuidle_driver *drv,
					 struct cpuidle_device *dev)
{return true; }
static inline int cpuidle_select(struct cpuidle_driver *drv,
				 struct cpuidle_device *dev)
{return -ENODEV; }
static inline int cpuidle_enter(struct cpuidle_driver *drv,
				struct cpuidle_device *dev, int index)
{return -ENODEV; }
static inline void cpuidle_reflect(struct cpuidle_device *dev, int index) { }
static inline int cpuidle_register_driver(struct cpuidle_driver *drv)
{return -ENODEV; }
static inline struct cpuidle_driver *cpuidle_get_driver(void) {return NULL; }
static inline struct cpuidle_driver *cpuidle_driver_ref(void) {return NULL; }
static inline void cpuidle_driver_unref(void) {}
static inline void cpuidle_unregister_driver(struct cpuidle_driver *drv) { }
static inline int cpuidle_register_device(struct cpuidle_device *dev)
{return -ENODEV; }
static inline void cpuidle_unregister_device(struct cpuidle_device *dev) { }
static inline int cpuidle_register(struct cpuidle_driver *drv,
				   const struct cpumask *const coupled_cpus)
{return -ENODEV; }
static inline void cpuidle_unregister(struct cpuidle_driver *drv) { }
static inline void cpuidle_pause_and_lock(void) { }
static inline void cpuidle_resume_and_unlock(void) { }
static inline void cpuidle_pause(void) { }
static inline void cpuidle_resume(void) { }
static inline int cpuidle_enable_device(struct cpuidle_device *dev)
{return -ENODEV; }
static inline void cpuidle_disable_device(struct cpuidle_device *dev) { }
static inline int cpuidle_play_dead(void) {return -ENODEV; }
<<<<<<< HEAD
static inline void cpuidle_enter_freeze(void) { }
=======
static inline int cpuidle_find_deepest_state(struct cpuidle_driver *drv,
					     struct cpuidle_device *dev)
{return -ENODEV; }
static inline int cpuidle_enter_freeze(struct cpuidle_driver *drv,
				       struct cpuidle_device *dev)
{return -ENODEV; }
>>>>>>> d525211f
static inline struct cpuidle_driver *cpuidle_get_cpu_driver(
	struct cpuidle_device *dev) {return NULL; }
#endif

#ifdef CONFIG_ARCH_NEEDS_CPU_IDLE_COUPLED
void cpuidle_coupled_parallel_barrier(struct cpuidle_device *dev, atomic_t *a);
#else
static inline void cpuidle_coupled_parallel_barrier(struct cpuidle_device *dev, atomic_t *a)
{
}
#endif

/******************************
 * CPUIDLE GOVERNOR INTERFACE *
 ******************************/

struct cpuidle_governor {
	char			name[CPUIDLE_NAME_LEN];
	struct list_head 	governor_list;
	unsigned int		rating;

	int  (*enable)		(struct cpuidle_driver *drv,
					struct cpuidle_device *dev);
	void (*disable)		(struct cpuidle_driver *drv,
					struct cpuidle_device *dev);

	int  (*select)		(struct cpuidle_driver *drv,
					struct cpuidle_device *dev);
	void (*reflect)		(struct cpuidle_device *dev, int index);

	struct module 		*owner;
};

#ifdef CONFIG_CPU_IDLE
extern int cpuidle_register_governor(struct cpuidle_governor *gov);
#else
static inline int cpuidle_register_governor(struct cpuidle_governor *gov)
{return 0;}
#endif

#ifdef CONFIG_ARCH_HAS_CPU_RELAX
#define CPUIDLE_DRIVER_STATE_START	1
#else
#define CPUIDLE_DRIVER_STATE_START	0
#endif

#endif /* _LINUX_CPUIDLE_H */<|MERGE_RESOLUTION|>--- conflicted
+++ resolved
@@ -152,14 +152,10 @@
 extern int cpuidle_enable_device(struct cpuidle_device *dev);
 extern void cpuidle_disable_device(struct cpuidle_device *dev);
 extern int cpuidle_play_dead(void);
-<<<<<<< HEAD
-extern void cpuidle_enter_freeze(void);
-=======
 extern int cpuidle_find_deepest_state(struct cpuidle_driver *drv,
 				      struct cpuidle_device *dev);
 extern int cpuidle_enter_freeze(struct cpuidle_driver *drv,
 				struct cpuidle_device *dev);
->>>>>>> d525211f
 
 extern struct cpuidle_driver *cpuidle_get_cpu_driver(struct cpuidle_device *dev);
 #else
@@ -195,16 +191,12 @@
 {return -ENODEV; }
 static inline void cpuidle_disable_device(struct cpuidle_device *dev) { }
 static inline int cpuidle_play_dead(void) {return -ENODEV; }
-<<<<<<< HEAD
-static inline void cpuidle_enter_freeze(void) { }
-=======
 static inline int cpuidle_find_deepest_state(struct cpuidle_driver *drv,
 					     struct cpuidle_device *dev)
 {return -ENODEV; }
 static inline int cpuidle_enter_freeze(struct cpuidle_driver *drv,
 				       struct cpuidle_device *dev)
 {return -ENODEV; }
->>>>>>> d525211f
 static inline struct cpuidle_driver *cpuidle_get_cpu_driver(
 	struct cpuidle_device *dev) {return NULL; }
 #endif
