/* SPDX-License-Identifier: GPL-2.0-or-later */
/*
 * Copyright 2013 Red Hat Inc.
 *
 * Authors: Jérôme Glisse <jglisse@redhat.com>
 */
/*
 * Heterogeneous Memory Management (HMM)
 *
 * See Documentation/vm/hmm.rst for reasons and overview of what HMM is and it
 * is for. Here we focus on the HMM API description, with some explanation of
 * the underlying implementation.
 *
 * Short description: HMM provides a set of helpers to share a virtual address
 * space between CPU and a device, so that the device can access any valid
 * address of the process (while still obeying memory protection). HMM also
 * provides helpers to migrate process memory to device memory, and back. Each
 * set of functionality (address space mirroring, and migration to and from
 * device memory) can be used independently of the other.
 *
 *
 * HMM address space mirroring API:
 *
 * Use HMM address space mirroring if you want to mirror a range of the CPU
 * page tables of a process into a device page table. Here, "mirror" means "keep
 * synchronized". Prerequisites: the device must provide the ability to write-
 * protect its page tables (at PAGE_SIZE granularity), and must be able to
 * recover from the resulting potential page faults.
 *
 * HMM guarantees that at any point in time, a given virtual address points to
 * either the same memory in both CPU and device page tables (that is: CPU and
 * device page tables each point to the same pages), or that one page table (CPU
 * or device) points to no entry, while the other still points to the old page
 * for the address. The latter case happens when the CPU page table update
 * happens first, and then the update is mirrored over to the device page table.
 * This does not cause any issue, because the CPU page table cannot start
 * pointing to a new page until the device page table is invalidated.
 *
 * HMM uses mmu_notifiers to monitor the CPU page tables, and forwards any
 * updates to each device driver that has registered a mirror. It also provides
 * some API calls to help with taking a snapshot of the CPU page table, and to
 * synchronize with any updates that might happen concurrently.
 *
 *
 * HMM migration to and from device memory:
 *
 * HMM provides a set of helpers to hotplug device memory as ZONE_DEVICE, with
 * a new MEMORY_DEVICE_PRIVATE type. This provides a struct page for each page
 * of the device memory, and allows the device driver to manage its memory
 * using those struct pages. Having struct pages for device memory makes
 * migration easier. Because that memory is not addressable by the CPU it must
 * never be pinned to the device; in other words, any CPU page fault can always
 * cause the device memory to be migrated (copied/moved) back to regular memory.
 *
 * A new migrate helper (migrate_vma()) has been added (see mm/migrate.c) that
 * allows use of a device DMA engine to perform the copy operation between
 * regular system memory and device memory.
 */
#ifndef LINUX_HMM_H
#define LINUX_HMM_H

#include <linux/kconfig.h>
#include <asm/pgtable.h>

#ifdef CONFIG_HMM_MIRROR

#include <linux/device.h>
#include <linux/migrate.h>
#include <linux/memremap.h>
#include <linux/completion.h>
#include <linux/mmu_notifier.h>


/*
 * struct hmm - HMM per mm struct
 *
 * @mm: mm struct this HMM struct is bound to
 * @lock: lock protecting ranges list
 * @ranges: list of range being snapshotted
 * @mirrors: list of mirrors for this mm
 * @mmu_notifier: mmu notifier to track updates to CPU page table
 * @mirrors_sem: read/write semaphore protecting the mirrors list
 * @wq: wait queue for user waiting on a range invalidation
 * @notifiers: count of active mmu notifiers
 */
struct hmm {
	struct mmu_notifier	mmu_notifier;
	spinlock_t		ranges_lock;
	struct list_head	ranges;
	struct list_head	mirrors;
	struct rw_semaphore	mirrors_sem;
	wait_queue_head_t	wq;
	long			notifiers;
};

/*
 * hmm_pfn_flag_e - HMM flag enums
 *
 * Flags:
 * HMM_PFN_VALID: pfn is valid. It has, at least, read permission.
 * HMM_PFN_WRITE: CPU page table has write permission set
 * HMM_PFN_DEVICE_PRIVATE: private device memory (ZONE_DEVICE)
 *
 * The driver provides a flags array for mapping page protections to device
 * PTE bits. If the driver valid bit for an entry is bit 3,
 * i.e., (entry & (1 << 3)), then the driver must provide
 * an array in hmm_range.flags with hmm_range.flags[HMM_PFN_VALID] == 1 << 3.
 * Same logic apply to all flags. This is the same idea as vm_page_prot in vma
 * except that this is per device driver rather than per architecture.
 */
enum hmm_pfn_flag_e {
	HMM_PFN_VALID = 0,
	HMM_PFN_WRITE,
	HMM_PFN_DEVICE_PRIVATE,
	HMM_PFN_FLAG_MAX
};

/*
 * hmm_pfn_value_e - HMM pfn special value
 *
 * Flags:
 * HMM_PFN_ERROR: corresponding CPU page table entry points to poisoned memory
 * HMM_PFN_NONE: corresponding CPU page table entry is pte_none()
 * HMM_PFN_SPECIAL: corresponding CPU page table entry is special; i.e., the
 *      result of vmf_insert_pfn() or vm_insert_page(). Therefore, it should not
 *      be mirrored by a device, because the entry will never have HMM_PFN_VALID
 *      set and the pfn value is undefined.
 *
 * Driver provides values for none entry, error entry, and special entry.
 * Driver can alias (i.e., use same value) error and special, but
 * it should not alias none with error or special.
 *
 * HMM pfn value returned by hmm_vma_get_pfns() or hmm_vma_fault() will be:
 * hmm_range.values[HMM_PFN_ERROR] if CPU page table entry is poisonous,
 * hmm_range.values[HMM_PFN_NONE] if there is no CPU page table entry,
 * hmm_range.values[HMM_PFN_SPECIAL] if CPU page table entry is a special one
 */
enum hmm_pfn_value_e {
	HMM_PFN_ERROR,
	HMM_PFN_NONE,
	HMM_PFN_SPECIAL,
	HMM_PFN_VALUE_MAX
};

/*
 * struct hmm_range - track invalidation lock on virtual address range
 *
 * @hmm: the core HMM structure this range is active against
 * @vma: the vm area struct for the range
 * @list: all range lock are on a list
 * @start: range virtual start address (inclusive)
 * @end: range virtual end address (exclusive)
 * @pfns: array of pfns (big enough for the range)
 * @flags: pfn flags to match device driver page table
 * @values: pfn value for some special case (none, special, error, ...)
 * @default_flags: default flags for the range (write, read, ... see hmm doc)
 * @pfn_flags_mask: allows to mask pfn flags so that only default_flags matter
 * @pfn_shifts: pfn shift value (should be <= PAGE_SHIFT)
 * @valid: pfns array did not change since it has been fill by an HMM function
 */
struct hmm_range {
	struct hmm		*hmm;
	struct list_head	list;
	unsigned long		start;
	unsigned long		end;
	uint64_t		*pfns;
	const uint64_t		*flags;
	const uint64_t		*values;
	uint64_t		default_flags;
	uint64_t		pfn_flags_mask;
	uint8_t			pfn_shift;
	bool			valid;
};

/*
 * hmm_range_wait_until_valid() - wait for range to be valid
 * @range: range affected by invalidation to wait on
 * @timeout: time out for wait in ms (ie abort wait after that period of time)
 * Return: true if the range is valid, false otherwise.
 */
static inline bool hmm_range_wait_until_valid(struct hmm_range *range,
					      unsigned long timeout)
{
	return wait_event_timeout(range->hmm->wq, range->valid,
				  msecs_to_jiffies(timeout)) != 0;
}

/*
 * hmm_range_valid() - test if a range is valid or not
 * @range: range
 * Return: true if the range is valid, false otherwise.
 */
static inline bool hmm_range_valid(struct hmm_range *range)
{
	return range->valid;
}

/*
 * hmm_device_entry_to_page() - return struct page pointed to by a device entry
 * @range: range use to decode device entry value
 * @entry: device entry value to get corresponding struct page from
 * Return: struct page pointer if entry is a valid, NULL otherwise
 *
 * If the device entry is valid (ie valid flag set) then return the struct page
 * matching the entry value. Otherwise return NULL.
 */
static inline struct page *hmm_device_entry_to_page(const struct hmm_range *range,
						    uint64_t entry)
{
	if (entry == range->values[HMM_PFN_NONE])
		return NULL;
	if (entry == range->values[HMM_PFN_ERROR])
		return NULL;
	if (entry == range->values[HMM_PFN_SPECIAL])
		return NULL;
	if (!(entry & range->flags[HMM_PFN_VALID]))
		return NULL;
	return pfn_to_page(entry >> range->pfn_shift);
}

/*
 * hmm_device_entry_to_pfn() - return pfn value store in a device entry
 * @range: range use to decode device entry value
 * @entry: device entry to extract pfn from
 * Return: pfn value if device entry is valid, -1UL otherwise
 */
static inline unsigned long
hmm_device_entry_to_pfn(const struct hmm_range *range, uint64_t pfn)
{
	if (pfn == range->values[HMM_PFN_NONE])
		return -1UL;
	if (pfn == range->values[HMM_PFN_ERROR])
		return -1UL;
	if (pfn == range->values[HMM_PFN_SPECIAL])
		return -1UL;
	if (!(pfn & range->flags[HMM_PFN_VALID]))
		return -1UL;
	return (pfn >> range->pfn_shift);
}

/*
 * hmm_device_entry_from_page() - create a valid device entry for a page
 * @range: range use to encode HMM pfn value
 * @page: page for which to create the device entry
 * Return: valid device entry for the page
 */
static inline uint64_t hmm_device_entry_from_page(const struct hmm_range *range,
						  struct page *page)
{
	return (page_to_pfn(page) << range->pfn_shift) |
		range->flags[HMM_PFN_VALID];
}

/*
 * hmm_device_entry_from_pfn() - create a valid device entry value from pfn
 * @range: range use to encode HMM pfn value
 * @pfn: pfn value for which to create the device entry
 * Return: valid device entry for the pfn
 */
static inline uint64_t hmm_device_entry_from_pfn(const struct hmm_range *range,
						 unsigned long pfn)
{
	return (pfn << range->pfn_shift) |
		range->flags[HMM_PFN_VALID];
}

/*
 * Mirroring: how to synchronize device page table with CPU page table.
 *
 * A device driver that is participating in HMM mirroring must always
 * synchronize with CPU page table updates. For this, device drivers can either
 * directly use mmu_notifier APIs or they can use the hmm_mirror API. Device
 * drivers can decide to register one mirror per device per process, or just
 * one mirror per process for a group of devices. The pattern is:
 *
 *      int device_bind_address_space(..., struct mm_struct *mm, ...)
 *      {
 *          struct device_address_space *das;
 *
 *          // Device driver specific initialization, and allocation of das
 *          // which contains an hmm_mirror struct as one of its fields.
 *          ...
 *
 *          ret = hmm_mirror_register(&das->mirror, mm, &device_mirror_ops);
 *          if (ret) {
 *              // Cleanup on error
 *              return ret;
 *          }
 *
 *          // Other device driver specific initialization
 *          ...
 *      }
 *
 * Once an hmm_mirror is registered for an address space, the device driver
 * will get callbacks through sync_cpu_device_pagetables() operation (see
 * hmm_mirror_ops struct).
 *
 * Device driver must not free the struct containing the hmm_mirror struct
 * before calling hmm_mirror_unregister(). The expected usage is to do that when
 * the device driver is unbinding from an address space.
 *
 *
 *      void device_unbind_address_space(struct device_address_space *das)
 *      {
 *          // Device driver specific cleanup
 *          ...
 *
 *          hmm_mirror_unregister(&das->mirror);
 *
 *          // Other device driver specific cleanup, and now das can be freed
 *          ...
 *      }
 */

struct hmm_mirror;

/*
 * struct hmm_mirror_ops - HMM mirror device operations callback
 *
 * @update: callback to update range on a device
 */
struct hmm_mirror_ops {
	/* release() - release hmm_mirror
	 *
	 * @mirror: pointer to struct hmm_mirror
	 *
	 * This is called when the mm_struct is being released.  The callback
	 * must ensure that all access to any pages obtained from this mirror
	 * is halted before the callback returns. All future access should
	 * fault.
	 */
	void (*release)(struct hmm_mirror *mirror);

	/* sync_cpu_device_pagetables() - synchronize page tables
	 *
	 * @mirror: pointer to struct hmm_mirror
	 * @update: update information (see struct mmu_notifier_range)
	 * Return: -EAGAIN if mmu_notifier_range_blockable(update) is false
	 * and callback needs to block, 0 otherwise.
	 *
	 * This callback ultimately originates from mmu_notifiers when the CPU
	 * page table is updated. The device driver must update its page table
	 * in response to this callback. The update argument tells what action
	 * to perform.
	 *
	 * The device driver must not return from this callback until the device
	 * page tables are completely updated (TLBs flushed, etc); this is a
	 * synchronous call.
	 */
	int (*sync_cpu_device_pagetables)(
		struct hmm_mirror *mirror,
		const struct mmu_notifier_range *update);
};

/*
 * struct hmm_mirror - mirror struct for a device driver
 *
 * @hmm: pointer to struct hmm (which is unique per mm_struct)
 * @ops: device driver callback for HMM mirror operations
 * @list: for list of mirrors of a given mm
 *
 * Each address space (mm_struct) being mirrored by a device must register one
 * instance of an hmm_mirror struct with HMM. HMM will track the list of all
 * mirrors for each mm_struct.
 */
struct hmm_mirror {
	struct hmm			*hmm;
	const struct hmm_mirror_ops	*ops;
	struct list_head		list;
};

int hmm_mirror_register(struct hmm_mirror *mirror, struct mm_struct *mm);
void hmm_mirror_unregister(struct hmm_mirror *mirror);

/*
 * Please see Documentation/vm/hmm.rst for how to use the range API.
 */
int hmm_range_register(struct hmm_range *range, struct hmm_mirror *mirror);
void hmm_range_unregister(struct hmm_range *range);

/*
 * Retry fault if non-blocking, drop mmap_sem and return -EAGAIN in that case.
 */
#define HMM_FAULT_ALLOW_RETRY		(1 << 0)

/* Don't fault in missing PTEs, just snapshot the current state. */
#define HMM_FAULT_SNAPSHOT		(1 << 1)

long hmm_range_fault(struct hmm_range *range, unsigned int flags);

long hmm_range_dma_map(struct hmm_range *range,
		       struct device *device,
		       dma_addr_t *daddrs,
		       unsigned int flags);
long hmm_range_dma_unmap(struct hmm_range *range,
			 struct device *device,
			 dma_addr_t *daddrs,
			 bool dirty);

/*
 * HMM_RANGE_DEFAULT_TIMEOUT - default timeout (ms) when waiting for a range
 *
 * When waiting for mmu notifiers we need some kind of time out otherwise we
 * could potentialy wait for ever, 1000ms ie 1s sounds like a long time to
 * wait already.
 */
<<<<<<< HEAD
struct hmm_devmem_ops {
	/*
	 * free() - free a device page
	 * @devmem: device memory structure (see struct hmm_devmem)
	 * @page: pointer to struct page being freed
	 *
	 * Call back occurs whenever a device page refcount reach 1 which
	 * means that no one is holding any reference on the page anymore
	 * (ZONE_DEVICE page have an elevated refcount of 1 as default so
	 * that they are not release to the general page allocator).
	 *
	 * Note that callback has exclusive ownership of the page (as no
	 * one is holding any reference).
	 */
	void (*free)(struct hmm_devmem *devmem, struct page *page);
	/*
	 * fault() - CPU page fault or get user page (GUP)
	 * @devmem: device memory structure (see struct hmm_devmem)
	 * @vma: virtual memory area containing the virtual address
	 * @addr: virtual address that faulted or for which there is a GUP
	 * @page: pointer to struct page backing virtual address (unreliable)
	 * @flags: FAULT_FLAG_* (see include/linux/mm.h)
	 * @pmdp: page middle directory
	 * Returns: VM_FAULT_MINOR/MAJOR on success or one of VM_FAULT_ERROR
	 *   on error
	 *
	 * The callback occurs whenever there is a CPU page fault or GUP on a
	 * virtual address. This means that the device driver must migrate the
	 * page back to regular memory (CPU accessible).
	 *
	 * The device driver is free to migrate more than one page from the
	 * fault() callback as an optimization. However if device decide to
	 * migrate more than one page it must always priotirize the faulting
	 * address over the others.
	 *
	 * The struct page pointer is only given as an hint to allow quick
	 * lookup of internal device driver data. A concurrent migration
	 * might have already free that page and the virtual address might
	 * not longer be back by it. So it should not be modified by the
	 * callback.
	 *
	 * Note that mmap semaphore is held in read mode at least when this
	 * callback occurs, hence the vma is valid upon callback entry.
	 */
	int (*fault)(struct hmm_devmem *devmem,
		     struct vm_area_struct *vma,
		     unsigned long addr,
		     const struct page *page,
		     unsigned int flags,
		     pmd_t *pmdp);
};

/*
 * struct hmm_devmem - track device memory
 *
 * @completion: completion object for device memory
 * @pfn_first: first pfn for this resource (set by hmm_devmem_add())
 * @pfn_last: last pfn for this resource (set by hmm_devmem_add())
 * @resource: IO resource reserved for this chunk of memory
 * @pagemap: device page map for that chunk
 * @device: device to bind resource to
 * @ops: memory operations callback
 * @ref: per CPU refcount
 *
 * This an helper structure for device drivers that do not wish to implement
 * the gory details related to hotplugging new memoy and allocating struct
 * pages.
 *
 * Device drivers can directly use ZONE_DEVICE memory on their own if they
 * wish to do so.
 */
struct hmm_devmem {
	struct completion		completion;
	unsigned long			pfn_first;
	unsigned long			pfn_last;
	struct resource			*resource;
	struct device			*device;
	struct dev_pagemap		pagemap;
	const struct hmm_devmem_ops	*ops;
	struct percpu_ref		ref;
};

/*
 * To add (hotplug) device memory, HMM assumes that there is no real resource
 * that reserves a range in the physical address space (this is intended to be
 * use by unaddressable device memory). It will reserve a physical range big
 * enough and allocate struct page for it.
 *
 * The device driver can wrap the hmm_devmem struct inside a private device
 * driver struct.
 */
struct hmm_devmem *hmm_devmem_add(const struct hmm_devmem_ops *ops,
				  struct device *device,
				  unsigned long size);
struct hmm_devmem *hmm_devmem_add_resource(const struct hmm_devmem_ops *ops,
					   struct device *device,
					   struct resource *res);

/*
 * hmm_devmem_page_set_drvdata - set per-page driver data field
 *
 * @page: pointer to struct page
 * @data: driver data value to set
 *
 * Because page can not be on lru we have an unsigned long that driver can use
 * to store a per page field. This just a simple helper to do that.
 */
static inline void hmm_devmem_page_set_drvdata(struct page *page,
					       unsigned long data)
{
	page->hmm_data = data;
}

/*
 * hmm_devmem_page_get_drvdata - get per page driver data field
 *
 * @page: pointer to struct page
 * Return: driver data value
 */
static inline unsigned long hmm_devmem_page_get_drvdata(const struct page *page)
{
	return page->hmm_data;
}
=======
#define HMM_RANGE_DEFAULT_TIMEOUT 1000
>>>>>>> f7688b48

#endif /* IS_ENABLED(CONFIG_HMM_MIRROR) */

#endif /* LINUX_HMM_H */<|MERGE_RESOLUTION|>--- conflicted
+++ resolved
@@ -404,133 +404,7 @@
  * could potentialy wait for ever, 1000ms ie 1s sounds like a long time to
  * wait already.
  */
-<<<<<<< HEAD
-struct hmm_devmem_ops {
-	/*
-	 * free() - free a device page
-	 * @devmem: device memory structure (see struct hmm_devmem)
-	 * @page: pointer to struct page being freed
-	 *
-	 * Call back occurs whenever a device page refcount reach 1 which
-	 * means that no one is holding any reference on the page anymore
-	 * (ZONE_DEVICE page have an elevated refcount of 1 as default so
-	 * that they are not release to the general page allocator).
-	 *
-	 * Note that callback has exclusive ownership of the page (as no
-	 * one is holding any reference).
-	 */
-	void (*free)(struct hmm_devmem *devmem, struct page *page);
-	/*
-	 * fault() - CPU page fault or get user page (GUP)
-	 * @devmem: device memory structure (see struct hmm_devmem)
-	 * @vma: virtual memory area containing the virtual address
-	 * @addr: virtual address that faulted or for which there is a GUP
-	 * @page: pointer to struct page backing virtual address (unreliable)
-	 * @flags: FAULT_FLAG_* (see include/linux/mm.h)
-	 * @pmdp: page middle directory
-	 * Returns: VM_FAULT_MINOR/MAJOR on success or one of VM_FAULT_ERROR
-	 *   on error
-	 *
-	 * The callback occurs whenever there is a CPU page fault or GUP on a
-	 * virtual address. This means that the device driver must migrate the
-	 * page back to regular memory (CPU accessible).
-	 *
-	 * The device driver is free to migrate more than one page from the
-	 * fault() callback as an optimization. However if device decide to
-	 * migrate more than one page it must always priotirize the faulting
-	 * address over the others.
-	 *
-	 * The struct page pointer is only given as an hint to allow quick
-	 * lookup of internal device driver data. A concurrent migration
-	 * might have already free that page and the virtual address might
-	 * not longer be back by it. So it should not be modified by the
-	 * callback.
-	 *
-	 * Note that mmap semaphore is held in read mode at least when this
-	 * callback occurs, hence the vma is valid upon callback entry.
-	 */
-	int (*fault)(struct hmm_devmem *devmem,
-		     struct vm_area_struct *vma,
-		     unsigned long addr,
-		     const struct page *page,
-		     unsigned int flags,
-		     pmd_t *pmdp);
-};
-
-/*
- * struct hmm_devmem - track device memory
- *
- * @completion: completion object for device memory
- * @pfn_first: first pfn for this resource (set by hmm_devmem_add())
- * @pfn_last: last pfn for this resource (set by hmm_devmem_add())
- * @resource: IO resource reserved for this chunk of memory
- * @pagemap: device page map for that chunk
- * @device: device to bind resource to
- * @ops: memory operations callback
- * @ref: per CPU refcount
- *
- * This an helper structure for device drivers that do not wish to implement
- * the gory details related to hotplugging new memoy and allocating struct
- * pages.
- *
- * Device drivers can directly use ZONE_DEVICE memory on their own if they
- * wish to do so.
- */
-struct hmm_devmem {
-	struct completion		completion;
-	unsigned long			pfn_first;
-	unsigned long			pfn_last;
-	struct resource			*resource;
-	struct device			*device;
-	struct dev_pagemap		pagemap;
-	const struct hmm_devmem_ops	*ops;
-	struct percpu_ref		ref;
-};
-
-/*
- * To add (hotplug) device memory, HMM assumes that there is no real resource
- * that reserves a range in the physical address space (this is intended to be
- * use by unaddressable device memory). It will reserve a physical range big
- * enough and allocate struct page for it.
- *
- * The device driver can wrap the hmm_devmem struct inside a private device
- * driver struct.
- */
-struct hmm_devmem *hmm_devmem_add(const struct hmm_devmem_ops *ops,
-				  struct device *device,
-				  unsigned long size);
-struct hmm_devmem *hmm_devmem_add_resource(const struct hmm_devmem_ops *ops,
-					   struct device *device,
-					   struct resource *res);
-
-/*
- * hmm_devmem_page_set_drvdata - set per-page driver data field
- *
- * @page: pointer to struct page
- * @data: driver data value to set
- *
- * Because page can not be on lru we have an unsigned long that driver can use
- * to store a per page field. This just a simple helper to do that.
- */
-static inline void hmm_devmem_page_set_drvdata(struct page *page,
-					       unsigned long data)
-{
-	page->hmm_data = data;
-}
-
-/*
- * hmm_devmem_page_get_drvdata - get per page driver data field
- *
- * @page: pointer to struct page
- * Return: driver data value
- */
-static inline unsigned long hmm_devmem_page_get_drvdata(const struct page *page)
-{
-	return page->hmm_data;
-}
-=======
 #define HMM_RANGE_DEFAULT_TIMEOUT 1000
->>>>>>> f7688b48
 
 #endif /* IS_ENABLED(CONFIG_HMM_MIRROR) */
 
