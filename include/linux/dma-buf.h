--- conflicted
+++ resolved
@@ -381,12 +381,6 @@
  * @sysfs_entry: for exposing information about this buffer in sysfs.
  * The attachment_uid member of @sysfs_entry is protected by dma_resv lock
  * and is incremented on each attach.
-<<<<<<< HEAD
- * @mmap_count: number of times buffer has been mmapped.
- * @exp_vm_ops: the vm ops provided by the buffer exporter.
- * @vm_ops: the overridden vm_ops used to track mmap_count of the buffer.
-=======
->>>>>>> f4d6e832
  *
  * This represents a shared buffer, created by calling dma_buf_export(). The
  * userspace representation is a normal file descriptor, which can be created by
@@ -430,12 +424,6 @@
 		unsigned int attachment_uid;
 		struct kset *attach_stats_kset;
 	} *sysfs_entry;
-<<<<<<< HEAD
-	int mmap_count;
-	const struct vm_operations_struct *exp_vm_ops;
-	struct vm_operations_struct vm_ops;
-=======
->>>>>>> f4d6e832
 #endif
 };
 
