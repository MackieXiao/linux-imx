/* SPDX-License-Identifier: GPL-2.0-or-later */
/*
 *	Definitions for the 'struct sk_buff' memory handlers.
 *
 *	Authors:
 *		Alan Cox, <gw4pts@gw4pts.ampr.org>
 *		Florian La Roche, <rzsfl@rz.uni-sb.de>
 */

#ifndef _LINUX_SKBUFF_H
#define _LINUX_SKBUFF_H

#include <linux/kernel.h>
#include <linux/compiler.h>
#include <linux/time.h>
#include <linux/bug.h>
#include <linux/bvec.h>
#include <linux/cache.h>
#include <linux/rbtree.h>
#include <linux/socket.h>
#include <linux/refcount.h>

#include <linux/atomic.h>
#include <asm/types.h>
#include <linux/spinlock.h>
#include <linux/net.h>
#include <linux/textsearch.h>
#include <net/checksum.h>
#include <linux/rcupdate.h>
#include <linux/hrtimer.h>
#include <linux/dma-mapping.h>
#include <linux/netdev_features.h>
#include <linux/sched.h>
#include <linux/sched/clock.h>
#include <net/flow_dissector.h>
#include <linux/splice.h>
#include <linux/in6.h>
#include <linux/if_packet.h>
#include <net/flow.h>
#if IS_ENABLED(CONFIG_NF_CONNTRACK)
#include <linux/netfilter/nf_conntrack_common.h>
#endif

/* The interface for checksum offload between the stack and networking drivers
 * is as follows...
 *
 * A. IP checksum related features
 *
 * Drivers advertise checksum offload capabilities in the features of a device.
 * From the stack's point of view these are capabilities offered by the driver.
 * A driver typically only advertises features that it is capable of offloading
 * to its device.
 *
 * The checksum related features are:
 *
 *	NETIF_F_HW_CSUM	- The driver (or its device) is able to compute one
 *			  IP (one's complement) checksum for any combination
 *			  of protocols or protocol layering. The checksum is
 *			  computed and set in a packet per the CHECKSUM_PARTIAL
 *			  interface (see below).
 *
 *	NETIF_F_IP_CSUM - Driver (device) is only able to checksum plain
 *			  TCP or UDP packets over IPv4. These are specifically
 *			  unencapsulated packets of the form IPv4|TCP or
 *			  IPv4|UDP where the Protocol field in the IPv4 header
 *			  is TCP or UDP. The IPv4 header may contain IP options.
 *			  This feature cannot be set in features for a device
 *			  with NETIF_F_HW_CSUM also set. This feature is being
 *			  DEPRECATED (see below).
 *
 *	NETIF_F_IPV6_CSUM - Driver (device) is only able to checksum plain
 *			  TCP or UDP packets over IPv6. These are specifically
 *			  unencapsulated packets of the form IPv6|TCP or
 *			  IPv4|UDP where the Next Header field in the IPv6
 *			  header is either TCP or UDP. IPv6 extension headers
 *			  are not supported with this feature. This feature
 *			  cannot be set in features for a device with
 *			  NETIF_F_HW_CSUM also set. This feature is being
 *			  DEPRECATED (see below).
 *
 *	NETIF_F_RXCSUM - Driver (device) performs receive checksum offload.
 *			 This flag is only used to disable the RX checksum
 *			 feature for a device. The stack will accept receive
 *			 checksum indication in packets received on a device
 *			 regardless of whether NETIF_F_RXCSUM is set.
 *
 * B. Checksumming of received packets by device. Indication of checksum
 *    verification is set in skb->ip_summed. Possible values are:
 *
 * CHECKSUM_NONE:
 *
 *   Device did not checksum this packet e.g. due to lack of capabilities.
 *   The packet contains full (though not verified) checksum in packet but
 *   not in skb->csum. Thus, skb->csum is undefined in this case.
 *
 * CHECKSUM_UNNECESSARY:
 *
 *   The hardware you're dealing with doesn't calculate the full checksum
 *   (as in CHECKSUM_COMPLETE), but it does parse headers and verify checksums
 *   for specific protocols. For such packets it will set CHECKSUM_UNNECESSARY
 *   if their checksums are okay. skb->csum is still undefined in this case
 *   though. A driver or device must never modify the checksum field in the
 *   packet even if checksum is verified.
 *
 *   CHECKSUM_UNNECESSARY is applicable to following protocols:
 *     TCP: IPv6 and IPv4.
 *     UDP: IPv4 and IPv6. A device may apply CHECKSUM_UNNECESSARY to a
 *       zero UDP checksum for either IPv4 or IPv6, the networking stack
 *       may perform further validation in this case.
 *     GRE: only if the checksum is present in the header.
 *     SCTP: indicates the CRC in SCTP header has been validated.
 *     FCOE: indicates the CRC in FC frame has been validated.
 *
 *   skb->csum_level indicates the number of consecutive checksums found in
 *   the packet minus one that have been verified as CHECKSUM_UNNECESSARY.
 *   For instance if a device receives an IPv6->UDP->GRE->IPv4->TCP packet
 *   and a device is able to verify the checksums for UDP (possibly zero),
 *   GRE (checksum flag is set) and TCP, skb->csum_level would be set to
 *   two. If the device were only able to verify the UDP checksum and not
 *   GRE, either because it doesn't support GRE checksum or because GRE
 *   checksum is bad, skb->csum_level would be set to zero (TCP checksum is
 *   not considered in this case).
 *
 * CHECKSUM_COMPLETE:
 *
 *   This is the most generic way. The device supplied checksum of the _whole_
 *   packet as seen by netif_rx() and fills in skb->csum. This means the
 *   hardware doesn't need to parse L3/L4 headers to implement this.
 *
 *   Notes:
 *   - Even if device supports only some protocols, but is able to produce
 *     skb->csum, it MUST use CHECKSUM_COMPLETE, not CHECKSUM_UNNECESSARY.
 *   - CHECKSUM_COMPLETE is not applicable to SCTP and FCoE protocols.
 *
 * CHECKSUM_PARTIAL:
 *
 *   A checksum is set up to be offloaded to a device as described in the
 *   output description for CHECKSUM_PARTIAL. This may occur on a packet
 *   received directly from another Linux OS, e.g., a virtualized Linux kernel
 *   on the same host, or it may be set in the input path in GRO or remote
 *   checksum offload. For the purposes of checksum verification, the checksum
 *   referred to by skb->csum_start + skb->csum_offset and any preceding
 *   checksums in the packet are considered verified. Any checksums in the
 *   packet that are after the checksum being offloaded are not considered to
 *   be verified.
 *
 * C. Checksumming on transmit for non-GSO. The stack requests checksum offload
 *    in the skb->ip_summed for a packet. Values are:
 *
 * CHECKSUM_PARTIAL:
 *
 *   The driver is required to checksum the packet as seen by hard_start_xmit()
 *   from skb->csum_start up to the end, and to record/write the checksum at
 *   offset skb->csum_start + skb->csum_offset. A driver may verify that the
 *   csum_start and csum_offset values are valid values given the length and
 *   offset of the packet, but it should not attempt to validate that the
 *   checksum refers to a legitimate transport layer checksum -- it is the
 *   purview of the stack to validate that csum_start and csum_offset are set
 *   correctly.
 *
 *   When the stack requests checksum offload for a packet, the driver MUST
 *   ensure that the checksum is set correctly. A driver can either offload the
 *   checksum calculation to the device, or call skb_checksum_help (in the case
 *   that the device does not support offload for a particular checksum).
 *
 *   NETIF_F_IP_CSUM and NETIF_F_IPV6_CSUM are being deprecated in favor of
 *   NETIF_F_HW_CSUM. New devices should use NETIF_F_HW_CSUM to indicate
 *   checksum offload capability.
 *   skb_csum_hwoffload_help() can be called to resolve CHECKSUM_PARTIAL based
 *   on network device checksumming capabilities: if a packet does not match
 *   them, skb_checksum_help or skb_crc32c_help (depending on the value of
 *   csum_not_inet, see item D.) is called to resolve the checksum.
 *
 * CHECKSUM_NONE:
 *
 *   The skb was already checksummed by the protocol, or a checksum is not
 *   required.
 *
 * CHECKSUM_UNNECESSARY:
 *
 *   This has the same meaning as CHECKSUM_NONE for checksum offload on
 *   output.
 *
 * CHECKSUM_COMPLETE:
 *   Not used in checksum output. If a driver observes a packet with this value
 *   set in skbuff, it should treat the packet as if CHECKSUM_NONE were set.
 *
 * D. Non-IP checksum (CRC) offloads
 *
 *   NETIF_F_SCTP_CRC - This feature indicates that a device is capable of
 *     offloading the SCTP CRC in a packet. To perform this offload the stack
 *     will set csum_start and csum_offset accordingly, set ip_summed to
 *     CHECKSUM_PARTIAL and set csum_not_inet to 1, to provide an indication in
 *     the skbuff that the CHECKSUM_PARTIAL refers to CRC32c.
 *     A driver that supports both IP checksum offload and SCTP CRC32c offload
 *     must verify which offload is configured for a packet by testing the
 *     value of skb->csum_not_inet; skb_crc32c_csum_help is provided to resolve
 *     CHECKSUM_PARTIAL on skbs where csum_not_inet is set to 1.
 *
 *   NETIF_F_FCOE_CRC - This feature indicates that a device is capable of
 *     offloading the FCOE CRC in a packet. To perform this offload the stack
 *     will set ip_summed to CHECKSUM_PARTIAL and set csum_start and csum_offset
 *     accordingly. Note that there is no indication in the skbuff that the
 *     CHECKSUM_PARTIAL refers to an FCOE checksum, so a driver that supports
 *     both IP checksum offload and FCOE CRC offload must verify which offload
 *     is configured for a packet, presumably by inspecting packet headers.
 *
 * E. Checksumming on output with GSO.
 *
 * In the case of a GSO packet (skb_is_gso(skb) is true), checksum offload
 * is implied by the SKB_GSO_* flags in gso_type. Most obviously, if the
 * gso_type is SKB_GSO_TCPV4 or SKB_GSO_TCPV6, TCP checksum offload as
 * part of the GSO operation is implied. If a checksum is being offloaded
 * with GSO then ip_summed is CHECKSUM_PARTIAL, and both csum_start and
 * csum_offset are set to refer to the outermost checksum being offloaded
 * (two offloaded checksums are possible with UDP encapsulation).
 */

/* Don't change this without changing skb_csum_unnecessary! */
#define CHECKSUM_NONE		0
#define CHECKSUM_UNNECESSARY	1
#define CHECKSUM_COMPLETE	2
#define CHECKSUM_PARTIAL	3

/* Maximum value in skb->csum_level */
#define SKB_MAX_CSUM_LEVEL	3

#define SKB_DATA_ALIGN(X)	ALIGN(X, SMP_CACHE_BYTES)
#define SKB_WITH_OVERHEAD(X)	\
	((X) - SKB_DATA_ALIGN(sizeof(struct skb_shared_info)))
#define SKB_MAX_ORDER(X, ORDER) \
	SKB_WITH_OVERHEAD((PAGE_SIZE << (ORDER)) - (X))
#define SKB_MAX_HEAD(X)		(SKB_MAX_ORDER((X), 0))
#define SKB_MAX_ALLOC		(SKB_MAX_ORDER(0, 2))

/* return minimum truesize of one skb containing X bytes of data */
#define SKB_TRUESIZE(X) ((X) +						\
			 SKB_DATA_ALIGN(sizeof(struct sk_buff)) +	\
			 SKB_DATA_ALIGN(sizeof(struct skb_shared_info)))

struct net_device;
struct scatterlist;
struct pipe_inode_info;
struct iov_iter;
struct napi_struct;
struct bpf_prog;
union bpf_attr;
struct skb_ext;

#if IS_ENABLED(CONFIG_BRIDGE_NETFILTER)
struct nf_bridge_info {
	enum {
		BRNF_PROTO_UNCHANGED,
		BRNF_PROTO_8021Q,
		BRNF_PROTO_PPPOE
	} orig_proto:8;
	u8			pkt_otherhost:1;
	u8			in_prerouting:1;
	u8			bridged_dnat:1;
	__u16			frag_max_size;
	struct net_device	*physindev;

	/* always valid & non-NULL from FORWARD on, for physdev match */
	struct net_device	*physoutdev;
	union {
		/* prerouting: detect dnat in orig/reply direction */
		__be32          ipv4_daddr;
		struct in6_addr ipv6_daddr;

		/* after prerouting + nat detected: store original source
		 * mac since neigh resolution overwrites it, only used while
		 * skb is out in neigh layer.
		 */
		char neigh_header[8];
	};
};
#endif

#if IS_ENABLED(CONFIG_NET_TC_SKB_EXT)
/* Chain in tc_skb_ext will be used to share the tc chain with
 * ovs recirc_id. It will be set to the current chain by tc
 * and read by ovs to recirc_id.
 */
struct tc_skb_ext {
	__u32 chain;
};
#endif

struct sk_buff_head {
	/* These two members must be first. */
	struct sk_buff	*next;
	struct sk_buff	*prev;

	__u32		qlen;
	spinlock_t	lock;
};

struct sk_buff;

/* To allow 64K frame to be packed as single skb without frag_list we
 * require 64K/PAGE_SIZE pages plus 1 additional page to allow for
 * buffers which do not start on a page boundary.
 *
 * Since GRO uses frags we allocate at least 16 regardless of page
 * size.
 */
#if (65536/PAGE_SIZE + 1) < 16
#define MAX_SKB_FRAGS 16UL
#else
#define MAX_SKB_FRAGS (65536/PAGE_SIZE + 1)
#endif
extern int sysctl_max_skb_frags;

/* Set skb_shinfo(skb)->gso_size to this in case you want skb_segment to
 * segment using its current segmentation instead.
 */
#define GSO_BY_FRAGS	0xFFFF

typedef struct bio_vec skb_frag_t;

/**
 * skb_frag_size() - Returns the size of a skb fragment
 * @frag: skb fragment
 */
static inline unsigned int skb_frag_size(const skb_frag_t *frag)
{
	return frag->bv_len;
}

/**
 * skb_frag_size_set() - Sets the size of a skb fragment
 * @frag: skb fragment
 * @size: size of fragment
 */
static inline void skb_frag_size_set(skb_frag_t *frag, unsigned int size)
{
	frag->bv_len = size;
}

/**
 * skb_frag_size_add() - Increments the size of a skb fragment by @delta
 * @frag: skb fragment
 * @delta: value to add
 */
static inline void skb_frag_size_add(skb_frag_t *frag, int delta)
{
	frag->bv_len += delta;
}

/**
 * skb_frag_size_sub() - Decrements the size of a skb fragment by @delta
 * @frag: skb fragment
 * @delta: value to subtract
 */
static inline void skb_frag_size_sub(skb_frag_t *frag, int delta)
{
	frag->bv_len -= delta;
}

/**
 * skb_frag_must_loop - Test if %p is a high memory page
 * @p: fragment's page
 */
static inline bool skb_frag_must_loop(struct page *p)
{
#if defined(CONFIG_HIGHMEM)
	if (PageHighMem(p))
		return true;
#endif
	return false;
}

/**
 *	skb_frag_foreach_page - loop over pages in a fragment
 *
 *	@f:		skb frag to operate on
 *	@f_off:		offset from start of f->bv_page
 *	@f_len:		length from f_off to loop over
 *	@p:		(temp var) current page
 *	@p_off:		(temp var) offset from start of current page,
 *	                           non-zero only on first page.
 *	@p_len:		(temp var) length in current page,
 *				   < PAGE_SIZE only on first and last page.
 *	@copied:	(temp var) length so far, excluding current p_len.
 *
 *	A fragment can hold a compound page, in which case per-page
 *	operations, notably kmap_atomic, must be called for each
 *	regular page.
 */
#define skb_frag_foreach_page(f, f_off, f_len, p, p_off, p_len, copied)	\
	for (p = skb_frag_page(f) + ((f_off) >> PAGE_SHIFT),		\
	     p_off = (f_off) & (PAGE_SIZE - 1),				\
	     p_len = skb_frag_must_loop(p) ?				\
	     min_t(u32, f_len, PAGE_SIZE - p_off) : f_len,		\
	     copied = 0;						\
	     copied < f_len;						\
	     copied += p_len, p++, p_off = 0,				\
	     p_len = min_t(u32, f_len - copied, PAGE_SIZE))		\

#define HAVE_HW_TIME_STAMP

/**
 * struct skb_shared_hwtstamps - hardware time stamps
 * @hwtstamp:	hardware time stamp transformed into duration
 *		since arbitrary point in time
 *
 * Software time stamps generated by ktime_get_real() are stored in
 * skb->tstamp.
 *
 * hwtstamps can only be compared against other hwtstamps from
 * the same device.
 *
 * This structure is attached to packets as part of the
 * &skb_shared_info. Use skb_hwtstamps() to get a pointer.
 */
struct skb_shared_hwtstamps {
	ktime_t	hwtstamp;
};

/* Definitions for tx_flags in struct skb_shared_info */
enum {
	/* generate hardware time stamp */
	SKBTX_HW_TSTAMP = 1 << 0,

	/* generate software time stamp when queueing packet to NIC */
	SKBTX_SW_TSTAMP = 1 << 1,

	/* device driver is going to provide hardware time stamp */
	SKBTX_IN_PROGRESS = 1 << 2,

	/* device driver supports TX zero-copy buffers */
	SKBTX_DEV_ZEROCOPY = 1 << 3,

	/* generate wifi status information (where possible) */
	SKBTX_WIFI_STATUS = 1 << 4,

	/* This indicates at least one fragment might be overwritten
	 * (as in vmsplice(), sendfile() ...)
	 * If we need to compute a TX checksum, we'll need to copy
	 * all frags to avoid possible bad checksum
	 */
	SKBTX_SHARED_FRAG = 1 << 5,

	/* generate software time stamp when entering packet scheduling */
	SKBTX_SCHED_TSTAMP = 1 << 6,
};

#define SKBTX_ZEROCOPY_FRAG	(SKBTX_DEV_ZEROCOPY | SKBTX_SHARED_FRAG)
#define SKBTX_ANY_SW_TSTAMP	(SKBTX_SW_TSTAMP    | \
				 SKBTX_SCHED_TSTAMP)
#define SKBTX_ANY_TSTAMP	(SKBTX_HW_TSTAMP | SKBTX_ANY_SW_TSTAMP)

/*
 * The callback notifies userspace to release buffers when skb DMA is done in
 * lower device, the skb last reference should be 0 when calling this.
 * The zerocopy_success argument is true if zero copy transmit occurred,
 * false on data copy or out of memory error caused by data copy attempt.
 * The ctx field is used to track device context.
 * The desc field is used to track userspace buffer index.
 */
struct ubuf_info {
	void (*callback)(struct ubuf_info *, bool zerocopy_success);
	union {
		struct {
			unsigned long desc;
			void *ctx;
		};
		struct {
			u32 id;
			u16 len;
			u16 zerocopy:1;
			u32 bytelen;
		};
	};
	refcount_t refcnt;

	struct mmpin {
		struct user_struct *user;
		unsigned int num_pg;
	} mmp;
};

#define skb_uarg(SKB)	((struct ubuf_info *)(skb_shinfo(SKB)->destructor_arg))

int mm_account_pinned_pages(struct mmpin *mmp, size_t size);
void mm_unaccount_pinned_pages(struct mmpin *mmp);

struct ubuf_info *sock_zerocopy_alloc(struct sock *sk, size_t size);
struct ubuf_info *sock_zerocopy_realloc(struct sock *sk, size_t size,
					struct ubuf_info *uarg);

static inline void sock_zerocopy_get(struct ubuf_info *uarg)
{
	refcount_inc(&uarg->refcnt);
}

void sock_zerocopy_put(struct ubuf_info *uarg);
void sock_zerocopy_put_abort(struct ubuf_info *uarg, bool have_uref);

void sock_zerocopy_callback(struct ubuf_info *uarg, bool success);

int skb_zerocopy_iter_dgram(struct sk_buff *skb, struct msghdr *msg, int len);
int skb_zerocopy_iter_stream(struct sock *sk, struct sk_buff *skb,
			     struct msghdr *msg, int len,
			     struct ubuf_info *uarg);

/* This data is invariant across clones and lives at
 * the end of the header data, ie. at skb->end.
 */
struct skb_shared_info {
	__u8		__unused;
	__u8		meta_len;
	__u8		nr_frags;
	__u8		tx_flags;
	unsigned short	gso_size;
	/* Warning: this field is not always filled in (UFO)! */
	unsigned short	gso_segs;
	struct sk_buff	*frag_list;
	struct skb_shared_hwtstamps hwtstamps;
	unsigned int	gso_type;
	u32		tskey;

	/*
	 * Warning : all fields before dataref are cleared in __alloc_skb()
	 */
	atomic_t	dataref;

	/* Intermediate layers must ensure that destructor_arg
	 * remains valid until skb destructor */
	void *		destructor_arg;

	/* must be last field, see pskb_expand_head() */
	skb_frag_t	frags[MAX_SKB_FRAGS];
};

/* We divide dataref into two halves.  The higher 16 bits hold references
 * to the payload part of skb->data.  The lower 16 bits hold references to
 * the entire skb->data.  A clone of a headerless skb holds the length of
 * the header in skb->hdr_len.
 *
 * All users must obey the rule that the skb->data reference count must be
 * greater than or equal to the payload reference count.
 *
 * Holding a reference to the payload part means that the user does not
 * care about modifications to the header part of skb->data.
 */
#define SKB_DATAREF_SHIFT 16
#define SKB_DATAREF_MASK ((1 << SKB_DATAREF_SHIFT) - 1)


enum {
	SKB_FCLONE_UNAVAILABLE,	/* skb has no fclone (from head_cache) */
	SKB_FCLONE_ORIG,	/* orig skb (from fclone_cache) */
	SKB_FCLONE_CLONE,	/* companion fclone skb (from fclone_cache) */
};

enum {
	SKB_GSO_TCPV4 = 1 << 0,

	/* This indicates the skb is from an untrusted source. */
	SKB_GSO_DODGY = 1 << 1,

	/* This indicates the tcp segment has CWR set. */
	SKB_GSO_TCP_ECN = 1 << 2,

	SKB_GSO_TCP_FIXEDID = 1 << 3,

	SKB_GSO_TCPV6 = 1 << 4,

	SKB_GSO_FCOE = 1 << 5,

	SKB_GSO_GRE = 1 << 6,

	SKB_GSO_GRE_CSUM = 1 << 7,

	SKB_GSO_IPXIP4 = 1 << 8,

	SKB_GSO_IPXIP6 = 1 << 9,

	SKB_GSO_UDP_TUNNEL = 1 << 10,

	SKB_GSO_UDP_TUNNEL_CSUM = 1 << 11,

	SKB_GSO_PARTIAL = 1 << 12,

	SKB_GSO_TUNNEL_REMCSUM = 1 << 13,

	SKB_GSO_SCTP = 1 << 14,

	SKB_GSO_ESP = 1 << 15,

	SKB_GSO_UDP = 1 << 16,

	SKB_GSO_UDP_L4 = 1 << 17,

	SKB_GSO_FRAGLIST = 1 << 18,
};

#if BITS_PER_LONG > 32
#define NET_SKBUFF_DATA_USES_OFFSET 1
#endif

#ifdef NET_SKBUFF_DATA_USES_OFFSET
typedef unsigned int sk_buff_data_t;
#else
typedef unsigned char *sk_buff_data_t;
#endif

/**
 *	struct sk_buff - socket buffer
 *	@next: Next buffer in list
 *	@prev: Previous buffer in list
 *	@tstamp: Time we arrived/left
 *	@skb_mstamp_ns: (aka @tstamp) earliest departure time; start point
 *		for retransmit timer
 *	@rbnode: RB tree node, alternative to next/prev for netem/tcp
 *	@list: queue head
 *	@sk: Socket we are owned by
 *	@ip_defrag_offset: (aka @sk) alternate use of @sk, used in
 *		fragmentation management
 *	@dev: Device we arrived on/are leaving by
 *	@dev_scratch: (aka @dev) alternate use of @dev when @dev would be %NULL
 *	@cb: Control buffer. Free for use by every layer. Put private vars here
 *	@_skb_refdst: destination entry (with norefcount bit)
 *	@sp: the security path, used for xfrm
 *	@len: Length of actual data
 *	@data_len: Data length
 *	@mac_len: Length of link layer header
 *	@hdr_len: writable header length of cloned skb
 *	@csum: Checksum (must include start/offset pair)
 *	@csum_start: Offset from skb->head where checksumming should start
 *	@csum_offset: Offset from csum_start where checksum should be stored
 *	@priority: Packet queueing priority
 *	@ignore_df: allow local fragmentation
 *	@cloned: Head may be cloned (check refcnt to be sure)
 *	@ip_summed: Driver fed us an IP checksum
 *	@nohdr: Payload reference only, must not modify header
 *	@pkt_type: Packet class
 *	@fclone: skbuff clone status
 *	@ipvs_property: skbuff is owned by ipvs
 *	@inner_protocol_type: whether the inner protocol is
 *		ENCAP_TYPE_ETHER or ENCAP_TYPE_IPPROTO
 *	@remcsum_offload: remote checksum offload is enabled
 *	@offload_fwd_mark: Packet was L2-forwarded in hardware
 *	@offload_l3_fwd_mark: Packet was L3-forwarded in hardware
 *	@tc_skip_classify: do not classify packet. set by IFB device
 *	@tc_at_ingress: used within tc_classify to distinguish in/egress
 *	@redirected: packet was redirected by packet classifier
 *	@from_ingress: packet was redirected from the ingress path
 *	@peeked: this packet has been seen already, so stats have been
 *		done for it, don't do them again
 *	@nf_trace: netfilter packet trace flag
 *	@protocol: Packet protocol from driver
 *	@destructor: Destruct function
 *	@tcp_tsorted_anchor: list structure for TCP (tp->tsorted_sent_queue)
 *	@_nfct: Associated connection, if any (with nfctinfo bits)
 *	@nf_bridge: Saved data about a bridged frame - see br_netfilter.c
 *	@skb_iif: ifindex of device we arrived on
 *	@tc_index: Traffic control index
 *	@hash: the packet hash
 *	@queue_mapping: Queue mapping for multiqueue devices
 *	@head_frag: skb was allocated from page fragments,
 *		not allocated by kmalloc() or vmalloc().
 *	@pfmemalloc: skbuff was allocated from PFMEMALLOC reserves
 *	@active_extensions: active extensions (skb_ext_id types)
 *	@ndisc_nodetype: router type (from link layer)
 *	@ooo_okay: allow the mapping of a socket to a queue to be changed
 *	@l4_hash: indicate hash is a canonical 4-tuple hash over transport
 *		ports.
 *	@sw_hash: indicates hash was computed in software stack
 *	@wifi_acked_valid: wifi_acked was set
 *	@wifi_acked: whether frame was acked on wifi or not
 *	@no_fcs:  Request NIC to treat last 4 bytes as Ethernet FCS
 *	@encapsulation: indicates the inner headers in the skbuff are valid
 *	@encap_hdr_csum: software checksum is needed
 *	@csum_valid: checksum is already valid
 *	@csum_not_inet: use CRC32c to resolve CHECKSUM_PARTIAL
 *	@csum_complete_sw: checksum was completed by software
 *	@csum_level: indicates the number of consecutive checksums found in
 *		the packet minus one that have been verified as
 *		CHECKSUM_UNNECESSARY (max 3)
 *	@dst_pending_confirm: need to confirm neighbour
 *	@decrypted: Decrypted SKB
 *	@napi_id: id of the NAPI struct this skb came from
 *	@sender_cpu: (aka @napi_id) source CPU in XPS
 *	@secmark: security marking
 *	@mark: Generic packet mark
 *	@reserved_tailroom: (aka @mark) number of bytes of free space available
 *		at the tail of an sk_buff
 *	@vlan_present: VLAN tag is present
 *	@vlan_proto: vlan encapsulation protocol
 *	@vlan_tci: vlan tag control information
 *	@inner_protocol: Protocol (encapsulation)
 *	@inner_ipproto: (aka @inner_protocol) stores ipproto when
 *		skb->inner_protocol_type == ENCAP_TYPE_IPPROTO;
 *	@inner_transport_header: Inner transport layer header (encapsulation)
 *	@inner_network_header: Network layer header (encapsulation)
 *	@inner_mac_header: Link layer header (encapsulation)
 *	@transport_header: Transport layer header
 *	@network_header: Network layer header
 *	@mac_header: Link layer header
 *	@tail: Tail pointer
 *	@end: End pointer
 *	@head: Head of buffer
 *	@data: Data head pointer
 *	@truesize: Buffer size
 *	@users: User count - see {datagram,tcp}.c
 *	@extensions: allocated extensions, valid if active_extensions is nonzero
 */

struct sk_buff {
	union {
		struct {
			/* These two members must be first. */
			struct sk_buff		*next;
			struct sk_buff		*prev;

			union {
				struct net_device	*dev;
				/* Some protocols might use this space to store information,
				 * while device pointer would be NULL.
				 * UDP receive path is one user.
				 */
				unsigned long		dev_scratch;
			};
		};
		struct rb_node		rbnode; /* used in netem, ip4 defrag, and tcp stack */
		struct list_head	list;
	};

	union {
		struct sock		*sk;
		int			ip_defrag_offset;
	};

	union {
		ktime_t		tstamp;
		u64		skb_mstamp_ns; /* earliest departure time */
	};
	/*
	 * This is the control buffer. It is free to use for every
	 * layer. Please put your private variables there. If you
	 * want to keep them across layers you have to do a skb_clone()
	 * first. This is owned by whoever has the skb queued ATM.
	 */
	char			cb[48] __aligned(8);

	union {
		struct {
			unsigned long	_skb_refdst;
			void		(*destructor)(struct sk_buff *skb);
		};
		struct list_head	tcp_tsorted_anchor;
	};

#if defined(CONFIG_NF_CONNTRACK) || defined(CONFIG_NF_CONNTRACK_MODULE)
	unsigned long		 _nfct;
#endif
	unsigned int		len,
				data_len;
	__u16			mac_len,
				hdr_len;

	/* Following fields are _not_ copied in __copy_skb_header()
	 * Note that queue_mapping is here mostly to fill a hole.
	 */
	__u16			queue_mapping;

/* if you move cloned around you also must adapt those constants */
#ifdef __BIG_ENDIAN_BITFIELD
#define CLONED_MASK	(1 << 7)
#else
#define CLONED_MASK	1
#endif
#define CLONED_OFFSET()		offsetof(struct sk_buff, __cloned_offset)

	/* private: */
	__u8			__cloned_offset[0];
	/* public: */
	__u8			cloned:1,
				nohdr:1,
				fclone:2,
				peeked:1,
				head_frag:1,
				pfmemalloc:1;
#ifdef CONFIG_SKB_EXTENSIONS
	__u8			active_extensions;
#endif
	/* fields enclosed in headers_start/headers_end are copied
	 * using a single memcpy() in __copy_skb_header()
	 */
	/* private: */
	__u32			headers_start[0];
	/* public: */

/* if you move pkt_type around you also must adapt those constants */
#ifdef __BIG_ENDIAN_BITFIELD
#define PKT_TYPE_MAX	(7 << 5)
#else
#define PKT_TYPE_MAX	7
#endif
#define PKT_TYPE_OFFSET()	offsetof(struct sk_buff, __pkt_type_offset)

	/* private: */
	__u8			__pkt_type_offset[0];
	/* public: */
	__u8			pkt_type:3;
	__u8			ignore_df:1;
	__u8			nf_trace:1;
	__u8			ip_summed:2;
	__u8			ooo_okay:1;

	__u8			l4_hash:1;
	__u8			sw_hash:1;
	__u8			wifi_acked_valid:1;
	__u8			wifi_acked:1;
	__u8			no_fcs:1;
	/* Indicates the inner headers are valid in the skbuff. */
	__u8			encapsulation:1;
	__u8			encap_hdr_csum:1;
	__u8			csum_valid:1;

#ifdef __BIG_ENDIAN_BITFIELD
#define PKT_VLAN_PRESENT_BIT	7
#else
#define PKT_VLAN_PRESENT_BIT	0
#endif
#define PKT_VLAN_PRESENT_OFFSET()	offsetof(struct sk_buff, __pkt_vlan_present_offset)
	/* private: */
	__u8			__pkt_vlan_present_offset[0];
	/* public: */
	__u8			vlan_present:1;
	__u8			csum_complete_sw:1;
	__u8			csum_level:2;
	__u8			csum_not_inet:1;
	__u8			dst_pending_confirm:1;
#ifdef CONFIG_IPV6_NDISC_NODETYPE
	__u8			ndisc_nodetype:2;
#endif

	__u8			ipvs_property:1;
	__u8			inner_protocol_type:1;
	__u8			remcsum_offload:1;
#ifdef CONFIG_NET_SWITCHDEV
	__u8			offload_fwd_mark:1;
	__u8			offload_l3_fwd_mark:1;
#endif
#ifdef CONFIG_NET_CLS_ACT
	__u8			tc_skip_classify:1;
	__u8			tc_at_ingress:1;
#endif
#ifdef CONFIG_NET_REDIRECT
	__u8			redirected:1;
	__u8			from_ingress:1;
#endif
#ifdef CONFIG_TLS_DEVICE
	__u8			decrypted:1;
#endif

#ifdef CONFIG_NET_SCHED
	__u16			tc_index;	/* traffic control index */
#endif

	union {
		__wsum		csum;
		struct {
			__u16	csum_start;
			__u16	csum_offset;
		};
	};
	__u32			priority;
	int			skb_iif;
	__u32			hash;
	__be16			vlan_proto;
	__u16			vlan_tci;
#if defined(CONFIG_NET_RX_BUSY_POLL) || defined(CONFIG_XPS)
	union {
		unsigned int	napi_id;
		unsigned int	sender_cpu;
	};
#endif
#ifdef CONFIG_NETWORK_SECMARK
	__u32		secmark;
#endif

	union {
		__u32		mark;
		__u32		reserved_tailroom;
	};

	union {
		__be16		inner_protocol;
		__u8		inner_ipproto;
	};

	__u16			inner_transport_header;
	__u16			inner_network_header;
	__u16			inner_mac_header;

	__be16			protocol;
	__u16			transport_header;
	__u16			network_header;
	__u16			mac_header;

	/* private: */
	__u32			headers_end[0];
	/* public: */

	/* These elements must be at the end, see alloc_skb() for details.  */
	sk_buff_data_t		tail;
	sk_buff_data_t		end;
	unsigned char		*head,
				*data;
	unsigned int		truesize;
	refcount_t		users;

#ifdef CONFIG_SKB_EXTENSIONS
	/* only useable after checking ->active_extensions != 0 */
	struct skb_ext		*extensions;
#endif
};

#ifdef __KERNEL__
/*
 *	Handling routines are only of interest to the kernel
 */

#define SKB_ALLOC_FCLONE	0x01
#define SKB_ALLOC_RX		0x02
#define SKB_ALLOC_NAPI		0x04

/**
 * skb_pfmemalloc - Test if the skb was allocated from PFMEMALLOC reserves
 * @skb: buffer
 */
static inline bool skb_pfmemalloc(const struct sk_buff *skb)
{
	return unlikely(skb->pfmemalloc);
}

/*
 * skb might have a dst pointer attached, refcounted or not.
 * _skb_refdst low order bit is set if refcount was _not_ taken
 */
#define SKB_DST_NOREF	1UL
#define SKB_DST_PTRMASK	~(SKB_DST_NOREF)

/**
 * skb_dst - returns skb dst_entry
 * @skb: buffer
 *
 * Returns skb dst_entry, regardless of reference taken or not.
 */
static inline struct dst_entry *skb_dst(const struct sk_buff *skb)
{
	/* If refdst was not refcounted, check we still are in a
	 * rcu_read_lock section
	 */
	WARN_ON((skb->_skb_refdst & SKB_DST_NOREF) &&
		!rcu_read_lock_held() &&
		!rcu_read_lock_bh_held());
	return (struct dst_entry *)(skb->_skb_refdst & SKB_DST_PTRMASK);
}

/**
 * skb_dst_set - sets skb dst
 * @skb: buffer
 * @dst: dst entry
 *
 * Sets skb dst, assuming a reference was taken on dst and should
 * be released by skb_dst_drop()
 */
static inline void skb_dst_set(struct sk_buff *skb, struct dst_entry *dst)
{
	skb->_skb_refdst = (unsigned long)dst;
}

/**
 * skb_dst_set_noref - sets skb dst, hopefully, without taking reference
 * @skb: buffer
 * @dst: dst entry
 *
 * Sets skb dst, assuming a reference was not taken on dst.
 * If dst entry is cached, we do not take reference and dst_release
 * will be avoided by refdst_drop. If dst entry is not cached, we take
 * reference, so that last dst_release can destroy the dst immediately.
 */
static inline void skb_dst_set_noref(struct sk_buff *skb, struct dst_entry *dst)
{
	WARN_ON(!rcu_read_lock_held() && !rcu_read_lock_bh_held());
	skb->_skb_refdst = (unsigned long)dst | SKB_DST_NOREF;
}

/**
 * skb_dst_is_noref - Test if skb dst isn't refcounted
 * @skb: buffer
 */
static inline bool skb_dst_is_noref(const struct sk_buff *skb)
{
	return (skb->_skb_refdst & SKB_DST_NOREF) && skb_dst(skb);
}

/**
 * skb_rtable - Returns the skb &rtable
 * @skb: buffer
 */
static inline struct rtable *skb_rtable(const struct sk_buff *skb)
{
	return (struct rtable *)skb_dst(skb);
}

/* For mangling skb->pkt_type from user space side from applications
 * such as nft, tc, etc, we only allow a conservative subset of
 * possible pkt_types to be set.
*/
static inline bool skb_pkt_type_ok(u32 ptype)
{
	return ptype <= PACKET_OTHERHOST;
}

/**
 * skb_napi_id - Returns the skb's NAPI id
 * @skb: buffer
 */
static inline unsigned int skb_napi_id(const struct sk_buff *skb)
{
#ifdef CONFIG_NET_RX_BUSY_POLL
	return skb->napi_id;
#else
	return 0;
#endif
}

/**
 * skb_unref - decrement the skb's reference count
 * @skb: buffer
 *
 * Returns true if we can free the skb.
 */
static inline bool skb_unref(struct sk_buff *skb)
{
	if (unlikely(!skb))
		return false;
	if (likely(refcount_read(&skb->users) == 1))
		smp_rmb();
	else if (likely(!refcount_dec_and_test(&skb->users)))
		return false;

	return true;
}

void skb_release_head_state(struct sk_buff *skb);
void kfree_skb(struct sk_buff *skb);
void kfree_skb_list(struct sk_buff *segs);
void skb_dump(const char *level, const struct sk_buff *skb, bool full_pkt);
void skb_tx_error(struct sk_buff *skb);
void consume_skb(struct sk_buff *skb);
void __consume_stateless_skb(struct sk_buff *skb);
void  __kfree_skb(struct sk_buff *skb);
extern struct kmem_cache *skbuff_head_cache;

void kfree_skb_partial(struct sk_buff *skb, bool head_stolen);
bool skb_try_coalesce(struct sk_buff *to, struct sk_buff *from,
		      bool *fragstolen, int *delta_truesize);

struct sk_buff *__alloc_skb(unsigned int size, gfp_t priority, int flags,
			    int node);
struct sk_buff *__build_skb(void *data, unsigned int frag_size);
struct sk_buff *build_skb(void *data, unsigned int frag_size);
struct sk_buff *build_skb_around(struct sk_buff *skb,
				 void *data, unsigned int frag_size);

/**
 * alloc_skb - allocate a network buffer
 * @size: size to allocate
 * @priority: allocation mask
 *
 * This function is a convenient wrapper around __alloc_skb().
 */
static inline struct sk_buff *alloc_skb(unsigned int size,
					gfp_t priority)
{
	return __alloc_skb(size, priority, 0, NUMA_NO_NODE);
}

struct sk_buff *alloc_skb_with_frags(unsigned long header_len,
				     unsigned long data_len,
				     int max_page_order,
				     int *errcode,
				     gfp_t gfp_mask);
struct sk_buff *alloc_skb_for_msg(struct sk_buff *first);

/* Layout of fast clones : [skb1][skb2][fclone_ref] */
struct sk_buff_fclones {
	struct sk_buff	skb1;

	struct sk_buff	skb2;

	refcount_t	fclone_ref;
};

/**
 *	skb_fclone_busy - check if fclone is busy
 *	@sk: socket
 *	@skb: buffer
 *
 * Returns true if skb is a fast clone, and its clone is not freed.
 * Some drivers call skb_orphan() in their ndo_start_xmit(),
 * so we also check that this didnt happen.
 */
static inline bool skb_fclone_busy(const struct sock *sk,
				   const struct sk_buff *skb)
{
	const struct sk_buff_fclones *fclones;

	fclones = container_of(skb, struct sk_buff_fclones, skb1);

	return skb->fclone == SKB_FCLONE_ORIG &&
	       refcount_read(&fclones->fclone_ref) > 1 &&
	       fclones->skb2.sk == sk;
}

/**
 * alloc_skb_fclone - allocate a network buffer from fclone cache
 * @size: size to allocate
 * @priority: allocation mask
 *
 * This function is a convenient wrapper around __alloc_skb().
 */
static inline struct sk_buff *alloc_skb_fclone(unsigned int size,
					       gfp_t priority)
{
	return __alloc_skb(size, priority, SKB_ALLOC_FCLONE, NUMA_NO_NODE);
}

struct sk_buff *skb_morph(struct sk_buff *dst, struct sk_buff *src);
void skb_headers_offset_update(struct sk_buff *skb, int off);
int skb_copy_ubufs(struct sk_buff *skb, gfp_t gfp_mask);
struct sk_buff *skb_clone(struct sk_buff *skb, gfp_t priority);
void skb_copy_header(struct sk_buff *new, const struct sk_buff *old);
struct sk_buff *skb_copy(const struct sk_buff *skb, gfp_t priority);
struct sk_buff *__pskb_copy_fclone(struct sk_buff *skb, int headroom,
				   gfp_t gfp_mask, bool fclone);
static inline struct sk_buff *__pskb_copy(struct sk_buff *skb, int headroom,
					  gfp_t gfp_mask)
{
	return __pskb_copy_fclone(skb, headroom, gfp_mask, false);
}

int pskb_expand_head(struct sk_buff *skb, int nhead, int ntail, gfp_t gfp_mask);
struct sk_buff *skb_realloc_headroom(struct sk_buff *skb,
				     unsigned int headroom);
struct sk_buff *skb_copy_expand(const struct sk_buff *skb, int newheadroom,
				int newtailroom, gfp_t priority);
int __must_check skb_to_sgvec_nomark(struct sk_buff *skb, struct scatterlist *sg,
				     int offset, int len);
int __must_check skb_to_sgvec(struct sk_buff *skb, struct scatterlist *sg,
			      int offset, int len);
int skb_cow_data(struct sk_buff *skb, int tailbits, struct sk_buff **trailer);
int __skb_pad(struct sk_buff *skb, int pad, bool free_on_error);

/**
 *	skb_pad			-	zero pad the tail of an skb
 *	@skb: buffer to pad
 *	@pad: space to pad
 *
 *	Ensure that a buffer is followed by a padding area that is zero
 *	filled. Used by network drivers which may DMA or transfer data
 *	beyond the buffer end onto the wire.
 *
 *	May return error in out of memory cases. The skb is freed on error.
 */
static inline int skb_pad(struct sk_buff *skb, int pad)
{
	return __skb_pad(skb, pad, true);
}
#define dev_kfree_skb(a)	consume_skb(a)

int skb_append_pagefrags(struct sk_buff *skb, struct page *page,
			 int offset, size_t size);

struct skb_seq_state {
	__u32		lower_offset;
	__u32		upper_offset;
	__u32		frag_idx;
	__u32		stepped_offset;
	struct sk_buff	*root_skb;
	struct sk_buff	*cur_skb;
	__u8		*frag_data;
};

void skb_prepare_seq_read(struct sk_buff *skb, unsigned int from,
			  unsigned int to, struct skb_seq_state *st);
unsigned int skb_seq_read(unsigned int consumed, const u8 **data,
			  struct skb_seq_state *st);
void skb_abort_seq_read(struct skb_seq_state *st);

unsigned int skb_find_text(struct sk_buff *skb, unsigned int from,
			   unsigned int to, struct ts_config *config);

/*
 * Packet hash types specify the type of hash in skb_set_hash.
 *
 * Hash types refer to the protocol layer addresses which are used to
 * construct a packet's hash. The hashes are used to differentiate or identify
 * flows of the protocol layer for the hash type. Hash types are either
 * layer-2 (L2), layer-3 (L3), or layer-4 (L4).
 *
 * Properties of hashes:
 *
 * 1) Two packets in different flows have different hash values
 * 2) Two packets in the same flow should have the same hash value
 *
 * A hash at a higher layer is considered to be more specific. A driver should
 * set the most specific hash possible.
 *
 * A driver cannot indicate a more specific hash than the layer at which a hash
 * was computed. For instance an L3 hash cannot be set as an L4 hash.
 *
 * A driver may indicate a hash level which is less specific than the
 * actual layer the hash was computed on. For instance, a hash computed
 * at L4 may be considered an L3 hash. This should only be done if the
 * driver can't unambiguously determine that the HW computed the hash at
 * the higher layer. Note that the "should" in the second property above
 * permits this.
 */
enum pkt_hash_types {
	PKT_HASH_TYPE_NONE,	/* Undefined type */
	PKT_HASH_TYPE_L2,	/* Input: src_MAC, dest_MAC */
	PKT_HASH_TYPE_L3,	/* Input: src_IP, dst_IP */
	PKT_HASH_TYPE_L4,	/* Input: src_IP, dst_IP, src_port, dst_port */
};

static inline void skb_clear_hash(struct sk_buff *skb)
{
	skb->hash = 0;
	skb->sw_hash = 0;
	skb->l4_hash = 0;
}

static inline void skb_clear_hash_if_not_l4(struct sk_buff *skb)
{
	if (!skb->l4_hash)
		skb_clear_hash(skb);
}

static inline void
__skb_set_hash(struct sk_buff *skb, __u32 hash, bool is_sw, bool is_l4)
{
	skb->l4_hash = is_l4;
	skb->sw_hash = is_sw;
	skb->hash = hash;
}

static inline void
skb_set_hash(struct sk_buff *skb, __u32 hash, enum pkt_hash_types type)
{
	/* Used by drivers to set hash from HW */
	__skb_set_hash(skb, hash, false, type == PKT_HASH_TYPE_L4);
}

static inline void
__skb_set_sw_hash(struct sk_buff *skb, __u32 hash, bool is_l4)
{
	__skb_set_hash(skb, hash, true, is_l4);
}

void __skb_get_hash(struct sk_buff *skb);
u32 __skb_get_hash_symmetric(const struct sk_buff *skb);
u32 skb_get_poff(const struct sk_buff *skb);
u32 __skb_get_poff(const struct sk_buff *skb, void *data,
		   const struct flow_keys_basic *keys, int hlen);
__be32 __skb_flow_get_ports(const struct sk_buff *skb, int thoff, u8 ip_proto,
			    void *data, int hlen_proto);

static inline __be32 skb_flow_get_ports(const struct sk_buff *skb,
					int thoff, u8 ip_proto)
{
	return __skb_flow_get_ports(skb, thoff, ip_proto, NULL, 0);
}

void skb_flow_dissector_init(struct flow_dissector *flow_dissector,
			     const struct flow_dissector_key *key,
			     unsigned int key_count);

#ifdef CONFIG_NET
int skb_flow_dissector_prog_query(const union bpf_attr *attr,
				  union bpf_attr __user *uattr);
int skb_flow_dissector_bpf_prog_attach(const union bpf_attr *attr,
				       struct bpf_prog *prog);

int skb_flow_dissector_bpf_prog_detach(const union bpf_attr *attr);
#else
static inline int skb_flow_dissector_prog_query(const union bpf_attr *attr,
						union bpf_attr __user *uattr)
{
	return -EOPNOTSUPP;
}

static inline int skb_flow_dissector_bpf_prog_attach(const union bpf_attr *attr,
						     struct bpf_prog *prog)
{
	return -EOPNOTSUPP;
}

static inline int skb_flow_dissector_bpf_prog_detach(const union bpf_attr *attr)
{
	return -EOPNOTSUPP;
}
#endif

struct bpf_flow_dissector;
bool bpf_flow_dissect(struct bpf_prog *prog, struct bpf_flow_dissector *ctx,
		      __be16 proto, int nhoff, int hlen, unsigned int flags);

bool __skb_flow_dissect(const struct net *net,
			const struct sk_buff *skb,
			struct flow_dissector *flow_dissector,
			void *target_container,
			void *data, __be16 proto, int nhoff, int hlen,
			unsigned int flags);

static inline bool skb_flow_dissect(const struct sk_buff *skb,
				    struct flow_dissector *flow_dissector,
				    void *target_container, unsigned int flags)
{
	return __skb_flow_dissect(NULL, skb, flow_dissector,
				  target_container, NULL, 0, 0, 0, flags);
}

static inline bool skb_flow_dissect_flow_keys(const struct sk_buff *skb,
					      struct flow_keys *flow,
					      unsigned int flags)
{
	memset(flow, 0, sizeof(*flow));
	return __skb_flow_dissect(NULL, skb, &flow_keys_dissector,
				  flow, NULL, 0, 0, 0, flags);
}

static inline bool
skb_flow_dissect_flow_keys_basic(const struct net *net,
				 const struct sk_buff *skb,
				 struct flow_keys_basic *flow, void *data,
				 __be16 proto, int nhoff, int hlen,
				 unsigned int flags)
{
	memset(flow, 0, sizeof(*flow));
	return __skb_flow_dissect(net, skb, &flow_keys_basic_dissector, flow,
				  data, proto, nhoff, hlen, flags);
}

void skb_flow_dissect_meta(const struct sk_buff *skb,
			   struct flow_dissector *flow_dissector,
			   void *target_container);

/* Gets a skb connection tracking info, ctinfo map should be a
 * a map of mapsize to translate enum ip_conntrack_info states
 * to user states.
 */
void
skb_flow_dissect_ct(const struct sk_buff *skb,
		    struct flow_dissector *flow_dissector,
		    void *target_container,
		    u16 *ctinfo_map,
		    size_t mapsize);
void
skb_flow_dissect_tunnel_info(const struct sk_buff *skb,
			     struct flow_dissector *flow_dissector,
			     void *target_container);

static inline __u32 skb_get_hash(struct sk_buff *skb)
{
	if (!skb->l4_hash && !skb->sw_hash)
		__skb_get_hash(skb);

	return skb->hash;
}

static inline __u32 skb_get_hash_flowi6(struct sk_buff *skb, const struct flowi6 *fl6)
{
	if (!skb->l4_hash && !skb->sw_hash) {
		struct flow_keys keys;
		__u32 hash = __get_hash_from_flowi6(fl6, &keys);

		__skb_set_sw_hash(skb, hash, flow_keys_have_l4(&keys));
	}

	return skb->hash;
}

__u32 skb_get_hash_perturb(const struct sk_buff *skb,
			   const siphash_key_t *perturb);

static inline __u32 skb_get_hash_raw(const struct sk_buff *skb)
{
	return skb->hash;
}

static inline void skb_copy_hash(struct sk_buff *to, const struct sk_buff *from)
{
	to->hash = from->hash;
	to->sw_hash = from->sw_hash;
	to->l4_hash = from->l4_hash;
};

static inline void skb_copy_decrypted(struct sk_buff *to,
				      const struct sk_buff *from)
{
#ifdef CONFIG_TLS_DEVICE
	to->decrypted = from->decrypted;
#endif
}

#ifdef NET_SKBUFF_DATA_USES_OFFSET
static inline unsigned char *skb_end_pointer(const struct sk_buff *skb)
{
	return skb->head + skb->end;
}

static inline unsigned int skb_end_offset(const struct sk_buff *skb)
{
	return skb->end;
}
#else
static inline unsigned char *skb_end_pointer(const struct sk_buff *skb)
{
	return skb->end;
}

static inline unsigned int skb_end_offset(const struct sk_buff *skb)
{
	return skb->end - skb->head;
}
#endif

/* Internal */
#define skb_shinfo(SKB)	((struct skb_shared_info *)(skb_end_pointer(SKB)))

static inline struct skb_shared_hwtstamps *skb_hwtstamps(struct sk_buff *skb)
{
	return &skb_shinfo(skb)->hwtstamps;
}

static inline struct ubuf_info *skb_zcopy(struct sk_buff *skb)
{
	bool is_zcopy = skb && skb_shinfo(skb)->tx_flags & SKBTX_DEV_ZEROCOPY;

	return is_zcopy ? skb_uarg(skb) : NULL;
}

static inline void skb_zcopy_set(struct sk_buff *skb, struct ubuf_info *uarg,
				 bool *have_ref)
{
	if (skb && uarg && !skb_zcopy(skb)) {
		if (unlikely(have_ref && *have_ref))
			*have_ref = false;
		else
			sock_zerocopy_get(uarg);
		skb_shinfo(skb)->destructor_arg = uarg;
		skb_shinfo(skb)->tx_flags |= SKBTX_ZEROCOPY_FRAG;
	}
}

static inline void skb_zcopy_set_nouarg(struct sk_buff *skb, void *val)
{
	skb_shinfo(skb)->destructor_arg = (void *)((uintptr_t) val | 0x1UL);
	skb_shinfo(skb)->tx_flags |= SKBTX_ZEROCOPY_FRAG;
}

static inline bool skb_zcopy_is_nouarg(struct sk_buff *skb)
{
	return (uintptr_t) skb_shinfo(skb)->destructor_arg & 0x1UL;
}

static inline void *skb_zcopy_get_nouarg(struct sk_buff *skb)
{
	return (void *)((uintptr_t) skb_shinfo(skb)->destructor_arg & ~0x1UL);
}

/* Release a reference on a zerocopy structure */
static inline void skb_zcopy_clear(struct sk_buff *skb, bool zerocopy)
{
	struct ubuf_info *uarg = skb_zcopy(skb);

	if (uarg) {
		if (skb_zcopy_is_nouarg(skb)) {
			/* no notification callback */
		} else if (uarg->callback == sock_zerocopy_callback) {
			uarg->zerocopy = uarg->zerocopy && zerocopy;
			sock_zerocopy_put(uarg);
		} else {
			uarg->callback(uarg, zerocopy);
		}

		skb_shinfo(skb)->tx_flags &= ~SKBTX_ZEROCOPY_FRAG;
	}
}

/* Abort a zerocopy operation and revert zckey on error in send syscall */
static inline void skb_zcopy_abort(struct sk_buff *skb)
{
	struct ubuf_info *uarg = skb_zcopy(skb);

	if (uarg) {
		sock_zerocopy_put_abort(uarg, false);
		skb_shinfo(skb)->tx_flags &= ~SKBTX_ZEROCOPY_FRAG;
	}
}

static inline void skb_mark_not_on_list(struct sk_buff *skb)
{
	skb->next = NULL;
}

/* Iterate through singly-linked GSO fragments of an skb. */
#define skb_list_walk_safe(first, skb, next_skb)                               \
	for ((skb) = (first), (next_skb) = (skb) ? (skb)->next : NULL; (skb);  \
	     (skb) = (next_skb), (next_skb) = (skb) ? (skb)->next : NULL)

static inline void skb_list_del_init(struct sk_buff *skb)
{
	__list_del_entry(&skb->list);
	skb_mark_not_on_list(skb);
}

/**
 *	skb_queue_empty - check if a queue is empty
 *	@list: queue head
 *
 *	Returns true if the queue is empty, false otherwise.
 */
static inline int skb_queue_empty(const struct sk_buff_head *list)
{
	return list->next == (const struct sk_buff *) list;
}

/**
 *	skb_queue_empty_lockless - check if a queue is empty
 *	@list: queue head
 *
 *	Returns true if the queue is empty, false otherwise.
 *	This variant can be used in lockless contexts.
 */
static inline bool skb_queue_empty_lockless(const struct sk_buff_head *list)
{
	return READ_ONCE(list->next) == (const struct sk_buff *) list;
}


/**
 *	skb_queue_is_last - check if skb is the last entry in the queue
 *	@list: queue head
 *	@skb: buffer
 *
 *	Returns true if @skb is the last buffer on the list.
 */
static inline bool skb_queue_is_last(const struct sk_buff_head *list,
				     const struct sk_buff *skb)
{
	return skb->next == (const struct sk_buff *) list;
}

/**
 *	skb_queue_is_first - check if skb is the first entry in the queue
 *	@list: queue head
 *	@skb: buffer
 *
 *	Returns true if @skb is the first buffer on the list.
 */
static inline bool skb_queue_is_first(const struct sk_buff_head *list,
				      const struct sk_buff *skb)
{
	return skb->prev == (const struct sk_buff *) list;
}

/**
 *	skb_queue_next - return the next packet in the queue
 *	@list: queue head
 *	@skb: current buffer
 *
 *	Return the next packet in @list after @skb.  It is only valid to
 *	call this if skb_queue_is_last() evaluates to false.
 */
static inline struct sk_buff *skb_queue_next(const struct sk_buff_head *list,
					     const struct sk_buff *skb)
{
	/* This BUG_ON may seem severe, but if we just return then we
	 * are going to dereference garbage.
	 */
	BUG_ON(skb_queue_is_last(list, skb));
	return skb->next;
}

/**
 *	skb_queue_prev - return the prev packet in the queue
 *	@list: queue head
 *	@skb: current buffer
 *
 *	Return the prev packet in @list before @skb.  It is only valid to
 *	call this if skb_queue_is_first() evaluates to false.
 */
static inline struct sk_buff *skb_queue_prev(const struct sk_buff_head *list,
					     const struct sk_buff *skb)
{
	/* This BUG_ON may seem severe, but if we just return then we
	 * are going to dereference garbage.
	 */
	BUG_ON(skb_queue_is_first(list, skb));
	return skb->prev;
}

/**
 *	skb_get - reference buffer
 *	@skb: buffer to reference
 *
 *	Makes another reference to a socket buffer and returns a pointer
 *	to the buffer.
 */
static inline struct sk_buff *skb_get(struct sk_buff *skb)
{
	refcount_inc(&skb->users);
	return skb;
}

/*
 * If users == 1, we are the only owner and can avoid redundant atomic changes.
 */

/**
 *	skb_cloned - is the buffer a clone
 *	@skb: buffer to check
 *
 *	Returns true if the buffer was generated with skb_clone() and is
 *	one of multiple shared copies of the buffer. Cloned buffers are
 *	shared data so must not be written to under normal circumstances.
 */
static inline int skb_cloned(const struct sk_buff *skb)
{
	return skb->cloned &&
	       (atomic_read(&skb_shinfo(skb)->dataref) & SKB_DATAREF_MASK) != 1;
}

static inline int skb_unclone(struct sk_buff *skb, gfp_t pri)
{
	might_sleep_if(gfpflags_allow_blocking(pri));

	if (skb_cloned(skb))
		return pskb_expand_head(skb, 0, 0, pri);

	return 0;
}

/**
 *	skb_header_cloned - is the header a clone
 *	@skb: buffer to check
 *
 *	Returns true if modifying the header part of the buffer requires
 *	the data to be copied.
 */
static inline int skb_header_cloned(const struct sk_buff *skb)
{
	int dataref;

	if (!skb->cloned)
		return 0;

	dataref = atomic_read(&skb_shinfo(skb)->dataref);
	dataref = (dataref & SKB_DATAREF_MASK) - (dataref >> SKB_DATAREF_SHIFT);
	return dataref != 1;
}

static inline int skb_header_unclone(struct sk_buff *skb, gfp_t pri)
{
	might_sleep_if(gfpflags_allow_blocking(pri));

	if (skb_header_cloned(skb))
		return pskb_expand_head(skb, 0, 0, pri);

	return 0;
}

/**
 *	__skb_header_release - release reference to header
 *	@skb: buffer to operate on
 */
static inline void __skb_header_release(struct sk_buff *skb)
{
	skb->nohdr = 1;
	atomic_set(&skb_shinfo(skb)->dataref, 1 + (1 << SKB_DATAREF_SHIFT));
}


/**
 *	skb_shared - is the buffer shared
 *	@skb: buffer to check
 *
 *	Returns true if more than one person has a reference to this
 *	buffer.
 */
static inline int skb_shared(const struct sk_buff *skb)
{
	return refcount_read(&skb->users) != 1;
}

/**
 *	skb_share_check - check if buffer is shared and if so clone it
 *	@skb: buffer to check
 *	@pri: priority for memory allocation
 *
 *	If the buffer is shared the buffer is cloned and the old copy
 *	drops a reference. A new clone with a single reference is returned.
 *	If the buffer is not shared the original buffer is returned. When
 *	being called from interrupt status or with spinlocks held pri must
 *	be GFP_ATOMIC.
 *
 *	NULL is returned on a memory allocation failure.
 */
static inline struct sk_buff *skb_share_check(struct sk_buff *skb, gfp_t pri)
{
	might_sleep_if(gfpflags_allow_blocking(pri));
	if (skb_shared(skb)) {
		struct sk_buff *nskb = skb_clone(skb, pri);

		if (likely(nskb))
			consume_skb(skb);
		else
			kfree_skb(skb);
		skb = nskb;
	}
	return skb;
}

/*
 *	Copy shared buffers into a new sk_buff. We effectively do COW on
 *	packets to handle cases where we have a local reader and forward
 *	and a couple of other messy ones. The normal one is tcpdumping
 *	a packet thats being forwarded.
 */

/**
 *	skb_unshare - make a copy of a shared buffer
 *	@skb: buffer to check
 *	@pri: priority for memory allocation
 *
 *	If the socket buffer is a clone then this function creates a new
 *	copy of the data, drops a reference count on the old copy and returns
 *	the new copy with the reference count at 1. If the buffer is not a clone
 *	the original buffer is returned. When called with a spinlock held or
 *	from interrupt state @pri must be %GFP_ATOMIC
 *
 *	%NULL is returned on a memory allocation failure.
 */
static inline struct sk_buff *skb_unshare(struct sk_buff *skb,
					  gfp_t pri)
{
	might_sleep_if(gfpflags_allow_blocking(pri));
	if (skb_cloned(skb)) {
		struct sk_buff *nskb = skb_copy(skb, pri);

		/* Free our shared copy */
		if (likely(nskb))
			consume_skb(skb);
		else
			kfree_skb(skb);
		skb = nskb;
	}
	return skb;
}

/**
 *	skb_peek - peek at the head of an &sk_buff_head
 *	@list_: list to peek at
 *
 *	Peek an &sk_buff. Unlike most other operations you _MUST_
 *	be careful with this one. A peek leaves the buffer on the
 *	list and someone else may run off with it. You must hold
 *	the appropriate locks or have a private queue to do this.
 *
 *	Returns %NULL for an empty list or a pointer to the head element.
 *	The reference count is not incremented and the reference is therefore
 *	volatile. Use with caution.
 */
static inline struct sk_buff *skb_peek(const struct sk_buff_head *list_)
{
	struct sk_buff *skb = list_->next;

	if (skb == (struct sk_buff *)list_)
		skb = NULL;
	return skb;
}

/**
 *	__skb_peek - peek at the head of a non-empty &sk_buff_head
 *	@list_: list to peek at
 *
 *	Like skb_peek(), but the caller knows that the list is not empty.
 */
static inline struct sk_buff *__skb_peek(const struct sk_buff_head *list_)
{
	return list_->next;
}

/**
 *	skb_peek_next - peek skb following the given one from a queue
 *	@skb: skb to start from
 *	@list_: list to peek at
 *
 *	Returns %NULL when the end of the list is met or a pointer to the
 *	next element. The reference count is not incremented and the
 *	reference is therefore volatile. Use with caution.
 */
static inline struct sk_buff *skb_peek_next(struct sk_buff *skb,
		const struct sk_buff_head *list_)
{
	struct sk_buff *next = skb->next;

	if (next == (struct sk_buff *)list_)
		next = NULL;
	return next;
}

/**
 *	skb_peek_tail - peek at the tail of an &sk_buff_head
 *	@list_: list to peek at
 *
 *	Peek an &sk_buff. Unlike most other operations you _MUST_
 *	be careful with this one. A peek leaves the buffer on the
 *	list and someone else may run off with it. You must hold
 *	the appropriate locks or have a private queue to do this.
 *
 *	Returns %NULL for an empty list or a pointer to the tail element.
 *	The reference count is not incremented and the reference is therefore
 *	volatile. Use with caution.
 */
static inline struct sk_buff *skb_peek_tail(const struct sk_buff_head *list_)
{
	struct sk_buff *skb = READ_ONCE(list_->prev);

	if (skb == (struct sk_buff *)list_)
		skb = NULL;
	return skb;

}

/**
 *	skb_queue_len	- get queue length
 *	@list_: list to measure
 *
 *	Return the length of an &sk_buff queue.
 */
static inline __u32 skb_queue_len(const struct sk_buff_head *list_)
{
	return list_->qlen;
}

/**
 *	skb_queue_len_lockless	- get queue length
 *	@list_: list to measure
 *
 *	Return the length of an &sk_buff queue.
 *	This variant can be used in lockless contexts.
 */
static inline __u32 skb_queue_len_lockless(const struct sk_buff_head *list_)
{
	return READ_ONCE(list_->qlen);
}

/**
 *	__skb_queue_head_init - initialize non-spinlock portions of sk_buff_head
 *	@list: queue to initialize
 *
 *	This initializes only the list and queue length aspects of
 *	an sk_buff_head object.  This allows to initialize the list
 *	aspects of an sk_buff_head without reinitializing things like
 *	the spinlock.  It can also be used for on-stack sk_buff_head
 *	objects where the spinlock is known to not be used.
 */
static inline void __skb_queue_head_init(struct sk_buff_head *list)
{
	list->prev = list->next = (struct sk_buff *)list;
	list->qlen = 0;
}

/*
 * This function creates a split out lock class for each invocation;
 * this is needed for now since a whole lot of users of the skb-queue
 * infrastructure in drivers have different locking usage (in hardirq)
 * than the networking core (in softirq only). In the long run either the
 * network layer or drivers should need annotation to consolidate the
 * main types of usage into 3 classes.
 */
static inline void skb_queue_head_init(struct sk_buff_head *list)
{
	spin_lock_init(&list->lock);
	__skb_queue_head_init(list);
}

static inline void skb_queue_head_init_class(struct sk_buff_head *list,
		struct lock_class_key *class)
{
	skb_queue_head_init(list);
	lockdep_set_class(&list->lock, class);
}

/*
 *	Insert an sk_buff on a list.
 *
 *	The "__skb_xxxx()" functions are the non-atomic ones that
 *	can only be called with interrupts disabled.
 */
static inline void __skb_insert(struct sk_buff *newsk,
				struct sk_buff *prev, struct sk_buff *next,
				struct sk_buff_head *list)
{
	/* See skb_queue_empty_lockless() and skb_peek_tail()
	 * for the opposite READ_ONCE()
	 */
	WRITE_ONCE(newsk->next, next);
	WRITE_ONCE(newsk->prev, prev);
	WRITE_ONCE(next->prev, newsk);
	WRITE_ONCE(prev->next, newsk);
	list->qlen++;
}

static inline void __skb_queue_splice(const struct sk_buff_head *list,
				      struct sk_buff *prev,
				      struct sk_buff *next)
{
	struct sk_buff *first = list->next;
	struct sk_buff *last = list->prev;

	WRITE_ONCE(first->prev, prev);
	WRITE_ONCE(prev->next, first);

	WRITE_ONCE(last->next, next);
	WRITE_ONCE(next->prev, last);
}

/**
 *	skb_queue_splice - join two skb lists, this is designed for stacks
 *	@list: the new list to add
 *	@head: the place to add it in the first list
 */
static inline void skb_queue_splice(const struct sk_buff_head *list,
				    struct sk_buff_head *head)
{
	if (!skb_queue_empty(list)) {
		__skb_queue_splice(list, (struct sk_buff *) head, head->next);
		head->qlen += list->qlen;
	}
}

/**
 *	skb_queue_splice_init - join two skb lists and reinitialise the emptied list
 *	@list: the new list to add
 *	@head: the place to add it in the first list
 *
 *	The list at @list is reinitialised
 */
static inline void skb_queue_splice_init(struct sk_buff_head *list,
					 struct sk_buff_head *head)
{
	if (!skb_queue_empty(list)) {
		__skb_queue_splice(list, (struct sk_buff *) head, head->next);
		head->qlen += list->qlen;
		__skb_queue_head_init(list);
	}
}

/**
 *	skb_queue_splice_tail - join two skb lists, each list being a queue
 *	@list: the new list to add
 *	@head: the place to add it in the first list
 */
static inline void skb_queue_splice_tail(const struct sk_buff_head *list,
					 struct sk_buff_head *head)
{
	if (!skb_queue_empty(list)) {
		__skb_queue_splice(list, head->prev, (struct sk_buff *) head);
		head->qlen += list->qlen;
	}
}

/**
 *	skb_queue_splice_tail_init - join two skb lists and reinitialise the emptied list
 *	@list: the new list to add
 *	@head: the place to add it in the first list
 *
 *	Each of the lists is a queue.
 *	The list at @list is reinitialised
 */
static inline void skb_queue_splice_tail_init(struct sk_buff_head *list,
					      struct sk_buff_head *head)
{
	if (!skb_queue_empty(list)) {
		__skb_queue_splice(list, head->prev, (struct sk_buff *) head);
		head->qlen += list->qlen;
		__skb_queue_head_init(list);
	}
}

/**
 *	__skb_queue_after - queue a buffer at the list head
 *	@list: list to use
 *	@prev: place after this buffer
 *	@newsk: buffer to queue
 *
 *	Queue a buffer int the middle of a list. This function takes no locks
 *	and you must therefore hold required locks before calling it.
 *
 *	A buffer cannot be placed on two lists at the same time.
 */
static inline void __skb_queue_after(struct sk_buff_head *list,
				     struct sk_buff *prev,
				     struct sk_buff *newsk)
{
	__skb_insert(newsk, prev, prev->next, list);
}

void skb_append(struct sk_buff *old, struct sk_buff *newsk,
		struct sk_buff_head *list);

static inline void __skb_queue_before(struct sk_buff_head *list,
				      struct sk_buff *next,
				      struct sk_buff *newsk)
{
	__skb_insert(newsk, next->prev, next, list);
}

/**
 *	__skb_queue_head - queue a buffer at the list head
 *	@list: list to use
 *	@newsk: buffer to queue
 *
 *	Queue a buffer at the start of a list. This function takes no locks
 *	and you must therefore hold required locks before calling it.
 *
 *	A buffer cannot be placed on two lists at the same time.
 */
static inline void __skb_queue_head(struct sk_buff_head *list,
				    struct sk_buff *newsk)
{
	__skb_queue_after(list, (struct sk_buff *)list, newsk);
}
void skb_queue_head(struct sk_buff_head *list, struct sk_buff *newsk);

/**
 *	__skb_queue_tail - queue a buffer at the list tail
 *	@list: list to use
 *	@newsk: buffer to queue
 *
 *	Queue a buffer at the end of a list. This function takes no locks
 *	and you must therefore hold required locks before calling it.
 *
 *	A buffer cannot be placed on two lists at the same time.
 */
static inline void __skb_queue_tail(struct sk_buff_head *list,
				   struct sk_buff *newsk)
{
	__skb_queue_before(list, (struct sk_buff *)list, newsk);
}
void skb_queue_tail(struct sk_buff_head *list, struct sk_buff *newsk);

/*
 * remove sk_buff from list. _Must_ be called atomically, and with
 * the list known..
 */
void skb_unlink(struct sk_buff *skb, struct sk_buff_head *list);
static inline void __skb_unlink(struct sk_buff *skb, struct sk_buff_head *list)
{
	struct sk_buff *next, *prev;

	WRITE_ONCE(list->qlen, list->qlen - 1);
	next	   = skb->next;
	prev	   = skb->prev;
	skb->next  = skb->prev = NULL;
	WRITE_ONCE(next->prev, prev);
	WRITE_ONCE(prev->next, next);
}

/**
 *	__skb_dequeue - remove from the head of the queue
 *	@list: list to dequeue from
 *
 *	Remove the head of the list. This function does not take any locks
 *	so must be used with appropriate locks held only. The head item is
 *	returned or %NULL if the list is empty.
 */
static inline struct sk_buff *__skb_dequeue(struct sk_buff_head *list)
{
	struct sk_buff *skb = skb_peek(list);
	if (skb)
		__skb_unlink(skb, list);
	return skb;
}
struct sk_buff *skb_dequeue(struct sk_buff_head *list);

/**
 *	__skb_dequeue_tail - remove from the tail of the queue
 *	@list: list to dequeue from
 *
 *	Remove the tail of the list. This function does not take any locks
 *	so must be used with appropriate locks held only. The tail item is
 *	returned or %NULL if the list is empty.
 */
static inline struct sk_buff *__skb_dequeue_tail(struct sk_buff_head *list)
{
	struct sk_buff *skb = skb_peek_tail(list);
	if (skb)
		__skb_unlink(skb, list);
	return skb;
}
struct sk_buff *skb_dequeue_tail(struct sk_buff_head *list);


static inline bool skb_is_nonlinear(const struct sk_buff *skb)
{
	return skb->data_len;
}

static inline unsigned int skb_headlen(const struct sk_buff *skb)
{
	return skb->len - skb->data_len;
}

static inline unsigned int __skb_pagelen(const struct sk_buff *skb)
{
	unsigned int i, len = 0;

	for (i = skb_shinfo(skb)->nr_frags - 1; (int)i >= 0; i--)
		len += skb_frag_size(&skb_shinfo(skb)->frags[i]);
	return len;
}

static inline unsigned int skb_pagelen(const struct sk_buff *skb)
{
	return skb_headlen(skb) + __skb_pagelen(skb);
}

/**
 * __skb_fill_page_desc - initialise a paged fragment in an skb
 * @skb: buffer containing fragment to be initialised
 * @i: paged fragment index to initialise
 * @page: the page to use for this fragment
 * @off: the offset to the data with @page
 * @size: the length of the data
 *
 * Initialises the @i'th fragment of @skb to point to &size bytes at
 * offset @off within @page.
 *
 * Does not take any additional reference on the fragment.
 */
static inline void __skb_fill_page_desc(struct sk_buff *skb, int i,
					struct page *page, int off, int size)
{
	skb_frag_t *frag = &skb_shinfo(skb)->frags[i];

	/*
	 * Propagate page pfmemalloc to the skb if we can. The problem is
	 * that not all callers have unique ownership of the page but rely
	 * on page_is_pfmemalloc doing the right thing(tm).
	 */
	frag->bv_page		  = page;
	frag->bv_offset		  = off;
	skb_frag_size_set(frag, size);

	page = compound_head(page);
	if (page_is_pfmemalloc(page))
		skb->pfmemalloc	= true;
}

/**
 * skb_fill_page_desc - initialise a paged fragment in an skb
 * @skb: buffer containing fragment to be initialised
 * @i: paged fragment index to initialise
 * @page: the page to use for this fragment
 * @off: the offset to the data with @page
 * @size: the length of the data
 *
 * As per __skb_fill_page_desc() -- initialises the @i'th fragment of
 * @skb to point to @size bytes at offset @off within @page. In
 * addition updates @skb such that @i is the last fragment.
 *
 * Does not take any additional reference on the fragment.
 */
static inline void skb_fill_page_desc(struct sk_buff *skb, int i,
				      struct page *page, int off, int size)
{
	__skb_fill_page_desc(skb, i, page, off, size);
	skb_shinfo(skb)->nr_frags = i + 1;
}

void skb_add_rx_frag(struct sk_buff *skb, int i, struct page *page, int off,
		     int size, unsigned int truesize);

void skb_coalesce_rx_frag(struct sk_buff *skb, int i, int size,
			  unsigned int truesize);

#define SKB_LINEAR_ASSERT(skb)  BUG_ON(skb_is_nonlinear(skb))

#ifdef NET_SKBUFF_DATA_USES_OFFSET
static inline unsigned char *skb_tail_pointer(const struct sk_buff *skb)
{
	return skb->head + skb->tail;
}

static inline void skb_reset_tail_pointer(struct sk_buff *skb)
{
	skb->tail = skb->data - skb->head;
}

static inline void skb_set_tail_pointer(struct sk_buff *skb, const int offset)
{
	skb_reset_tail_pointer(skb);
	skb->tail += offset;
}

#else /* NET_SKBUFF_DATA_USES_OFFSET */
static inline unsigned char *skb_tail_pointer(const struct sk_buff *skb)
{
	return skb->tail;
}

static inline void skb_reset_tail_pointer(struct sk_buff *skb)
{
	skb->tail = skb->data;
}

static inline void skb_set_tail_pointer(struct sk_buff *skb, const int offset)
{
	skb->tail = skb->data + offset;
}

#endif /* NET_SKBUFF_DATA_USES_OFFSET */

/*
 *	Add data to an sk_buff
 */
void *pskb_put(struct sk_buff *skb, struct sk_buff *tail, int len);
void *skb_put(struct sk_buff *skb, unsigned int len);
static inline void *__skb_put(struct sk_buff *skb, unsigned int len)
{
	void *tmp = skb_tail_pointer(skb);
	SKB_LINEAR_ASSERT(skb);
	skb->tail += len;
	skb->len  += len;
	return tmp;
}

static inline void *__skb_put_zero(struct sk_buff *skb, unsigned int len)
{
	void *tmp = __skb_put(skb, len);

	memset(tmp, 0, len);
	return tmp;
}

static inline void *__skb_put_data(struct sk_buff *skb, const void *data,
				   unsigned int len)
{
	void *tmp = __skb_put(skb, len);

	memcpy(tmp, data, len);
	return tmp;
}

static inline void __skb_put_u8(struct sk_buff *skb, u8 val)
{
	*(u8 *)__skb_put(skb, 1) = val;
}

static inline void *skb_put_zero(struct sk_buff *skb, unsigned int len)
{
	void *tmp = skb_put(skb, len);

	memset(tmp, 0, len);

	return tmp;
}

static inline void *skb_put_data(struct sk_buff *skb, const void *data,
				 unsigned int len)
{
	void *tmp = skb_put(skb, len);

	memcpy(tmp, data, len);

	return tmp;
}

static inline void skb_put_u8(struct sk_buff *skb, u8 val)
{
	*(u8 *)skb_put(skb, 1) = val;
}

void *skb_push(struct sk_buff *skb, unsigned int len);
static inline void *__skb_push(struct sk_buff *skb, unsigned int len)
{
	skb->data -= len;
	skb->len  += len;
	return skb->data;
}

void *skb_pull(struct sk_buff *skb, unsigned int len);
static inline void *__skb_pull(struct sk_buff *skb, unsigned int len)
{
	skb->len -= len;
	BUG_ON(skb->len < skb->data_len);
	return skb->data += len;
}

static inline void *skb_pull_inline(struct sk_buff *skb, unsigned int len)
{
	return unlikely(len > skb->len) ? NULL : __skb_pull(skb, len);
}

void *__pskb_pull_tail(struct sk_buff *skb, int delta);

static inline void *__pskb_pull(struct sk_buff *skb, unsigned int len)
{
	if (len > skb_headlen(skb) &&
	    !__pskb_pull_tail(skb, len - skb_headlen(skb)))
		return NULL;
	skb->len -= len;
	return skb->data += len;
}

static inline void *pskb_pull(struct sk_buff *skb, unsigned int len)
{
	return unlikely(len > skb->len) ? NULL : __pskb_pull(skb, len);
}

static inline bool pskb_may_pull(struct sk_buff *skb, unsigned int len)
{
	if (likely(len <= skb_headlen(skb)))
		return true;
	if (unlikely(len > skb->len))
		return false;
	return __pskb_pull_tail(skb, len - skb_headlen(skb)) != NULL;
}

void skb_condense(struct sk_buff *skb);

/**
 *	skb_headroom - bytes at buffer head
 *	@skb: buffer to check
 *
 *	Return the number of bytes of free space at the head of an &sk_buff.
 */
static inline unsigned int skb_headroom(const struct sk_buff *skb)
{
	return skb->data - skb->head;
}

/**
 *	skb_tailroom - bytes at buffer end
 *	@skb: buffer to check
 *
 *	Return the number of bytes of free space at the tail of an sk_buff
 */
static inline int skb_tailroom(const struct sk_buff *skb)
{
	return skb_is_nonlinear(skb) ? 0 : skb->end - skb->tail;
}

/**
 *	skb_availroom - bytes at buffer end
 *	@skb: buffer to check
 *
 *	Return the number of bytes of free space at the tail of an sk_buff
 *	allocated by sk_stream_alloc()
 */
static inline int skb_availroom(const struct sk_buff *skb)
{
	if (skb_is_nonlinear(skb))
		return 0;

	return skb->end - skb->tail - skb->reserved_tailroom;
}

/**
 *	skb_reserve - adjust headroom
 *	@skb: buffer to alter
 *	@len: bytes to move
 *
 *	Increase the headroom of an empty &sk_buff by reducing the tail
 *	room. This is only allowed for an empty buffer.
 */
static inline void skb_reserve(struct sk_buff *skb, int len)
{
	skb->data += len;
	skb->tail += len;
}

/**
 *	skb_tailroom_reserve - adjust reserved_tailroom
 *	@skb: buffer to alter
 *	@mtu: maximum amount of headlen permitted
 *	@needed_tailroom: minimum amount of reserved_tailroom
 *
 *	Set reserved_tailroom so that headlen can be as large as possible but
 *	not larger than mtu and tailroom cannot be smaller than
 *	needed_tailroom.
 *	The required headroom should already have been reserved before using
 *	this function.
 */
static inline void skb_tailroom_reserve(struct sk_buff *skb, unsigned int mtu,
					unsigned int needed_tailroom)
{
	SKB_LINEAR_ASSERT(skb);
	if (mtu < skb_tailroom(skb) - needed_tailroom)
		/* use at most mtu */
		skb->reserved_tailroom = skb_tailroom(skb) - mtu;
	else
		/* use up to all available space */
		skb->reserved_tailroom = needed_tailroom;
}

#define ENCAP_TYPE_ETHER	0
#define ENCAP_TYPE_IPPROTO	1

static inline void skb_set_inner_protocol(struct sk_buff *skb,
					  __be16 protocol)
{
	skb->inner_protocol = protocol;
	skb->inner_protocol_type = ENCAP_TYPE_ETHER;
}

static inline void skb_set_inner_ipproto(struct sk_buff *skb,
					 __u8 ipproto)
{
	skb->inner_ipproto = ipproto;
	skb->inner_protocol_type = ENCAP_TYPE_IPPROTO;
}

static inline void skb_reset_inner_headers(struct sk_buff *skb)
{
	skb->inner_mac_header = skb->mac_header;
	skb->inner_network_header = skb->network_header;
	skb->inner_transport_header = skb->transport_header;
}

static inline void skb_reset_mac_len(struct sk_buff *skb)
{
	skb->mac_len = skb->network_header - skb->mac_header;
}

static inline unsigned char *skb_inner_transport_header(const struct sk_buff
							*skb)
{
	return skb->head + skb->inner_transport_header;
}

static inline int skb_inner_transport_offset(const struct sk_buff *skb)
{
	return skb_inner_transport_header(skb) - skb->data;
}

static inline void skb_reset_inner_transport_header(struct sk_buff *skb)
{
	skb->inner_transport_header = skb->data - skb->head;
}

static inline void skb_set_inner_transport_header(struct sk_buff *skb,
						   const int offset)
{
	skb_reset_inner_transport_header(skb);
	skb->inner_transport_header += offset;
}

static inline unsigned char *skb_inner_network_header(const struct sk_buff *skb)
{
	return skb->head + skb->inner_network_header;
}

static inline void skb_reset_inner_network_header(struct sk_buff *skb)
{
	skb->inner_network_header = skb->data - skb->head;
}

static inline void skb_set_inner_network_header(struct sk_buff *skb,
						const int offset)
{
	skb_reset_inner_network_header(skb);
	skb->inner_network_header += offset;
}

static inline unsigned char *skb_inner_mac_header(const struct sk_buff *skb)
{
	return skb->head + skb->inner_mac_header;
}

static inline void skb_reset_inner_mac_header(struct sk_buff *skb)
{
	skb->inner_mac_header = skb->data - skb->head;
}

static inline void skb_set_inner_mac_header(struct sk_buff *skb,
					    const int offset)
{
	skb_reset_inner_mac_header(skb);
	skb->inner_mac_header += offset;
}
static inline bool skb_transport_header_was_set(const struct sk_buff *skb)
{
	return skb->transport_header != (typeof(skb->transport_header))~0U;
}

static inline unsigned char *skb_transport_header(const struct sk_buff *skb)
{
	return skb->head + skb->transport_header;
}

static inline void skb_reset_transport_header(struct sk_buff *skb)
{
	skb->transport_header = skb->data - skb->head;
}

static inline void skb_set_transport_header(struct sk_buff *skb,
					    const int offset)
{
	skb_reset_transport_header(skb);
	skb->transport_header += offset;
}

static inline unsigned char *skb_network_header(const struct sk_buff *skb)
{
	return skb->head + skb->network_header;
}

static inline void skb_reset_network_header(struct sk_buff *skb)
{
	skb->network_header = skb->data - skb->head;
}

static inline void skb_set_network_header(struct sk_buff *skb, const int offset)
{
	skb_reset_network_header(skb);
	skb->network_header += offset;
}

static inline unsigned char *skb_mac_header(const struct sk_buff *skb)
{
	return skb->head + skb->mac_header;
}

static inline int skb_mac_offset(const struct sk_buff *skb)
{
	return skb_mac_header(skb) - skb->data;
}

static inline u32 skb_mac_header_len(const struct sk_buff *skb)
{
	return skb->network_header - skb->mac_header;
}

static inline int skb_mac_header_was_set(const struct sk_buff *skb)
{
	return skb->mac_header != (typeof(skb->mac_header))~0U;
}

static inline void skb_reset_mac_header(struct sk_buff *skb)
{
	skb->mac_header = skb->data - skb->head;
}

static inline void skb_set_mac_header(struct sk_buff *skb, const int offset)
{
	skb_reset_mac_header(skb);
	skb->mac_header += offset;
}

static inline void skb_pop_mac_header(struct sk_buff *skb)
{
	skb->mac_header = skb->network_header;
}

static inline void skb_probe_transport_header(struct sk_buff *skb)
{
	struct flow_keys_basic keys;

	if (skb_transport_header_was_set(skb))
		return;

	if (skb_flow_dissect_flow_keys_basic(NULL, skb, &keys,
					     NULL, 0, 0, 0, 0))
		skb_set_transport_header(skb, keys.control.thoff);
}

static inline void skb_mac_header_rebuild(struct sk_buff *skb)
{
	if (skb_mac_header_was_set(skb)) {
		const unsigned char *old_mac = skb_mac_header(skb);

		skb_set_mac_header(skb, -skb->mac_len);
		memmove(skb_mac_header(skb), old_mac, skb->mac_len);
	}
}

static inline int skb_checksum_start_offset(const struct sk_buff *skb)
{
	return skb->csum_start - skb_headroom(skb);
}

static inline unsigned char *skb_checksum_start(const struct sk_buff *skb)
{
	return skb->head + skb->csum_start;
}

static inline int skb_transport_offset(const struct sk_buff *skb)
{
	return skb_transport_header(skb) - skb->data;
}

static inline u32 skb_network_header_len(const struct sk_buff *skb)
{
	return skb->transport_header - skb->network_header;
}

static inline u32 skb_inner_network_header_len(const struct sk_buff *skb)
{
	return skb->inner_transport_header - skb->inner_network_header;
}

static inline int skb_network_offset(const struct sk_buff *skb)
{
	return skb_network_header(skb) - skb->data;
}

static inline int skb_inner_network_offset(const struct sk_buff *skb)
{
	return skb_inner_network_header(skb) - skb->data;
}

static inline int pskb_network_may_pull(struct sk_buff *skb, unsigned int len)
{
	return pskb_may_pull(skb, skb_network_offset(skb) + len);
}

/*
 * CPUs often take a performance hit when accessing unaligned memory
 * locations. The actual performance hit varies, it can be small if the
 * hardware handles it or large if we have to take an exception and fix it
 * in software.
 *
 * Since an ethernet header is 14 bytes network drivers often end up with
 * the IP header at an unaligned offset. The IP header can be aligned by
 * shifting the start of the packet by 2 bytes. Drivers should do this
 * with:
 *
 * skb_reserve(skb, NET_IP_ALIGN);
 *
 * The downside to this alignment of the IP header is that the DMA is now
 * unaligned. On some architectures the cost of an unaligned DMA is high
 * and this cost outweighs the gains made by aligning the IP header.
 *
 * Since this trade off varies between architectures, we allow NET_IP_ALIGN
 * to be overridden.
 */
#ifndef NET_IP_ALIGN
#define NET_IP_ALIGN	2
#endif

/*
 * The networking layer reserves some headroom in skb data (via
 * dev_alloc_skb). This is used to avoid having to reallocate skb data when
 * the header has to grow. In the default case, if the header has to grow
 * 32 bytes or less we avoid the reallocation.
 *
 * Unfortunately this headroom changes the DMA alignment of the resulting
 * network packet. As for NET_IP_ALIGN, this unaligned DMA is expensive
 * on some architectures. An architecture can override this value,
 * perhaps setting it to a cacheline in size (since that will maintain
 * cacheline alignment of the DMA). It must be a power of 2.
 *
 * Various parts of the networking layer expect at least 32 bytes of
 * headroom, you should not reduce this.
 *
 * Using max(32, L1_CACHE_BYTES) makes sense (especially with RPS)
 * to reduce average number of cache lines per packet.
 * get_rps_cpus() for example only access one 64 bytes aligned block :
 * NET_IP_ALIGN(2) + ethernet_header(14) + IP_header(20/40) + ports(8)
 */
#ifndef NET_SKB_PAD
#define NET_SKB_PAD	max(32, L1_CACHE_BYTES)
#endif

int ___pskb_trim(struct sk_buff *skb, unsigned int len);

static inline void __skb_set_length(struct sk_buff *skb, unsigned int len)
{
	if (WARN_ON(skb_is_nonlinear(skb)))
		return;
	skb->len = len;
	skb_set_tail_pointer(skb, len);
}

static inline void __skb_trim(struct sk_buff *skb, unsigned int len)
{
	__skb_set_length(skb, len);
}

void skb_trim(struct sk_buff *skb, unsigned int len);

static inline int __pskb_trim(struct sk_buff *skb, unsigned int len)
{
	if (skb->data_len)
		return ___pskb_trim(skb, len);
	__skb_trim(skb, len);
	return 0;
}

static inline int pskb_trim(struct sk_buff *skb, unsigned int len)
{
	return (len < skb->len) ? __pskb_trim(skb, len) : 0;
}

/**
 *	pskb_trim_unique - remove end from a paged unique (not cloned) buffer
 *	@skb: buffer to alter
 *	@len: new length
 *
 *	This is identical to pskb_trim except that the caller knows that
 *	the skb is not cloned so we should never get an error due to out-
 *	of-memory.
 */
static inline void pskb_trim_unique(struct sk_buff *skb, unsigned int len)
{
	int err = pskb_trim(skb, len);
	BUG_ON(err);
}

static inline int __skb_grow(struct sk_buff *skb, unsigned int len)
{
	unsigned int diff = len - skb->len;

	if (skb_tailroom(skb) < diff) {
		int ret = pskb_expand_head(skb, 0, diff - skb_tailroom(skb),
					   GFP_ATOMIC);
		if (ret)
			return ret;
	}
	__skb_set_length(skb, len);
	return 0;
}

/**
 *	skb_orphan - orphan a buffer
 *	@skb: buffer to orphan
 *
 *	If a buffer currently has an owner then we call the owner's
 *	destructor function and make the @skb unowned. The buffer continues
 *	to exist but is no longer charged to its former owner.
 */
static inline void skb_orphan(struct sk_buff *skb)
{
	if (skb->destructor) {
		skb->destructor(skb);
		skb->destructor = NULL;
		skb->sk		= NULL;
	} else {
		BUG_ON(skb->sk);
	}
}

/**
 *	skb_orphan_frags - orphan the frags contained in a buffer
 *	@skb: buffer to orphan frags from
 *	@gfp_mask: allocation mask for replacement pages
 *
 *	For each frag in the SKB which needs a destructor (i.e. has an
 *	owner) create a copy of that frag and release the original
 *	page by calling the destructor.
 */
static inline int skb_orphan_frags(struct sk_buff *skb, gfp_t gfp_mask)
{
	if (likely(!skb_zcopy(skb)))
		return 0;
	if (!skb_zcopy_is_nouarg(skb) &&
	    skb_uarg(skb)->callback == sock_zerocopy_callback)
		return 0;
	return skb_copy_ubufs(skb, gfp_mask);
}

/* Frags must be orphaned, even if refcounted, if skb might loop to rx path */
static inline int skb_orphan_frags_rx(struct sk_buff *skb, gfp_t gfp_mask)
{
	if (likely(!skb_zcopy(skb)))
		return 0;
	return skb_copy_ubufs(skb, gfp_mask);
}

/**
 *	__skb_queue_purge - empty a list
 *	@list: list to empty
 *
 *	Delete all buffers on an &sk_buff list. Each buffer is removed from
 *	the list and one reference dropped. This function does not take the
 *	list lock and the caller must hold the relevant locks to use it.
 */
static inline void __skb_queue_purge(struct sk_buff_head *list)
{
	struct sk_buff *skb;
	while ((skb = __skb_dequeue(list)) != NULL)
		kfree_skb(skb);
}
void skb_queue_purge(struct sk_buff_head *list);

unsigned int skb_rbtree_purge(struct rb_root *root);

void *netdev_alloc_frag(unsigned int fragsz);

struct sk_buff *__netdev_alloc_skb(struct net_device *dev, unsigned int length,
				   gfp_t gfp_mask);

/**
 *	netdev_alloc_skb - allocate an skbuff for rx on a specific device
 *	@dev: network device to receive on
 *	@length: length to allocate
 *
 *	Allocate a new &sk_buff and assign it a usage count of one. The
 *	buffer has unspecified headroom built in. Users should allocate
 *	the headroom they think they need without accounting for the
 *	built in space. The built in space is used for optimisations.
 *
 *	%NULL is returned if there is no free memory. Although this function
 *	allocates memory it can be called from an interrupt.
 */
static inline struct sk_buff *netdev_alloc_skb(struct net_device *dev,
					       unsigned int length)
{
	return __netdev_alloc_skb(dev, length, GFP_ATOMIC);
}

/* legacy helper around __netdev_alloc_skb() */
static inline struct sk_buff *__dev_alloc_skb(unsigned int length,
					      gfp_t gfp_mask)
{
	return __netdev_alloc_skb(NULL, length, gfp_mask);
}

/* legacy helper around netdev_alloc_skb() */
static inline struct sk_buff *dev_alloc_skb(unsigned int length)
{
	return netdev_alloc_skb(NULL, length);
}


static inline struct sk_buff *__netdev_alloc_skb_ip_align(struct net_device *dev,
		unsigned int length, gfp_t gfp)
{
	struct sk_buff *skb = __netdev_alloc_skb(dev, length + NET_IP_ALIGN, gfp);

	if (NET_IP_ALIGN && skb)
		skb_reserve(skb, NET_IP_ALIGN);
	return skb;
}

static inline struct sk_buff *netdev_alloc_skb_ip_align(struct net_device *dev,
		unsigned int length)
{
	return __netdev_alloc_skb_ip_align(dev, length, GFP_ATOMIC);
}

static inline void skb_free_frag(void *addr)
{
	page_frag_free(addr);
}

void *napi_alloc_frag(unsigned int fragsz);
struct sk_buff *__napi_alloc_skb(struct napi_struct *napi,
				 unsigned int length, gfp_t gfp_mask);
static inline struct sk_buff *napi_alloc_skb(struct napi_struct *napi,
					     unsigned int length)
{
	return __napi_alloc_skb(napi, length, GFP_ATOMIC);
}
void napi_consume_skb(struct sk_buff *skb, int budget);

void __kfree_skb_flush(void);
void __kfree_skb_defer(struct sk_buff *skb);

/**
 * __dev_alloc_pages - allocate page for network Rx
 * @gfp_mask: allocation priority. Set __GFP_NOMEMALLOC if not for network Rx
 * @order: size of the allocation
 *
 * Allocate a new page.
 *
 * %NULL is returned if there is no free memory.
*/
static inline struct page *__dev_alloc_pages(gfp_t gfp_mask,
					     unsigned int order)
{
	/* This piece of code contains several assumptions.
	 * 1.  This is for device Rx, therefor a cold page is preferred.
	 * 2.  The expectation is the user wants a compound page.
	 * 3.  If requesting a order 0 page it will not be compound
	 *     due to the check to see if order has a value in prep_new_page
	 * 4.  __GFP_MEMALLOC is ignored if __GFP_NOMEMALLOC is set due to
	 *     code in gfp_to_alloc_flags that should be enforcing this.
	 */
	gfp_mask |= __GFP_COMP | __GFP_MEMALLOC;

	return alloc_pages_node(NUMA_NO_NODE, gfp_mask, order);
}

static inline struct page *dev_alloc_pages(unsigned int order)
{
	return __dev_alloc_pages(GFP_ATOMIC | __GFP_NOWARN, order);
}

/**
 * __dev_alloc_page - allocate a page for network Rx
 * @gfp_mask: allocation priority. Set __GFP_NOMEMALLOC if not for network Rx
 *
 * Allocate a new page.
 *
 * %NULL is returned if there is no free memory.
 */
static inline struct page *__dev_alloc_page(gfp_t gfp_mask)
{
	return __dev_alloc_pages(gfp_mask, 0);
}

static inline struct page *dev_alloc_page(void)
{
	return dev_alloc_pages(0);
}

/**
 *	skb_propagate_pfmemalloc - Propagate pfmemalloc if skb is allocated after RX page
 *	@page: The page that was allocated from skb_alloc_page
 *	@skb: The skb that may need pfmemalloc set
 */
static inline void skb_propagate_pfmemalloc(struct page *page,
					     struct sk_buff *skb)
{
	if (page_is_pfmemalloc(page))
		skb->pfmemalloc = true;
}

/**
 * skb_frag_off() - Returns the offset of a skb fragment
 * @frag: the paged fragment
 */
static inline unsigned int skb_frag_off(const skb_frag_t *frag)
{
	return frag->bv_offset;
}

/**
 * skb_frag_off_add() - Increments the offset of a skb fragment by @delta
 * @frag: skb fragment
 * @delta: value to add
 */
static inline void skb_frag_off_add(skb_frag_t *frag, int delta)
{
	frag->bv_offset += delta;
}

/**
 * skb_frag_off_set() - Sets the offset of a skb fragment
 * @frag: skb fragment
 * @offset: offset of fragment
 */
static inline void skb_frag_off_set(skb_frag_t *frag, unsigned int offset)
{
	frag->bv_offset = offset;
}

/**
 * skb_frag_off_copy() - Sets the offset of a skb fragment from another fragment
 * @fragto: skb fragment where offset is set
 * @fragfrom: skb fragment offset is copied from
 */
static inline void skb_frag_off_copy(skb_frag_t *fragto,
				     const skb_frag_t *fragfrom)
{
	fragto->bv_offset = fragfrom->bv_offset;
}

/**
 * skb_frag_page - retrieve the page referred to by a paged fragment
 * @frag: the paged fragment
 *
 * Returns the &struct page associated with @frag.
 */
static inline struct page *skb_frag_page(const skb_frag_t *frag)
{
	return frag->bv_page;
}

/**
 * __skb_frag_ref - take an addition reference on a paged fragment.
 * @frag: the paged fragment
 *
 * Takes an additional reference on the paged fragment @frag.
 */
static inline void __skb_frag_ref(skb_frag_t *frag)
{
	get_page(skb_frag_page(frag));
}

/**
 * skb_frag_ref - take an addition reference on a paged fragment of an skb.
 * @skb: the buffer
 * @f: the fragment offset.
 *
 * Takes an additional reference on the @f'th paged fragment of @skb.
 */
static inline void skb_frag_ref(struct sk_buff *skb, int f)
{
	__skb_frag_ref(&skb_shinfo(skb)->frags[f]);
}

/**
 * __skb_frag_unref - release a reference on a paged fragment.
 * @frag: the paged fragment
 *
 * Releases a reference on the paged fragment @frag.
 */
static inline void __skb_frag_unref(skb_frag_t *frag)
{
	put_page(skb_frag_page(frag));
}

/**
 * skb_frag_unref - release a reference on a paged fragment of an skb.
 * @skb: the buffer
 * @f: the fragment offset
 *
 * Releases a reference on the @f'th paged fragment of @skb.
 */
static inline void skb_frag_unref(struct sk_buff *skb, int f)
{
	__skb_frag_unref(&skb_shinfo(skb)->frags[f]);
}

/**
 * skb_frag_address - gets the address of the data contained in a paged fragment
 * @frag: the paged fragment buffer
 *
 * Returns the address of the data within @frag. The page must already
 * be mapped.
 */
static inline void *skb_frag_address(const skb_frag_t *frag)
{
	return page_address(skb_frag_page(frag)) + skb_frag_off(frag);
}

/**
 * skb_frag_address_safe - gets the address of the data contained in a paged fragment
 * @frag: the paged fragment buffer
 *
 * Returns the address of the data within @frag. Checks that the page
 * is mapped and returns %NULL otherwise.
 */
static inline void *skb_frag_address_safe(const skb_frag_t *frag)
{
	void *ptr = page_address(skb_frag_page(frag));
	if (unlikely(!ptr))
		return NULL;

	return ptr + skb_frag_off(frag);
}

/**
 * skb_frag_page_copy() - sets the page in a fragment from another fragment
 * @fragto: skb fragment where page is set
 * @fragfrom: skb fragment page is copied from
 */
static inline void skb_frag_page_copy(skb_frag_t *fragto,
				      const skb_frag_t *fragfrom)
{
	fragto->bv_page = fragfrom->bv_page;
}

/**
 * __skb_frag_set_page - sets the page contained in a paged fragment
 * @frag: the paged fragment
 * @page: the page to set
 *
 * Sets the fragment @frag to contain @page.
 */
static inline void __skb_frag_set_page(skb_frag_t *frag, struct page *page)
{
	frag->bv_page = page;
}

/**
 * skb_frag_set_page - sets the page contained in a paged fragment of an skb
 * @skb: the buffer
 * @f: the fragment offset
 * @page: the page to set
 *
 * Sets the @f'th fragment of @skb to contain @page.
 */
static inline void skb_frag_set_page(struct sk_buff *skb, int f,
				     struct page *page)
{
	__skb_frag_set_page(&skb_shinfo(skb)->frags[f], page);
}

bool skb_page_frag_refill(unsigned int sz, struct page_frag *pfrag, gfp_t prio);

/**
 * skb_frag_dma_map - maps a paged fragment via the DMA API
 * @dev: the device to map the fragment to
 * @frag: the paged fragment to map
 * @offset: the offset within the fragment (starting at the
 *          fragment's own offset)
 * @size: the number of bytes to map
 * @dir: the direction of the mapping (``PCI_DMA_*``)
 *
 * Maps the page associated with @frag to @device.
 */
static inline dma_addr_t skb_frag_dma_map(struct device *dev,
					  const skb_frag_t *frag,
					  size_t offset, size_t size,
					  enum dma_data_direction dir)
{
	return dma_map_page(dev, skb_frag_page(frag),
			    skb_frag_off(frag) + offset, size, dir);
}

static inline struct sk_buff *pskb_copy(struct sk_buff *skb,
					gfp_t gfp_mask)
{
	return __pskb_copy(skb, skb_headroom(skb), gfp_mask);
}


static inline struct sk_buff *pskb_copy_for_clone(struct sk_buff *skb,
						  gfp_t gfp_mask)
{
	return __pskb_copy_fclone(skb, skb_headroom(skb), gfp_mask, true);
}


/**
 *	skb_clone_writable - is the header of a clone writable
 *	@skb: buffer to check
 *	@len: length up to which to write
 *
 *	Returns true if modifying the header part of the cloned buffer
 *	does not requires the data to be copied.
 */
static inline int skb_clone_writable(const struct sk_buff *skb, unsigned int len)
{
	return !skb_header_cloned(skb) &&
	       skb_headroom(skb) + len <= skb->hdr_len;
}

static inline int skb_try_make_writable(struct sk_buff *skb,
					unsigned int write_len)
{
	return skb_cloned(skb) && !skb_clone_writable(skb, write_len) &&
	       pskb_expand_head(skb, 0, 0, GFP_ATOMIC);
}

static inline int __skb_cow(struct sk_buff *skb, unsigned int headroom,
			    int cloned)
{
	int delta = 0;

	if (headroom > skb_headroom(skb))
		delta = headroom - skb_headroom(skb);

	if (delta || cloned)
		return pskb_expand_head(skb, ALIGN(delta, NET_SKB_PAD), 0,
					GFP_ATOMIC);
	return 0;
}

/**
 *	skb_cow - copy header of skb when it is required
 *	@skb: buffer to cow
 *	@headroom: needed headroom
 *
 *	If the skb passed lacks sufficient headroom or its data part
 *	is shared, data is reallocated. If reallocation fails, an error
 *	is returned and original skb is not changed.
 *
 *	The result is skb with writable area skb->head...skb->tail
 *	and at least @headroom of space at head.
 */
static inline int skb_cow(struct sk_buff *skb, unsigned int headroom)
{
	return __skb_cow(skb, headroom, skb_cloned(skb));
}

/**
 *	skb_cow_head - skb_cow but only making the head writable
 *	@skb: buffer to cow
 *	@headroom: needed headroom
 *
 *	This function is identical to skb_cow except that we replace the
 *	skb_cloned check by skb_header_cloned.  It should be used when
 *	you only need to push on some header and do not need to modify
 *	the data.
 */
static inline int skb_cow_head(struct sk_buff *skb, unsigned int headroom)
{
	return __skb_cow(skb, headroom, skb_header_cloned(skb));
}

/**
 *	skb_padto	- pad an skbuff up to a minimal size
 *	@skb: buffer to pad
 *	@len: minimal length
 *
 *	Pads up a buffer to ensure the trailing bytes exist and are
 *	blanked. If the buffer already contains sufficient data it
 *	is untouched. Otherwise it is extended. Returns zero on
 *	success. The skb is freed on error.
 */
static inline int skb_padto(struct sk_buff *skb, unsigned int len)
{
	unsigned int size = skb->len;
	if (likely(size >= len))
		return 0;
	return skb_pad(skb, len - size);
}

/**
 *	__skb_put_padto - increase size and pad an skbuff up to a minimal size
 *	@skb: buffer to pad
 *	@len: minimal length
 *	@free_on_error: free buffer on error
 *
 *	Pads up a buffer to ensure the trailing bytes exist and are
 *	blanked. If the buffer already contains sufficient data it
 *	is untouched. Otherwise it is extended. Returns zero on
 *	success. The skb is freed on error if @free_on_error is true.
 */
static inline int __skb_put_padto(struct sk_buff *skb, unsigned int len,
				  bool free_on_error)
{
	unsigned int size = skb->len;

	if (unlikely(size < len)) {
		len -= size;
		if (__skb_pad(skb, len, free_on_error))
			return -ENOMEM;
		__skb_put(skb, len);
	}
	return 0;
}

/**
 *	skb_put_padto - increase size and pad an skbuff up to a minimal size
 *	@skb: buffer to pad
 *	@len: minimal length
 *
 *	Pads up a buffer to ensure the trailing bytes exist and are
 *	blanked. If the buffer already contains sufficient data it
 *	is untouched. Otherwise it is extended. Returns zero on
 *	success. The skb is freed on error.
 */
static inline int skb_put_padto(struct sk_buff *skb, unsigned int len)
{
	return __skb_put_padto(skb, len, true);
}

static inline int skb_add_data(struct sk_buff *skb,
			       struct iov_iter *from, int copy)
{
	const int off = skb->len;

	if (skb->ip_summed == CHECKSUM_NONE) {
		__wsum csum = 0;
		if (csum_and_copy_from_iter_full(skb_put(skb, copy), copy,
					         &csum, from)) {
			skb->csum = csum_block_add(skb->csum, csum, off);
			return 0;
		}
	} else if (copy_from_iter_full(skb_put(skb, copy), copy, from))
		return 0;

	__skb_trim(skb, off);
	return -EFAULT;
}

static inline bool skb_can_coalesce(struct sk_buff *skb, int i,
				    const struct page *page, int off)
{
	if (skb_zcopy(skb))
		return false;
	if (i) {
		const skb_frag_t *frag = &skb_shinfo(skb)->frags[i - 1];

		return page == skb_frag_page(frag) &&
		       off == skb_frag_off(frag) + skb_frag_size(frag);
	}
	return false;
}

static inline int __skb_linearize(struct sk_buff *skb)
{
	return __pskb_pull_tail(skb, skb->data_len) ? 0 : -ENOMEM;
}

/**
 *	skb_linearize - convert paged skb to linear one
 *	@skb: buffer to linarize
 *
 *	If there is no free memory -ENOMEM is returned, otherwise zero
 *	is returned and the old skb data released.
 */
static inline int skb_linearize(struct sk_buff *skb)
{
	return skb_is_nonlinear(skb) ? __skb_linearize(skb) : 0;
}

/**
 * skb_has_shared_frag - can any frag be overwritten
 * @skb: buffer to test
 *
 * Return true if the skb has at least one frag that might be modified
 * by an external entity (as in vmsplice()/sendfile())
 */
static inline bool skb_has_shared_frag(const struct sk_buff *skb)
{
	return skb_is_nonlinear(skb) &&
	       skb_shinfo(skb)->tx_flags & SKBTX_SHARED_FRAG;
}

/**
 *	skb_linearize_cow - make sure skb is linear and writable
 *	@skb: buffer to process
 *
 *	If there is no free memory -ENOMEM is returned, otherwise zero
 *	is returned and the old skb data released.
 */
static inline int skb_linearize_cow(struct sk_buff *skb)
{
	return skb_is_nonlinear(skb) || skb_cloned(skb) ?
	       __skb_linearize(skb) : 0;
}

static __always_inline void
__skb_postpull_rcsum(struct sk_buff *skb, const void *start, unsigned int len,
		     unsigned int off)
{
	if (skb->ip_summed == CHECKSUM_COMPLETE)
		skb->csum = csum_block_sub(skb->csum,
					   csum_partial(start, len, 0), off);
	else if (skb->ip_summed == CHECKSUM_PARTIAL &&
		 skb_checksum_start_offset(skb) < 0)
		skb->ip_summed = CHECKSUM_NONE;
}

/**
 *	skb_postpull_rcsum - update checksum for received skb after pull
 *	@skb: buffer to update
 *	@start: start of data before pull
 *	@len: length of data pulled
 *
 *	After doing a pull on a received packet, you need to call this to
 *	update the CHECKSUM_COMPLETE checksum, or set ip_summed to
 *	CHECKSUM_NONE so that it can be recomputed from scratch.
 */
static inline void skb_postpull_rcsum(struct sk_buff *skb,
				      const void *start, unsigned int len)
{
	__skb_postpull_rcsum(skb, start, len, 0);
}

static __always_inline void
__skb_postpush_rcsum(struct sk_buff *skb, const void *start, unsigned int len,
		     unsigned int off)
{
	if (skb->ip_summed == CHECKSUM_COMPLETE)
		skb->csum = csum_block_add(skb->csum,
					   csum_partial(start, len, 0), off);
}

/**
 *	skb_postpush_rcsum - update checksum for received skb after push
 *	@skb: buffer to update
 *	@start: start of data after push
 *	@len: length of data pushed
 *
 *	After doing a push on a received packet, you need to call this to
 *	update the CHECKSUM_COMPLETE checksum.
 */
static inline void skb_postpush_rcsum(struct sk_buff *skb,
				      const void *start, unsigned int len)
{
	__skb_postpush_rcsum(skb, start, len, 0);
}

void *skb_pull_rcsum(struct sk_buff *skb, unsigned int len);

/**
 *	skb_push_rcsum - push skb and update receive checksum
 *	@skb: buffer to update
 *	@len: length of data pulled
 *
 *	This function performs an skb_push on the packet and updates
 *	the CHECKSUM_COMPLETE checksum.  It should be used on
 *	receive path processing instead of skb_push unless you know
 *	that the checksum difference is zero (e.g., a valid IP header)
 *	or you are setting ip_summed to CHECKSUM_NONE.
 */
static inline void *skb_push_rcsum(struct sk_buff *skb, unsigned int len)
{
	skb_push(skb, len);
	skb_postpush_rcsum(skb, skb->data, len);
	return skb->data;
}

int pskb_trim_rcsum_slow(struct sk_buff *skb, unsigned int len);
/**
 *	pskb_trim_rcsum - trim received skb and update checksum
 *	@skb: buffer to trim
 *	@len: new length
 *
 *	This is exactly the same as pskb_trim except that it ensures the
 *	checksum of received packets are still valid after the operation.
 *	It can change skb pointers.
 */

static inline int pskb_trim_rcsum(struct sk_buff *skb, unsigned int len)
{
	if (likely(len >= skb->len))
		return 0;
	return pskb_trim_rcsum_slow(skb, len);
}

static inline int __skb_trim_rcsum(struct sk_buff *skb, unsigned int len)
{
	if (skb->ip_summed == CHECKSUM_COMPLETE)
		skb->ip_summed = CHECKSUM_NONE;
	__skb_trim(skb, len);
	return 0;
}

static inline int __skb_grow_rcsum(struct sk_buff *skb, unsigned int len)
{
	if (skb->ip_summed == CHECKSUM_COMPLETE)
		skb->ip_summed = CHECKSUM_NONE;
	return __skb_grow(skb, len);
}

#define rb_to_skb(rb) rb_entry_safe(rb, struct sk_buff, rbnode)
#define skb_rb_first(root) rb_to_skb(rb_first(root))
#define skb_rb_last(root)  rb_to_skb(rb_last(root))
#define skb_rb_next(skb)   rb_to_skb(rb_next(&(skb)->rbnode))
#define skb_rb_prev(skb)   rb_to_skb(rb_prev(&(skb)->rbnode))

#define skb_queue_walk(queue, skb) \
		for (skb = (queue)->next;					\
		     skb != (struct sk_buff *)(queue);				\
		     skb = skb->next)

#define skb_queue_walk_safe(queue, skb, tmp)					\
		for (skb = (queue)->next, tmp = skb->next;			\
		     skb != (struct sk_buff *)(queue);				\
		     skb = tmp, tmp = skb->next)

#define skb_queue_walk_from(queue, skb)						\
		for (; skb != (struct sk_buff *)(queue);			\
		     skb = skb->next)

#define skb_rbtree_walk(skb, root)						\
		for (skb = skb_rb_first(root); skb != NULL;			\
		     skb = skb_rb_next(skb))

#define skb_rbtree_walk_from(skb)						\
		for (; skb != NULL;						\
		     skb = skb_rb_next(skb))

#define skb_rbtree_walk_from_safe(skb, tmp)					\
		for (; tmp = skb ? skb_rb_next(skb) : NULL, (skb != NULL);	\
		     skb = tmp)

#define skb_queue_walk_from_safe(queue, skb, tmp)				\
		for (tmp = skb->next;						\
		     skb != (struct sk_buff *)(queue);				\
		     skb = tmp, tmp = skb->next)

#define skb_queue_reverse_walk(queue, skb) \
		for (skb = (queue)->prev;					\
		     skb != (struct sk_buff *)(queue);				\
		     skb = skb->prev)

#define skb_queue_reverse_walk_safe(queue, skb, tmp)				\
		for (skb = (queue)->prev, tmp = skb->prev;			\
		     skb != (struct sk_buff *)(queue);				\
		     skb = tmp, tmp = skb->prev)

#define skb_queue_reverse_walk_from_safe(queue, skb, tmp)			\
		for (tmp = skb->prev;						\
		     skb != (struct sk_buff *)(queue);				\
		     skb = tmp, tmp = skb->prev)

static inline bool skb_has_frag_list(const struct sk_buff *skb)
{
	return skb_shinfo(skb)->frag_list != NULL;
}

static inline void skb_frag_list_init(struct sk_buff *skb)
{
	skb_shinfo(skb)->frag_list = NULL;
}

#define skb_walk_frags(skb, iter)	\
	for (iter = skb_shinfo(skb)->frag_list; iter; iter = iter->next)


int __skb_wait_for_more_packets(struct sock *sk, struct sk_buff_head *queue,
				int *err, long *timeo_p,
				const struct sk_buff *skb);
struct sk_buff *__skb_try_recv_from_queue(struct sock *sk,
					  struct sk_buff_head *queue,
					  unsigned int flags,
					  int *off, int *err,
					  struct sk_buff **last);
struct sk_buff *__skb_try_recv_datagram(struct sock *sk,
					struct sk_buff_head *queue,
<<<<<<< HEAD
					unsigned int flags,
					void (*destructor)(struct sock *sk,
							   struct sk_buff *skb),
					int *off, int *err,
					struct sk_buff **last);
struct sk_buff *__skb_recv_datagram(struct sock *sk,
				    struct sk_buff_head *sk_queue,
				    unsigned int flags,
				    void (*destructor)(struct sock *sk,
						       struct sk_buff *skb),
				    int *off, int *err);
=======
					unsigned int flags, int *off, int *err,
					struct sk_buff **last);
struct sk_buff *__skb_recv_datagram(struct sock *sk,
				    struct sk_buff_head *sk_queue,
				    unsigned int flags, int *off, int *err);
>>>>>>> 04d5ce62
struct sk_buff *skb_recv_datagram(struct sock *sk, unsigned flags, int noblock,
				  int *err);
__poll_t datagram_poll(struct file *file, struct socket *sock,
			   struct poll_table_struct *wait);
int skb_copy_datagram_iter(const struct sk_buff *from, int offset,
			   struct iov_iter *to, int size);
static inline int skb_copy_datagram_msg(const struct sk_buff *from, int offset,
					struct msghdr *msg, int size)
{
	return skb_copy_datagram_iter(from, offset, &msg->msg_iter, size);
}
int skb_copy_and_csum_datagram_msg(struct sk_buff *skb, int hlen,
				   struct msghdr *msg);
int skb_copy_and_hash_datagram_iter(const struct sk_buff *skb, int offset,
			   struct iov_iter *to, int len,
			   struct ahash_request *hash);
int skb_copy_datagram_from_iter(struct sk_buff *skb, int offset,
				 struct iov_iter *from, int len);
int zerocopy_sg_from_iter(struct sk_buff *skb, struct iov_iter *frm);
void skb_free_datagram(struct sock *sk, struct sk_buff *skb);
void __skb_free_datagram_locked(struct sock *sk, struct sk_buff *skb, int len);
static inline void skb_free_datagram_locked(struct sock *sk,
					    struct sk_buff *skb)
{
	__skb_free_datagram_locked(sk, skb, 0);
}
int skb_kill_datagram(struct sock *sk, struct sk_buff *skb, unsigned int flags);
int skb_copy_bits(const struct sk_buff *skb, int offset, void *to, int len);
int skb_store_bits(struct sk_buff *skb, int offset, const void *from, int len);
__wsum skb_copy_and_csum_bits(const struct sk_buff *skb, int offset, u8 *to,
			      int len, __wsum csum);
int skb_splice_bits(struct sk_buff *skb, struct sock *sk, unsigned int offset,
		    struct pipe_inode_info *pipe, unsigned int len,
		    unsigned int flags);
int skb_send_sock_locked(struct sock *sk, struct sk_buff *skb, int offset,
			 int len);
void skb_copy_and_csum_dev(const struct sk_buff *skb, u8 *to);
unsigned int skb_zerocopy_headlen(const struct sk_buff *from);
int skb_zerocopy(struct sk_buff *to, struct sk_buff *from,
		 int len, int hlen);
void skb_split(struct sk_buff *skb, struct sk_buff *skb1, const u32 len);
int skb_shift(struct sk_buff *tgt, struct sk_buff *skb, int shiftlen);
void skb_scrub_packet(struct sk_buff *skb, bool xnet);
bool skb_gso_validate_network_len(const struct sk_buff *skb, unsigned int mtu);
bool skb_gso_validate_mac_len(const struct sk_buff *skb, unsigned int len);
struct sk_buff *skb_segment(struct sk_buff *skb, netdev_features_t features);
struct sk_buff *skb_segment_list(struct sk_buff *skb, netdev_features_t features,
				 unsigned int offset);
struct sk_buff *skb_vlan_untag(struct sk_buff *skb);
int skb_ensure_writable(struct sk_buff *skb, int write_len);
int __skb_vlan_pop(struct sk_buff *skb, u16 *vlan_tci);
int skb_vlan_pop(struct sk_buff *skb);
int skb_vlan_push(struct sk_buff *skb, __be16 vlan_proto, u16 vlan_tci);
int skb_mpls_push(struct sk_buff *skb, __be32 mpls_lse, __be16 mpls_proto,
		  int mac_len, bool ethernet);
int skb_mpls_pop(struct sk_buff *skb, __be16 next_proto, int mac_len,
		 bool ethernet);
int skb_mpls_update_lse(struct sk_buff *skb, __be32 mpls_lse);
int skb_mpls_dec_ttl(struct sk_buff *skb);
struct sk_buff *pskb_extract(struct sk_buff *skb, int off, int to_copy,
			     gfp_t gfp);

static inline int memcpy_from_msg(void *data, struct msghdr *msg, int len)
{
	return copy_from_iter_full(data, len, &msg->msg_iter) ? 0 : -EFAULT;
}

static inline int memcpy_to_msg(struct msghdr *msg, void *data, int len)
{
	return copy_to_iter(data, len, &msg->msg_iter) == len ? 0 : -EFAULT;
}

struct skb_checksum_ops {
	__wsum (*update)(const void *mem, int len, __wsum wsum);
	__wsum (*combine)(__wsum csum, __wsum csum2, int offset, int len);
};

extern const struct skb_checksum_ops *crc32c_csum_stub __read_mostly;

__wsum __skb_checksum(const struct sk_buff *skb, int offset, int len,
		      __wsum csum, const struct skb_checksum_ops *ops);
__wsum skb_checksum(const struct sk_buff *skb, int offset, int len,
		    __wsum csum);

static inline void * __must_check
__skb_header_pointer(const struct sk_buff *skb, int offset,
		     int len, void *data, int hlen, void *buffer)
{
	if (hlen - offset >= len)
		return data + offset;

	if (!skb ||
	    skb_copy_bits(skb, offset, buffer, len) < 0)
		return NULL;

	return buffer;
}

static inline void * __must_check
skb_header_pointer(const struct sk_buff *skb, int offset, int len, void *buffer)
{
	return __skb_header_pointer(skb, offset, len, skb->data,
				    skb_headlen(skb), buffer);
}

/**
 *	skb_needs_linearize - check if we need to linearize a given skb
 *			      depending on the given device features.
 *	@skb: socket buffer to check
 *	@features: net device features
 *
 *	Returns true if either:
 *	1. skb has frag_list and the device doesn't support FRAGLIST, or
 *	2. skb is fragmented and the device does not support SG.
 */
static inline bool skb_needs_linearize(struct sk_buff *skb,
				       netdev_features_t features)
{
	return skb_is_nonlinear(skb) &&
	       ((skb_has_frag_list(skb) && !(features & NETIF_F_FRAGLIST)) ||
		(skb_shinfo(skb)->nr_frags && !(features & NETIF_F_SG)));
}

static inline void skb_copy_from_linear_data(const struct sk_buff *skb,
					     void *to,
					     const unsigned int len)
{
	memcpy(to, skb->data, len);
}

static inline void skb_copy_from_linear_data_offset(const struct sk_buff *skb,
						    const int offset, void *to,
						    const unsigned int len)
{
	memcpy(to, skb->data + offset, len);
}

static inline void skb_copy_to_linear_data(struct sk_buff *skb,
					   const void *from,
					   const unsigned int len)
{
	memcpy(skb->data, from, len);
}

static inline void skb_copy_to_linear_data_offset(struct sk_buff *skb,
						  const int offset,
						  const void *from,
						  const unsigned int len)
{
	memcpy(skb->data + offset, from, len);
}

void skb_init(void);

static inline ktime_t skb_get_ktime(const struct sk_buff *skb)
{
	return skb->tstamp;
}

/**
 *	skb_get_timestamp - get timestamp from a skb
 *	@skb: skb to get stamp from
 *	@stamp: pointer to struct __kernel_old_timeval to store stamp in
 *
 *	Timestamps are stored in the skb as offsets to a base timestamp.
 *	This function converts the offset back to a struct timeval and stores
 *	it in stamp.
 */
static inline void skb_get_timestamp(const struct sk_buff *skb,
				     struct __kernel_old_timeval *stamp)
{
	*stamp = ns_to_kernel_old_timeval(skb->tstamp);
}

static inline void skb_get_new_timestamp(const struct sk_buff *skb,
					 struct __kernel_sock_timeval *stamp)
{
	struct timespec64 ts = ktime_to_timespec64(skb->tstamp);

	stamp->tv_sec = ts.tv_sec;
	stamp->tv_usec = ts.tv_nsec / 1000;
}

static inline void skb_get_timestampns(const struct sk_buff *skb,
				       struct __kernel_old_timespec *stamp)
{
	struct timespec64 ts = ktime_to_timespec64(skb->tstamp);

	stamp->tv_sec = ts.tv_sec;
	stamp->tv_nsec = ts.tv_nsec;
}

static inline void skb_get_new_timestampns(const struct sk_buff *skb,
					   struct __kernel_timespec *stamp)
{
	struct timespec64 ts = ktime_to_timespec64(skb->tstamp);

	stamp->tv_sec = ts.tv_sec;
	stamp->tv_nsec = ts.tv_nsec;
}

static inline void __net_timestamp(struct sk_buff *skb)
{
	skb->tstamp = ktime_get_real();
}

static inline ktime_t net_timedelta(ktime_t t)
{
	return ktime_sub(ktime_get_real(), t);
}

static inline ktime_t net_invalid_timestamp(void)
{
	return 0;
}

static inline u8 skb_metadata_len(const struct sk_buff *skb)
{
	return skb_shinfo(skb)->meta_len;
}

static inline void *skb_metadata_end(const struct sk_buff *skb)
{
	return skb_mac_header(skb);
}

static inline bool __skb_metadata_differs(const struct sk_buff *skb_a,
					  const struct sk_buff *skb_b,
					  u8 meta_len)
{
	const void *a = skb_metadata_end(skb_a);
	const void *b = skb_metadata_end(skb_b);
	/* Using more efficient varaiant than plain call to memcmp(). */
#if defined(CONFIG_HAVE_EFFICIENT_UNALIGNED_ACCESS) && BITS_PER_LONG == 64
	u64 diffs = 0;

	switch (meta_len) {
#define __it(x, op) (x -= sizeof(u##op))
#define __it_diff(a, b, op) (*(u##op *)__it(a, op)) ^ (*(u##op *)__it(b, op))
	case 32: diffs |= __it_diff(a, b, 64);
		 /* fall through */
	case 24: diffs |= __it_diff(a, b, 64);
		 /* fall through */
	case 16: diffs |= __it_diff(a, b, 64);
		 /* fall through */
	case  8: diffs |= __it_diff(a, b, 64);
		break;
	case 28: diffs |= __it_diff(a, b, 64);
		 /* fall through */
	case 20: diffs |= __it_diff(a, b, 64);
		 /* fall through */
	case 12: diffs |= __it_diff(a, b, 64);
		 /* fall through */
	case  4: diffs |= __it_diff(a, b, 32);
		break;
	}
	return diffs;
#else
	return memcmp(a - meta_len, b - meta_len, meta_len);
#endif
}

static inline bool skb_metadata_differs(const struct sk_buff *skb_a,
					const struct sk_buff *skb_b)
{
	u8 len_a = skb_metadata_len(skb_a);
	u8 len_b = skb_metadata_len(skb_b);

	if (!(len_a | len_b))
		return false;

	return len_a != len_b ?
	       true : __skb_metadata_differs(skb_a, skb_b, len_a);
}

static inline void skb_metadata_set(struct sk_buff *skb, u8 meta_len)
{
	skb_shinfo(skb)->meta_len = meta_len;
}

static inline void skb_metadata_clear(struct sk_buff *skb)
{
	skb_metadata_set(skb, 0);
}

struct sk_buff *skb_clone_sk(struct sk_buff *skb);

#ifdef CONFIG_NETWORK_PHY_TIMESTAMPING

void skb_clone_tx_timestamp(struct sk_buff *skb);
bool skb_defer_rx_timestamp(struct sk_buff *skb);

#else /* CONFIG_NETWORK_PHY_TIMESTAMPING */

static inline void skb_clone_tx_timestamp(struct sk_buff *skb)
{
}

static inline bool skb_defer_rx_timestamp(struct sk_buff *skb)
{
	return false;
}

#endif /* !CONFIG_NETWORK_PHY_TIMESTAMPING */

/**
 * skb_complete_tx_timestamp() - deliver cloned skb with tx timestamps
 *
 * PHY drivers may accept clones of transmitted packets for
 * timestamping via their phy_driver.txtstamp method. These drivers
 * must call this function to return the skb back to the stack with a
 * timestamp.
 *
 * @skb: clone of the the original outgoing packet
 * @hwtstamps: hardware time stamps
 *
 */
void skb_complete_tx_timestamp(struct sk_buff *skb,
			       struct skb_shared_hwtstamps *hwtstamps);

void __skb_tstamp_tx(struct sk_buff *orig_skb,
		     struct skb_shared_hwtstamps *hwtstamps,
		     struct sock *sk, int tstype);

/**
 * skb_tstamp_tx - queue clone of skb with send time stamps
 * @orig_skb:	the original outgoing packet
 * @hwtstamps:	hardware time stamps, may be NULL if not available
 *
 * If the skb has a socket associated, then this function clones the
 * skb (thus sharing the actual data and optional structures), stores
 * the optional hardware time stamping information (if non NULL) or
 * generates a software time stamp (otherwise), then queues the clone
 * to the error queue of the socket.  Errors are silently ignored.
 */
void skb_tstamp_tx(struct sk_buff *orig_skb,
		   struct skb_shared_hwtstamps *hwtstamps);

/**
 * skb_tx_timestamp() - Driver hook for transmit timestamping
 *
 * Ethernet MAC Drivers should call this function in their hard_xmit()
 * function immediately before giving the sk_buff to the MAC hardware.
 *
 * Specifically, one should make absolutely sure that this function is
 * called before TX completion of this packet can trigger.  Otherwise
 * the packet could potentially already be freed.
 *
 * @skb: A socket buffer.
 */
static inline void skb_tx_timestamp(struct sk_buff *skb)
{
	skb_clone_tx_timestamp(skb);
	if (skb_shinfo(skb)->tx_flags & SKBTX_SW_TSTAMP)
		skb_tstamp_tx(skb, NULL);
}

/**
 * skb_complete_wifi_ack - deliver skb with wifi status
 *
 * @skb: the original outgoing packet
 * @acked: ack status
 *
 */
void skb_complete_wifi_ack(struct sk_buff *skb, bool acked);

__sum16 __skb_checksum_complete_head(struct sk_buff *skb, int len);
__sum16 __skb_checksum_complete(struct sk_buff *skb);

static inline int skb_csum_unnecessary(const struct sk_buff *skb)
{
	return ((skb->ip_summed == CHECKSUM_UNNECESSARY) ||
		skb->csum_valid ||
		(skb->ip_summed == CHECKSUM_PARTIAL &&
		 skb_checksum_start_offset(skb) >= 0));
}

/**
 *	skb_checksum_complete - Calculate checksum of an entire packet
 *	@skb: packet to process
 *
 *	This function calculates the checksum over the entire packet plus
 *	the value of skb->csum.  The latter can be used to supply the
 *	checksum of a pseudo header as used by TCP/UDP.  It returns the
 *	checksum.
 *
 *	For protocols that contain complete checksums such as ICMP/TCP/UDP,
 *	this function can be used to verify that checksum on received
 *	packets.  In that case the function should return zero if the
 *	checksum is correct.  In particular, this function will return zero
 *	if skb->ip_summed is CHECKSUM_UNNECESSARY which indicates that the
 *	hardware has already verified the correctness of the checksum.
 */
static inline __sum16 skb_checksum_complete(struct sk_buff *skb)
{
	return skb_csum_unnecessary(skb) ?
	       0 : __skb_checksum_complete(skb);
}

static inline void __skb_decr_checksum_unnecessary(struct sk_buff *skb)
{
	if (skb->ip_summed == CHECKSUM_UNNECESSARY) {
		if (skb->csum_level == 0)
			skb->ip_summed = CHECKSUM_NONE;
		else
			skb->csum_level--;
	}
}

static inline void __skb_incr_checksum_unnecessary(struct sk_buff *skb)
{
	if (skb->ip_summed == CHECKSUM_UNNECESSARY) {
		if (skb->csum_level < SKB_MAX_CSUM_LEVEL)
			skb->csum_level++;
	} else if (skb->ip_summed == CHECKSUM_NONE) {
		skb->ip_summed = CHECKSUM_UNNECESSARY;
		skb->csum_level = 0;
	}
}

/* Check if we need to perform checksum complete validation.
 *
 * Returns true if checksum complete is needed, false otherwise
 * (either checksum is unnecessary or zero checksum is allowed).
 */
static inline bool __skb_checksum_validate_needed(struct sk_buff *skb,
						  bool zero_okay,
						  __sum16 check)
{
	if (skb_csum_unnecessary(skb) || (zero_okay && !check)) {
		skb->csum_valid = 1;
		__skb_decr_checksum_unnecessary(skb);
		return false;
	}

	return true;
}

/* For small packets <= CHECKSUM_BREAK perform checksum complete directly
 * in checksum_init.
 */
#define CHECKSUM_BREAK 76

/* Unset checksum-complete
 *
 * Unset checksum complete can be done when packet is being modified
 * (uncompressed for instance) and checksum-complete value is
 * invalidated.
 */
static inline void skb_checksum_complete_unset(struct sk_buff *skb)
{
	if (skb->ip_summed == CHECKSUM_COMPLETE)
		skb->ip_summed = CHECKSUM_NONE;
}

/* Validate (init) checksum based on checksum complete.
 *
 * Return values:
 *   0: checksum is validated or try to in skb_checksum_complete. In the latter
 *	case the ip_summed will not be CHECKSUM_UNNECESSARY and the pseudo
 *	checksum is stored in skb->csum for use in __skb_checksum_complete
 *   non-zero: value of invalid checksum
 *
 */
static inline __sum16 __skb_checksum_validate_complete(struct sk_buff *skb,
						       bool complete,
						       __wsum psum)
{
	if (skb->ip_summed == CHECKSUM_COMPLETE) {
		if (!csum_fold(csum_add(psum, skb->csum))) {
			skb->csum_valid = 1;
			return 0;
		}
	}

	skb->csum = psum;

	if (complete || skb->len <= CHECKSUM_BREAK) {
		__sum16 csum;

		csum = __skb_checksum_complete(skb);
		skb->csum_valid = !csum;
		return csum;
	}

	return 0;
}

static inline __wsum null_compute_pseudo(struct sk_buff *skb, int proto)
{
	return 0;
}

/* Perform checksum validate (init). Note that this is a macro since we only
 * want to calculate the pseudo header which is an input function if necessary.
 * First we try to validate without any computation (checksum unnecessary) and
 * then calculate based on checksum complete calling the function to compute
 * pseudo header.
 *
 * Return values:
 *   0: checksum is validated or try to in skb_checksum_complete
 *   non-zero: value of invalid checksum
 */
#define __skb_checksum_validate(skb, proto, complete,			\
				zero_okay, check, compute_pseudo)	\
({									\
	__sum16 __ret = 0;						\
	skb->csum_valid = 0;						\
	if (__skb_checksum_validate_needed(skb, zero_okay, check))	\
		__ret = __skb_checksum_validate_complete(skb,		\
				complete, compute_pseudo(skb, proto));	\
	__ret;								\
})

#define skb_checksum_init(skb, proto, compute_pseudo)			\
	__skb_checksum_validate(skb, proto, false, false, 0, compute_pseudo)

#define skb_checksum_init_zero_check(skb, proto, check, compute_pseudo)	\
	__skb_checksum_validate(skb, proto, false, true, check, compute_pseudo)

#define skb_checksum_validate(skb, proto, compute_pseudo)		\
	__skb_checksum_validate(skb, proto, true, false, 0, compute_pseudo)

#define skb_checksum_validate_zero_check(skb, proto, check,		\
					 compute_pseudo)		\
	__skb_checksum_validate(skb, proto, true, true, check, compute_pseudo)

#define skb_checksum_simple_validate(skb)				\
	__skb_checksum_validate(skb, 0, true, false, 0, null_compute_pseudo)

static inline bool __skb_checksum_convert_check(struct sk_buff *skb)
{
	return (skb->ip_summed == CHECKSUM_NONE && skb->csum_valid);
}

static inline void __skb_checksum_convert(struct sk_buff *skb, __wsum pseudo)
{
	skb->csum = ~pseudo;
	skb->ip_summed = CHECKSUM_COMPLETE;
}

#define skb_checksum_try_convert(skb, proto, compute_pseudo)	\
do {									\
	if (__skb_checksum_convert_check(skb))				\
		__skb_checksum_convert(skb, compute_pseudo(skb, proto)); \
} while (0)

static inline void skb_remcsum_adjust_partial(struct sk_buff *skb, void *ptr,
					      u16 start, u16 offset)
{
	skb->ip_summed = CHECKSUM_PARTIAL;
	skb->csum_start = ((unsigned char *)ptr + start) - skb->head;
	skb->csum_offset = offset - start;
}

/* Update skbuf and packet to reflect the remote checksum offload operation.
 * When called, ptr indicates the starting point for skb->csum when
 * ip_summed is CHECKSUM_COMPLETE. If we need create checksum complete
 * here, skb_postpull_rcsum is done so skb->csum start is ptr.
 */
static inline void skb_remcsum_process(struct sk_buff *skb, void *ptr,
				       int start, int offset, bool nopartial)
{
	__wsum delta;

	if (!nopartial) {
		skb_remcsum_adjust_partial(skb, ptr, start, offset);
		return;
	}

	 if (unlikely(skb->ip_summed != CHECKSUM_COMPLETE)) {
		__skb_checksum_complete(skb);
		skb_postpull_rcsum(skb, skb->data, ptr - (void *)skb->data);
	}

	delta = remcsum_adjust(ptr, skb->csum, start, offset);

	/* Adjust skb->csum since we changed the packet */
	skb->csum = csum_add(skb->csum, delta);
}

static inline struct nf_conntrack *skb_nfct(const struct sk_buff *skb)
{
#if IS_ENABLED(CONFIG_NF_CONNTRACK)
	return (void *)(skb->_nfct & NFCT_PTRMASK);
#else
	return NULL;
#endif
}

static inline unsigned long skb_get_nfct(const struct sk_buff *skb)
{
#if IS_ENABLED(CONFIG_NF_CONNTRACK)
	return skb->_nfct;
#else
	return 0UL;
#endif
}

static inline void skb_set_nfct(struct sk_buff *skb, unsigned long nfct)
{
#if IS_ENABLED(CONFIG_NF_CONNTRACK)
	skb->_nfct = nfct;
#endif
}

#ifdef CONFIG_SKB_EXTENSIONS
enum skb_ext_id {
#if IS_ENABLED(CONFIG_BRIDGE_NETFILTER)
	SKB_EXT_BRIDGE_NF,
#endif
#ifdef CONFIG_XFRM
	SKB_EXT_SEC_PATH,
#endif
#if IS_ENABLED(CONFIG_NET_TC_SKB_EXT)
	TC_SKB_EXT,
#endif
#if IS_ENABLED(CONFIG_MPTCP)
	SKB_EXT_MPTCP,
#endif
	SKB_EXT_NUM, /* must be last */
};

/**
 *	struct skb_ext - sk_buff extensions
 *	@refcnt: 1 on allocation, deallocated on 0
 *	@offset: offset to add to @data to obtain extension address
 *	@chunks: size currently allocated, stored in SKB_EXT_ALIGN_SHIFT units
 *	@data: start of extension data, variable sized
 *
 *	Note: offsets/lengths are stored in chunks of 8 bytes, this allows
 *	to use 'u8' types while allowing up to 2kb worth of extension data.
 */
struct skb_ext {
	refcount_t refcnt;
	u8 offset[SKB_EXT_NUM]; /* in chunks of 8 bytes */
	u8 chunks;		/* same */
	char data[] __aligned(8);
};

struct skb_ext *__skb_ext_alloc(void);
void *__skb_ext_set(struct sk_buff *skb, enum skb_ext_id id,
		    struct skb_ext *ext);
void *skb_ext_add(struct sk_buff *skb, enum skb_ext_id id);
void __skb_ext_del(struct sk_buff *skb, enum skb_ext_id id);
void __skb_ext_put(struct skb_ext *ext);

static inline void skb_ext_put(struct sk_buff *skb)
{
	if (skb->active_extensions)
		__skb_ext_put(skb->extensions);
}

static inline void __skb_ext_copy(struct sk_buff *dst,
				  const struct sk_buff *src)
{
	dst->active_extensions = src->active_extensions;

	if (src->active_extensions) {
		struct skb_ext *ext = src->extensions;

		refcount_inc(&ext->refcnt);
		dst->extensions = ext;
	}
}

static inline void skb_ext_copy(struct sk_buff *dst, const struct sk_buff *src)
{
	skb_ext_put(dst);
	__skb_ext_copy(dst, src);
}

static inline bool __skb_ext_exist(const struct skb_ext *ext, enum skb_ext_id i)
{
	return !!ext->offset[i];
}

static inline bool skb_ext_exist(const struct sk_buff *skb, enum skb_ext_id id)
{
	return skb->active_extensions & (1 << id);
}

static inline void skb_ext_del(struct sk_buff *skb, enum skb_ext_id id)
{
	if (skb_ext_exist(skb, id))
		__skb_ext_del(skb, id);
}

static inline void *skb_ext_find(const struct sk_buff *skb, enum skb_ext_id id)
{
	if (skb_ext_exist(skb, id)) {
		struct skb_ext *ext = skb->extensions;

		return (void *)ext + (ext->offset[id] << 3);
	}

	return NULL;
}

static inline void skb_ext_reset(struct sk_buff *skb)
{
	if (unlikely(skb->active_extensions)) {
		__skb_ext_put(skb->extensions);
		skb->active_extensions = 0;
	}
}

static inline bool skb_has_extensions(struct sk_buff *skb)
{
	return unlikely(skb->active_extensions);
}
#else
static inline void skb_ext_put(struct sk_buff *skb) {}
static inline void skb_ext_reset(struct sk_buff *skb) {}
static inline void skb_ext_del(struct sk_buff *skb, int unused) {}
static inline void __skb_ext_copy(struct sk_buff *d, const struct sk_buff *s) {}
static inline void skb_ext_copy(struct sk_buff *dst, const struct sk_buff *s) {}
static inline bool skb_has_extensions(struct sk_buff *skb) { return false; }
#endif /* CONFIG_SKB_EXTENSIONS */

static inline void nf_reset_ct(struct sk_buff *skb)
{
#if defined(CONFIG_NF_CONNTRACK) || defined(CONFIG_NF_CONNTRACK_MODULE)
	nf_conntrack_put(skb_nfct(skb));
	skb->_nfct = 0;
#endif
}

static inline void nf_reset_trace(struct sk_buff *skb)
{
#if IS_ENABLED(CONFIG_NETFILTER_XT_TARGET_TRACE) || defined(CONFIG_NF_TABLES)
	skb->nf_trace = 0;
#endif
}

static inline void ipvs_reset(struct sk_buff *skb)
{
#if IS_ENABLED(CONFIG_IP_VS)
	skb->ipvs_property = 0;
#endif
}

/* Note: This doesn't put any conntrack info in dst. */
static inline void __nf_copy(struct sk_buff *dst, const struct sk_buff *src,
			     bool copy)
{
#if defined(CONFIG_NF_CONNTRACK) || defined(CONFIG_NF_CONNTRACK_MODULE)
	dst->_nfct = src->_nfct;
	nf_conntrack_get(skb_nfct(src));
#endif
#if IS_ENABLED(CONFIG_NETFILTER_XT_TARGET_TRACE) || defined(CONFIG_NF_TABLES)
	if (copy)
		dst->nf_trace = src->nf_trace;
#endif
}

static inline void nf_copy(struct sk_buff *dst, const struct sk_buff *src)
{
#if defined(CONFIG_NF_CONNTRACK) || defined(CONFIG_NF_CONNTRACK_MODULE)
	nf_conntrack_put(skb_nfct(dst));
#endif
	__nf_copy(dst, src, true);
}

#ifdef CONFIG_NETWORK_SECMARK
static inline void skb_copy_secmark(struct sk_buff *to, const struct sk_buff *from)
{
	to->secmark = from->secmark;
}

static inline void skb_init_secmark(struct sk_buff *skb)
{
	skb->secmark = 0;
}
#else
static inline void skb_copy_secmark(struct sk_buff *to, const struct sk_buff *from)
{ }

static inline void skb_init_secmark(struct sk_buff *skb)
{ }
#endif

static inline int secpath_exists(const struct sk_buff *skb)
{
#ifdef CONFIG_XFRM
	return skb_ext_exist(skb, SKB_EXT_SEC_PATH);
#else
	return 0;
#endif
}

static inline bool skb_irq_freeable(const struct sk_buff *skb)
{
	return !skb->destructor &&
		!secpath_exists(skb) &&
		!skb_nfct(skb) &&
		!skb->_skb_refdst &&
		!skb_has_frag_list(skb);
}

static inline void skb_set_queue_mapping(struct sk_buff *skb, u16 queue_mapping)
{
	skb->queue_mapping = queue_mapping;
}

static inline u16 skb_get_queue_mapping(const struct sk_buff *skb)
{
	return skb->queue_mapping;
}

static inline void skb_copy_queue_mapping(struct sk_buff *to, const struct sk_buff *from)
{
	to->queue_mapping = from->queue_mapping;
}

static inline void skb_record_rx_queue(struct sk_buff *skb, u16 rx_queue)
{
	skb->queue_mapping = rx_queue + 1;
}

static inline u16 skb_get_rx_queue(const struct sk_buff *skb)
{
	return skb->queue_mapping - 1;
}

static inline bool skb_rx_queue_recorded(const struct sk_buff *skb)
{
	return skb->queue_mapping != 0;
}

static inline void skb_set_dst_pending_confirm(struct sk_buff *skb, u32 val)
{
	skb->dst_pending_confirm = val;
}

static inline bool skb_get_dst_pending_confirm(const struct sk_buff *skb)
{
	return skb->dst_pending_confirm != 0;
}

static inline struct sec_path *skb_sec_path(const struct sk_buff *skb)
{
#ifdef CONFIG_XFRM
	return skb_ext_find(skb, SKB_EXT_SEC_PATH);
#else
	return NULL;
#endif
}

/* Keeps track of mac header offset relative to skb->head.
 * It is useful for TSO of Tunneling protocol. e.g. GRE.
 * For non-tunnel skb it points to skb_mac_header() and for
 * tunnel skb it points to outer mac header.
 * Keeps track of level of encapsulation of network headers.
 */
struct skb_gso_cb {
	union {
		int	mac_offset;
		int	data_offset;
	};
	int	encap_level;
	__wsum	csum;
	__u16	csum_start;
};
#define SKB_GSO_CB_OFFSET	32
#define SKB_GSO_CB(skb) ((struct skb_gso_cb *)((skb)->cb + SKB_GSO_CB_OFFSET))

static inline int skb_tnl_header_len(const struct sk_buff *inner_skb)
{
	return (skb_mac_header(inner_skb) - inner_skb->head) -
		SKB_GSO_CB(inner_skb)->mac_offset;
}

static inline int gso_pskb_expand_head(struct sk_buff *skb, int extra)
{
	int new_headroom, headroom;
	int ret;

	headroom = skb_headroom(skb);
	ret = pskb_expand_head(skb, extra, 0, GFP_ATOMIC);
	if (ret)
		return ret;

	new_headroom = skb_headroom(skb);
	SKB_GSO_CB(skb)->mac_offset += (new_headroom - headroom);
	return 0;
}

static inline void gso_reset_checksum(struct sk_buff *skb, __wsum res)
{
	/* Do not update partial checksums if remote checksum is enabled. */
	if (skb->remcsum_offload)
		return;

	SKB_GSO_CB(skb)->csum = res;
	SKB_GSO_CB(skb)->csum_start = skb_checksum_start(skb) - skb->head;
}

/* Compute the checksum for a gso segment. First compute the checksum value
 * from the start of transport header to SKB_GSO_CB(skb)->csum_start, and
 * then add in skb->csum (checksum from csum_start to end of packet).
 * skb->csum and csum_start are then updated to reflect the checksum of the
 * resultant packet starting from the transport header-- the resultant checksum
 * is in the res argument (i.e. normally zero or ~ of checksum of a pseudo
 * header.
 */
static inline __sum16 gso_make_checksum(struct sk_buff *skb, __wsum res)
{
	unsigned char *csum_start = skb_transport_header(skb);
	int plen = (skb->head + SKB_GSO_CB(skb)->csum_start) - csum_start;
	__wsum partial = SKB_GSO_CB(skb)->csum;

	SKB_GSO_CB(skb)->csum = res;
	SKB_GSO_CB(skb)->csum_start = csum_start - skb->head;

	return csum_fold(csum_partial(csum_start, plen, partial));
}

static inline bool skb_is_gso(const struct sk_buff *skb)
{
	return skb_shinfo(skb)->gso_size;
}

/* Note: Should be called only if skb_is_gso(skb) is true */
static inline bool skb_is_gso_v6(const struct sk_buff *skb)
{
	return skb_shinfo(skb)->gso_type & SKB_GSO_TCPV6;
}

/* Note: Should be called only if skb_is_gso(skb) is true */
static inline bool skb_is_gso_sctp(const struct sk_buff *skb)
{
	return skb_shinfo(skb)->gso_type & SKB_GSO_SCTP;
}

/* Note: Should be called only if skb_is_gso(skb) is true */
static inline bool skb_is_gso_tcp(const struct sk_buff *skb)
{
	return skb_shinfo(skb)->gso_type & (SKB_GSO_TCPV4 | SKB_GSO_TCPV6);
}

static inline void skb_gso_reset(struct sk_buff *skb)
{
	skb_shinfo(skb)->gso_size = 0;
	skb_shinfo(skb)->gso_segs = 0;
	skb_shinfo(skb)->gso_type = 0;
}

static inline void skb_increase_gso_size(struct skb_shared_info *shinfo,
					 u16 increment)
{
	if (WARN_ON_ONCE(shinfo->gso_size == GSO_BY_FRAGS))
		return;
	shinfo->gso_size += increment;
}

static inline void skb_decrease_gso_size(struct skb_shared_info *shinfo,
					 u16 decrement)
{
	if (WARN_ON_ONCE(shinfo->gso_size == GSO_BY_FRAGS))
		return;
	shinfo->gso_size -= decrement;
}

void __skb_warn_lro_forwarding(const struct sk_buff *skb);

static inline bool skb_warn_if_lro(const struct sk_buff *skb)
{
	/* LRO sets gso_size but not gso_type, whereas if GSO is really
	 * wanted then gso_type will be set. */
	const struct skb_shared_info *shinfo = skb_shinfo(skb);

	if (skb_is_nonlinear(skb) && shinfo->gso_size != 0 &&
	    unlikely(shinfo->gso_type == 0)) {
		__skb_warn_lro_forwarding(skb);
		return true;
	}
	return false;
}

static inline void skb_forward_csum(struct sk_buff *skb)
{
	/* Unfortunately we don't support this one.  Any brave souls? */
	if (skb->ip_summed == CHECKSUM_COMPLETE)
		skb->ip_summed = CHECKSUM_NONE;
}

/**
 * skb_checksum_none_assert - make sure skb ip_summed is CHECKSUM_NONE
 * @skb: skb to check
 *
 * fresh skbs have their ip_summed set to CHECKSUM_NONE.
 * Instead of forcing ip_summed to CHECKSUM_NONE, we can
 * use this helper, to document places where we make this assertion.
 */
static inline void skb_checksum_none_assert(const struct sk_buff *skb)
{
#ifdef DEBUG
	BUG_ON(skb->ip_summed != CHECKSUM_NONE);
#endif
}

bool skb_partial_csum_set(struct sk_buff *skb, u16 start, u16 off);

int skb_checksum_setup(struct sk_buff *skb, bool recalculate);
struct sk_buff *skb_checksum_trimmed(struct sk_buff *skb,
				     unsigned int transport_len,
				     __sum16(*skb_chkf)(struct sk_buff *skb));

/**
 * skb_head_is_locked - Determine if the skb->head is locked down
 * @skb: skb to check
 *
 * The head on skbs build around a head frag can be removed if they are
 * not cloned.  This function returns true if the skb head is locked down
 * due to either being allocated via kmalloc, or by being a clone with
 * multiple references to the head.
 */
static inline bool skb_head_is_locked(const struct sk_buff *skb)
{
	return !skb->head_frag || skb_cloned(skb);
}

/* Local Checksum Offload.
 * Compute outer checksum based on the assumption that the
 * inner checksum will be offloaded later.
 * See Documentation/networking/checksum-offloads.rst for
 * explanation of how this works.
 * Fill in outer checksum adjustment (e.g. with sum of outer
 * pseudo-header) before calling.
 * Also ensure that inner checksum is in linear data area.
 */
static inline __wsum lco_csum(struct sk_buff *skb)
{
	unsigned char *csum_start = skb_checksum_start(skb);
	unsigned char *l4_hdr = skb_transport_header(skb);
	__wsum partial;

	/* Start with complement of inner checksum adjustment */
	partial = ~csum_unfold(*(__force __sum16 *)(csum_start +
						    skb->csum_offset));

	/* Add in checksum of our headers (incl. outer checksum
	 * adjustment filled in by caller) and return result.
	 */
	return csum_partial(l4_hdr, csum_start - l4_hdr, partial);
}

static inline bool skb_is_redirected(const struct sk_buff *skb)
{
#ifdef CONFIG_NET_REDIRECT
	return skb->redirected;
#else
	return false;
#endif
}

static inline void skb_set_redirected(struct sk_buff *skb, bool from_ingress)
{
#ifdef CONFIG_NET_REDIRECT
	skb->redirected = 1;
	skb->from_ingress = from_ingress;
	if (skb->from_ingress)
		skb->tstamp = 0;
#endif
}

static inline void skb_reset_redirect(struct sk_buff *skb)
{
#ifdef CONFIG_NET_REDIRECT
	skb->redirected = 0;
#endif
}

#endif	/* __KERNEL__ */
#endif	/* _LINUX_SKBUFF_H */<|MERGE_RESOLUTION|>--- conflicted
+++ resolved
@@ -3520,25 +3520,11 @@
 					  struct sk_buff **last);
 struct sk_buff *__skb_try_recv_datagram(struct sock *sk,
 					struct sk_buff_head *queue,
-<<<<<<< HEAD
-					unsigned int flags,
-					void (*destructor)(struct sock *sk,
-							   struct sk_buff *skb),
-					int *off, int *err,
-					struct sk_buff **last);
-struct sk_buff *__skb_recv_datagram(struct sock *sk,
-				    struct sk_buff_head *sk_queue,
-				    unsigned int flags,
-				    void (*destructor)(struct sock *sk,
-						       struct sk_buff *skb),
-				    int *off, int *err);
-=======
 					unsigned int flags, int *off, int *err,
 					struct sk_buff **last);
 struct sk_buff *__skb_recv_datagram(struct sock *sk,
 				    struct sk_buff_head *sk_queue,
 				    unsigned int flags, int *off, int *err);
->>>>>>> 04d5ce62
 struct sk_buff *skb_recv_datagram(struct sock *sk, unsigned flags, int noblock,
 				  int *err);
 __poll_t datagram_poll(struct file *file, struct socket *sock,
