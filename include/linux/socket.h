/* SPDX-License-Identifier: GPL-2.0 */
#ifndef _LINUX_SOCKET_H
#define _LINUX_SOCKET_H


#include <asm/socket.h>			/* arch-dependent defines	*/
#include <linux/sockios.h>		/* the SIOCxxx I/O controls	*/
#include <linux/uio.h>			/* iovec support		*/
#include <linux/types.h>		/* pid_t			*/
#include <linux/compiler.h>		/* __user			*/
#include <uapi/linux/socket.h>

struct file;
struct pid;
struct cred;
struct socket;

#define __sockaddr_check_size(size)	\
	BUILD_BUG_ON(((size) > sizeof(struct __kernel_sockaddr_storage)))

#ifdef CONFIG_PROC_FS
struct seq_file;
extern void socket_seq_show(struct seq_file *seq);
#endif

typedef __kernel_sa_family_t	sa_family_t;

/*
 *	1003.1g requires sa_family_t and that sa_data is char.
 */

struct sockaddr {
	sa_family_t	sa_family;	/* address family, AF_xxx	*/
	char		sa_data[14];	/* 14 bytes of protocol address	*/
};

struct linger {
	int		l_onoff;	/* Linger active		*/
	int		l_linger;	/* How long to linger for	*/
};

#define sockaddr_storage __kernel_sockaddr_storage

/*
 *	As we do 4.4BSD message passing we use a 4.4BSD message passing
 *	system, not 4.3. Thus msg_accrights(len) are now missing. They
 *	belong in an obscure libc emulation or the bin.
 */

struct msghdr {
	void		*msg_name;	/* ptr to socket address structure */
	int		msg_namelen;	/* size of socket address structure */
	struct iov_iter	msg_iter;	/* data */

	/*
	 * Ancillary data. msg_control_user is the user buffer used for the
	 * recv* side when msg_control_is_user is set, msg_control is the kernel
	 * buffer used for all other cases.
	 */
	union {
		void		*msg_control;
		void __user	*msg_control_user;
	};
	bool		msg_control_is_user : 1;
	__kernel_size_t	msg_controllen;	/* ancillary data buffer length */
	unsigned int	msg_flags;	/* flags on received message */
	struct kiocb	*msg_iocb;	/* ptr to iocb for async requests */
};

struct user_msghdr {
	void		__user *msg_name;	/* ptr to socket address structure */
	int		msg_namelen;		/* size of socket address structure */
	struct iovec	__user *msg_iov;	/* scatter/gather array */
	__kernel_size_t	msg_iovlen;		/* # elements in msg_iov */
	void		__user *msg_control;	/* ancillary data */
	__kernel_size_t	msg_controllen;		/* ancillary data buffer length */
	unsigned int	msg_flags;		/* flags on received message */
};

/* For recvmmsg/sendmmsg */
struct mmsghdr {
	struct user_msghdr  msg_hdr;
	unsigned int        msg_len;
};

/*
 *	POSIX 1003.1g - ancillary data object information
 *	Ancillary data consists of a sequence of pairs of
 *	(cmsghdr, cmsg_data[])
 */

struct cmsghdr {
	__kernel_size_t	cmsg_len;	/* data byte count, including hdr */
        int		cmsg_level;	/* originating protocol */
        int		cmsg_type;	/* protocol-specific type */
};

/*
 *	Ancillary data object information MACROS
 *	Table 5-14 of POSIX 1003.1g
 */

#define __CMSG_NXTHDR(ctl, len, cmsg) __cmsg_nxthdr((ctl),(len),(cmsg))
#define CMSG_NXTHDR(mhdr, cmsg) cmsg_nxthdr((mhdr), (cmsg))

#define CMSG_ALIGN(len) ( ((len)+sizeof(long)-1) & ~(sizeof(long)-1) )

#define CMSG_DATA(cmsg) \
	((void *)(cmsg) + sizeof(struct cmsghdr))
#define CMSG_USER_DATA(cmsg) \
	((void __user *)(cmsg) + sizeof(struct cmsghdr))
#define CMSG_SPACE(len) (sizeof(struct cmsghdr) + CMSG_ALIGN(len))
#define CMSG_LEN(len) (sizeof(struct cmsghdr) + (len))

#define __CMSG_FIRSTHDR(ctl,len) ((len) >= sizeof(struct cmsghdr) ? \
				  (struct cmsghdr *)(ctl) : \
				  (struct cmsghdr *)NULL)
#define CMSG_FIRSTHDR(msg)	__CMSG_FIRSTHDR((msg)->msg_control, (msg)->msg_controllen)
#define CMSG_OK(mhdr, cmsg) ((cmsg)->cmsg_len >= sizeof(struct cmsghdr) && \
			     (cmsg)->cmsg_len <= (unsigned long) \
			     ((mhdr)->msg_controllen - \
			      ((char *)(cmsg) - (char *)(mhdr)->msg_control)))
#define for_each_cmsghdr(cmsg, msg) \
	for (cmsg = CMSG_FIRSTHDR(msg); \
	     cmsg; \
	     cmsg = CMSG_NXTHDR(msg, cmsg))

/*
 *	Get the next cmsg header
 *
 *	PLEASE, do not touch this function. If you think, that it is
 *	incorrect, grep kernel sources and think about consequences
 *	before trying to improve it.
 *
 *	Now it always returns valid, not truncated ancillary object
 *	HEADER. But caller still MUST check, that cmsg->cmsg_len is
 *	inside range, given by msg->msg_controllen before using
 *	ancillary object DATA.				--ANK (980731)
 */

static inline struct cmsghdr * __cmsg_nxthdr(void *__ctl, __kernel_size_t __size,
					       struct cmsghdr *__cmsg)
{
	struct cmsghdr * __ptr;

	__ptr = (struct cmsghdr*)(((unsigned char *) __cmsg) +  CMSG_ALIGN(__cmsg->cmsg_len));
	if ((unsigned long)((char*)(__ptr+1) - (char *) __ctl) > __size)
		return (struct cmsghdr *)0;

	return __ptr;
}

static inline struct cmsghdr * cmsg_nxthdr (struct msghdr *__msg, struct cmsghdr *__cmsg)
{
	return __cmsg_nxthdr(__msg->msg_control, __msg->msg_controllen, __cmsg);
}

static inline size_t msg_data_left(struct msghdr *msg)
{
	return iov_iter_count(&msg->msg_iter);
}

/* "Socket"-level control message types: */

#define	SCM_RIGHTS	0x01		/* rw: access rights (array of int) */
#define SCM_CREDENTIALS 0x02		/* rw: struct ucred		*/
#define SCM_SECURITY	0x03		/* rw: security label		*/

struct ucred {
	__u32	pid;
	__u32	uid;
	__u32	gid;
};

/* Supported address families. */
#define AF_UNSPEC	0
#define AF_UNIX		1	/* Unix domain sockets 		*/
#define AF_LOCAL	1	/* POSIX name for AF_UNIX	*/
#define AF_INET		2	/* Internet IP Protocol 	*/
#define AF_AX25		3	/* Amateur Radio AX.25 		*/
#define AF_IPX		4	/* Novell IPX 			*/
#define AF_APPLETALK	5	/* AppleTalk DDP 		*/
#define AF_NETROM	6	/* Amateur Radio NET/ROM 	*/
#define AF_BRIDGE	7	/* Multiprotocol bridge 	*/
#define AF_ATMPVC	8	/* ATM PVCs			*/
#define AF_X25		9	/* Reserved for X.25 project 	*/
#define AF_INET6	10	/* IP version 6			*/
#define AF_ROSE		11	/* Amateur Radio X.25 PLP	*/
#define AF_DECnet	12	/* Reserved for DECnet project	*/
#define AF_NETBEUI	13	/* Reserved for 802.2LLC project*/
#define AF_SECURITY	14	/* Security callback pseudo AF */
#define AF_KEY		15      /* PF_KEY key management API */
#define AF_NETLINK	16
#define AF_ROUTE	AF_NETLINK /* Alias to emulate 4.4BSD */
#define AF_PACKET	17	/* Packet family		*/
#define AF_ASH		18	/* Ash				*/
#define AF_ECONET	19	/* Acorn Econet			*/
#define AF_ATMSVC	20	/* ATM SVCs			*/
#define AF_RDS		21	/* RDS sockets 			*/
#define AF_SNA		22	/* Linux SNA Project (nutters!) */
#define AF_IRDA		23	/* IRDA sockets			*/
#define AF_PPPOX	24	/* PPPoX sockets		*/
#define AF_WANPIPE	25	/* Wanpipe API Sockets */
#define AF_LLC		26	/* Linux LLC			*/
#define AF_IB		27	/* Native InfiniBand address	*/
#define AF_MPLS		28	/* MPLS */
#define AF_CAN		29	/* Controller Area Network      */
#define AF_TIPC		30	/* TIPC sockets			*/
#define AF_BLUETOOTH	31	/* Bluetooth sockets 		*/
#define AF_IUCV		32	/* IUCV sockets			*/
#define AF_RXRPC	33	/* RxRPC sockets 		*/
#define AF_ISDN		34	/* mISDN sockets 		*/
#define AF_PHONET	35	/* Phonet sockets		*/
#define AF_IEEE802154	36	/* IEEE802154 sockets		*/
#define AF_CAIF		37	/* CAIF sockets			*/
#define AF_ALG		38	/* Algorithm sockets		*/
#define AF_NFC		39	/* NFC sockets			*/
#define AF_VSOCK	40	/* vSockets			*/
#define AF_KCM		41	/* Kernel Connection Multiplexor*/
#define AF_QIPCRTR	42	/* Qualcomm IPC Router          */
#define AF_SMC		43	/* smc sockets: reserve number for
				 * PF_SMC protocol family that
				 * reuses AF_INET address family
				 */
#define AF_XDP		44	/* XDP sockets			*/
#define AF_MCTP		45	/* Management component
				 * transport protocol
				 */

#define AF_MAX		46	/* For now.. */

/* Protocol families, same as address families. */
#define PF_UNSPEC	AF_UNSPEC
#define PF_UNIX		AF_UNIX
#define PF_LOCAL	AF_LOCAL
#define PF_INET		AF_INET
#define PF_AX25		AF_AX25
#define PF_IPX		AF_IPX
#define PF_APPLETALK	AF_APPLETALK
#define	PF_NETROM	AF_NETROM
#define PF_BRIDGE	AF_BRIDGE
#define PF_ATMPVC	AF_ATMPVC
#define PF_X25		AF_X25
#define PF_INET6	AF_INET6
#define PF_ROSE		AF_ROSE
#define PF_DECnet	AF_DECnet
#define PF_NETBEUI	AF_NETBEUI
#define PF_SECURITY	AF_SECURITY
#define PF_KEY		AF_KEY
#define PF_NETLINK	AF_NETLINK
#define PF_ROUTE	AF_ROUTE
#define PF_PACKET	AF_PACKET
#define PF_ASH		AF_ASH
#define PF_ECONET	AF_ECONET
#define PF_ATMSVC	AF_ATMSVC
#define PF_RDS		AF_RDS
#define PF_SNA		AF_SNA
#define PF_IRDA		AF_IRDA
#define PF_PPPOX	AF_PPPOX
#define PF_WANPIPE	AF_WANPIPE
#define PF_LLC		AF_LLC
#define PF_IB		AF_IB
#define PF_MPLS		AF_MPLS
#define PF_CAN		AF_CAN
#define PF_TIPC		AF_TIPC
#define PF_BLUETOOTH	AF_BLUETOOTH
#define PF_IUCV		AF_IUCV
#define PF_RXRPC	AF_RXRPC
#define PF_ISDN		AF_ISDN
#define PF_PHONET	AF_PHONET
#define PF_IEEE802154	AF_IEEE802154
#define PF_CAIF		AF_CAIF
#define PF_ALG		AF_ALG
#define PF_NFC		AF_NFC
#define PF_VSOCK	AF_VSOCK
#define PF_KCM		AF_KCM
#define PF_QIPCRTR	AF_QIPCRTR
#define PF_SMC		AF_SMC
#define PF_XDP		AF_XDP
#define PF_MCTP		AF_MCTP
#define PF_MAX		AF_MAX

/* Maximum queue length specifiable by listen.  */
#define SOMAXCONN	4096

/* Flags we can use with send/ and recv.
   Added those for 1003.1g not all are supported yet
 */

#define MSG_OOB		1
#define MSG_PEEK	2
#define MSG_DONTROUTE	4
#define MSG_TRYHARD     4       /* Synonym for MSG_DONTROUTE for DECnet */
#define MSG_CTRUNC	8
#define MSG_PROBE	0x10	/* Do not send. Only probe path f.e. for MTU */
#define MSG_TRUNC	0x20
#define MSG_DONTWAIT	0x40	/* Nonblocking io		 */
#define MSG_EOR         0x80	/* End of record */
#define MSG_WAITALL	0x100	/* Wait for a full request */
#define MSG_FIN         0x200
#define MSG_SYN		0x400
#define MSG_CONFIRM	0x800	/* Confirm path validity */
#define MSG_RST		0x1000
#define MSG_ERRQUEUE	0x2000	/* Fetch message from error queue */
#define MSG_NOSIGNAL	0x4000	/* Do not generate SIGPIPE */
#define MSG_MORE	0x8000	/* Sender will send more */
#define MSG_WAITFORONE	0x10000	/* recvmmsg(): block until 1+ packets avail */
#define MSG_SENDPAGE_NOPOLICY 0x10000 /* sendpage() internal : do no apply policy */
#define MSG_SENDPAGE_NOTLAST 0x20000 /* sendpage() internal : not the last page */
#define MSG_BATCH	0x40000 /* sendmmsg(): more messages coming */
#define MSG_EOF         MSG_FIN
#define MSG_NO_SHARED_FRAGS 0x80000 /* sendpage() internal : page frags are not shared */
#define MSG_SENDPAGE_DECRYPTED	0x100000 /* sendpage() internal : page may carry
					  * plain text and require encryption
					  */

#define MSG_ZEROCOPY	0x4000000	/* Use user data in kernel path */
#define MSG_FASTOPEN	0x20000000	/* Send data in TCP SYN */
#define MSG_CMSG_CLOEXEC 0x40000000	/* Set close_on_exec for file
					   descriptor received through
					   SCM_RIGHTS */
#if defined(CONFIG_COMPAT)
#define MSG_CMSG_COMPAT	0x80000000	/* This message needs 32 bit fixups */
#else
#define MSG_CMSG_COMPAT	0		/* We never have 32 bit fixups */
#endif


/* Setsockoptions(2) level. Thanks to BSD these must match IPPROTO_xxx */
#define SOL_IP		0
/* #define SOL_ICMP	1	No-no-no! Due to Linux :-) we cannot use SOL_ICMP=1 */
#define SOL_TCP		6
#define SOL_UDP		17
#define SOL_IPV6	41
#define SOL_ICMPV6	58
#define SOL_SCTP	132
#define SOL_UDPLITE	136     /* UDP-Lite (RFC 3828) */
#define SOL_RAW		255
#define SOL_IPX		256
#define SOL_AX25	257
#define SOL_ATALK	258
#define SOL_NETROM	259
#define SOL_ROSE	260
#define SOL_DECNET	261
#define	SOL_X25		262
#define SOL_PACKET	263
#define SOL_ATM		264	/* ATM layer (cell level) */
#define SOL_AAL		265	/* ATM Adaption Layer (packet level) */
#define SOL_IRDA        266
#define SOL_NETBEUI	267
#define SOL_LLC		268
#define SOL_DCCP	269
#define SOL_NETLINK	270
#define SOL_TIPC	271
#define SOL_RXRPC	272
#define SOL_PPPOL2TP	273
#define SOL_BLUETOOTH	274
#define SOL_PNPIPE	275
#define SOL_RDS		276
#define SOL_IUCV	277
#define SOL_CAIF	278
#define SOL_ALG		279
#define SOL_NFC		280
#define SOL_KCM		281
#define SOL_TLS		282
#define SOL_XDP		283
#define SOL_MPTCP	284
<<<<<<< HEAD
=======
#define SOL_MCTP	285
>>>>>>> 7df621a3

/* IPX options */
#define IPX_TYPE	1

extern int move_addr_to_kernel(void __user *uaddr, int ulen, struct sockaddr_storage *kaddr);
extern int put_cmsg(struct msghdr*, int level, int type, int len, void *data);

struct timespec64;
struct __kernel_timespec;
struct old_timespec32;

struct scm_timestamping_internal {
	struct timespec64 ts[3];
};

extern void put_cmsg_scm_timestamping64(struct msghdr *msg, struct scm_timestamping_internal *tss);
extern void put_cmsg_scm_timestamping(struct msghdr *msg, struct scm_timestamping_internal *tss);

/* The __sys_...msg variants allow MSG_CMSG_COMPAT iff
 * forbid_cmsg_compat==false
 */
extern long __sys_recvmsg(int fd, struct user_msghdr __user *msg,
			  unsigned int flags, bool forbid_cmsg_compat);
extern long __sys_sendmsg(int fd, struct user_msghdr __user *msg,
			  unsigned int flags, bool forbid_cmsg_compat);
extern int __sys_recvmmsg(int fd, struct mmsghdr __user *mmsg,
			  unsigned int vlen, unsigned int flags,
			  struct __kernel_timespec __user *timeout,
			  struct old_timespec32 __user *timeout32);
extern int __sys_sendmmsg(int fd, struct mmsghdr __user *mmsg,
			  unsigned int vlen, unsigned int flags,
			  bool forbid_cmsg_compat);
extern long __sys_sendmsg_sock(struct socket *sock, struct msghdr *msg,
			       unsigned int flags);
extern long __sys_recvmsg_sock(struct socket *sock, struct msghdr *msg,
			       struct user_msghdr __user *umsg,
			       struct sockaddr __user *uaddr,
			       unsigned int flags);
extern int sendmsg_copy_msghdr(struct msghdr *msg,
			       struct user_msghdr __user *umsg, unsigned flags,
			       struct iovec **iov);
extern int recvmsg_copy_msghdr(struct msghdr *msg,
			       struct user_msghdr __user *umsg, unsigned flags,
			       struct sockaddr __user **uaddr,
			       struct iovec **iov);
extern int __copy_msghdr_from_user(struct msghdr *kmsg,
				   struct user_msghdr __user *umsg,
				   struct sockaddr __user **save_addr,
				   struct iovec __user **uiov, size_t *nsegs);

/* helpers which do the actual work for syscalls */
extern int __sys_recvfrom(int fd, void __user *ubuf, size_t size,
			  unsigned int flags, struct sockaddr __user *addr,
			  int __user *addr_len);
extern int __sys_sendto(int fd, void __user *buff, size_t len,
			unsigned int flags, struct sockaddr __user *addr,
			int addr_len);
extern int __sys_accept4_file(struct file *file, unsigned file_flags,
			struct sockaddr __user *upeer_sockaddr,
			 int __user *upeer_addrlen, int flags,
			 unsigned long nofile);
extern struct file *do_accept(struct file *file, unsigned file_flags,
			      struct sockaddr __user *upeer_sockaddr,
			      int __user *upeer_addrlen, int flags);
extern int __sys_accept4(int fd, struct sockaddr __user *upeer_sockaddr,
			 int __user *upeer_addrlen, int flags);
extern int __sys_socket(int family, int type, int protocol);
extern int __sys_bind(int fd, struct sockaddr __user *umyaddr, int addrlen);
extern int __sys_connect_file(struct file *file, struct sockaddr_storage *addr,
			      int addrlen, int file_flags);
extern int __sys_connect(int fd, struct sockaddr __user *uservaddr,
			 int addrlen);
extern int __sys_listen(int fd, int backlog);
extern int __sys_getsockname(int fd, struct sockaddr __user *usockaddr,
			     int __user *usockaddr_len);
extern int __sys_getpeername(int fd, struct sockaddr __user *usockaddr,
			     int __user *usockaddr_len);
extern int __sys_socketpair(int family, int type, int protocol,
			    int __user *usockvec);
extern int __sys_shutdown_sock(struct socket *sock, int how);
extern int __sys_shutdown(int fd, int how);
#endif /* _LINUX_SOCKET_H */<|MERGE_RESOLUTION|>--- conflicted
+++ resolved
@@ -365,10 +365,7 @@
 #define SOL_TLS		282
 #define SOL_XDP		283
 #define SOL_MPTCP	284
-<<<<<<< HEAD
-=======
 #define SOL_MCTP	285
->>>>>>> 7df621a3
 
 /* IPX options */
 #define IPX_TYPE	1
