/* SPDX-License-Identifier: GPL-2.0-only */
/*
 * SAS host prototypes and structures header file
 *
 * Copyright (C) 2005 Adaptec, Inc.  All rights reserved.
 * Copyright (C) 2005 Luben Tuikov <luben_tuikov@adaptec.com>
 */

#ifndef _LIBSAS_H_
#define _LIBSAS_H_


#include <linux/timer.h>
#include <linux/pci.h>
#include <scsi/sas.h>
#include <linux/libata.h>
#include <linux/list.h>
#include <scsi/scsi_device.h>
#include <scsi/scsi_cmnd.h>
#include <scsi/scsi_transport_sas.h>
#include <linux/scatterlist.h>
#include <linux/slab.h>

struct block_device;

enum sas_class {
	SAS,
	EXPANDER
};

enum sas_phy_role {
	PHY_ROLE_NONE = 0,
	PHY_ROLE_TARGET = 0x40,
	PHY_ROLE_INITIATOR = 0x80,
};

enum sas_phy_type {
	PHY_TYPE_PHYSICAL,
	PHY_TYPE_VIRTUAL
};

/* The events are mnemonically described in sas_dump.c
 * so when updating/adding events here, please also
 * update the other file too.
 */
enum port_event {
	PORTE_BYTES_DMAED     = 0U,
	PORTE_BROADCAST_RCVD,
	PORTE_LINK_RESET_ERR,
	PORTE_TIMER_EVENT,
	PORTE_HARD_RESET,
	PORT_NUM_EVENTS,
};

enum phy_event {
	PHYE_LOSS_OF_SIGNAL   = 0U,
	PHYE_OOB_DONE,
	PHYE_OOB_ERROR,
	PHYE_SPINUP_HOLD,             /* hot plug SATA, no COMWAKE sent */
	PHYE_RESUME_TIMEOUT,
	PHYE_SHUTDOWN,
	PHY_NUM_EVENTS,
};

enum discover_event {
	DISCE_DISCOVER_DOMAIN   = 0U,
	DISCE_REVALIDATE_DOMAIN,
	DISCE_SUSPEND,
	DISCE_RESUME,
	DISC_NUM_EVENTS,
};

/* ---------- Expander Devices ---------- */

#define to_dom_device(_obj) container_of(_obj, struct domain_device, dev_obj)
#define to_dev_attr(_attr)  container_of(_attr, struct domain_dev_attribute,\
					 attr)

enum routing_attribute {
	DIRECT_ROUTING,
	SUBTRACTIVE_ROUTING,
	TABLE_ROUTING,
};

enum ex_phy_state {
	PHY_EMPTY,
	PHY_VACANT,
	PHY_NOT_PRESENT,
	PHY_DEVICE_DISCOVERED
};

struct ex_phy {
	int    phy_id;

	enum ex_phy_state phy_state;

	enum sas_device_type attached_dev_type;
	enum sas_linkrate linkrate;

	u8   attached_sata_host:1;
	u8   attached_sata_dev:1;
	u8   attached_sata_ps:1;

	enum sas_protocol attached_tproto;
	enum sas_protocol attached_iproto;

	u8   attached_sas_addr[SAS_ADDR_SIZE];
	u8   attached_phy_id;

	int phy_change_count;
	enum routing_attribute routing_attr;
	u8   virtual:1;

	int  last_da_index;

	struct sas_phy *phy;
	struct sas_port *port;
};

struct expander_device {
	struct list_head children;

	int    ex_change_count;
	u16    max_route_indexes;
	u8     num_phys;

	u8     t2t_supp:1;
	u8     configuring:1;
	u8     conf_route_table:1;

	u8     enclosure_logical_id[8];

	struct ex_phy *ex_phy;
	struct sas_port *parent_port;

	struct mutex cmd_mutex;
};

/* ---------- SATA device ---------- */
#define ATA_RESP_FIS_SIZE 24

struct sata_device {
	unsigned int class;
	u8     port_no;        /* port number, if this is a PM (Port) */

	struct ata_port *ap;
	struct ata_host *ata_host;
	struct smp_resp rps_resp ____cacheline_aligned; /* report_phy_sata_resp */
	u8     fis[ATA_RESP_FIS_SIZE];
};

struct ssp_device {
	struct list_head eh_list_node; /* pending a user requested eh action */
	struct scsi_lun reset_lun;
};

enum {
	SAS_DEV_GONE,
	SAS_DEV_FOUND, /* device notified to lldd */
	SAS_DEV_DESTROY,
	SAS_DEV_EH_PENDING,
	SAS_DEV_LU_RESET,
	SAS_DEV_RESET,
};

struct domain_device {
	spinlock_t done_lock;
	enum sas_device_type dev_type;

	enum sas_linkrate linkrate;
	enum sas_linkrate min_linkrate;
	enum sas_linkrate max_linkrate;

	int  pathways;

	struct domain_device *parent;
	struct list_head siblings; /* devices on the same level */
	struct asd_sas_port *port;        /* shortcut to root of the tree */
	struct sas_phy *phy;

	struct list_head dev_list_node;
	struct list_head disco_list_node; /* awaiting probe or destruct */

	enum sas_protocol    iproto;
	enum sas_protocol    tproto;

	struct sas_rphy *rphy;

	u8  sas_addr[SAS_ADDR_SIZE];
	u8  hashed_sas_addr[HASHED_SAS_ADDR_SIZE];

	u8  frame_rcvd[32];

	union {
		struct expander_device ex_dev;
		struct sata_device     sata_dev; /* STP & directly attached */
		struct ssp_device      ssp_dev;
	};

	void *lldd_dev;
	unsigned long state;
	struct kref kref;
};

struct sas_work {
	struct list_head drain_node;
	struct work_struct work;
};

static inline bool dev_is_expander(enum sas_device_type type)
{
	return type == SAS_EDGE_EXPANDER_DEVICE ||
	       type == SAS_FANOUT_EXPANDER_DEVICE;
}

static inline void INIT_SAS_WORK(struct sas_work *sw, void (*fn)(struct work_struct *))
{
	INIT_WORK(&sw->work, fn);
	INIT_LIST_HEAD(&sw->drain_node);
}

struct sas_discovery_event {
	struct sas_work work;
	struct asd_sas_port *port;
};

static inline struct sas_discovery_event *to_sas_discovery_event(struct work_struct *work)
{
	struct sas_discovery_event *ev = container_of(work, typeof(*ev), work.work);

	return ev;
}

struct sas_discovery {
	struct sas_discovery_event disc_work[DISC_NUM_EVENTS];
	unsigned long    pending;
	u8     fanout_sas_addr[SAS_ADDR_SIZE];
	u8     eeds_a[SAS_ADDR_SIZE];
	u8     eeds_b[SAS_ADDR_SIZE];
	int    max_level;
};

/* The port struct is Class:RW, driver:RO */
struct asd_sas_port {
/* private: */
	struct sas_discovery disc;
	struct domain_device *port_dev;
	spinlock_t dev_list_lock;
	struct list_head dev_list;
	struct list_head disco_list;
	struct list_head destroy_list;
	struct list_head sas_port_del_list;
	enum   sas_linkrate linkrate;

	struct sas_work work;
	int suspended;

/* public: */
	int id;

	enum sas_class   class;
	u8               sas_addr[SAS_ADDR_SIZE];
	u8               attached_sas_addr[SAS_ADDR_SIZE];
	enum sas_protocol   iproto;
	enum sas_protocol   tproto;

	enum sas_oob_mode oob_mode;

	spinlock_t       phy_list_lock;
	struct list_head phy_list;
	int              num_phys;
	u32              phy_mask;

	struct sas_ha_struct *ha;

	struct sas_port	*port;

	void *lldd_port;	  /* not touched by the sas class code */
};

struct asd_sas_event {
	struct sas_work work;
	struct asd_sas_phy *phy;
	int event;
};

static inline struct asd_sas_event *to_asd_sas_event(struct work_struct *work)
{
	struct asd_sas_event *ev = container_of(work, typeof(*ev), work.work);

	return ev;
}

static inline void INIT_SAS_EVENT(struct asd_sas_event *ev,
		void (*fn)(struct work_struct *),
		struct asd_sas_phy *phy, int event)
{
	INIT_SAS_WORK(&ev->work, fn);
	ev->phy = phy;
	ev->event = event;
}

#define SAS_PHY_SHUTDOWN_THRES   1024

/* The phy pretty much is controlled by the LLDD.
 * The class only reads those fields.
 */
struct asd_sas_phy {
/* private: */
	atomic_t event_nr;
	int in_shutdown;
	int error;
	int suspended;

	struct sas_phy *phy;

/* public: */
	/* The following are class:RO, driver:R/W */
	int            enabled;	  /* must be set */

	int            id;	  /* must be set */
	enum sas_class class;
	enum sas_protocol iproto;
	enum sas_protocol tproto;

	enum sas_phy_type  type;
	enum sas_phy_role  role;
	enum sas_oob_mode  oob_mode;
	enum sas_linkrate linkrate;

	u8   *sas_addr;		  /* must be set */
	u8   attached_sas_addr[SAS_ADDR_SIZE]; /* class:RO, driver: R/W */

	spinlock_t     frame_rcvd_lock;
	u8             *frame_rcvd; /* must be set */
	int            frame_rcvd_size;

	spinlock_t     sas_prim_lock;
	u32            sas_prim;

	struct list_head port_phy_el; /* driver:RO */
	struct asd_sas_port      *port; /* Class:RW, driver: RO */

	struct sas_ha_struct *ha; /* may be set; the class sets it anyway */

	void *lldd_phy;		  /* not touched by the sas_class_code */
};

struct scsi_core {
	struct Scsi_Host *shost;

};

enum sas_ha_state {
	SAS_HA_REGISTERED,
	SAS_HA_DRAINING,
	SAS_HA_ATA_EH_ACTIVE,
	SAS_HA_FROZEN,
};

struct sas_ha_struct {
/* private: */
	struct list_head  defer_q; /* work queued while draining */
	struct mutex	  drain_mutex;
	unsigned long	  state;
	spinlock_t	  lock;
	int		  eh_active;
	wait_queue_head_t eh_wait_q;
	struct list_head  eh_dev_q;

	struct mutex disco_mutex;

	struct scsi_core core;

/* public: */
	char *sas_ha_name;
	struct device *dev;	  /* should be set */
	struct module *lldd_module; /* should be set */

	struct workqueue_struct *event_q;
	struct workqueue_struct *disco_q;

	u8 *sas_addr;		  /* must be set */
	u8 hashed_sas_addr[HASHED_SAS_ADDR_SIZE];

	spinlock_t      phy_port_lock;
	struct asd_sas_phy  **sas_phy; /* array of valid pointers, must be set */
	struct asd_sas_port **sas_port; /* array of valid pointers, must be set */
	int             num_phys; /* must be set, gt 0, static */

	int strict_wide_ports; /* both sas_addr and attached_sas_addr must match
				* their siblings when forming wide ports */

	void *lldd_ha;		  /* not touched by sas class code */

	struct list_head eh_done_q;  /* complete via scsi_eh_flush_done_q */
	struct list_head eh_ata_q; /* scmds to promote from sas to ata eh */

	int event_thres;
};

#define SHOST_TO_SAS_HA(_shost) (*(struct sas_ha_struct **)(_shost)->hostdata)

static inline struct domain_device *
starget_to_domain_dev(struct scsi_target *starget) {
	return starget->hostdata;
}

static inline struct domain_device *
sdev_to_domain_dev(struct scsi_device *sdev) {
	return starget_to_domain_dev(sdev->sdev_target);
}

static inline struct ata_device *sas_to_ata_dev(struct domain_device *dev)
{
	return &dev->sata_dev.ap->link.device[0];
}

static inline struct domain_device *
cmd_to_domain_dev(struct scsi_cmnd *cmd)
{
	return sdev_to_domain_dev(cmd->device);
}

void sas_hash_addr(u8 *hashed, const u8 *sas_addr);

/* Before calling a notify event, LLDD should use this function
 * when the link is severed (possibly from its tasklet).
 * The idea is that the Class only reads those, while the LLDD,
 * can R/W these (thus avoiding a race).
 */
static inline void sas_phy_disconnected(struct asd_sas_phy *phy)
{
	phy->oob_mode = OOB_NOT_CONNECTED;
	phy->linkrate = SAS_LINK_RATE_UNKNOWN;
}

static inline unsigned int to_sas_gpio_od(int device, int bit)
{
	return 3 * device + bit;
}

static inline void sas_put_local_phy(struct sas_phy *phy)
{
	put_device(&phy->dev);
}

#ifdef CONFIG_SCSI_SAS_HOST_SMP
int try_test_sas_gpio_gp_bit(unsigned int od, u8 *data, u8 index, u8 count);
#else
static inline int try_test_sas_gpio_gp_bit(unsigned int od, u8 *data, u8 index, u8 count)
{
	return -1;
}
#endif

/* ---------- Tasks ---------- */
/*
      service_response |  SAS_TASK_COMPLETE  |  SAS_TASK_UNDELIVERED |
  exec_status          |                     |                       |
  ---------------------+---------------------+-----------------------+
       SAM_...         |         X           |                       |
       DEV_NO_RESPONSE |         X           |           X           |
       INTERRUPTED     |         X           |                       |
       QUEUE_FULL      |                     |           X           |
       DEVICE_UNKNOWN  |                     |           X           |
       SG_ERR          |                     |           X           |
  ---------------------+---------------------+-----------------------+
 */

enum service_response {
	SAS_TASK_COMPLETE,
	SAS_TASK_UNDELIVERED = -1,
};

enum exec_status {
	/* The SAM_STAT_.. codes fit in the lower 6 bits, alias some of
	 * them here to silence 'case value not in enumerated type' warnings
	 */
	__SAM_STAT_CHECK_CONDITION = SAM_STAT_CHECK_CONDITION,

	SAS_DEV_NO_RESPONSE = 0x80,
	SAS_DATA_UNDERRUN,
	SAS_DATA_OVERRUN,
	SAS_INTERRUPTED,
	SAS_QUEUE_FULL,
	SAS_DEVICE_UNKNOWN,
	SAS_SG_ERR,
	SAS_OPEN_REJECT,
	SAS_OPEN_TO,
	SAS_PROTO_RESPONSE,
	SAS_PHY_DOWN,
	SAS_NAK_R_ERR,
	SAS_PENDING,
	SAS_ABORTED_TASK,
};

/* When a task finishes with a response, the LLDD examines the
 * response:
 *	- For an ATA task task_status_struct::stat is set to
 * SAS_PROTO_RESPONSE, and the task_status_struct::buf is set to the
 * contents of struct ata_task_resp.
 *	- For SSP tasks, if no data is present or status/TMF response
 * is valid, task_status_struct::stat is set.  If data is present
 * (SENSE data), the LLDD copies up to SAS_STATUS_BUF_SIZE, sets
 * task_status_struct::buf_valid_size, and task_status_struct::stat is
 * set to SAM_CHECK_COND.
 *
 * "buf" has format SCSI Sense for SSP task, or struct ata_task_resp
 * for ATA task.
 *
 * "frame_len" is the total frame length, which could be more or less
 * than actually copied.
 *
 * Tasks ending with response, always set the residual field.
 */
struct ata_task_resp {
	u16  frame_len;
	u8   ending_fis[ATA_RESP_FIS_SIZE];	  /* dev to host or data-in */
};

#define SAS_STATUS_BUF_SIZE 96

struct task_status_struct {
	enum service_response resp;
	enum exec_status      stat;
	int  buf_valid_size;

	u8   buf[SAS_STATUS_BUF_SIZE];

	u32  residual;
	enum sas_open_rej_reason open_rej_reason;
};

/* ATA and ATAPI task queuable to a SAS LLDD.
 */
struct sas_ata_task {
	struct host_to_dev_fis fis;
	u8     atapi_packet[16];  /* 0 if not ATAPI task */

	u8     retry_count;	  /* hardware retry, should be > 0 */

	u8     dma_xfer:1;	  /* PIO:0 or DMA:1 */
	u8     use_ncq:1;
	u8     set_affil_pol:1;
	u8     stp_affil_pol:1;

	u8     device_control_reg_update:1;
};

struct sas_smp_task {
	struct scatterlist smp_req;
	struct scatterlist smp_resp;
};

enum task_attribute {
	TASK_ATTR_SIMPLE = 0,
	TASK_ATTR_HOQ    = 1,
	TASK_ATTR_ORDERED= 2,
	TASK_ATTR_ACA    = 4,
};

struct sas_ssp_task {
	u8     retry_count;	  /* hardware retry, should be > 0 */

	u8     LUN[8];
	u8     enable_first_burst:1;
	enum   task_attribute task_attr;
	u8     task_prio;
	struct scsi_cmnd *cmd;
};

struct sas_task {
	struct domain_device *dev;

	spinlock_t   task_state_lock;
	unsigned     task_state_flags;

	enum   sas_protocol      task_proto;

	union {
		struct sas_ata_task ata_task;
		struct sas_smp_task smp_task;
		struct sas_ssp_task ssp_task;
	};

	struct scatterlist *scatter;
	int    num_scatter;
	u32    total_xfer_len;
	u8     data_dir:2;	  /* Use PCI_DMA_... */

	struct task_status_struct task_status;
	void   (*task_done)(struct sas_task *);

	void   *lldd_task;	  /* for use by LLDDs */
	void   *uldd_task;
	struct sas_task_slow *slow_task;
};

struct sas_task_slow {
	/* standard/extra infrastructure for slow path commands (SMP and
	 * internal lldd commands
	 */
	struct timer_list     timer;
	struct completion     completion;
	struct sas_task       *task;
};

#define SAS_TASK_STATE_PENDING      1
#define SAS_TASK_STATE_DONE         2
#define SAS_TASK_STATE_ABORTED      4
#define SAS_TASK_NEED_DEV_RESET     8
#define SAS_TASK_AT_INITIATOR       16

extern struct sas_task *sas_alloc_task(gfp_t flags);
extern struct sas_task *sas_alloc_slow_task(gfp_t flags);
extern void sas_free_task(struct sas_task *task);

struct sas_domain_function_template {
	/* The class calls these to notify the LLDD of an event. */
	void (*lldd_port_formed)(struct asd_sas_phy *);
	void (*lldd_port_deformed)(struct asd_sas_phy *);

	/* The class calls these when a device is found or gone. */
	int  (*lldd_dev_found)(struct domain_device *);
	void (*lldd_dev_gone)(struct domain_device *);

	int (*lldd_execute_task)(struct sas_task *, gfp_t gfp_flags);

	/* Task Management Functions. Must be called from process context. */
	int (*lldd_abort_task)(struct sas_task *);
	int (*lldd_abort_task_set)(struct domain_device *, u8 *lun);
	int (*lldd_clear_aca)(struct domain_device *, u8 *lun);
	int (*lldd_clear_task_set)(struct domain_device *, u8 *lun);
	int (*lldd_I_T_nexus_reset)(struct domain_device *);
	int (*lldd_ata_check_ready)(struct domain_device *);
	void (*lldd_ata_set_dmamode)(struct domain_device *);
	int (*lldd_lu_reset)(struct domain_device *, u8 *lun);
	int (*lldd_query_task)(struct sas_task *);

	/* Port and Adapter management */
	int (*lldd_clear_nexus_port)(struct asd_sas_port *);
	int (*lldd_clear_nexus_ha)(struct sas_ha_struct *);

	/* Phy management */
	int (*lldd_control_phy)(struct asd_sas_phy *, enum phy_func, void *);

	/* GPIO support */
	int (*lldd_write_gpio)(struct sas_ha_struct *, u8 reg_type,
			       u8 reg_index, u8 reg_count, u8 *write_data);
};

extern int sas_register_ha(struct sas_ha_struct *);
extern int sas_unregister_ha(struct sas_ha_struct *);
extern void sas_prep_resume_ha(struct sas_ha_struct *sas_ha);
extern void sas_resume_ha(struct sas_ha_struct *sas_ha);
extern void sas_suspend_ha(struct sas_ha_struct *sas_ha);

int sas_set_phy_speed(struct sas_phy *phy, struct sas_phy_linkrates *rates);
int sas_phy_reset(struct sas_phy *phy, int hard_reset);
extern int sas_queuecommand(struct Scsi_Host *, struct scsi_cmnd *);
extern int sas_target_alloc(struct scsi_target *);
extern int sas_slave_configure(struct scsi_device *);
extern int sas_change_queue_depth(struct scsi_device *, int new_depth);
extern int sas_bios_param(struct scsi_device *, struct block_device *,
			  sector_t capacity, int *hsc);
extern struct scsi_transport_template *
sas_domain_attach_transport(struct sas_domain_function_template *);
extern struct device_attribute dev_attr_phy_event_threshold;

int  sas_discover_root_expander(struct domain_device *);

void sas_init_ex_attr(void);

int  sas_ex_revalidate_domain(struct domain_device *);

void sas_unregister_domain_devices(struct asd_sas_port *port, int gone);
void sas_init_disc(struct sas_discovery *disc, struct asd_sas_port *);
int  sas_discover_event(struct asd_sas_port *, enum discover_event ev);

int  sas_discover_sata(struct domain_device *);
int  sas_discover_end_dev(struct domain_device *);

void sas_unregister_dev(struct asd_sas_port *port, struct domain_device *);

void sas_init_dev(struct domain_device *);

void sas_task_abort(struct sas_task *);
int sas_eh_abort_handler(struct scsi_cmnd *cmd);
int sas_eh_device_reset_handler(struct scsi_cmnd *cmd);
int sas_eh_target_reset_handler(struct scsi_cmnd *cmd);

extern void sas_target_destroy(struct scsi_target *);
extern int sas_slave_alloc(struct scsi_device *);
extern int sas_ioctl(struct scsi_device *sdev, unsigned int cmd,
		     void __user *arg);
extern int sas_drain_work(struct sas_ha_struct *ha);

extern void sas_ssp_task_response(struct device *dev, struct sas_task *task,
				  struct ssp_response_iu *iu);
struct sas_phy *sas_get_local_phy(struct domain_device *dev);

int sas_request_addr(struct Scsi_Host *shost, u8 *addr);

<<<<<<< HEAD
int sas_notify_port_event(struct asd_sas_phy *phy, enum port_event event);
int sas_notify_phy_event(struct asd_sas_phy *phy, enum phy_event event);
int sas_notify_port_event_gfp(struct asd_sas_phy *phy, enum port_event event,
			      gfp_t gfp_flags);
int sas_notify_phy_event_gfp(struct asd_sas_phy *phy, enum phy_event event,
			     gfp_t gfp_flags);
=======
int sas_notify_port_event(struct asd_sas_phy *phy, enum port_event event,
			  gfp_t gfp_flags);
int sas_notify_phy_event(struct asd_sas_phy *phy, enum phy_event event,
			 gfp_t gfp_flags);
>>>>>>> 4bcf3b75

#endif /* _SASLIB_H_ */<|MERGE_RESOLUTION|>--- conflicted
+++ resolved
@@ -702,18 +702,9 @@
 
 int sas_request_addr(struct Scsi_Host *shost, u8 *addr);
 
-<<<<<<< HEAD
-int sas_notify_port_event(struct asd_sas_phy *phy, enum port_event event);
-int sas_notify_phy_event(struct asd_sas_phy *phy, enum phy_event event);
-int sas_notify_port_event_gfp(struct asd_sas_phy *phy, enum port_event event,
-			      gfp_t gfp_flags);
-int sas_notify_phy_event_gfp(struct asd_sas_phy *phy, enum phy_event event,
-			     gfp_t gfp_flags);
-=======
 int sas_notify_port_event(struct asd_sas_phy *phy, enum port_event event,
 			  gfp_t gfp_flags);
 int sas_notify_phy_event(struct asd_sas_phy *phy, enum phy_event event,
 			 gfp_t gfp_flags);
->>>>>>> 4bcf3b75
 
 #endif /* _SASLIB_H_ */