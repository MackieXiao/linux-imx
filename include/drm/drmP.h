--- conflicted
+++ resolved
@@ -620,38 +620,6 @@
 
 /*@}*/
 
-<<<<<<< HEAD
-=======
-extern int drm_pci_init(struct drm_driver *driver, struct pci_driver *pdriver);
-extern void drm_pci_exit(struct drm_driver *driver, struct pci_driver *pdriver);
-#ifdef CONFIG_PCI
-extern int drm_get_pci_dev(struct pci_dev *pdev,
-			   const struct pci_device_id *ent,
-			   struct drm_driver *driver);
-extern int drm_pci_set_busid(struct drm_device *dev, struct drm_master *master);
-#else
-static inline int drm_get_pci_dev(struct pci_dev *pdev,
-				  const struct pci_device_id *ent,
-				  struct drm_driver *driver)
-{
-	return -ENOSYS;
-}
-
-static inline int drm_pci_set_busid(struct drm_device *dev,
-				    struct drm_master *master)
-{
-	return -ENOSYS;
-}
-#endif
-
-#define DRM_PCIE_SPEED_25 1
-#define DRM_PCIE_SPEED_50 2
-#define DRM_PCIE_SPEED_80 4
-
-extern int drm_pcie_get_speed_cap_mask(struct drm_device *dev, u32 *speed_mask);
-extern int drm_pcie_get_max_link_width(struct drm_device *dev, u32 *mlw);
-
->>>>>>> 76adb460
 /* returns true if currently okay to sleep */
 static __inline__ bool drm_can_sleep(void)
 {
