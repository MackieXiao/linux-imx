--- conflicted
+++ resolved
@@ -697,12 +697,9 @@
 	[TCA_FLOWER_KEY_CT_LABELS_MASK]	= { .type = NLA_BINARY,
 					    .len = 128 / BITS_PER_BYTE },
 	[TCA_FLOWER_FLAGS]		= { .type = NLA_U32 },
-<<<<<<< HEAD
-=======
 	[TCA_FLOWER_KEY_HASH]		= { .type = NLA_U32 },
 	[TCA_FLOWER_KEY_HASH_MASK]	= { .type = NLA_U32 },
 
->>>>>>> d1988041
 };
 
 static const struct nla_policy
@@ -758,12 +755,8 @@
 }
 
 static int fl_set_key_port_range(struct nlattr **tb, struct fl_flow_key *key,
-<<<<<<< HEAD
-				 struct fl_flow_key *mask)
-=======
 				 struct fl_flow_key *mask,
 				 struct netlink_ext_ack *extack)
->>>>>>> d1988041
 {
 	fl_set_key_val(tb, &key->tp_range.tp_min.dst,
 		       TCA_FLOWER_KEY_PORT_DST_MIN, &mask->tp_range.tp_min.dst,
@@ -778,14 +771,6 @@
 		       TCA_FLOWER_KEY_PORT_SRC_MAX, &mask->tp_range.tp_max.src,
 		       TCA_FLOWER_UNSPEC, sizeof(key->tp_range.tp_max.src));
 
-<<<<<<< HEAD
-	if ((mask->tp_range.tp_min.dst && mask->tp_range.tp_max.dst &&
-	     htons(key->tp_range.tp_max.dst) <=
-		 htons(key->tp_range.tp_min.dst)) ||
-	    (mask->tp_range.tp_min.src && mask->tp_range.tp_max.src &&
-	     htons(key->tp_range.tp_max.src) <=
-		 htons(key->tp_range.tp_min.src)))
-=======
 	if (mask->tp_range.tp_min.dst && mask->tp_range.tp_max.dst &&
 	    htons(key->tp_range.tp_max.dst) <=
 	    htons(key->tp_range.tp_min.dst)) {
@@ -920,7 +905,6 @@
 	if (rem) {
 		NL_SET_ERR_MSG(extack,
 			       "Bytes leftover after parsing MPLS options");
->>>>>>> d1988041
 		return -EINVAL;
 	}
 
