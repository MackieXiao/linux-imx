--- conflicted
+++ resolved
@@ -935,30 +935,18 @@
 	const struct nlattr *nla_enc_key, *nla_opt_key, *nla_opt_msk = NULL;
 	int err, option_len, key_depth, msk_depth = 0;
 
-<<<<<<< HEAD
-	err = nla_validate_nested(tb[TCA_FLOWER_KEY_ENC_OPTS],
-				  TCA_FLOWER_KEY_ENC_OPTS_MAX,
-				  enc_opts_policy, extack);
-=======
 	err = nla_validate_nested_deprecated(tb[TCA_FLOWER_KEY_ENC_OPTS],
 					     TCA_FLOWER_KEY_ENC_OPTS_MAX,
 					     enc_opts_policy, extack);
->>>>>>> f7688b48
 	if (err)
 		return err;
 
 	nla_enc_key = nla_data(tb[TCA_FLOWER_KEY_ENC_OPTS]);
 
 	if (tb[TCA_FLOWER_KEY_ENC_OPTS_MASK]) {
-<<<<<<< HEAD
-		err = nla_validate_nested(tb[TCA_FLOWER_KEY_ENC_OPTS_MASK],
-					  TCA_FLOWER_KEY_ENC_OPTS_MAX,
-					  enc_opts_policy, extack);
-=======
 		err = nla_validate_nested_deprecated(tb[TCA_FLOWER_KEY_ENC_OPTS_MASK],
 						     TCA_FLOWER_KEY_ENC_OPTS_MAX,
 						     enc_opts_policy, extack);
->>>>>>> f7688b48
 		if (err)
 			return err;
 
@@ -1536,10 +1524,7 @@
 	struct cls_fl_filter *fnew;
 	struct fl_flow_mask *mask;
 	struct nlattr **tb;
-<<<<<<< HEAD
-=======
 	bool in_ht;
->>>>>>> f7688b48
 	int err;
 
 	if (!tca[TCA_OPTIONS]) {
@@ -1553,29 +1538,14 @@
 		goto errout_fold;
 	}
 
-<<<<<<< HEAD
-	mask = kzalloc(sizeof(struct fl_flow_mask), GFP_KERNEL);
-	if (!mask)
-		return -ENOBUFS;
-
 	tb = kcalloc(TCA_FLOWER_MAX + 1, sizeof(struct nlattr *), GFP_KERNEL);
 	if (!tb) {
 		err = -ENOBUFS;
 		goto errout_mask_alloc;
 	}
 
-	err = nla_parse_nested(tb, TCA_FLOWER_MAX, tca[TCA_OPTIONS],
-			       fl_policy, NULL);
-=======
-	tb = kcalloc(TCA_FLOWER_MAX + 1, sizeof(struct nlattr *), GFP_KERNEL);
-	if (!tb) {
-		err = -ENOBUFS;
-		goto errout_mask_alloc;
-	}
-
 	err = nla_parse_nested_deprecated(tb, TCA_FLOWER_MAX,
 					  tca[TCA_OPTIONS], fl_policy, NULL);
->>>>>>> f7688b48
 	if (err < 0)
 		goto errout_tb;
 
@@ -1606,8 +1576,7 @@
 	}
 
 	err = fl_set_parms(net, tp, fnew, mask, base, tb, tca[TCA_RATE], ovr,
-<<<<<<< HEAD
-			   tp->chain->tmplt_priv, extack);
+			   tp->chain->tmplt_priv, rtnl_held, extack);
 	if (err)
 		goto errout;
 
@@ -1615,43 +1584,9 @@
 	if (err)
 		goto errout;
 
-	if (!handle) {
-		handle = 1;
-		err = idr_alloc_u32(&head->handle_idr, fnew, &handle,
-				    INT_MAX, GFP_KERNEL);
-	} else if (!fold) {
-		/* user specifies a handle and it doesn't exist */
-		err = idr_alloc_u32(&head->handle_idr, fnew, &handle,
-				    handle, GFP_KERNEL);
-	}
-	if (err)
-		goto errout_mask;
-	fnew->handle = handle;
-
-	if (!tc_skip_sw(fnew->flags)) {
-		if (!fold && fl_lookup(fnew->mask, &fnew->mkey)) {
-			err = -EEXIST;
-			goto errout_idr;
-		}
-
-		err = rhashtable_insert_fast(&fnew->mask->ht, &fnew->ht_node,
-					     fnew->mask->filter_ht_params);
-		if (err)
-			goto errout_idr;
-	}
-=======
-			   tp->chain->tmplt_priv, rtnl_held, extack);
-	if (err)
-		goto errout;
-
-	err = fl_check_assign_mask(head, fnew, fold, mask);
-	if (err)
-		goto errout;
-
 	err = fl_ht_insert_unique(fnew, fold, &in_ht);
 	if (err)
 		goto errout_mask;
->>>>>>> f7688b48
 
 	if (!tc_skip_hw(fnew->flags)) {
 		err = fl_hw_replace_filter(tp, fnew, rtnl_held, extack);
@@ -1743,18 +1678,6 @@
 	*arg = fnew;
 
 	kfree(tb);
-<<<<<<< HEAD
-	kfree(mask);
-	return 0;
-
-errout_idr:
-	if (!fold)
-		idr_remove(&head->handle_idr, fnew->handle);
-
-errout_mask:
-	fl_mask_put(head, fnew->mask, false);
-
-=======
 	tcf_queue_work(&mask->rwork, fl_uninit_mask_free_work);
 	return 0;
 
@@ -1770,20 +1693,15 @@
 				       fnew->mask->filter_ht_params);
 errout_mask:
 	fl_mask_put(head, fnew->mask);
->>>>>>> f7688b48
 errout:
 	__fl_put(fnew);
 errout_tb:
 	kfree(tb);
 errout_mask_alloc:
-<<<<<<< HEAD
-	kfree(mask);
-=======
 	tcf_queue_work(&mask->rwork, fl_uninit_mask_free_work);
 errout_fold:
 	if (fold)
 		__fl_put(fold);
->>>>>>> f7688b48
 	return err;
 }
 
