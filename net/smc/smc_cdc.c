// SPDX-License-Identifier: GPL-2.0
/*
 * Shared Memory Communications over RDMA (SMC-R) and RoCE
 *
 * Connection Data Control (CDC)
 * handles flow control
 *
 * Copyright IBM Corp. 2016
 *
 * Author(s):  Ursula Braun <ubraun@linux.vnet.ibm.com>
 */

#include <linux/spinlock.h>

#include "smc.h"
#include "smc_wr.h"
#include "smc_cdc.h"
#include "smc_tx.h"
#include "smc_rx.h"
#include "smc_close.h"

/********************************** send *************************************/

/* handler for send/transmission completion of a CDC msg */
static void smc_cdc_tx_handler(struct smc_wr_tx_pend_priv *pnd_snd,
			       struct smc_link *link,
			       enum ib_wc_status wc_status)
{
	struct smc_cdc_tx_pend *cdcpend = (struct smc_cdc_tx_pend *)pnd_snd;
	struct smc_connection *conn = cdcpend->conn;
	struct smc_sock *smc;
	int diff;

	if (!conn)
		/* already dismissed */
		return;

	smc = container_of(conn, struct smc_sock, conn);
	bh_lock_sock(&smc->sk);
	if (!wc_status) {
		diff = smc_curs_diff(cdcpend->conn->sndbuf_desc->len,
				     &cdcpend->conn->tx_curs_fin,
				     &cdcpend->cursor);
		/* sndbuf_space is decreased in smc_sendmsg */
		smp_mb__before_atomic();
		atomic_add(diff, &cdcpend->conn->sndbuf_space);
		/* guarantee 0 <= sndbuf_space <= sndbuf_desc->len */
		smp_mb__after_atomic();
		smc_curs_copy(&conn->tx_curs_fin, &cdcpend->cursor, conn);
	}
	smc_tx_sndbuf_nonfull(smc);
	bh_unlock_sock(&smc->sk);
}

int smc_cdc_get_free_slot(struct smc_connection *conn,
			  struct smc_wr_buf **wr_buf,
			  struct smc_rdma_wr **wr_rdma_buf,
			  struct smc_cdc_tx_pend **pend)
{
	struct smc_link *link = &conn->lgr->lnk[SMC_SINGLE_LINK];
	int rc;

	rc = smc_wr_tx_get_free_slot(link, smc_cdc_tx_handler, wr_buf,
				     wr_rdma_buf,
				     (struct smc_wr_tx_pend_priv **)pend);
	if (!conn->alert_token_local)
		/* abnormal termination */
		rc = -EPIPE;
	return rc;
}

static inline void smc_cdc_add_pending_send(struct smc_connection *conn,
					    struct smc_cdc_tx_pend *pend)
{
	BUILD_BUG_ON_MSG(
		sizeof(struct smc_cdc_msg) > SMC_WR_BUF_SIZE,
		"must increase SMC_WR_BUF_SIZE to at least sizeof(struct smc_cdc_msg)");
	BUILD_BUG_ON_MSG(
		offsetofend(struct smc_cdc_msg, reserved) > SMC_WR_TX_SIZE,
		"must adapt SMC_WR_TX_SIZE to sizeof(struct smc_cdc_msg); if not all smc_wr upper layer protocols use the same message size any more, must start to set link->wr_tx_sges[i].length on each individual smc_wr_tx_send()");
	BUILD_BUG_ON_MSG(
		sizeof(struct smc_cdc_tx_pend) > SMC_WR_TX_PEND_PRIV_SIZE,
		"must increase SMC_WR_TX_PEND_PRIV_SIZE to at least sizeof(struct smc_cdc_tx_pend)");
	pend->conn = conn;
	pend->cursor = conn->tx_curs_sent;
	pend->p_cursor = conn->local_tx_ctrl.prod;
	pend->ctrl_seq = conn->tx_cdc_seq;
}

int smc_cdc_msg_send(struct smc_connection *conn,
		     struct smc_wr_buf *wr_buf,
		     struct smc_cdc_tx_pend *pend)
{
	union smc_host_cursor cfed;
	struct smc_link *link;
	int rc;

	link = &conn->lgr->lnk[SMC_SINGLE_LINK];

	smc_cdc_add_pending_send(conn, pend);

	conn->tx_cdc_seq++;
	conn->local_tx_ctrl.seqno = conn->tx_cdc_seq;
	smc_host_msg_to_cdc((struct smc_cdc_msg *)wr_buf, conn, &cfed);
	rc = smc_wr_tx_send(link, (struct smc_wr_tx_pend_priv *)pend);
<<<<<<< HEAD
	if (!rc)
		smc_curs_copy(&conn->rx_curs_confirmed, &cfed, conn);
=======
	if (!rc) {
		smc_curs_copy(&conn->rx_curs_confirmed, &cfed, conn);
		conn->local_rx_ctrl.prod_flags.cons_curs_upd_req = 0;
	}
>>>>>>> f7688b48

	return rc;
}

static int smcr_cdc_get_slot_and_msg_send(struct smc_connection *conn)
{
	struct smc_cdc_tx_pend *pend;
	struct smc_wr_buf *wr_buf;
	int rc;

	rc = smc_cdc_get_free_slot(conn, &wr_buf, NULL, &pend);
	if (rc)
		return rc;

	spin_lock_bh(&conn->send_lock);
	rc = smc_cdc_msg_send(conn, wr_buf, pend);
	spin_unlock_bh(&conn->send_lock);
	return rc;
}

int smc_cdc_get_slot_and_msg_send(struct smc_connection *conn)
{
	int rc;

	if (conn->lgr->is_smcd) {
		spin_lock_bh(&conn->send_lock);
		rc = smcd_cdc_msg_send(conn);
		spin_unlock_bh(&conn->send_lock);
	} else {
		rc = smcr_cdc_get_slot_and_msg_send(conn);
	}

	return rc;
}

static bool smc_cdc_tx_filter(struct smc_wr_tx_pend_priv *tx_pend,
			      unsigned long data)
{
	struct smc_connection *conn = (struct smc_connection *)data;
	struct smc_cdc_tx_pend *cdc_pend =
		(struct smc_cdc_tx_pend *)tx_pend;

	return cdc_pend->conn == conn;
}

static void smc_cdc_tx_dismisser(struct smc_wr_tx_pend_priv *tx_pend)
{
	struct smc_cdc_tx_pend *cdc_pend =
		(struct smc_cdc_tx_pend *)tx_pend;

	cdc_pend->conn = NULL;
}

void smc_cdc_tx_dismiss_slots(struct smc_connection *conn)
{
	struct smc_link *link = &conn->lgr->lnk[SMC_SINGLE_LINK];

	smc_wr_tx_dismiss_slots(link, SMC_CDC_MSG_TYPE,
				smc_cdc_tx_filter, smc_cdc_tx_dismisser,
				(unsigned long)conn);
}

/* Send a SMC-D CDC header.
 * This increments the free space available in our send buffer.
 * Also update the confirmed receive buffer with what was sent to the peer.
 */
int smcd_cdc_msg_send(struct smc_connection *conn)
{
	struct smc_sock *smc = container_of(conn, struct smc_sock, conn);
	union smc_host_cursor curs;
	struct smcd_cdc_msg cdc;
	int rc, diff;

	memset(&cdc, 0, sizeof(cdc));
	cdc.common.type = SMC_CDC_MSG_TYPE;
	curs.acurs.counter = atomic64_read(&conn->local_tx_ctrl.prod.acurs);
	cdc.prod.wrap = curs.wrap;
	cdc.prod.count = curs.count;
	curs.acurs.counter = atomic64_read(&conn->local_tx_ctrl.cons.acurs);
	cdc.cons.wrap = curs.wrap;
	cdc.cons.count = curs.count;
	cdc.cons.prod_flags = conn->local_tx_ctrl.prod_flags;
	cdc.cons.conn_state_flags = conn->local_tx_ctrl.conn_state_flags;
	rc = smcd_tx_ism_write(conn, &cdc, sizeof(cdc), 0, 1);
	if (rc)
		return rc;
	smc_curs_copy(&conn->rx_curs_confirmed, &curs, conn);
	conn->local_rx_ctrl.prod_flags.cons_curs_upd_req = 0;
	/* Calculate transmitted data and increment free send buffer space */
	diff = smc_curs_diff(conn->sndbuf_desc->len, &conn->tx_curs_fin,
			     &conn->tx_curs_sent);
	/* increased by confirmed number of bytes */
	smp_mb__before_atomic();
	atomic_add(diff, &conn->sndbuf_space);
	/* guarantee 0 <= sndbuf_space <= sndbuf_desc->len */
	smp_mb__after_atomic();
	smc_curs_copy(&conn->tx_curs_fin, &conn->tx_curs_sent, conn);

	smc_tx_sndbuf_nonfull(smc);
	return rc;
}

/********************************* receive ***********************************/

static inline bool smc_cdc_before(u16 seq1, u16 seq2)
{
	return (s16)(seq1 - seq2) < 0;
}

static void smc_cdc_handle_urg_data_arrival(struct smc_sock *smc,
					    int *diff_prod)
{
	struct smc_connection *conn = &smc->conn;
	char *base;

	/* new data included urgent business */
	smc_curs_copy(&conn->urg_curs, &conn->local_rx_ctrl.prod, conn);
	conn->urg_state = SMC_URG_VALID;
	if (!sock_flag(&smc->sk, SOCK_URGINLINE))
		/* we'll skip the urgent byte, so don't account for it */
		(*diff_prod)--;
	base = (char *)conn->rmb_desc->cpu_addr + conn->rx_off;
	if (conn->urg_curs.count)
		conn->urg_rx_byte = *(base + conn->urg_curs.count - 1);
	else
		conn->urg_rx_byte = *(base + conn->rmb_desc->len - 1);
	sk_send_sigurg(&smc->sk);
}

static void smc_cdc_msg_recv_action(struct smc_sock *smc,
				    struct smc_cdc_msg *cdc)
{
	union smc_host_cursor cons_old, prod_old;
	struct smc_connection *conn = &smc->conn;
	int diff_cons, diff_prod;

	smc_curs_copy(&prod_old, &conn->local_rx_ctrl.prod, conn);
	smc_curs_copy(&cons_old, &conn->local_rx_ctrl.cons, conn);
	smc_cdc_msg_to_host(&conn->local_rx_ctrl, cdc, conn);

	diff_cons = smc_curs_diff(conn->peer_rmbe_size, &cons_old,
				  &conn->local_rx_ctrl.cons);
	if (diff_cons) {
		/* peer_rmbe_space is decreased during data transfer with RDMA
		 * write
		 */
		smp_mb__before_atomic();
		atomic_add(diff_cons, &conn->peer_rmbe_space);
		/* guarantee 0 <= peer_rmbe_space <= peer_rmbe_size */
		smp_mb__after_atomic();
	}

	diff_prod = smc_curs_diff(conn->rmb_desc->len, &prod_old,
				  &conn->local_rx_ctrl.prod);
	if (diff_prod) {
		if (conn->local_rx_ctrl.prod_flags.urg_data_present)
			smc_cdc_handle_urg_data_arrival(smc, &diff_prod);
		/* bytes_to_rcv is decreased in smc_recvmsg */
		smp_mb__before_atomic();
		atomic_add(diff_prod, &conn->bytes_to_rcv);
		/* guarantee 0 <= bytes_to_rcv <= rmb_desc->len */
		smp_mb__after_atomic();
		smc->sk.sk_data_ready(&smc->sk);
	} else {
		if (conn->local_rx_ctrl.prod_flags.write_blocked)
			smc->sk.sk_data_ready(&smc->sk);
		if (conn->local_rx_ctrl.prod_flags.urg_data_pending)
			conn->urg_state = SMC_URG_NOTYET;
	}

	/* trigger sndbuf consumer: RDMA write into peer RMBE and CDC */
	if ((diff_cons && smc_tx_prepared_sends(conn)) ||
	    conn->local_rx_ctrl.prod_flags.cons_curs_upd_req ||
	    conn->local_rx_ctrl.prod_flags.urg_data_pending)
		smc_tx_sndbuf_nonempty(conn);

	if (diff_cons && conn->urg_tx_pend &&
	    atomic_read(&conn->peer_rmbe_space) == conn->peer_rmbe_size) {
		/* urg data confirmed by peer, indicate we're ready for more */
		conn->urg_tx_pend = false;
		smc->sk.sk_write_space(&smc->sk);
	}

	if (conn->local_rx_ctrl.conn_state_flags.peer_conn_abort) {
		smc->sk.sk_err = ECONNRESET;
		conn->local_tx_ctrl.conn_state_flags.peer_conn_abort = 1;
	}
	if (smc_cdc_rxed_any_close_or_senddone(conn)) {
		smc->sk.sk_shutdown |= RCV_SHUTDOWN;
		if (smc->clcsock && smc->clcsock->sk)
			smc->clcsock->sk->sk_shutdown |= RCV_SHUTDOWN;
		sock_set_flag(&smc->sk, SOCK_DONE);
		sock_hold(&smc->sk); /* sock_put in close_work */
		if (!schedule_work(&conn->close_work))
			sock_put(&smc->sk);
	}
}

/* called under tasklet context */
static void smc_cdc_msg_recv(struct smc_sock *smc, struct smc_cdc_msg *cdc)
{
	sock_hold(&smc->sk);
	bh_lock_sock(&smc->sk);
	smc_cdc_msg_recv_action(smc, cdc);
	bh_unlock_sock(&smc->sk);
	sock_put(&smc->sk); /* no free sk in softirq-context */
}

/* Schedule a tasklet for this connection. Triggered from the ISM device IRQ
 * handler to indicate update in the DMBE.
 *
 * Context:
 * - tasklet context
 */
static void smcd_cdc_rx_tsklet(unsigned long data)
{
	struct smc_connection *conn = (struct smc_connection *)data;
	struct smcd_cdc_msg *data_cdc;
	struct smcd_cdc_msg cdc;
	struct smc_sock *smc;

	if (!conn)
		return;

	data_cdc = (struct smcd_cdc_msg *)conn->rmb_desc->cpu_addr;
	smcd_curs_copy(&cdc.prod, &data_cdc->prod, conn);
	smcd_curs_copy(&cdc.cons, &data_cdc->cons, conn);
	smc = container_of(conn, struct smc_sock, conn);
	smc_cdc_msg_recv(smc, (struct smc_cdc_msg *)&cdc);
}

/* Initialize receive tasklet. Called from ISM device IRQ handler to start
 * receiver side.
 */
void smcd_cdc_rx_init(struct smc_connection *conn)
{
	tasklet_init(&conn->rx_tsklet, smcd_cdc_rx_tsklet, (unsigned long)conn);
}

/***************************** init, exit, misc ******************************/

static void smc_cdc_rx_handler(struct ib_wc *wc, void *buf)
{
	struct smc_link *link = (struct smc_link *)wc->qp->qp_context;
	struct smc_cdc_msg *cdc = buf;
	struct smc_connection *conn;
	struct smc_link_group *lgr;
	struct smc_sock *smc;

	if (wc->byte_len < offsetof(struct smc_cdc_msg, reserved))
		return; /* short message */
	if (cdc->len != SMC_WR_TX_SIZE)
		return; /* invalid message */

	/* lookup connection */
	lgr = smc_get_lgr(link);
	read_lock_bh(&lgr->conns_lock);
	conn = smc_lgr_find_conn(ntohl(cdc->token), lgr);
	read_unlock_bh(&lgr->conns_lock);
	if (!conn)
		return;
	smc = container_of(conn, struct smc_sock, conn);

	if (!cdc->prod_flags.failover_validation) {
		if (smc_cdc_before(ntohs(cdc->seqno),
				   conn->local_rx_ctrl.seqno))
			/* received seqno is old */
			return;
	}
	smc_cdc_msg_recv(smc, cdc);
}

static struct smc_wr_rx_handler smc_cdc_rx_handlers[] = {
	{
		.handler	= smc_cdc_rx_handler,
		.type		= SMC_CDC_MSG_TYPE
	},
	{
		.handler	= NULL,
	}
};

int __init smc_cdc_init(void)
{
	struct smc_wr_rx_handler *handler;
	int rc = 0;

	for (handler = smc_cdc_rx_handlers; handler->handler; handler++) {
		INIT_HLIST_NODE(&handler->list);
		rc = smc_wr_rx_register_handler(handler);
		if (rc)
			break;
	}
	return rc;
}<|MERGE_RESOLUTION|>--- conflicted
+++ resolved
@@ -103,15 +103,10 @@
 	conn->local_tx_ctrl.seqno = conn->tx_cdc_seq;
 	smc_host_msg_to_cdc((struct smc_cdc_msg *)wr_buf, conn, &cfed);
 	rc = smc_wr_tx_send(link, (struct smc_wr_tx_pend_priv *)pend);
-<<<<<<< HEAD
-	if (!rc)
-		smc_curs_copy(&conn->rx_curs_confirmed, &cfed, conn);
-=======
 	if (!rc) {
 		smc_curs_copy(&conn->rx_curs_confirmed, &cfed, conn);
 		conn->local_rx_ctrl.prod_flags.cons_curs_upd_req = 0;
 	}
->>>>>>> f7688b48
 
 	return rc;
 }
