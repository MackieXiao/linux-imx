/*
   BlueZ - Bluetooth protocol stack for Linux
   Copyright (C) 2000-2001 Qualcomm Incorporated
   Copyright (C) 2011 ProFUSION Embedded Systems

   Written 2000,2001 by Maxim Krasnyansky <maxk@qualcomm.com>

   This program is free software; you can redistribute it and/or modify
   it under the terms of the GNU General Public License version 2 as
   published by the Free Software Foundation;

   THE SOFTWARE IS PROVIDED "AS IS", WITHOUT WARRANTY OF ANY KIND, EXPRESS
   OR IMPLIED, INCLUDING BUT NOT LIMITED TO THE WARRANTIES OF MERCHANTABILITY,
   FITNESS FOR A PARTICULAR PURPOSE AND NONINFRINGEMENT OF THIRD PARTY RIGHTS.
   IN NO EVENT SHALL THE COPYRIGHT HOLDER(S) AND AUTHOR(S) BE LIABLE FOR ANY
   CLAIM, OR ANY SPECIAL INDIRECT OR CONSEQUENTIAL DAMAGES, OR ANY DAMAGES
   WHATSOEVER RESULTING FROM LOSS OF USE, DATA OR PROFITS, WHETHER IN AN
   ACTION OF CONTRACT, NEGLIGENCE OR OTHER TORTIOUS ACTION, ARISING OUT OF
   OR IN CONNECTION WITH THE USE OR PERFORMANCE OF THIS SOFTWARE.

   ALL LIABILITY, INCLUDING LIABILITY FOR INFRINGEMENT OF ANY PATENTS,
   COPYRIGHTS, TRADEMARKS OR OTHER RIGHTS, RELATING TO USE OF THIS
   SOFTWARE IS DISCLAIMED.
*/

/* Bluetooth HCI core. */

#include <linux/export.h>
#include <linux/idr.h>
#include <linux/rfkill.h>
#include <linux/debugfs.h>
#include <linux/crypto.h>
#include <linux/property.h>
#include <asm/unaligned.h>

#include <net/bluetooth/bluetooth.h>
#include <net/bluetooth/hci_core.h>
#include <net/bluetooth/l2cap.h>
#include <net/bluetooth/mgmt.h>

#include "hci_request.h"
#include "hci_debugfs.h"
#include "smp.h"
#include "leds.h"

static void hci_rx_work(struct work_struct *work);
static void hci_cmd_work(struct work_struct *work);
static void hci_tx_work(struct work_struct *work);

/* HCI device list */
LIST_HEAD(hci_dev_list);
DEFINE_RWLOCK(hci_dev_list_lock);

/* HCI callback list */
LIST_HEAD(hci_cb_list);
DEFINE_MUTEX(hci_cb_list_lock);

/* HCI ID Numbering */
static DEFINE_IDA(hci_index_ida);

/* ---- HCI debugfs entries ---- */

static ssize_t dut_mode_read(struct file *file, char __user *user_buf,
			     size_t count, loff_t *ppos)
{
	struct hci_dev *hdev = file->private_data;
	char buf[3];

	buf[0] = hci_dev_test_flag(hdev, HCI_DUT_MODE) ? 'Y' : 'N';
	buf[1] = '\n';
	buf[2] = '\0';
	return simple_read_from_buffer(user_buf, count, ppos, buf, 2);
}

static ssize_t dut_mode_write(struct file *file, const char __user *user_buf,
			      size_t count, loff_t *ppos)
{
	struct hci_dev *hdev = file->private_data;
	struct sk_buff *skb;
	bool enable;
	int err;

	if (!test_bit(HCI_UP, &hdev->flags))
		return -ENETDOWN;

	err = kstrtobool_from_user(user_buf, count, &enable);
	if (err)
		return err;

	if (enable == hci_dev_test_flag(hdev, HCI_DUT_MODE))
		return -EALREADY;

	hci_req_sync_lock(hdev);
	if (enable)
		skb = __hci_cmd_sync(hdev, HCI_OP_ENABLE_DUT_MODE, 0, NULL,
				     HCI_CMD_TIMEOUT);
	else
		skb = __hci_cmd_sync(hdev, HCI_OP_RESET, 0, NULL,
				     HCI_CMD_TIMEOUT);
	hci_req_sync_unlock(hdev);

	if (IS_ERR(skb))
		return PTR_ERR(skb);

	kfree_skb(skb);

	hci_dev_change_flag(hdev, HCI_DUT_MODE);

	return count;
}

static const struct file_operations dut_mode_fops = {
	.open		= simple_open,
	.read		= dut_mode_read,
	.write		= dut_mode_write,
	.llseek		= default_llseek,
};

static ssize_t vendor_diag_read(struct file *file, char __user *user_buf,
				size_t count, loff_t *ppos)
{
	struct hci_dev *hdev = file->private_data;
	char buf[3];

	buf[0] = hci_dev_test_flag(hdev, HCI_VENDOR_DIAG) ? 'Y' : 'N';
	buf[1] = '\n';
	buf[2] = '\0';
	return simple_read_from_buffer(user_buf, count, ppos, buf, 2);
}

static ssize_t vendor_diag_write(struct file *file, const char __user *user_buf,
				 size_t count, loff_t *ppos)
{
	struct hci_dev *hdev = file->private_data;
	bool enable;
	int err;

	err = kstrtobool_from_user(user_buf, count, &enable);
	if (err)
		return err;

	/* When the diagnostic flags are not persistent and the transport
	 * is not active or in user channel operation, then there is no need
	 * for the vendor callback. Instead just store the desired value and
	 * the setting will be programmed when the controller gets powered on.
	 */
	if (test_bit(HCI_QUIRK_NON_PERSISTENT_DIAG, &hdev->quirks) &&
	    (!test_bit(HCI_RUNNING, &hdev->flags) ||
	     hci_dev_test_flag(hdev, HCI_USER_CHANNEL)))
		goto done;

	hci_req_sync_lock(hdev);
	err = hdev->set_diag(hdev, enable);
	hci_req_sync_unlock(hdev);

	if (err < 0)
		return err;

done:
	if (enable)
		hci_dev_set_flag(hdev, HCI_VENDOR_DIAG);
	else
		hci_dev_clear_flag(hdev, HCI_VENDOR_DIAG);

	return count;
}

static const struct file_operations vendor_diag_fops = {
	.open		= simple_open,
	.read		= vendor_diag_read,
	.write		= vendor_diag_write,
	.llseek		= default_llseek,
};

static void hci_debugfs_create_basic(struct hci_dev *hdev)
{
	debugfs_create_file("dut_mode", 0644, hdev->debugfs, hdev,
			    &dut_mode_fops);

	if (hdev->set_diag)
		debugfs_create_file("vendor_diag", 0644, hdev->debugfs, hdev,
				    &vendor_diag_fops);
}

static int hci_reset_req(struct hci_request *req, unsigned long opt)
{
	BT_DBG("%s %ld", req->hdev->name, opt);

	/* Reset device */
	set_bit(HCI_RESET, &req->hdev->flags);
	hci_req_add(req, HCI_OP_RESET, 0, NULL);
	return 0;
}

static void bredr_init(struct hci_request *req)
{
	req->hdev->flow_ctl_mode = HCI_FLOW_CTL_MODE_PACKET_BASED;

	/* Read Local Supported Features */
	hci_req_add(req, HCI_OP_READ_LOCAL_FEATURES, 0, NULL);

	/* Read Local Version */
	hci_req_add(req, HCI_OP_READ_LOCAL_VERSION, 0, NULL);

	/* Read BD Address */
	hci_req_add(req, HCI_OP_READ_BD_ADDR, 0, NULL);
}

static void amp_init1(struct hci_request *req)
{
	req->hdev->flow_ctl_mode = HCI_FLOW_CTL_MODE_BLOCK_BASED;

	/* Read Local Version */
	hci_req_add(req, HCI_OP_READ_LOCAL_VERSION, 0, NULL);

	/* Read Local Supported Commands */
	hci_req_add(req, HCI_OP_READ_LOCAL_COMMANDS, 0, NULL);

	/* Read Local AMP Info */
	hci_req_add(req, HCI_OP_READ_LOCAL_AMP_INFO, 0, NULL);

	/* Read Data Blk size */
	hci_req_add(req, HCI_OP_READ_DATA_BLOCK_SIZE, 0, NULL);

	/* Read Flow Control Mode */
	hci_req_add(req, HCI_OP_READ_FLOW_CONTROL_MODE, 0, NULL);

	/* Read Location Data */
	hci_req_add(req, HCI_OP_READ_LOCATION_DATA, 0, NULL);
}

static int amp_init2(struct hci_request *req)
{
	/* Read Local Supported Features. Not all AMP controllers
	 * support this so it's placed conditionally in the second
	 * stage init.
	 */
	if (req->hdev->commands[14] & 0x20)
		hci_req_add(req, HCI_OP_READ_LOCAL_FEATURES, 0, NULL);

	return 0;
}

static int hci_init1_req(struct hci_request *req, unsigned long opt)
{
	struct hci_dev *hdev = req->hdev;

	BT_DBG("%s %ld", hdev->name, opt);

	/* Reset */
	if (!test_bit(HCI_QUIRK_RESET_ON_CLOSE, &hdev->quirks))
		hci_reset_req(req, 0);

	switch (hdev->dev_type) {
	case HCI_PRIMARY:
		bredr_init(req);
		break;
	case HCI_AMP:
		amp_init1(req);
		break;
	default:
		bt_dev_err(hdev, "Unknown device type %d", hdev->dev_type);
		break;
	}

	return 0;
}

static void bredr_setup(struct hci_request *req)
{
	__le16 param;
	__u8 flt_type;

	/* Read Buffer Size (ACL mtu, max pkt, etc.) */
	hci_req_add(req, HCI_OP_READ_BUFFER_SIZE, 0, NULL);

	/* Read Class of Device */
	hci_req_add(req, HCI_OP_READ_CLASS_OF_DEV, 0, NULL);

	/* Read Local Name */
	hci_req_add(req, HCI_OP_READ_LOCAL_NAME, 0, NULL);

	/* Read Voice Setting */
	hci_req_add(req, HCI_OP_READ_VOICE_SETTING, 0, NULL);

	/* Read Number of Supported IAC */
	hci_req_add(req, HCI_OP_READ_NUM_SUPPORTED_IAC, 0, NULL);

	/* Read Current IAC LAP */
	hci_req_add(req, HCI_OP_READ_CURRENT_IAC_LAP, 0, NULL);

	/* Clear Event Filters */
	flt_type = HCI_FLT_CLEAR_ALL;
	hci_req_add(req, HCI_OP_SET_EVENT_FLT, 1, &flt_type);

	/* Connection accept timeout ~20 secs */
	param = cpu_to_le16(0x7d00);
	hci_req_add(req, HCI_OP_WRITE_CA_TIMEOUT, 2, &param);
}

static void le_setup(struct hci_request *req)
{
	struct hci_dev *hdev = req->hdev;

	/* Read LE Buffer Size */
	hci_req_add(req, HCI_OP_LE_READ_BUFFER_SIZE, 0, NULL);

	/* Read LE Local Supported Features */
	hci_req_add(req, HCI_OP_LE_READ_LOCAL_FEATURES, 0, NULL);

	/* Read LE Supported States */
	hci_req_add(req, HCI_OP_LE_READ_SUPPORTED_STATES, 0, NULL);

	/* LE-only controllers have LE implicitly enabled */
	if (!lmp_bredr_capable(hdev))
		hci_dev_set_flag(hdev, HCI_LE_ENABLED);
}

static void hci_setup_event_mask(struct hci_request *req)
{
	struct hci_dev *hdev = req->hdev;

	/* The second byte is 0xff instead of 0x9f (two reserved bits
	 * disabled) since a Broadcom 1.2 dongle doesn't respond to the
	 * command otherwise.
	 */
	u8 events[8] = { 0xff, 0xff, 0xfb, 0xff, 0x00, 0x00, 0x00, 0x00 };

	/* CSR 1.1 dongles does not accept any bitfield so don't try to set
	 * any event mask for pre 1.2 devices.
	 */
	if (hdev->hci_ver < BLUETOOTH_VER_1_2)
		return;

	if (lmp_bredr_capable(hdev)) {
		events[4] |= 0x01; /* Flow Specification Complete */
	} else {
		/* Use a different default for LE-only devices */
		memset(events, 0, sizeof(events));
		events[1] |= 0x20; /* Command Complete */
		events[1] |= 0x40; /* Command Status */
		events[1] |= 0x80; /* Hardware Error */

		/* If the controller supports the Disconnect command, enable
		 * the corresponding event. In addition enable packet flow
		 * control related events.
		 */
		if (hdev->commands[0] & 0x20) {
			events[0] |= 0x10; /* Disconnection Complete */
			events[2] |= 0x04; /* Number of Completed Packets */
			events[3] |= 0x02; /* Data Buffer Overflow */
		}

		/* If the controller supports the Read Remote Version
		 * Information command, enable the corresponding event.
		 */
		if (hdev->commands[2] & 0x80)
			events[1] |= 0x08; /* Read Remote Version Information
					    * Complete
					    */

		if (hdev->le_features[0] & HCI_LE_ENCRYPTION) {
			events[0] |= 0x80; /* Encryption Change */
			events[5] |= 0x80; /* Encryption Key Refresh Complete */
		}
	}

	if (lmp_inq_rssi_capable(hdev) ||
	    test_bit(HCI_QUIRK_FIXUP_INQUIRY_MODE, &hdev->quirks))
		events[4] |= 0x02; /* Inquiry Result with RSSI */

	if (lmp_ext_feat_capable(hdev))
		events[4] |= 0x04; /* Read Remote Extended Features Complete */

	if (lmp_esco_capable(hdev)) {
		events[5] |= 0x08; /* Synchronous Connection Complete */
		events[5] |= 0x10; /* Synchronous Connection Changed */
	}

	if (lmp_sniffsubr_capable(hdev))
		events[5] |= 0x20; /* Sniff Subrating */

	if (lmp_pause_enc_capable(hdev))
		events[5] |= 0x80; /* Encryption Key Refresh Complete */

	if (lmp_ext_inq_capable(hdev))
		events[5] |= 0x40; /* Extended Inquiry Result */

	if (lmp_no_flush_capable(hdev))
		events[7] |= 0x01; /* Enhanced Flush Complete */

	if (lmp_lsto_capable(hdev))
		events[6] |= 0x80; /* Link Supervision Timeout Changed */

	if (lmp_ssp_capable(hdev)) {
		events[6] |= 0x01;	/* IO Capability Request */
		events[6] |= 0x02;	/* IO Capability Response */
		events[6] |= 0x04;	/* User Confirmation Request */
		events[6] |= 0x08;	/* User Passkey Request */
		events[6] |= 0x10;	/* Remote OOB Data Request */
		events[6] |= 0x20;	/* Simple Pairing Complete */
		events[7] |= 0x04;	/* User Passkey Notification */
		events[7] |= 0x08;	/* Keypress Notification */
		events[7] |= 0x10;	/* Remote Host Supported
					 * Features Notification
					 */
	}

	if (lmp_le_capable(hdev))
		events[7] |= 0x20;	/* LE Meta-Event */

	hci_req_add(req, HCI_OP_SET_EVENT_MASK, sizeof(events), events);
}

static int hci_init2_req(struct hci_request *req, unsigned long opt)
{
	struct hci_dev *hdev = req->hdev;

	if (hdev->dev_type == HCI_AMP)
		return amp_init2(req);

	if (lmp_bredr_capable(hdev))
		bredr_setup(req);
	else
		hci_dev_clear_flag(hdev, HCI_BREDR_ENABLED);

	if (lmp_le_capable(hdev))
		le_setup(req);

	/* All Bluetooth 1.2 and later controllers should support the
	 * HCI command for reading the local supported commands.
	 *
	 * Unfortunately some controllers indicate Bluetooth 1.2 support,
	 * but do not have support for this command. If that is the case,
	 * the driver can quirk the behavior and skip reading the local
	 * supported commands.
	 */
	if (hdev->hci_ver > BLUETOOTH_VER_1_1 &&
	    !test_bit(HCI_QUIRK_BROKEN_LOCAL_COMMANDS, &hdev->quirks))
		hci_req_add(req, HCI_OP_READ_LOCAL_COMMANDS, 0, NULL);

	if (lmp_ssp_capable(hdev)) {
		/* When SSP is available, then the host features page
		 * should also be available as well. However some
		 * controllers list the max_page as 0 as long as SSP
		 * has not been enabled. To achieve proper debugging
		 * output, force the minimum max_page to 1 at least.
		 */
		hdev->max_page = 0x01;

		if (hci_dev_test_flag(hdev, HCI_SSP_ENABLED)) {
			u8 mode = 0x01;

			hci_req_add(req, HCI_OP_WRITE_SSP_MODE,
				    sizeof(mode), &mode);
		} else {
			struct hci_cp_write_eir cp;

			memset(hdev->eir, 0, sizeof(hdev->eir));
			memset(&cp, 0, sizeof(cp));

			hci_req_add(req, HCI_OP_WRITE_EIR, sizeof(cp), &cp);
		}
	}

	if (lmp_inq_rssi_capable(hdev) ||
	    test_bit(HCI_QUIRK_FIXUP_INQUIRY_MODE, &hdev->quirks)) {
		u8 mode;

		/* If Extended Inquiry Result events are supported, then
		 * they are clearly preferred over Inquiry Result with RSSI
		 * events.
		 */
		mode = lmp_ext_inq_capable(hdev) ? 0x02 : 0x01;

		hci_req_add(req, HCI_OP_WRITE_INQUIRY_MODE, 1, &mode);
	}

	if (lmp_inq_tx_pwr_capable(hdev))
		hci_req_add(req, HCI_OP_READ_INQ_RSP_TX_POWER, 0, NULL);

	if (lmp_ext_feat_capable(hdev)) {
		struct hci_cp_read_local_ext_features cp;

		cp.page = 0x01;
		hci_req_add(req, HCI_OP_READ_LOCAL_EXT_FEATURES,
			    sizeof(cp), &cp);
	}

	if (hci_dev_test_flag(hdev, HCI_LINK_SECURITY)) {
		u8 enable = 1;
		hci_req_add(req, HCI_OP_WRITE_AUTH_ENABLE, sizeof(enable),
			    &enable);
	}

	return 0;
}

static void hci_setup_link_policy(struct hci_request *req)
{
	struct hci_dev *hdev = req->hdev;
	struct hci_cp_write_def_link_policy cp;
	u16 link_policy = 0;

	if (lmp_rswitch_capable(hdev))
		link_policy |= HCI_LP_RSWITCH;
	if (lmp_hold_capable(hdev))
		link_policy |= HCI_LP_HOLD;
	if (lmp_sniff_capable(hdev))
		link_policy |= HCI_LP_SNIFF;
	if (lmp_park_capable(hdev))
		link_policy |= HCI_LP_PARK;

	cp.policy = cpu_to_le16(link_policy);
	hci_req_add(req, HCI_OP_WRITE_DEF_LINK_POLICY, sizeof(cp), &cp);
}

static void hci_set_le_support(struct hci_request *req)
{
	struct hci_dev *hdev = req->hdev;
	struct hci_cp_write_le_host_supported cp;

	/* LE-only devices do not support explicit enablement */
	if (!lmp_bredr_capable(hdev))
		return;

	memset(&cp, 0, sizeof(cp));

	if (hci_dev_test_flag(hdev, HCI_LE_ENABLED)) {
		cp.le = 0x01;
		cp.simul = 0x00;
	}

	if (cp.le != lmp_host_le_capable(hdev))
		hci_req_add(req, HCI_OP_WRITE_LE_HOST_SUPPORTED, sizeof(cp),
			    &cp);
}

static void hci_set_event_mask_page_2(struct hci_request *req)
{
	struct hci_dev *hdev = req->hdev;
	u8 events[8] = { 0x00, 0x00, 0x00, 0x00, 0x00, 0x00, 0x00, 0x00 };
	bool changed = false;

	/* If Connectionless Slave Broadcast master role is supported
	 * enable all necessary events for it.
	 */
	if (lmp_csb_master_capable(hdev)) {
		events[1] |= 0x40;	/* Triggered Clock Capture */
		events[1] |= 0x80;	/* Synchronization Train Complete */
		events[2] |= 0x10;	/* Slave Page Response Timeout */
		events[2] |= 0x20;	/* CSB Channel Map Change */
		changed = true;
	}

	/* If Connectionless Slave Broadcast slave role is supported
	 * enable all necessary events for it.
	 */
	if (lmp_csb_slave_capable(hdev)) {
		events[2] |= 0x01;	/* Synchronization Train Received */
		events[2] |= 0x02;	/* CSB Receive */
		events[2] |= 0x04;	/* CSB Timeout */
		events[2] |= 0x08;	/* Truncated Page Complete */
		changed = true;
	}

	/* Enable Authenticated Payload Timeout Expired event if supported */
	if (lmp_ping_capable(hdev) || hdev->le_features[0] & HCI_LE_PING) {
		events[2] |= 0x80;
		changed = true;
	}

	/* Some Broadcom based controllers indicate support for Set Event
	 * Mask Page 2 command, but then actually do not support it. Since
	 * the default value is all bits set to zero, the command is only
	 * required if the event mask has to be changed. In case no change
	 * to the event mask is needed, skip this command.
	 */
	if (changed)
		hci_req_add(req, HCI_OP_SET_EVENT_MASK_PAGE_2,
			    sizeof(events), events);
}

static int hci_init3_req(struct hci_request *req, unsigned long opt)
{
	struct hci_dev *hdev = req->hdev;
	u8 p;

	hci_setup_event_mask(req);

	if (hdev->commands[6] & 0x20 &&
	    !test_bit(HCI_QUIRK_BROKEN_STORED_LINK_KEY, &hdev->quirks)) {
		struct hci_cp_read_stored_link_key cp;

		bacpy(&cp.bdaddr, BDADDR_ANY);
		cp.read_all = 0x01;
		hci_req_add(req, HCI_OP_READ_STORED_LINK_KEY, sizeof(cp), &cp);
	}

	if (hdev->commands[5] & 0x10)
		hci_setup_link_policy(req);

	if (hdev->commands[8] & 0x01)
		hci_req_add(req, HCI_OP_READ_PAGE_SCAN_ACTIVITY, 0, NULL);

	/* Some older Broadcom based Bluetooth 1.2 controllers do not
	 * support the Read Page Scan Type command. Check support for
	 * this command in the bit mask of supported commands.
	 */
	if (hdev->commands[13] & 0x01)
		hci_req_add(req, HCI_OP_READ_PAGE_SCAN_TYPE, 0, NULL);

	if (lmp_le_capable(hdev)) {
		u8 events[8];

		memset(events, 0, sizeof(events));

		if (hdev->le_features[0] & HCI_LE_ENCRYPTION)
			events[0] |= 0x10;	/* LE Long Term Key Request */

		/* If controller supports the Connection Parameters Request
		 * Link Layer Procedure, enable the corresponding event.
		 */
		if (hdev->le_features[0] & HCI_LE_CONN_PARAM_REQ_PROC)
			events[0] |= 0x20;	/* LE Remote Connection
						 * Parameter Request
						 */

		/* If the controller supports the Data Length Extension
		 * feature, enable the corresponding event.
		 */
		if (hdev->le_features[0] & HCI_LE_DATA_LEN_EXT)
			events[0] |= 0x40;	/* LE Data Length Change */

		/* If the controller supports Extended Scanner Filter
		 * Policies, enable the correspondig event.
		 */
		if (hdev->le_features[0] & HCI_LE_EXT_SCAN_POLICY)
			events[1] |= 0x04;	/* LE Direct Advertising
						 * Report
						 */

		/* If the controller supports Channel Selection Algorithm #2
		 * feature, enable the corresponding event.
		 */
		if (hdev->le_features[1] & HCI_LE_CHAN_SEL_ALG2)
			events[2] |= 0x08;	/* LE Channel Selection
						 * Algorithm
						 */

		/* If the controller supports the LE Set Scan Enable command,
		 * enable the corresponding advertising report event.
		 */
		if (hdev->commands[26] & 0x08)
			events[0] |= 0x02;	/* LE Advertising Report */

		/* If the controller supports the LE Create Connection
		 * command, enable the corresponding event.
		 */
		if (hdev->commands[26] & 0x10)
			events[0] |= 0x01;	/* LE Connection Complete */

		/* If the controller supports the LE Connection Update
		 * command, enable the corresponding event.
		 */
		if (hdev->commands[27] & 0x04)
			events[0] |= 0x04;	/* LE Connection Update
						 * Complete
						 */

		/* If the controller supports the LE Read Remote Used Features
		 * command, enable the corresponding event.
		 */
		if (hdev->commands[27] & 0x20)
			events[0] |= 0x08;	/* LE Read Remote Used
						 * Features Complete
						 */

		/* If the controller supports the LE Read Local P-256
		 * Public Key command, enable the corresponding event.
		 */
		if (hdev->commands[34] & 0x02)
			events[0] |= 0x80;	/* LE Read Local P-256
						 * Public Key Complete
						 */

		/* If the controller supports the LE Generate DHKey
		 * command, enable the corresponding event.
		 */
		if (hdev->commands[34] & 0x04)
			events[1] |= 0x01;	/* LE Generate DHKey Complete */

		/* If the controller supports the LE Set Default PHY or
		 * LE Set PHY commands, enable the corresponding event.
		 */
		if (hdev->commands[35] & (0x20 | 0x40))
			events[1] |= 0x08;        /* LE PHY Update Complete */

		/* If the controller supports LE Set Extended Scan Parameters
		 * and LE Set Extended Scan Enable commands, enable the
		 * corresponding event.
		 */
		if (use_ext_scan(hdev))
			events[1] |= 0x10;	/* LE Extended Advertising
						 * Report
						 */

		/* If the controller supports the LE Extended Create Connection
		 * command, enable the corresponding event.
		 */
		if (use_ext_conn(hdev))
			events[1] |= 0x02;      /* LE Enhanced Connection
						 * Complete
						 */

		/* If the controller supports the LE Extended Advertising
		 * command, enable the corresponding event.
		 */
		if (ext_adv_capable(hdev))
			events[2] |= 0x02;	/* LE Advertising Set
						 * Terminated
						 */

		hci_req_add(req, HCI_OP_LE_SET_EVENT_MASK, sizeof(events),
			    events);

		/* Read LE Advertising Channel TX Power */
		if ((hdev->commands[25] & 0x40) && !ext_adv_capable(hdev)) {
			/* HCI TS spec forbids mixing of legacy and extended
			 * advertising commands wherein READ_ADV_TX_POWER is
			 * also included. So do not call it if extended adv
			 * is supported otherwise controller will return
			 * COMMAND_DISALLOWED for extended commands.
			 */
			hci_req_add(req, HCI_OP_LE_READ_ADV_TX_POWER, 0, NULL);
		}

		if (hdev->commands[26] & 0x40) {
			/* Read LE White List Size */
			hci_req_add(req, HCI_OP_LE_READ_WHITE_LIST_SIZE,
				    0, NULL);
		}

		if (hdev->commands[26] & 0x80) {
			/* Clear LE White List */
			hci_req_add(req, HCI_OP_LE_CLEAR_WHITE_LIST, 0, NULL);
		}

		if (hdev->commands[34] & 0x40) {
			/* Read LE Resolving List Size */
			hci_req_add(req, HCI_OP_LE_READ_RESOLV_LIST_SIZE,
				    0, NULL);
		}

		if (hdev->commands[34] & 0x20) {
			/* Clear LE Resolving List */
			hci_req_add(req, HCI_OP_LE_CLEAR_RESOLV_LIST, 0, NULL);
		}

		if (hdev->le_features[0] & HCI_LE_DATA_LEN_EXT) {
			/* Read LE Maximum Data Length */
			hci_req_add(req, HCI_OP_LE_READ_MAX_DATA_LEN, 0, NULL);

			/* Read LE Suggested Default Data Length */
			hci_req_add(req, HCI_OP_LE_READ_DEF_DATA_LEN, 0, NULL);
		}

		if (ext_adv_capable(hdev)) {
			/* Read LE Number of Supported Advertising Sets */
			hci_req_add(req, HCI_OP_LE_READ_NUM_SUPPORTED_ADV_SETS,
				    0, NULL);
		}

		hci_set_le_support(req);
	}

	/* Read features beyond page 1 if available */
	for (p = 2; p < HCI_MAX_PAGES && p <= hdev->max_page; p++) {
		struct hci_cp_read_local_ext_features cp;

		cp.page = p;
		hci_req_add(req, HCI_OP_READ_LOCAL_EXT_FEATURES,
			    sizeof(cp), &cp);
	}

	return 0;
}

static int hci_init4_req(struct hci_request *req, unsigned long opt)
{
	struct hci_dev *hdev = req->hdev;

	/* Some Broadcom based Bluetooth controllers do not support the
	 * Delete Stored Link Key command. They are clearly indicating its
	 * absence in the bit mask of supported commands.
	 *
	 * Check the supported commands and only if the the command is marked
	 * as supported send it. If not supported assume that the controller
	 * does not have actual support for stored link keys which makes this
	 * command redundant anyway.
	 *
	 * Some controllers indicate that they support handling deleting
	 * stored link keys, but they don't. The quirk lets a driver
	 * just disable this command.
	 */
	if (hdev->commands[6] & 0x80 &&
	    !test_bit(HCI_QUIRK_BROKEN_STORED_LINK_KEY, &hdev->quirks)) {
		struct hci_cp_delete_stored_link_key cp;

		bacpy(&cp.bdaddr, BDADDR_ANY);
		cp.delete_all = 0x01;
		hci_req_add(req, HCI_OP_DELETE_STORED_LINK_KEY,
			    sizeof(cp), &cp);
	}

	/* Set event mask page 2 if the HCI command for it is supported */
	if (hdev->commands[22] & 0x04)
		hci_set_event_mask_page_2(req);

	/* Read local codec list if the HCI command is supported */
	if (hdev->commands[29] & 0x20)
		hci_req_add(req, HCI_OP_READ_LOCAL_CODECS, 0, NULL);

	/* Get MWS transport configuration if the HCI command is supported */
	if (hdev->commands[30] & 0x08)
		hci_req_add(req, HCI_OP_GET_MWS_TRANSPORT_CONFIG, 0, NULL);

	/* Check for Synchronization Train support */
	if (lmp_sync_train_capable(hdev))
		hci_req_add(req, HCI_OP_READ_SYNC_TRAIN_PARAMS, 0, NULL);

	/* Enable Secure Connections if supported and configured */
	if (hci_dev_test_flag(hdev, HCI_SSP_ENABLED) &&
	    bredr_sc_enabled(hdev)) {
		u8 support = 0x01;

		hci_req_add(req, HCI_OP_WRITE_SC_SUPPORT,
			    sizeof(support), &support);
	}

	/* Set Suggested Default Data Length to maximum if supported */
	if (hdev->le_features[0] & HCI_LE_DATA_LEN_EXT) {
		struct hci_cp_le_write_def_data_len cp;

		cp.tx_len = hdev->le_max_tx_len;
		cp.tx_time = hdev->le_max_tx_time;
		hci_req_add(req, HCI_OP_LE_WRITE_DEF_DATA_LEN, sizeof(cp), &cp);
	}

	/* Set Default PHY parameters if command is supported */
	if (hdev->commands[35] & 0x20) {
		struct hci_cp_le_set_default_phy cp;

		cp.all_phys = 0x00;
		cp.tx_phys = hdev->le_tx_def_phys;
		cp.rx_phys = hdev->le_rx_def_phys;

		hci_req_add(req, HCI_OP_LE_SET_DEFAULT_PHY, sizeof(cp), &cp);
	}

	return 0;
}

static int __hci_init(struct hci_dev *hdev)
{
	int err;

	err = __hci_req_sync(hdev, hci_init1_req, 0, HCI_INIT_TIMEOUT, NULL);
	if (err < 0)
		return err;

	if (hci_dev_test_flag(hdev, HCI_SETUP))
		hci_debugfs_create_basic(hdev);

	err = __hci_req_sync(hdev, hci_init2_req, 0, HCI_INIT_TIMEOUT, NULL);
	if (err < 0)
		return err;

	/* HCI_PRIMARY covers both single-mode LE, BR/EDR and dual-mode
	 * BR/EDR/LE type controllers. AMP controllers only need the
	 * first two stages of init.
	 */
	if (hdev->dev_type != HCI_PRIMARY)
		return 0;

	err = __hci_req_sync(hdev, hci_init3_req, 0, HCI_INIT_TIMEOUT, NULL);
	if (err < 0)
		return err;

	err = __hci_req_sync(hdev, hci_init4_req, 0, HCI_INIT_TIMEOUT, NULL);
	if (err < 0)
		return err;

	/* This function is only called when the controller is actually in
	 * configured state. When the controller is marked as unconfigured,
	 * this initialization procedure is not run.
	 *
	 * It means that it is possible that a controller runs through its
	 * setup phase and then discovers missing settings. If that is the
	 * case, then this function will not be called. It then will only
	 * be called during the config phase.
	 *
	 * So only when in setup phase or config phase, create the debugfs
	 * entries and register the SMP channels.
	 */
	if (!hci_dev_test_flag(hdev, HCI_SETUP) &&
	    !hci_dev_test_flag(hdev, HCI_CONFIG))
		return 0;

	hci_debugfs_create_common(hdev);

	if (lmp_bredr_capable(hdev))
		hci_debugfs_create_bredr(hdev);

	if (lmp_le_capable(hdev))
		hci_debugfs_create_le(hdev);

	return 0;
}

static int hci_init0_req(struct hci_request *req, unsigned long opt)
{
	struct hci_dev *hdev = req->hdev;

	BT_DBG("%s %ld", hdev->name, opt);

	/* Reset */
	if (!test_bit(HCI_QUIRK_RESET_ON_CLOSE, &hdev->quirks))
		hci_reset_req(req, 0);

	/* Read Local Version */
	hci_req_add(req, HCI_OP_READ_LOCAL_VERSION, 0, NULL);

	/* Read BD Address */
	if (hdev->set_bdaddr)
		hci_req_add(req, HCI_OP_READ_BD_ADDR, 0, NULL);

	return 0;
}

static int __hci_unconf_init(struct hci_dev *hdev)
{
	int err;

	if (test_bit(HCI_QUIRK_RAW_DEVICE, &hdev->quirks))
		return 0;

	err = __hci_req_sync(hdev, hci_init0_req, 0, HCI_INIT_TIMEOUT, NULL);
	if (err < 0)
		return err;

	if (hci_dev_test_flag(hdev, HCI_SETUP))
		hci_debugfs_create_basic(hdev);

	return 0;
}

static int hci_scan_req(struct hci_request *req, unsigned long opt)
{
	__u8 scan = opt;

	BT_DBG("%s %x", req->hdev->name, scan);

	/* Inquiry and Page scans */
	hci_req_add(req, HCI_OP_WRITE_SCAN_ENABLE, 1, &scan);
	return 0;
}

static int hci_auth_req(struct hci_request *req, unsigned long opt)
{
	__u8 auth = opt;

	BT_DBG("%s %x", req->hdev->name, auth);

	/* Authentication */
	hci_req_add(req, HCI_OP_WRITE_AUTH_ENABLE, 1, &auth);
	return 0;
}

static int hci_encrypt_req(struct hci_request *req, unsigned long opt)
{
	__u8 encrypt = opt;

	BT_DBG("%s %x", req->hdev->name, encrypt);

	/* Encryption */
	hci_req_add(req, HCI_OP_WRITE_ENCRYPT_MODE, 1, &encrypt);
	return 0;
}

static int hci_linkpol_req(struct hci_request *req, unsigned long opt)
{
	__le16 policy = cpu_to_le16(opt);

	BT_DBG("%s %x", req->hdev->name, policy);

	/* Default link policy */
	hci_req_add(req, HCI_OP_WRITE_DEF_LINK_POLICY, 2, &policy);
	return 0;
}

/* Get HCI device by index.
 * Device is held on return. */
struct hci_dev *hci_dev_get(int index)
{
	struct hci_dev *hdev = NULL, *d;

	BT_DBG("%d", index);

	if (index < 0)
		return NULL;

	read_lock(&hci_dev_list_lock);
	list_for_each_entry(d, &hci_dev_list, list) {
		if (d->id == index) {
			hdev = hci_dev_hold(d);
			break;
		}
	}
	read_unlock(&hci_dev_list_lock);
	return hdev;
}

/* ---- Inquiry support ---- */

bool hci_discovery_active(struct hci_dev *hdev)
{
	struct discovery_state *discov = &hdev->discovery;

	switch (discov->state) {
	case DISCOVERY_FINDING:
	case DISCOVERY_RESOLVING:
		return true;

	default:
		return false;
	}
}

void hci_discovery_set_state(struct hci_dev *hdev, int state)
{
	int old_state = hdev->discovery.state;

	BT_DBG("%s state %u -> %u", hdev->name, hdev->discovery.state, state);

	if (old_state == state)
		return;

	hdev->discovery.state = state;

	switch (state) {
	case DISCOVERY_STOPPED:
		hci_update_background_scan(hdev);

		if (old_state != DISCOVERY_STARTING)
			mgmt_discovering(hdev, 0);
		break;
	case DISCOVERY_STARTING:
		break;
	case DISCOVERY_FINDING:
		mgmt_discovering(hdev, 1);
		break;
	case DISCOVERY_RESOLVING:
		break;
	case DISCOVERY_STOPPING:
		break;
	}
}

void hci_inquiry_cache_flush(struct hci_dev *hdev)
{
	struct discovery_state *cache = &hdev->discovery;
	struct inquiry_entry *p, *n;

	list_for_each_entry_safe(p, n, &cache->all, all) {
		list_del(&p->all);
		kfree(p);
	}

	INIT_LIST_HEAD(&cache->unknown);
	INIT_LIST_HEAD(&cache->resolve);
}

struct inquiry_entry *hci_inquiry_cache_lookup(struct hci_dev *hdev,
					       bdaddr_t *bdaddr)
{
	struct discovery_state *cache = &hdev->discovery;
	struct inquiry_entry *e;

	BT_DBG("cache %p, %pMR", cache, bdaddr);

	list_for_each_entry(e, &cache->all, all) {
		if (!bacmp(&e->data.bdaddr, bdaddr))
			return e;
	}

	return NULL;
}

struct inquiry_entry *hci_inquiry_cache_lookup_unknown(struct hci_dev *hdev,
						       bdaddr_t *bdaddr)
{
	struct discovery_state *cache = &hdev->discovery;
	struct inquiry_entry *e;

	BT_DBG("cache %p, %pMR", cache, bdaddr);

	list_for_each_entry(e, &cache->unknown, list) {
		if (!bacmp(&e->data.bdaddr, bdaddr))
			return e;
	}

	return NULL;
}

struct inquiry_entry *hci_inquiry_cache_lookup_resolve(struct hci_dev *hdev,
						       bdaddr_t *bdaddr,
						       int state)
{
	struct discovery_state *cache = &hdev->discovery;
	struct inquiry_entry *e;

	BT_DBG("cache %p bdaddr %pMR state %d", cache, bdaddr, state);

	list_for_each_entry(e, &cache->resolve, list) {
		if (!bacmp(bdaddr, BDADDR_ANY) && e->name_state == state)
			return e;
		if (!bacmp(&e->data.bdaddr, bdaddr))
			return e;
	}

	return NULL;
}

void hci_inquiry_cache_update_resolve(struct hci_dev *hdev,
				      struct inquiry_entry *ie)
{
	struct discovery_state *cache = &hdev->discovery;
	struct list_head *pos = &cache->resolve;
	struct inquiry_entry *p;

	list_del(&ie->list);

	list_for_each_entry(p, &cache->resolve, list) {
		if (p->name_state != NAME_PENDING &&
		    abs(p->data.rssi) >= abs(ie->data.rssi))
			break;
		pos = &p->list;
	}

	list_add(&ie->list, pos);
}

u32 hci_inquiry_cache_update(struct hci_dev *hdev, struct inquiry_data *data,
			     bool name_known)
{
	struct discovery_state *cache = &hdev->discovery;
	struct inquiry_entry *ie;
	u32 flags = 0;

	BT_DBG("cache %p, %pMR", cache, &data->bdaddr);

	hci_remove_remote_oob_data(hdev, &data->bdaddr, BDADDR_BREDR);

	if (!data->ssp_mode)
		flags |= MGMT_DEV_FOUND_LEGACY_PAIRING;

	ie = hci_inquiry_cache_lookup(hdev, &data->bdaddr);
	if (ie) {
		if (!ie->data.ssp_mode)
			flags |= MGMT_DEV_FOUND_LEGACY_PAIRING;

		if (ie->name_state == NAME_NEEDED &&
		    data->rssi != ie->data.rssi) {
			ie->data.rssi = data->rssi;
			hci_inquiry_cache_update_resolve(hdev, ie);
		}

		goto update;
	}

	/* Entry not in the cache. Add new one. */
	ie = kzalloc(sizeof(*ie), GFP_KERNEL);
	if (!ie) {
		flags |= MGMT_DEV_FOUND_CONFIRM_NAME;
		goto done;
	}

	list_add(&ie->all, &cache->all);

	if (name_known) {
		ie->name_state = NAME_KNOWN;
	} else {
		ie->name_state = NAME_NOT_KNOWN;
		list_add(&ie->list, &cache->unknown);
	}

update:
	if (name_known && ie->name_state != NAME_KNOWN &&
	    ie->name_state != NAME_PENDING) {
		ie->name_state = NAME_KNOWN;
		list_del(&ie->list);
	}

	memcpy(&ie->data, data, sizeof(*data));
	ie->timestamp = jiffies;
	cache->timestamp = jiffies;

	if (ie->name_state == NAME_NOT_KNOWN)
		flags |= MGMT_DEV_FOUND_CONFIRM_NAME;

done:
	return flags;
}

static int inquiry_cache_dump(struct hci_dev *hdev, int num, __u8 *buf)
{
	struct discovery_state *cache = &hdev->discovery;
	struct inquiry_info *info = (struct inquiry_info *) buf;
	struct inquiry_entry *e;
	int copied = 0;

	list_for_each_entry(e, &cache->all, all) {
		struct inquiry_data *data = &e->data;

		if (copied >= num)
			break;

		bacpy(&info->bdaddr, &data->bdaddr);
		info->pscan_rep_mode	= data->pscan_rep_mode;
		info->pscan_period_mode	= data->pscan_period_mode;
		info->pscan_mode	= data->pscan_mode;
		memcpy(info->dev_class, data->dev_class, 3);
		info->clock_offset	= data->clock_offset;

		info++;
		copied++;
	}

	BT_DBG("cache %p, copied %d", cache, copied);
	return copied;
}

static int hci_inq_req(struct hci_request *req, unsigned long opt)
{
	struct hci_inquiry_req *ir = (struct hci_inquiry_req *) opt;
	struct hci_dev *hdev = req->hdev;
	struct hci_cp_inquiry cp;

	BT_DBG("%s", hdev->name);

	if (test_bit(HCI_INQUIRY, &hdev->flags))
		return 0;

	/* Start Inquiry */
	memcpy(&cp.lap, &ir->lap, 3);
	cp.length  = ir->length;
	cp.num_rsp = ir->num_rsp;
	hci_req_add(req, HCI_OP_INQUIRY, sizeof(cp), &cp);

	return 0;
}

int hci_inquiry(void __user *arg)
{
	__u8 __user *ptr = arg;
	struct hci_inquiry_req ir;
	struct hci_dev *hdev;
	int err = 0, do_inquiry = 0, max_rsp;
	long timeo;
	__u8 *buf;

	if (copy_from_user(&ir, ptr, sizeof(ir)))
		return -EFAULT;

	hdev = hci_dev_get(ir.dev_id);
	if (!hdev)
		return -ENODEV;

	if (hci_dev_test_flag(hdev, HCI_USER_CHANNEL)) {
		err = -EBUSY;
		goto done;
	}

	if (hci_dev_test_flag(hdev, HCI_UNCONFIGURED)) {
		err = -EOPNOTSUPP;
		goto done;
	}

	if (hdev->dev_type != HCI_PRIMARY) {
		err = -EOPNOTSUPP;
		goto done;
	}

	if (!hci_dev_test_flag(hdev, HCI_BREDR_ENABLED)) {
		err = -EOPNOTSUPP;
		goto done;
	}

	hci_dev_lock(hdev);
	if (inquiry_cache_age(hdev) > INQUIRY_CACHE_AGE_MAX ||
	    inquiry_cache_empty(hdev) || ir.flags & IREQ_CACHE_FLUSH) {
		hci_inquiry_cache_flush(hdev);
		do_inquiry = 1;
	}
	hci_dev_unlock(hdev);

	timeo = ir.length * msecs_to_jiffies(2000);

	if (do_inquiry) {
		err = hci_req_sync(hdev, hci_inq_req, (unsigned long) &ir,
				   timeo, NULL);
		if (err < 0)
			goto done;

		/* Wait until Inquiry procedure finishes (HCI_INQUIRY flag is
		 * cleared). If it is interrupted by a signal, return -EINTR.
		 */
		if (wait_on_bit(&hdev->flags, HCI_INQUIRY,
				TASK_INTERRUPTIBLE))
			return -EINTR;
	}

	/* for unlimited number of responses we will use buffer with
	 * 255 entries
	 */
	max_rsp = (ir.num_rsp == 0) ? 255 : ir.num_rsp;

	/* cache_dump can't sleep. Therefore we allocate temp buffer and then
	 * copy it to the user space.
	 */
	buf = kmalloc_array(max_rsp, sizeof(struct inquiry_info), GFP_KERNEL);
	if (!buf) {
		err = -ENOMEM;
		goto done;
	}

	hci_dev_lock(hdev);
	ir.num_rsp = inquiry_cache_dump(hdev, max_rsp, buf);
	hci_dev_unlock(hdev);

	BT_DBG("num_rsp %d", ir.num_rsp);

	if (!copy_to_user(ptr, &ir, sizeof(ir))) {
		ptr += sizeof(ir);
		if (copy_to_user(ptr, buf, sizeof(struct inquiry_info) *
				 ir.num_rsp))
			err = -EFAULT;
	} else
		err = -EFAULT;

	kfree(buf);

done:
	hci_dev_put(hdev);
	return err;
}

/**
 * hci_dev_get_bd_addr_from_property - Get the Bluetooth Device Address
 *				       (BD_ADDR) for a HCI device from
 *				       a firmware node property.
 * @hdev:	The HCI device
 *
 * Search the firmware node for 'local-bd-address'.
 *
 * All-zero BD addresses are rejected, because those could be properties
 * that exist in the firmware tables, but were not updated by the firmware. For
 * example, the DTS could define 'local-bd-address', with zero BD addresses.
 */
static void hci_dev_get_bd_addr_from_property(struct hci_dev *hdev)
{
	struct fwnode_handle *fwnode = dev_fwnode(hdev->dev.parent);
	bdaddr_t ba;
	int ret;

	ret = fwnode_property_read_u8_array(fwnode, "local-bd-address",
					    (u8 *)&ba, sizeof(ba));
	if (ret < 0 || !bacmp(&ba, BDADDR_ANY))
		return;

	bacpy(&hdev->public_addr, &ba);
}

static int hci_dev_do_open(struct hci_dev *hdev)
{
	int ret = 0;

	BT_DBG("%s %p", hdev->name, hdev);

	hci_req_sync_lock(hdev);

	if (hci_dev_test_flag(hdev, HCI_UNREGISTER)) {
		ret = -ENODEV;
		goto done;
	}

	if (!hci_dev_test_flag(hdev, HCI_SETUP) &&
	    !hci_dev_test_flag(hdev, HCI_CONFIG)) {
		/* Check for rfkill but allow the HCI setup stage to
		 * proceed (which in itself doesn't cause any RF activity).
		 */
		if (hci_dev_test_flag(hdev, HCI_RFKILLED)) {
			ret = -ERFKILL;
			goto done;
		}

		/* Check for valid public address or a configured static
		 * random adddress, but let the HCI setup proceed to
		 * be able to determine if there is a public address
		 * or not.
		 *
		 * In case of user channel usage, it is not important
		 * if a public address or static random address is
		 * available.
		 *
		 * This check is only valid for BR/EDR controllers
		 * since AMP controllers do not have an address.
		 */
		if (!hci_dev_test_flag(hdev, HCI_USER_CHANNEL) &&
		    hdev->dev_type == HCI_PRIMARY &&
		    !bacmp(&hdev->bdaddr, BDADDR_ANY) &&
		    !bacmp(&hdev->static_addr, BDADDR_ANY)) {
			ret = -EADDRNOTAVAIL;
			goto done;
		}
	}

	if (test_bit(HCI_UP, &hdev->flags)) {
		ret = -EALREADY;
		goto done;
	}

	if (hdev->open(hdev)) {
		ret = -EIO;
		goto done;
	}

	set_bit(HCI_RUNNING, &hdev->flags);
	hci_sock_dev_event(hdev, HCI_DEV_OPEN);

	atomic_set(&hdev->cmd_cnt, 1);
	set_bit(HCI_INIT, &hdev->flags);

	if (hci_dev_test_flag(hdev, HCI_SETUP) ||
	    test_bit(HCI_QUIRK_NON_PERSISTENT_SETUP, &hdev->quirks)) {
		hci_sock_dev_event(hdev, HCI_DEV_SETUP);

		if (hdev->setup)
			ret = hdev->setup(hdev);

		if (ret)
			goto setup_failed;

		if (test_bit(HCI_QUIRK_USE_BDADDR_PROPERTY, &hdev->quirks)) {
			if (!bacmp(&hdev->public_addr, BDADDR_ANY))
				hci_dev_get_bd_addr_from_property(hdev);

			if (bacmp(&hdev->public_addr, BDADDR_ANY) &&
			    hdev->set_bdaddr)
				ret = hdev->set_bdaddr(hdev,
						       &hdev->public_addr);
<<<<<<< HEAD
			else
				ret = -EADDRNOTAVAIL;
=======
>>>>>>> 0ecfebd2
		}

setup_failed:
		/* The transport driver can set these quirks before
		 * creating the HCI device or in its setup callback.
		 *
		 * In case any of them is set, the controller has to
		 * start up as unconfigured.
		 */
		if (test_bit(HCI_QUIRK_EXTERNAL_CONFIG, &hdev->quirks) ||
		    test_bit(HCI_QUIRK_INVALID_BDADDR, &hdev->quirks))
			hci_dev_set_flag(hdev, HCI_UNCONFIGURED);

		/* For an unconfigured controller it is required to
		 * read at least the version information provided by
		 * the Read Local Version Information command.
		 *
		 * If the set_bdaddr driver callback is provided, then
		 * also the original Bluetooth public device address
		 * will be read using the Read BD Address command.
		 */
		if (hci_dev_test_flag(hdev, HCI_UNCONFIGURED))
			ret = __hci_unconf_init(hdev);
	}

	if (hci_dev_test_flag(hdev, HCI_CONFIG)) {
		/* If public address change is configured, ensure that
		 * the address gets programmed. If the driver does not
		 * support changing the public address, fail the power
		 * on procedure.
		 */
		if (bacmp(&hdev->public_addr, BDADDR_ANY) &&
		    hdev->set_bdaddr)
			ret = hdev->set_bdaddr(hdev, &hdev->public_addr);
		else
			ret = -EADDRNOTAVAIL;
	}

	if (!ret) {
		if (!hci_dev_test_flag(hdev, HCI_UNCONFIGURED) &&
		    !hci_dev_test_flag(hdev, HCI_USER_CHANNEL)) {
			ret = __hci_init(hdev);
			if (!ret && hdev->post_init)
				ret = hdev->post_init(hdev);
		}
	}

	/* If the HCI Reset command is clearing all diagnostic settings,
	 * then they need to be reprogrammed after the init procedure
	 * completed.
	 */
	if (test_bit(HCI_QUIRK_NON_PERSISTENT_DIAG, &hdev->quirks) &&
	    !hci_dev_test_flag(hdev, HCI_USER_CHANNEL) &&
	    hci_dev_test_flag(hdev, HCI_VENDOR_DIAG) && hdev->set_diag)
		ret = hdev->set_diag(hdev, true);

	clear_bit(HCI_INIT, &hdev->flags);

	if (!ret) {
		hci_dev_hold(hdev);
		hci_dev_set_flag(hdev, HCI_RPA_EXPIRED);
		hci_adv_instances_set_rpa_expired(hdev, true);
		set_bit(HCI_UP, &hdev->flags);
		hci_sock_dev_event(hdev, HCI_DEV_UP);
		hci_leds_update_powered(hdev, true);
		if (!hci_dev_test_flag(hdev, HCI_SETUP) &&
		    !hci_dev_test_flag(hdev, HCI_CONFIG) &&
		    !hci_dev_test_flag(hdev, HCI_UNCONFIGURED) &&
		    !hci_dev_test_flag(hdev, HCI_USER_CHANNEL) &&
		    hci_dev_test_flag(hdev, HCI_MGMT) &&
		    hdev->dev_type == HCI_PRIMARY) {
			ret = __hci_req_hci_power_on(hdev);
			mgmt_power_on(hdev, ret);
		}
	} else {
		/* Init failed, cleanup */
		flush_work(&hdev->tx_work);
		flush_work(&hdev->cmd_work);
		flush_work(&hdev->rx_work);

		skb_queue_purge(&hdev->cmd_q);
		skb_queue_purge(&hdev->rx_q);

		if (hdev->flush)
			hdev->flush(hdev);

		if (hdev->sent_cmd) {
			kfree_skb(hdev->sent_cmd);
			hdev->sent_cmd = NULL;
		}

		clear_bit(HCI_RUNNING, &hdev->flags);
		hci_sock_dev_event(hdev, HCI_DEV_CLOSE);

		hdev->close(hdev);
		hdev->flags &= BIT(HCI_RAW);
	}

done:
	hci_req_sync_unlock(hdev);
	return ret;
}

/* ---- HCI ioctl helpers ---- */

int hci_dev_open(__u16 dev)
{
	struct hci_dev *hdev;
	int err;

	hdev = hci_dev_get(dev);
	if (!hdev)
		return -ENODEV;

	/* Devices that are marked as unconfigured can only be powered
	 * up as user channel. Trying to bring them up as normal devices
	 * will result into a failure. Only user channel operation is
	 * possible.
	 *
	 * When this function is called for a user channel, the flag
	 * HCI_USER_CHANNEL will be set first before attempting to
	 * open the device.
	 */
	if (hci_dev_test_flag(hdev, HCI_UNCONFIGURED) &&
	    !hci_dev_test_flag(hdev, HCI_USER_CHANNEL)) {
		err = -EOPNOTSUPP;
		goto done;
	}

	/* We need to ensure that no other power on/off work is pending
	 * before proceeding to call hci_dev_do_open. This is
	 * particularly important if the setup procedure has not yet
	 * completed.
	 */
	if (hci_dev_test_and_clear_flag(hdev, HCI_AUTO_OFF))
		cancel_delayed_work(&hdev->power_off);

	/* After this call it is guaranteed that the setup procedure
	 * has finished. This means that error conditions like RFKILL
	 * or no valid public or static random address apply.
	 */
	flush_workqueue(hdev->req_workqueue);

	/* For controllers not using the management interface and that
	 * are brought up using legacy ioctl, set the HCI_BONDABLE bit
	 * so that pairing works for them. Once the management interface
	 * is in use this bit will be cleared again and userspace has
	 * to explicitly enable it.
	 */
	if (!hci_dev_test_flag(hdev, HCI_USER_CHANNEL) &&
	    !hci_dev_test_flag(hdev, HCI_MGMT))
		hci_dev_set_flag(hdev, HCI_BONDABLE);

	err = hci_dev_do_open(hdev);

done:
	hci_dev_put(hdev);
	return err;
}

/* This function requires the caller holds hdev->lock */
static void hci_pend_le_actions_clear(struct hci_dev *hdev)
{
	struct hci_conn_params *p;

	list_for_each_entry(p, &hdev->le_conn_params, list) {
		if (p->conn) {
			hci_conn_drop(p->conn);
			hci_conn_put(p->conn);
			p->conn = NULL;
		}
		list_del_init(&p->action);
	}

	BT_DBG("All LE pending actions cleared");
}

int hci_dev_do_close(struct hci_dev *hdev)
{
	bool auto_off;

	BT_DBG("%s %p", hdev->name, hdev);

	if (!hci_dev_test_flag(hdev, HCI_UNREGISTER) &&
	    !hci_dev_test_flag(hdev, HCI_USER_CHANNEL) &&
	    test_bit(HCI_UP, &hdev->flags)) {
		/* Execute vendor specific shutdown routine */
		if (hdev->shutdown)
			hdev->shutdown(hdev);
	}

	cancel_delayed_work(&hdev->power_off);

	hci_request_cancel_all(hdev);
	hci_req_sync_lock(hdev);

	if (!test_and_clear_bit(HCI_UP, &hdev->flags)) {
		cancel_delayed_work_sync(&hdev->cmd_timer);
		hci_req_sync_unlock(hdev);
		return 0;
	}

	hci_leds_update_powered(hdev, false);

	/* Flush RX and TX works */
	flush_work(&hdev->tx_work);
	flush_work(&hdev->rx_work);

	if (hdev->discov_timeout > 0) {
		hdev->discov_timeout = 0;
		hci_dev_clear_flag(hdev, HCI_DISCOVERABLE);
		hci_dev_clear_flag(hdev, HCI_LIMITED_DISCOVERABLE);
	}

	if (hci_dev_test_and_clear_flag(hdev, HCI_SERVICE_CACHE))
		cancel_delayed_work(&hdev->service_cache);

	if (hci_dev_test_flag(hdev, HCI_MGMT)) {
		struct adv_info *adv_instance;

		cancel_delayed_work_sync(&hdev->rpa_expired);

		list_for_each_entry(adv_instance, &hdev->adv_instances, list)
			cancel_delayed_work_sync(&adv_instance->rpa_expired_cb);
	}

	/* Avoid potential lockdep warnings from the *_flush() calls by
	 * ensuring the workqueue is empty up front.
	 */
	drain_workqueue(hdev->workqueue);

	hci_dev_lock(hdev);

	hci_discovery_set_state(hdev, DISCOVERY_STOPPED);

	auto_off = hci_dev_test_and_clear_flag(hdev, HCI_AUTO_OFF);

	if (!auto_off && hdev->dev_type == HCI_PRIMARY &&
	    !hci_dev_test_flag(hdev, HCI_USER_CHANNEL) &&
	    hci_dev_test_flag(hdev, HCI_MGMT))
		__mgmt_power_off(hdev);

	hci_inquiry_cache_flush(hdev);
	hci_pend_le_actions_clear(hdev);
	hci_conn_hash_flush(hdev);
	hci_dev_unlock(hdev);

	smp_unregister(hdev);

	hci_sock_dev_event(hdev, HCI_DEV_DOWN);

	if (hdev->flush)
		hdev->flush(hdev);

	/* Reset device */
	skb_queue_purge(&hdev->cmd_q);
	atomic_set(&hdev->cmd_cnt, 1);
	if (test_bit(HCI_QUIRK_RESET_ON_CLOSE, &hdev->quirks) &&
	    !auto_off && !hci_dev_test_flag(hdev, HCI_UNCONFIGURED)) {
		set_bit(HCI_INIT, &hdev->flags);
		__hci_req_sync(hdev, hci_reset_req, 0, HCI_CMD_TIMEOUT, NULL);
		clear_bit(HCI_INIT, &hdev->flags);
	}

	/* flush cmd  work */
	flush_work(&hdev->cmd_work);

	/* Drop queues */
	skb_queue_purge(&hdev->rx_q);
	skb_queue_purge(&hdev->cmd_q);
	skb_queue_purge(&hdev->raw_q);

	/* Drop last sent command */
	if (hdev->sent_cmd) {
		cancel_delayed_work_sync(&hdev->cmd_timer);
		kfree_skb(hdev->sent_cmd);
		hdev->sent_cmd = NULL;
	}

	clear_bit(HCI_RUNNING, &hdev->flags);
	hci_sock_dev_event(hdev, HCI_DEV_CLOSE);

	/* After this point our queues are empty
	 * and no tasks are scheduled. */
	hdev->close(hdev);

	/* Clear flags */
	hdev->flags &= BIT(HCI_RAW);
	hci_dev_clear_volatile_flags(hdev);

	/* Controller radio is available but is currently powered down */
	hdev->amp_status = AMP_STATUS_POWERED_DOWN;

	memset(hdev->eir, 0, sizeof(hdev->eir));
	memset(hdev->dev_class, 0, sizeof(hdev->dev_class));
	bacpy(&hdev->random_addr, BDADDR_ANY);

	hci_req_sync_unlock(hdev);

	hci_dev_put(hdev);
	return 0;
}

int hci_dev_close(__u16 dev)
{
	struct hci_dev *hdev;
	int err;

	hdev = hci_dev_get(dev);
	if (!hdev)
		return -ENODEV;

	if (hci_dev_test_flag(hdev, HCI_USER_CHANNEL)) {
		err = -EBUSY;
		goto done;
	}

	if (hci_dev_test_and_clear_flag(hdev, HCI_AUTO_OFF))
		cancel_delayed_work(&hdev->power_off);

	err = hci_dev_do_close(hdev);

done:
	hci_dev_put(hdev);
	return err;
}

static int hci_dev_do_reset(struct hci_dev *hdev)
{
	int ret;

	BT_DBG("%s %p", hdev->name, hdev);

	hci_req_sync_lock(hdev);

	/* Drop queues */
	skb_queue_purge(&hdev->rx_q);
	skb_queue_purge(&hdev->cmd_q);

	/* Avoid potential lockdep warnings from the *_flush() calls by
	 * ensuring the workqueue is empty up front.
	 */
	drain_workqueue(hdev->workqueue);

	hci_dev_lock(hdev);
	hci_inquiry_cache_flush(hdev);
	hci_conn_hash_flush(hdev);
	hci_dev_unlock(hdev);

	if (hdev->flush)
		hdev->flush(hdev);

	atomic_set(&hdev->cmd_cnt, 1);
	hdev->acl_cnt = 0; hdev->sco_cnt = 0; hdev->le_cnt = 0;

	ret = __hci_req_sync(hdev, hci_reset_req, 0, HCI_INIT_TIMEOUT, NULL);

	hci_req_sync_unlock(hdev);
	return ret;
}

int hci_dev_reset(__u16 dev)
{
	struct hci_dev *hdev;
	int err;

	hdev = hci_dev_get(dev);
	if (!hdev)
		return -ENODEV;

	if (!test_bit(HCI_UP, &hdev->flags)) {
		err = -ENETDOWN;
		goto done;
	}

	if (hci_dev_test_flag(hdev, HCI_USER_CHANNEL)) {
		err = -EBUSY;
		goto done;
	}

	if (hci_dev_test_flag(hdev, HCI_UNCONFIGURED)) {
		err = -EOPNOTSUPP;
		goto done;
	}

	err = hci_dev_do_reset(hdev);

done:
	hci_dev_put(hdev);
	return err;
}

int hci_dev_reset_stat(__u16 dev)
{
	struct hci_dev *hdev;
	int ret = 0;

	hdev = hci_dev_get(dev);
	if (!hdev)
		return -ENODEV;

	if (hci_dev_test_flag(hdev, HCI_USER_CHANNEL)) {
		ret = -EBUSY;
		goto done;
	}

	if (hci_dev_test_flag(hdev, HCI_UNCONFIGURED)) {
		ret = -EOPNOTSUPP;
		goto done;
	}

	memset(&hdev->stat, 0, sizeof(struct hci_dev_stats));

done:
	hci_dev_put(hdev);
	return ret;
}

static void hci_update_scan_state(struct hci_dev *hdev, u8 scan)
{
	bool conn_changed, discov_changed;

	BT_DBG("%s scan 0x%02x", hdev->name, scan);

	if ((scan & SCAN_PAGE))
		conn_changed = !hci_dev_test_and_set_flag(hdev,
							  HCI_CONNECTABLE);
	else
		conn_changed = hci_dev_test_and_clear_flag(hdev,
							   HCI_CONNECTABLE);

	if ((scan & SCAN_INQUIRY)) {
		discov_changed = !hci_dev_test_and_set_flag(hdev,
							    HCI_DISCOVERABLE);
	} else {
		hci_dev_clear_flag(hdev, HCI_LIMITED_DISCOVERABLE);
		discov_changed = hci_dev_test_and_clear_flag(hdev,
							     HCI_DISCOVERABLE);
	}

	if (!hci_dev_test_flag(hdev, HCI_MGMT))
		return;

	if (conn_changed || discov_changed) {
		/* In case this was disabled through mgmt */
		hci_dev_set_flag(hdev, HCI_BREDR_ENABLED);

		if (hci_dev_test_flag(hdev, HCI_LE_ENABLED))
			hci_req_update_adv_data(hdev, hdev->cur_adv_instance);

		mgmt_new_settings(hdev);
	}
}

int hci_dev_cmd(unsigned int cmd, void __user *arg)
{
	struct hci_dev *hdev;
	struct hci_dev_req dr;
	int err = 0;

	if (copy_from_user(&dr, arg, sizeof(dr)))
		return -EFAULT;

	hdev = hci_dev_get(dr.dev_id);
	if (!hdev)
		return -ENODEV;

	if (hci_dev_test_flag(hdev, HCI_USER_CHANNEL)) {
		err = -EBUSY;
		goto done;
	}

	if (hci_dev_test_flag(hdev, HCI_UNCONFIGURED)) {
		err = -EOPNOTSUPP;
		goto done;
	}

	if (hdev->dev_type != HCI_PRIMARY) {
		err = -EOPNOTSUPP;
		goto done;
	}

	if (!hci_dev_test_flag(hdev, HCI_BREDR_ENABLED)) {
		err = -EOPNOTSUPP;
		goto done;
	}

	switch (cmd) {
	case HCISETAUTH:
		err = hci_req_sync(hdev, hci_auth_req, dr.dev_opt,
				   HCI_INIT_TIMEOUT, NULL);
		break;

	case HCISETENCRYPT:
		if (!lmp_encrypt_capable(hdev)) {
			err = -EOPNOTSUPP;
			break;
		}

		if (!test_bit(HCI_AUTH, &hdev->flags)) {
			/* Auth must be enabled first */
			err = hci_req_sync(hdev, hci_auth_req, dr.dev_opt,
					   HCI_INIT_TIMEOUT, NULL);
			if (err)
				break;
		}

		err = hci_req_sync(hdev, hci_encrypt_req, dr.dev_opt,
				   HCI_INIT_TIMEOUT, NULL);
		break;

	case HCISETSCAN:
		err = hci_req_sync(hdev, hci_scan_req, dr.dev_opt,
				   HCI_INIT_TIMEOUT, NULL);

		/* Ensure that the connectable and discoverable states
		 * get correctly modified as this was a non-mgmt change.
		 */
		if (!err)
			hci_update_scan_state(hdev, dr.dev_opt);
		break;

	case HCISETLINKPOL:
		err = hci_req_sync(hdev, hci_linkpol_req, dr.dev_opt,
				   HCI_INIT_TIMEOUT, NULL);
		break;

	case HCISETLINKMODE:
		hdev->link_mode = ((__u16) dr.dev_opt) &
					(HCI_LM_MASTER | HCI_LM_ACCEPT);
		break;

	case HCISETPTYPE:
		if (hdev->pkt_type == (__u16) dr.dev_opt)
			break;

		hdev->pkt_type = (__u16) dr.dev_opt;
		mgmt_phy_configuration_changed(hdev, NULL);
		break;

	case HCISETACLMTU:
		hdev->acl_mtu  = *((__u16 *) &dr.dev_opt + 1);
		hdev->acl_pkts = *((__u16 *) &dr.dev_opt + 0);
		break;

	case HCISETSCOMTU:
		hdev->sco_mtu  = *((__u16 *) &dr.dev_opt + 1);
		hdev->sco_pkts = *((__u16 *) &dr.dev_opt + 0);
		break;

	default:
		err = -EINVAL;
		break;
	}

done:
	hci_dev_put(hdev);
	return err;
}

int hci_get_dev_list(void __user *arg)
{
	struct hci_dev *hdev;
	struct hci_dev_list_req *dl;
	struct hci_dev_req *dr;
	int n = 0, size, err;
	__u16 dev_num;

	if (get_user(dev_num, (__u16 __user *) arg))
		return -EFAULT;

	if (!dev_num || dev_num > (PAGE_SIZE * 2) / sizeof(*dr))
		return -EINVAL;

	size = sizeof(*dl) + dev_num * sizeof(*dr);

	dl = kzalloc(size, GFP_KERNEL);
	if (!dl)
		return -ENOMEM;

	dr = dl->dev_req;

	read_lock(&hci_dev_list_lock);
	list_for_each_entry(hdev, &hci_dev_list, list) {
		unsigned long flags = hdev->flags;

		/* When the auto-off is configured it means the transport
		 * is running, but in that case still indicate that the
		 * device is actually down.
		 */
		if (hci_dev_test_flag(hdev, HCI_AUTO_OFF))
			flags &= ~BIT(HCI_UP);

		(dr + n)->dev_id  = hdev->id;
		(dr + n)->dev_opt = flags;

		if (++n >= dev_num)
			break;
	}
	read_unlock(&hci_dev_list_lock);

	dl->dev_num = n;
	size = sizeof(*dl) + n * sizeof(*dr);

	err = copy_to_user(arg, dl, size);
	kfree(dl);

	return err ? -EFAULT : 0;
}

int hci_get_dev_info(void __user *arg)
{
	struct hci_dev *hdev;
	struct hci_dev_info di;
	unsigned long flags;
	int err = 0;

	if (copy_from_user(&di, arg, sizeof(di)))
		return -EFAULT;

	hdev = hci_dev_get(di.dev_id);
	if (!hdev)
		return -ENODEV;

	/* When the auto-off is configured it means the transport
	 * is running, but in that case still indicate that the
	 * device is actually down.
	 */
	if (hci_dev_test_flag(hdev, HCI_AUTO_OFF))
		flags = hdev->flags & ~BIT(HCI_UP);
	else
		flags = hdev->flags;

	strcpy(di.name, hdev->name);
	di.bdaddr   = hdev->bdaddr;
	di.type     = (hdev->bus & 0x0f) | ((hdev->dev_type & 0x03) << 4);
	di.flags    = flags;
	di.pkt_type = hdev->pkt_type;
	if (lmp_bredr_capable(hdev)) {
		di.acl_mtu  = hdev->acl_mtu;
		di.acl_pkts = hdev->acl_pkts;
		di.sco_mtu  = hdev->sco_mtu;
		di.sco_pkts = hdev->sco_pkts;
	} else {
		di.acl_mtu  = hdev->le_mtu;
		di.acl_pkts = hdev->le_pkts;
		di.sco_mtu  = 0;
		di.sco_pkts = 0;
	}
	di.link_policy = hdev->link_policy;
	di.link_mode   = hdev->link_mode;

	memcpy(&di.stat, &hdev->stat, sizeof(di.stat));
	memcpy(&di.features, &hdev->features, sizeof(di.features));

	if (copy_to_user(arg, &di, sizeof(di)))
		err = -EFAULT;

	hci_dev_put(hdev);

	return err;
}

/* ---- Interface to HCI drivers ---- */

static int hci_rfkill_set_block(void *data, bool blocked)
{
	struct hci_dev *hdev = data;

	BT_DBG("%p name %s blocked %d", hdev, hdev->name, blocked);

	if (hci_dev_test_flag(hdev, HCI_USER_CHANNEL))
		return -EBUSY;

	if (blocked) {
		hci_dev_set_flag(hdev, HCI_RFKILLED);
		if (!hci_dev_test_flag(hdev, HCI_SETUP) &&
		    !hci_dev_test_flag(hdev, HCI_CONFIG))
			hci_dev_do_close(hdev);
	} else {
		hci_dev_clear_flag(hdev, HCI_RFKILLED);
	}

	return 0;
}

static const struct rfkill_ops hci_rfkill_ops = {
	.set_block = hci_rfkill_set_block,
};

static void hci_power_on(struct work_struct *work)
{
	struct hci_dev *hdev = container_of(work, struct hci_dev, power_on);
	int err;

	BT_DBG("%s", hdev->name);

	if (test_bit(HCI_UP, &hdev->flags) &&
	    hci_dev_test_flag(hdev, HCI_MGMT) &&
	    hci_dev_test_and_clear_flag(hdev, HCI_AUTO_OFF)) {
		cancel_delayed_work(&hdev->power_off);
		hci_req_sync_lock(hdev);
		err = __hci_req_hci_power_on(hdev);
		hci_req_sync_unlock(hdev);
		mgmt_power_on(hdev, err);
		return;
	}

	err = hci_dev_do_open(hdev);
	if (err < 0) {
		hci_dev_lock(hdev);
		mgmt_set_powered_failed(hdev, err);
		hci_dev_unlock(hdev);
		return;
	}

	/* During the HCI setup phase, a few error conditions are
	 * ignored and they need to be checked now. If they are still
	 * valid, it is important to turn the device back off.
	 */
	if (hci_dev_test_flag(hdev, HCI_RFKILLED) ||
	    hci_dev_test_flag(hdev, HCI_UNCONFIGURED) ||
	    (hdev->dev_type == HCI_PRIMARY &&
	     !bacmp(&hdev->bdaddr, BDADDR_ANY) &&
	     !bacmp(&hdev->static_addr, BDADDR_ANY))) {
		hci_dev_clear_flag(hdev, HCI_AUTO_OFF);
		hci_dev_do_close(hdev);
	} else if (hci_dev_test_flag(hdev, HCI_AUTO_OFF)) {
		queue_delayed_work(hdev->req_workqueue, &hdev->power_off,
				   HCI_AUTO_OFF_TIMEOUT);
	}

	if (hci_dev_test_and_clear_flag(hdev, HCI_SETUP)) {
		/* For unconfigured devices, set the HCI_RAW flag
		 * so that userspace can easily identify them.
		 */
		if (hci_dev_test_flag(hdev, HCI_UNCONFIGURED))
			set_bit(HCI_RAW, &hdev->flags);

		/* For fully configured devices, this will send
		 * the Index Added event. For unconfigured devices,
		 * it will send Unconfigued Index Added event.
		 *
		 * Devices with HCI_QUIRK_RAW_DEVICE are ignored
		 * and no event will be send.
		 */
		mgmt_index_added(hdev);
	} else if (hci_dev_test_and_clear_flag(hdev, HCI_CONFIG)) {
		/* When the controller is now configured, then it
		 * is important to clear the HCI_RAW flag.
		 */
		if (!hci_dev_test_flag(hdev, HCI_UNCONFIGURED))
			clear_bit(HCI_RAW, &hdev->flags);

		/* Powering on the controller with HCI_CONFIG set only
		 * happens with the transition from unconfigured to
		 * configured. This will send the Index Added event.
		 */
		mgmt_index_added(hdev);
	}
}

static void hci_power_off(struct work_struct *work)
{
	struct hci_dev *hdev = container_of(work, struct hci_dev,
					    power_off.work);

	BT_DBG("%s", hdev->name);

	hci_dev_do_close(hdev);
}

static void hci_error_reset(struct work_struct *work)
{
	struct hci_dev *hdev = container_of(work, struct hci_dev, error_reset);

	BT_DBG("%s", hdev->name);

	if (hdev->hw_error)
		hdev->hw_error(hdev, hdev->hw_error_code);
	else
		bt_dev_err(hdev, "hardware error 0x%2.2x", hdev->hw_error_code);

	if (hci_dev_do_close(hdev))
		return;

	hci_dev_do_open(hdev);
}

void hci_uuids_clear(struct hci_dev *hdev)
{
	struct bt_uuid *uuid, *tmp;

	list_for_each_entry_safe(uuid, tmp, &hdev->uuids, list) {
		list_del(&uuid->list);
		kfree(uuid);
	}
}

void hci_link_keys_clear(struct hci_dev *hdev)
{
	struct link_key *key;

	list_for_each_entry_rcu(key, &hdev->link_keys, list) {
		list_del_rcu(&key->list);
		kfree_rcu(key, rcu);
	}
}

void hci_smp_ltks_clear(struct hci_dev *hdev)
{
	struct smp_ltk *k;

	list_for_each_entry_rcu(k, &hdev->long_term_keys, list) {
		list_del_rcu(&k->list);
		kfree_rcu(k, rcu);
	}
}

void hci_smp_irks_clear(struct hci_dev *hdev)
{
	struct smp_irk *k;

	list_for_each_entry_rcu(k, &hdev->identity_resolving_keys, list) {
		list_del_rcu(&k->list);
		kfree_rcu(k, rcu);
	}
}

struct link_key *hci_find_link_key(struct hci_dev *hdev, bdaddr_t *bdaddr)
{
	struct link_key *k;

	rcu_read_lock();
	list_for_each_entry_rcu(k, &hdev->link_keys, list) {
		if (bacmp(bdaddr, &k->bdaddr) == 0) {
			rcu_read_unlock();
			return k;
		}
	}
	rcu_read_unlock();

	return NULL;
}

static bool hci_persistent_key(struct hci_dev *hdev, struct hci_conn *conn,
			       u8 key_type, u8 old_key_type)
{
	/* Legacy key */
	if (key_type < 0x03)
		return true;

	/* Debug keys are insecure so don't store them persistently */
	if (key_type == HCI_LK_DEBUG_COMBINATION)
		return false;

	/* Changed combination key and there's no previous one */
	if (key_type == HCI_LK_CHANGED_COMBINATION && old_key_type == 0xff)
		return false;

	/* Security mode 3 case */
	if (!conn)
		return true;

	/* BR/EDR key derived using SC from an LE link */
	if (conn->type == LE_LINK)
		return true;

	/* Neither local nor remote side had no-bonding as requirement */
	if (conn->auth_type > 0x01 && conn->remote_auth > 0x01)
		return true;

	/* Local side had dedicated bonding as requirement */
	if (conn->auth_type == 0x02 || conn->auth_type == 0x03)
		return true;

	/* Remote side had dedicated bonding as requirement */
	if (conn->remote_auth == 0x02 || conn->remote_auth == 0x03)
		return true;

	/* If none of the above criteria match, then don't store the key
	 * persistently */
	return false;
}

static u8 ltk_role(u8 type)
{
	if (type == SMP_LTK)
		return HCI_ROLE_MASTER;

	return HCI_ROLE_SLAVE;
}

struct smp_ltk *hci_find_ltk(struct hci_dev *hdev, bdaddr_t *bdaddr,
			     u8 addr_type, u8 role)
{
	struct smp_ltk *k;

	rcu_read_lock();
	list_for_each_entry_rcu(k, &hdev->long_term_keys, list) {
		if (addr_type != k->bdaddr_type || bacmp(bdaddr, &k->bdaddr))
			continue;

		if (smp_ltk_is_sc(k) || ltk_role(k->type) == role) {
			rcu_read_unlock();
			return k;
		}
	}
	rcu_read_unlock();

	return NULL;
}

struct smp_irk *hci_find_irk_by_rpa(struct hci_dev *hdev, bdaddr_t *rpa)
{
	struct smp_irk *irk;

	rcu_read_lock();
	list_for_each_entry_rcu(irk, &hdev->identity_resolving_keys, list) {
		if (!bacmp(&irk->rpa, rpa)) {
			rcu_read_unlock();
			return irk;
		}
	}

	list_for_each_entry_rcu(irk, &hdev->identity_resolving_keys, list) {
		if (smp_irk_matches(hdev, irk->val, rpa)) {
			bacpy(&irk->rpa, rpa);
			rcu_read_unlock();
			return irk;
		}
	}
	rcu_read_unlock();

	return NULL;
}

struct smp_irk *hci_find_irk_by_addr(struct hci_dev *hdev, bdaddr_t *bdaddr,
				     u8 addr_type)
{
	struct smp_irk *irk;

	/* Identity Address must be public or static random */
	if (addr_type == ADDR_LE_DEV_RANDOM && (bdaddr->b[5] & 0xc0) != 0xc0)
		return NULL;

	rcu_read_lock();
	list_for_each_entry_rcu(irk, &hdev->identity_resolving_keys, list) {
		if (addr_type == irk->addr_type &&
		    bacmp(bdaddr, &irk->bdaddr) == 0) {
			rcu_read_unlock();
			return irk;
		}
	}
	rcu_read_unlock();

	return NULL;
}

struct link_key *hci_add_link_key(struct hci_dev *hdev, struct hci_conn *conn,
				  bdaddr_t *bdaddr, u8 *val, u8 type,
				  u8 pin_len, bool *persistent)
{
	struct link_key *key, *old_key;
	u8 old_key_type;

	old_key = hci_find_link_key(hdev, bdaddr);
	if (old_key) {
		old_key_type = old_key->type;
		key = old_key;
	} else {
		old_key_type = conn ? conn->key_type : 0xff;
		key = kzalloc(sizeof(*key), GFP_KERNEL);
		if (!key)
			return NULL;
		list_add_rcu(&key->list, &hdev->link_keys);
	}

	BT_DBG("%s key for %pMR type %u", hdev->name, bdaddr, type);

	/* Some buggy controller combinations generate a changed
	 * combination key for legacy pairing even when there's no
	 * previous key */
	if (type == HCI_LK_CHANGED_COMBINATION &&
	    (!conn || conn->remote_auth == 0xff) && old_key_type == 0xff) {
		type = HCI_LK_COMBINATION;
		if (conn)
			conn->key_type = type;
	}

	bacpy(&key->bdaddr, bdaddr);
	memcpy(key->val, val, HCI_LINK_KEY_SIZE);
	key->pin_len = pin_len;

	if (type == HCI_LK_CHANGED_COMBINATION)
		key->type = old_key_type;
	else
		key->type = type;

	if (persistent)
		*persistent = hci_persistent_key(hdev, conn, type,
						 old_key_type);

	return key;
}

struct smp_ltk *hci_add_ltk(struct hci_dev *hdev, bdaddr_t *bdaddr,
			    u8 addr_type, u8 type, u8 authenticated,
			    u8 tk[16], u8 enc_size, __le16 ediv, __le64 rand)
{
	struct smp_ltk *key, *old_key;
	u8 role = ltk_role(type);

	old_key = hci_find_ltk(hdev, bdaddr, addr_type, role);
	if (old_key)
		key = old_key;
	else {
		key = kzalloc(sizeof(*key), GFP_KERNEL);
		if (!key)
			return NULL;
		list_add_rcu(&key->list, &hdev->long_term_keys);
	}

	bacpy(&key->bdaddr, bdaddr);
	key->bdaddr_type = addr_type;
	memcpy(key->val, tk, sizeof(key->val));
	key->authenticated = authenticated;
	key->ediv = ediv;
	key->rand = rand;
	key->enc_size = enc_size;
	key->type = type;

	return key;
}

struct smp_irk *hci_add_irk(struct hci_dev *hdev, bdaddr_t *bdaddr,
			    u8 addr_type, u8 val[16], bdaddr_t *rpa)
{
	struct smp_irk *irk;

	irk = hci_find_irk_by_addr(hdev, bdaddr, addr_type);
	if (!irk) {
		irk = kzalloc(sizeof(*irk), GFP_KERNEL);
		if (!irk)
			return NULL;

		bacpy(&irk->bdaddr, bdaddr);
		irk->addr_type = addr_type;

		list_add_rcu(&irk->list, &hdev->identity_resolving_keys);
	}

	memcpy(irk->val, val, 16);
	bacpy(&irk->rpa, rpa);

	return irk;
}

int hci_remove_link_key(struct hci_dev *hdev, bdaddr_t *bdaddr)
{
	struct link_key *key;

	key = hci_find_link_key(hdev, bdaddr);
	if (!key)
		return -ENOENT;

	BT_DBG("%s removing %pMR", hdev->name, bdaddr);

	list_del_rcu(&key->list);
	kfree_rcu(key, rcu);

	return 0;
}

int hci_remove_ltk(struct hci_dev *hdev, bdaddr_t *bdaddr, u8 bdaddr_type)
{
	struct smp_ltk *k;
	int removed = 0;

	list_for_each_entry_rcu(k, &hdev->long_term_keys, list) {
		if (bacmp(bdaddr, &k->bdaddr) || k->bdaddr_type != bdaddr_type)
			continue;

		BT_DBG("%s removing %pMR", hdev->name, bdaddr);

		list_del_rcu(&k->list);
		kfree_rcu(k, rcu);
		removed++;
	}

	return removed ? 0 : -ENOENT;
}

void hci_remove_irk(struct hci_dev *hdev, bdaddr_t *bdaddr, u8 addr_type)
{
	struct smp_irk *k;

	list_for_each_entry_rcu(k, &hdev->identity_resolving_keys, list) {
		if (bacmp(bdaddr, &k->bdaddr) || k->addr_type != addr_type)
			continue;

		BT_DBG("%s removing %pMR", hdev->name, bdaddr);

		list_del_rcu(&k->list);
		kfree_rcu(k, rcu);
	}
}

bool hci_bdaddr_is_paired(struct hci_dev *hdev, bdaddr_t *bdaddr, u8 type)
{
	struct smp_ltk *k;
	struct smp_irk *irk;
	u8 addr_type;

	if (type == BDADDR_BREDR) {
		if (hci_find_link_key(hdev, bdaddr))
			return true;
		return false;
	}

	/* Convert to HCI addr type which struct smp_ltk uses */
	if (type == BDADDR_LE_PUBLIC)
		addr_type = ADDR_LE_DEV_PUBLIC;
	else
		addr_type = ADDR_LE_DEV_RANDOM;

	irk = hci_get_irk(hdev, bdaddr, addr_type);
	if (irk) {
		bdaddr = &irk->bdaddr;
		addr_type = irk->addr_type;
	}

	rcu_read_lock();
	list_for_each_entry_rcu(k, &hdev->long_term_keys, list) {
		if (k->bdaddr_type == addr_type && !bacmp(bdaddr, &k->bdaddr)) {
			rcu_read_unlock();
			return true;
		}
	}
	rcu_read_unlock();

	return false;
}

/* HCI command timer function */
static void hci_cmd_timeout(struct work_struct *work)
{
	struct hci_dev *hdev = container_of(work, struct hci_dev,
					    cmd_timer.work);

	if (hdev->sent_cmd) {
		struct hci_command_hdr *sent = (void *) hdev->sent_cmd->data;
		u16 opcode = __le16_to_cpu(sent->opcode);

		bt_dev_err(hdev, "command 0x%4.4x tx timeout", opcode);
	} else {
		bt_dev_err(hdev, "command tx timeout");
	}

	if (hdev->cmd_timeout)
		hdev->cmd_timeout(hdev);

	atomic_set(&hdev->cmd_cnt, 1);
	queue_work(hdev->workqueue, &hdev->cmd_work);
}

struct oob_data *hci_find_remote_oob_data(struct hci_dev *hdev,
					  bdaddr_t *bdaddr, u8 bdaddr_type)
{
	struct oob_data *data;

	list_for_each_entry(data, &hdev->remote_oob_data, list) {
		if (bacmp(bdaddr, &data->bdaddr) != 0)
			continue;
		if (data->bdaddr_type != bdaddr_type)
			continue;
		return data;
	}

	return NULL;
}

int hci_remove_remote_oob_data(struct hci_dev *hdev, bdaddr_t *bdaddr,
			       u8 bdaddr_type)
{
	struct oob_data *data;

	data = hci_find_remote_oob_data(hdev, bdaddr, bdaddr_type);
	if (!data)
		return -ENOENT;

	BT_DBG("%s removing %pMR (%u)", hdev->name, bdaddr, bdaddr_type);

	list_del(&data->list);
	kfree(data);

	return 0;
}

void hci_remote_oob_data_clear(struct hci_dev *hdev)
{
	struct oob_data *data, *n;

	list_for_each_entry_safe(data, n, &hdev->remote_oob_data, list) {
		list_del(&data->list);
		kfree(data);
	}
}

int hci_add_remote_oob_data(struct hci_dev *hdev, bdaddr_t *bdaddr,
			    u8 bdaddr_type, u8 *hash192, u8 *rand192,
			    u8 *hash256, u8 *rand256)
{
	struct oob_data *data;

	data = hci_find_remote_oob_data(hdev, bdaddr, bdaddr_type);
	if (!data) {
		data = kmalloc(sizeof(*data), GFP_KERNEL);
		if (!data)
			return -ENOMEM;

		bacpy(&data->bdaddr, bdaddr);
		data->bdaddr_type = bdaddr_type;
		list_add(&data->list, &hdev->remote_oob_data);
	}

	if (hash192 && rand192) {
		memcpy(data->hash192, hash192, sizeof(data->hash192));
		memcpy(data->rand192, rand192, sizeof(data->rand192));
		if (hash256 && rand256)
			data->present = 0x03;
	} else {
		memset(data->hash192, 0, sizeof(data->hash192));
		memset(data->rand192, 0, sizeof(data->rand192));
		if (hash256 && rand256)
			data->present = 0x02;
		else
			data->present = 0x00;
	}

	if (hash256 && rand256) {
		memcpy(data->hash256, hash256, sizeof(data->hash256));
		memcpy(data->rand256, rand256, sizeof(data->rand256));
	} else {
		memset(data->hash256, 0, sizeof(data->hash256));
		memset(data->rand256, 0, sizeof(data->rand256));
		if (hash192 && rand192)
			data->present = 0x01;
	}

	BT_DBG("%s for %pMR", hdev->name, bdaddr);

	return 0;
}

/* This function requires the caller holds hdev->lock */
struct adv_info *hci_find_adv_instance(struct hci_dev *hdev, u8 instance)
{
	struct adv_info *adv_instance;

	list_for_each_entry(adv_instance, &hdev->adv_instances, list) {
		if (adv_instance->instance == instance)
			return adv_instance;
	}

	return NULL;
}

/* This function requires the caller holds hdev->lock */
struct adv_info *hci_get_next_instance(struct hci_dev *hdev, u8 instance)
{
	struct adv_info *cur_instance;

	cur_instance = hci_find_adv_instance(hdev, instance);
	if (!cur_instance)
		return NULL;

	if (cur_instance == list_last_entry(&hdev->adv_instances,
					    struct adv_info, list))
		return list_first_entry(&hdev->adv_instances,
						 struct adv_info, list);
	else
		return list_next_entry(cur_instance, list);
}

/* This function requires the caller holds hdev->lock */
int hci_remove_adv_instance(struct hci_dev *hdev, u8 instance)
{
	struct adv_info *adv_instance;

	adv_instance = hci_find_adv_instance(hdev, instance);
	if (!adv_instance)
		return -ENOENT;

	BT_DBG("%s removing %dMR", hdev->name, instance);

	if (hdev->cur_adv_instance == instance) {
		if (hdev->adv_instance_timeout) {
			cancel_delayed_work(&hdev->adv_instance_expire);
			hdev->adv_instance_timeout = 0;
		}
		hdev->cur_adv_instance = 0x00;
	}

	cancel_delayed_work_sync(&adv_instance->rpa_expired_cb);

	list_del(&adv_instance->list);
	kfree(adv_instance);

	hdev->adv_instance_cnt--;

	return 0;
}

void hci_adv_instances_set_rpa_expired(struct hci_dev *hdev, bool rpa_expired)
{
	struct adv_info *adv_instance, *n;

	list_for_each_entry_safe(adv_instance, n, &hdev->adv_instances, list)
		adv_instance->rpa_expired = rpa_expired;
}

/* This function requires the caller holds hdev->lock */
void hci_adv_instances_clear(struct hci_dev *hdev)
{
	struct adv_info *adv_instance, *n;

	if (hdev->adv_instance_timeout) {
		cancel_delayed_work(&hdev->adv_instance_expire);
		hdev->adv_instance_timeout = 0;
	}

	list_for_each_entry_safe(adv_instance, n, &hdev->adv_instances, list) {
		cancel_delayed_work_sync(&adv_instance->rpa_expired_cb);
		list_del(&adv_instance->list);
		kfree(adv_instance);
	}

	hdev->adv_instance_cnt = 0;
	hdev->cur_adv_instance = 0x00;
}

static void adv_instance_rpa_expired(struct work_struct *work)
{
	struct adv_info *adv_instance = container_of(work, struct adv_info,
						     rpa_expired_cb.work);

	BT_DBG("");

	adv_instance->rpa_expired = true;
}

/* This function requires the caller holds hdev->lock */
int hci_add_adv_instance(struct hci_dev *hdev, u8 instance, u32 flags,
			 u16 adv_data_len, u8 *adv_data,
			 u16 scan_rsp_len, u8 *scan_rsp_data,
			 u16 timeout, u16 duration)
{
	struct adv_info *adv_instance;

	adv_instance = hci_find_adv_instance(hdev, instance);
	if (adv_instance) {
		memset(adv_instance->adv_data, 0,
		       sizeof(adv_instance->adv_data));
		memset(adv_instance->scan_rsp_data, 0,
		       sizeof(adv_instance->scan_rsp_data));
	} else {
		if (hdev->adv_instance_cnt >= HCI_MAX_ADV_INSTANCES ||
		    instance < 1 || instance > HCI_MAX_ADV_INSTANCES)
			return -EOVERFLOW;

		adv_instance = kzalloc(sizeof(*adv_instance), GFP_KERNEL);
		if (!adv_instance)
			return -ENOMEM;

		adv_instance->pending = true;
		adv_instance->instance = instance;
		list_add(&adv_instance->list, &hdev->adv_instances);
		hdev->adv_instance_cnt++;
	}

	adv_instance->flags = flags;
	adv_instance->adv_data_len = adv_data_len;
	adv_instance->scan_rsp_len = scan_rsp_len;

	if (adv_data_len)
		memcpy(adv_instance->adv_data, adv_data, adv_data_len);

	if (scan_rsp_len)
		memcpy(adv_instance->scan_rsp_data,
		       scan_rsp_data, scan_rsp_len);

	adv_instance->timeout = timeout;
	adv_instance->remaining_time = timeout;

	if (duration == 0)
		adv_instance->duration = HCI_DEFAULT_ADV_DURATION;
	else
		adv_instance->duration = duration;

	adv_instance->tx_power = HCI_TX_POWER_INVALID;

	INIT_DELAYED_WORK(&adv_instance->rpa_expired_cb,
			  adv_instance_rpa_expired);

	BT_DBG("%s for %dMR", hdev->name, instance);

	return 0;
}

struct bdaddr_list *hci_bdaddr_list_lookup(struct list_head *bdaddr_list,
					 bdaddr_t *bdaddr, u8 type)
{
	struct bdaddr_list *b;

	list_for_each_entry(b, bdaddr_list, list) {
		if (!bacmp(&b->bdaddr, bdaddr) && b->bdaddr_type == type)
			return b;
	}

	return NULL;
}

struct bdaddr_list_with_irk *hci_bdaddr_list_lookup_with_irk(
				struct list_head *bdaddr_list, bdaddr_t *bdaddr,
				u8 type)
{
	struct bdaddr_list_with_irk *b;

	list_for_each_entry(b, bdaddr_list, list) {
		if (!bacmp(&b->bdaddr, bdaddr) && b->bdaddr_type == type)
			return b;
	}

	return NULL;
}

void hci_bdaddr_list_clear(struct list_head *bdaddr_list)
{
	struct bdaddr_list *b, *n;

	list_for_each_entry_safe(b, n, bdaddr_list, list) {
		list_del(&b->list);
		kfree(b);
	}
}

int hci_bdaddr_list_add(struct list_head *list, bdaddr_t *bdaddr, u8 type)
{
	struct bdaddr_list *entry;

	if (!bacmp(bdaddr, BDADDR_ANY))
		return -EBADF;

	if (hci_bdaddr_list_lookup(list, bdaddr, type))
		return -EEXIST;

	entry = kzalloc(sizeof(*entry), GFP_KERNEL);
	if (!entry)
		return -ENOMEM;

	bacpy(&entry->bdaddr, bdaddr);
	entry->bdaddr_type = type;

	list_add(&entry->list, list);

	return 0;
}

int hci_bdaddr_list_add_with_irk(struct list_head *list, bdaddr_t *bdaddr,
					u8 type, u8 *peer_irk, u8 *local_irk)
{
	struct bdaddr_list_with_irk *entry;

	if (!bacmp(bdaddr, BDADDR_ANY))
		return -EBADF;

	if (hci_bdaddr_list_lookup(list, bdaddr, type))
		return -EEXIST;

	entry = kzalloc(sizeof(*entry), GFP_KERNEL);
	if (!entry)
		return -ENOMEM;

	bacpy(&entry->bdaddr, bdaddr);
	entry->bdaddr_type = type;

	if (peer_irk)
		memcpy(entry->peer_irk, peer_irk, 16);

	if (local_irk)
		memcpy(entry->local_irk, local_irk, 16);

	list_add(&entry->list, list);

	return 0;
}

int hci_bdaddr_list_del(struct list_head *list, bdaddr_t *bdaddr, u8 type)
{
	struct bdaddr_list *entry;

	if (!bacmp(bdaddr, BDADDR_ANY)) {
		hci_bdaddr_list_clear(list);
		return 0;
	}

	entry = hci_bdaddr_list_lookup(list, bdaddr, type);
	if (!entry)
		return -ENOENT;

	list_del(&entry->list);
	kfree(entry);

	return 0;
}

int hci_bdaddr_list_del_with_irk(struct list_head *list, bdaddr_t *bdaddr,
							u8 type)
{
	struct bdaddr_list_with_irk *entry;

	if (!bacmp(bdaddr, BDADDR_ANY)) {
		hci_bdaddr_list_clear(list);
		return 0;
	}

	entry = hci_bdaddr_list_lookup_with_irk(list, bdaddr, type);
	if (!entry)
		return -ENOENT;

	list_del(&entry->list);
	kfree(entry);

	return 0;
}

/* This function requires the caller holds hdev->lock */
struct hci_conn_params *hci_conn_params_lookup(struct hci_dev *hdev,
					       bdaddr_t *addr, u8 addr_type)
{
	struct hci_conn_params *params;

	list_for_each_entry(params, &hdev->le_conn_params, list) {
		if (bacmp(&params->addr, addr) == 0 &&
		    params->addr_type == addr_type) {
			return params;
		}
	}

	return NULL;
}

/* This function requires the caller holds hdev->lock */
struct hci_conn_params *hci_pend_le_action_lookup(struct list_head *list,
						  bdaddr_t *addr, u8 addr_type)
{
	struct hci_conn_params *param;

	list_for_each_entry(param, list, action) {
		if (bacmp(&param->addr, addr) == 0 &&
		    param->addr_type == addr_type)
			return param;
	}

	return NULL;
}

/* This function requires the caller holds hdev->lock */
struct hci_conn_params *hci_conn_params_add(struct hci_dev *hdev,
					    bdaddr_t *addr, u8 addr_type)
{
	struct hci_conn_params *params;

	params = hci_conn_params_lookup(hdev, addr, addr_type);
	if (params)
		return params;

	params = kzalloc(sizeof(*params), GFP_KERNEL);
	if (!params) {
		bt_dev_err(hdev, "out of memory");
		return NULL;
	}

	bacpy(&params->addr, addr);
	params->addr_type = addr_type;

	list_add(&params->list, &hdev->le_conn_params);
	INIT_LIST_HEAD(&params->action);

	params->conn_min_interval = hdev->le_conn_min_interval;
	params->conn_max_interval = hdev->le_conn_max_interval;
	params->conn_latency = hdev->le_conn_latency;
	params->supervision_timeout = hdev->le_supv_timeout;
	params->auto_connect = HCI_AUTO_CONN_DISABLED;

	BT_DBG("addr %pMR (type %u)", addr, addr_type);

	return params;
}

static void hci_conn_params_free(struct hci_conn_params *params)
{
	if (params->conn) {
		hci_conn_drop(params->conn);
		hci_conn_put(params->conn);
	}

	list_del(&params->action);
	list_del(&params->list);
	kfree(params);
}

/* This function requires the caller holds hdev->lock */
void hci_conn_params_del(struct hci_dev *hdev, bdaddr_t *addr, u8 addr_type)
{
	struct hci_conn_params *params;

	params = hci_conn_params_lookup(hdev, addr, addr_type);
	if (!params)
		return;

	hci_conn_params_free(params);

	hci_update_background_scan(hdev);

	BT_DBG("addr %pMR (type %u)", addr, addr_type);
}

/* This function requires the caller holds hdev->lock */
void hci_conn_params_clear_disabled(struct hci_dev *hdev)
{
	struct hci_conn_params *params, *tmp;

	list_for_each_entry_safe(params, tmp, &hdev->le_conn_params, list) {
		if (params->auto_connect != HCI_AUTO_CONN_DISABLED)
			continue;

		/* If trying to estabilish one time connection to disabled
		 * device, leave the params, but mark them as just once.
		 */
		if (params->explicit_connect) {
			params->auto_connect = HCI_AUTO_CONN_EXPLICIT;
			continue;
		}

		list_del(&params->list);
		kfree(params);
	}

	BT_DBG("All LE disabled connection parameters were removed");
}

/* This function requires the caller holds hdev->lock */
static void hci_conn_params_clear_all(struct hci_dev *hdev)
{
	struct hci_conn_params *params, *tmp;

	list_for_each_entry_safe(params, tmp, &hdev->le_conn_params, list)
		hci_conn_params_free(params);

	BT_DBG("All LE connection parameters were removed");
}

/* Copy the Identity Address of the controller.
 *
 * If the controller has a public BD_ADDR, then by default use that one.
 * If this is a LE only controller without a public address, default to
 * the static random address.
 *
 * For debugging purposes it is possible to force controllers with a
 * public address to use the static random address instead.
 *
 * In case BR/EDR has been disabled on a dual-mode controller and
 * userspace has configured a static address, then that address
 * becomes the identity address instead of the public BR/EDR address.
 */
void hci_copy_identity_address(struct hci_dev *hdev, bdaddr_t *bdaddr,
			       u8 *bdaddr_type)
{
	if (hci_dev_test_flag(hdev, HCI_FORCE_STATIC_ADDR) ||
	    !bacmp(&hdev->bdaddr, BDADDR_ANY) ||
	    (!hci_dev_test_flag(hdev, HCI_BREDR_ENABLED) &&
	     bacmp(&hdev->static_addr, BDADDR_ANY))) {
		bacpy(bdaddr, &hdev->static_addr);
		*bdaddr_type = ADDR_LE_DEV_RANDOM;
	} else {
		bacpy(bdaddr, &hdev->bdaddr);
		*bdaddr_type = ADDR_LE_DEV_PUBLIC;
	}
}

/* Alloc HCI device */
struct hci_dev *hci_alloc_dev(void)
{
	struct hci_dev *hdev;

	hdev = kzalloc(sizeof(*hdev), GFP_KERNEL);
	if (!hdev)
		return NULL;

	hdev->pkt_type  = (HCI_DM1 | HCI_DH1 | HCI_HV1);
	hdev->esco_type = (ESCO_HV1);
	hdev->link_mode = (HCI_LM_ACCEPT);
	hdev->num_iac = 0x01;		/* One IAC support is mandatory */
	hdev->io_capability = 0x03;	/* No Input No Output */
	hdev->manufacturer = 0xffff;	/* Default to internal use */
	hdev->inq_tx_power = HCI_TX_POWER_INVALID;
	hdev->adv_tx_power = HCI_TX_POWER_INVALID;
	hdev->adv_instance_cnt = 0;
	hdev->cur_adv_instance = 0x00;
	hdev->adv_instance_timeout = 0;

	hdev->sniff_max_interval = 800;
	hdev->sniff_min_interval = 80;

	hdev->le_adv_channel_map = 0x07;
	hdev->le_adv_min_interval = 0x0800;
	hdev->le_adv_max_interval = 0x0800;
	hdev->le_scan_interval = 0x0060;
	hdev->le_scan_window = 0x0030;
	hdev->le_conn_min_interval = 0x0018;
	hdev->le_conn_max_interval = 0x0028;
	hdev->le_conn_latency = 0x0000;
	hdev->le_supv_timeout = 0x002a;
	hdev->le_def_tx_len = 0x001b;
	hdev->le_def_tx_time = 0x0148;
	hdev->le_max_tx_len = 0x001b;
	hdev->le_max_tx_time = 0x0148;
	hdev->le_max_rx_len = 0x001b;
	hdev->le_max_rx_time = 0x0148;
	hdev->le_max_key_size = SMP_MAX_ENC_KEY_SIZE;
	hdev->le_min_key_size = SMP_MIN_ENC_KEY_SIZE;
	hdev->le_tx_def_phys = HCI_LE_SET_PHY_1M;
	hdev->le_rx_def_phys = HCI_LE_SET_PHY_1M;

	hdev->rpa_timeout = HCI_DEFAULT_RPA_TIMEOUT;
	hdev->discov_interleaved_timeout = DISCOV_INTERLEAVED_TIMEOUT;
	hdev->conn_info_min_age = DEFAULT_CONN_INFO_MIN_AGE;
	hdev->conn_info_max_age = DEFAULT_CONN_INFO_MAX_AGE;

	mutex_init(&hdev->lock);
	mutex_init(&hdev->req_lock);

	INIT_LIST_HEAD(&hdev->mgmt_pending);
	INIT_LIST_HEAD(&hdev->blacklist);
	INIT_LIST_HEAD(&hdev->whitelist);
	INIT_LIST_HEAD(&hdev->uuids);
	INIT_LIST_HEAD(&hdev->link_keys);
	INIT_LIST_HEAD(&hdev->long_term_keys);
	INIT_LIST_HEAD(&hdev->identity_resolving_keys);
	INIT_LIST_HEAD(&hdev->remote_oob_data);
	INIT_LIST_HEAD(&hdev->le_white_list);
	INIT_LIST_HEAD(&hdev->le_resolv_list);
	INIT_LIST_HEAD(&hdev->le_conn_params);
	INIT_LIST_HEAD(&hdev->pend_le_conns);
	INIT_LIST_HEAD(&hdev->pend_le_reports);
	INIT_LIST_HEAD(&hdev->conn_hash.list);
	INIT_LIST_HEAD(&hdev->adv_instances);

	INIT_WORK(&hdev->rx_work, hci_rx_work);
	INIT_WORK(&hdev->cmd_work, hci_cmd_work);
	INIT_WORK(&hdev->tx_work, hci_tx_work);
	INIT_WORK(&hdev->power_on, hci_power_on);
	INIT_WORK(&hdev->error_reset, hci_error_reset);

	INIT_DELAYED_WORK(&hdev->power_off, hci_power_off);

	skb_queue_head_init(&hdev->rx_q);
	skb_queue_head_init(&hdev->cmd_q);
	skb_queue_head_init(&hdev->raw_q);

	init_waitqueue_head(&hdev->req_wait_q);

	INIT_DELAYED_WORK(&hdev->cmd_timer, hci_cmd_timeout);

	hci_request_setup(hdev);

	hci_init_sysfs(hdev);
	discovery_init(hdev);

	return hdev;
}
EXPORT_SYMBOL(hci_alloc_dev);

/* Free HCI device */
void hci_free_dev(struct hci_dev *hdev)
{
	/* will free via device release */
	put_device(&hdev->dev);
}
EXPORT_SYMBOL(hci_free_dev);

/* Register HCI device */
int hci_register_dev(struct hci_dev *hdev)
{
	int id, error;

	if (!hdev->open || !hdev->close || !hdev->send)
		return -EINVAL;

	/* Do not allow HCI_AMP devices to register at index 0,
	 * so the index can be used as the AMP controller ID.
	 */
	switch (hdev->dev_type) {
	case HCI_PRIMARY:
		id = ida_simple_get(&hci_index_ida, 0, 0, GFP_KERNEL);
		break;
	case HCI_AMP:
		id = ida_simple_get(&hci_index_ida, 1, 0, GFP_KERNEL);
		break;
	default:
		return -EINVAL;
	}

	if (id < 0)
		return id;

	sprintf(hdev->name, "hci%d", id);
	hdev->id = id;

	BT_DBG("%p name %s bus %d", hdev, hdev->name, hdev->bus);

	hdev->workqueue = alloc_ordered_workqueue("%s", WQ_HIGHPRI, hdev->name);
	if (!hdev->workqueue) {
		error = -ENOMEM;
		goto err;
	}

	hdev->req_workqueue = alloc_ordered_workqueue("%s", WQ_HIGHPRI,
						      hdev->name);
	if (!hdev->req_workqueue) {
		destroy_workqueue(hdev->workqueue);
		error = -ENOMEM;
		goto err;
	}

	if (!IS_ERR_OR_NULL(bt_debugfs))
		hdev->debugfs = debugfs_create_dir(hdev->name, bt_debugfs);

	dev_set_name(&hdev->dev, "%s", hdev->name);

	error = device_add(&hdev->dev);
	if (error < 0)
		goto err_wqueue;

	hci_leds_init(hdev);

	hdev->rfkill = rfkill_alloc(hdev->name, &hdev->dev,
				    RFKILL_TYPE_BLUETOOTH, &hci_rfkill_ops,
				    hdev);
	if (hdev->rfkill) {
		if (rfkill_register(hdev->rfkill) < 0) {
			rfkill_destroy(hdev->rfkill);
			hdev->rfkill = NULL;
		}
	}

	if (hdev->rfkill && rfkill_blocked(hdev->rfkill))
		hci_dev_set_flag(hdev, HCI_RFKILLED);

	hci_dev_set_flag(hdev, HCI_SETUP);
	hci_dev_set_flag(hdev, HCI_AUTO_OFF);

	if (hdev->dev_type == HCI_PRIMARY) {
		/* Assume BR/EDR support until proven otherwise (such as
		 * through reading supported features during init.
		 */
		hci_dev_set_flag(hdev, HCI_BREDR_ENABLED);
	}

	write_lock(&hci_dev_list_lock);
	list_add(&hdev->list, &hci_dev_list);
	write_unlock(&hci_dev_list_lock);

	/* Devices that are marked for raw-only usage are unconfigured
	 * and should not be included in normal operation.
	 */
	if (test_bit(HCI_QUIRK_RAW_DEVICE, &hdev->quirks))
		hci_dev_set_flag(hdev, HCI_UNCONFIGURED);

	hci_sock_dev_event(hdev, HCI_DEV_REG);
	hci_dev_hold(hdev);

	queue_work(hdev->req_workqueue, &hdev->power_on);

	return id;

err_wqueue:
	destroy_workqueue(hdev->workqueue);
	destroy_workqueue(hdev->req_workqueue);
err:
	ida_simple_remove(&hci_index_ida, hdev->id);

	return error;
}
EXPORT_SYMBOL(hci_register_dev);

/* Unregister HCI device */
void hci_unregister_dev(struct hci_dev *hdev)
{
	int id;

	BT_DBG("%p name %s bus %d", hdev, hdev->name, hdev->bus);

	hci_dev_set_flag(hdev, HCI_UNREGISTER);

	id = hdev->id;

	write_lock(&hci_dev_list_lock);
	list_del(&hdev->list);
	write_unlock(&hci_dev_list_lock);

	cancel_work_sync(&hdev->power_on);

	hci_dev_do_close(hdev);

	if (!test_bit(HCI_INIT, &hdev->flags) &&
	    !hci_dev_test_flag(hdev, HCI_SETUP) &&
	    !hci_dev_test_flag(hdev, HCI_CONFIG)) {
		hci_dev_lock(hdev);
		mgmt_index_removed(hdev);
		hci_dev_unlock(hdev);
	}

	/* mgmt_index_removed should take care of emptying the
	 * pending list */
	BUG_ON(!list_empty(&hdev->mgmt_pending));

	hci_sock_dev_event(hdev, HCI_DEV_UNREG);

	if (hdev->rfkill) {
		rfkill_unregister(hdev->rfkill);
		rfkill_destroy(hdev->rfkill);
	}

	device_del(&hdev->dev);

	debugfs_remove_recursive(hdev->debugfs);
	kfree_const(hdev->hw_info);
	kfree_const(hdev->fw_info);

	destroy_workqueue(hdev->workqueue);
	destroy_workqueue(hdev->req_workqueue);

	hci_dev_lock(hdev);
	hci_bdaddr_list_clear(&hdev->blacklist);
	hci_bdaddr_list_clear(&hdev->whitelist);
	hci_uuids_clear(hdev);
	hci_link_keys_clear(hdev);
	hci_smp_ltks_clear(hdev);
	hci_smp_irks_clear(hdev);
	hci_remote_oob_data_clear(hdev);
	hci_adv_instances_clear(hdev);
	hci_bdaddr_list_clear(&hdev->le_white_list);
	hci_bdaddr_list_clear(&hdev->le_resolv_list);
	hci_conn_params_clear_all(hdev);
	hci_discovery_filter_clear(hdev);
	hci_dev_unlock(hdev);

	hci_dev_put(hdev);

	ida_simple_remove(&hci_index_ida, id);
}
EXPORT_SYMBOL(hci_unregister_dev);

/* Suspend HCI device */
int hci_suspend_dev(struct hci_dev *hdev)
{
	hci_sock_dev_event(hdev, HCI_DEV_SUSPEND);
	return 0;
}
EXPORT_SYMBOL(hci_suspend_dev);

/* Resume HCI device */
int hci_resume_dev(struct hci_dev *hdev)
{
	hci_sock_dev_event(hdev, HCI_DEV_RESUME);
	return 0;
}
EXPORT_SYMBOL(hci_resume_dev);

/* Reset HCI device */
int hci_reset_dev(struct hci_dev *hdev)
{
	static const u8 hw_err[] = { HCI_EV_HARDWARE_ERROR, 0x01, 0x00 };
	struct sk_buff *skb;

	skb = bt_skb_alloc(3, GFP_ATOMIC);
	if (!skb)
		return -ENOMEM;

	hci_skb_pkt_type(skb) = HCI_EVENT_PKT;
	skb_put_data(skb, hw_err, 3);

	/* Send Hardware Error to upper stack */
	return hci_recv_frame(hdev, skb);
}
EXPORT_SYMBOL(hci_reset_dev);

/* Receive frame from HCI drivers */
int hci_recv_frame(struct hci_dev *hdev, struct sk_buff *skb)
{
	if (!hdev || (!test_bit(HCI_UP, &hdev->flags)
		      && !test_bit(HCI_INIT, &hdev->flags))) {
		kfree_skb(skb);
		return -ENXIO;
	}

	if (hci_skb_pkt_type(skb) != HCI_EVENT_PKT &&
	    hci_skb_pkt_type(skb) != HCI_ACLDATA_PKT &&
	    hci_skb_pkt_type(skb) != HCI_SCODATA_PKT) {
		kfree_skb(skb);
		return -EINVAL;
	}

	/* Incoming skb */
	bt_cb(skb)->incoming = 1;

	/* Time stamp */
	__net_timestamp(skb);

	skb_queue_tail(&hdev->rx_q, skb);
	queue_work(hdev->workqueue, &hdev->rx_work);

	return 0;
}
EXPORT_SYMBOL(hci_recv_frame);

/* Receive diagnostic message from HCI drivers */
int hci_recv_diag(struct hci_dev *hdev, struct sk_buff *skb)
{
	/* Mark as diagnostic packet */
	hci_skb_pkt_type(skb) = HCI_DIAG_PKT;

	/* Time stamp */
	__net_timestamp(skb);

	skb_queue_tail(&hdev->rx_q, skb);
	queue_work(hdev->workqueue, &hdev->rx_work);

	return 0;
}
EXPORT_SYMBOL(hci_recv_diag);

void hci_set_hw_info(struct hci_dev *hdev, const char *fmt, ...)
{
	va_list vargs;

	va_start(vargs, fmt);
	kfree_const(hdev->hw_info);
	hdev->hw_info = kvasprintf_const(GFP_KERNEL, fmt, vargs);
	va_end(vargs);
}
EXPORT_SYMBOL(hci_set_hw_info);

void hci_set_fw_info(struct hci_dev *hdev, const char *fmt, ...)
{
	va_list vargs;

	va_start(vargs, fmt);
	kfree_const(hdev->fw_info);
	hdev->fw_info = kvasprintf_const(GFP_KERNEL, fmt, vargs);
	va_end(vargs);
}
EXPORT_SYMBOL(hci_set_fw_info);

/* ---- Interface to upper protocols ---- */

int hci_register_cb(struct hci_cb *cb)
{
	BT_DBG("%p name %s", cb, cb->name);

	mutex_lock(&hci_cb_list_lock);
	list_add_tail(&cb->list, &hci_cb_list);
	mutex_unlock(&hci_cb_list_lock);

	return 0;
}
EXPORT_SYMBOL(hci_register_cb);

int hci_unregister_cb(struct hci_cb *cb)
{
	BT_DBG("%p name %s", cb, cb->name);

	mutex_lock(&hci_cb_list_lock);
	list_del(&cb->list);
	mutex_unlock(&hci_cb_list_lock);

	return 0;
}
EXPORT_SYMBOL(hci_unregister_cb);

static void hci_send_frame(struct hci_dev *hdev, struct sk_buff *skb)
{
	int err;

	BT_DBG("%s type %d len %d", hdev->name, hci_skb_pkt_type(skb),
	       skb->len);

	/* Time stamp */
	__net_timestamp(skb);

	/* Send copy to monitor */
	hci_send_to_monitor(hdev, skb);

	if (atomic_read(&hdev->promisc)) {
		/* Send copy to the sockets */
		hci_send_to_sock(hdev, skb);
	}

	/* Get rid of skb owner, prior to sending to the driver. */
	skb_orphan(skb);

	if (!test_bit(HCI_RUNNING, &hdev->flags)) {
		kfree_skb(skb);
		return;
	}

	err = hdev->send(hdev, skb);
	if (err < 0) {
		bt_dev_err(hdev, "sending frame failed (%d)", err);
		kfree_skb(skb);
	}
}

/* Send HCI command */
int hci_send_cmd(struct hci_dev *hdev, __u16 opcode, __u32 plen,
		 const void *param)
{
	struct sk_buff *skb;

	BT_DBG("%s opcode 0x%4.4x plen %d", hdev->name, opcode, plen);

	skb = hci_prepare_cmd(hdev, opcode, plen, param);
	if (!skb) {
		bt_dev_err(hdev, "no memory for command");
		return -ENOMEM;
	}

	/* Stand-alone HCI commands must be flagged as
	 * single-command requests.
	 */
	bt_cb(skb)->hci.req_flags |= HCI_REQ_START;

	skb_queue_tail(&hdev->cmd_q, skb);
	queue_work(hdev->workqueue, &hdev->cmd_work);

	return 0;
}

int __hci_cmd_send(struct hci_dev *hdev, u16 opcode, u32 plen,
		   const void *param)
{
	struct sk_buff *skb;

	if (hci_opcode_ogf(opcode) != 0x3f) {
		/* A controller receiving a command shall respond with either
		 * a Command Status Event or a Command Complete Event.
		 * Therefore, all standard HCI commands must be sent via the
		 * standard API, using hci_send_cmd or hci_cmd_sync helpers.
		 * Some vendors do not comply with this rule for vendor-specific
		 * commands and do not return any event. We want to support
		 * unresponded commands for such cases only.
		 */
		bt_dev_err(hdev, "unresponded command not supported");
		return -EINVAL;
	}

	skb = hci_prepare_cmd(hdev, opcode, plen, param);
	if (!skb) {
		bt_dev_err(hdev, "no memory for command (opcode 0x%4.4x)",
			   opcode);
		return -ENOMEM;
	}

	hci_send_frame(hdev, skb);

	return 0;
}
EXPORT_SYMBOL(__hci_cmd_send);

/* Get data from the previously sent command */
void *hci_sent_cmd_data(struct hci_dev *hdev, __u16 opcode)
{
	struct hci_command_hdr *hdr;

	if (!hdev->sent_cmd)
		return NULL;

	hdr = (void *) hdev->sent_cmd->data;

	if (hdr->opcode != cpu_to_le16(opcode))
		return NULL;

	BT_DBG("%s opcode 0x%4.4x", hdev->name, opcode);

	return hdev->sent_cmd->data + HCI_COMMAND_HDR_SIZE;
}

/* Send HCI command and wait for command commplete event */
struct sk_buff *hci_cmd_sync(struct hci_dev *hdev, u16 opcode, u32 plen,
			     const void *param, u32 timeout)
{
	struct sk_buff *skb;

	if (!test_bit(HCI_UP, &hdev->flags))
		return ERR_PTR(-ENETDOWN);

	bt_dev_dbg(hdev, "opcode 0x%4.4x plen %d", opcode, plen);

	hci_req_sync_lock(hdev);
	skb = __hci_cmd_sync(hdev, opcode, plen, param, timeout);
	hci_req_sync_unlock(hdev);

	return skb;
}
EXPORT_SYMBOL(hci_cmd_sync);

/* Send ACL data */
static void hci_add_acl_hdr(struct sk_buff *skb, __u16 handle, __u16 flags)
{
	struct hci_acl_hdr *hdr;
	int len = skb->len;

	skb_push(skb, HCI_ACL_HDR_SIZE);
	skb_reset_transport_header(skb);
	hdr = (struct hci_acl_hdr *)skb_transport_header(skb);
	hdr->handle = cpu_to_le16(hci_handle_pack(handle, flags));
	hdr->dlen   = cpu_to_le16(len);
}

static void hci_queue_acl(struct hci_chan *chan, struct sk_buff_head *queue,
			  struct sk_buff *skb, __u16 flags)
{
	struct hci_conn *conn = chan->conn;
	struct hci_dev *hdev = conn->hdev;
	struct sk_buff *list;

	skb->len = skb_headlen(skb);
	skb->data_len = 0;

	hci_skb_pkt_type(skb) = HCI_ACLDATA_PKT;

	switch (hdev->dev_type) {
	case HCI_PRIMARY:
		hci_add_acl_hdr(skb, conn->handle, flags);
		break;
	case HCI_AMP:
		hci_add_acl_hdr(skb, chan->handle, flags);
		break;
	default:
		bt_dev_err(hdev, "unknown dev_type %d", hdev->dev_type);
		return;
	}

	list = skb_shinfo(skb)->frag_list;
	if (!list) {
		/* Non fragmented */
		BT_DBG("%s nonfrag skb %p len %d", hdev->name, skb, skb->len);

		skb_queue_tail(queue, skb);
	} else {
		/* Fragmented */
		BT_DBG("%s frag %p len %d", hdev->name, skb, skb->len);

		skb_shinfo(skb)->frag_list = NULL;

		/* Queue all fragments atomically. We need to use spin_lock_bh
		 * here because of 6LoWPAN links, as there this function is
		 * called from softirq and using normal spin lock could cause
		 * deadlocks.
		 */
		spin_lock_bh(&queue->lock);

		__skb_queue_tail(queue, skb);

		flags &= ~ACL_START;
		flags |= ACL_CONT;
		do {
			skb = list; list = list->next;

			hci_skb_pkt_type(skb) = HCI_ACLDATA_PKT;
			hci_add_acl_hdr(skb, conn->handle, flags);

			BT_DBG("%s frag %p len %d", hdev->name, skb, skb->len);

			__skb_queue_tail(queue, skb);
		} while (list);

		spin_unlock_bh(&queue->lock);
	}
}

void hci_send_acl(struct hci_chan *chan, struct sk_buff *skb, __u16 flags)
{
	struct hci_dev *hdev = chan->conn->hdev;

	BT_DBG("%s chan %p flags 0x%4.4x", hdev->name, chan, flags);

	hci_queue_acl(chan, &chan->data_q, skb, flags);

	queue_work(hdev->workqueue, &hdev->tx_work);
}

/* Send SCO data */
void hci_send_sco(struct hci_conn *conn, struct sk_buff *skb)
{
	struct hci_dev *hdev = conn->hdev;
	struct hci_sco_hdr hdr;

	BT_DBG("%s len %d", hdev->name, skb->len);

	hdr.handle = cpu_to_le16(conn->handle);
	hdr.dlen   = skb->len;

	skb_push(skb, HCI_SCO_HDR_SIZE);
	skb_reset_transport_header(skb);
	memcpy(skb_transport_header(skb), &hdr, HCI_SCO_HDR_SIZE);

	hci_skb_pkt_type(skb) = HCI_SCODATA_PKT;

	skb_queue_tail(&conn->data_q, skb);
	queue_work(hdev->workqueue, &hdev->tx_work);
}

/* ---- HCI TX task (outgoing data) ---- */

/* HCI Connection scheduler */
static struct hci_conn *hci_low_sent(struct hci_dev *hdev, __u8 type,
				     int *quote)
{
	struct hci_conn_hash *h = &hdev->conn_hash;
	struct hci_conn *conn = NULL, *c;
	unsigned int num = 0, min = ~0;

	/* We don't have to lock device here. Connections are always
	 * added and removed with TX task disabled. */

	rcu_read_lock();

	list_for_each_entry_rcu(c, &h->list, list) {
		if (c->type != type || skb_queue_empty(&c->data_q))
			continue;

		if (c->state != BT_CONNECTED && c->state != BT_CONFIG)
			continue;

		num++;

		if (c->sent < min) {
			min  = c->sent;
			conn = c;
		}

		if (hci_conn_num(hdev, type) == num)
			break;
	}

	rcu_read_unlock();

	if (conn) {
		int cnt, q;

		switch (conn->type) {
		case ACL_LINK:
			cnt = hdev->acl_cnt;
			break;
		case SCO_LINK:
		case ESCO_LINK:
			cnt = hdev->sco_cnt;
			break;
		case LE_LINK:
			cnt = hdev->le_mtu ? hdev->le_cnt : hdev->acl_cnt;
			break;
		default:
			cnt = 0;
			bt_dev_err(hdev, "unknown link type %d", conn->type);
		}

		q = cnt / num;
		*quote = q ? q : 1;
	} else
		*quote = 0;

	BT_DBG("conn %p quote %d", conn, *quote);
	return conn;
}

static void hci_link_tx_to(struct hci_dev *hdev, __u8 type)
{
	struct hci_conn_hash *h = &hdev->conn_hash;
	struct hci_conn *c;

	bt_dev_err(hdev, "link tx timeout");

	rcu_read_lock();

	/* Kill stalled connections */
	list_for_each_entry_rcu(c, &h->list, list) {
		if (c->type == type && c->sent) {
			bt_dev_err(hdev, "killing stalled connection %pMR",
				   &c->dst);
			hci_disconnect(c, HCI_ERROR_REMOTE_USER_TERM);
		}
	}

	rcu_read_unlock();
}

static struct hci_chan *hci_chan_sent(struct hci_dev *hdev, __u8 type,
				      int *quote)
{
	struct hci_conn_hash *h = &hdev->conn_hash;
	struct hci_chan *chan = NULL;
	unsigned int num = 0, min = ~0, cur_prio = 0;
	struct hci_conn *conn;
	int cnt, q, conn_num = 0;

	BT_DBG("%s", hdev->name);

	rcu_read_lock();

	list_for_each_entry_rcu(conn, &h->list, list) {
		struct hci_chan *tmp;

		if (conn->type != type)
			continue;

		if (conn->state != BT_CONNECTED && conn->state != BT_CONFIG)
			continue;

		conn_num++;

		list_for_each_entry_rcu(tmp, &conn->chan_list, list) {
			struct sk_buff *skb;

			if (skb_queue_empty(&tmp->data_q))
				continue;

			skb = skb_peek(&tmp->data_q);
			if (skb->priority < cur_prio)
				continue;

			if (skb->priority > cur_prio) {
				num = 0;
				min = ~0;
				cur_prio = skb->priority;
			}

			num++;

			if (conn->sent < min) {
				min  = conn->sent;
				chan = tmp;
			}
		}

		if (hci_conn_num(hdev, type) == conn_num)
			break;
	}

	rcu_read_unlock();

	if (!chan)
		return NULL;

	switch (chan->conn->type) {
	case ACL_LINK:
		cnt = hdev->acl_cnt;
		break;
	case AMP_LINK:
		cnt = hdev->block_cnt;
		break;
	case SCO_LINK:
	case ESCO_LINK:
		cnt = hdev->sco_cnt;
		break;
	case LE_LINK:
		cnt = hdev->le_mtu ? hdev->le_cnt : hdev->acl_cnt;
		break;
	default:
		cnt = 0;
		bt_dev_err(hdev, "unknown link type %d", chan->conn->type);
	}

	q = cnt / num;
	*quote = q ? q : 1;
	BT_DBG("chan %p quote %d", chan, *quote);
	return chan;
}

static void hci_prio_recalculate(struct hci_dev *hdev, __u8 type)
{
	struct hci_conn_hash *h = &hdev->conn_hash;
	struct hci_conn *conn;
	int num = 0;

	BT_DBG("%s", hdev->name);

	rcu_read_lock();

	list_for_each_entry_rcu(conn, &h->list, list) {
		struct hci_chan *chan;

		if (conn->type != type)
			continue;

		if (conn->state != BT_CONNECTED && conn->state != BT_CONFIG)
			continue;

		num++;

		list_for_each_entry_rcu(chan, &conn->chan_list, list) {
			struct sk_buff *skb;

			if (chan->sent) {
				chan->sent = 0;
				continue;
			}

			if (skb_queue_empty(&chan->data_q))
				continue;

			skb = skb_peek(&chan->data_q);
			if (skb->priority >= HCI_PRIO_MAX - 1)
				continue;

			skb->priority = HCI_PRIO_MAX - 1;

			BT_DBG("chan %p skb %p promoted to %d", chan, skb,
			       skb->priority);
		}

		if (hci_conn_num(hdev, type) == num)
			break;
	}

	rcu_read_unlock();

}

static inline int __get_blocks(struct hci_dev *hdev, struct sk_buff *skb)
{
	/* Calculate count of blocks used by this packet */
	return DIV_ROUND_UP(skb->len - HCI_ACL_HDR_SIZE, hdev->block_len);
}

static void __check_timeout(struct hci_dev *hdev, unsigned int cnt)
{
	if (!hci_dev_test_flag(hdev, HCI_UNCONFIGURED)) {
		/* ACL tx timeout must be longer than maximum
		 * link supervision timeout (40.9 seconds) */
		if (!cnt && time_after(jiffies, hdev->acl_last_tx +
				       HCI_ACL_TX_TIMEOUT))
			hci_link_tx_to(hdev, ACL_LINK);
	}
}

static void hci_sched_acl_pkt(struct hci_dev *hdev)
{
	unsigned int cnt = hdev->acl_cnt;
	struct hci_chan *chan;
	struct sk_buff *skb;
	int quote;

	__check_timeout(hdev, cnt);

	while (hdev->acl_cnt &&
	       (chan = hci_chan_sent(hdev, ACL_LINK, &quote))) {
		u32 priority = (skb_peek(&chan->data_q))->priority;
		while (quote-- && (skb = skb_peek(&chan->data_q))) {
			BT_DBG("chan %p skb %p len %d priority %u", chan, skb,
			       skb->len, skb->priority);

			/* Stop if priority has changed */
			if (skb->priority < priority)
				break;

			skb = skb_dequeue(&chan->data_q);

			hci_conn_enter_active_mode(chan->conn,
						   bt_cb(skb)->force_active);

			hci_send_frame(hdev, skb);
			hdev->acl_last_tx = jiffies;

			hdev->acl_cnt--;
			chan->sent++;
			chan->conn->sent++;
		}
	}

	if (cnt != hdev->acl_cnt)
		hci_prio_recalculate(hdev, ACL_LINK);
}

static void hci_sched_acl_blk(struct hci_dev *hdev)
{
	unsigned int cnt = hdev->block_cnt;
	struct hci_chan *chan;
	struct sk_buff *skb;
	int quote;
	u8 type;

	__check_timeout(hdev, cnt);

	BT_DBG("%s", hdev->name);

	if (hdev->dev_type == HCI_AMP)
		type = AMP_LINK;
	else
		type = ACL_LINK;

	while (hdev->block_cnt > 0 &&
	       (chan = hci_chan_sent(hdev, type, &quote))) {
		u32 priority = (skb_peek(&chan->data_q))->priority;
		while (quote > 0 && (skb = skb_peek(&chan->data_q))) {
			int blocks;

			BT_DBG("chan %p skb %p len %d priority %u", chan, skb,
			       skb->len, skb->priority);

			/* Stop if priority has changed */
			if (skb->priority < priority)
				break;

			skb = skb_dequeue(&chan->data_q);

			blocks = __get_blocks(hdev, skb);
			if (blocks > hdev->block_cnt)
				return;

			hci_conn_enter_active_mode(chan->conn,
						   bt_cb(skb)->force_active);

			hci_send_frame(hdev, skb);
			hdev->acl_last_tx = jiffies;

			hdev->block_cnt -= blocks;
			quote -= blocks;

			chan->sent += blocks;
			chan->conn->sent += blocks;
		}
	}

	if (cnt != hdev->block_cnt)
		hci_prio_recalculate(hdev, type);
}

static void hci_sched_acl(struct hci_dev *hdev)
{
	BT_DBG("%s", hdev->name);

	/* No ACL link over BR/EDR controller */
	if (!hci_conn_num(hdev, ACL_LINK) && hdev->dev_type == HCI_PRIMARY)
		return;

	/* No AMP link over AMP controller */
	if (!hci_conn_num(hdev, AMP_LINK) && hdev->dev_type == HCI_AMP)
		return;

	switch (hdev->flow_ctl_mode) {
	case HCI_FLOW_CTL_MODE_PACKET_BASED:
		hci_sched_acl_pkt(hdev);
		break;

	case HCI_FLOW_CTL_MODE_BLOCK_BASED:
		hci_sched_acl_blk(hdev);
		break;
	}
}

/* Schedule SCO */
static void hci_sched_sco(struct hci_dev *hdev)
{
	struct hci_conn *conn;
	struct sk_buff *skb;
	int quote;

	BT_DBG("%s", hdev->name);

	if (!hci_conn_num(hdev, SCO_LINK))
		return;

	while (hdev->sco_cnt && (conn = hci_low_sent(hdev, SCO_LINK, &quote))) {
		while (quote-- && (skb = skb_dequeue(&conn->data_q))) {
			BT_DBG("skb %p len %d", skb, skb->len);
			hci_send_frame(hdev, skb);

			conn->sent++;
			if (conn->sent == ~0)
				conn->sent = 0;
		}
	}
}

static void hci_sched_esco(struct hci_dev *hdev)
{
	struct hci_conn *conn;
	struct sk_buff *skb;
	int quote;

	BT_DBG("%s", hdev->name);

	if (!hci_conn_num(hdev, ESCO_LINK))
		return;

	while (hdev->sco_cnt && (conn = hci_low_sent(hdev, ESCO_LINK,
						     &quote))) {
		while (quote-- && (skb = skb_dequeue(&conn->data_q))) {
			BT_DBG("skb %p len %d", skb, skb->len);
			hci_send_frame(hdev, skb);

			conn->sent++;
			if (conn->sent == ~0)
				conn->sent = 0;
		}
	}
}

static void hci_sched_le(struct hci_dev *hdev)
{
	struct hci_chan *chan;
	struct sk_buff *skb;
	int quote, cnt, tmp;

	BT_DBG("%s", hdev->name);

	if (!hci_conn_num(hdev, LE_LINK))
		return;

	if (!hci_dev_test_flag(hdev, HCI_UNCONFIGURED)) {
		/* LE tx timeout must be longer than maximum
		 * link supervision timeout (40.9 seconds) */
		if (!hdev->le_cnt && hdev->le_pkts &&
		    time_after(jiffies, hdev->le_last_tx + HZ * 45))
			hci_link_tx_to(hdev, LE_LINK);
	}

	cnt = hdev->le_pkts ? hdev->le_cnt : hdev->acl_cnt;
	tmp = cnt;
	while (cnt && (chan = hci_chan_sent(hdev, LE_LINK, &quote))) {
		u32 priority = (skb_peek(&chan->data_q))->priority;
		while (quote-- && (skb = skb_peek(&chan->data_q))) {
			BT_DBG("chan %p skb %p len %d priority %u", chan, skb,
			       skb->len, skb->priority);

			/* Stop if priority has changed */
			if (skb->priority < priority)
				break;

			skb = skb_dequeue(&chan->data_q);

			hci_send_frame(hdev, skb);
			hdev->le_last_tx = jiffies;

			cnt--;
			chan->sent++;
			chan->conn->sent++;
		}
	}

	if (hdev->le_pkts)
		hdev->le_cnt = cnt;
	else
		hdev->acl_cnt = cnt;

	if (cnt != tmp)
		hci_prio_recalculate(hdev, LE_LINK);
}

static void hci_tx_work(struct work_struct *work)
{
	struct hci_dev *hdev = container_of(work, struct hci_dev, tx_work);
	struct sk_buff *skb;

	BT_DBG("%s acl %d sco %d le %d", hdev->name, hdev->acl_cnt,
	       hdev->sco_cnt, hdev->le_cnt);

	if (!hci_dev_test_flag(hdev, HCI_USER_CHANNEL)) {
		/* Schedule queues and send stuff to HCI driver */
		hci_sched_acl(hdev);
		hci_sched_sco(hdev);
		hci_sched_esco(hdev);
		hci_sched_le(hdev);
	}

	/* Send next queued raw (unknown type) packet */
	while ((skb = skb_dequeue(&hdev->raw_q)))
		hci_send_frame(hdev, skb);
}

/* ----- HCI RX task (incoming data processing) ----- */

/* ACL data packet */
static void hci_acldata_packet(struct hci_dev *hdev, struct sk_buff *skb)
{
	struct hci_acl_hdr *hdr = (void *) skb->data;
	struct hci_conn *conn;
	__u16 handle, flags;

	skb_pull(skb, HCI_ACL_HDR_SIZE);

	handle = __le16_to_cpu(hdr->handle);
	flags  = hci_flags(handle);
	handle = hci_handle(handle);

	BT_DBG("%s len %d handle 0x%4.4x flags 0x%4.4x", hdev->name, skb->len,
	       handle, flags);

	hdev->stat.acl_rx++;

	hci_dev_lock(hdev);
	conn = hci_conn_hash_lookup_handle(hdev, handle);
	hci_dev_unlock(hdev);

	if (conn) {
		hci_conn_enter_active_mode(conn, BT_POWER_FORCE_ACTIVE_OFF);

		/* Send to upper protocol */
		l2cap_recv_acldata(conn, skb, flags);
		return;
	} else {
		bt_dev_err(hdev, "ACL packet for unknown connection handle %d",
			   handle);
	}

	kfree_skb(skb);
}

/* SCO data packet */
static void hci_scodata_packet(struct hci_dev *hdev, struct sk_buff *skb)
{
	struct hci_sco_hdr *hdr = (void *) skb->data;
	struct hci_conn *conn;
	__u16 handle;

	skb_pull(skb, HCI_SCO_HDR_SIZE);

	handle = __le16_to_cpu(hdr->handle);

	BT_DBG("%s len %d handle 0x%4.4x", hdev->name, skb->len, handle);

	hdev->stat.sco_rx++;

	hci_dev_lock(hdev);
	conn = hci_conn_hash_lookup_handle(hdev, handle);
	hci_dev_unlock(hdev);

	if (conn) {
		/* Send to upper protocol */
		sco_recv_scodata(conn, skb);
		return;
	} else {
		bt_dev_err(hdev, "SCO packet for unknown connection handle %d",
			   handle);
	}

	kfree_skb(skb);
}

static bool hci_req_is_complete(struct hci_dev *hdev)
{
	struct sk_buff *skb;

	skb = skb_peek(&hdev->cmd_q);
	if (!skb)
		return true;

	return (bt_cb(skb)->hci.req_flags & HCI_REQ_START);
}

static void hci_resend_last(struct hci_dev *hdev)
{
	struct hci_command_hdr *sent;
	struct sk_buff *skb;
	u16 opcode;

	if (!hdev->sent_cmd)
		return;

	sent = (void *) hdev->sent_cmd->data;
	opcode = __le16_to_cpu(sent->opcode);
	if (opcode == HCI_OP_RESET)
		return;

	skb = skb_clone(hdev->sent_cmd, GFP_KERNEL);
	if (!skb)
		return;

	skb_queue_head(&hdev->cmd_q, skb);
	queue_work(hdev->workqueue, &hdev->cmd_work);
}

void hci_req_cmd_complete(struct hci_dev *hdev, u16 opcode, u8 status,
			  hci_req_complete_t *req_complete,
			  hci_req_complete_skb_t *req_complete_skb)
{
	struct sk_buff *skb;
	unsigned long flags;

	BT_DBG("opcode 0x%04x status 0x%02x", opcode, status);

	/* If the completed command doesn't match the last one that was
	 * sent we need to do special handling of it.
	 */
	if (!hci_sent_cmd_data(hdev, opcode)) {
		/* Some CSR based controllers generate a spontaneous
		 * reset complete event during init and any pending
		 * command will never be completed. In such a case we
		 * need to resend whatever was the last sent
		 * command.
		 */
		if (test_bit(HCI_INIT, &hdev->flags) && opcode == HCI_OP_RESET)
			hci_resend_last(hdev);

		return;
	}

	/* If we reach this point this event matches the last command sent */
	hci_dev_clear_flag(hdev, HCI_CMD_PENDING);

	/* If the command succeeded and there's still more commands in
	 * this request the request is not yet complete.
	 */
	if (!status && !hci_req_is_complete(hdev))
		return;

	/* If this was the last command in a request the complete
	 * callback would be found in hdev->sent_cmd instead of the
	 * command queue (hdev->cmd_q).
	 */
	if (bt_cb(hdev->sent_cmd)->hci.req_flags & HCI_REQ_SKB) {
		*req_complete_skb = bt_cb(hdev->sent_cmd)->hci.req_complete_skb;
		return;
	}

	if (bt_cb(hdev->sent_cmd)->hci.req_complete) {
		*req_complete = bt_cb(hdev->sent_cmd)->hci.req_complete;
		return;
	}

	/* Remove all pending commands belonging to this request */
	spin_lock_irqsave(&hdev->cmd_q.lock, flags);
	while ((skb = __skb_dequeue(&hdev->cmd_q))) {
		if (bt_cb(skb)->hci.req_flags & HCI_REQ_START) {
			__skb_queue_head(&hdev->cmd_q, skb);
			break;
		}

		if (bt_cb(skb)->hci.req_flags & HCI_REQ_SKB)
			*req_complete_skb = bt_cb(skb)->hci.req_complete_skb;
		else
			*req_complete = bt_cb(skb)->hci.req_complete;
		kfree_skb(skb);
	}
	spin_unlock_irqrestore(&hdev->cmd_q.lock, flags);
}

static void hci_rx_work(struct work_struct *work)
{
	struct hci_dev *hdev = container_of(work, struct hci_dev, rx_work);
	struct sk_buff *skb;

	BT_DBG("%s", hdev->name);

	while ((skb = skb_dequeue(&hdev->rx_q))) {
		/* Send copy to monitor */
		hci_send_to_monitor(hdev, skb);

		if (atomic_read(&hdev->promisc)) {
			/* Send copy to the sockets */
			hci_send_to_sock(hdev, skb);
		}

		if (hci_dev_test_flag(hdev, HCI_USER_CHANNEL)) {
			kfree_skb(skb);
			continue;
		}

		if (test_bit(HCI_INIT, &hdev->flags)) {
			/* Don't process data packets in this states. */
			switch (hci_skb_pkt_type(skb)) {
			case HCI_ACLDATA_PKT:
			case HCI_SCODATA_PKT:
				kfree_skb(skb);
				continue;
			}
		}

		/* Process frame */
		switch (hci_skb_pkt_type(skb)) {
		case HCI_EVENT_PKT:
			BT_DBG("%s Event packet", hdev->name);
			hci_event_packet(hdev, skb);
			break;

		case HCI_ACLDATA_PKT:
			BT_DBG("%s ACL data packet", hdev->name);
			hci_acldata_packet(hdev, skb);
			break;

		case HCI_SCODATA_PKT:
			BT_DBG("%s SCO data packet", hdev->name);
			hci_scodata_packet(hdev, skb);
			break;

		default:
			kfree_skb(skb);
			break;
		}
	}
}

static void hci_cmd_work(struct work_struct *work)
{
	struct hci_dev *hdev = container_of(work, struct hci_dev, cmd_work);
	struct sk_buff *skb;

	BT_DBG("%s cmd_cnt %d cmd queued %d", hdev->name,
	       atomic_read(&hdev->cmd_cnt), skb_queue_len(&hdev->cmd_q));

	/* Send queued commands */
	if (atomic_read(&hdev->cmd_cnt)) {
		skb = skb_dequeue(&hdev->cmd_q);
		if (!skb)
			return;

		kfree_skb(hdev->sent_cmd);

		hdev->sent_cmd = skb_clone(skb, GFP_KERNEL);
		if (hdev->sent_cmd) {
			if (hci_req_status_pend(hdev))
				hci_dev_set_flag(hdev, HCI_CMD_PENDING);
			atomic_dec(&hdev->cmd_cnt);
			hci_send_frame(hdev, skb);
			if (test_bit(HCI_RESET, &hdev->flags))
				cancel_delayed_work(&hdev->cmd_timer);
			else
				schedule_delayed_work(&hdev->cmd_timer,
						      HCI_CMD_TIMEOUT);
		} else {
			skb_queue_head(&hdev->cmd_q, skb);
			queue_work(hdev->workqueue, &hdev->cmd_work);
		}
	}
}<|MERGE_RESOLUTION|>--- conflicted
+++ resolved
@@ -1460,11 +1460,6 @@
 			    hdev->set_bdaddr)
 				ret = hdev->set_bdaddr(hdev,
 						       &hdev->public_addr);
-<<<<<<< HEAD
-			else
-				ret = -EADDRNOTAVAIL;
-=======
->>>>>>> 0ecfebd2
 		}
 
 setup_failed:
