// SPDX-License-Identifier: GPL-2.0-or-later
/*
 * INET		An implementation of the TCP/IP protocol suite for the LINUX
 *		operating system.  INET is implemented using the  BSD Socket
 *		interface as the means of communication with the user level.
 *
 *		Implementation of the Transmission Control Protocol(TCP).
 *
 * Authors:	Ross Biro
 *		Fred N. van Kempen, <waltje@uWalt.NL.Mugnet.ORG>
 *		Mark Evans, <evansmp@uhura.aston.ac.uk>
 *		Corey Minyard <wf-rch!minyard@relay.EU.net>
 *		Florian La Roche, <flla@stud.uni-sb.de>
 *		Charles Hedrick, <hedrick@klinzhai.rutgers.edu>
 *		Linus Torvalds, <torvalds@cs.helsinki.fi>
 *		Alan Cox, <gw4pts@gw4pts.ampr.org>
 *		Matthew Dillon, <dillon@apollo.west.oic.com>
 *		Arnt Gulbrandsen, <agulbra@nvg.unit.no>
 *		Jorge Cwik, <jorge@laser.satlink.net>
 *
 * Fixes:
 *		Alan Cox	:	Numerous verify_area() calls
 *		Alan Cox	:	Set the ACK bit on a reset
 *		Alan Cox	:	Stopped it crashing if it closed while
 *					sk->inuse=1 and was trying to connect
 *					(tcp_err()).
 *		Alan Cox	:	All icmp error handling was broken
 *					pointers passed where wrong and the
 *					socket was looked up backwards. Nobody
 *					tested any icmp error code obviously.
 *		Alan Cox	:	tcp_err() now handled properly. It
 *					wakes people on errors. poll
 *					behaves and the icmp error race
 *					has gone by moving it into sock.c
 *		Alan Cox	:	tcp_send_reset() fixed to work for
 *					everything not just packets for
 *					unknown sockets.
 *		Alan Cox	:	tcp option processing.
 *		Alan Cox	:	Reset tweaked (still not 100%) [Had
 *					syn rule wrong]
 *		Herp Rosmanith  :	More reset fixes
 *		Alan Cox	:	No longer acks invalid rst frames.
 *					Acking any kind of RST is right out.
 *		Alan Cox	:	Sets an ignore me flag on an rst
 *					receive otherwise odd bits of prattle
 *					escape still
 *		Alan Cox	:	Fixed another acking RST frame bug.
 *					Should stop LAN workplace lockups.
 *		Alan Cox	: 	Some tidyups using the new skb list
 *					facilities
 *		Alan Cox	:	sk->keepopen now seems to work
 *		Alan Cox	:	Pulls options out correctly on accepts
 *		Alan Cox	:	Fixed assorted sk->rqueue->next errors
 *		Alan Cox	:	PSH doesn't end a TCP read. Switched a
 *					bit to skb ops.
 *		Alan Cox	:	Tidied tcp_data to avoid a potential
 *					nasty.
 *		Alan Cox	:	Added some better commenting, as the
 *					tcp is hard to follow
 *		Alan Cox	:	Removed incorrect check for 20 * psh
 *	Michael O'Reilly	:	ack < copied bug fix.
 *	Johannes Stille		:	Misc tcp fixes (not all in yet).
 *		Alan Cox	:	FIN with no memory -> CRASH
 *		Alan Cox	:	Added socket option proto entries.
 *					Also added awareness of them to accept.
 *		Alan Cox	:	Added TCP options (SOL_TCP)
 *		Alan Cox	:	Switched wakeup calls to callbacks,
 *					so the kernel can layer network
 *					sockets.
 *		Alan Cox	:	Use ip_tos/ip_ttl settings.
 *		Alan Cox	:	Handle FIN (more) properly (we hope).
 *		Alan Cox	:	RST frames sent on unsynchronised
 *					state ack error.
 *		Alan Cox	:	Put in missing check for SYN bit.
 *		Alan Cox	:	Added tcp_select_window() aka NET2E
 *					window non shrink trick.
 *		Alan Cox	:	Added a couple of small NET2E timer
 *					fixes
 *		Charles Hedrick :	TCP fixes
 *		Toomas Tamm	:	TCP window fixes
 *		Alan Cox	:	Small URG fix to rlogin ^C ack fight
 *		Charles Hedrick	:	Rewrote most of it to actually work
 *		Linus		:	Rewrote tcp_read() and URG handling
 *					completely
 *		Gerhard Koerting:	Fixed some missing timer handling
 *		Matthew Dillon  :	Reworked TCP machine states as per RFC
 *		Gerhard Koerting:	PC/TCP workarounds
 *		Adam Caldwell	:	Assorted timer/timing errors
 *		Matthew Dillon	:	Fixed another RST bug
 *		Alan Cox	:	Move to kernel side addressing changes.
 *		Alan Cox	:	Beginning work on TCP fastpathing
 *					(not yet usable)
 *		Arnt Gulbrandsen:	Turbocharged tcp_check() routine.
 *		Alan Cox	:	TCP fast path debugging
 *		Alan Cox	:	Window clamping
 *		Michael Riepe	:	Bug in tcp_check()
 *		Matt Dillon	:	More TCP improvements and RST bug fixes
 *		Matt Dillon	:	Yet more small nasties remove from the
 *					TCP code (Be very nice to this man if
 *					tcp finally works 100%) 8)
 *		Alan Cox	:	BSD accept semantics.
 *		Alan Cox	:	Reset on closedown bug.
 *	Peter De Schrijver	:	ENOTCONN check missing in tcp_sendto().
 *		Michael Pall	:	Handle poll() after URG properly in
 *					all cases.
 *		Michael Pall	:	Undo the last fix in tcp_read_urg()
 *					(multi URG PUSH broke rlogin).
 *		Michael Pall	:	Fix the multi URG PUSH problem in
 *					tcp_readable(), poll() after URG
 *					works now.
 *		Michael Pall	:	recv(...,MSG_OOB) never blocks in the
 *					BSD api.
 *		Alan Cox	:	Changed the semantics of sk->socket to
 *					fix a race and a signal problem with
 *					accept() and async I/O.
 *		Alan Cox	:	Relaxed the rules on tcp_sendto().
 *		Yury Shevchuk	:	Really fixed accept() blocking problem.
 *		Craig I. Hagan  :	Allow for BSD compatible TIME_WAIT for
 *					clients/servers which listen in on
 *					fixed ports.
 *		Alan Cox	:	Cleaned the above up and shrank it to
 *					a sensible code size.
 *		Alan Cox	:	Self connect lockup fix.
 *		Alan Cox	:	No connect to multicast.
 *		Ross Biro	:	Close unaccepted children on master
 *					socket close.
 *		Alan Cox	:	Reset tracing code.
 *		Alan Cox	:	Spurious resets on shutdown.
 *		Alan Cox	:	Giant 15 minute/60 second timer error
 *		Alan Cox	:	Small whoops in polling before an
 *					accept.
 *		Alan Cox	:	Kept the state trace facility since
 *					it's handy for debugging.
 *		Alan Cox	:	More reset handler fixes.
 *		Alan Cox	:	Started rewriting the code based on
 *					the RFC's for other useful protocol
 *					references see: Comer, KA9Q NOS, and
 *					for a reference on the difference
 *					between specifications and how BSD
 *					works see the 4.4lite source.
 *		A.N.Kuznetsov	:	Don't time wait on completion of tidy
 *					close.
 *		Linus Torvalds	:	Fin/Shutdown & copied_seq changes.
 *		Linus Torvalds	:	Fixed BSD port reuse to work first syn
 *		Alan Cox	:	Reimplemented timers as per the RFC
 *					and using multiple timers for sanity.
 *		Alan Cox	:	Small bug fixes, and a lot of new
 *					comments.
 *		Alan Cox	:	Fixed dual reader crash by locking
 *					the buffers (much like datagram.c)
 *		Alan Cox	:	Fixed stuck sockets in probe. A probe
 *					now gets fed up of retrying without
 *					(even a no space) answer.
 *		Alan Cox	:	Extracted closing code better
 *		Alan Cox	:	Fixed the closing state machine to
 *					resemble the RFC.
 *		Alan Cox	:	More 'per spec' fixes.
 *		Jorge Cwik	:	Even faster checksumming.
 *		Alan Cox	:	tcp_data() doesn't ack illegal PSH
 *					only frames. At least one pc tcp stack
 *					generates them.
 *		Alan Cox	:	Cache last socket.
 *		Alan Cox	:	Per route irtt.
 *		Matt Day	:	poll()->select() match BSD precisely on error
 *		Alan Cox	:	New buffers
 *		Marc Tamsky	:	Various sk->prot->retransmits and
 *					sk->retransmits misupdating fixed.
 *					Fixed tcp_write_timeout: stuck close,
 *					and TCP syn retries gets used now.
 *		Mark Yarvis	:	In tcp_read_wakeup(), don't send an
 *					ack if state is TCP_CLOSED.
 *		Alan Cox	:	Look up device on a retransmit - routes may
 *					change. Doesn't yet cope with MSS shrink right
 *					but it's a start!
 *		Marc Tamsky	:	Closing in closing fixes.
 *		Mike Shaver	:	RFC1122 verifications.
 *		Alan Cox	:	rcv_saddr errors.
 *		Alan Cox	:	Block double connect().
 *		Alan Cox	:	Small hooks for enSKIP.
 *		Alexey Kuznetsov:	Path MTU discovery.
 *		Alan Cox	:	Support soft errors.
 *		Alan Cox	:	Fix MTU discovery pathological case
 *					when the remote claims no mtu!
 *		Marc Tamsky	:	TCP_CLOSE fix.
 *		Colin (G3TNE)	:	Send a reset on syn ack replies in
 *					window but wrong (fixes NT lpd problems)
 *		Pedro Roque	:	Better TCP window handling, delayed ack.
 *		Joerg Reuter	:	No modification of locked buffers in
 *					tcp_do_retransmit()
 *		Eric Schenk	:	Changed receiver side silly window
 *					avoidance algorithm to BSD style
 *					algorithm. This doubles throughput
 *					against machines running Solaris,
 *					and seems to result in general
 *					improvement.
 *	Stefan Magdalinski	:	adjusted tcp_readable() to fix FIONREAD
 *	Willy Konynenberg	:	Transparent proxying support.
 *	Mike McLagan		:	Routing by source
 *		Keith Owens	:	Do proper merging with partial SKB's in
 *					tcp_do_sendmsg to avoid burstiness.
 *		Eric Schenk	:	Fix fast close down bug with
 *					shutdown() followed by close().
 *		Andi Kleen 	:	Make poll agree with SIGIO
 *	Salvatore Sanfilippo	:	Support SO_LINGER with linger == 1 and
 *					lingertime == 0 (RFC 793 ABORT Call)
 *	Hirokazu Takahashi	:	Use copy_from_user() instead of
 *					csum_and_copy_from_user() if possible.
 *
 * Description of States:
 *
 *	TCP_SYN_SENT		sent a connection request, waiting for ack
 *
 *	TCP_SYN_RECV		received a connection request, sent ack,
 *				waiting for final ack in three-way handshake.
 *
 *	TCP_ESTABLISHED		connection established
 *
 *	TCP_FIN_WAIT1		our side has shutdown, waiting to complete
 *				transmission of remaining buffered data
 *
 *	TCP_FIN_WAIT2		all buffered data sent, waiting for remote
 *				to shutdown
 *
 *	TCP_CLOSING		both sides have shutdown but we still have
 *				data we have to finish sending
 *
 *	TCP_TIME_WAIT		timeout to catch resent junk before entering
 *				closed, can only be entered from FIN_WAIT2
 *				or CLOSING.  Required because the other end
 *				may not have gotten our last ACK causing it
 *				to retransmit the data packet (which we ignore)
 *
 *	TCP_CLOSE_WAIT		remote side has shutdown and is waiting for
 *				us to finish writing our data and to shutdown
 *				(we have to close() to move on to LAST_ACK)
 *
 *	TCP_LAST_ACK		out side has shutdown after remote has
 *				shutdown.  There may still be data in our
 *				buffer that we have to finish sending
 *
 *	TCP_CLOSE		socket is finished
 */

#define pr_fmt(fmt) "TCP: " fmt

#include <crypto/hash.h>
#include <linux/kernel.h>
#include <linux/module.h>
#include <linux/types.h>
#include <linux/fcntl.h>
#include <linux/poll.h>
#include <linux/inet_diag.h>
#include <linux/init.h>
#include <linux/fs.h>
#include <linux/skbuff.h>
#include <linux/scatterlist.h>
#include <linux/splice.h>
#include <linux/net.h>
#include <linux/socket.h>
#include <linux/random.h>
#include <linux/memblock.h>
#include <linux/highmem.h>
#include <linux/swap.h>
#include <linux/cache.h>
#include <linux/err.h>
#include <linux/time.h>
#include <linux/slab.h>
#include <linux/errqueue.h>
#include <linux/static_key.h>

#include <net/icmp.h>
#include <net/inet_common.h>
#include <net/tcp.h>
#include <net/mptcp.h>
#include <net/xfrm.h>
#include <net/ip.h>
#include <net/sock.h>

#include <linux/uaccess.h>
#include <asm/ioctls.h>
#include <net/busy_poll.h>

struct percpu_counter tcp_orphan_count;
EXPORT_SYMBOL_GPL(tcp_orphan_count);

long sysctl_tcp_mem[3] __read_mostly;
EXPORT_SYMBOL(sysctl_tcp_mem);

atomic_long_t tcp_memory_allocated;	/* Current allocated memory. */
EXPORT_SYMBOL(tcp_memory_allocated);

#if IS_ENABLED(CONFIG_SMC)
DEFINE_STATIC_KEY_FALSE(tcp_have_smc);
EXPORT_SYMBOL(tcp_have_smc);
#endif

/*
 * Current number of TCP sockets.
 */
struct percpu_counter tcp_sockets_allocated;
EXPORT_SYMBOL(tcp_sockets_allocated);

/*
 * TCP splice context
 */
struct tcp_splice_state {
	struct pipe_inode_info *pipe;
	size_t len;
	unsigned int flags;
};

/*
 * Pressure flag: try to collapse.
 * Technical note: it is used by multiple contexts non atomically.
 * All the __sk_mem_schedule() is of this nature: accounting
 * is strict, actions are advisory and have some latency.
 */
unsigned long tcp_memory_pressure __read_mostly;
EXPORT_SYMBOL_GPL(tcp_memory_pressure);

DEFINE_STATIC_KEY_FALSE(tcp_rx_skb_cache_key);
EXPORT_SYMBOL(tcp_rx_skb_cache_key);

DEFINE_STATIC_KEY_FALSE(tcp_tx_skb_cache_key);

void tcp_enter_memory_pressure(struct sock *sk)
{
	unsigned long val;

	if (READ_ONCE(tcp_memory_pressure))
		return;
	val = jiffies;

	if (!val)
		val--;
	if (!cmpxchg(&tcp_memory_pressure, 0, val))
		NET_INC_STATS(sock_net(sk), LINUX_MIB_TCPMEMORYPRESSURES);
}
EXPORT_SYMBOL_GPL(tcp_enter_memory_pressure);

void tcp_leave_memory_pressure(struct sock *sk)
{
	unsigned long val;

	if (!READ_ONCE(tcp_memory_pressure))
		return;
	val = xchg(&tcp_memory_pressure, 0);
	if (val)
		NET_ADD_STATS(sock_net(sk), LINUX_MIB_TCPMEMORYPRESSURESCHRONO,
			      jiffies_to_msecs(jiffies - val));
}
EXPORT_SYMBOL_GPL(tcp_leave_memory_pressure);

/* Convert seconds to retransmits based on initial and max timeout */
static u8 secs_to_retrans(int seconds, int timeout, int rto_max)
{
	u8 res = 0;

	if (seconds > 0) {
		int period = timeout;

		res = 1;
		while (seconds > period && res < 255) {
			res++;
			timeout <<= 1;
			if (timeout > rto_max)
				timeout = rto_max;
			period += timeout;
		}
	}
	return res;
}

/* Convert retransmits to seconds based on initial and max timeout */
static int retrans_to_secs(u8 retrans, int timeout, int rto_max)
{
	int period = 0;

	if (retrans > 0) {
		period = timeout;
		while (--retrans) {
			timeout <<= 1;
			if (timeout > rto_max)
				timeout = rto_max;
			period += timeout;
		}
	}
	return period;
}

static u64 tcp_compute_delivery_rate(const struct tcp_sock *tp)
{
	u32 rate = READ_ONCE(tp->rate_delivered);
	u32 intv = READ_ONCE(tp->rate_interval_us);
	u64 rate64 = 0;

	if (rate && intv) {
		rate64 = (u64)rate * tp->mss_cache * USEC_PER_SEC;
		do_div(rate64, intv);
	}
	return rate64;
}

/* Address-family independent initialization for a tcp_sock.
 *
 * NOTE: A lot of things set to zero explicitly by call to
 *       sk_alloc() so need not be done here.
 */
void tcp_init_sock(struct sock *sk)
{
	struct inet_connection_sock *icsk = inet_csk(sk);
	struct tcp_sock *tp = tcp_sk(sk);

	tp->out_of_order_queue = RB_ROOT;
	sk->tcp_rtx_queue = RB_ROOT;
	tcp_init_xmit_timers(sk);
	INIT_LIST_HEAD(&tp->tsq_node);
	INIT_LIST_HEAD(&tp->tsorted_sent_queue);

	icsk->icsk_rto = TCP_TIMEOUT_INIT;
	icsk->icsk_rto_min = TCP_RTO_MIN;
	icsk->icsk_delack_max = TCP_DELACK_MAX;
	tp->mdev_us = jiffies_to_usecs(TCP_TIMEOUT_INIT);
	minmax_reset(&tp->rtt_min, tcp_jiffies32, ~0U);

	/* So many TCP implementations out there (incorrectly) count the
	 * initial SYN frame in their delayed-ACK and congestion control
	 * algorithms that we must have the following bandaid to talk
	 * efficiently to them.  -DaveM
	 */
	tp->snd_cwnd = TCP_INIT_CWND;

	/* There's a bubble in the pipe until at least the first ACK. */
	tp->app_limited = ~0U;

	/* See draft-stevens-tcpca-spec-01 for discussion of the
	 * initialization of these values.
	 */
	tp->snd_ssthresh = TCP_INFINITE_SSTHRESH;
	tp->snd_cwnd_clamp = ~0;
	tp->mss_cache = TCP_MSS_DEFAULT;

	tp->reordering = sock_net(sk)->ipv4.sysctl_tcp_reordering;
	tcp_assign_congestion_control(sk);

	tp->tsoffset = 0;
	tp->rack.reo_wnd_steps = 1;

	sk->sk_write_space = sk_stream_write_space;
	sock_set_flag(sk, SOCK_USE_WRITE_QUEUE);

	icsk->icsk_sync_mss = tcp_sync_mss;

	WRITE_ONCE(sk->sk_sndbuf, sock_net(sk)->ipv4.sysctl_tcp_wmem[1]);
	WRITE_ONCE(sk->sk_rcvbuf, sock_net(sk)->ipv4.sysctl_tcp_rmem[1]);

	sk_sockets_allocated_inc(sk);
	sk->sk_route_forced_caps = NETIF_F_GSO;
}
EXPORT_SYMBOL(tcp_init_sock);

static void tcp_tx_timestamp(struct sock *sk, u16 tsflags)
{
	struct sk_buff *skb = tcp_write_queue_tail(sk);

	if (tsflags && skb) {
		struct skb_shared_info *shinfo = skb_shinfo(skb);
		struct tcp_skb_cb *tcb = TCP_SKB_CB(skb);

		sock_tx_timestamp(sk, tsflags, &shinfo->tx_flags);
		if (tsflags & SOF_TIMESTAMPING_TX_ACK)
			tcb->txstamp_ack = 1;
		if (tsflags & SOF_TIMESTAMPING_TX_RECORD_MASK)
			shinfo->tskey = TCP_SKB_CB(skb)->seq + skb->len - 1;
	}
}

static inline bool tcp_stream_is_readable(const struct tcp_sock *tp,
					  int target, struct sock *sk)
{
	int avail = READ_ONCE(tp->rcv_nxt) - READ_ONCE(tp->copied_seq);

	if (avail > 0) {
		if (avail >= target)
			return true;
		if (tcp_rmem_pressure(sk))
			return true;
		if (tcp_receive_window(tp) <= inet_csk(sk)->icsk_ack.rcv_mss)
			return true;
	}
	if (sk->sk_prot->stream_memory_read)
		return sk->sk_prot->stream_memory_read(sk);
	return false;
}

/*
 *	Wait for a TCP event.
 *
 *	Note that we don't need to lock the socket, as the upper poll layers
 *	take care of normal races (between the test and the event) and we don't
 *	go look at any of the socket buffers directly.
 */
__poll_t tcp_poll(struct file *file, struct socket *sock, poll_table *wait)
{
	__poll_t mask;
	struct sock *sk = sock->sk;
	const struct tcp_sock *tp = tcp_sk(sk);
	int state;

	sock_poll_wait(file, sock, wait);

	state = inet_sk_state_load(sk);
	if (state == TCP_LISTEN)
		return inet_csk_listen_poll(sk);

	/* Socket is not locked. We are protected from async events
	 * by poll logic and correct handling of state changes
	 * made by other threads is impossible in any case.
	 */

	mask = 0;

	/*
	 * EPOLLHUP is certainly not done right. But poll() doesn't
	 * have a notion of HUP in just one direction, and for a
	 * socket the read side is more interesting.
	 *
	 * Some poll() documentation says that EPOLLHUP is incompatible
	 * with the EPOLLOUT/POLLWR flags, so somebody should check this
	 * all. But careful, it tends to be safer to return too many
	 * bits than too few, and you can easily break real applications
	 * if you don't tell them that something has hung up!
	 *
	 * Check-me.
	 *
	 * Check number 1. EPOLLHUP is _UNMASKABLE_ event (see UNIX98 and
	 * our fs/select.c). It means that after we received EOF,
	 * poll always returns immediately, making impossible poll() on write()
	 * in state CLOSE_WAIT. One solution is evident --- to set EPOLLHUP
	 * if and only if shutdown has been made in both directions.
	 * Actually, it is interesting to look how Solaris and DUX
	 * solve this dilemma. I would prefer, if EPOLLHUP were maskable,
	 * then we could set it on SND_SHUTDOWN. BTW examples given
	 * in Stevens' books assume exactly this behaviour, it explains
	 * why EPOLLHUP is incompatible with EPOLLOUT.	--ANK
	 *
	 * NOTE. Check for TCP_CLOSE is added. The goal is to prevent
	 * blocking on fresh not-connected or disconnected socket. --ANK
	 */
	if (sk->sk_shutdown == SHUTDOWN_MASK || state == TCP_CLOSE)
		mask |= EPOLLHUP;
	if (sk->sk_shutdown & RCV_SHUTDOWN)
		mask |= EPOLLIN | EPOLLRDNORM | EPOLLRDHUP;

	/* Connected or passive Fast Open socket? */
	if (state != TCP_SYN_SENT &&
	    (state != TCP_SYN_RECV || rcu_access_pointer(tp->fastopen_rsk))) {
		int target = sock_rcvlowat(sk, 0, INT_MAX);

		if (READ_ONCE(tp->urg_seq) == READ_ONCE(tp->copied_seq) &&
		    !sock_flag(sk, SOCK_URGINLINE) &&
		    tp->urg_data)
			target++;

		if (tcp_stream_is_readable(tp, target, sk))
			mask |= EPOLLIN | EPOLLRDNORM;

		if (!(sk->sk_shutdown & SEND_SHUTDOWN)) {
			if (__sk_stream_is_writeable(sk, 1)) {
				mask |= EPOLLOUT | EPOLLWRNORM;
			} else {  /* send SIGIO later */
				sk_set_bit(SOCKWQ_ASYNC_NOSPACE, sk);
				set_bit(SOCK_NOSPACE, &sk->sk_socket->flags);

				/* Race breaker. If space is freed after
				 * wspace test but before the flags are set,
				 * IO signal will be lost. Memory barrier
				 * pairs with the input side.
				 */
				smp_mb__after_atomic();
				if (__sk_stream_is_writeable(sk, 1))
					mask |= EPOLLOUT | EPOLLWRNORM;
			}
		} else
			mask |= EPOLLOUT | EPOLLWRNORM;

		if (tp->urg_data & TCP_URG_VALID)
			mask |= EPOLLPRI;
	} else if (state == TCP_SYN_SENT && inet_sk(sk)->defer_connect) {
		/* Active TCP fastopen socket with defer_connect
		 * Return EPOLLOUT so application can call write()
		 * in order for kernel to generate SYN+data
		 */
		mask |= EPOLLOUT | EPOLLWRNORM;
	}
	/* This barrier is coupled with smp_wmb() in tcp_reset() */
	smp_rmb();
	if (sk->sk_err || !skb_queue_empty_lockless(&sk->sk_error_queue))
		mask |= EPOLLERR;

	return mask;
}
EXPORT_SYMBOL(tcp_poll);

int tcp_ioctl(struct sock *sk, int cmd, unsigned long arg)
{
	struct tcp_sock *tp = tcp_sk(sk);
	int answ;
	bool slow;

	switch (cmd) {
	case SIOCINQ:
		if (sk->sk_state == TCP_LISTEN)
			return -EINVAL;

		slow = lock_sock_fast(sk);
		answ = tcp_inq(sk);
		unlock_sock_fast(sk, slow);
		break;
	case SIOCATMARK:
		answ = tp->urg_data &&
		       READ_ONCE(tp->urg_seq) == READ_ONCE(tp->copied_seq);
		break;
	case SIOCOUTQ:
		if (sk->sk_state == TCP_LISTEN)
			return -EINVAL;

		if ((1 << sk->sk_state) & (TCPF_SYN_SENT | TCPF_SYN_RECV))
			answ = 0;
		else
			answ = READ_ONCE(tp->write_seq) - tp->snd_una;
		break;
	case SIOCOUTQNSD:
		if (sk->sk_state == TCP_LISTEN)
			return -EINVAL;

		if ((1 << sk->sk_state) & (TCPF_SYN_SENT | TCPF_SYN_RECV))
			answ = 0;
		else
			answ = READ_ONCE(tp->write_seq) -
			       READ_ONCE(tp->snd_nxt);
		break;
	default:
		return -ENOIOCTLCMD;
	}

	return put_user(answ, (int __user *)arg);
}
EXPORT_SYMBOL(tcp_ioctl);

static inline void tcp_mark_push(struct tcp_sock *tp, struct sk_buff *skb)
{
	TCP_SKB_CB(skb)->tcp_flags |= TCPHDR_PSH;
	tp->pushed_seq = tp->write_seq;
}

static inline bool forced_push(const struct tcp_sock *tp)
{
	return after(tp->write_seq, tp->pushed_seq + (tp->max_window >> 1));
}

static void skb_entail(struct sock *sk, struct sk_buff *skb)
{
	struct tcp_sock *tp = tcp_sk(sk);
	struct tcp_skb_cb *tcb = TCP_SKB_CB(skb);

	skb->csum    = 0;
	tcb->seq     = tcb->end_seq = tp->write_seq;
	tcb->tcp_flags = TCPHDR_ACK;
	tcb->sacked  = 0;
	__skb_header_release(skb);
	tcp_add_write_queue_tail(sk, skb);
	sk_wmem_queued_add(sk, skb->truesize);
	sk_mem_charge(sk, skb->truesize);
	if (tp->nonagle & TCP_NAGLE_PUSH)
		tp->nonagle &= ~TCP_NAGLE_PUSH;

	tcp_slow_start_after_idle_check(sk);
}

static inline void tcp_mark_urg(struct tcp_sock *tp, int flags)
{
	if (flags & MSG_OOB)
		tp->snd_up = tp->write_seq;
}

/* If a not yet filled skb is pushed, do not send it if
 * we have data packets in Qdisc or NIC queues :
 * Because TX completion will happen shortly, it gives a chance
 * to coalesce future sendmsg() payload into this skb, without
 * need for a timer, and with no latency trade off.
 * As packets containing data payload have a bigger truesize
 * than pure acks (dataless) packets, the last checks prevent
 * autocorking if we only have an ACK in Qdisc/NIC queues,
 * or if TX completion was delayed after we processed ACK packet.
 */
static bool tcp_should_autocork(struct sock *sk, struct sk_buff *skb,
				int size_goal)
{
	return skb->len < size_goal &&
	       sock_net(sk)->ipv4.sysctl_tcp_autocorking &&
	       !tcp_rtx_queue_empty(sk) &&
	       refcount_read(&sk->sk_wmem_alloc) > skb->truesize;
}

void tcp_push(struct sock *sk, int flags, int mss_now,
	      int nonagle, int size_goal)
{
	struct tcp_sock *tp = tcp_sk(sk);
	struct sk_buff *skb;

	skb = tcp_write_queue_tail(sk);
	if (!skb)
		return;
	if (!(flags & MSG_MORE) || forced_push(tp))
		tcp_mark_push(tp, skb);

	tcp_mark_urg(tp, flags);

	if (tcp_should_autocork(sk, skb, size_goal)) {

		/* avoid atomic op if TSQ_THROTTLED bit is already set */
		if (!test_bit(TSQ_THROTTLED, &sk->sk_tsq_flags)) {
			NET_INC_STATS(sock_net(sk), LINUX_MIB_TCPAUTOCORKING);
			set_bit(TSQ_THROTTLED, &sk->sk_tsq_flags);
		}
		/* It is possible TX completion already happened
		 * before we set TSQ_THROTTLED.
		 */
		if (refcount_read(&sk->sk_wmem_alloc) > skb->truesize)
			return;
	}

	if (flags & MSG_MORE)
		nonagle = TCP_NAGLE_CORK;

	__tcp_push_pending_frames(sk, mss_now, nonagle);
}

static int tcp_splice_data_recv(read_descriptor_t *rd_desc, struct sk_buff *skb,
				unsigned int offset, size_t len)
{
	struct tcp_splice_state *tss = rd_desc->arg.data;
	int ret;

	ret = skb_splice_bits(skb, skb->sk, offset, tss->pipe,
			      min(rd_desc->count, len), tss->flags);
	if (ret > 0)
		rd_desc->count -= ret;
	return ret;
}

static int __tcp_splice_read(struct sock *sk, struct tcp_splice_state *tss)
{
	/* Store TCP splice context information in read_descriptor_t. */
	read_descriptor_t rd_desc = {
		.arg.data = tss,
		.count	  = tss->len,
	};

	return tcp_read_sock(sk, &rd_desc, tcp_splice_data_recv);
}

/**
 *  tcp_splice_read - splice data from TCP socket to a pipe
 * @sock:	socket to splice from
 * @ppos:	position (not valid)
 * @pipe:	pipe to splice to
 * @len:	number of bytes to splice
 * @flags:	splice modifier flags
 *
 * Description:
 *    Will read pages from given socket and fill them into a pipe.
 *
 **/
ssize_t tcp_splice_read(struct socket *sock, loff_t *ppos,
			struct pipe_inode_info *pipe, size_t len,
			unsigned int flags)
{
	struct sock *sk = sock->sk;
	struct tcp_splice_state tss = {
		.pipe = pipe,
		.len = len,
		.flags = flags,
	};
	long timeo;
	ssize_t spliced;
	int ret;

	sock_rps_record_flow(sk);
	/*
	 * We can't seek on a socket input
	 */
	if (unlikely(*ppos))
		return -ESPIPE;

	ret = spliced = 0;

	lock_sock(sk);

	timeo = sock_rcvtimeo(sk, sock->file->f_flags & O_NONBLOCK);
	while (tss.len) {
		ret = __tcp_splice_read(sk, &tss);
		if (ret < 0)
			break;
		else if (!ret) {
			if (spliced)
				break;
			if (sock_flag(sk, SOCK_DONE))
				break;
			if (sk->sk_err) {
				ret = sock_error(sk);
				break;
			}
			if (sk->sk_shutdown & RCV_SHUTDOWN)
				break;
			if (sk->sk_state == TCP_CLOSE) {
				/*
				 * This occurs when user tries to read
				 * from never connected socket.
				 */
				ret = -ENOTCONN;
				break;
			}
			if (!timeo) {
				ret = -EAGAIN;
				break;
			}
			/* if __tcp_splice_read() got nothing while we have
			 * an skb in receive queue, we do not want to loop.
			 * This might happen with URG data.
			 */
			if (!skb_queue_empty(&sk->sk_receive_queue))
				break;
			sk_wait_data(sk, &timeo, NULL);
			if (signal_pending(current)) {
				ret = sock_intr_errno(timeo);
				break;
			}
			continue;
		}
		tss.len -= ret;
		spliced += ret;

		if (!timeo)
			break;
		release_sock(sk);
		lock_sock(sk);

		if (sk->sk_err || sk->sk_state == TCP_CLOSE ||
		    (sk->sk_shutdown & RCV_SHUTDOWN) ||
		    signal_pending(current))
			break;
	}

	release_sock(sk);

	if (spliced)
		return spliced;

	return ret;
}
EXPORT_SYMBOL(tcp_splice_read);

struct sk_buff *sk_stream_alloc_skb(struct sock *sk, int size, gfp_t gfp,
				    bool force_schedule)
{
	struct sk_buff *skb;

	if (likely(!size)) {
		skb = sk->sk_tx_skb_cache;
		if (skb) {
			skb->truesize = SKB_TRUESIZE(skb_end_offset(skb));
			sk->sk_tx_skb_cache = NULL;
			pskb_trim(skb, 0);
			INIT_LIST_HEAD(&skb->tcp_tsorted_anchor);
			skb_shinfo(skb)->tx_flags = 0;
			memset(TCP_SKB_CB(skb), 0, sizeof(struct tcp_skb_cb));
			return skb;
		}
	}
	/* The TCP header must be at least 32-bit aligned.  */
	size = ALIGN(size, 4);

	if (unlikely(tcp_under_memory_pressure(sk)))
		sk_mem_reclaim_partial(sk);

	skb = alloc_skb_fclone(size + sk->sk_prot->max_header, gfp);
	if (likely(skb)) {
		bool mem_scheduled;

		if (force_schedule) {
			mem_scheduled = true;
			sk_forced_mem_schedule(sk, skb->truesize);
		} else {
			mem_scheduled = sk_wmem_schedule(sk, skb->truesize);
		}
		if (likely(mem_scheduled)) {
			skb_reserve(skb, sk->sk_prot->max_header);
			/*
			 * Make sure that we have exactly size bytes
			 * available to the caller, no more, no less.
			 */
			skb->reserved_tailroom = skb->end - skb->tail - size;
			INIT_LIST_HEAD(&skb->tcp_tsorted_anchor);
			return skb;
		}
		__kfree_skb(skb);
	} else {
		sk->sk_prot->enter_memory_pressure(sk);
		sk_stream_moderate_sndbuf(sk);
	}
	return NULL;
}

static unsigned int tcp_xmit_size_goal(struct sock *sk, u32 mss_now,
				       int large_allowed)
{
	struct tcp_sock *tp = tcp_sk(sk);
	u32 new_size_goal, size_goal;

	if (!large_allowed)
		return mss_now;

	/* Note : tcp_tso_autosize() will eventually split this later */
	new_size_goal = sk->sk_gso_max_size - 1 - MAX_TCP_HEADER;
	new_size_goal = tcp_bound_to_half_wnd(tp, new_size_goal);

	/* We try hard to avoid divides here */
	size_goal = tp->gso_segs * mss_now;
	if (unlikely(new_size_goal < size_goal ||
		     new_size_goal >= size_goal + mss_now)) {
		tp->gso_segs = min_t(u16, new_size_goal / mss_now,
				     sk->sk_gso_max_segs);
		size_goal = tp->gso_segs * mss_now;
	}

	return max(size_goal, mss_now);
}

int tcp_send_mss(struct sock *sk, int *size_goal, int flags)
{
	int mss_now;

	mss_now = tcp_current_mss(sk);
	*size_goal = tcp_xmit_size_goal(sk, mss_now, !(flags & MSG_OOB));

	return mss_now;
}

/* In some cases, both sendpage() and sendmsg() could have added
 * an skb to the write queue, but failed adding payload on it.
 * We need to remove it to consume less memory, but more
 * importantly be able to generate EPOLLOUT for Edge Trigger epoll()
 * users.
 */
static void tcp_remove_empty_skb(struct sock *sk, struct sk_buff *skb)
{
	if (skb && !skb->len) {
		tcp_unlink_write_queue(skb, sk);
		if (tcp_write_queue_empty(sk))
			tcp_chrono_stop(sk, TCP_CHRONO_BUSY);
		sk_wmem_free_skb(sk, skb);
	}
}

ssize_t do_tcp_sendpages(struct sock *sk, struct page *page, int offset,
			 size_t size, int flags)
{
	struct tcp_sock *tp = tcp_sk(sk);
	int mss_now, size_goal;
	int err;
	ssize_t copied;
	long timeo = sock_sndtimeo(sk, flags & MSG_DONTWAIT);

	if (IS_ENABLED(CONFIG_DEBUG_VM) &&
	    WARN_ONCE(!sendpage_ok(page),
		      "page must not be a Slab one and have page_count > 0"))
		return -EINVAL;

	/* Wait for a connection to finish. One exception is TCP Fast Open
	 * (passive side) where data is allowed to be sent before a connection
	 * is fully established.
	 */
	if (((1 << sk->sk_state) & ~(TCPF_ESTABLISHED | TCPF_CLOSE_WAIT)) &&
	    !tcp_passive_fastopen(sk)) {
		err = sk_stream_wait_connect(sk, &timeo);
		if (err != 0)
			goto out_err;
	}

	sk_clear_bit(SOCKWQ_ASYNC_NOSPACE, sk);

	mss_now = tcp_send_mss(sk, &size_goal, flags);
	copied = 0;

	err = -EPIPE;
	if (sk->sk_err || (sk->sk_shutdown & SEND_SHUTDOWN))
		goto out_err;

	while (size > 0) {
		struct sk_buff *skb = tcp_write_queue_tail(sk);
		int copy, i;
		bool can_coalesce;

		if (!skb || (copy = size_goal - skb->len) <= 0 ||
		    !tcp_skb_can_collapse_to(skb)) {
new_segment:
			if (!sk_stream_memory_free(sk))
				goto wait_for_space;

			skb = sk_stream_alloc_skb(sk, 0, sk->sk_allocation,
					tcp_rtx_and_write_queues_empty(sk));
			if (!skb)
				goto wait_for_space;

#ifdef CONFIG_TLS_DEVICE
			skb->decrypted = !!(flags & MSG_SENDPAGE_DECRYPTED);
#endif
			skb_entail(sk, skb);
			copy = size_goal;
		}

		if (copy > size)
			copy = size;

		i = skb_shinfo(skb)->nr_frags;
		can_coalesce = skb_can_coalesce(skb, i, page, offset);
		if (!can_coalesce && i >= sysctl_max_skb_frags) {
			tcp_mark_push(tp, skb);
			goto new_segment;
		}
		if (!sk_wmem_schedule(sk, copy))
			goto wait_for_space;

		if (can_coalesce) {
			skb_frag_size_add(&skb_shinfo(skb)->frags[i - 1], copy);
		} else {
			get_page(page);
			skb_fill_page_desc(skb, i, page, offset, copy);
		}

		if (!(flags & MSG_NO_SHARED_FRAGS))
			skb_shinfo(skb)->tx_flags |= SKBTX_SHARED_FRAG;

		skb->len += copy;
		skb->data_len += copy;
		skb->truesize += copy;
		sk_wmem_queued_add(sk, copy);
		sk_mem_charge(sk, copy);
		skb->ip_summed = CHECKSUM_PARTIAL;
		WRITE_ONCE(tp->write_seq, tp->write_seq + copy);
		TCP_SKB_CB(skb)->end_seq += copy;
		tcp_skb_pcount_set(skb, 0);

		if (!copied)
			TCP_SKB_CB(skb)->tcp_flags &= ~TCPHDR_PSH;

		copied += copy;
		offset += copy;
		size -= copy;
		if (!size)
			goto out;

		if (skb->len < size_goal || (flags & MSG_OOB))
			continue;

		if (forced_push(tp)) {
			tcp_mark_push(tp, skb);
			__tcp_push_pending_frames(sk, mss_now, TCP_NAGLE_PUSH);
		} else if (skb == tcp_send_head(sk))
			tcp_push_one(sk, mss_now);
		continue;

wait_for_space:
		set_bit(SOCK_NOSPACE, &sk->sk_socket->flags);
		tcp_push(sk, flags & ~MSG_MORE, mss_now,
			 TCP_NAGLE_PUSH, size_goal);

		err = sk_stream_wait_memory(sk, &timeo);
		if (err != 0)
			goto do_error;

		mss_now = tcp_send_mss(sk, &size_goal, flags);
	}

out:
	if (copied) {
		tcp_tx_timestamp(sk, sk->sk_tsflags);
		if (!(flags & MSG_SENDPAGE_NOTLAST))
			tcp_push(sk, flags, mss_now, tp->nonagle, size_goal);
	}
	return copied;

do_error:
	tcp_remove_empty_skb(sk, tcp_write_queue_tail(sk));
	if (copied)
		goto out;
out_err:
	/* make sure we wake any epoll edge trigger waiter */
	if (unlikely(tcp_rtx_and_write_queues_empty(sk) && err == -EAGAIN)) {
		sk->sk_write_space(sk);
		tcp_chrono_stop(sk, TCP_CHRONO_SNDBUF_LIMITED);
	}
	return sk_stream_error(sk, flags, err);
}
EXPORT_SYMBOL_GPL(do_tcp_sendpages);

int tcp_sendpage_locked(struct sock *sk, struct page *page, int offset,
			size_t size, int flags)
{
	if (!(sk->sk_route_caps & NETIF_F_SG))
		return sock_no_sendpage_locked(sk, page, offset, size, flags);

	tcp_rate_check_app_limited(sk);  /* is sending application-limited? */

	return do_tcp_sendpages(sk, page, offset, size, flags);
}
EXPORT_SYMBOL_GPL(tcp_sendpage_locked);

int tcp_sendpage(struct sock *sk, struct page *page, int offset,
		 size_t size, int flags)
{
	int ret;

	lock_sock(sk);
	ret = tcp_sendpage_locked(sk, page, offset, size, flags);
	release_sock(sk);

	return ret;
}
EXPORT_SYMBOL(tcp_sendpage);

void tcp_free_fastopen_req(struct tcp_sock *tp)
{
	if (tp->fastopen_req) {
		kfree(tp->fastopen_req);
		tp->fastopen_req = NULL;
	}
}

static int tcp_sendmsg_fastopen(struct sock *sk, struct msghdr *msg,
				int *copied, size_t size,
				struct ubuf_info *uarg)
{
	struct tcp_sock *tp = tcp_sk(sk);
	struct inet_sock *inet = inet_sk(sk);
	struct sockaddr *uaddr = msg->msg_name;
	int err, flags;

	if (!(sock_net(sk)->ipv4.sysctl_tcp_fastopen & TFO_CLIENT_ENABLE) ||
	    (uaddr && msg->msg_namelen >= sizeof(uaddr->sa_family) &&
	     uaddr->sa_family == AF_UNSPEC))
		return -EOPNOTSUPP;
	if (tp->fastopen_req)
		return -EALREADY; /* Another Fast Open is in progress */

	tp->fastopen_req = kzalloc(sizeof(struct tcp_fastopen_request),
				   sk->sk_allocation);
	if (unlikely(!tp->fastopen_req))
		return -ENOBUFS;
	tp->fastopen_req->data = msg;
	tp->fastopen_req->size = size;
	tp->fastopen_req->uarg = uarg;

	if (inet->defer_connect) {
		err = tcp_connect(sk);
		/* Same failure procedure as in tcp_v4/6_connect */
		if (err) {
			tcp_set_state(sk, TCP_CLOSE);
			inet->inet_dport = 0;
			sk->sk_route_caps = 0;
		}
	}
	flags = (msg->msg_flags & MSG_DONTWAIT) ? O_NONBLOCK : 0;
	err = __inet_stream_connect(sk->sk_socket, uaddr,
				    msg->msg_namelen, flags, 1);
	/* fastopen_req could already be freed in __inet_stream_connect
	 * if the connection times out or gets rst
	 */
	if (tp->fastopen_req) {
		*copied = tp->fastopen_req->copied;
		tcp_free_fastopen_req(tp);
		inet->defer_connect = 0;
	}
	return err;
}

int tcp_sendmsg_locked(struct sock *sk, struct msghdr *msg, size_t size)
{
	struct tcp_sock *tp = tcp_sk(sk);
	struct ubuf_info *uarg = NULL;
	struct sk_buff *skb;
	struct sockcm_cookie sockc;
	int flags, err, copied = 0;
	int mss_now = 0, size_goal, copied_syn = 0;
	int process_backlog = 0;
	bool zc = false;
	long timeo;

	flags = msg->msg_flags;

	if (flags & MSG_ZEROCOPY && size && sock_flag(sk, SOCK_ZEROCOPY)) {
		skb = tcp_write_queue_tail(sk);
		uarg = sock_zerocopy_realloc(sk, size, skb_zcopy(skb));
		if (!uarg) {
			err = -ENOBUFS;
			goto out_err;
		}

		zc = sk->sk_route_caps & NETIF_F_SG;
		if (!zc)
			uarg->zerocopy = 0;
	}

	if (unlikely(flags & MSG_FASTOPEN || inet_sk(sk)->defer_connect) &&
	    !tp->repair) {
		err = tcp_sendmsg_fastopen(sk, msg, &copied_syn, size, uarg);
		if (err == -EINPROGRESS && copied_syn > 0)
			goto out;
		else if (err)
			goto out_err;
	}

	timeo = sock_sndtimeo(sk, flags & MSG_DONTWAIT);

	tcp_rate_check_app_limited(sk);  /* is sending application-limited? */

	/* Wait for a connection to finish. One exception is TCP Fast Open
	 * (passive side) where data is allowed to be sent before a connection
	 * is fully established.
	 */
	if (((1 << sk->sk_state) & ~(TCPF_ESTABLISHED | TCPF_CLOSE_WAIT)) &&
	    !tcp_passive_fastopen(sk)) {
		err = sk_stream_wait_connect(sk, &timeo);
		if (err != 0)
			goto do_error;
	}

	if (unlikely(tp->repair)) {
		if (tp->repair_queue == TCP_RECV_QUEUE) {
			copied = tcp_send_rcvq(sk, msg, size);
			goto out_nopush;
		}

		err = -EINVAL;
		if (tp->repair_queue == TCP_NO_QUEUE)
			goto out_err;

		/* 'common' sending to sendq */
	}

	sockcm_init(&sockc, sk);
	if (msg->msg_controllen) {
		err = sock_cmsg_send(sk, msg, &sockc);
		if (unlikely(err)) {
			err = -EINVAL;
			goto out_err;
		}
	}

	/* This should be in poll */
	sk_clear_bit(SOCKWQ_ASYNC_NOSPACE, sk);

	/* Ok commence sending. */
	copied = 0;

restart:
	mss_now = tcp_send_mss(sk, &size_goal, flags);

	err = -EPIPE;
	if (sk->sk_err || (sk->sk_shutdown & SEND_SHUTDOWN))
		goto do_error;

	while (msg_data_left(msg)) {
		int copy = 0;

		skb = tcp_write_queue_tail(sk);
		if (skb)
			copy = size_goal - skb->len;

		if (copy <= 0 || !tcp_skb_can_collapse_to(skb)) {
			bool first_skb;

new_segment:
			if (!sk_stream_memory_free(sk))
				goto wait_for_space;

			if (unlikely(process_backlog >= 16)) {
				process_backlog = 0;
				if (sk_flush_backlog(sk))
					goto restart;
			}
			first_skb = tcp_rtx_and_write_queues_empty(sk);
			skb = sk_stream_alloc_skb(sk, 0, sk->sk_allocation,
						  first_skb);
			if (!skb)
				goto wait_for_space;

			process_backlog++;
			skb->ip_summed = CHECKSUM_PARTIAL;

			skb_entail(sk, skb);
			copy = size_goal;

			/* All packets are restored as if they have
			 * already been sent. skb_mstamp_ns isn't set to
			 * avoid wrong rtt estimation.
			 */
			if (tp->repair)
				TCP_SKB_CB(skb)->sacked |= TCPCB_REPAIRED;
		}

		/* Try to append data to the end of skb. */
		if (copy > msg_data_left(msg))
			copy = msg_data_left(msg);

		/* Where to copy to? */
		if (skb_availroom(skb) > 0 && !zc) {
			/* We have some space in skb head. Superb! */
			copy = min_t(int, copy, skb_availroom(skb));
			err = skb_add_data_nocache(sk, skb, &msg->msg_iter, copy);
			if (err)
				goto do_fault;
		} else if (!zc) {
			bool merge = true;
			int i = skb_shinfo(skb)->nr_frags;
			struct page_frag *pfrag = sk_page_frag(sk);

			if (!sk_page_frag_refill(sk, pfrag))
				goto wait_for_space;

			if (!skb_can_coalesce(skb, i, pfrag->page,
					      pfrag->offset)) {
				if (i >= sysctl_max_skb_frags) {
					tcp_mark_push(tp, skb);
					goto new_segment;
				}
				merge = false;
			}

			copy = min_t(int, copy, pfrag->size - pfrag->offset);

			if (!sk_wmem_schedule(sk, copy))
				goto wait_for_space;

			err = skb_copy_to_page_nocache(sk, &msg->msg_iter, skb,
						       pfrag->page,
						       pfrag->offset,
						       copy);
			if (err)
				goto do_error;

			/* Update the skb. */
			if (merge) {
				skb_frag_size_add(&skb_shinfo(skb)->frags[i - 1], copy);
			} else {
				skb_fill_page_desc(skb, i, pfrag->page,
						   pfrag->offset, copy);
				page_ref_inc(pfrag->page);
			}
			pfrag->offset += copy;
		} else {
			err = skb_zerocopy_iter_stream(sk, skb, msg, copy, uarg);
			if (err == -EMSGSIZE || err == -EEXIST) {
				tcp_mark_push(tp, skb);
				goto new_segment;
			}
			if (err < 0)
				goto do_error;
			copy = err;
		}

		if (!copied)
			TCP_SKB_CB(skb)->tcp_flags &= ~TCPHDR_PSH;

		WRITE_ONCE(tp->write_seq, tp->write_seq + copy);
		TCP_SKB_CB(skb)->end_seq += copy;
		tcp_skb_pcount_set(skb, 0);

		copied += copy;
		if (!msg_data_left(msg)) {
			if (unlikely(flags & MSG_EOR))
				TCP_SKB_CB(skb)->eor = 1;
			goto out;
		}

		if (skb->len < size_goal || (flags & MSG_OOB) || unlikely(tp->repair))
			continue;

		if (forced_push(tp)) {
			tcp_mark_push(tp, skb);
			__tcp_push_pending_frames(sk, mss_now, TCP_NAGLE_PUSH);
		} else if (skb == tcp_send_head(sk))
			tcp_push_one(sk, mss_now);
		continue;

wait_for_space:
		set_bit(SOCK_NOSPACE, &sk->sk_socket->flags);
		if (copied)
			tcp_push(sk, flags & ~MSG_MORE, mss_now,
				 TCP_NAGLE_PUSH, size_goal);

		err = sk_stream_wait_memory(sk, &timeo);
		if (err != 0)
			goto do_error;

		mss_now = tcp_send_mss(sk, &size_goal, flags);
	}

out:
	if (copied) {
		tcp_tx_timestamp(sk, sockc.tsflags);
		tcp_push(sk, flags, mss_now, tp->nonagle, size_goal);
	}
out_nopush:
	sock_zerocopy_put(uarg);
	return copied + copied_syn;

do_error:
	skb = tcp_write_queue_tail(sk);
do_fault:
	tcp_remove_empty_skb(sk, skb);

	if (copied + copied_syn)
		goto out;
out_err:
	sock_zerocopy_put_abort(uarg, true);
	err = sk_stream_error(sk, flags, err);
	/* make sure we wake any epoll edge trigger waiter */
	if (unlikely(tcp_rtx_and_write_queues_empty(sk) && err == -EAGAIN)) {
		sk->sk_write_space(sk);
		tcp_chrono_stop(sk, TCP_CHRONO_SNDBUF_LIMITED);
	}
	return err;
}
EXPORT_SYMBOL_GPL(tcp_sendmsg_locked);

int tcp_sendmsg(struct sock *sk, struct msghdr *msg, size_t size)
{
	int ret;

	lock_sock(sk);
	ret = tcp_sendmsg_locked(sk, msg, size);
	release_sock(sk);

	return ret;
}
EXPORT_SYMBOL(tcp_sendmsg);

/*
 *	Handle reading urgent data. BSD has very simple semantics for
 *	this, no blocking and very strange errors 8)
 */

static int tcp_recv_urg(struct sock *sk, struct msghdr *msg, int len, int flags)
{
	struct tcp_sock *tp = tcp_sk(sk);

	/* No URG data to read. */
	if (sock_flag(sk, SOCK_URGINLINE) || !tp->urg_data ||
	    tp->urg_data == TCP_URG_READ)
		return -EINVAL;	/* Yes this is right ! */

	if (sk->sk_state == TCP_CLOSE && !sock_flag(sk, SOCK_DONE))
		return -ENOTCONN;

	if (tp->urg_data & TCP_URG_VALID) {
		int err = 0;
		char c = tp->urg_data;

		if (!(flags & MSG_PEEK))
			tp->urg_data = TCP_URG_READ;

		/* Read urgent data. */
		msg->msg_flags |= MSG_OOB;

		if (len > 0) {
			if (!(flags & MSG_TRUNC))
				err = memcpy_to_msg(msg, &c, 1);
			len = 1;
		} else
			msg->msg_flags |= MSG_TRUNC;

		return err ? -EFAULT : len;
	}

	if (sk->sk_state == TCP_CLOSE || (sk->sk_shutdown & RCV_SHUTDOWN))
		return 0;

	/* Fixed the recv(..., MSG_OOB) behaviour.  BSD docs and
	 * the available implementations agree in this case:
	 * this call should never block, independent of the
	 * blocking state of the socket.
	 * Mike <pall@rz.uni-karlsruhe.de>
	 */
	return -EAGAIN;
}

static int tcp_peek_sndq(struct sock *sk, struct msghdr *msg, int len)
{
	struct sk_buff *skb;
	int copied = 0, err = 0;

	/* XXX -- need to support SO_PEEK_OFF */

	skb_rbtree_walk(skb, &sk->tcp_rtx_queue) {
		err = skb_copy_datagram_msg(skb, 0, msg, skb->len);
		if (err)
			return err;
		copied += skb->len;
	}

	skb_queue_walk(&sk->sk_write_queue, skb) {
		err = skb_copy_datagram_msg(skb, 0, msg, skb->len);
		if (err)
			break;

		copied += skb->len;
	}

	return err ?: copied;
}

/* Clean up the receive buffer for full frames taken by the user,
 * then send an ACK if necessary.  COPIED is the number of bytes
 * tcp_recvmsg has given to the user so far, it speeds up the
 * calculation of whether or not we must ACK for the sake of
 * a window update.
 */
void tcp_cleanup_rbuf(struct sock *sk, int copied)
{
	struct tcp_sock *tp = tcp_sk(sk);
	bool time_to_ack = false;

	struct sk_buff *skb = skb_peek(&sk->sk_receive_queue);

	WARN(skb && !before(tp->copied_seq, TCP_SKB_CB(skb)->end_seq),
	     "cleanup rbuf bug: copied %X seq %X rcvnxt %X\n",
	     tp->copied_seq, TCP_SKB_CB(skb)->end_seq, tp->rcv_nxt);

	if (inet_csk_ack_scheduled(sk)) {
		const struct inet_connection_sock *icsk = inet_csk(sk);

		if (/* Once-per-two-segments ACK was not sent by tcp_input.c */
		    tp->rcv_nxt - tp->rcv_wup > icsk->icsk_ack.rcv_mss ||
		    /*
		     * If this read emptied read buffer, we send ACK, if
		     * connection is not bidirectional, user drained
		     * receive buffer and there was a small segment
		     * in queue.
		     */
		    (copied > 0 &&
		     ((icsk->icsk_ack.pending & ICSK_ACK_PUSHED2) ||
		      ((icsk->icsk_ack.pending & ICSK_ACK_PUSHED) &&
		       !inet_csk_in_pingpong_mode(sk))) &&
		      !atomic_read(&sk->sk_rmem_alloc)))
			time_to_ack = true;
	}

	/* We send an ACK if we can now advertise a non-zero window
	 * which has been raised "significantly".
	 *
	 * Even if window raised up to infinity, do not send window open ACK
	 * in states, where we will not receive more. It is useless.
	 */
	if (copied > 0 && !time_to_ack && !(sk->sk_shutdown & RCV_SHUTDOWN)) {
		__u32 rcv_window_now = tcp_receive_window(tp);

		/* Optimize, __tcp_select_window() is not cheap. */
		if (2*rcv_window_now <= tp->window_clamp) {
			__u32 new_window = __tcp_select_window(sk);

			/* Send ACK now, if this read freed lots of space
			 * in our buffer. Certainly, new_window is new window.
			 * We can advertise it now, if it is not less than current one.
			 * "Lots" means "at least twice" here.
			 */
			if (new_window && new_window >= 2 * rcv_window_now)
				time_to_ack = true;
		}
	}
	if (time_to_ack)
		tcp_send_ack(sk);
}

static struct sk_buff *tcp_recv_skb(struct sock *sk, u32 seq, u32 *off)
{
	struct sk_buff *skb;
	u32 offset;

	while ((skb = skb_peek(&sk->sk_receive_queue)) != NULL) {
		offset = seq - TCP_SKB_CB(skb)->seq;
		if (unlikely(TCP_SKB_CB(skb)->tcp_flags & TCPHDR_SYN)) {
			pr_err_once("%s: found a SYN, please report !\n", __func__);
			offset--;
		}
		if (offset < skb->len || (TCP_SKB_CB(skb)->tcp_flags & TCPHDR_FIN)) {
			*off = offset;
			return skb;
		}
		/* This looks weird, but this can happen if TCP collapsing
		 * splitted a fat GRO packet, while we released socket lock
		 * in skb_splice_bits()
		 */
		sk_eat_skb(sk, skb);
	}
	return NULL;
}

/*
 * This routine provides an alternative to tcp_recvmsg() for routines
 * that would like to handle copying from skbuffs directly in 'sendfile'
 * fashion.
 * Note:
 *	- It is assumed that the socket was locked by the caller.
 *	- The routine does not block.
 *	- At present, there is no support for reading OOB data
 *	  or for 'peeking' the socket using this routine
 *	  (although both would be easy to implement).
 */
int tcp_read_sock(struct sock *sk, read_descriptor_t *desc,
		  sk_read_actor_t recv_actor)
{
	struct sk_buff *skb;
	struct tcp_sock *tp = tcp_sk(sk);
	u32 seq = tp->copied_seq;
	u32 offset;
	int copied = 0;

	if (sk->sk_state == TCP_LISTEN)
		return -ENOTCONN;
	while ((skb = tcp_recv_skb(sk, seq, &offset)) != NULL) {
		if (offset < skb->len) {
			int used;
			size_t len;

			len = skb->len - offset;
			/* Stop reading if we hit a patch of urgent data */
			if (tp->urg_data) {
				u32 urg_offset = tp->urg_seq - seq;
				if (urg_offset < len)
					len = urg_offset;
				if (!len)
					break;
			}
			used = recv_actor(desc, skb, offset, len);
			if (used <= 0) {
				if (!copied)
					copied = used;
				break;
			} else if (used <= len) {
				seq += used;
				copied += used;
				offset += used;
			}
			/* If recv_actor drops the lock (e.g. TCP splice
			 * receive) the skb pointer might be invalid when
			 * getting here: tcp_collapse might have deleted it
			 * while aggregating skbs from the socket queue.
			 */
			skb = tcp_recv_skb(sk, seq - 1, &offset);
			if (!skb)
				break;
			/* TCP coalescing might have appended data to the skb.
			 * Try to splice more frags
			 */
			if (offset + 1 != skb->len)
				continue;
		}
		if (TCP_SKB_CB(skb)->tcp_flags & TCPHDR_FIN) {
			sk_eat_skb(sk, skb);
			++seq;
			break;
		}
		sk_eat_skb(sk, skb);
		if (!desc->count)
			break;
		WRITE_ONCE(tp->copied_seq, seq);
	}
	WRITE_ONCE(tp->copied_seq, seq);

	tcp_rcv_space_adjust(sk);

	/* Clean up data we have read: This will do ACK frames. */
	if (copied > 0) {
		tcp_recv_skb(sk, seq, &offset);
		tcp_cleanup_rbuf(sk, copied);
	}
	return copied;
}
EXPORT_SYMBOL(tcp_read_sock);

int tcp_peek_len(struct socket *sock)
{
	return tcp_inq(sock->sk);
}
EXPORT_SYMBOL(tcp_peek_len);

/* Make sure sk_rcvbuf is big enough to satisfy SO_RCVLOWAT hint */
int tcp_set_rcvlowat(struct sock *sk, int val)
{
	int cap;

	if (sk->sk_userlocks & SOCK_RCVBUF_LOCK)
		cap = sk->sk_rcvbuf >> 1;
	else
		cap = sock_net(sk)->ipv4.sysctl_tcp_rmem[2] >> 1;
	val = min(val, cap);
	WRITE_ONCE(sk->sk_rcvlowat, val ? : 1);

	/* Check if we need to signal EPOLLIN right now */
	tcp_data_ready(sk);

	if (sk->sk_userlocks & SOCK_RCVBUF_LOCK)
		return 0;

	val <<= 1;
	if (val > sk->sk_rcvbuf) {
		WRITE_ONCE(sk->sk_rcvbuf, val);
		tcp_sk(sk)->window_clamp = tcp_win_from_space(sk, val);
	}
	return 0;
}
EXPORT_SYMBOL(tcp_set_rcvlowat);

#ifdef CONFIG_MMU
static const struct vm_operations_struct tcp_vm_ops = {
};

int tcp_mmap(struct file *file, struct socket *sock,
	     struct vm_area_struct *vma)
{
	if (vma->vm_flags & (VM_WRITE | VM_EXEC))
		return -EPERM;
	vma->vm_flags &= ~(VM_MAYWRITE | VM_MAYEXEC);

	/* Instruct vm_insert_page() to not mmap_read_lock(mm) */
	vma->vm_flags |= VM_MIXEDMAP;

	vma->vm_ops = &tcp_vm_ops;
	return 0;
}
EXPORT_SYMBOL(tcp_mmap);

static int tcp_zerocopy_vm_insert_batch(struct vm_area_struct *vma,
					struct page **pages,
					unsigned long pages_to_map,
					unsigned long *insert_addr,
					u32 *length_with_pending,
					u32 *seq,
					struct tcp_zerocopy_receive *zc)
{
	unsigned long pages_remaining = pages_to_map;
	int bytes_mapped;
	int ret;

	ret = vm_insert_pages(vma, *insert_addr, pages, &pages_remaining);
	bytes_mapped = PAGE_SIZE * (pages_to_map - pages_remaining);
	/* Even if vm_insert_pages fails, it may have partially succeeded in
	 * mapping (some but not all of the pages).
	 */
	*seq += bytes_mapped;
	*insert_addr += bytes_mapped;
	if (ret) {
		/* But if vm_insert_pages did fail, we have to unroll some state
		 * we speculatively touched before.
		 */
		const int bytes_not_mapped = PAGE_SIZE * pages_remaining;
		*length_with_pending -= bytes_not_mapped;
		zc->recv_skip_hint += bytes_not_mapped;
	}
	return ret;
}

static int tcp_zerocopy_receive(struct sock *sk,
				struct tcp_zerocopy_receive *zc)
{
	unsigned long address = (unsigned long)zc->address;
	u32 length = 0, seq, offset, zap_len;
	#define PAGE_BATCH_SIZE 8
	struct page *pages[PAGE_BATCH_SIZE];
	const skb_frag_t *frags = NULL;
	struct vm_area_struct *vma;
	struct sk_buff *skb = NULL;
	unsigned long pg_idx = 0;
	unsigned long curr_addr;
	struct tcp_sock *tp;
	int inq;
	int ret;

	if (address & (PAGE_SIZE - 1) || address != zc->address)
		return -EINVAL;

	if (sk->sk_state == TCP_LISTEN)
		return -ENOTCONN;

	sock_rps_record_flow(sk);

	tp = tcp_sk(sk);

	mmap_read_lock(current->mm);

	vma = find_vma(current->mm, address);
	if (!vma || vma->vm_start > address || vma->vm_ops != &tcp_vm_ops) {
<<<<<<< HEAD
		up_read(&current->mm->mmap_sem);
=======
		mmap_read_unlock(current->mm);
>>>>>>> d1988041
		return -EINVAL;
	}
	zc->length = min_t(unsigned long, zc->length, vma->vm_end - address);

	seq = tp->copied_seq;
	inq = tcp_inq(sk);
	zc->length = min_t(u32, zc->length, inq);
	zap_len = zc->length & ~(PAGE_SIZE - 1);
	if (zap_len) {
		zap_page_range(vma, address, zap_len);
		zc->recv_skip_hint = 0;
	} else {
		zc->recv_skip_hint = zc->length;
	}
	ret = 0;
	curr_addr = address;
	while (length + PAGE_SIZE <= zc->length) {
		if (zc->recv_skip_hint < PAGE_SIZE) {
			/* If we're here, finish the current batch. */
			if (pg_idx) {
				ret = tcp_zerocopy_vm_insert_batch(vma, pages,
								   pg_idx,
								   &curr_addr,
								   &length,
								   &seq, zc);
				if (ret)
					goto out;
				pg_idx = 0;
			}
			if (skb) {
				if (zc->recv_skip_hint > 0)
					break;
				skb = skb->next;
				offset = seq - TCP_SKB_CB(skb)->seq;
			} else {
				skb = tcp_recv_skb(sk, seq, &offset);
			}
			zc->recv_skip_hint = skb->len - offset;
			offset -= skb_headlen(skb);
			if ((int)offset < 0 || skb_has_frag_list(skb))
				break;
			frags = skb_shinfo(skb)->frags;
			while (offset) {
				if (skb_frag_size(frags) > offset)
					goto out;
				offset -= skb_frag_size(frags);
				frags++;
			}
		}
		if (skb_frag_size(frags) != PAGE_SIZE || skb_frag_off(frags)) {
			int remaining = zc->recv_skip_hint;

			while (remaining && (skb_frag_size(frags) != PAGE_SIZE ||
					     skb_frag_off(frags))) {
				remaining -= skb_frag_size(frags);
				frags++;
			}
			zc->recv_skip_hint -= remaining;
			break;
		}
		pages[pg_idx] = skb_frag_page(frags);
		pg_idx++;
		length += PAGE_SIZE;
		zc->recv_skip_hint -= PAGE_SIZE;
		frags++;
		if (pg_idx == PAGE_BATCH_SIZE) {
			ret = tcp_zerocopy_vm_insert_batch(vma, pages, pg_idx,
							   &curr_addr, &length,
							   &seq, zc);
			if (ret)
				goto out;
			pg_idx = 0;
		}
	}
	if (pg_idx) {
		ret = tcp_zerocopy_vm_insert_batch(vma, pages, pg_idx,
						   &curr_addr, &length, &seq,
						   zc);
	}
out:
	mmap_read_unlock(current->mm);
	if (length) {
		WRITE_ONCE(tp->copied_seq, seq);
		tcp_rcv_space_adjust(sk);

		/* Clean up data we have read: This will do ACK frames. */
		tcp_recv_skb(sk, seq, &offset);
		tcp_cleanup_rbuf(sk, length);
		ret = 0;
		if (length == zc->length)
			zc->recv_skip_hint = 0;
	} else {
		if (!zc->recv_skip_hint && sock_flag(sk, SOCK_DONE))
			ret = -EIO;
	}
	zc->length = length;
	return ret;
}
#endif

static void tcp_update_recv_tstamps(struct sk_buff *skb,
				    struct scm_timestamping_internal *tss)
{
	if (skb->tstamp)
		tss->ts[0] = ktime_to_timespec64(skb->tstamp);
	else
		tss->ts[0] = (struct timespec64) {0};

	if (skb_hwtstamps(skb)->hwtstamp)
		tss->ts[2] = ktime_to_timespec64(skb_hwtstamps(skb)->hwtstamp);
	else
		tss->ts[2] = (struct timespec64) {0};
}

/* Similar to __sock_recv_timestamp, but does not require an skb */
static void tcp_recv_timestamp(struct msghdr *msg, const struct sock *sk,
			       struct scm_timestamping_internal *tss)
{
	int new_tstamp = sock_flag(sk, SOCK_TSTAMP_NEW);
	bool has_timestamping = false;

	if (tss->ts[0].tv_sec || tss->ts[0].tv_nsec) {
		if (sock_flag(sk, SOCK_RCVTSTAMP)) {
			if (sock_flag(sk, SOCK_RCVTSTAMPNS)) {
				if (new_tstamp) {
					struct __kernel_timespec kts = {
						.tv_sec = tss->ts[0].tv_sec,
						.tv_nsec = tss->ts[0].tv_nsec,
					};
					put_cmsg(msg, SOL_SOCKET, SO_TIMESTAMPNS_NEW,
						 sizeof(kts), &kts);
				} else {
					struct __kernel_old_timespec ts_old = {
						.tv_sec = tss->ts[0].tv_sec,
						.tv_nsec = tss->ts[0].tv_nsec,
					};
					put_cmsg(msg, SOL_SOCKET, SO_TIMESTAMPNS_OLD,
						 sizeof(ts_old), &ts_old);
				}
			} else {
				if (new_tstamp) {
					struct __kernel_sock_timeval stv = {
						.tv_sec = tss->ts[0].tv_sec,
						.tv_usec = tss->ts[0].tv_nsec / 1000,
					};
					put_cmsg(msg, SOL_SOCKET, SO_TIMESTAMP_NEW,
						 sizeof(stv), &stv);
				} else {
					struct __kernel_old_timeval tv = {
						.tv_sec = tss->ts[0].tv_sec,
						.tv_usec = tss->ts[0].tv_nsec / 1000,
					};
					put_cmsg(msg, SOL_SOCKET, SO_TIMESTAMP_OLD,
						 sizeof(tv), &tv);
				}
			}
		}

		if (sk->sk_tsflags & SOF_TIMESTAMPING_SOFTWARE)
			has_timestamping = true;
		else
			tss->ts[0] = (struct timespec64) {0};
	}

	if (tss->ts[2].tv_sec || tss->ts[2].tv_nsec) {
		if (sk->sk_tsflags & SOF_TIMESTAMPING_RAW_HARDWARE)
			has_timestamping = true;
		else
			tss->ts[2] = (struct timespec64) {0};
	}

	if (has_timestamping) {
		tss->ts[1] = (struct timespec64) {0};
		if (sock_flag(sk, SOCK_TSTAMP_NEW))
			put_cmsg_scm_timestamping64(msg, tss);
		else
			put_cmsg_scm_timestamping(msg, tss);
	}
}

static int tcp_inq_hint(struct sock *sk)
{
	const struct tcp_sock *tp = tcp_sk(sk);
	u32 copied_seq = READ_ONCE(tp->copied_seq);
	u32 rcv_nxt = READ_ONCE(tp->rcv_nxt);
	int inq;

	inq = rcv_nxt - copied_seq;
	if (unlikely(inq < 0 || copied_seq != READ_ONCE(tp->copied_seq))) {
		lock_sock(sk);
		inq = tp->rcv_nxt - tp->copied_seq;
		release_sock(sk);
	}
	/* After receiving a FIN, tell the user-space to continue reading
	 * by returning a non-zero inq.
	 */
	if (inq == 0 && sock_flag(sk, SOCK_DONE))
		inq = 1;
	return inq;
}

/*
 *	This routine copies from a sock struct into the user buffer.
 *
 *	Technical note: in 2.3 we work on _locked_ socket, so that
 *	tricks with *seq access order and skb->users are not required.
 *	Probably, code can be easily improved even more.
 */

int tcp_recvmsg(struct sock *sk, struct msghdr *msg, size_t len, int nonblock,
		int flags, int *addr_len)
{
	struct tcp_sock *tp = tcp_sk(sk);
	int copied = 0;
	u32 peek_seq;
	u32 *seq;
	unsigned long used;
	int err, inq;
	int target;		/* Read at least this many bytes */
	long timeo;
	struct sk_buff *skb, *last;
	u32 urg_hole = 0;
	struct scm_timestamping_internal tss;
	int cmsg_flags;

	if (unlikely(flags & MSG_ERRQUEUE))
		return inet_recv_error(sk, msg, len, addr_len);

	if (sk_can_busy_loop(sk) && skb_queue_empty_lockless(&sk->sk_receive_queue) &&
	    (sk->sk_state == TCP_ESTABLISHED))
		sk_busy_loop(sk, nonblock);

	lock_sock(sk);

	err = -ENOTCONN;
	if (sk->sk_state == TCP_LISTEN)
		goto out;

	cmsg_flags = tp->recvmsg_inq ? 1 : 0;
	timeo = sock_rcvtimeo(sk, nonblock);

	/* Urgent data needs to be handled specially. */
	if (flags & MSG_OOB)
		goto recv_urg;

	if (unlikely(tp->repair)) {
		err = -EPERM;
		if (!(flags & MSG_PEEK))
			goto out;

		if (tp->repair_queue == TCP_SEND_QUEUE)
			goto recv_sndq;

		err = -EINVAL;
		if (tp->repair_queue == TCP_NO_QUEUE)
			goto out;

		/* 'common' recv queue MSG_PEEK-ing */
	}

	seq = &tp->copied_seq;
	if (flags & MSG_PEEK) {
		peek_seq = tp->copied_seq;
		seq = &peek_seq;
	}

	target = sock_rcvlowat(sk, flags & MSG_WAITALL, len);

	do {
		u32 offset;

		/* Are we at urgent data? Stop if we have read anything or have SIGURG pending. */
		if (tp->urg_data && tp->urg_seq == *seq) {
			if (copied)
				break;
			if (signal_pending(current)) {
				copied = timeo ? sock_intr_errno(timeo) : -EAGAIN;
				break;
			}
		}

		/* Next get a buffer. */

		last = skb_peek_tail(&sk->sk_receive_queue);
		skb_queue_walk(&sk->sk_receive_queue, skb) {
			last = skb;
			/* Now that we have two receive queues this
			 * shouldn't happen.
			 */
			if (WARN(before(*seq, TCP_SKB_CB(skb)->seq),
				 "TCP recvmsg seq # bug: copied %X, seq %X, rcvnxt %X, fl %X\n",
				 *seq, TCP_SKB_CB(skb)->seq, tp->rcv_nxt,
				 flags))
				break;

			offset = *seq - TCP_SKB_CB(skb)->seq;
			if (unlikely(TCP_SKB_CB(skb)->tcp_flags & TCPHDR_SYN)) {
				pr_err_once("%s: found a SYN, please report !\n", __func__);
				offset--;
			}
			if (offset < skb->len)
				goto found_ok_skb;
			if (TCP_SKB_CB(skb)->tcp_flags & TCPHDR_FIN)
				goto found_fin_ok;
			WARN(!(flags & MSG_PEEK),
			     "TCP recvmsg seq # bug 2: copied %X, seq %X, rcvnxt %X, fl %X\n",
			     *seq, TCP_SKB_CB(skb)->seq, tp->rcv_nxt, flags);
		}

		/* Well, if we have backlog, try to process it now yet. */

		if (copied >= target && !READ_ONCE(sk->sk_backlog.tail))
			break;

		if (copied) {
			if (sk->sk_err ||
			    sk->sk_state == TCP_CLOSE ||
			    (sk->sk_shutdown & RCV_SHUTDOWN) ||
			    !timeo ||
			    signal_pending(current))
				break;
		} else {
			if (sock_flag(sk, SOCK_DONE))
				break;

			if (sk->sk_err) {
				copied = sock_error(sk);
				break;
			}

			if (sk->sk_shutdown & RCV_SHUTDOWN)
				break;

			if (sk->sk_state == TCP_CLOSE) {
				/* This occurs when user tries to read
				 * from never connected socket.
				 */
				copied = -ENOTCONN;
				break;
			}

			if (!timeo) {
				copied = -EAGAIN;
				break;
			}

			if (signal_pending(current)) {
				copied = sock_intr_errno(timeo);
				break;
			}
		}

		tcp_cleanup_rbuf(sk, copied);

		if (copied >= target) {
			/* Do not sleep, just process backlog. */
			release_sock(sk);
			lock_sock(sk);
		} else {
			sk_wait_data(sk, &timeo, last);
		}

		if ((flags & MSG_PEEK) &&
		    (peek_seq - copied - urg_hole != tp->copied_seq)) {
			net_dbg_ratelimited("TCP(%s:%d): Application bug, race in MSG_PEEK\n",
					    current->comm,
					    task_pid_nr(current));
			peek_seq = tp->copied_seq;
		}
		continue;

found_ok_skb:
		/* Ok so how much can we use? */
		used = skb->len - offset;
		if (len < used)
			used = len;

		/* Do we have urgent data here? */
		if (tp->urg_data) {
			u32 urg_offset = tp->urg_seq - *seq;
			if (urg_offset < used) {
				if (!urg_offset) {
					if (!sock_flag(sk, SOCK_URGINLINE)) {
						WRITE_ONCE(*seq, *seq + 1);
						urg_hole++;
						offset++;
						used--;
						if (!used)
							goto skip_copy;
					}
				} else
					used = urg_offset;
			}
		}

		if (!(flags & MSG_TRUNC)) {
			err = skb_copy_datagram_msg(skb, offset, msg, used);
			if (err) {
				/* Exception. Bailout! */
				if (!copied)
					copied = -EFAULT;
				break;
			}
		}

		WRITE_ONCE(*seq, *seq + used);
		copied += used;
		len -= used;

		tcp_rcv_space_adjust(sk);

skip_copy:
		if (tp->urg_data && after(tp->copied_seq, tp->urg_seq)) {
			tp->urg_data = 0;
			tcp_fast_path_check(sk);
		}

		if (TCP_SKB_CB(skb)->has_rxtstamp) {
			tcp_update_recv_tstamps(skb, &tss);
			cmsg_flags |= 2;
		}

		if (used + offset < skb->len)
			continue;

		if (TCP_SKB_CB(skb)->tcp_flags & TCPHDR_FIN)
			goto found_fin_ok;
		if (!(flags & MSG_PEEK))
			sk_eat_skb(sk, skb);
		continue;

found_fin_ok:
		/* Process the FIN. */
		WRITE_ONCE(*seq, *seq + 1);
		if (!(flags & MSG_PEEK))
			sk_eat_skb(sk, skb);
		break;
	} while (len > 0);

	/* According to UNIX98, msg_name/msg_namelen are ignored
	 * on connected socket. I was just happy when found this 8) --ANK
	 */

	/* Clean up data we have read: This will do ACK frames. */
	tcp_cleanup_rbuf(sk, copied);

	release_sock(sk);

	if (cmsg_flags) {
		if (cmsg_flags & 2)
			tcp_recv_timestamp(msg, sk, &tss);
		if (cmsg_flags & 1) {
			inq = tcp_inq_hint(sk);
			put_cmsg(msg, SOL_TCP, TCP_CM_INQ, sizeof(inq), &inq);
		}
	}

	return copied;

out:
	release_sock(sk);
	return err;

recv_urg:
	err = tcp_recv_urg(sk, msg, len, flags);
	goto out;

recv_sndq:
	err = tcp_peek_sndq(sk, msg, len);
	goto out;
}
EXPORT_SYMBOL(tcp_recvmsg);

void tcp_set_state(struct sock *sk, int state)
{
	int oldstate = sk->sk_state;

	/* We defined a new enum for TCP states that are exported in BPF
	 * so as not force the internal TCP states to be frozen. The
	 * following checks will detect if an internal state value ever
	 * differs from the BPF value. If this ever happens, then we will
	 * need to remap the internal value to the BPF value before calling
	 * tcp_call_bpf_2arg.
	 */
	BUILD_BUG_ON((int)BPF_TCP_ESTABLISHED != (int)TCP_ESTABLISHED);
	BUILD_BUG_ON((int)BPF_TCP_SYN_SENT != (int)TCP_SYN_SENT);
	BUILD_BUG_ON((int)BPF_TCP_SYN_RECV != (int)TCP_SYN_RECV);
	BUILD_BUG_ON((int)BPF_TCP_FIN_WAIT1 != (int)TCP_FIN_WAIT1);
	BUILD_BUG_ON((int)BPF_TCP_FIN_WAIT2 != (int)TCP_FIN_WAIT2);
	BUILD_BUG_ON((int)BPF_TCP_TIME_WAIT != (int)TCP_TIME_WAIT);
	BUILD_BUG_ON((int)BPF_TCP_CLOSE != (int)TCP_CLOSE);
	BUILD_BUG_ON((int)BPF_TCP_CLOSE_WAIT != (int)TCP_CLOSE_WAIT);
	BUILD_BUG_ON((int)BPF_TCP_LAST_ACK != (int)TCP_LAST_ACK);
	BUILD_BUG_ON((int)BPF_TCP_LISTEN != (int)TCP_LISTEN);
	BUILD_BUG_ON((int)BPF_TCP_CLOSING != (int)TCP_CLOSING);
	BUILD_BUG_ON((int)BPF_TCP_NEW_SYN_RECV != (int)TCP_NEW_SYN_RECV);
	BUILD_BUG_ON((int)BPF_TCP_MAX_STATES != (int)TCP_MAX_STATES);

	if (BPF_SOCK_OPS_TEST_FLAG(tcp_sk(sk), BPF_SOCK_OPS_STATE_CB_FLAG))
		tcp_call_bpf_2arg(sk, BPF_SOCK_OPS_STATE_CB, oldstate, state);

	switch (state) {
	case TCP_ESTABLISHED:
		if (oldstate != TCP_ESTABLISHED)
			TCP_INC_STATS(sock_net(sk), TCP_MIB_CURRESTAB);
		break;

	case TCP_CLOSE:
		if (oldstate == TCP_CLOSE_WAIT || oldstate == TCP_ESTABLISHED)
			TCP_INC_STATS(sock_net(sk), TCP_MIB_ESTABRESETS);

		sk->sk_prot->unhash(sk);
		if (inet_csk(sk)->icsk_bind_hash &&
		    !(sk->sk_userlocks & SOCK_BINDPORT_LOCK))
			inet_put_port(sk);
		fallthrough;
	default:
		if (oldstate == TCP_ESTABLISHED)
			TCP_DEC_STATS(sock_net(sk), TCP_MIB_CURRESTAB);
	}

	/* Change state AFTER socket is unhashed to avoid closed
	 * socket sitting in hash tables.
	 */
	inet_sk_state_store(sk, state);
}
EXPORT_SYMBOL_GPL(tcp_set_state);

/*
 *	State processing on a close. This implements the state shift for
 *	sending our FIN frame. Note that we only send a FIN for some
 *	states. A shutdown() may have already sent the FIN, or we may be
 *	closed.
 */

static const unsigned char new_state[16] = {
  /* current state:        new state:      action:	*/
  [0 /* (Invalid) */]	= TCP_CLOSE,
  [TCP_ESTABLISHED]	= TCP_FIN_WAIT1 | TCP_ACTION_FIN,
  [TCP_SYN_SENT]	= TCP_CLOSE,
  [TCP_SYN_RECV]	= TCP_FIN_WAIT1 | TCP_ACTION_FIN,
  [TCP_FIN_WAIT1]	= TCP_FIN_WAIT1,
  [TCP_FIN_WAIT2]	= TCP_FIN_WAIT2,
  [TCP_TIME_WAIT]	= TCP_CLOSE,
  [TCP_CLOSE]		= TCP_CLOSE,
  [TCP_CLOSE_WAIT]	= TCP_LAST_ACK  | TCP_ACTION_FIN,
  [TCP_LAST_ACK]	= TCP_LAST_ACK,
  [TCP_LISTEN]		= TCP_CLOSE,
  [TCP_CLOSING]		= TCP_CLOSING,
  [TCP_NEW_SYN_RECV]	= TCP_CLOSE,	/* should not happen ! */
};

static int tcp_close_state(struct sock *sk)
{
	int next = (int)new_state[sk->sk_state];
	int ns = next & TCP_STATE_MASK;

	tcp_set_state(sk, ns);

	return next & TCP_ACTION_FIN;
}

/*
 *	Shutdown the sending side of a connection. Much like close except
 *	that we don't receive shut down or sock_set_flag(sk, SOCK_DEAD).
 */

void tcp_shutdown(struct sock *sk, int how)
{
	/*	We need to grab some memory, and put together a FIN,
	 *	and then put it into the queue to be sent.
	 *		Tim MacKenzie(tym@dibbler.cs.monash.edu.au) 4 Dec '92.
	 */
	if (!(how & SEND_SHUTDOWN))
		return;

	/* If we've already sent a FIN, or it's a closed state, skip this. */
	if ((1 << sk->sk_state) &
	    (TCPF_ESTABLISHED | TCPF_SYN_SENT |
	     TCPF_SYN_RECV | TCPF_CLOSE_WAIT)) {
		/* Clear out any half completed packets.  FIN if needed. */
		if (tcp_close_state(sk))
			tcp_send_fin(sk);
	}
}
EXPORT_SYMBOL(tcp_shutdown);

bool tcp_check_oom(struct sock *sk, int shift)
{
	bool too_many_orphans, out_of_socket_memory;

	too_many_orphans = tcp_too_many_orphans(sk, shift);
	out_of_socket_memory = tcp_out_of_memory(sk);

	if (too_many_orphans)
		net_info_ratelimited("too many orphaned sockets\n");
	if (out_of_socket_memory)
		net_info_ratelimited("out of memory -- consider tuning tcp_mem\n");
	return too_many_orphans || out_of_socket_memory;
}

void tcp_close(struct sock *sk, long timeout)
{
	struct sk_buff *skb;
	int data_was_unread = 0;
	int state;

	lock_sock(sk);
	sk->sk_shutdown = SHUTDOWN_MASK;

	if (sk->sk_state == TCP_LISTEN) {
		tcp_set_state(sk, TCP_CLOSE);

		/* Special case. */
		inet_csk_listen_stop(sk);

		goto adjudge_to_death;
	}

	/*  We need to flush the recv. buffs.  We do this only on the
	 *  descriptor close, not protocol-sourced closes, because the
	 *  reader process may not have drained the data yet!
	 */
	while ((skb = __skb_dequeue(&sk->sk_receive_queue)) != NULL) {
		u32 len = TCP_SKB_CB(skb)->end_seq - TCP_SKB_CB(skb)->seq;

		if (TCP_SKB_CB(skb)->tcp_flags & TCPHDR_FIN)
			len--;
		data_was_unread += len;
		__kfree_skb(skb);
	}

	sk_mem_reclaim(sk);

	/* If socket has been already reset (e.g. in tcp_reset()) - kill it. */
	if (sk->sk_state == TCP_CLOSE)
		goto adjudge_to_death;

	/* As outlined in RFC 2525, section 2.17, we send a RST here because
	 * data was lost. To witness the awful effects of the old behavior of
	 * always doing a FIN, run an older 2.1.x kernel or 2.0.x, start a bulk
	 * GET in an FTP client, suspend the process, wait for the client to
	 * advertise a zero window, then kill -9 the FTP client, wheee...
	 * Note: timeout is always zero in such a case.
	 */
	if (unlikely(tcp_sk(sk)->repair)) {
		sk->sk_prot->disconnect(sk, 0);
	} else if (data_was_unread) {
		/* Unread data was tossed, zap the connection. */
		NET_INC_STATS(sock_net(sk), LINUX_MIB_TCPABORTONCLOSE);
		tcp_set_state(sk, TCP_CLOSE);
		tcp_send_active_reset(sk, sk->sk_allocation);
	} else if (sock_flag(sk, SOCK_LINGER) && !sk->sk_lingertime) {
		/* Check zero linger _after_ checking for unread data. */
		sk->sk_prot->disconnect(sk, 0);
		NET_INC_STATS(sock_net(sk), LINUX_MIB_TCPABORTONDATA);
	} else if (tcp_close_state(sk)) {
		/* We FIN if the application ate all the data before
		 * zapping the connection.
		 */

		/* RED-PEN. Formally speaking, we have broken TCP state
		 * machine. State transitions:
		 *
		 * TCP_ESTABLISHED -> TCP_FIN_WAIT1
		 * TCP_SYN_RECV	-> TCP_FIN_WAIT1 (forget it, it's impossible)
		 * TCP_CLOSE_WAIT -> TCP_LAST_ACK
		 *
		 * are legal only when FIN has been sent (i.e. in window),
		 * rather than queued out of window. Purists blame.
		 *
		 * F.e. "RFC state" is ESTABLISHED,
		 * if Linux state is FIN-WAIT-1, but FIN is still not sent.
		 *
		 * The visible declinations are that sometimes
		 * we enter time-wait state, when it is not required really
		 * (harmless), do not send active resets, when they are
		 * required by specs (TCP_ESTABLISHED, TCP_CLOSE_WAIT, when
		 * they look as CLOSING or LAST_ACK for Linux)
		 * Probably, I missed some more holelets.
		 * 						--ANK
		 * XXX (TFO) - To start off we don't support SYN+ACK+FIN
		 * in a single packet! (May consider it later but will
		 * probably need API support or TCP_CORK SYN-ACK until
		 * data is written and socket is closed.)
		 */
		tcp_send_fin(sk);
	}

	sk_stream_wait_close(sk, timeout);

adjudge_to_death:
	state = sk->sk_state;
	sock_hold(sk);
	sock_orphan(sk);

	local_bh_disable();
	bh_lock_sock(sk);
	/* remove backlog if any, without releasing ownership. */
	__release_sock(sk);

	percpu_counter_inc(sk->sk_prot->orphan_count);

	/* Have we already been destroyed by a softirq or backlog? */
	if (state != TCP_CLOSE && sk->sk_state == TCP_CLOSE)
		goto out;

	/*	This is a (useful) BSD violating of the RFC. There is a
	 *	problem with TCP as specified in that the other end could
	 *	keep a socket open forever with no application left this end.
	 *	We use a 1 minute timeout (about the same as BSD) then kill
	 *	our end. If they send after that then tough - BUT: long enough
	 *	that we won't make the old 4*rto = almost no time - whoops
	 *	reset mistake.
	 *
	 *	Nope, it was not mistake. It is really desired behaviour
	 *	f.e. on http servers, when such sockets are useless, but
	 *	consume significant resources. Let's do it with special
	 *	linger2	option.					--ANK
	 */

	if (sk->sk_state == TCP_FIN_WAIT2) {
		struct tcp_sock *tp = tcp_sk(sk);
		if (tp->linger2 < 0) {
			tcp_set_state(sk, TCP_CLOSE);
			tcp_send_active_reset(sk, GFP_ATOMIC);
			__NET_INC_STATS(sock_net(sk),
					LINUX_MIB_TCPABORTONLINGER);
		} else {
			const int tmo = tcp_fin_time(sk);

			if (tmo > TCP_TIMEWAIT_LEN) {
				inet_csk_reset_keepalive_timer(sk,
						tmo - TCP_TIMEWAIT_LEN);
			} else {
				tcp_time_wait(sk, TCP_FIN_WAIT2, tmo);
				goto out;
			}
		}
	}
	if (sk->sk_state != TCP_CLOSE) {
		sk_mem_reclaim(sk);
		if (tcp_check_oom(sk, 0)) {
			tcp_set_state(sk, TCP_CLOSE);
			tcp_send_active_reset(sk, GFP_ATOMIC);
			__NET_INC_STATS(sock_net(sk),
					LINUX_MIB_TCPABORTONMEMORY);
		} else if (!check_net(sock_net(sk))) {
			/* Not possible to send reset; just close */
			tcp_set_state(sk, TCP_CLOSE);
		}
	}

	if (sk->sk_state == TCP_CLOSE) {
		struct request_sock *req;

		req = rcu_dereference_protected(tcp_sk(sk)->fastopen_rsk,
						lockdep_sock_is_held(sk));
		/* We could get here with a non-NULL req if the socket is
		 * aborted (e.g., closed with unread data) before 3WHS
		 * finishes.
		 */
		if (req)
			reqsk_fastopen_remove(sk, req, false);
		inet_csk_destroy_sock(sk);
	}
	/* Otherwise, socket is reprieved until protocol close. */

out:
	bh_unlock_sock(sk);
	local_bh_enable();
	release_sock(sk);
	sock_put(sk);
}
EXPORT_SYMBOL(tcp_close);

/* These states need RST on ABORT according to RFC793 */

static inline bool tcp_need_reset(int state)
{
	return (1 << state) &
	       (TCPF_ESTABLISHED | TCPF_CLOSE_WAIT | TCPF_FIN_WAIT1 |
		TCPF_FIN_WAIT2 | TCPF_SYN_RECV);
}

static void tcp_rtx_queue_purge(struct sock *sk)
{
	struct rb_node *p = rb_first(&sk->tcp_rtx_queue);

	tcp_sk(sk)->highest_sack = NULL;
	while (p) {
		struct sk_buff *skb = rb_to_skb(p);

		p = rb_next(p);
		/* Since we are deleting whole queue, no need to
		 * list_del(&skb->tcp_tsorted_anchor)
		 */
		tcp_rtx_queue_unlink(skb, sk);
		sk_wmem_free_skb(sk, skb);
	}
}

void tcp_write_queue_purge(struct sock *sk)
{
	struct sk_buff *skb;

	tcp_chrono_stop(sk, TCP_CHRONO_BUSY);
	while ((skb = __skb_dequeue(&sk->sk_write_queue)) != NULL) {
		tcp_skb_tsorted_anchor_cleanup(skb);
		sk_wmem_free_skb(sk, skb);
	}
	tcp_rtx_queue_purge(sk);
	skb = sk->sk_tx_skb_cache;
	if (skb) {
		__kfree_skb(skb);
		sk->sk_tx_skb_cache = NULL;
	}
	INIT_LIST_HEAD(&tcp_sk(sk)->tsorted_sent_queue);
	sk_mem_reclaim(sk);
	tcp_clear_all_retrans_hints(tcp_sk(sk));
	tcp_sk(sk)->packets_out = 0;
	inet_csk(sk)->icsk_backoff = 0;
}

int tcp_disconnect(struct sock *sk, int flags)
{
	struct inet_sock *inet = inet_sk(sk);
	struct inet_connection_sock *icsk = inet_csk(sk);
	struct tcp_sock *tp = tcp_sk(sk);
	int old_state = sk->sk_state;
	u32 seq;

	if (old_state != TCP_CLOSE)
		tcp_set_state(sk, TCP_CLOSE);

	/* ABORT function of RFC793 */
	if (old_state == TCP_LISTEN) {
		inet_csk_listen_stop(sk);
	} else if (unlikely(tp->repair)) {
		sk->sk_err = ECONNABORTED;
	} else if (tcp_need_reset(old_state) ||
		   (tp->snd_nxt != tp->write_seq &&
		    (1 << old_state) & (TCPF_CLOSING | TCPF_LAST_ACK))) {
		/* The last check adjusts for discrepancy of Linux wrt. RFC
		 * states
		 */
		tcp_send_active_reset(sk, gfp_any());
		sk->sk_err = ECONNRESET;
	} else if (old_state == TCP_SYN_SENT)
		sk->sk_err = ECONNRESET;

	tcp_clear_xmit_timers(sk);
	__skb_queue_purge(&sk->sk_receive_queue);
	if (sk->sk_rx_skb_cache) {
		__kfree_skb(sk->sk_rx_skb_cache);
		sk->sk_rx_skb_cache = NULL;
	}
	WRITE_ONCE(tp->copied_seq, tp->rcv_nxt);
	tp->urg_data = 0;
	tcp_write_queue_purge(sk);
	tcp_fastopen_active_disable_ofo_check(sk);
	skb_rbtree_purge(&tp->out_of_order_queue);

	inet->inet_dport = 0;

	if (!(sk->sk_userlocks & SOCK_BINDADDR_LOCK))
		inet_reset_saddr(sk);

	sk->sk_shutdown = 0;
	sock_reset_flag(sk, SOCK_DONE);
	tp->srtt_us = 0;
	tp->mdev_us = jiffies_to_usecs(TCP_TIMEOUT_INIT);
	tp->rcv_rtt_last_tsecr = 0;

	seq = tp->write_seq + tp->max_window + 2;
	if (!seq)
		seq = 1;
	WRITE_ONCE(tp->write_seq, seq);

	icsk->icsk_backoff = 0;
	icsk->icsk_probes_out = 0;
	icsk->icsk_rto = TCP_TIMEOUT_INIT;
	icsk->icsk_rto_min = TCP_RTO_MIN;
	icsk->icsk_delack_max = TCP_DELACK_MAX;
	tp->snd_ssthresh = TCP_INFINITE_SSTHRESH;
	tp->snd_cwnd = TCP_INIT_CWND;
	tp->snd_cwnd_cnt = 0;
	tp->window_clamp = 0;
	tp->delivered = 0;
	tp->delivered_ce = 0;
	if (icsk->icsk_ca_ops->release)
		icsk->icsk_ca_ops->release(sk);
	memset(icsk->icsk_ca_priv, 0, sizeof(icsk->icsk_ca_priv));
<<<<<<< HEAD
=======
	icsk->icsk_ca_initialized = 0;
>>>>>>> d1988041
	tcp_set_ca_state(sk, TCP_CA_Open);
	tp->is_sack_reneg = 0;
	tcp_clear_retrans(tp);
	tp->total_retrans = 0;
	inet_csk_delack_init(sk);
	/* Initialize rcv_mss to TCP_MIN_MSS to avoid division by 0
	 * issue in __tcp_select_window()
	 */
	icsk->icsk_ack.rcv_mss = TCP_MIN_MSS;
	memset(&tp->rx_opt, 0, sizeof(tp->rx_opt));
	__sk_dst_reset(sk);
	dst_release(sk->sk_rx_dst);
	sk->sk_rx_dst = NULL;
	tcp_saved_syn_free(tp);
	tp->compressed_ack = 0;
	tp->segs_in = 0;
	tp->segs_out = 0;
	tp->bytes_sent = 0;
	tp->bytes_acked = 0;
	tp->bytes_received = 0;
	tp->bytes_retrans = 0;
	tp->data_segs_in = 0;
	tp->data_segs_out = 0;
	tp->duplicate_sack[0].start_seq = 0;
	tp->duplicate_sack[0].end_seq = 0;
	tp->dsack_dups = 0;
	tp->reord_seen = 0;
	tp->retrans_out = 0;
	tp->sacked_out = 0;
	tp->tlp_high_seq = 0;
	tp->last_oow_ack_time = 0;
	/* There's a bubble in the pipe until at least the first ACK. */
	tp->app_limited = ~0U;
	tp->rack.mstamp = 0;
	tp->rack.advanced = 0;
	tp->rack.reo_wnd_steps = 1;
	tp->rack.last_delivered = 0;
	tp->rack.reo_wnd_persist = 0;
	tp->rack.dsack_seen = 0;
	tp->syn_data_acked = 0;
	tp->rx_opt.saw_tstamp = 0;
	tp->rx_opt.dsack = 0;
	tp->rx_opt.num_sacks = 0;
	tp->rcv_ooopack = 0;


	/* Clean up fastopen related fields */
	tcp_free_fastopen_req(tp);
	inet->defer_connect = 0;
	tp->fastopen_client_fail = 0;

	WARN_ON(inet->inet_num && !icsk->icsk_bind_hash);

	if (sk->sk_frag.page) {
		put_page(sk->sk_frag.page);
		sk->sk_frag.page = NULL;
		sk->sk_frag.offset = 0;
	}

	sk->sk_error_report(sk);
	return 0;
}
EXPORT_SYMBOL(tcp_disconnect);

static inline bool tcp_can_repair_sock(const struct sock *sk)
{
	return ns_capable(sock_net(sk)->user_ns, CAP_NET_ADMIN) &&
		(sk->sk_state != TCP_LISTEN);
}

static int tcp_repair_set_window(struct tcp_sock *tp, sockptr_t optbuf, int len)
{
	struct tcp_repair_window opt;

	if (!tp->repair)
		return -EPERM;

	if (len != sizeof(opt))
		return -EINVAL;

	if (copy_from_sockptr(&opt, optbuf, sizeof(opt)))
		return -EFAULT;

	if (opt.max_window < opt.snd_wnd)
		return -EINVAL;

	if (after(opt.snd_wl1, tp->rcv_nxt + opt.rcv_wnd))
		return -EINVAL;

	if (after(opt.rcv_wup, tp->rcv_nxt))
		return -EINVAL;

	tp->snd_wl1	= opt.snd_wl1;
	tp->snd_wnd	= opt.snd_wnd;
	tp->max_window	= opt.max_window;

	tp->rcv_wnd	= opt.rcv_wnd;
	tp->rcv_wup	= opt.rcv_wup;

	return 0;
}

static int tcp_repair_options_est(struct sock *sk, sockptr_t optbuf,
		unsigned int len)
{
	struct tcp_sock *tp = tcp_sk(sk);
	struct tcp_repair_opt opt;
	size_t offset = 0;

	while (len >= sizeof(opt)) {
		if (copy_from_sockptr_offset(&opt, optbuf, offset, sizeof(opt)))
			return -EFAULT;

		offset += sizeof(opt);
		len -= sizeof(opt);

		switch (opt.opt_code) {
		case TCPOPT_MSS:
			tp->rx_opt.mss_clamp = opt.opt_val;
			tcp_mtup_init(sk);
			break;
		case TCPOPT_WINDOW:
			{
				u16 snd_wscale = opt.opt_val & 0xFFFF;
				u16 rcv_wscale = opt.opt_val >> 16;

				if (snd_wscale > TCP_MAX_WSCALE || rcv_wscale > TCP_MAX_WSCALE)
					return -EFBIG;

				tp->rx_opt.snd_wscale = snd_wscale;
				tp->rx_opt.rcv_wscale = rcv_wscale;
				tp->rx_opt.wscale_ok = 1;
			}
			break;
		case TCPOPT_SACK_PERM:
			if (opt.opt_val != 0)
				return -EINVAL;

			tp->rx_opt.sack_ok |= TCP_SACK_SEEN;
			break;
		case TCPOPT_TIMESTAMP:
			if (opt.opt_val != 0)
				return -EINVAL;

			tp->rx_opt.tstamp_ok = 1;
			break;
		}
	}

	return 0;
}

DEFINE_STATIC_KEY_FALSE(tcp_tx_delay_enabled);
EXPORT_SYMBOL(tcp_tx_delay_enabled);

static void tcp_enable_tx_delay(void)
{
	if (!static_branch_unlikely(&tcp_tx_delay_enabled)) {
		static int __tcp_tx_delay_enabled = 0;

		if (cmpxchg(&__tcp_tx_delay_enabled, 0, 1) == 0) {
			static_branch_enable(&tcp_tx_delay_enabled);
			pr_info("TCP_TX_DELAY enabled\n");
		}
	}
}

/* When set indicates to always queue non-full frames.  Later the user clears
 * this option and we transmit any pending partial frames in the queue.  This is
 * meant to be used alongside sendfile() to get properly filled frames when the
 * user (for example) must write out headers with a write() call first and then
 * use sendfile to send out the data parts.
 *
 * TCP_CORK can be set together with TCP_NODELAY and it is stronger than
 * TCP_NODELAY.
 */
static void __tcp_sock_set_cork(struct sock *sk, bool on)
{
	struct tcp_sock *tp = tcp_sk(sk);

	if (on) {
		tp->nonagle |= TCP_NAGLE_CORK;
	} else {
		tp->nonagle &= ~TCP_NAGLE_CORK;
		if (tp->nonagle & TCP_NAGLE_OFF)
			tp->nonagle |= TCP_NAGLE_PUSH;
		tcp_push_pending_frames(sk);
	}
}

void tcp_sock_set_cork(struct sock *sk, bool on)
{
	lock_sock(sk);
	__tcp_sock_set_cork(sk, on);
	release_sock(sk);
}
EXPORT_SYMBOL(tcp_sock_set_cork);

/* TCP_NODELAY is weaker than TCP_CORK, so that this option on corked socket is
 * remembered, but it is not activated until cork is cleared.
 *
 * However, when TCP_NODELAY is set we make an explicit push, which overrides
 * even TCP_CORK for currently queued segments.
 */
static void __tcp_sock_set_nodelay(struct sock *sk, bool on)
{
	if (on) {
		tcp_sk(sk)->nonagle |= TCP_NAGLE_OFF|TCP_NAGLE_PUSH;
		tcp_push_pending_frames(sk);
	} else {
		tcp_sk(sk)->nonagle &= ~TCP_NAGLE_OFF;
	}
}

void tcp_sock_set_nodelay(struct sock *sk)
{
	lock_sock(sk);
	__tcp_sock_set_nodelay(sk, true);
	release_sock(sk);
}
EXPORT_SYMBOL(tcp_sock_set_nodelay);

static void __tcp_sock_set_quickack(struct sock *sk, int val)
{
	if (!val) {
		inet_csk_enter_pingpong_mode(sk);
		return;
	}

	inet_csk_exit_pingpong_mode(sk);
	if ((1 << sk->sk_state) & (TCPF_ESTABLISHED | TCPF_CLOSE_WAIT) &&
	    inet_csk_ack_scheduled(sk)) {
		inet_csk(sk)->icsk_ack.pending |= ICSK_ACK_PUSHED;
		tcp_cleanup_rbuf(sk, 1);
		if (!(val & 1))
			inet_csk_enter_pingpong_mode(sk);
	}
}

void tcp_sock_set_quickack(struct sock *sk, int val)
{
	lock_sock(sk);
	__tcp_sock_set_quickack(sk, val);
	release_sock(sk);
}
EXPORT_SYMBOL(tcp_sock_set_quickack);

int tcp_sock_set_syncnt(struct sock *sk, int val)
{
	if (val < 1 || val > MAX_TCP_SYNCNT)
		return -EINVAL;

	lock_sock(sk);
	inet_csk(sk)->icsk_syn_retries = val;
	release_sock(sk);
	return 0;
}
EXPORT_SYMBOL(tcp_sock_set_syncnt);

void tcp_sock_set_user_timeout(struct sock *sk, u32 val)
{
	lock_sock(sk);
	inet_csk(sk)->icsk_user_timeout = val;
	release_sock(sk);
}
EXPORT_SYMBOL(tcp_sock_set_user_timeout);

int tcp_sock_set_keepidle_locked(struct sock *sk, int val)
{
	struct tcp_sock *tp = tcp_sk(sk);

	if (val < 1 || val > MAX_TCP_KEEPIDLE)
		return -EINVAL;

	tp->keepalive_time = val * HZ;
	if (sock_flag(sk, SOCK_KEEPOPEN) &&
	    !((1 << sk->sk_state) & (TCPF_CLOSE | TCPF_LISTEN))) {
		u32 elapsed = keepalive_time_elapsed(tp);

		if (tp->keepalive_time > elapsed)
			elapsed = tp->keepalive_time - elapsed;
		else
			elapsed = 0;
		inet_csk_reset_keepalive_timer(sk, elapsed);
	}

	return 0;
}

int tcp_sock_set_keepidle(struct sock *sk, int val)
{
	int err;

	lock_sock(sk);
	err = tcp_sock_set_keepidle_locked(sk, val);
	release_sock(sk);
	return err;
}
EXPORT_SYMBOL(tcp_sock_set_keepidle);

int tcp_sock_set_keepintvl(struct sock *sk, int val)
{
	if (val < 1 || val > MAX_TCP_KEEPINTVL)
		return -EINVAL;

	lock_sock(sk);
	tcp_sk(sk)->keepalive_intvl = val * HZ;
	release_sock(sk);
	return 0;
}
EXPORT_SYMBOL(tcp_sock_set_keepintvl);

int tcp_sock_set_keepcnt(struct sock *sk, int val)
{
	if (val < 1 || val > MAX_TCP_KEEPCNT)
		return -EINVAL;

	lock_sock(sk);
	tcp_sk(sk)->keepalive_probes = val;
	release_sock(sk);
	return 0;
}
EXPORT_SYMBOL(tcp_sock_set_keepcnt);

/*
 *	Socket option code for TCP.
 */
static int do_tcp_setsockopt(struct sock *sk, int level, int optname,
		sockptr_t optval, unsigned int optlen)
{
	struct tcp_sock *tp = tcp_sk(sk);
	struct inet_connection_sock *icsk = inet_csk(sk);
	struct net *net = sock_net(sk);
	int val;
	int err = 0;

	/* These are data/string values, all the others are ints */
	switch (optname) {
	case TCP_CONGESTION: {
		char name[TCP_CA_NAME_MAX];

		if (optlen < 1)
			return -EINVAL;

		val = strncpy_from_sockptr(name, optval,
					min_t(long, TCP_CA_NAME_MAX-1, optlen));
		if (val < 0)
			return -EFAULT;
		name[val] = 0;

		lock_sock(sk);
		err = tcp_set_congestion_control(sk, name, true,
						 ns_capable(sock_net(sk)->user_ns,
							    CAP_NET_ADMIN));
		release_sock(sk);
		return err;
	}
	case TCP_ULP: {
		char name[TCP_ULP_NAME_MAX];

		if (optlen < 1)
			return -EINVAL;

		val = strncpy_from_sockptr(name, optval,
					min_t(long, TCP_ULP_NAME_MAX - 1,
					      optlen));
		if (val < 0)
			return -EFAULT;
		name[val] = 0;

		lock_sock(sk);
		err = tcp_set_ulp(sk, name);
		release_sock(sk);
		return err;
	}
	case TCP_FASTOPEN_KEY: {
		__u8 key[TCP_FASTOPEN_KEY_BUF_LENGTH];
		__u8 *backup_key = NULL;

		/* Allow a backup key as well to facilitate key rotation
		 * First key is the active one.
		 */
		if (optlen != TCP_FASTOPEN_KEY_LENGTH &&
		    optlen != TCP_FASTOPEN_KEY_BUF_LENGTH)
			return -EINVAL;

		if (copy_from_sockptr(key, optval, optlen))
			return -EFAULT;

		if (optlen == TCP_FASTOPEN_KEY_BUF_LENGTH)
			backup_key = key + TCP_FASTOPEN_KEY_LENGTH;

		return tcp_fastopen_reset_cipher(net, sk, key, backup_key);
	}
	default:
		/* fallthru */
		break;
	}

	if (optlen < sizeof(int))
		return -EINVAL;

	if (copy_from_sockptr(&val, optval, sizeof(val)))
		return -EFAULT;

	lock_sock(sk);

	switch (optname) {
	case TCP_MAXSEG:
		/* Values greater than interface MTU won't take effect. However
		 * at the point when this call is done we typically don't yet
		 * know which interface is going to be used
		 */
		if (val && (val < TCP_MIN_MSS || val > MAX_TCP_WINDOW)) {
			err = -EINVAL;
			break;
		}
		tp->rx_opt.user_mss = val;
		break;

	case TCP_NODELAY:
		__tcp_sock_set_nodelay(sk, val);
		break;

	case TCP_THIN_LINEAR_TIMEOUTS:
		if (val < 0 || val > 1)
			err = -EINVAL;
		else
			tp->thin_lto = val;
		break;

	case TCP_THIN_DUPACK:
		if (val < 0 || val > 1)
			err = -EINVAL;
		break;

	case TCP_REPAIR:
		if (!tcp_can_repair_sock(sk))
			err = -EPERM;
		else if (val == TCP_REPAIR_ON) {
			tp->repair = 1;
			sk->sk_reuse = SK_FORCE_REUSE;
			tp->repair_queue = TCP_NO_QUEUE;
		} else if (val == TCP_REPAIR_OFF) {
			tp->repair = 0;
			sk->sk_reuse = SK_NO_REUSE;
			tcp_send_window_probe(sk);
		} else if (val == TCP_REPAIR_OFF_NO_WP) {
			tp->repair = 0;
			sk->sk_reuse = SK_NO_REUSE;
		} else
			err = -EINVAL;

		break;

	case TCP_REPAIR_QUEUE:
		if (!tp->repair)
			err = -EPERM;
		else if ((unsigned int)val < TCP_QUEUES_NR)
			tp->repair_queue = val;
		else
			err = -EINVAL;
		break;

	case TCP_QUEUE_SEQ:
		if (sk->sk_state != TCP_CLOSE)
			err = -EPERM;
		else if (tp->repair_queue == TCP_SEND_QUEUE)
			WRITE_ONCE(tp->write_seq, val);
		else if (tp->repair_queue == TCP_RECV_QUEUE) {
			WRITE_ONCE(tp->rcv_nxt, val);
			WRITE_ONCE(tp->copied_seq, val);
		}
		else
			err = -EINVAL;
		break;

	case TCP_REPAIR_OPTIONS:
		if (!tp->repair)
			err = -EINVAL;
		else if (sk->sk_state == TCP_ESTABLISHED)
			err = tcp_repair_options_est(sk, optval, optlen);
		else
			err = -EPERM;
		break;

	case TCP_CORK:
		__tcp_sock_set_cork(sk, val);
		break;

	case TCP_KEEPIDLE:
		err = tcp_sock_set_keepidle_locked(sk, val);
		break;
	case TCP_KEEPINTVL:
		if (val < 1 || val > MAX_TCP_KEEPINTVL)
			err = -EINVAL;
		else
			tp->keepalive_intvl = val * HZ;
		break;
	case TCP_KEEPCNT:
		if (val < 1 || val > MAX_TCP_KEEPCNT)
			err = -EINVAL;
		else
			tp->keepalive_probes = val;
		break;
	case TCP_SYNCNT:
		if (val < 1 || val > MAX_TCP_SYNCNT)
			err = -EINVAL;
		else
			icsk->icsk_syn_retries = val;
		break;

	case TCP_SAVE_SYN:
		/* 0: disable, 1: enable, 2: start from ether_header */
		if (val < 0 || val > 2)
			err = -EINVAL;
		else
			tp->save_syn = val;
		break;

	case TCP_LINGER2:
		if (val < 0)
			tp->linger2 = -1;
		else if (val > TCP_FIN_TIMEOUT_MAX / HZ)
			tp->linger2 = TCP_FIN_TIMEOUT_MAX;
		else
			tp->linger2 = val * HZ;
		break;

	case TCP_DEFER_ACCEPT:
		/* Translate value in seconds to number of retransmits */
		icsk->icsk_accept_queue.rskq_defer_accept =
			secs_to_retrans(val, TCP_TIMEOUT_INIT / HZ,
					TCP_RTO_MAX / HZ);
		break;

	case TCP_WINDOW_CLAMP:
		if (!val) {
			if (sk->sk_state != TCP_CLOSE) {
				err = -EINVAL;
				break;
			}
			tp->window_clamp = 0;
		} else
			tp->window_clamp = val < SOCK_MIN_RCVBUF / 2 ?
						SOCK_MIN_RCVBUF / 2 : val;
		break;

	case TCP_QUICKACK:
		__tcp_sock_set_quickack(sk, val);
		break;

#ifdef CONFIG_TCP_MD5SIG
	case TCP_MD5SIG:
	case TCP_MD5SIG_EXT:
		err = tp->af_specific->md5_parse(sk, optname, optval, optlen);
		break;
#endif
	case TCP_USER_TIMEOUT:
		/* Cap the max time in ms TCP will retry or probe the window
		 * before giving up and aborting (ETIMEDOUT) a connection.
		 */
		if (val < 0)
			err = -EINVAL;
		else
			icsk->icsk_user_timeout = val;
		break;

	case TCP_FASTOPEN:
		if (val >= 0 && ((1 << sk->sk_state) & (TCPF_CLOSE |
		    TCPF_LISTEN))) {
			tcp_fastopen_init_key_once(net);

			fastopen_queue_tune(sk, val);
		} else {
			err = -EINVAL;
		}
		break;
	case TCP_FASTOPEN_CONNECT:
		if (val > 1 || val < 0) {
			err = -EINVAL;
		} else if (net->ipv4.sysctl_tcp_fastopen & TFO_CLIENT_ENABLE) {
			if (sk->sk_state == TCP_CLOSE)
				tp->fastopen_connect = val;
			else
				err = -EINVAL;
		} else {
			err = -EOPNOTSUPP;
		}
		break;
	case TCP_FASTOPEN_NO_COOKIE:
		if (val > 1 || val < 0)
			err = -EINVAL;
		else if (!((1 << sk->sk_state) & (TCPF_CLOSE | TCPF_LISTEN)))
			err = -EINVAL;
		else
			tp->fastopen_no_cookie = val;
		break;
	case TCP_TIMESTAMP:
		if (!tp->repair)
			err = -EPERM;
		else
			tp->tsoffset = val - tcp_time_stamp_raw();
		break;
	case TCP_REPAIR_WINDOW:
		err = tcp_repair_set_window(tp, optval, optlen);
		break;
	case TCP_NOTSENT_LOWAT:
		tp->notsent_lowat = val;
		sk->sk_write_space(sk);
		break;
	case TCP_INQ:
		if (val > 1 || val < 0)
			err = -EINVAL;
		else
			tp->recvmsg_inq = val;
		break;
	case TCP_TX_DELAY:
		if (val)
			tcp_enable_tx_delay();
		tp->tcp_tx_delay = val;
		break;
	default:
		err = -ENOPROTOOPT;
		break;
	}

	release_sock(sk);
	return err;
}

int tcp_setsockopt(struct sock *sk, int level, int optname, sockptr_t optval,
		   unsigned int optlen)
{
	const struct inet_connection_sock *icsk = inet_csk(sk);

	if (level != SOL_TCP)
		return icsk->icsk_af_ops->setsockopt(sk, level, optname,
						     optval, optlen);
	return do_tcp_setsockopt(sk, level, optname, optval, optlen);
}
EXPORT_SYMBOL(tcp_setsockopt);

static void tcp_get_info_chrono_stats(const struct tcp_sock *tp,
				      struct tcp_info *info)
{
	u64 stats[__TCP_CHRONO_MAX], total = 0;
	enum tcp_chrono i;

	for (i = TCP_CHRONO_BUSY; i < __TCP_CHRONO_MAX; ++i) {
		stats[i] = tp->chrono_stat[i - 1];
		if (i == tp->chrono_type)
			stats[i] += tcp_jiffies32 - tp->chrono_start;
		stats[i] *= USEC_PER_SEC / HZ;
		total += stats[i];
	}

	info->tcpi_busy_time = total;
	info->tcpi_rwnd_limited = stats[TCP_CHRONO_RWND_LIMITED];
	info->tcpi_sndbuf_limited = stats[TCP_CHRONO_SNDBUF_LIMITED];
}

/* Return information about state of tcp endpoint in API format. */
void tcp_get_info(struct sock *sk, struct tcp_info *info)
{
	const struct tcp_sock *tp = tcp_sk(sk); /* iff sk_type == SOCK_STREAM */
	const struct inet_connection_sock *icsk = inet_csk(sk);
	unsigned long rate;
	u32 now;
	u64 rate64;
	bool slow;

	memset(info, 0, sizeof(*info));
	if (sk->sk_type != SOCK_STREAM)
		return;

	info->tcpi_state = inet_sk_state_load(sk);

	/* Report meaningful fields for all TCP states, including listeners */
	rate = READ_ONCE(sk->sk_pacing_rate);
	rate64 = (rate != ~0UL) ? rate : ~0ULL;
	info->tcpi_pacing_rate = rate64;

	rate = READ_ONCE(sk->sk_max_pacing_rate);
	rate64 = (rate != ~0UL) ? rate : ~0ULL;
	info->tcpi_max_pacing_rate = rate64;

	info->tcpi_reordering = tp->reordering;
	info->tcpi_snd_cwnd = tp->snd_cwnd;

	if (info->tcpi_state == TCP_LISTEN) {
		/* listeners aliased fields :
		 * tcpi_unacked -> Number of children ready for accept()
		 * tcpi_sacked  -> max backlog
		 */
		info->tcpi_unacked = READ_ONCE(sk->sk_ack_backlog);
		info->tcpi_sacked = READ_ONCE(sk->sk_max_ack_backlog);
		return;
	}

	slow = lock_sock_fast(sk);

	info->tcpi_ca_state = icsk->icsk_ca_state;
	info->tcpi_retransmits = icsk->icsk_retransmits;
	info->tcpi_probes = icsk->icsk_probes_out;
	info->tcpi_backoff = icsk->icsk_backoff;

	if (tp->rx_opt.tstamp_ok)
		info->tcpi_options |= TCPI_OPT_TIMESTAMPS;
	if (tcp_is_sack(tp))
		info->tcpi_options |= TCPI_OPT_SACK;
	if (tp->rx_opt.wscale_ok) {
		info->tcpi_options |= TCPI_OPT_WSCALE;
		info->tcpi_snd_wscale = tp->rx_opt.snd_wscale;
		info->tcpi_rcv_wscale = tp->rx_opt.rcv_wscale;
	}

	if (tp->ecn_flags & TCP_ECN_OK)
		info->tcpi_options |= TCPI_OPT_ECN;
	if (tp->ecn_flags & TCP_ECN_SEEN)
		info->tcpi_options |= TCPI_OPT_ECN_SEEN;
	if (tp->syn_data_acked)
		info->tcpi_options |= TCPI_OPT_SYN_DATA;

	info->tcpi_rto = jiffies_to_usecs(icsk->icsk_rto);
	info->tcpi_ato = jiffies_to_usecs(icsk->icsk_ack.ato);
	info->tcpi_snd_mss = tp->mss_cache;
	info->tcpi_rcv_mss = icsk->icsk_ack.rcv_mss;

	info->tcpi_unacked = tp->packets_out;
	info->tcpi_sacked = tp->sacked_out;

	info->tcpi_lost = tp->lost_out;
	info->tcpi_retrans = tp->retrans_out;

	now = tcp_jiffies32;
	info->tcpi_last_data_sent = jiffies_to_msecs(now - tp->lsndtime);
	info->tcpi_last_data_recv = jiffies_to_msecs(now - icsk->icsk_ack.lrcvtime);
	info->tcpi_last_ack_recv = jiffies_to_msecs(now - tp->rcv_tstamp);

	info->tcpi_pmtu = icsk->icsk_pmtu_cookie;
	info->tcpi_rcv_ssthresh = tp->rcv_ssthresh;
	info->tcpi_rtt = tp->srtt_us >> 3;
	info->tcpi_rttvar = tp->mdev_us >> 2;
	info->tcpi_snd_ssthresh = tp->snd_ssthresh;
	info->tcpi_advmss = tp->advmss;

	info->tcpi_rcv_rtt = tp->rcv_rtt_est.rtt_us >> 3;
	info->tcpi_rcv_space = tp->rcvq_space.space;

	info->tcpi_total_retrans = tp->total_retrans;

	info->tcpi_bytes_acked = tp->bytes_acked;
	info->tcpi_bytes_received = tp->bytes_received;
	info->tcpi_notsent_bytes = max_t(int, 0, tp->write_seq - tp->snd_nxt);
	tcp_get_info_chrono_stats(tp, info);

	info->tcpi_segs_out = tp->segs_out;
	info->tcpi_segs_in = tp->segs_in;

	info->tcpi_min_rtt = tcp_min_rtt(tp);
	info->tcpi_data_segs_in = tp->data_segs_in;
	info->tcpi_data_segs_out = tp->data_segs_out;

	info->tcpi_delivery_rate_app_limited = tp->rate_app_limited ? 1 : 0;
	rate64 = tcp_compute_delivery_rate(tp);
	if (rate64)
		info->tcpi_delivery_rate = rate64;
	info->tcpi_delivered = tp->delivered;
	info->tcpi_delivered_ce = tp->delivered_ce;
	info->tcpi_bytes_sent = tp->bytes_sent;
	info->tcpi_bytes_retrans = tp->bytes_retrans;
	info->tcpi_dsack_dups = tp->dsack_dups;
	info->tcpi_reord_seen = tp->reord_seen;
	info->tcpi_rcv_ooopack = tp->rcv_ooopack;
	info->tcpi_snd_wnd = tp->snd_wnd;
	info->tcpi_fastopen_client_fail = tp->fastopen_client_fail;
	unlock_sock_fast(sk, slow);
}
EXPORT_SYMBOL_GPL(tcp_get_info);

static size_t tcp_opt_stats_get_size(void)
{
	return
		nla_total_size_64bit(sizeof(u64)) + /* TCP_NLA_BUSY */
		nla_total_size_64bit(sizeof(u64)) + /* TCP_NLA_RWND_LIMITED */
		nla_total_size_64bit(sizeof(u64)) + /* TCP_NLA_SNDBUF_LIMITED */
		nla_total_size_64bit(sizeof(u64)) + /* TCP_NLA_DATA_SEGS_OUT */
		nla_total_size_64bit(sizeof(u64)) + /* TCP_NLA_TOTAL_RETRANS */
		nla_total_size_64bit(sizeof(u64)) + /* TCP_NLA_PACING_RATE */
		nla_total_size_64bit(sizeof(u64)) + /* TCP_NLA_DELIVERY_RATE */
		nla_total_size(sizeof(u32)) + /* TCP_NLA_SND_CWND */
		nla_total_size(sizeof(u32)) + /* TCP_NLA_REORDERING */
		nla_total_size(sizeof(u32)) + /* TCP_NLA_MIN_RTT */
		nla_total_size(sizeof(u8)) + /* TCP_NLA_RECUR_RETRANS */
		nla_total_size(sizeof(u8)) + /* TCP_NLA_DELIVERY_RATE_APP_LMT */
		nla_total_size(sizeof(u32)) + /* TCP_NLA_SNDQ_SIZE */
		nla_total_size(sizeof(u8)) + /* TCP_NLA_CA_STATE */
		nla_total_size(sizeof(u32)) + /* TCP_NLA_SND_SSTHRESH */
		nla_total_size(sizeof(u32)) + /* TCP_NLA_DELIVERED */
		nla_total_size(sizeof(u32)) + /* TCP_NLA_DELIVERED_CE */
		nla_total_size_64bit(sizeof(u64)) + /* TCP_NLA_BYTES_SENT */
		nla_total_size_64bit(sizeof(u64)) + /* TCP_NLA_BYTES_RETRANS */
		nla_total_size(sizeof(u32)) + /* TCP_NLA_DSACK_DUPS */
		nla_total_size(sizeof(u32)) + /* TCP_NLA_REORD_SEEN */
		nla_total_size(sizeof(u32)) + /* TCP_NLA_SRTT */
		nla_total_size(sizeof(u16)) + /* TCP_NLA_TIMEOUT_REHASH */
		nla_total_size(sizeof(u32)) + /* TCP_NLA_BYTES_NOTSENT */
		nla_total_size_64bit(sizeof(u64)) + /* TCP_NLA_EDT */
		0;
}

struct sk_buff *tcp_get_timestamping_opt_stats(const struct sock *sk,
					       const struct sk_buff *orig_skb)
{
	const struct tcp_sock *tp = tcp_sk(sk);
	struct sk_buff *stats;
	struct tcp_info info;
	unsigned long rate;
	u64 rate64;

	stats = alloc_skb(tcp_opt_stats_get_size(), GFP_ATOMIC);
	if (!stats)
		return NULL;

	tcp_get_info_chrono_stats(tp, &info);
	nla_put_u64_64bit(stats, TCP_NLA_BUSY,
			  info.tcpi_busy_time, TCP_NLA_PAD);
	nla_put_u64_64bit(stats, TCP_NLA_RWND_LIMITED,
			  info.tcpi_rwnd_limited, TCP_NLA_PAD);
	nla_put_u64_64bit(stats, TCP_NLA_SNDBUF_LIMITED,
			  info.tcpi_sndbuf_limited, TCP_NLA_PAD);
	nla_put_u64_64bit(stats, TCP_NLA_DATA_SEGS_OUT,
			  tp->data_segs_out, TCP_NLA_PAD);
	nla_put_u64_64bit(stats, TCP_NLA_TOTAL_RETRANS,
			  tp->total_retrans, TCP_NLA_PAD);

	rate = READ_ONCE(sk->sk_pacing_rate);
	rate64 = (rate != ~0UL) ? rate : ~0ULL;
	nla_put_u64_64bit(stats, TCP_NLA_PACING_RATE, rate64, TCP_NLA_PAD);

	rate64 = tcp_compute_delivery_rate(tp);
	nla_put_u64_64bit(stats, TCP_NLA_DELIVERY_RATE, rate64, TCP_NLA_PAD);

	nla_put_u32(stats, TCP_NLA_SND_CWND, tp->snd_cwnd);
	nla_put_u32(stats, TCP_NLA_REORDERING, tp->reordering);
	nla_put_u32(stats, TCP_NLA_MIN_RTT, tcp_min_rtt(tp));

	nla_put_u8(stats, TCP_NLA_RECUR_RETRANS, inet_csk(sk)->icsk_retransmits);
	nla_put_u8(stats, TCP_NLA_DELIVERY_RATE_APP_LMT, !!tp->rate_app_limited);
	nla_put_u32(stats, TCP_NLA_SND_SSTHRESH, tp->snd_ssthresh);
	nla_put_u32(stats, TCP_NLA_DELIVERED, tp->delivered);
	nla_put_u32(stats, TCP_NLA_DELIVERED_CE, tp->delivered_ce);

	nla_put_u32(stats, TCP_NLA_SNDQ_SIZE, tp->write_seq - tp->snd_una);
	nla_put_u8(stats, TCP_NLA_CA_STATE, inet_csk(sk)->icsk_ca_state);

	nla_put_u64_64bit(stats, TCP_NLA_BYTES_SENT, tp->bytes_sent,
			  TCP_NLA_PAD);
	nla_put_u64_64bit(stats, TCP_NLA_BYTES_RETRANS, tp->bytes_retrans,
			  TCP_NLA_PAD);
	nla_put_u32(stats, TCP_NLA_DSACK_DUPS, tp->dsack_dups);
	nla_put_u32(stats, TCP_NLA_REORD_SEEN, tp->reord_seen);
	nla_put_u32(stats, TCP_NLA_SRTT, tp->srtt_us >> 3);
	nla_put_u16(stats, TCP_NLA_TIMEOUT_REHASH, tp->timeout_rehash);
	nla_put_u32(stats, TCP_NLA_BYTES_NOTSENT,
		    max_t(int, 0, tp->write_seq - tp->snd_nxt));
	nla_put_u64_64bit(stats, TCP_NLA_EDT, orig_skb->skb_mstamp_ns,
			  TCP_NLA_PAD);

	return stats;
}

static int do_tcp_getsockopt(struct sock *sk, int level,
		int optname, char __user *optval, int __user *optlen)
{
	struct inet_connection_sock *icsk = inet_csk(sk);
	struct tcp_sock *tp = tcp_sk(sk);
	struct net *net = sock_net(sk);
	int val, len;

	if (get_user(len, optlen))
		return -EFAULT;

	len = min_t(unsigned int, len, sizeof(int));

	if (len < 0)
		return -EINVAL;

	switch (optname) {
	case TCP_MAXSEG:
		val = tp->mss_cache;
		if (!val && ((1 << sk->sk_state) & (TCPF_CLOSE | TCPF_LISTEN)))
			val = tp->rx_opt.user_mss;
		if (tp->repair)
			val = tp->rx_opt.mss_clamp;
		break;
	case TCP_NODELAY:
		val = !!(tp->nonagle&TCP_NAGLE_OFF);
		break;
	case TCP_CORK:
		val = !!(tp->nonagle&TCP_NAGLE_CORK);
		break;
	case TCP_KEEPIDLE:
		val = keepalive_time_when(tp) / HZ;
		break;
	case TCP_KEEPINTVL:
		val = keepalive_intvl_when(tp) / HZ;
		break;
	case TCP_KEEPCNT:
		val = keepalive_probes(tp);
		break;
	case TCP_SYNCNT:
		val = icsk->icsk_syn_retries ? : net->ipv4.sysctl_tcp_syn_retries;
		break;
	case TCP_LINGER2:
		val = tp->linger2;
		if (val >= 0)
			val = (val ? : net->ipv4.sysctl_tcp_fin_timeout) / HZ;
		break;
	case TCP_DEFER_ACCEPT:
		val = retrans_to_secs(icsk->icsk_accept_queue.rskq_defer_accept,
				      TCP_TIMEOUT_INIT / HZ, TCP_RTO_MAX / HZ);
		break;
	case TCP_WINDOW_CLAMP:
		val = tp->window_clamp;
		break;
	case TCP_INFO: {
		struct tcp_info info;

		if (get_user(len, optlen))
			return -EFAULT;

		tcp_get_info(sk, &info);

		len = min_t(unsigned int, len, sizeof(info));
		if (put_user(len, optlen))
			return -EFAULT;
		if (copy_to_user(optval, &info, len))
			return -EFAULT;
		return 0;
	}
	case TCP_CC_INFO: {
		const struct tcp_congestion_ops *ca_ops;
		union tcp_cc_info info;
		size_t sz = 0;
		int attr;

		if (get_user(len, optlen))
			return -EFAULT;

		ca_ops = icsk->icsk_ca_ops;
		if (ca_ops && ca_ops->get_info)
			sz = ca_ops->get_info(sk, ~0U, &attr, &info);

		len = min_t(unsigned int, len, sz);
		if (put_user(len, optlen))
			return -EFAULT;
		if (copy_to_user(optval, &info, len))
			return -EFAULT;
		return 0;
	}
	case TCP_QUICKACK:
		val = !inet_csk_in_pingpong_mode(sk);
		break;

	case TCP_CONGESTION:
		if (get_user(len, optlen))
			return -EFAULT;
		len = min_t(unsigned int, len, TCP_CA_NAME_MAX);
		if (put_user(len, optlen))
			return -EFAULT;
		if (copy_to_user(optval, icsk->icsk_ca_ops->name, len))
			return -EFAULT;
		return 0;

	case TCP_ULP:
		if (get_user(len, optlen))
			return -EFAULT;
		len = min_t(unsigned int, len, TCP_ULP_NAME_MAX);
		if (!icsk->icsk_ulp_ops) {
			if (put_user(0, optlen))
				return -EFAULT;
			return 0;
		}
		if (put_user(len, optlen))
			return -EFAULT;
		if (copy_to_user(optval, icsk->icsk_ulp_ops->name, len))
			return -EFAULT;
		return 0;

	case TCP_FASTOPEN_KEY: {
		u64 key[TCP_FASTOPEN_KEY_BUF_LENGTH / sizeof(u64)];
		unsigned int key_len;

		if (get_user(len, optlen))
			return -EFAULT;

		key_len = tcp_fastopen_get_cipher(net, icsk, key) *
				TCP_FASTOPEN_KEY_LENGTH;
		len = min_t(unsigned int, len, key_len);
		if (put_user(len, optlen))
			return -EFAULT;
		if (copy_to_user(optval, key, len))
			return -EFAULT;
		return 0;
	}
	case TCP_THIN_LINEAR_TIMEOUTS:
		val = tp->thin_lto;
		break;

	case TCP_THIN_DUPACK:
		val = 0;
		break;

	case TCP_REPAIR:
		val = tp->repair;
		break;

	case TCP_REPAIR_QUEUE:
		if (tp->repair)
			val = tp->repair_queue;
		else
			return -EINVAL;
		break;

	case TCP_REPAIR_WINDOW: {
		struct tcp_repair_window opt;

		if (get_user(len, optlen))
			return -EFAULT;

		if (len != sizeof(opt))
			return -EINVAL;

		if (!tp->repair)
			return -EPERM;

		opt.snd_wl1	= tp->snd_wl1;
		opt.snd_wnd	= tp->snd_wnd;
		opt.max_window	= tp->max_window;
		opt.rcv_wnd	= tp->rcv_wnd;
		opt.rcv_wup	= tp->rcv_wup;

		if (copy_to_user(optval, &opt, len))
			return -EFAULT;
		return 0;
	}
	case TCP_QUEUE_SEQ:
		if (tp->repair_queue == TCP_SEND_QUEUE)
			val = tp->write_seq;
		else if (tp->repair_queue == TCP_RECV_QUEUE)
			val = tp->rcv_nxt;
		else
			return -EINVAL;
		break;

	case TCP_USER_TIMEOUT:
		val = icsk->icsk_user_timeout;
		break;

	case TCP_FASTOPEN:
		val = icsk->icsk_accept_queue.fastopenq.max_qlen;
		break;

	case TCP_FASTOPEN_CONNECT:
		val = tp->fastopen_connect;
		break;

	case TCP_FASTOPEN_NO_COOKIE:
		val = tp->fastopen_no_cookie;
		break;

	case TCP_TX_DELAY:
		val = tp->tcp_tx_delay;
		break;

	case TCP_TIMESTAMP:
		val = tcp_time_stamp_raw() + tp->tsoffset;
		break;
	case TCP_NOTSENT_LOWAT:
		val = tp->notsent_lowat;
		break;
	case TCP_INQ:
		val = tp->recvmsg_inq;
		break;
	case TCP_SAVE_SYN:
		val = tp->save_syn;
		break;
	case TCP_SAVED_SYN: {
		if (get_user(len, optlen))
			return -EFAULT;

		lock_sock(sk);
		if (tp->saved_syn) {
			if (len < tcp_saved_syn_len(tp->saved_syn)) {
				if (put_user(tcp_saved_syn_len(tp->saved_syn),
					     optlen)) {
					release_sock(sk);
					return -EFAULT;
				}
				release_sock(sk);
				return -EINVAL;
			}
			len = tcp_saved_syn_len(tp->saved_syn);
			if (put_user(len, optlen)) {
				release_sock(sk);
				return -EFAULT;
			}
			if (copy_to_user(optval, tp->saved_syn->data, len)) {
				release_sock(sk);
				return -EFAULT;
			}
			tcp_saved_syn_free(tp);
			release_sock(sk);
		} else {
			release_sock(sk);
			len = 0;
			if (put_user(len, optlen))
				return -EFAULT;
		}
		return 0;
	}
#ifdef CONFIG_MMU
	case TCP_ZEROCOPY_RECEIVE: {
		struct tcp_zerocopy_receive zc;
		int err;

		if (get_user(len, optlen))
			return -EFAULT;
		if (len < offsetofend(struct tcp_zerocopy_receive, length))
			return -EINVAL;
		if (len > sizeof(zc)) {
			len = sizeof(zc);
			if (put_user(len, optlen))
				return -EFAULT;
		}
		if (copy_from_user(&zc, optval, len))
			return -EFAULT;
		lock_sock(sk);
		err = tcp_zerocopy_receive(sk, &zc);
		release_sock(sk);
		if (len == sizeof(zc))
			goto zerocopy_rcv_sk_err;
		switch (len) {
		case offsetofend(struct tcp_zerocopy_receive, err):
			goto zerocopy_rcv_sk_err;
		case offsetofend(struct tcp_zerocopy_receive, inq):
			goto zerocopy_rcv_inq;
		case offsetofend(struct tcp_zerocopy_receive, length):
		default:
			goto zerocopy_rcv_out;
		}
zerocopy_rcv_sk_err:
		if (!err)
			zc.err = sock_error(sk);
zerocopy_rcv_inq:
		zc.inq = tcp_inq_hint(sk);
zerocopy_rcv_out:
		if (!err && copy_to_user(optval, &zc, len))
			err = -EFAULT;
		return err;
	}
#endif
	default:
		return -ENOPROTOOPT;
	}

	if (put_user(len, optlen))
		return -EFAULT;
	if (copy_to_user(optval, &val, len))
		return -EFAULT;
	return 0;
}

int tcp_getsockopt(struct sock *sk, int level, int optname, char __user *optval,
		   int __user *optlen)
{
	struct inet_connection_sock *icsk = inet_csk(sk);

	if (level != SOL_TCP)
		return icsk->icsk_af_ops->getsockopt(sk, level, optname,
						     optval, optlen);
	return do_tcp_getsockopt(sk, level, optname, optval, optlen);
}
EXPORT_SYMBOL(tcp_getsockopt);

#ifdef CONFIG_TCP_MD5SIG
static DEFINE_PER_CPU(struct tcp_md5sig_pool, tcp_md5sig_pool);
static DEFINE_MUTEX(tcp_md5sig_mutex);
static bool tcp_md5sig_pool_populated = false;

static void __tcp_alloc_md5sig_pool(void)
{
	struct crypto_ahash *hash;
	int cpu;

	hash = crypto_alloc_ahash("md5", 0, CRYPTO_ALG_ASYNC);
	if (IS_ERR(hash))
		return;

	for_each_possible_cpu(cpu) {
		void *scratch = per_cpu(tcp_md5sig_pool, cpu).scratch;
		struct ahash_request *req;

		if (!scratch) {
			scratch = kmalloc_node(sizeof(union tcp_md5sum_block) +
					       sizeof(struct tcphdr),
					       GFP_KERNEL,
					       cpu_to_node(cpu));
			if (!scratch)
				return;
			per_cpu(tcp_md5sig_pool, cpu).scratch = scratch;
		}
		if (per_cpu(tcp_md5sig_pool, cpu).md5_req)
			continue;

		req = ahash_request_alloc(hash, GFP_KERNEL);
		if (!req)
			return;

		ahash_request_set_callback(req, 0, NULL, NULL);

		per_cpu(tcp_md5sig_pool, cpu).md5_req = req;
	}
	/* before setting tcp_md5sig_pool_populated, we must commit all writes
	 * to memory. See smp_rmb() in tcp_get_md5sig_pool()
	 */
	smp_wmb();
	tcp_md5sig_pool_populated = true;
}

bool tcp_alloc_md5sig_pool(void)
{
	if (unlikely(!tcp_md5sig_pool_populated)) {
		mutex_lock(&tcp_md5sig_mutex);

		if (!tcp_md5sig_pool_populated) {
			__tcp_alloc_md5sig_pool();
			if (tcp_md5sig_pool_populated)
				static_branch_inc(&tcp_md5_needed);
		}

		mutex_unlock(&tcp_md5sig_mutex);
	}
	return tcp_md5sig_pool_populated;
}
EXPORT_SYMBOL(tcp_alloc_md5sig_pool);


/**
 *	tcp_get_md5sig_pool - get md5sig_pool for this user
 *
 *	We use percpu structure, so if we succeed, we exit with preemption
 *	and BH disabled, to make sure another thread or softirq handling
 *	wont try to get same context.
 */
struct tcp_md5sig_pool *tcp_get_md5sig_pool(void)
{
	local_bh_disable();

	if (tcp_md5sig_pool_populated) {
		/* coupled with smp_wmb() in __tcp_alloc_md5sig_pool() */
		smp_rmb();
		return this_cpu_ptr(&tcp_md5sig_pool);
	}
	local_bh_enable();
	return NULL;
}
EXPORT_SYMBOL(tcp_get_md5sig_pool);

int tcp_md5_hash_skb_data(struct tcp_md5sig_pool *hp,
			  const struct sk_buff *skb, unsigned int header_len)
{
	struct scatterlist sg;
	const struct tcphdr *tp = tcp_hdr(skb);
	struct ahash_request *req = hp->md5_req;
	unsigned int i;
	const unsigned int head_data_len = skb_headlen(skb) > header_len ?
					   skb_headlen(skb) - header_len : 0;
	const struct skb_shared_info *shi = skb_shinfo(skb);
	struct sk_buff *frag_iter;

	sg_init_table(&sg, 1);

	sg_set_buf(&sg, ((u8 *) tp) + header_len, head_data_len);
	ahash_request_set_crypt(req, &sg, NULL, head_data_len);
	if (crypto_ahash_update(req))
		return 1;

	for (i = 0; i < shi->nr_frags; ++i) {
		const skb_frag_t *f = &shi->frags[i];
		unsigned int offset = skb_frag_off(f);
		struct page *page = skb_frag_page(f) + (offset >> PAGE_SHIFT);

		sg_set_page(&sg, page, skb_frag_size(f),
			    offset_in_page(offset));
		ahash_request_set_crypt(req, &sg, NULL, skb_frag_size(f));
		if (crypto_ahash_update(req))
			return 1;
	}

	skb_walk_frags(skb, frag_iter)
		if (tcp_md5_hash_skb_data(hp, frag_iter, 0))
			return 1;

	return 0;
}
EXPORT_SYMBOL(tcp_md5_hash_skb_data);

int tcp_md5_hash_key(struct tcp_md5sig_pool *hp, const struct tcp_md5sig_key *key)
{
	u8 keylen = READ_ONCE(key->keylen); /* paired with WRITE_ONCE() in tcp_md5_do_add */
	struct scatterlist sg;

	sg_init_one(&sg, key->key, keylen);
	ahash_request_set_crypt(hp->md5_req, &sg, NULL, keylen);

<<<<<<< HEAD
	/* tcp_md5_do_add() might change key->key under us */
	return crypto_ahash_update(hp->md5_req);
=======
	/* We use data_race() because tcp_md5_do_add() might change key->key under us */
	return data_race(crypto_ahash_update(hp->md5_req));
>>>>>>> d1988041
}
EXPORT_SYMBOL(tcp_md5_hash_key);

#endif

void tcp_done(struct sock *sk)
{
	struct request_sock *req;

	/* We might be called with a new socket, after
	 * inet_csk_prepare_forced_close() has been called
	 * so we can not use lockdep_sock_is_held(sk)
	 */
	req = rcu_dereference_protected(tcp_sk(sk)->fastopen_rsk, 1);

	if (sk->sk_state == TCP_SYN_SENT || sk->sk_state == TCP_SYN_RECV)
		TCP_INC_STATS(sock_net(sk), TCP_MIB_ATTEMPTFAILS);

	tcp_set_state(sk, TCP_CLOSE);
	tcp_clear_xmit_timers(sk);
	if (req)
		reqsk_fastopen_remove(sk, req, false);

	sk->sk_shutdown = SHUTDOWN_MASK;

	if (!sock_flag(sk, SOCK_DEAD))
		sk->sk_state_change(sk);
	else
		inet_csk_destroy_sock(sk);
}
EXPORT_SYMBOL_GPL(tcp_done);

int tcp_abort(struct sock *sk, int err)
{
	if (!sk_fullsock(sk)) {
		if (sk->sk_state == TCP_NEW_SYN_RECV) {
			struct request_sock *req = inet_reqsk(sk);

			local_bh_disable();
			inet_csk_reqsk_queue_drop(req->rsk_listener, req);
			local_bh_enable();
			return 0;
		}
		return -EOPNOTSUPP;
	}

	/* Don't race with userspace socket closes such as tcp_close. */
	lock_sock(sk);

	if (sk->sk_state == TCP_LISTEN) {
		tcp_set_state(sk, TCP_CLOSE);
		inet_csk_listen_stop(sk);
	}

	/* Don't race with BH socket closes such as inet_csk_listen_stop. */
	local_bh_disable();
	bh_lock_sock(sk);

	if (!sock_flag(sk, SOCK_DEAD)) {
		sk->sk_err = err;
		/* This barrier is coupled with smp_rmb() in tcp_poll() */
		smp_wmb();
		sk->sk_error_report(sk);
		if (tcp_need_reset(sk->sk_state))
			tcp_send_active_reset(sk, GFP_ATOMIC);
		tcp_done(sk);
	}

	bh_unlock_sock(sk);
	local_bh_enable();
	tcp_write_queue_purge(sk);
	release_sock(sk);
	return 0;
}
EXPORT_SYMBOL_GPL(tcp_abort);

extern struct tcp_congestion_ops tcp_reno;

static __initdata unsigned long thash_entries;
static int __init set_thash_entries(char *str)
{
	ssize_t ret;

	if (!str)
		return 0;

	ret = kstrtoul(str, 0, &thash_entries);
	if (ret)
		return 0;

	return 1;
}
__setup("thash_entries=", set_thash_entries);

static void __init tcp_init_mem(void)
{
	unsigned long limit = nr_free_buffer_pages() / 16;

	limit = max(limit, 128UL);
	sysctl_tcp_mem[0] = limit / 4 * 3;		/* 4.68 % */
	sysctl_tcp_mem[1] = limit;			/* 6.25 % */
	sysctl_tcp_mem[2] = sysctl_tcp_mem[0] * 2;	/* 9.37 % */
}

void __init tcp_init(void)
{
	int max_rshare, max_wshare, cnt;
	unsigned long limit;
	unsigned int i;

	BUILD_BUG_ON(TCP_MIN_SND_MSS <= MAX_TCP_OPTION_SPACE);
	BUILD_BUG_ON(sizeof(struct tcp_skb_cb) >
		     sizeof_field(struct sk_buff, cb));

	percpu_counter_init(&tcp_sockets_allocated, 0, GFP_KERNEL);
	percpu_counter_init(&tcp_orphan_count, 0, GFP_KERNEL);
	inet_hashinfo_init(&tcp_hashinfo);
	inet_hashinfo2_init(&tcp_hashinfo, "tcp_listen_portaddr_hash",
			    thash_entries, 21,  /* one slot per 2 MB*/
			    0, 64 * 1024);
	tcp_hashinfo.bind_bucket_cachep =
		kmem_cache_create("tcp_bind_bucket",
				  sizeof(struct inet_bind_bucket), 0,
				  SLAB_HWCACHE_ALIGN|SLAB_PANIC, NULL);

	/* Size and allocate the main established and bind bucket
	 * hash tables.
	 *
	 * The methodology is similar to that of the buffer cache.
	 */
	tcp_hashinfo.ehash =
		alloc_large_system_hash("TCP established",
					sizeof(struct inet_ehash_bucket),
					thash_entries,
					17, /* one slot per 128 KB of memory */
					0,
					NULL,
					&tcp_hashinfo.ehash_mask,
					0,
					thash_entries ? 0 : 512 * 1024);
	for (i = 0; i <= tcp_hashinfo.ehash_mask; i++)
		INIT_HLIST_NULLS_HEAD(&tcp_hashinfo.ehash[i].chain, i);

	if (inet_ehash_locks_alloc(&tcp_hashinfo))
		panic("TCP: failed to alloc ehash_locks");
	tcp_hashinfo.bhash =
		alloc_large_system_hash("TCP bind",
					sizeof(struct inet_bind_hashbucket),
					tcp_hashinfo.ehash_mask + 1,
					17, /* one slot per 128 KB of memory */
					0,
					&tcp_hashinfo.bhash_size,
					NULL,
					0,
					64 * 1024);
	tcp_hashinfo.bhash_size = 1U << tcp_hashinfo.bhash_size;
	for (i = 0; i < tcp_hashinfo.bhash_size; i++) {
		spin_lock_init(&tcp_hashinfo.bhash[i].lock);
		INIT_HLIST_HEAD(&tcp_hashinfo.bhash[i].chain);
	}


	cnt = tcp_hashinfo.ehash_mask + 1;
	sysctl_tcp_max_orphans = cnt / 2;

	tcp_init_mem();
	/* Set per-socket limits to no more than 1/128 the pressure threshold */
	limit = nr_free_buffer_pages() << (PAGE_SHIFT - 7);
	max_wshare = min(4UL*1024*1024, limit);
	max_rshare = min(6UL*1024*1024, limit);

	init_net.ipv4.sysctl_tcp_wmem[0] = SK_MEM_QUANTUM;
	init_net.ipv4.sysctl_tcp_wmem[1] = 16*1024;
	init_net.ipv4.sysctl_tcp_wmem[2] = max(64*1024, max_wshare);

	init_net.ipv4.sysctl_tcp_rmem[0] = SK_MEM_QUANTUM;
	init_net.ipv4.sysctl_tcp_rmem[1] = 131072;
	init_net.ipv4.sysctl_tcp_rmem[2] = max(131072, max_rshare);

	pr_info("Hash tables configured (established %u bind %u)\n",
		tcp_hashinfo.ehash_mask + 1, tcp_hashinfo.bhash_size);

	tcp_v4_init();
	tcp_metrics_init();
	BUG_ON(tcp_register_congestion_control(&tcp_reno) != 0);
	tcp_tasklet_init();
	mptcp_init();
}<|MERGE_RESOLUTION|>--- conflicted
+++ resolved
@@ -1803,11 +1803,7 @@
 
 	vma = find_vma(current->mm, address);
 	if (!vma || vma->vm_start > address || vma->vm_ops != &tcp_vm_ops) {
-<<<<<<< HEAD
-		up_read(&current->mm->mmap_sem);
-=======
 		mmap_read_unlock(current->mm);
->>>>>>> d1988041
 		return -EINVAL;
 	}
 	zc->length = min_t(unsigned long, zc->length, vma->vm_end - address);
@@ -2701,10 +2697,7 @@
 	if (icsk->icsk_ca_ops->release)
 		icsk->icsk_ca_ops->release(sk);
 	memset(icsk->icsk_ca_priv, 0, sizeof(icsk->icsk_ca_priv));
-<<<<<<< HEAD
-=======
 	icsk->icsk_ca_initialized = 0;
->>>>>>> d1988041
 	tcp_set_ca_state(sk, TCP_CA_Open);
 	tp->is_sack_reneg = 0;
 	tcp_clear_retrans(tp);
@@ -4023,13 +4016,8 @@
 	sg_init_one(&sg, key->key, keylen);
 	ahash_request_set_crypt(hp->md5_req, &sg, NULL, keylen);
 
-<<<<<<< HEAD
-	/* tcp_md5_do_add() might change key->key under us */
-	return crypto_ahash_update(hp->md5_req);
-=======
 	/* We use data_race() because tcp_md5_do_add() might change key->key under us */
 	return data_race(crypto_ahash_update(hp->md5_req));
->>>>>>> d1988041
 }
 EXPORT_SYMBOL(tcp_md5_hash_key);
 
