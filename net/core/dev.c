// SPDX-License-Identifier: GPL-2.0-or-later
/*
 *      NET3    Protocol independent device support routines.
 *
 *	Derived from the non IP parts of dev.c 1.0.19
 *              Authors:	Ross Biro
 *				Fred N. van Kempen, <waltje@uWalt.NL.Mugnet.ORG>
 *				Mark Evans, <evansmp@uhura.aston.ac.uk>
 *
 *	Additional Authors:
 *		Florian la Roche <rzsfl@rz.uni-sb.de>
 *		Alan Cox <gw4pts@gw4pts.ampr.org>
 *		David Hinds <dahinds@users.sourceforge.net>
 *		Alexey Kuznetsov <kuznet@ms2.inr.ac.ru>
 *		Adam Sulmicki <adam@cfar.umd.edu>
 *              Pekka Riikonen <priikone@poesidon.pspt.fi>
 *
 *	Changes:
 *              D.J. Barrow     :       Fixed bug where dev->refcnt gets set
 *                                      to 2 if register_netdev gets called
 *                                      before net_dev_init & also removed a
 *                                      few lines of code in the process.
 *		Alan Cox	:	device private ioctl copies fields back.
 *		Alan Cox	:	Transmit queue code does relevant
 *					stunts to keep the queue safe.
 *		Alan Cox	:	Fixed double lock.
 *		Alan Cox	:	Fixed promisc NULL pointer trap
 *		????????	:	Support the full private ioctl range
 *		Alan Cox	:	Moved ioctl permission check into
 *					drivers
 *		Tim Kordas	:	SIOCADDMULTI/SIOCDELMULTI
 *		Alan Cox	:	100 backlog just doesn't cut it when
 *					you start doing multicast video 8)
 *		Alan Cox	:	Rewrote net_bh and list manager.
 *              Alan Cox        :       Fix ETH_P_ALL echoback lengths.
 *		Alan Cox	:	Took out transmit every packet pass
 *					Saved a few bytes in the ioctl handler
 *		Alan Cox	:	Network driver sets packet type before
 *					calling netif_rx. Saves a function
 *					call a packet.
 *		Alan Cox	:	Hashed net_bh()
 *		Richard Kooijman:	Timestamp fixes.
 *		Alan Cox	:	Wrong field in SIOCGIFDSTADDR
 *		Alan Cox	:	Device lock protection.
 *              Alan Cox        :       Fixed nasty side effect of device close
 *					changes.
 *		Rudi Cilibrasi	:	Pass the right thing to
 *					set_mac_address()
 *		Dave Miller	:	32bit quantity for the device lock to
 *					make it work out on a Sparc.
 *		Bjorn Ekwall	:	Added KERNELD hack.
 *		Alan Cox	:	Cleaned up the backlog initialise.
 *		Craig Metz	:	SIOCGIFCONF fix if space for under
 *					1 device.
 *	    Thomas Bogendoerfer :	Return ENODEV for dev_open, if there
 *					is no device open function.
 *		Andi Kleen	:	Fix error reporting for SIOCGIFCONF
 *	    Michael Chastain	:	Fix signed/unsigned for SIOCGIFCONF
 *		Cyrus Durgin	:	Cleaned for KMOD
 *		Adam Sulmicki   :	Bug Fix : Network Device Unload
 *					A network device unload needs to purge
 *					the backlog queue.
 *	Paul Rusty Russell	:	SIOCSIFNAME
 *              Pekka Riikonen  :	Netdev boot-time settings code
 *              Andrew Morton   :       Make unregister_netdevice wait
 *                                      indefinitely on dev->refcnt
 *              J Hadi Salim    :       - Backlog queue sampling
 *				        - netif_rx() feedback
 */

#include <linux/uaccess.h>
#include <linux/bitops.h>
#include <linux/capability.h>
#include <linux/cpu.h>
#include <linux/types.h>
#include <linux/kernel.h>
#include <linux/hash.h>
#include <linux/slab.h>
#include <linux/sched.h>
#include <linux/sched/mm.h>
#include <linux/mutex.h>
#include <linux/rwsem.h>
#include <linux/string.h>
#include <linux/mm.h>
#include <linux/socket.h>
#include <linux/sockios.h>
#include <linux/errno.h>
#include <linux/interrupt.h>
#include <linux/if_ether.h>
#include <linux/netdevice.h>
#include <linux/etherdevice.h>
#include <linux/ethtool.h>
#include <linux/skbuff.h>
#include <linux/kthread.h>
#include <linux/bpf.h>
#include <linux/bpf_trace.h>
#include <net/net_namespace.h>
#include <net/sock.h>
#include <net/busy_poll.h>
#include <linux/rtnetlink.h>
#include <linux/stat.h>
#include <net/dsa.h>
#include <net/dst.h>
#include <net/dst_metadata.h>
#include <net/gro.h>
#include <net/pkt_sched.h>
#include <net/pkt_cls.h>
#include <net/checksum.h>
#include <net/xfrm.h>
#include <linux/highmem.h>
#include <linux/init.h>
#include <linux/module.h>
#include <linux/netpoll.h>
#include <linux/rcupdate.h>
#include <linux/delay.h>
#include <net/iw_handler.h>
#include <asm/current.h>
#include <linux/audit.h>
#include <linux/dmaengine.h>
#include <linux/err.h>
#include <linux/ctype.h>
#include <linux/if_arp.h>
#include <linux/if_vlan.h>
#include <linux/ip.h>
#include <net/ip.h>
#include <net/mpls.h>
#include <linux/ipv6.h>
#include <linux/in.h>
#include <linux/jhash.h>
#include <linux/random.h>
#include <trace/events/napi.h>
#include <trace/events/net.h>
#include <trace/events/skb.h>
#include <trace/events/qdisc.h>
#include <linux/inetdevice.h>
#include <linux/cpu_rmap.h>
#include <linux/static_key.h>
#include <linux/hashtable.h>
#include <linux/vmalloc.h>
#include <linux/if_macvlan.h>
#include <linux/errqueue.h>
#include <linux/hrtimer.h>
#include <linux/netfilter_ingress.h>
#include <linux/crash_dump.h>
#include <linux/sctp.h>
#include <net/udp_tunnel.h>
#include <linux/net_namespace.h>
#include <linux/indirect_call_wrapper.h>
#include <net/devlink.h>
#include <linux/pm_runtime.h>
#include <linux/prandom.h>
#include <linux/once_lite.h>

#include "net-sysfs.h"

#define MAX_GRO_SKBS 8

/* This should be increased if a protocol with a bigger head is added. */
#define GRO_MAX_HEAD (MAX_HEADER + 128)

static DEFINE_SPINLOCK(ptype_lock);
static DEFINE_SPINLOCK(offload_lock);
struct list_head ptype_base[PTYPE_HASH_SIZE] __read_mostly;
struct list_head ptype_all __read_mostly;	/* Taps */
static struct list_head offload_base __read_mostly;

static int netif_rx_internal(struct sk_buff *skb);
static int call_netdevice_notifiers_info(unsigned long val,
					 struct netdev_notifier_info *info);
static int call_netdevice_notifiers_extack(unsigned long val,
					   struct net_device *dev,
					   struct netlink_ext_ack *extack);
static struct napi_struct *napi_by_id(unsigned int napi_id);

/*
 * The @dev_base_head list is protected by @dev_base_lock and the rtnl
 * semaphore.
 *
 * Pure readers hold dev_base_lock for reading, or rcu_read_lock()
 *
 * Writers must hold the rtnl semaphore while they loop through the
 * dev_base_head list, and hold dev_base_lock for writing when they do the
 * actual updates.  This allows pure readers to access the list even
 * while a writer is preparing to update it.
 *
 * To put it another way, dev_base_lock is held for writing only to
 * protect against pure readers; the rtnl semaphore provides the
 * protection against other writers.
 *
 * See, for example usages, register_netdevice() and
 * unregister_netdevice(), which must be called with the rtnl
 * semaphore held.
 */
DEFINE_RWLOCK(dev_base_lock);
EXPORT_SYMBOL(dev_base_lock);

static DEFINE_MUTEX(ifalias_mutex);

/* protects napi_hash addition/deletion and napi_gen_id */
static DEFINE_SPINLOCK(napi_hash_lock);

static unsigned int napi_gen_id = NR_CPUS;
static DEFINE_READ_MOSTLY_HASHTABLE(napi_hash, 8);

static DECLARE_RWSEM(devnet_rename_sem);

static inline void dev_base_seq_inc(struct net *net)
{
	while (++net->dev_base_seq == 0)
		;
}

static inline struct hlist_head *dev_name_hash(struct net *net, const char *name)
{
	unsigned int hash = full_name_hash(net, name, strnlen(name, IFNAMSIZ));

	return &net->dev_name_head[hash_32(hash, NETDEV_HASHBITS)];
}

static inline struct hlist_head *dev_index_hash(struct net *net, int ifindex)
{
	return &net->dev_index_head[ifindex & (NETDEV_HASHENTRIES - 1)];
}

static inline void rps_lock(struct softnet_data *sd)
{
#ifdef CONFIG_RPS
	spin_lock(&sd->input_pkt_queue.lock);
#endif
}

static inline void rps_unlock(struct softnet_data *sd)
{
#ifdef CONFIG_RPS
	spin_unlock(&sd->input_pkt_queue.lock);
#endif
}

static struct netdev_name_node *netdev_name_node_alloc(struct net_device *dev,
						       const char *name)
{
	struct netdev_name_node *name_node;

	name_node = kmalloc(sizeof(*name_node), GFP_KERNEL);
	if (!name_node)
		return NULL;
	INIT_HLIST_NODE(&name_node->hlist);
	name_node->dev = dev;
	name_node->name = name;
	return name_node;
}

static struct netdev_name_node *
netdev_name_node_head_alloc(struct net_device *dev)
{
	struct netdev_name_node *name_node;

	name_node = netdev_name_node_alloc(dev, dev->name);
	if (!name_node)
		return NULL;
	INIT_LIST_HEAD(&name_node->list);
	return name_node;
}

static void netdev_name_node_free(struct netdev_name_node *name_node)
{
	kfree(name_node);
}

static void netdev_name_node_add(struct net *net,
				 struct netdev_name_node *name_node)
{
	hlist_add_head_rcu(&name_node->hlist,
			   dev_name_hash(net, name_node->name));
}

static void netdev_name_node_del(struct netdev_name_node *name_node)
{
	hlist_del_rcu(&name_node->hlist);
}

static struct netdev_name_node *netdev_name_node_lookup(struct net *net,
							const char *name)
{
	struct hlist_head *head = dev_name_hash(net, name);
	struct netdev_name_node *name_node;

	hlist_for_each_entry(name_node, head, hlist)
		if (!strcmp(name_node->name, name))
			return name_node;
	return NULL;
}

static struct netdev_name_node *netdev_name_node_lookup_rcu(struct net *net,
							    const char *name)
{
	struct hlist_head *head = dev_name_hash(net, name);
	struct netdev_name_node *name_node;

	hlist_for_each_entry_rcu(name_node, head, hlist)
		if (!strcmp(name_node->name, name))
			return name_node;
	return NULL;
}

int netdev_name_node_alt_create(struct net_device *dev, const char *name)
{
	struct netdev_name_node *name_node;
	struct net *net = dev_net(dev);

	name_node = netdev_name_node_lookup(net, name);
	if (name_node)
		return -EEXIST;
	name_node = netdev_name_node_alloc(dev, name);
	if (!name_node)
		return -ENOMEM;
	netdev_name_node_add(net, name_node);
	/* The node that holds dev->name acts as a head of per-device list. */
	list_add_tail(&name_node->list, &dev->name_node->list);

	return 0;
}
EXPORT_SYMBOL(netdev_name_node_alt_create);

static void __netdev_name_node_alt_destroy(struct netdev_name_node *name_node)
{
	list_del(&name_node->list);
	netdev_name_node_del(name_node);
	kfree(name_node->name);
	netdev_name_node_free(name_node);
}

int netdev_name_node_alt_destroy(struct net_device *dev, const char *name)
{
	struct netdev_name_node *name_node;
	struct net *net = dev_net(dev);

	name_node = netdev_name_node_lookup(net, name);
	if (!name_node)
		return -ENOENT;
	/* lookup might have found our primary name or a name belonging
	 * to another device.
	 */
	if (name_node == dev->name_node || name_node->dev != dev)
		return -EINVAL;

	__netdev_name_node_alt_destroy(name_node);

	return 0;
}
EXPORT_SYMBOL(netdev_name_node_alt_destroy);

static void netdev_name_node_alt_flush(struct net_device *dev)
{
	struct netdev_name_node *name_node, *tmp;

	list_for_each_entry_safe(name_node, tmp, &dev->name_node->list, list)
		__netdev_name_node_alt_destroy(name_node);
}

/* Device list insertion */
static void list_netdevice(struct net_device *dev)
{
	struct net *net = dev_net(dev);

	ASSERT_RTNL();

	write_lock_bh(&dev_base_lock);
	list_add_tail_rcu(&dev->dev_list, &net->dev_base_head);
	netdev_name_node_add(net, dev->name_node);
	hlist_add_head_rcu(&dev->index_hlist,
			   dev_index_hash(net, dev->ifindex));
	write_unlock_bh(&dev_base_lock);

	dev_base_seq_inc(net);
}

/* Device list removal
 * caller must respect a RCU grace period before freeing/reusing dev
 */
static void unlist_netdevice(struct net_device *dev)
{
	ASSERT_RTNL();

	/* Unlink dev from the device chain */
	write_lock_bh(&dev_base_lock);
	list_del_rcu(&dev->dev_list);
	netdev_name_node_del(dev->name_node);
	hlist_del_rcu(&dev->index_hlist);
	write_unlock_bh(&dev_base_lock);

	dev_base_seq_inc(dev_net(dev));
}

/*
 *	Our notifier list
 */

static RAW_NOTIFIER_HEAD(netdev_chain);

/*
 *	Device drivers call our routines to queue packets here. We empty the
 *	queue in the local softnet handler.
 */

DEFINE_PER_CPU_ALIGNED(struct softnet_data, softnet_data);
EXPORT_PER_CPU_SYMBOL(softnet_data);

#ifdef CONFIG_LOCKDEP
/*
 * register_netdevice() inits txq->_xmit_lock and sets lockdep class
 * according to dev->type
 */
static const unsigned short netdev_lock_type[] = {
	 ARPHRD_NETROM, ARPHRD_ETHER, ARPHRD_EETHER, ARPHRD_AX25,
	 ARPHRD_PRONET, ARPHRD_CHAOS, ARPHRD_IEEE802, ARPHRD_ARCNET,
	 ARPHRD_APPLETLK, ARPHRD_DLCI, ARPHRD_ATM, ARPHRD_METRICOM,
	 ARPHRD_IEEE1394, ARPHRD_EUI64, ARPHRD_INFINIBAND, ARPHRD_SLIP,
	 ARPHRD_CSLIP, ARPHRD_SLIP6, ARPHRD_CSLIP6, ARPHRD_RSRVD,
	 ARPHRD_ADAPT, ARPHRD_ROSE, ARPHRD_X25, ARPHRD_HWX25,
	 ARPHRD_PPP, ARPHRD_CISCO, ARPHRD_LAPB, ARPHRD_DDCMP,
	 ARPHRD_RAWHDLC, ARPHRD_TUNNEL, ARPHRD_TUNNEL6, ARPHRD_FRAD,
	 ARPHRD_SKIP, ARPHRD_LOOPBACK, ARPHRD_LOCALTLK, ARPHRD_FDDI,
	 ARPHRD_BIF, ARPHRD_SIT, ARPHRD_IPDDP, ARPHRD_IPGRE,
	 ARPHRD_PIMREG, ARPHRD_HIPPI, ARPHRD_ASH, ARPHRD_ECONET,
	 ARPHRD_IRDA, ARPHRD_FCPP, ARPHRD_FCAL, ARPHRD_FCPL,
	 ARPHRD_FCFABRIC, ARPHRD_IEEE80211, ARPHRD_IEEE80211_PRISM,
	 ARPHRD_IEEE80211_RADIOTAP, ARPHRD_PHONET, ARPHRD_PHONET_PIPE,
	 ARPHRD_IEEE802154, ARPHRD_VOID, ARPHRD_NONE};

static const char *const netdev_lock_name[] = {
	"_xmit_NETROM", "_xmit_ETHER", "_xmit_EETHER", "_xmit_AX25",
	"_xmit_PRONET", "_xmit_CHAOS", "_xmit_IEEE802", "_xmit_ARCNET",
	"_xmit_APPLETLK", "_xmit_DLCI", "_xmit_ATM", "_xmit_METRICOM",
	"_xmit_IEEE1394", "_xmit_EUI64", "_xmit_INFINIBAND", "_xmit_SLIP",
	"_xmit_CSLIP", "_xmit_SLIP6", "_xmit_CSLIP6", "_xmit_RSRVD",
	"_xmit_ADAPT", "_xmit_ROSE", "_xmit_X25", "_xmit_HWX25",
	"_xmit_PPP", "_xmit_CISCO", "_xmit_LAPB", "_xmit_DDCMP",
	"_xmit_RAWHDLC", "_xmit_TUNNEL", "_xmit_TUNNEL6", "_xmit_FRAD",
	"_xmit_SKIP", "_xmit_LOOPBACK", "_xmit_LOCALTLK", "_xmit_FDDI",
	"_xmit_BIF", "_xmit_SIT", "_xmit_IPDDP", "_xmit_IPGRE",
	"_xmit_PIMREG", "_xmit_HIPPI", "_xmit_ASH", "_xmit_ECONET",
	"_xmit_IRDA", "_xmit_FCPP", "_xmit_FCAL", "_xmit_FCPL",
	"_xmit_FCFABRIC", "_xmit_IEEE80211", "_xmit_IEEE80211_PRISM",
	"_xmit_IEEE80211_RADIOTAP", "_xmit_PHONET", "_xmit_PHONET_PIPE",
	"_xmit_IEEE802154", "_xmit_VOID", "_xmit_NONE"};

static struct lock_class_key netdev_xmit_lock_key[ARRAY_SIZE(netdev_lock_type)];
static struct lock_class_key netdev_addr_lock_key[ARRAY_SIZE(netdev_lock_type)];

static inline unsigned short netdev_lock_pos(unsigned short dev_type)
{
	int i;

	for (i = 0; i < ARRAY_SIZE(netdev_lock_type); i++)
		if (netdev_lock_type[i] == dev_type)
			return i;
	/* the last key is used by default */
	return ARRAY_SIZE(netdev_lock_type) - 1;
}

static inline void netdev_set_xmit_lockdep_class(spinlock_t *lock,
						 unsigned short dev_type)
{
	int i;

	i = netdev_lock_pos(dev_type);
	lockdep_set_class_and_name(lock, &netdev_xmit_lock_key[i],
				   netdev_lock_name[i]);
}

static inline void netdev_set_addr_lockdep_class(struct net_device *dev)
{
	int i;

	i = netdev_lock_pos(dev->type);
	lockdep_set_class_and_name(&dev->addr_list_lock,
				   &netdev_addr_lock_key[i],
				   netdev_lock_name[i]);
}
#else
static inline void netdev_set_xmit_lockdep_class(spinlock_t *lock,
						 unsigned short dev_type)
{
}

static inline void netdev_set_addr_lockdep_class(struct net_device *dev)
{
}
#endif

/*******************************************************************************
 *
 *		Protocol management and registration routines
 *
 *******************************************************************************/


/*
 *	Add a protocol ID to the list. Now that the input handler is
 *	smarter we can dispense with all the messy stuff that used to be
 *	here.
 *
 *	BEWARE!!! Protocol handlers, mangling input packets,
 *	MUST BE last in hash buckets and checking protocol handlers
 *	MUST start from promiscuous ptype_all chain in net_bh.
 *	It is true now, do not change it.
 *	Explanation follows: if protocol handler, mangling packet, will
 *	be the first on list, it is not able to sense, that packet
 *	is cloned and should be copied-on-write, so that it will
 *	change it and subsequent readers will get broken packet.
 *							--ANK (980803)
 */

static inline struct list_head *ptype_head(const struct packet_type *pt)
{
	if (pt->type == htons(ETH_P_ALL))
		return pt->dev ? &pt->dev->ptype_all : &ptype_all;
	else
		return pt->dev ? &pt->dev->ptype_specific :
				 &ptype_base[ntohs(pt->type) & PTYPE_HASH_MASK];
}

/**
 *	dev_add_pack - add packet handler
 *	@pt: packet type declaration
 *
 *	Add a protocol handler to the networking stack. The passed &packet_type
 *	is linked into kernel lists and may not be freed until it has been
 *	removed from the kernel lists.
 *
 *	This call does not sleep therefore it can not
 *	guarantee all CPU's that are in middle of receiving packets
 *	will see the new packet type (until the next received packet).
 */

void dev_add_pack(struct packet_type *pt)
{
	struct list_head *head = ptype_head(pt);

	spin_lock(&ptype_lock);
	list_add_rcu(&pt->list, head);
	spin_unlock(&ptype_lock);
}
EXPORT_SYMBOL(dev_add_pack);

/**
 *	__dev_remove_pack	 - remove packet handler
 *	@pt: packet type declaration
 *
 *	Remove a protocol handler that was previously added to the kernel
 *	protocol handlers by dev_add_pack(). The passed &packet_type is removed
 *	from the kernel lists and can be freed or reused once this function
 *	returns.
 *
 *      The packet type might still be in use by receivers
 *	and must not be freed until after all the CPU's have gone
 *	through a quiescent state.
 */
void __dev_remove_pack(struct packet_type *pt)
{
	struct list_head *head = ptype_head(pt);
	struct packet_type *pt1;

	spin_lock(&ptype_lock);

	list_for_each_entry(pt1, head, list) {
		if (pt == pt1) {
			list_del_rcu(&pt->list);
			goto out;
		}
	}

	pr_warn("dev_remove_pack: %p not found\n", pt);
out:
	spin_unlock(&ptype_lock);
}
EXPORT_SYMBOL(__dev_remove_pack);

/**
 *	dev_remove_pack	 - remove packet handler
 *	@pt: packet type declaration
 *
 *	Remove a protocol handler that was previously added to the kernel
 *	protocol handlers by dev_add_pack(). The passed &packet_type is removed
 *	from the kernel lists and can be freed or reused once this function
 *	returns.
 *
 *	This call sleeps to guarantee that no CPU is looking at the packet
 *	type after return.
 */
void dev_remove_pack(struct packet_type *pt)
{
	__dev_remove_pack(pt);

	synchronize_net();
}
EXPORT_SYMBOL(dev_remove_pack);


/**
 *	dev_add_offload - register offload handlers
 *	@po: protocol offload declaration
 *
 *	Add protocol offload handlers to the networking stack. The passed
 *	&proto_offload is linked into kernel lists and may not be freed until
 *	it has been removed from the kernel lists.
 *
 *	This call does not sleep therefore it can not
 *	guarantee all CPU's that are in middle of receiving packets
 *	will see the new offload handlers (until the next received packet).
 */
void dev_add_offload(struct packet_offload *po)
{
	struct packet_offload *elem;

	spin_lock(&offload_lock);
	list_for_each_entry(elem, &offload_base, list) {
		if (po->priority < elem->priority)
			break;
	}
	list_add_rcu(&po->list, elem->list.prev);
	spin_unlock(&offload_lock);
}
EXPORT_SYMBOL(dev_add_offload);

/**
 *	__dev_remove_offload	 - remove offload handler
 *	@po: packet offload declaration
 *
 *	Remove a protocol offload handler that was previously added to the
 *	kernel offload handlers by dev_add_offload(). The passed &offload_type
 *	is removed from the kernel lists and can be freed or reused once this
 *	function returns.
 *
 *      The packet type might still be in use by receivers
 *	and must not be freed until after all the CPU's have gone
 *	through a quiescent state.
 */
static void __dev_remove_offload(struct packet_offload *po)
{
	struct list_head *head = &offload_base;
	struct packet_offload *po1;

	spin_lock(&offload_lock);

	list_for_each_entry(po1, head, list) {
		if (po == po1) {
			list_del_rcu(&po->list);
			goto out;
		}
	}

	pr_warn("dev_remove_offload: %p not found\n", po);
out:
	spin_unlock(&offload_lock);
}

/**
 *	dev_remove_offload	 - remove packet offload handler
 *	@po: packet offload declaration
 *
 *	Remove a packet offload handler that was previously added to the kernel
 *	offload handlers by dev_add_offload(). The passed &offload_type is
 *	removed from the kernel lists and can be freed or reused once this
 *	function returns.
 *
 *	This call sleeps to guarantee that no CPU is looking at the packet
 *	type after return.
 */
void dev_remove_offload(struct packet_offload *po)
{
	__dev_remove_offload(po);

	synchronize_net();
}
EXPORT_SYMBOL(dev_remove_offload);

/*******************************************************************************
 *
 *			    Device Interface Subroutines
 *
 *******************************************************************************/

/**
 *	dev_get_iflink	- get 'iflink' value of a interface
 *	@dev: targeted interface
 *
 *	Indicates the ifindex the interface is linked to.
 *	Physical interfaces have the same 'ifindex' and 'iflink' values.
 */

int dev_get_iflink(const struct net_device *dev)
{
	if (dev->netdev_ops && dev->netdev_ops->ndo_get_iflink)
		return dev->netdev_ops->ndo_get_iflink(dev);

	return dev->ifindex;
}
EXPORT_SYMBOL(dev_get_iflink);

/**
 *	dev_fill_metadata_dst - Retrieve tunnel egress information.
 *	@dev: targeted interface
 *	@skb: The packet.
 *
 *	For better visibility of tunnel traffic OVS needs to retrieve
 *	egress tunnel information for a packet. Following API allows
 *	user to get this info.
 */
int dev_fill_metadata_dst(struct net_device *dev, struct sk_buff *skb)
{
	struct ip_tunnel_info *info;

	if (!dev->netdev_ops  || !dev->netdev_ops->ndo_fill_metadata_dst)
		return -EINVAL;

	info = skb_tunnel_info_unclone(skb);
	if (!info)
		return -ENOMEM;
	if (unlikely(!(info->mode & IP_TUNNEL_INFO_TX)))
		return -EINVAL;

	return dev->netdev_ops->ndo_fill_metadata_dst(dev, skb);
}
EXPORT_SYMBOL_GPL(dev_fill_metadata_dst);

static struct net_device_path *dev_fwd_path(struct net_device_path_stack *stack)
{
	int k = stack->num_paths++;

	if (WARN_ON_ONCE(k >= NET_DEVICE_PATH_STACK_MAX))
		return NULL;

	return &stack->path[k];
}

int dev_fill_forward_path(const struct net_device *dev, const u8 *daddr,
			  struct net_device_path_stack *stack)
{
	const struct net_device *last_dev;
	struct net_device_path_ctx ctx = {
		.dev	= dev,
		.daddr	= daddr,
	};
	struct net_device_path *path;
	int ret = 0;

	stack->num_paths = 0;
	while (ctx.dev && ctx.dev->netdev_ops->ndo_fill_forward_path) {
		last_dev = ctx.dev;
		path = dev_fwd_path(stack);
		if (!path)
			return -1;

		memset(path, 0, sizeof(struct net_device_path));
		ret = ctx.dev->netdev_ops->ndo_fill_forward_path(&ctx, path);
		if (ret < 0)
			return -1;

		if (WARN_ON_ONCE(last_dev == ctx.dev))
			return -1;
	}
	path = dev_fwd_path(stack);
	if (!path)
		return -1;
	path->type = DEV_PATH_ETHERNET;
	path->dev = ctx.dev;

	return ret;
}
EXPORT_SYMBOL_GPL(dev_fill_forward_path);

/**
 *	__dev_get_by_name	- find a device by its name
 *	@net: the applicable net namespace
 *	@name: name to find
 *
 *	Find an interface by name. Must be called under RTNL semaphore
 *	or @dev_base_lock. If the name is found a pointer to the device
 *	is returned. If the name is not found then %NULL is returned. The
 *	reference counters are not incremented so the caller must be
 *	careful with locks.
 */

struct net_device *__dev_get_by_name(struct net *net, const char *name)
{
	struct netdev_name_node *node_name;

	node_name = netdev_name_node_lookup(net, name);
	return node_name ? node_name->dev : NULL;
}
EXPORT_SYMBOL(__dev_get_by_name);

/**
 * dev_get_by_name_rcu	- find a device by its name
 * @net: the applicable net namespace
 * @name: name to find
 *
 * Find an interface by name.
 * If the name is found a pointer to the device is returned.
 * If the name is not found then %NULL is returned.
 * The reference counters are not incremented so the caller must be
 * careful with locks. The caller must hold RCU lock.
 */

struct net_device *dev_get_by_name_rcu(struct net *net, const char *name)
{
	struct netdev_name_node *node_name;

	node_name = netdev_name_node_lookup_rcu(net, name);
	return node_name ? node_name->dev : NULL;
}
EXPORT_SYMBOL(dev_get_by_name_rcu);

/**
 *	dev_get_by_name		- find a device by its name
 *	@net: the applicable net namespace
 *	@name: name to find
 *
 *	Find an interface by name. This can be called from any
 *	context and does its own locking. The returned handle has
 *	the usage count incremented and the caller must use dev_put() to
 *	release it when it is no longer needed. %NULL is returned if no
 *	matching device is found.
 */

struct net_device *dev_get_by_name(struct net *net, const char *name)
{
	struct net_device *dev;

	rcu_read_lock();
	dev = dev_get_by_name_rcu(net, name);
	dev_hold(dev);
	rcu_read_unlock();
	return dev;
}
EXPORT_SYMBOL(dev_get_by_name);

/**
 *	__dev_get_by_index - find a device by its ifindex
 *	@net: the applicable net namespace
 *	@ifindex: index of device
 *
 *	Search for an interface by index. Returns %NULL if the device
 *	is not found or a pointer to the device. The device has not
 *	had its reference counter increased so the caller must be careful
 *	about locking. The caller must hold either the RTNL semaphore
 *	or @dev_base_lock.
 */

struct net_device *__dev_get_by_index(struct net *net, int ifindex)
{
	struct net_device *dev;
	struct hlist_head *head = dev_index_hash(net, ifindex);

	hlist_for_each_entry(dev, head, index_hlist)
		if (dev->ifindex == ifindex)
			return dev;

	return NULL;
}
EXPORT_SYMBOL(__dev_get_by_index);

/**
 *	dev_get_by_index_rcu - find a device by its ifindex
 *	@net: the applicable net namespace
 *	@ifindex: index of device
 *
 *	Search for an interface by index. Returns %NULL if the device
 *	is not found or a pointer to the device. The device has not
 *	had its reference counter increased so the caller must be careful
 *	about locking. The caller must hold RCU lock.
 */

struct net_device *dev_get_by_index_rcu(struct net *net, int ifindex)
{
	struct net_device *dev;
	struct hlist_head *head = dev_index_hash(net, ifindex);

	hlist_for_each_entry_rcu(dev, head, index_hlist)
		if (dev->ifindex == ifindex)
			return dev;

	return NULL;
}
EXPORT_SYMBOL(dev_get_by_index_rcu);


/**
 *	dev_get_by_index - find a device by its ifindex
 *	@net: the applicable net namespace
 *	@ifindex: index of device
 *
 *	Search for an interface by index. Returns NULL if the device
 *	is not found or a pointer to the device. The device returned has
 *	had a reference added and the pointer is safe until the user calls
 *	dev_put to indicate they have finished with it.
 */

struct net_device *dev_get_by_index(struct net *net, int ifindex)
{
	struct net_device *dev;

	rcu_read_lock();
	dev = dev_get_by_index_rcu(net, ifindex);
	dev_hold(dev);
	rcu_read_unlock();
	return dev;
}
EXPORT_SYMBOL(dev_get_by_index);

/**
 *	dev_get_by_napi_id - find a device by napi_id
 *	@napi_id: ID of the NAPI struct
 *
 *	Search for an interface by NAPI ID. Returns %NULL if the device
 *	is not found or a pointer to the device. The device has not had
 *	its reference counter increased so the caller must be careful
 *	about locking. The caller must hold RCU lock.
 */

struct net_device *dev_get_by_napi_id(unsigned int napi_id)
{
	struct napi_struct *napi;

	WARN_ON_ONCE(!rcu_read_lock_held());

	if (napi_id < MIN_NAPI_ID)
		return NULL;

	napi = napi_by_id(napi_id);

	return napi ? napi->dev : NULL;
}
EXPORT_SYMBOL(dev_get_by_napi_id);

/**
 *	netdev_get_name - get a netdevice name, knowing its ifindex.
 *	@net: network namespace
 *	@name: a pointer to the buffer where the name will be stored.
 *	@ifindex: the ifindex of the interface to get the name from.
 */
int netdev_get_name(struct net *net, char *name, int ifindex)
{
	struct net_device *dev;
	int ret;

	down_read(&devnet_rename_sem);
	rcu_read_lock();

	dev = dev_get_by_index_rcu(net, ifindex);
	if (!dev) {
		ret = -ENODEV;
		goto out;
	}

	strcpy(name, dev->name);

	ret = 0;
out:
	rcu_read_unlock();
	up_read(&devnet_rename_sem);
	return ret;
}

/**
 *	dev_getbyhwaddr_rcu - find a device by its hardware address
 *	@net: the applicable net namespace
 *	@type: media type of device
 *	@ha: hardware address
 *
 *	Search for an interface by MAC address. Returns NULL if the device
 *	is not found or a pointer to the device.
 *	The caller must hold RCU or RTNL.
 *	The returned device has not had its ref count increased
 *	and the caller must therefore be careful about locking
 *
 */

struct net_device *dev_getbyhwaddr_rcu(struct net *net, unsigned short type,
				       const char *ha)
{
	struct net_device *dev;

	for_each_netdev_rcu(net, dev)
		if (dev->type == type &&
		    !memcmp(dev->dev_addr, ha, dev->addr_len))
			return dev;

	return NULL;
}
EXPORT_SYMBOL(dev_getbyhwaddr_rcu);

struct net_device *dev_getfirstbyhwtype(struct net *net, unsigned short type)
{
	struct net_device *dev, *ret = NULL;

	rcu_read_lock();
	for_each_netdev_rcu(net, dev)
		if (dev->type == type) {
			dev_hold(dev);
			ret = dev;
			break;
		}
	rcu_read_unlock();
	return ret;
}
EXPORT_SYMBOL(dev_getfirstbyhwtype);

/**
 *	__dev_get_by_flags - find any device with given flags
 *	@net: the applicable net namespace
 *	@if_flags: IFF_* values
 *	@mask: bitmask of bits in if_flags to check
 *
 *	Search for any interface with the given flags. Returns NULL if a device
 *	is not found or a pointer to the device. Must be called inside
 *	rtnl_lock(), and result refcount is unchanged.
 */

struct net_device *__dev_get_by_flags(struct net *net, unsigned short if_flags,
				      unsigned short mask)
{
	struct net_device *dev, *ret;

	ASSERT_RTNL();

	ret = NULL;
	for_each_netdev(net, dev) {
		if (((dev->flags ^ if_flags) & mask) == 0) {
			ret = dev;
			break;
		}
	}
	return ret;
}
EXPORT_SYMBOL(__dev_get_by_flags);

/**
 *	dev_valid_name - check if name is okay for network device
 *	@name: name string
 *
 *	Network device names need to be valid file names to
 *	allow sysfs to work.  We also disallow any kind of
 *	whitespace.
 */
bool dev_valid_name(const char *name)
{
	if (*name == '\0')
		return false;
	if (strnlen(name, IFNAMSIZ) == IFNAMSIZ)
		return false;
	if (!strcmp(name, ".") || !strcmp(name, ".."))
		return false;

	while (*name) {
		if (*name == '/' || *name == ':' || isspace(*name))
			return false;
		name++;
	}
	return true;
}
EXPORT_SYMBOL(dev_valid_name);

/**
 *	__dev_alloc_name - allocate a name for a device
 *	@net: network namespace to allocate the device name in
 *	@name: name format string
 *	@buf:  scratch buffer and result name string
 *
 *	Passed a format string - eg "lt%d" it will try and find a suitable
 *	id. It scans list of devices to build up a free map, then chooses
 *	the first empty slot. The caller must hold the dev_base or rtnl lock
 *	while allocating the name and adding the device in order to avoid
 *	duplicates.
 *	Limited to bits_per_byte * page size devices (ie 32K on most platforms).
 *	Returns the number of the unit assigned or a negative errno code.
 */

static int __dev_alloc_name(struct net *net, const char *name, char *buf)
{
	int i = 0;
	const char *p;
	const int max_netdevices = 8*PAGE_SIZE;
	unsigned long *inuse;
	struct net_device *d;

	if (!dev_valid_name(name))
		return -EINVAL;

	p = strchr(name, '%');
	if (p) {
		/*
		 * Verify the string as this thing may have come from
		 * the user.  There must be either one "%d" and no other "%"
		 * characters.
		 */
		if (p[1] != 'd' || strchr(p + 2, '%'))
			return -EINVAL;

		/* Use one page as a bit array of possible slots */
		inuse = (unsigned long *) get_zeroed_page(GFP_ATOMIC);
		if (!inuse)
			return -ENOMEM;

		for_each_netdev(net, d) {
			struct netdev_name_node *name_node;
			list_for_each_entry(name_node, &d->name_node->list, list) {
				if (!sscanf(name_node->name, name, &i))
					continue;
				if (i < 0 || i >= max_netdevices)
					continue;

				/*  avoid cases where sscanf is not exact inverse of printf */
				snprintf(buf, IFNAMSIZ, name, i);
				if (!strncmp(buf, name_node->name, IFNAMSIZ))
					set_bit(i, inuse);
			}
			if (!sscanf(d->name, name, &i))
				continue;
			if (i < 0 || i >= max_netdevices)
				continue;

			/*  avoid cases where sscanf is not exact inverse of printf */
			snprintf(buf, IFNAMSIZ, name, i);
			if (!strncmp(buf, d->name, IFNAMSIZ))
				set_bit(i, inuse);
		}

		i = find_first_zero_bit(inuse, max_netdevices);
		free_page((unsigned long) inuse);
	}

	snprintf(buf, IFNAMSIZ, name, i);
	if (!__dev_get_by_name(net, buf))
		return i;

	/* It is possible to run out of possible slots
	 * when the name is long and there isn't enough space left
	 * for the digits, or if all bits are used.
	 */
	return -ENFILE;
}

static int dev_alloc_name_ns(struct net *net,
			     struct net_device *dev,
			     const char *name)
{
	char buf[IFNAMSIZ];
	int ret;

	BUG_ON(!net);
	ret = __dev_alloc_name(net, name, buf);
	if (ret >= 0)
		strlcpy(dev->name, buf, IFNAMSIZ);
	return ret;
}

/**
 *	dev_alloc_name - allocate a name for a device
 *	@dev: device
 *	@name: name format string
 *
 *	Passed a format string - eg "lt%d" it will try and find a suitable
 *	id. It scans list of devices to build up a free map, then chooses
 *	the first empty slot. The caller must hold the dev_base or rtnl lock
 *	while allocating the name and adding the device in order to avoid
 *	duplicates.
 *	Limited to bits_per_byte * page size devices (ie 32K on most platforms).
 *	Returns the number of the unit assigned or a negative errno code.
 */

int dev_alloc_name(struct net_device *dev, const char *name)
{
	return dev_alloc_name_ns(dev_net(dev), dev, name);
}
EXPORT_SYMBOL(dev_alloc_name);

static int dev_get_valid_name(struct net *net, struct net_device *dev,
			      const char *name)
{
	BUG_ON(!net);

	if (!dev_valid_name(name))
		return -EINVAL;

	if (strchr(name, '%'))
		return dev_alloc_name_ns(net, dev, name);
	else if (__dev_get_by_name(net, name))
		return -EEXIST;
	else if (dev->name != name)
		strlcpy(dev->name, name, IFNAMSIZ);

	return 0;
}

/**
 *	dev_change_name - change name of a device
 *	@dev: device
 *	@newname: name (or format string) must be at least IFNAMSIZ
 *
 *	Change name of a device, can pass format strings "eth%d".
 *	for wildcarding.
 */
int dev_change_name(struct net_device *dev, const char *newname)
{
	unsigned char old_assign_type;
	char oldname[IFNAMSIZ];
	int err = 0;
	int ret;
	struct net *net;

	ASSERT_RTNL();
	BUG_ON(!dev_net(dev));

	net = dev_net(dev);

	/* Some auto-enslaved devices e.g. failover slaves are
	 * special, as userspace might rename the device after
	 * the interface had been brought up and running since
	 * the point kernel initiated auto-enslavement. Allow
	 * live name change even when these slave devices are
	 * up and running.
	 *
	 * Typically, users of these auto-enslaving devices
	 * don't actually care about slave name change, as
	 * they are supposed to operate on master interface
	 * directly.
	 */
	if (dev->flags & IFF_UP &&
	    likely(!(dev->priv_flags & IFF_LIVE_RENAME_OK)))
		return -EBUSY;

	down_write(&devnet_rename_sem);

	if (strncmp(newname, dev->name, IFNAMSIZ) == 0) {
		up_write(&devnet_rename_sem);
		return 0;
	}

	memcpy(oldname, dev->name, IFNAMSIZ);

	err = dev_get_valid_name(net, dev, newname);
	if (err < 0) {
		up_write(&devnet_rename_sem);
		return err;
	}

	if (oldname[0] && !strchr(oldname, '%'))
		netdev_info(dev, "renamed from %s\n", oldname);

	old_assign_type = dev->name_assign_type;
	dev->name_assign_type = NET_NAME_RENAMED;

rollback:
	ret = device_rename(&dev->dev, dev->name);
	if (ret) {
		memcpy(dev->name, oldname, IFNAMSIZ);
		dev->name_assign_type = old_assign_type;
		up_write(&devnet_rename_sem);
		return ret;
	}

	up_write(&devnet_rename_sem);

	netdev_adjacent_rename_links(dev, oldname);

	write_lock_bh(&dev_base_lock);
	netdev_name_node_del(dev->name_node);
	write_unlock_bh(&dev_base_lock);

	synchronize_rcu();

	write_lock_bh(&dev_base_lock);
	netdev_name_node_add(net, dev->name_node);
	write_unlock_bh(&dev_base_lock);

	ret = call_netdevice_notifiers(NETDEV_CHANGENAME, dev);
	ret = notifier_to_errno(ret);

	if (ret) {
		/* err >= 0 after dev_alloc_name() or stores the first errno */
		if (err >= 0) {
			err = ret;
			down_write(&devnet_rename_sem);
			memcpy(dev->name, oldname, IFNAMSIZ);
			memcpy(oldname, newname, IFNAMSIZ);
			dev->name_assign_type = old_assign_type;
			old_assign_type = NET_NAME_RENAMED;
			goto rollback;
		} else {
			pr_err("%s: name change rollback failed: %d\n",
			       dev->name, ret);
		}
	}

	return err;
}

/**
 *	dev_set_alias - change ifalias of a device
 *	@dev: device
 *	@alias: name up to IFALIASZ
 *	@len: limit of bytes to copy from info
 *
 *	Set ifalias for a device,
 */
int dev_set_alias(struct net_device *dev, const char *alias, size_t len)
{
	struct dev_ifalias *new_alias = NULL;

	if (len >= IFALIASZ)
		return -EINVAL;

	if (len) {
		new_alias = kmalloc(sizeof(*new_alias) + len + 1, GFP_KERNEL);
		if (!new_alias)
			return -ENOMEM;

		memcpy(new_alias->ifalias, alias, len);
		new_alias->ifalias[len] = 0;
	}

	mutex_lock(&ifalias_mutex);
	new_alias = rcu_replace_pointer(dev->ifalias, new_alias,
					mutex_is_locked(&ifalias_mutex));
	mutex_unlock(&ifalias_mutex);

	if (new_alias)
		kfree_rcu(new_alias, rcuhead);

	return len;
}
EXPORT_SYMBOL(dev_set_alias);

/**
 *	dev_get_alias - get ifalias of a device
 *	@dev: device
 *	@name: buffer to store name of ifalias
 *	@len: size of buffer
 *
 *	get ifalias for a device.  Caller must make sure dev cannot go
 *	away,  e.g. rcu read lock or own a reference count to device.
 */
int dev_get_alias(const struct net_device *dev, char *name, size_t len)
{
	const struct dev_ifalias *alias;
	int ret = 0;

	rcu_read_lock();
	alias = rcu_dereference(dev->ifalias);
	if (alias)
		ret = snprintf(name, len, "%s", alias->ifalias);
	rcu_read_unlock();

	return ret;
}

/**
 *	netdev_features_change - device changes features
 *	@dev: device to cause notification
 *
 *	Called to indicate a device has changed features.
 */
void netdev_features_change(struct net_device *dev)
{
	call_netdevice_notifiers(NETDEV_FEAT_CHANGE, dev);
}
EXPORT_SYMBOL(netdev_features_change);

/**
 *	netdev_state_change - device changes state
 *	@dev: device to cause notification
 *
 *	Called to indicate a device has changed state. This function calls
 *	the notifier chains for netdev_chain and sends a NEWLINK message
 *	to the routing socket.
 */
void netdev_state_change(struct net_device *dev)
{
	if (dev->flags & IFF_UP) {
		struct netdev_notifier_change_info change_info = {
			.info.dev = dev,
		};

		call_netdevice_notifiers_info(NETDEV_CHANGE,
					      &change_info.info);
		rtmsg_ifinfo(RTM_NEWLINK, dev, 0, GFP_KERNEL);
	}
}
EXPORT_SYMBOL(netdev_state_change);

/**
 * __netdev_notify_peers - notify network peers about existence of @dev,
 * to be called when rtnl lock is already held.
 * @dev: network device
 *
 * Generate traffic such that interested network peers are aware of
 * @dev, such as by generating a gratuitous ARP. This may be used when
 * a device wants to inform the rest of the network about some sort of
 * reconfiguration such as a failover event or virtual machine
 * migration.
 */
void __netdev_notify_peers(struct net_device *dev)
{
	ASSERT_RTNL();
	call_netdevice_notifiers(NETDEV_NOTIFY_PEERS, dev);
	call_netdevice_notifiers(NETDEV_RESEND_IGMP, dev);
}
EXPORT_SYMBOL(__netdev_notify_peers);

/**
 * netdev_notify_peers - notify network peers about existence of @dev
 * @dev: network device
 *
 * Generate traffic such that interested network peers are aware of
 * @dev, such as by generating a gratuitous ARP. This may be used when
 * a device wants to inform the rest of the network about some sort of
 * reconfiguration such as a failover event or virtual machine
 * migration.
 */
void netdev_notify_peers(struct net_device *dev)
{
	rtnl_lock();
	__netdev_notify_peers(dev);
	rtnl_unlock();
}
EXPORT_SYMBOL(netdev_notify_peers);

static int napi_threaded_poll(void *data);

static int napi_kthread_create(struct napi_struct *n)
{
	int err = 0;

	/* Create and wake up the kthread once to put it in
	 * TASK_INTERRUPTIBLE mode to avoid the blocked task
	 * warning and work with loadavg.
	 */
	n->thread = kthread_run(napi_threaded_poll, n, "napi/%s-%d",
				n->dev->name, n->napi_id);
	if (IS_ERR(n->thread)) {
		err = PTR_ERR(n->thread);
		pr_err("kthread_run failed with err %d\n", err);
		n->thread = NULL;
	}

	return err;
}

static int __dev_open(struct net_device *dev, struct netlink_ext_ack *extack)
{
	const struct net_device_ops *ops = dev->netdev_ops;
	int ret;

	ASSERT_RTNL();

	if (!netif_device_present(dev)) {
		/* may be detached because parent is runtime-suspended */
		if (dev->dev.parent)
			pm_runtime_resume(dev->dev.parent);
		if (!netif_device_present(dev))
			return -ENODEV;
	}

	/* Block netpoll from trying to do any rx path servicing.
	 * If we don't do this there is a chance ndo_poll_controller
	 * or ndo_poll may be running while we open the device
	 */
	netpoll_poll_disable(dev);

	ret = call_netdevice_notifiers_extack(NETDEV_PRE_UP, dev, extack);
	ret = notifier_to_errno(ret);
	if (ret)
		return ret;

	set_bit(__LINK_STATE_START, &dev->state);

	if (ops->ndo_validate_addr)
		ret = ops->ndo_validate_addr(dev);

	if (!ret && ops->ndo_open)
		ret = ops->ndo_open(dev);

	netpoll_poll_enable(dev);

	if (ret)
		clear_bit(__LINK_STATE_START, &dev->state);
	else {
		dev->flags |= IFF_UP;
		dev_set_rx_mode(dev);
		dev_activate(dev);
		add_device_randomness(dev->dev_addr, dev->addr_len);
	}

	return ret;
}

/**
 *	dev_open	- prepare an interface for use.
 *	@dev: device to open
 *	@extack: netlink extended ack
 *
 *	Takes a device from down to up state. The device's private open
 *	function is invoked and then the multicast lists are loaded. Finally
 *	the device is moved into the up state and a %NETDEV_UP message is
 *	sent to the netdev notifier chain.
 *
 *	Calling this function on an active interface is a nop. On a failure
 *	a negative errno code is returned.
 */
int dev_open(struct net_device *dev, struct netlink_ext_ack *extack)
{
	int ret;

	if (dev->flags & IFF_UP)
		return 0;

	ret = __dev_open(dev, extack);
	if (ret < 0)
		return ret;

	rtmsg_ifinfo(RTM_NEWLINK, dev, IFF_UP|IFF_RUNNING, GFP_KERNEL);
	call_netdevice_notifiers(NETDEV_UP, dev);

	return ret;
}
EXPORT_SYMBOL(dev_open);

static void __dev_close_many(struct list_head *head)
{
	struct net_device *dev;

	ASSERT_RTNL();
	might_sleep();

	list_for_each_entry(dev, head, close_list) {
		/* Temporarily disable netpoll until the interface is down */
		netpoll_poll_disable(dev);

		call_netdevice_notifiers(NETDEV_GOING_DOWN, dev);

		clear_bit(__LINK_STATE_START, &dev->state);

		/* Synchronize to scheduled poll. We cannot touch poll list, it
		 * can be even on different cpu. So just clear netif_running().
		 *
		 * dev->stop() will invoke napi_disable() on all of it's
		 * napi_struct instances on this device.
		 */
		smp_mb__after_atomic(); /* Commit netif_running(). */
	}

	dev_deactivate_many(head);

	list_for_each_entry(dev, head, close_list) {
		const struct net_device_ops *ops = dev->netdev_ops;

		/*
		 *	Call the device specific close. This cannot fail.
		 *	Only if device is UP
		 *
		 *	We allow it to be called even after a DETACH hot-plug
		 *	event.
		 */
		if (ops->ndo_stop)
			ops->ndo_stop(dev);

		dev->flags &= ~IFF_UP;
		netpoll_poll_enable(dev);
	}
}

static void __dev_close(struct net_device *dev)
{
	LIST_HEAD(single);

	list_add(&dev->close_list, &single);
	__dev_close_many(&single);
	list_del(&single);
}

void dev_close_many(struct list_head *head, bool unlink)
{
	struct net_device *dev, *tmp;

	/* Remove the devices that don't need to be closed */
	list_for_each_entry_safe(dev, tmp, head, close_list)
		if (!(dev->flags & IFF_UP))
			list_del_init(&dev->close_list);

	__dev_close_many(head);

	list_for_each_entry_safe(dev, tmp, head, close_list) {
		rtmsg_ifinfo(RTM_NEWLINK, dev, IFF_UP|IFF_RUNNING, GFP_KERNEL);
		call_netdevice_notifiers(NETDEV_DOWN, dev);
		if (unlink)
			list_del_init(&dev->close_list);
	}
}
EXPORT_SYMBOL(dev_close_many);

/**
 *	dev_close - shutdown an interface.
 *	@dev: device to shutdown
 *
 *	This function moves an active device into down state. A
 *	%NETDEV_GOING_DOWN is sent to the netdev notifier chain. The device
 *	is then deactivated and finally a %NETDEV_DOWN is sent to the notifier
 *	chain.
 */
void dev_close(struct net_device *dev)
{
	if (dev->flags & IFF_UP) {
		LIST_HEAD(single);

		list_add(&dev->close_list, &single);
		dev_close_many(&single, true);
		list_del(&single);
	}
}
EXPORT_SYMBOL(dev_close);


/**
 *	dev_disable_lro - disable Large Receive Offload on a device
 *	@dev: device
 *
 *	Disable Large Receive Offload (LRO) on a net device.  Must be
 *	called under RTNL.  This is needed if received packets may be
 *	forwarded to another interface.
 */
void dev_disable_lro(struct net_device *dev)
{
	struct net_device *lower_dev;
	struct list_head *iter;

	dev->wanted_features &= ~NETIF_F_LRO;
	netdev_update_features(dev);

	if (unlikely(dev->features & NETIF_F_LRO))
		netdev_WARN(dev, "failed to disable LRO!\n");

	netdev_for_each_lower_dev(dev, lower_dev, iter)
		dev_disable_lro(lower_dev);
}
EXPORT_SYMBOL(dev_disable_lro);

/**
 *	dev_disable_gro_hw - disable HW Generic Receive Offload on a device
 *	@dev: device
 *
 *	Disable HW Generic Receive Offload (GRO_HW) on a net device.  Must be
 *	called under RTNL.  This is needed if Generic XDP is installed on
 *	the device.
 */
static void dev_disable_gro_hw(struct net_device *dev)
{
	dev->wanted_features &= ~NETIF_F_GRO_HW;
	netdev_update_features(dev);

	if (unlikely(dev->features & NETIF_F_GRO_HW))
		netdev_WARN(dev, "failed to disable GRO_HW!\n");
}

const char *netdev_cmd_to_name(enum netdev_cmd cmd)
{
#define N(val) 						\
	case NETDEV_##val:				\
		return "NETDEV_" __stringify(val);
	switch (cmd) {
	N(UP) N(DOWN) N(REBOOT) N(CHANGE) N(REGISTER) N(UNREGISTER)
	N(CHANGEMTU) N(CHANGEADDR) N(GOING_DOWN) N(CHANGENAME) N(FEAT_CHANGE)
	N(BONDING_FAILOVER) N(PRE_UP) N(PRE_TYPE_CHANGE) N(POST_TYPE_CHANGE)
	N(POST_INIT) N(RELEASE) N(NOTIFY_PEERS) N(JOIN) N(CHANGEUPPER)
	N(RESEND_IGMP) N(PRECHANGEMTU) N(CHANGEINFODATA) N(BONDING_INFO)
	N(PRECHANGEUPPER) N(CHANGELOWERSTATE) N(UDP_TUNNEL_PUSH_INFO)
	N(UDP_TUNNEL_DROP_INFO) N(CHANGE_TX_QUEUE_LEN)
	N(CVLAN_FILTER_PUSH_INFO) N(CVLAN_FILTER_DROP_INFO)
	N(SVLAN_FILTER_PUSH_INFO) N(SVLAN_FILTER_DROP_INFO)
	N(PRE_CHANGEADDR)
	}
#undef N
	return "UNKNOWN_NETDEV_EVENT";
}
EXPORT_SYMBOL_GPL(netdev_cmd_to_name);

static int call_netdevice_notifier(struct notifier_block *nb, unsigned long val,
				   struct net_device *dev)
{
	struct netdev_notifier_info info = {
		.dev = dev,
	};

	return nb->notifier_call(nb, val, &info);
}

static int call_netdevice_register_notifiers(struct notifier_block *nb,
					     struct net_device *dev)
{
	int err;

	err = call_netdevice_notifier(nb, NETDEV_REGISTER, dev);
	err = notifier_to_errno(err);
	if (err)
		return err;

	if (!(dev->flags & IFF_UP))
		return 0;

	call_netdevice_notifier(nb, NETDEV_UP, dev);
	return 0;
}

static void call_netdevice_unregister_notifiers(struct notifier_block *nb,
						struct net_device *dev)
{
	if (dev->flags & IFF_UP) {
		call_netdevice_notifier(nb, NETDEV_GOING_DOWN,
					dev);
		call_netdevice_notifier(nb, NETDEV_DOWN, dev);
	}
	call_netdevice_notifier(nb, NETDEV_UNREGISTER, dev);
}

static int call_netdevice_register_net_notifiers(struct notifier_block *nb,
						 struct net *net)
{
	struct net_device *dev;
	int err;

	for_each_netdev(net, dev) {
		err = call_netdevice_register_notifiers(nb, dev);
		if (err)
			goto rollback;
	}
	return 0;

rollback:
	for_each_netdev_continue_reverse(net, dev)
		call_netdevice_unregister_notifiers(nb, dev);
	return err;
}

static void call_netdevice_unregister_net_notifiers(struct notifier_block *nb,
						    struct net *net)
{
	struct net_device *dev;

	for_each_netdev(net, dev)
		call_netdevice_unregister_notifiers(nb, dev);
}

static int dev_boot_phase = 1;

/**
 * register_netdevice_notifier - register a network notifier block
 * @nb: notifier
 *
 * Register a notifier to be called when network device events occur.
 * The notifier passed is linked into the kernel structures and must
 * not be reused until it has been unregistered. A negative errno code
 * is returned on a failure.
 *
 * When registered all registration and up events are replayed
 * to the new notifier to allow device to have a race free
 * view of the network device list.
 */

int register_netdevice_notifier(struct notifier_block *nb)
{
	struct net *net;
	int err;

	/* Close race with setup_net() and cleanup_net() */
	down_write(&pernet_ops_rwsem);
	rtnl_lock();
	err = raw_notifier_chain_register(&netdev_chain, nb);
	if (err)
		goto unlock;
	if (dev_boot_phase)
		goto unlock;
	for_each_net(net) {
		err = call_netdevice_register_net_notifiers(nb, net);
		if (err)
			goto rollback;
	}

unlock:
	rtnl_unlock();
	up_write(&pernet_ops_rwsem);
	return err;

rollback:
	for_each_net_continue_reverse(net)
		call_netdevice_unregister_net_notifiers(nb, net);

	raw_notifier_chain_unregister(&netdev_chain, nb);
	goto unlock;
}
EXPORT_SYMBOL(register_netdevice_notifier);

/**
 * unregister_netdevice_notifier - unregister a network notifier block
 * @nb: notifier
 *
 * Unregister a notifier previously registered by
 * register_netdevice_notifier(). The notifier is unlinked into the
 * kernel structures and may then be reused. A negative errno code
 * is returned on a failure.
 *
 * After unregistering unregister and down device events are synthesized
 * for all devices on the device list to the removed notifier to remove
 * the need for special case cleanup code.
 */

int unregister_netdevice_notifier(struct notifier_block *nb)
{
	struct net *net;
	int err;

	/* Close race with setup_net() and cleanup_net() */
	down_write(&pernet_ops_rwsem);
	rtnl_lock();
	err = raw_notifier_chain_unregister(&netdev_chain, nb);
	if (err)
		goto unlock;

	for_each_net(net)
		call_netdevice_unregister_net_notifiers(nb, net);

unlock:
	rtnl_unlock();
	up_write(&pernet_ops_rwsem);
	return err;
}
EXPORT_SYMBOL(unregister_netdevice_notifier);

static int __register_netdevice_notifier_net(struct net *net,
					     struct notifier_block *nb,
					     bool ignore_call_fail)
{
	int err;

	err = raw_notifier_chain_register(&net->netdev_chain, nb);
	if (err)
		return err;
	if (dev_boot_phase)
		return 0;

	err = call_netdevice_register_net_notifiers(nb, net);
	if (err && !ignore_call_fail)
		goto chain_unregister;

	return 0;

chain_unregister:
	raw_notifier_chain_unregister(&net->netdev_chain, nb);
	return err;
}

static int __unregister_netdevice_notifier_net(struct net *net,
					       struct notifier_block *nb)
{
	int err;

	err = raw_notifier_chain_unregister(&net->netdev_chain, nb);
	if (err)
		return err;

	call_netdevice_unregister_net_notifiers(nb, net);
	return 0;
}

/**
 * register_netdevice_notifier_net - register a per-netns network notifier block
 * @net: network namespace
 * @nb: notifier
 *
 * Register a notifier to be called when network device events occur.
 * The notifier passed is linked into the kernel structures and must
 * not be reused until it has been unregistered. A negative errno code
 * is returned on a failure.
 *
 * When registered all registration and up events are replayed
 * to the new notifier to allow device to have a race free
 * view of the network device list.
 */

int register_netdevice_notifier_net(struct net *net, struct notifier_block *nb)
{
	int err;

	rtnl_lock();
	err = __register_netdevice_notifier_net(net, nb, false);
	rtnl_unlock();
	return err;
}
EXPORT_SYMBOL(register_netdevice_notifier_net);

/**
 * unregister_netdevice_notifier_net - unregister a per-netns
 *                                     network notifier block
 * @net: network namespace
 * @nb: notifier
 *
 * Unregister a notifier previously registered by
 * register_netdevice_notifier(). The notifier is unlinked into the
 * kernel structures and may then be reused. A negative errno code
 * is returned on a failure.
 *
 * After unregistering unregister and down device events are synthesized
 * for all devices on the device list to the removed notifier to remove
 * the need for special case cleanup code.
 */

int unregister_netdevice_notifier_net(struct net *net,
				      struct notifier_block *nb)
{
	int err;

	rtnl_lock();
	err = __unregister_netdevice_notifier_net(net, nb);
	rtnl_unlock();
	return err;
}
EXPORT_SYMBOL(unregister_netdevice_notifier_net);

int register_netdevice_notifier_dev_net(struct net_device *dev,
					struct notifier_block *nb,
					struct netdev_net_notifier *nn)
{
	int err;

	rtnl_lock();
	err = __register_netdevice_notifier_net(dev_net(dev), nb, false);
	if (!err) {
		nn->nb = nb;
		list_add(&nn->list, &dev->net_notifier_list);
	}
	rtnl_unlock();
	return err;
}
EXPORT_SYMBOL(register_netdevice_notifier_dev_net);

int unregister_netdevice_notifier_dev_net(struct net_device *dev,
					  struct notifier_block *nb,
					  struct netdev_net_notifier *nn)
{
	int err;

	rtnl_lock();
	list_del(&nn->list);
	err = __unregister_netdevice_notifier_net(dev_net(dev), nb);
	rtnl_unlock();
	return err;
}
EXPORT_SYMBOL(unregister_netdevice_notifier_dev_net);

static void move_netdevice_notifiers_dev_net(struct net_device *dev,
					     struct net *net)
{
	struct netdev_net_notifier *nn;

	list_for_each_entry(nn, &dev->net_notifier_list, list) {
		__unregister_netdevice_notifier_net(dev_net(dev), nn->nb);
		__register_netdevice_notifier_net(net, nn->nb, true);
	}
}

/**
 *	call_netdevice_notifiers_info - call all network notifier blocks
 *	@val: value passed unmodified to notifier function
 *	@info: notifier information data
 *
 *	Call all network notifier blocks.  Parameters and return value
 *	are as for raw_notifier_call_chain().
 */

static int call_netdevice_notifiers_info(unsigned long val,
					 struct netdev_notifier_info *info)
{
	struct net *net = dev_net(info->dev);
	int ret;

	ASSERT_RTNL();

	/* Run per-netns notifier block chain first, then run the global one.
	 * Hopefully, one day, the global one is going to be removed after
	 * all notifier block registrators get converted to be per-netns.
	 */
	ret = raw_notifier_call_chain(&net->netdev_chain, val, info);
	if (ret & NOTIFY_STOP_MASK)
		return ret;
	return raw_notifier_call_chain(&netdev_chain, val, info);
}

static int call_netdevice_notifiers_extack(unsigned long val,
					   struct net_device *dev,
					   struct netlink_ext_ack *extack)
{
	struct netdev_notifier_info info = {
		.dev = dev,
		.extack = extack,
	};

	return call_netdevice_notifiers_info(val, &info);
}

/**
 *	call_netdevice_notifiers - call all network notifier blocks
 *      @val: value passed unmodified to notifier function
 *      @dev: net_device pointer passed unmodified to notifier function
 *
 *	Call all network notifier blocks.  Parameters and return value
 *	are as for raw_notifier_call_chain().
 */

int call_netdevice_notifiers(unsigned long val, struct net_device *dev)
{
	return call_netdevice_notifiers_extack(val, dev, NULL);
}
EXPORT_SYMBOL(call_netdevice_notifiers);

/**
 *	call_netdevice_notifiers_mtu - call all network notifier blocks
 *	@val: value passed unmodified to notifier function
 *	@dev: net_device pointer passed unmodified to notifier function
 *	@arg: additional u32 argument passed to the notifier function
 *
 *	Call all network notifier blocks.  Parameters and return value
 *	are as for raw_notifier_call_chain().
 */
static int call_netdevice_notifiers_mtu(unsigned long val,
					struct net_device *dev, u32 arg)
{
	struct netdev_notifier_info_ext info = {
		.info.dev = dev,
		.ext.mtu = arg,
	};

	BUILD_BUG_ON(offsetof(struct netdev_notifier_info_ext, info) != 0);

	return call_netdevice_notifiers_info(val, &info.info);
}

#ifdef CONFIG_NET_INGRESS
static DEFINE_STATIC_KEY_FALSE(ingress_needed_key);

void net_inc_ingress_queue(void)
{
	static_branch_inc(&ingress_needed_key);
}
EXPORT_SYMBOL_GPL(net_inc_ingress_queue);

void net_dec_ingress_queue(void)
{
	static_branch_dec(&ingress_needed_key);
}
EXPORT_SYMBOL_GPL(net_dec_ingress_queue);
#endif

#ifdef CONFIG_NET_EGRESS
static DEFINE_STATIC_KEY_FALSE(egress_needed_key);

void net_inc_egress_queue(void)
{
	static_branch_inc(&egress_needed_key);
}
EXPORT_SYMBOL_GPL(net_inc_egress_queue);

void net_dec_egress_queue(void)
{
	static_branch_dec(&egress_needed_key);
}
EXPORT_SYMBOL_GPL(net_dec_egress_queue);
#endif

static DEFINE_STATIC_KEY_FALSE(netstamp_needed_key);
#ifdef CONFIG_JUMP_LABEL
static atomic_t netstamp_needed_deferred;
static atomic_t netstamp_wanted;
static void netstamp_clear(struct work_struct *work)
{
	int deferred = atomic_xchg(&netstamp_needed_deferred, 0);
	int wanted;

	wanted = atomic_add_return(deferred, &netstamp_wanted);
	if (wanted > 0)
		static_branch_enable(&netstamp_needed_key);
	else
		static_branch_disable(&netstamp_needed_key);
}
static DECLARE_WORK(netstamp_work, netstamp_clear);
#endif

void net_enable_timestamp(void)
{
#ifdef CONFIG_JUMP_LABEL
	int wanted;

	while (1) {
		wanted = atomic_read(&netstamp_wanted);
		if (wanted <= 0)
			break;
		if (atomic_cmpxchg(&netstamp_wanted, wanted, wanted + 1) == wanted)
			return;
	}
	atomic_inc(&netstamp_needed_deferred);
	schedule_work(&netstamp_work);
#else
	static_branch_inc(&netstamp_needed_key);
#endif
}
EXPORT_SYMBOL(net_enable_timestamp);

void net_disable_timestamp(void)
{
#ifdef CONFIG_JUMP_LABEL
	int wanted;

	while (1) {
		wanted = atomic_read(&netstamp_wanted);
		if (wanted <= 1)
			break;
		if (atomic_cmpxchg(&netstamp_wanted, wanted, wanted - 1) == wanted)
			return;
	}
	atomic_dec(&netstamp_needed_deferred);
	schedule_work(&netstamp_work);
#else
	static_branch_dec(&netstamp_needed_key);
#endif
}
EXPORT_SYMBOL(net_disable_timestamp);

static inline void net_timestamp_set(struct sk_buff *skb)
{
	skb->tstamp = 0;
	if (static_branch_unlikely(&netstamp_needed_key))
		__net_timestamp(skb);
}

#define net_timestamp_check(COND, SKB)				\
	if (static_branch_unlikely(&netstamp_needed_key)) {	\
		if ((COND) && !(SKB)->tstamp)			\
			__net_timestamp(SKB);			\
	}							\

bool is_skb_forwardable(const struct net_device *dev, const struct sk_buff *skb)
{
	return __is_skb_forwardable(dev, skb, true);
}
EXPORT_SYMBOL_GPL(is_skb_forwardable);

static int __dev_forward_skb2(struct net_device *dev, struct sk_buff *skb,
			      bool check_mtu)
{
	int ret = ____dev_forward_skb(dev, skb, check_mtu);

	if (likely(!ret)) {
		skb->protocol = eth_type_trans(skb, dev);
		skb_postpull_rcsum(skb, eth_hdr(skb), ETH_HLEN);
	}

	return ret;
}

int __dev_forward_skb(struct net_device *dev, struct sk_buff *skb)
{
	return __dev_forward_skb2(dev, skb, true);
}
EXPORT_SYMBOL_GPL(__dev_forward_skb);

/**
 * dev_forward_skb - loopback an skb to another netif
 *
 * @dev: destination network device
 * @skb: buffer to forward
 *
 * return values:
 *	NET_RX_SUCCESS	(no congestion)
 *	NET_RX_DROP     (packet was dropped, but freed)
 *
 * dev_forward_skb can be used for injecting an skb from the
 * start_xmit function of one device into the receive queue
 * of another device.
 *
 * The receiving device may be in another namespace, so
 * we have to clear all information in the skb that could
 * impact namespace isolation.
 */
int dev_forward_skb(struct net_device *dev, struct sk_buff *skb)
{
	return __dev_forward_skb(dev, skb) ?: netif_rx_internal(skb);
}
EXPORT_SYMBOL_GPL(dev_forward_skb);

int dev_forward_skb_nomtu(struct net_device *dev, struct sk_buff *skb)
{
	return __dev_forward_skb2(dev, skb, false) ?: netif_rx_internal(skb);
}

static inline int deliver_skb(struct sk_buff *skb,
			      struct packet_type *pt_prev,
			      struct net_device *orig_dev)
{
	if (unlikely(skb_orphan_frags_rx(skb, GFP_ATOMIC)))
		return -ENOMEM;
	refcount_inc(&skb->users);
	return pt_prev->func(skb, skb->dev, pt_prev, orig_dev);
}

static inline void deliver_ptype_list_skb(struct sk_buff *skb,
					  struct packet_type **pt,
					  struct net_device *orig_dev,
					  __be16 type,
					  struct list_head *ptype_list)
{
	struct packet_type *ptype, *pt_prev = *pt;

	list_for_each_entry_rcu(ptype, ptype_list, list) {
		if (ptype->type != type)
			continue;
		if (pt_prev)
			deliver_skb(skb, pt_prev, orig_dev);
		pt_prev = ptype;
	}
	*pt = pt_prev;
}

static inline bool skb_loop_sk(struct packet_type *ptype, struct sk_buff *skb)
{
	if (!ptype->af_packet_priv || !skb->sk)
		return false;

	if (ptype->id_match)
		return ptype->id_match(ptype, skb->sk);
	else if ((struct sock *)ptype->af_packet_priv == skb->sk)
		return true;

	return false;
}

/**
 * dev_nit_active - return true if any network interface taps are in use
 *
 * @dev: network device to check for the presence of taps
 */
bool dev_nit_active(struct net_device *dev)
{
	return !list_empty(&ptype_all) || !list_empty(&dev->ptype_all);
}
EXPORT_SYMBOL_GPL(dev_nit_active);

/*
 *	Support routine. Sends outgoing frames to any network
 *	taps currently in use.
 */

void dev_queue_xmit_nit(struct sk_buff *skb, struct net_device *dev)
{
	struct packet_type *ptype;
	struct sk_buff *skb2 = NULL;
	struct packet_type *pt_prev = NULL;
	struct list_head *ptype_list = &ptype_all;

	rcu_read_lock();
again:
	list_for_each_entry_rcu(ptype, ptype_list, list) {
		if (ptype->ignore_outgoing)
			continue;

		/* Never send packets back to the socket
		 * they originated from - MvS (miquels@drinkel.ow.org)
		 */
		if (skb_loop_sk(ptype, skb))
			continue;

		if (pt_prev) {
			deliver_skb(skb2, pt_prev, skb->dev);
			pt_prev = ptype;
			continue;
		}

		/* need to clone skb, done only once */
		skb2 = skb_clone(skb, GFP_ATOMIC);
		if (!skb2)
			goto out_unlock;

		net_timestamp_set(skb2);

		/* skb->nh should be correctly
		 * set by sender, so that the second statement is
		 * just protection against buggy protocols.
		 */
		skb_reset_mac_header(skb2);

		if (skb_network_header(skb2) < skb2->data ||
		    skb_network_header(skb2) > skb_tail_pointer(skb2)) {
			net_crit_ratelimited("protocol %04x is buggy, dev %s\n",
					     ntohs(skb2->protocol),
					     dev->name);
			skb_reset_network_header(skb2);
		}

		skb2->transport_header = skb2->network_header;
		skb2->pkt_type = PACKET_OUTGOING;
		pt_prev = ptype;
	}

	if (ptype_list == &ptype_all) {
		ptype_list = &dev->ptype_all;
		goto again;
	}
out_unlock:
	if (pt_prev) {
		if (!skb_orphan_frags_rx(skb2, GFP_ATOMIC))
			pt_prev->func(skb2, skb->dev, pt_prev, skb->dev);
		else
			kfree_skb(skb2);
	}
	rcu_read_unlock();
}
EXPORT_SYMBOL_GPL(dev_queue_xmit_nit);

/**
 * netif_setup_tc - Handle tc mappings on real_num_tx_queues change
 * @dev: Network device
 * @txq: number of queues available
 *
 * If real_num_tx_queues is changed the tc mappings may no longer be
 * valid. To resolve this verify the tc mapping remains valid and if
 * not NULL the mapping. With no priorities mapping to this
 * offset/count pair it will no longer be used. In the worst case TC0
 * is invalid nothing can be done so disable priority mappings. If is
 * expected that drivers will fix this mapping if they can before
 * calling netif_set_real_num_tx_queues.
 */
static void netif_setup_tc(struct net_device *dev, unsigned int txq)
{
	int i;
	struct netdev_tc_txq *tc = &dev->tc_to_txq[0];

	/* If TC0 is invalidated disable TC mapping */
	if (tc->offset + tc->count > txq) {
		pr_warn("Number of in use tx queues changed invalidating tc mappings. Priority traffic classification disabled!\n");
		dev->num_tc = 0;
		return;
	}

	/* Invalidated prio to tc mappings set to TC0 */
	for (i = 1; i < TC_BITMASK + 1; i++) {
		int q = netdev_get_prio_tc_map(dev, i);

		tc = &dev->tc_to_txq[q];
		if (tc->offset + tc->count > txq) {
			pr_warn("Number of in use tx queues changed. Priority %i to tc mapping %i is no longer valid. Setting map to 0\n",
				i, q);
			netdev_set_prio_tc_map(dev, i, 0);
		}
	}
}

int netdev_txq_to_tc(struct net_device *dev, unsigned int txq)
{
	if (dev->num_tc) {
		struct netdev_tc_txq *tc = &dev->tc_to_txq[0];
		int i;

		/* walk through the TCs and see if it falls into any of them */
		for (i = 0; i < TC_MAX_QUEUE; i++, tc++) {
			if ((txq - tc->offset) < tc->count)
				return i;
		}

		/* didn't find it, just return -1 to indicate no match */
		return -1;
	}

	return 0;
}
EXPORT_SYMBOL(netdev_txq_to_tc);

#ifdef CONFIG_XPS
static struct static_key xps_needed __read_mostly;
static struct static_key xps_rxqs_needed __read_mostly;
static DEFINE_MUTEX(xps_map_mutex);
#define xmap_dereference(P)		\
	rcu_dereference_protected((P), lockdep_is_held(&xps_map_mutex))

static bool remove_xps_queue(struct xps_dev_maps *dev_maps,
			     struct xps_dev_maps *old_maps, int tci, u16 index)
{
	struct xps_map *map = NULL;
	int pos;

	if (dev_maps)
		map = xmap_dereference(dev_maps->attr_map[tci]);
	if (!map)
		return false;

	for (pos = map->len; pos--;) {
		if (map->queues[pos] != index)
			continue;

		if (map->len > 1) {
			map->queues[pos] = map->queues[--map->len];
			break;
		}

		if (old_maps)
			RCU_INIT_POINTER(old_maps->attr_map[tci], NULL);
		RCU_INIT_POINTER(dev_maps->attr_map[tci], NULL);
		kfree_rcu(map, rcu);
		return false;
	}

	return true;
}

static bool remove_xps_queue_cpu(struct net_device *dev,
				 struct xps_dev_maps *dev_maps,
				 int cpu, u16 offset, u16 count)
{
	int num_tc = dev_maps->num_tc;
	bool active = false;
	int tci;

	for (tci = cpu * num_tc; num_tc--; tci++) {
		int i, j;

		for (i = count, j = offset; i--; j++) {
			if (!remove_xps_queue(dev_maps, NULL, tci, j))
				break;
		}

		active |= i < 0;
	}

	return active;
}

static void reset_xps_maps(struct net_device *dev,
			   struct xps_dev_maps *dev_maps,
			   enum xps_map_type type)
{
	static_key_slow_dec_cpuslocked(&xps_needed);
	if (type == XPS_RXQS)
		static_key_slow_dec_cpuslocked(&xps_rxqs_needed);

	RCU_INIT_POINTER(dev->xps_maps[type], NULL);

	kfree_rcu(dev_maps, rcu);
}

static void clean_xps_maps(struct net_device *dev, enum xps_map_type type,
			   u16 offset, u16 count)
{
	struct xps_dev_maps *dev_maps;
	bool active = false;
	int i, j;

	dev_maps = xmap_dereference(dev->xps_maps[type]);
	if (!dev_maps)
		return;

	for (j = 0; j < dev_maps->nr_ids; j++)
		active |= remove_xps_queue_cpu(dev, dev_maps, j, offset, count);
	if (!active)
		reset_xps_maps(dev, dev_maps, type);

	if (type == XPS_CPUS) {
		for (i = offset + (count - 1); count--; i--)
			netdev_queue_numa_node_write(
				netdev_get_tx_queue(dev, i), NUMA_NO_NODE);
	}
}

static void netif_reset_xps_queues(struct net_device *dev, u16 offset,
				   u16 count)
{
	if (!static_key_false(&xps_needed))
		return;

	cpus_read_lock();
	mutex_lock(&xps_map_mutex);

	if (static_key_false(&xps_rxqs_needed))
		clean_xps_maps(dev, XPS_RXQS, offset, count);

	clean_xps_maps(dev, XPS_CPUS, offset, count);

	mutex_unlock(&xps_map_mutex);
	cpus_read_unlock();
}

static void netif_reset_xps_queues_gt(struct net_device *dev, u16 index)
{
	netif_reset_xps_queues(dev, index, dev->num_tx_queues - index);
}

static struct xps_map *expand_xps_map(struct xps_map *map, int attr_index,
				      u16 index, bool is_rxqs_map)
{
	struct xps_map *new_map;
	int alloc_len = XPS_MIN_MAP_ALLOC;
	int i, pos;

	for (pos = 0; map && pos < map->len; pos++) {
		if (map->queues[pos] != index)
			continue;
		return map;
	}

	/* Need to add tx-queue to this CPU's/rx-queue's existing map */
	if (map) {
		if (pos < map->alloc_len)
			return map;

		alloc_len = map->alloc_len * 2;
	}

	/* Need to allocate new map to store tx-queue on this CPU's/rx-queue's
	 *  map
	 */
	if (is_rxqs_map)
		new_map = kzalloc(XPS_MAP_SIZE(alloc_len), GFP_KERNEL);
	else
		new_map = kzalloc_node(XPS_MAP_SIZE(alloc_len), GFP_KERNEL,
				       cpu_to_node(attr_index));
	if (!new_map)
		return NULL;

	for (i = 0; i < pos; i++)
		new_map->queues[i] = map->queues[i];
	new_map->alloc_len = alloc_len;
	new_map->len = pos;

	return new_map;
}

/* Copy xps maps at a given index */
static void xps_copy_dev_maps(struct xps_dev_maps *dev_maps,
			      struct xps_dev_maps *new_dev_maps, int index,
			      int tc, bool skip_tc)
{
	int i, tci = index * dev_maps->num_tc;
	struct xps_map *map;

	/* copy maps belonging to foreign traffic classes */
	for (i = 0; i < dev_maps->num_tc; i++, tci++) {
		if (i == tc && skip_tc)
			continue;

		/* fill in the new device map from the old device map */
		map = xmap_dereference(dev_maps->attr_map[tci]);
		RCU_INIT_POINTER(new_dev_maps->attr_map[tci], map);
	}
}

/* Must be called under cpus_read_lock */
int __netif_set_xps_queue(struct net_device *dev, const unsigned long *mask,
			  u16 index, enum xps_map_type type)
{
	struct xps_dev_maps *dev_maps, *new_dev_maps = NULL, *old_dev_maps = NULL;
	const unsigned long *online_mask = NULL;
	bool active = false, copy = false;
	int i, j, tci, numa_node_id = -2;
	int maps_sz, num_tc = 1, tc = 0;
	struct xps_map *map, *new_map;
	unsigned int nr_ids;

	if (dev->num_tc) {
		/* Do not allow XPS on subordinate device directly */
		num_tc = dev->num_tc;
		if (num_tc < 0)
			return -EINVAL;

		/* If queue belongs to subordinate dev use its map */
		dev = netdev_get_tx_queue(dev, index)->sb_dev ? : dev;

		tc = netdev_txq_to_tc(dev, index);
		if (tc < 0)
			return -EINVAL;
	}

	mutex_lock(&xps_map_mutex);

	dev_maps = xmap_dereference(dev->xps_maps[type]);
	if (type == XPS_RXQS) {
		maps_sz = XPS_RXQ_DEV_MAPS_SIZE(num_tc, dev->num_rx_queues);
		nr_ids = dev->num_rx_queues;
	} else {
		maps_sz = XPS_CPU_DEV_MAPS_SIZE(num_tc);
		if (num_possible_cpus() > 1)
			online_mask = cpumask_bits(cpu_online_mask);
		nr_ids = nr_cpu_ids;
	}

	if (maps_sz < L1_CACHE_BYTES)
		maps_sz = L1_CACHE_BYTES;

	/* The old dev_maps could be larger or smaller than the one we're
	 * setting up now, as dev->num_tc or nr_ids could have been updated in
	 * between. We could try to be smart, but let's be safe instead and only
	 * copy foreign traffic classes if the two map sizes match.
	 */
	if (dev_maps &&
	    dev_maps->num_tc == num_tc && dev_maps->nr_ids == nr_ids)
		copy = true;

	/* allocate memory for queue storage */
	for (j = -1; j = netif_attrmask_next_and(j, online_mask, mask, nr_ids),
	     j < nr_ids;) {
		if (!new_dev_maps) {
			new_dev_maps = kzalloc(maps_sz, GFP_KERNEL);
			if (!new_dev_maps) {
				mutex_unlock(&xps_map_mutex);
				return -ENOMEM;
			}

			new_dev_maps->nr_ids = nr_ids;
			new_dev_maps->num_tc = num_tc;
		}

		tci = j * num_tc + tc;
		map = copy ? xmap_dereference(dev_maps->attr_map[tci]) : NULL;

		map = expand_xps_map(map, j, index, type == XPS_RXQS);
		if (!map)
			goto error;

		RCU_INIT_POINTER(new_dev_maps->attr_map[tci], map);
	}

	if (!new_dev_maps)
		goto out_no_new_maps;

	if (!dev_maps) {
		/* Increment static keys at most once per type */
		static_key_slow_inc_cpuslocked(&xps_needed);
		if (type == XPS_RXQS)
			static_key_slow_inc_cpuslocked(&xps_rxqs_needed);
	}

	for (j = 0; j < nr_ids; j++) {
		bool skip_tc = false;

		tci = j * num_tc + tc;
		if (netif_attr_test_mask(j, mask, nr_ids) &&
		    netif_attr_test_online(j, online_mask, nr_ids)) {
			/* add tx-queue to CPU/rx-queue maps */
			int pos = 0;

			skip_tc = true;

			map = xmap_dereference(new_dev_maps->attr_map[tci]);
			while ((pos < map->len) && (map->queues[pos] != index))
				pos++;

			if (pos == map->len)
				map->queues[map->len++] = index;
#ifdef CONFIG_NUMA
			if (type == XPS_CPUS) {
				if (numa_node_id == -2)
					numa_node_id = cpu_to_node(j);
				else if (numa_node_id != cpu_to_node(j))
					numa_node_id = -1;
			}
#endif
		}

		if (copy)
			xps_copy_dev_maps(dev_maps, new_dev_maps, j, tc,
					  skip_tc);
	}

	rcu_assign_pointer(dev->xps_maps[type], new_dev_maps);

	/* Cleanup old maps */
	if (!dev_maps)
		goto out_no_old_maps;

	for (j = 0; j < dev_maps->nr_ids; j++) {
		for (i = num_tc, tci = j * dev_maps->num_tc; i--; tci++) {
			map = xmap_dereference(dev_maps->attr_map[tci]);
			if (!map)
				continue;

			if (copy) {
				new_map = xmap_dereference(new_dev_maps->attr_map[tci]);
				if (map == new_map)
					continue;
			}

			RCU_INIT_POINTER(dev_maps->attr_map[tci], NULL);
			kfree_rcu(map, rcu);
		}
	}

	old_dev_maps = dev_maps;

out_no_old_maps:
	dev_maps = new_dev_maps;
	active = true;

out_no_new_maps:
	if (type == XPS_CPUS)
		/* update Tx queue numa node */
		netdev_queue_numa_node_write(netdev_get_tx_queue(dev, index),
					     (numa_node_id >= 0) ?
					     numa_node_id : NUMA_NO_NODE);

	if (!dev_maps)
		goto out_no_maps;

	/* removes tx-queue from unused CPUs/rx-queues */
	for (j = 0; j < dev_maps->nr_ids; j++) {
		tci = j * dev_maps->num_tc;

		for (i = 0; i < dev_maps->num_tc; i++, tci++) {
			if (i == tc &&
			    netif_attr_test_mask(j, mask, dev_maps->nr_ids) &&
			    netif_attr_test_online(j, online_mask, dev_maps->nr_ids))
				continue;

			active |= remove_xps_queue(dev_maps,
						   copy ? old_dev_maps : NULL,
						   tci, index);
		}
	}

	if (old_dev_maps)
		kfree_rcu(old_dev_maps, rcu);

	/* free map if not active */
	if (!active)
		reset_xps_maps(dev, dev_maps, type);

out_no_maps:
	mutex_unlock(&xps_map_mutex);

	return 0;
error:
	/* remove any maps that we added */
	for (j = 0; j < nr_ids; j++) {
		for (i = num_tc, tci = j * num_tc; i--; tci++) {
			new_map = xmap_dereference(new_dev_maps->attr_map[tci]);
			map = copy ?
			      xmap_dereference(dev_maps->attr_map[tci]) :
			      NULL;
			if (new_map && new_map != map)
				kfree(new_map);
		}
	}

	mutex_unlock(&xps_map_mutex);

	kfree(new_dev_maps);
	return -ENOMEM;
}
EXPORT_SYMBOL_GPL(__netif_set_xps_queue);

int netif_set_xps_queue(struct net_device *dev, const struct cpumask *mask,
			u16 index)
{
	int ret;

	cpus_read_lock();
	ret =  __netif_set_xps_queue(dev, cpumask_bits(mask), index, XPS_CPUS);
	cpus_read_unlock();

	return ret;
}
EXPORT_SYMBOL(netif_set_xps_queue);

#endif
static void netdev_unbind_all_sb_channels(struct net_device *dev)
{
	struct netdev_queue *txq = &dev->_tx[dev->num_tx_queues];

	/* Unbind any subordinate channels */
	while (txq-- != &dev->_tx[0]) {
		if (txq->sb_dev)
			netdev_unbind_sb_channel(dev, txq->sb_dev);
	}
}

void netdev_reset_tc(struct net_device *dev)
{
#ifdef CONFIG_XPS
	netif_reset_xps_queues_gt(dev, 0);
#endif
	netdev_unbind_all_sb_channels(dev);

	/* Reset TC configuration of device */
	dev->num_tc = 0;
	memset(dev->tc_to_txq, 0, sizeof(dev->tc_to_txq));
	memset(dev->prio_tc_map, 0, sizeof(dev->prio_tc_map));
}
EXPORT_SYMBOL(netdev_reset_tc);

int netdev_set_tc_queue(struct net_device *dev, u8 tc, u16 count, u16 offset)
{
	if (tc >= dev->num_tc)
		return -EINVAL;

#ifdef CONFIG_XPS
	netif_reset_xps_queues(dev, offset, count);
#endif
	dev->tc_to_txq[tc].count = count;
	dev->tc_to_txq[tc].offset = offset;
	return 0;
}
EXPORT_SYMBOL(netdev_set_tc_queue);

int netdev_set_num_tc(struct net_device *dev, u8 num_tc)
{
	if (num_tc > TC_MAX_QUEUE)
		return -EINVAL;

#ifdef CONFIG_XPS
	netif_reset_xps_queues_gt(dev, 0);
#endif
	netdev_unbind_all_sb_channels(dev);

	dev->num_tc = num_tc;
	return 0;
}
EXPORT_SYMBOL(netdev_set_num_tc);

void netdev_unbind_sb_channel(struct net_device *dev,
			      struct net_device *sb_dev)
{
	struct netdev_queue *txq = &dev->_tx[dev->num_tx_queues];

#ifdef CONFIG_XPS
	netif_reset_xps_queues_gt(sb_dev, 0);
#endif
	memset(sb_dev->tc_to_txq, 0, sizeof(sb_dev->tc_to_txq));
	memset(sb_dev->prio_tc_map, 0, sizeof(sb_dev->prio_tc_map));

	while (txq-- != &dev->_tx[0]) {
		if (txq->sb_dev == sb_dev)
			txq->sb_dev = NULL;
	}
}
EXPORT_SYMBOL(netdev_unbind_sb_channel);

int netdev_bind_sb_channel_queue(struct net_device *dev,
				 struct net_device *sb_dev,
				 u8 tc, u16 count, u16 offset)
{
	/* Make certain the sb_dev and dev are already configured */
	if (sb_dev->num_tc >= 0 || tc >= dev->num_tc)
		return -EINVAL;

	/* We cannot hand out queues we don't have */
	if ((offset + count) > dev->real_num_tx_queues)
		return -EINVAL;

	/* Record the mapping */
	sb_dev->tc_to_txq[tc].count = count;
	sb_dev->tc_to_txq[tc].offset = offset;

	/* Provide a way for Tx queue to find the tc_to_txq map or
	 * XPS map for itself.
	 */
	while (count--)
		netdev_get_tx_queue(dev, count + offset)->sb_dev = sb_dev;

	return 0;
}
EXPORT_SYMBOL(netdev_bind_sb_channel_queue);

int netdev_set_sb_channel(struct net_device *dev, u16 channel)
{
	/* Do not use a multiqueue device to represent a subordinate channel */
	if (netif_is_multiqueue(dev))
		return -ENODEV;

	/* We allow channels 1 - 32767 to be used for subordinate channels.
	 * Channel 0 is meant to be "native" mode and used only to represent
	 * the main root device. We allow writing 0 to reset the device back
	 * to normal mode after being used as a subordinate channel.
	 */
	if (channel > S16_MAX)
		return -EINVAL;

	dev->num_tc = -channel;

	return 0;
}
EXPORT_SYMBOL(netdev_set_sb_channel);

/*
 * Routine to help set real_num_tx_queues. To avoid skbs mapped to queues
 * greater than real_num_tx_queues stale skbs on the qdisc must be flushed.
 */
int netif_set_real_num_tx_queues(struct net_device *dev, unsigned int txq)
{
	bool disabling;
	int rc;

	disabling = txq < dev->real_num_tx_queues;

	if (txq < 1 || txq > dev->num_tx_queues)
		return -EINVAL;

	if (dev->reg_state == NETREG_REGISTERED ||
	    dev->reg_state == NETREG_UNREGISTERING) {
		ASSERT_RTNL();

		rc = netdev_queue_update_kobjects(dev, dev->real_num_tx_queues,
						  txq);
		if (rc)
			return rc;

		if (dev->num_tc)
			netif_setup_tc(dev, txq);

		dev_qdisc_change_real_num_tx(dev, txq);

		dev->real_num_tx_queues = txq;

		if (disabling) {
			synchronize_net();
			qdisc_reset_all_tx_gt(dev, txq);
#ifdef CONFIG_XPS
			netif_reset_xps_queues_gt(dev, txq);
#endif
		}
	} else {
		dev->real_num_tx_queues = txq;
	}

	return 0;
}
EXPORT_SYMBOL(netif_set_real_num_tx_queues);

#ifdef CONFIG_SYSFS
/**
 *	netif_set_real_num_rx_queues - set actual number of RX queues used
 *	@dev: Network device
 *	@rxq: Actual number of RX queues
 *
 *	This must be called either with the rtnl_lock held or before
 *	registration of the net device.  Returns 0 on success, or a
 *	negative error code.  If called before registration, it always
 *	succeeds.
 */
int netif_set_real_num_rx_queues(struct net_device *dev, unsigned int rxq)
{
	int rc;

	if (rxq < 1 || rxq > dev->num_rx_queues)
		return -EINVAL;

	if (dev->reg_state == NETREG_REGISTERED) {
		ASSERT_RTNL();

		rc = net_rx_queue_update_kobjects(dev, dev->real_num_rx_queues,
						  rxq);
		if (rc)
			return rc;
	}

	dev->real_num_rx_queues = rxq;
	return 0;
}
EXPORT_SYMBOL(netif_set_real_num_rx_queues);
#endif

/**
 *	netif_set_real_num_queues - set actual number of RX and TX queues used
 *	@dev: Network device
 *	@txq: Actual number of TX queues
 *	@rxq: Actual number of RX queues
 *
 *	Set the real number of both TX and RX queues.
 *	Does nothing if the number of queues is already correct.
 */
int netif_set_real_num_queues(struct net_device *dev,
			      unsigned int txq, unsigned int rxq)
{
	unsigned int old_rxq = dev->real_num_rx_queues;
	int err;

	if (txq < 1 || txq > dev->num_tx_queues ||
	    rxq < 1 || rxq > dev->num_rx_queues)
		return -EINVAL;

	/* Start from increases, so the error path only does decreases -
	 * decreases can't fail.
	 */
	if (rxq > dev->real_num_rx_queues) {
		err = netif_set_real_num_rx_queues(dev, rxq);
		if (err)
			return err;
	}
	if (txq > dev->real_num_tx_queues) {
		err = netif_set_real_num_tx_queues(dev, txq);
		if (err)
			goto undo_rx;
	}
	if (rxq < dev->real_num_rx_queues)
		WARN_ON(netif_set_real_num_rx_queues(dev, rxq));
	if (txq < dev->real_num_tx_queues)
		WARN_ON(netif_set_real_num_tx_queues(dev, txq));

	return 0;
undo_rx:
	WARN_ON(netif_set_real_num_rx_queues(dev, old_rxq));
	return err;
}
EXPORT_SYMBOL(netif_set_real_num_queues);

/**
 * netif_get_num_default_rss_queues - default number of RSS queues
 *
 * This routine should set an upper limit on the number of RSS queues
 * used by default by multiqueue devices.
 */
int netif_get_num_default_rss_queues(void)
{
	return is_kdump_kernel() ?
		1 : min_t(int, DEFAULT_MAX_NUM_RSS_QUEUES, num_online_cpus());
}
EXPORT_SYMBOL(netif_get_num_default_rss_queues);

static void __netif_reschedule(struct Qdisc *q)
{
	struct softnet_data *sd;
	unsigned long flags;

	local_irq_save(flags);
	sd = this_cpu_ptr(&softnet_data);
	q->next_sched = NULL;
	*sd->output_queue_tailp = q;
	sd->output_queue_tailp = &q->next_sched;
	raise_softirq_irqoff(NET_TX_SOFTIRQ);
	local_irq_restore(flags);
}

void __netif_schedule(struct Qdisc *q)
{
	if (!test_and_set_bit(__QDISC_STATE_SCHED, &q->state))
		__netif_reschedule(q);
}
EXPORT_SYMBOL(__netif_schedule);

struct dev_kfree_skb_cb {
	enum skb_free_reason reason;
};

static struct dev_kfree_skb_cb *get_kfree_skb_cb(const struct sk_buff *skb)
{
	return (struct dev_kfree_skb_cb *)skb->cb;
}

void netif_schedule_queue(struct netdev_queue *txq)
{
	rcu_read_lock();
	if (!netif_xmit_stopped(txq)) {
		struct Qdisc *q = rcu_dereference(txq->qdisc);

		__netif_schedule(q);
	}
	rcu_read_unlock();
}
EXPORT_SYMBOL(netif_schedule_queue);

void netif_tx_wake_queue(struct netdev_queue *dev_queue)
{
	if (test_and_clear_bit(__QUEUE_STATE_DRV_XOFF, &dev_queue->state)) {
		struct Qdisc *q;

		rcu_read_lock();
		q = rcu_dereference(dev_queue->qdisc);
		__netif_schedule(q);
		rcu_read_unlock();
	}
}
EXPORT_SYMBOL(netif_tx_wake_queue);

void __dev_kfree_skb_irq(struct sk_buff *skb, enum skb_free_reason reason)
{
	unsigned long flags;

	if (unlikely(!skb))
		return;

	if (likely(refcount_read(&skb->users) == 1)) {
		smp_rmb();
		refcount_set(&skb->users, 0);
	} else if (likely(!refcount_dec_and_test(&skb->users))) {
		return;
	}
	get_kfree_skb_cb(skb)->reason = reason;
	local_irq_save(flags);
	skb->next = __this_cpu_read(softnet_data.completion_queue);
	__this_cpu_write(softnet_data.completion_queue, skb);
	raise_softirq_irqoff(NET_TX_SOFTIRQ);
	local_irq_restore(flags);
}
EXPORT_SYMBOL(__dev_kfree_skb_irq);

void __dev_kfree_skb_any(struct sk_buff *skb, enum skb_free_reason reason)
{
	if (in_hardirq() || irqs_disabled())
		__dev_kfree_skb_irq(skb, reason);
	else
		dev_kfree_skb(skb);
}
EXPORT_SYMBOL(__dev_kfree_skb_any);


/**
 * netif_device_detach - mark device as removed
 * @dev: network device
 *
 * Mark device as removed from system and therefore no longer available.
 */
void netif_device_detach(struct net_device *dev)
{
	if (test_and_clear_bit(__LINK_STATE_PRESENT, &dev->state) &&
	    netif_running(dev)) {
		netif_tx_stop_all_queues(dev);
	}
}
EXPORT_SYMBOL(netif_device_detach);

/**
 * netif_device_attach - mark device as attached
 * @dev: network device
 *
 * Mark device as attached from system and restart if needed.
 */
void netif_device_attach(struct net_device *dev)
{
	if (!test_and_set_bit(__LINK_STATE_PRESENT, &dev->state) &&
	    netif_running(dev)) {
		netif_tx_wake_all_queues(dev);
		__netdev_watchdog_up(dev);
	}
}
EXPORT_SYMBOL(netif_device_attach);

/*
 * Returns a Tx hash based on the given packet descriptor a Tx queues' number
 * to be used as a distribution range.
 */
static u16 skb_tx_hash(const struct net_device *dev,
		       const struct net_device *sb_dev,
		       struct sk_buff *skb)
{
	u32 hash;
	u16 qoffset = 0;
	u16 qcount = dev->real_num_tx_queues;

	if (dev->num_tc) {
		u8 tc = netdev_get_prio_tc_map(dev, skb->priority);

		qoffset = sb_dev->tc_to_txq[tc].offset;
		qcount = sb_dev->tc_to_txq[tc].count;
		if (unlikely(!qcount)) {
			net_warn_ratelimited("%s: invalid qcount, qoffset %u for tc %u\n",
					     sb_dev->name, qoffset, tc);
			qoffset = 0;
			qcount = dev->real_num_tx_queues;
		}
	}

	if (skb_rx_queue_recorded(skb)) {
		hash = skb_get_rx_queue(skb);
		if (hash >= qoffset)
			hash -= qoffset;
		while (unlikely(hash >= qcount))
			hash -= qcount;
		return hash + qoffset;
	}

	return (u16) reciprocal_scale(skb_get_hash(skb), qcount) + qoffset;
}

static void skb_warn_bad_offload(const struct sk_buff *skb)
{
	static const netdev_features_t null_features;
	struct net_device *dev = skb->dev;
	const char *name = "";

	if (!net_ratelimit())
		return;

	if (dev) {
		if (dev->dev.parent)
			name = dev_driver_string(dev->dev.parent);
		else
			name = netdev_name(dev);
	}
	skb_dump(KERN_WARNING, skb, false);
	WARN(1, "%s: caps=(%pNF, %pNF)\n",
	     name, dev ? &dev->features : &null_features,
	     skb->sk ? &skb->sk->sk_route_caps : &null_features);
}

/*
 * Invalidate hardware checksum when packet is to be mangled, and
 * complete checksum manually on outgoing path.
 */
int skb_checksum_help(struct sk_buff *skb)
{
	__wsum csum;
	int ret = 0, offset;

	if (skb->ip_summed == CHECKSUM_COMPLETE)
		goto out_set_summed;

	if (unlikely(skb_is_gso(skb))) {
		skb_warn_bad_offload(skb);
		return -EINVAL;
	}

	/* Before computing a checksum, we should make sure no frag could
	 * be modified by an external entity : checksum could be wrong.
	 */
	if (skb_has_shared_frag(skb)) {
		ret = __skb_linearize(skb);
		if (ret)
			goto out;
	}

	offset = skb_checksum_start_offset(skb);
	BUG_ON(offset >= skb_headlen(skb));
	csum = skb_checksum(skb, offset, skb->len - offset, 0);

	offset += skb->csum_offset;
	BUG_ON(offset + sizeof(__sum16) > skb_headlen(skb));

	ret = skb_ensure_writable(skb, offset + sizeof(__sum16));
	if (ret)
		goto out;

	*(__sum16 *)(skb->data + offset) = csum_fold(csum) ?: CSUM_MANGLED_0;
out_set_summed:
	skb->ip_summed = CHECKSUM_NONE;
out:
	return ret;
}
EXPORT_SYMBOL(skb_checksum_help);

int skb_crc32c_csum_help(struct sk_buff *skb)
{
	__le32 crc32c_csum;
	int ret = 0, offset, start;

	if (skb->ip_summed != CHECKSUM_PARTIAL)
		goto out;

	if (unlikely(skb_is_gso(skb)))
		goto out;

	/* Before computing a checksum, we should make sure no frag could
	 * be modified by an external entity : checksum could be wrong.
	 */
	if (unlikely(skb_has_shared_frag(skb))) {
		ret = __skb_linearize(skb);
		if (ret)
			goto out;
	}
	start = skb_checksum_start_offset(skb);
	offset = start + offsetof(struct sctphdr, checksum);
	if (WARN_ON_ONCE(offset >= skb_headlen(skb))) {
		ret = -EINVAL;
		goto out;
	}

	ret = skb_ensure_writable(skb, offset + sizeof(__le32));
	if (ret)
		goto out;

	crc32c_csum = cpu_to_le32(~__skb_checksum(skb, start,
						  skb->len - start, ~(__u32)0,
						  crc32c_csum_stub));
	*(__le32 *)(skb->data + offset) = crc32c_csum;
	skb->ip_summed = CHECKSUM_NONE;
	skb->csum_not_inet = 0;
out:
	return ret;
}

__be16 skb_network_protocol(struct sk_buff *skb, int *depth)
{
	__be16 type = skb->protocol;

	/* Tunnel gso handlers can set protocol to ethernet. */
	if (type == htons(ETH_P_TEB)) {
		struct ethhdr *eth;

		if (unlikely(!pskb_may_pull(skb, sizeof(struct ethhdr))))
			return 0;

		eth = (struct ethhdr *)skb->data;
		type = eth->h_proto;
	}

	return __vlan_get_protocol(skb, type, depth);
}

/**
 *	skb_mac_gso_segment - mac layer segmentation handler.
 *	@skb: buffer to segment
 *	@features: features for the output path (see dev->features)
 */
struct sk_buff *skb_mac_gso_segment(struct sk_buff *skb,
				    netdev_features_t features)
{
	struct sk_buff *segs = ERR_PTR(-EPROTONOSUPPORT);
	struct packet_offload *ptype;
	int vlan_depth = skb->mac_len;
	__be16 type = skb_network_protocol(skb, &vlan_depth);

	if (unlikely(!type))
		return ERR_PTR(-EINVAL);

	__skb_pull(skb, vlan_depth);

	rcu_read_lock();
	list_for_each_entry_rcu(ptype, &offload_base, list) {
		if (ptype->type == type && ptype->callbacks.gso_segment) {
			segs = ptype->callbacks.gso_segment(skb, features);
			break;
		}
	}
	rcu_read_unlock();

	__skb_push(skb, skb->data - skb_mac_header(skb));

	return segs;
}
EXPORT_SYMBOL(skb_mac_gso_segment);


/* openvswitch calls this on rx path, so we need a different check.
 */
static inline bool skb_needs_check(struct sk_buff *skb, bool tx_path)
{
	if (tx_path)
		return skb->ip_summed != CHECKSUM_PARTIAL &&
		       skb->ip_summed != CHECKSUM_UNNECESSARY;

	return skb->ip_summed == CHECKSUM_NONE;
}

/**
 *	__skb_gso_segment - Perform segmentation on skb.
 *	@skb: buffer to segment
 *	@features: features for the output path (see dev->features)
 *	@tx_path: whether it is called in TX path
 *
 *	This function segments the given skb and returns a list of segments.
 *
 *	It may return NULL if the skb requires no segmentation.  This is
 *	only possible when GSO is used for verifying header integrity.
 *
 *	Segmentation preserves SKB_GSO_CB_OFFSET bytes of previous skb cb.
 */
struct sk_buff *__skb_gso_segment(struct sk_buff *skb,
				  netdev_features_t features, bool tx_path)
{
	struct sk_buff *segs;

	if (unlikely(skb_needs_check(skb, tx_path))) {
		int err;

		/* We're going to init ->check field in TCP or UDP header */
		err = skb_cow_head(skb, 0);
		if (err < 0)
			return ERR_PTR(err);
	}

	/* Only report GSO partial support if it will enable us to
	 * support segmentation on this frame without needing additional
	 * work.
	 */
	if (features & NETIF_F_GSO_PARTIAL) {
		netdev_features_t partial_features = NETIF_F_GSO_ROBUST;
		struct net_device *dev = skb->dev;

		partial_features |= dev->features & dev->gso_partial_features;
		if (!skb_gso_ok(skb, features | partial_features))
			features &= ~NETIF_F_GSO_PARTIAL;
	}

	BUILD_BUG_ON(SKB_GSO_CB_OFFSET +
		     sizeof(*SKB_GSO_CB(skb)) > sizeof(skb->cb));

	SKB_GSO_CB(skb)->mac_offset = skb_headroom(skb);
	SKB_GSO_CB(skb)->encap_level = 0;

	skb_reset_mac_header(skb);
	skb_reset_mac_len(skb);

	segs = skb_mac_gso_segment(skb, features);

	if (segs != skb && unlikely(skb_needs_check(skb, tx_path) && !IS_ERR(segs)))
		skb_warn_bad_offload(skb);

	return segs;
}
EXPORT_SYMBOL(__skb_gso_segment);

/* Take action when hardware reception checksum errors are detected. */
#ifdef CONFIG_BUG
static void do_netdev_rx_csum_fault(struct net_device *dev, struct sk_buff *skb)
{
	pr_err("%s: hw csum failure\n", dev ? dev->name : "<unknown>");
	skb_dump(KERN_ERR, skb, true);
	dump_stack();
}

void netdev_rx_csum_fault(struct net_device *dev, struct sk_buff *skb)
{
	DO_ONCE_LITE(do_netdev_rx_csum_fault, dev, skb);
}
EXPORT_SYMBOL(netdev_rx_csum_fault);
#endif

/* XXX: check that highmem exists at all on the given machine. */
static int illegal_highdma(struct net_device *dev, struct sk_buff *skb)
{
#ifdef CONFIG_HIGHMEM
	int i;

	if (!(dev->features & NETIF_F_HIGHDMA)) {
		for (i = 0; i < skb_shinfo(skb)->nr_frags; i++) {
			skb_frag_t *frag = &skb_shinfo(skb)->frags[i];

			if (PageHighMem(skb_frag_page(frag)))
				return 1;
		}
	}
#endif
	return 0;
}

/* If MPLS offload request, verify we are testing hardware MPLS features
 * instead of standard features for the netdev.
 */
#if IS_ENABLED(CONFIG_NET_MPLS_GSO)
static netdev_features_t net_mpls_features(struct sk_buff *skb,
					   netdev_features_t features,
					   __be16 type)
{
	if (eth_p_mpls(type))
		features &= skb->dev->mpls_features;

	return features;
}
#else
static netdev_features_t net_mpls_features(struct sk_buff *skb,
					   netdev_features_t features,
					   __be16 type)
{
	return features;
}
#endif

static netdev_features_t harmonize_features(struct sk_buff *skb,
	netdev_features_t features)
{
	__be16 type;

	type = skb_network_protocol(skb, NULL);
	features = net_mpls_features(skb, features, type);

	if (skb->ip_summed != CHECKSUM_NONE &&
	    !can_checksum_protocol(features, type)) {
		features &= ~(NETIF_F_CSUM_MASK | NETIF_F_GSO_MASK);
	}
	if (illegal_highdma(skb->dev, skb))
		features &= ~NETIF_F_SG;

	return features;
}

netdev_features_t passthru_features_check(struct sk_buff *skb,
					  struct net_device *dev,
					  netdev_features_t features)
{
	return features;
}
EXPORT_SYMBOL(passthru_features_check);

static netdev_features_t dflt_features_check(struct sk_buff *skb,
					     struct net_device *dev,
					     netdev_features_t features)
{
	return vlan_features_check(skb, features);
}

static netdev_features_t gso_features_check(const struct sk_buff *skb,
					    struct net_device *dev,
					    netdev_features_t features)
{
	u16 gso_segs = skb_shinfo(skb)->gso_segs;

	if (gso_segs > dev->gso_max_segs)
		return features & ~NETIF_F_GSO_MASK;

	if (!skb_shinfo(skb)->gso_type) {
		skb_warn_bad_offload(skb);
		return features & ~NETIF_F_GSO_MASK;
	}

	/* Support for GSO partial features requires software
	 * intervention before we can actually process the packets
	 * so we need to strip support for any partial features now
	 * and we can pull them back in after we have partially
	 * segmented the frame.
	 */
	if (!(skb_shinfo(skb)->gso_type & SKB_GSO_PARTIAL))
		features &= ~dev->gso_partial_features;

	/* Make sure to clear the IPv4 ID mangling feature if the
	 * IPv4 header has the potential to be fragmented.
	 */
	if (skb_shinfo(skb)->gso_type & SKB_GSO_TCPV4) {
		struct iphdr *iph = skb->encapsulation ?
				    inner_ip_hdr(skb) : ip_hdr(skb);

		if (!(iph->frag_off & htons(IP_DF)))
			features &= ~NETIF_F_TSO_MANGLEID;
	}

	return features;
}

netdev_features_t netif_skb_features(struct sk_buff *skb)
{
	struct net_device *dev = skb->dev;
	netdev_features_t features = dev->features;

	if (skb_is_gso(skb))
		features = gso_features_check(skb, dev, features);

	/* If encapsulation offload request, verify we are testing
	 * hardware encapsulation features instead of standard
	 * features for the netdev
	 */
	if (skb->encapsulation)
		features &= dev->hw_enc_features;

	if (skb_vlan_tagged(skb))
		features = netdev_intersect_features(features,
						     dev->vlan_features |
						     NETIF_F_HW_VLAN_CTAG_TX |
						     NETIF_F_HW_VLAN_STAG_TX);

	if (dev->netdev_ops->ndo_features_check)
		features &= dev->netdev_ops->ndo_features_check(skb, dev,
								features);
	else
		features &= dflt_features_check(skb, dev, features);

	return harmonize_features(skb, features);
}
EXPORT_SYMBOL(netif_skb_features);

static int xmit_one(struct sk_buff *skb, struct net_device *dev,
		    struct netdev_queue *txq, bool more)
{
	unsigned int len;
	int rc;

	if (dev_nit_active(dev))
		dev_queue_xmit_nit(skb, dev);

	len = skb->len;
	PRANDOM_ADD_NOISE(skb, dev, txq, len + jiffies);
	trace_net_dev_start_xmit(skb, dev);
	rc = netdev_start_xmit(skb, dev, txq, more);
	trace_net_dev_xmit(skb, rc, dev, len);

	return rc;
}

struct sk_buff *dev_hard_start_xmit(struct sk_buff *first, struct net_device *dev,
				    struct netdev_queue *txq, int *ret)
{
	struct sk_buff *skb = first;
	int rc = NETDEV_TX_OK;

	while (skb) {
		struct sk_buff *next = skb->next;

		skb_mark_not_on_list(skb);
		rc = xmit_one(skb, dev, txq, next != NULL);
		if (unlikely(!dev_xmit_complete(rc))) {
			skb->next = next;
			goto out;
		}

		skb = next;
		if (netif_tx_queue_stopped(txq) && skb) {
			rc = NETDEV_TX_BUSY;
			break;
		}
	}

out:
	*ret = rc;
	return skb;
}

static struct sk_buff *validate_xmit_vlan(struct sk_buff *skb,
					  netdev_features_t features)
{
	if (skb_vlan_tag_present(skb) &&
	    !vlan_hw_offload_capable(features, skb->vlan_proto))
		skb = __vlan_hwaccel_push_inside(skb);
	return skb;
}

int skb_csum_hwoffload_help(struct sk_buff *skb,
			    const netdev_features_t features)
{
	if (unlikely(skb_csum_is_sctp(skb)))
		return !!(features & NETIF_F_SCTP_CRC) ? 0 :
			skb_crc32c_csum_help(skb);

	if (features & NETIF_F_HW_CSUM)
		return 0;

	if (features & (NETIF_F_IP_CSUM | NETIF_F_IPV6_CSUM)) {
		switch (skb->csum_offset) {
		case offsetof(struct tcphdr, check):
		case offsetof(struct udphdr, check):
			return 0;
		}
	}

	return skb_checksum_help(skb);
}
EXPORT_SYMBOL(skb_csum_hwoffload_help);

static struct sk_buff *validate_xmit_skb(struct sk_buff *skb, struct net_device *dev, bool *again)
{
	netdev_features_t features;

	features = netif_skb_features(skb);
	skb = validate_xmit_vlan(skb, features);
	if (unlikely(!skb))
		goto out_null;

	skb = sk_validate_xmit_skb(skb, dev);
	if (unlikely(!skb))
		goto out_null;

	if (netif_needs_gso(skb, features)) {
		struct sk_buff *segs;

		segs = skb_gso_segment(skb, features);
		if (IS_ERR(segs)) {
			goto out_kfree_skb;
		} else if (segs) {
			consume_skb(skb);
			skb = segs;
		}
	} else {
		if (skb_needs_linearize(skb, features) &&
		    __skb_linearize(skb))
			goto out_kfree_skb;

		/* If packet is not checksummed and device does not
		 * support checksumming for this protocol, complete
		 * checksumming here.
		 */
		if (skb->ip_summed == CHECKSUM_PARTIAL) {
			if (skb->encapsulation)
				skb_set_inner_transport_header(skb,
							       skb_checksum_start_offset(skb));
			else
				skb_set_transport_header(skb,
							 skb_checksum_start_offset(skb));
			if (skb_csum_hwoffload_help(skb, features))
				goto out_kfree_skb;
		}
	}

	skb = validate_xmit_xfrm(skb, features, again);

	return skb;

out_kfree_skb:
	kfree_skb(skb);
out_null:
	atomic_long_inc(&dev->tx_dropped);
	return NULL;
}

struct sk_buff *validate_xmit_skb_list(struct sk_buff *skb, struct net_device *dev, bool *again)
{
	struct sk_buff *next, *head = NULL, *tail;

	for (; skb != NULL; skb = next) {
		next = skb->next;
		skb_mark_not_on_list(skb);

		/* in case skb wont be segmented, point to itself */
		skb->prev = skb;

		skb = validate_xmit_skb(skb, dev, again);
		if (!skb)
			continue;

		if (!head)
			head = skb;
		else
			tail->next = skb;
		/* If skb was segmented, skb->prev points to
		 * the last segment. If not, it still contains skb.
		 */
		tail = skb->prev;
	}
	return head;
}
EXPORT_SYMBOL_GPL(validate_xmit_skb_list);

static void qdisc_pkt_len_init(struct sk_buff *skb)
{
	const struct skb_shared_info *shinfo = skb_shinfo(skb);

	qdisc_skb_cb(skb)->pkt_len = skb->len;

	/* To get more precise estimation of bytes sent on wire,
	 * we add to pkt_len the headers size of all segments
	 */
	if (shinfo->gso_size && skb_transport_header_was_set(skb)) {
		unsigned int hdr_len;
		u16 gso_segs = shinfo->gso_segs;

		/* mac layer + network layer */
		hdr_len = skb_transport_header(skb) - skb_mac_header(skb);

		/* + transport layer */
		if (likely(shinfo->gso_type & (SKB_GSO_TCPV4 | SKB_GSO_TCPV6))) {
			const struct tcphdr *th;
			struct tcphdr _tcphdr;

			th = skb_header_pointer(skb, skb_transport_offset(skb),
						sizeof(_tcphdr), &_tcphdr);
			if (likely(th))
				hdr_len += __tcp_hdrlen(th);
		} else {
			struct udphdr _udphdr;

			if (skb_header_pointer(skb, skb_transport_offset(skb),
					       sizeof(_udphdr), &_udphdr))
				hdr_len += sizeof(struct udphdr);
		}

		if (shinfo->gso_type & SKB_GSO_DODGY)
			gso_segs = DIV_ROUND_UP(skb->len - hdr_len,
						shinfo->gso_size);

		qdisc_skb_cb(skb)->pkt_len += (gso_segs - 1) * hdr_len;
	}
}

static int dev_qdisc_enqueue(struct sk_buff *skb, struct Qdisc *q,
			     struct sk_buff **to_free,
			     struct netdev_queue *txq)
{
	int rc;

	rc = q->enqueue(skb, q, to_free) & NET_XMIT_MASK;
	if (rc == NET_XMIT_SUCCESS)
		trace_qdisc_enqueue(q, txq, skb);
	return rc;
}

static inline int __dev_xmit_skb(struct sk_buff *skb, struct Qdisc *q,
				 struct net_device *dev,
				 struct netdev_queue *txq)
{
	spinlock_t *root_lock = qdisc_lock(q);
	struct sk_buff *to_free = NULL;
	bool contended;
	int rc;

	qdisc_calculate_pkt_len(skb, q);

	if (q->flags & TCQ_F_NOLOCK) {
<<<<<<< HEAD
		rc = q->enqueue(skb, q, &to_free) & NET_XMIT_MASK;
		if (likely(!netif_xmit_frozen_or_stopped(txq)))
			qdisc_run(q);
=======
		if (q->flags & TCQ_F_CAN_BYPASS && nolock_qdisc_is_empty(q) &&
		    qdisc_run_begin(q)) {
			/* Retest nolock_qdisc_is_empty() within the protection
			 * of q->seqlock to protect from racing with requeuing.
			 */
			if (unlikely(!nolock_qdisc_is_empty(q))) {
				rc = dev_qdisc_enqueue(skb, q, &to_free, txq);
				__qdisc_run(q);
				qdisc_run_end(q);

				goto no_lock_out;
			}

			qdisc_bstats_cpu_update(q, skb);
			if (sch_direct_xmit(skb, q, dev, txq, NULL, true) &&
			    !nolock_qdisc_is_empty(q))
				__qdisc_run(q);

			qdisc_run_end(q);
			return NET_XMIT_SUCCESS;
		}

		rc = dev_qdisc_enqueue(skb, q, &to_free, txq);
		qdisc_run(q);
>>>>>>> 3b17187f

no_lock_out:
		if (unlikely(to_free))
			kfree_skb_list(to_free);
		return rc;
	}

	/*
	 * Heuristic to force contended enqueues to serialize on a
	 * separate lock before trying to get qdisc main lock.
	 * This permits qdisc->running owner to get the lock more
	 * often and dequeue packets faster.
	 */
	contended = qdisc_is_running(q);
	if (unlikely(contended))
		spin_lock(&q->busylock);

	spin_lock(root_lock);
	if (unlikely(test_bit(__QDISC_STATE_DEACTIVATED, &q->state))) {
		__qdisc_drop(skb, &to_free);
		rc = NET_XMIT_DROP;
	} else if ((q->flags & TCQ_F_CAN_BYPASS) && !qdisc_qlen(q) &&
		   qdisc_run_begin(q)) {
		/*
		 * This is a work-conserving queue; there are no old skbs
		 * waiting to be sent out; and the qdisc is not running -
		 * xmit the skb directly.
		 */

		qdisc_bstats_update(q, skb);

		if (sch_direct_xmit(skb, q, dev, txq, root_lock, true)) {
			if (unlikely(contended)) {
				spin_unlock(&q->busylock);
				contended = false;
			}
			__qdisc_run(q);
		}

		qdisc_run_end(q);
		rc = NET_XMIT_SUCCESS;
	} else {
		rc = dev_qdisc_enqueue(skb, q, &to_free, txq);
		if (qdisc_run_begin(q)) {
			if (unlikely(contended)) {
				spin_unlock(&q->busylock);
				contended = false;
			}
			__qdisc_run(q);
			qdisc_run_end(q);
		}
	}
	spin_unlock(root_lock);
	if (unlikely(to_free))
		kfree_skb_list(to_free);
	if (unlikely(contended))
		spin_unlock(&q->busylock);
	return rc;
}

#if IS_ENABLED(CONFIG_CGROUP_NET_PRIO)
static void skb_update_prio(struct sk_buff *skb)
{
	const struct netprio_map *map;
	const struct sock *sk;
	unsigned int prioidx;

	if (skb->priority)
		return;
	map = rcu_dereference_bh(skb->dev->priomap);
	if (!map)
		return;
	sk = skb_to_full_sk(skb);
	if (!sk)
		return;

	prioidx = sock_cgroup_prioidx(&sk->sk_cgrp_data);

	if (prioidx < map->priomap_len)
		skb->priority = map->priomap[prioidx];
}
#else
#define skb_update_prio(skb)
#endif

/**
 *	dev_loopback_xmit - loop back @skb
 *	@net: network namespace this loopback is happening in
 *	@sk:  sk needed to be a netfilter okfn
 *	@skb: buffer to transmit
 */
int dev_loopback_xmit(struct net *net, struct sock *sk, struct sk_buff *skb)
{
	skb_reset_mac_header(skb);
	__skb_pull(skb, skb_network_offset(skb));
	skb->pkt_type = PACKET_LOOPBACK;
	if (skb->ip_summed == CHECKSUM_NONE)
		skb->ip_summed = CHECKSUM_UNNECESSARY;
	WARN_ON(!skb_dst(skb));
	skb_dst_force(skb);
	netif_rx_ni(skb);
	return 0;
}
EXPORT_SYMBOL(dev_loopback_xmit);

#ifdef CONFIG_NET_EGRESS
static struct sk_buff *
sch_handle_egress(struct sk_buff *skb, int *ret, struct net_device *dev)
{
	struct mini_Qdisc *miniq = rcu_dereference_bh(dev->miniq_egress);
	struct tcf_result cl_res;

	if (!miniq)
		return skb;

	/* qdisc_skb_cb(skb)->pkt_len was already set by the caller. */
	qdisc_skb_cb(skb)->mru = 0;
<<<<<<< HEAD
=======
	qdisc_skb_cb(skb)->post_ct = false;
>>>>>>> 3b17187f
	mini_qdisc_bstats_cpu_update(miniq, skb);

	switch (tcf_classify(skb, miniq->block, miniq->filter_list, &cl_res, false)) {
	case TC_ACT_OK:
	case TC_ACT_RECLASSIFY:
		skb->tc_index = TC_H_MIN(cl_res.classid);
		break;
	case TC_ACT_SHOT:
		mini_qdisc_qstats_cpu_drop(miniq);
		*ret = NET_XMIT_DROP;
		kfree_skb(skb);
		return NULL;
	case TC_ACT_STOLEN:
	case TC_ACT_QUEUED:
	case TC_ACT_TRAP:
		*ret = NET_XMIT_SUCCESS;
		consume_skb(skb);
		return NULL;
	case TC_ACT_REDIRECT:
		/* No need to push/pop skb's mac_header here on egress! */
		skb_do_redirect(skb);
		*ret = NET_XMIT_SUCCESS;
		return NULL;
	default:
		break;
	}

	return skb;
}
#endif /* CONFIG_NET_EGRESS */

#ifdef CONFIG_XPS
static int __get_xps_queue_idx(struct net_device *dev, struct sk_buff *skb,
			       struct xps_dev_maps *dev_maps, unsigned int tci)
{
	int tc = netdev_get_prio_tc_map(dev, skb->priority);
	struct xps_map *map;
	int queue_index = -1;

	if (tc >= dev_maps->num_tc || tci >= dev_maps->nr_ids)
		return queue_index;

	tci *= dev_maps->num_tc;
	tci += tc;

	map = rcu_dereference(dev_maps->attr_map[tci]);
	if (map) {
		if (map->len == 1)
			queue_index = map->queues[0];
		else
			queue_index = map->queues[reciprocal_scale(
						skb_get_hash(skb), map->len)];
		if (unlikely(queue_index >= dev->real_num_tx_queues))
			queue_index = -1;
	}
	return queue_index;
}
#endif

static int get_xps_queue(struct net_device *dev, struct net_device *sb_dev,
			 struct sk_buff *skb)
{
#ifdef CONFIG_XPS
	struct xps_dev_maps *dev_maps;
	struct sock *sk = skb->sk;
	int queue_index = -1;

	if (!static_key_false(&xps_needed))
		return -1;

	rcu_read_lock();
	if (!static_key_false(&xps_rxqs_needed))
		goto get_cpus_map;

	dev_maps = rcu_dereference(sb_dev->xps_maps[XPS_RXQS]);
	if (dev_maps) {
		int tci = sk_rx_queue_get(sk);

		if (tci >= 0)
			queue_index = __get_xps_queue_idx(dev, skb, dev_maps,
							  tci);
	}

get_cpus_map:
	if (queue_index < 0) {
		dev_maps = rcu_dereference(sb_dev->xps_maps[XPS_CPUS]);
		if (dev_maps) {
			unsigned int tci = skb->sender_cpu - 1;

			queue_index = __get_xps_queue_idx(dev, skb, dev_maps,
							  tci);
		}
	}
	rcu_read_unlock();

	return queue_index;
#else
	return -1;
#endif
}

u16 dev_pick_tx_zero(struct net_device *dev, struct sk_buff *skb,
		     struct net_device *sb_dev)
{
	return 0;
}
EXPORT_SYMBOL(dev_pick_tx_zero);

u16 dev_pick_tx_cpu_id(struct net_device *dev, struct sk_buff *skb,
		       struct net_device *sb_dev)
{
	return (u16)raw_smp_processor_id() % dev->real_num_tx_queues;
}
EXPORT_SYMBOL(dev_pick_tx_cpu_id);

u16 netdev_pick_tx(struct net_device *dev, struct sk_buff *skb,
		     struct net_device *sb_dev)
{
	struct sock *sk = skb->sk;
	int queue_index = sk_tx_queue_get(sk);

	sb_dev = sb_dev ? : dev;

	if (queue_index < 0 || skb->ooo_okay ||
	    queue_index >= dev->real_num_tx_queues) {
		int new_index = get_xps_queue(dev, sb_dev, skb);

		if (new_index < 0)
			new_index = skb_tx_hash(dev, sb_dev, skb);

		if (queue_index != new_index && sk &&
		    sk_fullsock(sk) &&
		    rcu_access_pointer(sk->sk_dst_cache))
			sk_tx_queue_set(sk, new_index);

		queue_index = new_index;
	}

	return queue_index;
}
EXPORT_SYMBOL(netdev_pick_tx);

struct netdev_queue *netdev_core_pick_tx(struct net_device *dev,
					 struct sk_buff *skb,
					 struct net_device *sb_dev)
{
	int queue_index = 0;

#ifdef CONFIG_XPS
	u32 sender_cpu = skb->sender_cpu - 1;

	if (sender_cpu >= (u32)NR_CPUS)
		skb->sender_cpu = raw_smp_processor_id() + 1;
#endif

	if (dev->real_num_tx_queues != 1) {
		const struct net_device_ops *ops = dev->netdev_ops;

		if (ops->ndo_select_queue)
			queue_index = ops->ndo_select_queue(dev, skb, sb_dev);
		else
			queue_index = netdev_pick_tx(dev, skb, sb_dev);

		queue_index = netdev_cap_txqueue(dev, queue_index);
	}

	skb_set_queue_mapping(skb, queue_index);
	return netdev_get_tx_queue(dev, queue_index);
}

/**
 *	__dev_queue_xmit - transmit a buffer
 *	@skb: buffer to transmit
 *	@sb_dev: suboordinate device used for L2 forwarding offload
 *
 *	Queue a buffer for transmission to a network device. The caller must
 *	have set the device and priority and built the buffer before calling
 *	this function. The function can be called from an interrupt.
 *
 *	A negative errno code is returned on a failure. A success does not
 *	guarantee the frame will be transmitted as it may be dropped due
 *	to congestion or traffic shaping.
 *
 * -----------------------------------------------------------------------------------
 *      I notice this method can also return errors from the queue disciplines,
 *      including NET_XMIT_DROP, which is a positive value.  So, errors can also
 *      be positive.
 *
 *      Regardless of the return value, the skb is consumed, so it is currently
 *      difficult to retry a send to this method.  (You can bump the ref count
 *      before sending to hold a reference for retry if you are careful.)
 *
 *      When calling this method, interrupts MUST be enabled.  This is because
 *      the BH enable code must have IRQs enabled so that it will not deadlock.
 *          --BLG
 */
static int __dev_queue_xmit(struct sk_buff *skb, struct net_device *sb_dev)
{
	struct net_device *dev = skb->dev;
	struct netdev_queue *txq;
	struct Qdisc *q;
	int rc = -ENOMEM;
	bool again = false;

	skb_reset_mac_header(skb);

	if (unlikely(skb_shinfo(skb)->tx_flags & SKBTX_SCHED_TSTAMP))
		__skb_tstamp_tx(skb, NULL, NULL, skb->sk, SCM_TSTAMP_SCHED);

	/* Disable soft irqs for various locks below. Also
	 * stops preemption for RCU.
	 */
	rcu_read_lock_bh();

	skb_update_prio(skb);

	qdisc_pkt_len_init(skb);
#ifdef CONFIG_NET_CLS_ACT
	skb->tc_at_ingress = 0;
# ifdef CONFIG_NET_EGRESS
	if (static_branch_unlikely(&egress_needed_key)) {
		skb = sch_handle_egress(skb, &rc, dev);
		if (!skb)
			goto out;
	}
# endif
#endif
	/* If device/qdisc don't need skb->dst, release it right now while
	 * its hot in this cpu cache.
	 */
	if (dev->priv_flags & IFF_XMIT_DST_RELEASE)
		skb_dst_drop(skb);
	else
		skb_dst_force(skb);

	txq = netdev_core_pick_tx(dev, skb, sb_dev);
	q = rcu_dereference_bh(txq->qdisc);

	trace_net_dev_queue(skb);
	if (q->enqueue) {
		rc = __dev_xmit_skb(skb, q, dev, txq);
		goto out;
	}

	/* The device has no queue. Common case for software devices:
	 * loopback, all the sorts of tunnels...

	 * Really, it is unlikely that netif_tx_lock protection is necessary
	 * here.  (f.e. loopback and IP tunnels are clean ignoring statistics
	 * counters.)
	 * However, it is possible, that they rely on protection
	 * made by us here.

	 * Check this and shot the lock. It is not prone from deadlocks.
	 *Either shot noqueue qdisc, it is even simpler 8)
	 */
	if (dev->flags & IFF_UP) {
		int cpu = smp_processor_id(); /* ok because BHs are off */

		if (txq->xmit_lock_owner != cpu) {
			if (dev_xmit_recursion())
				goto recursion_alert;

			skb = validate_xmit_skb(skb, dev, &again);
			if (!skb)
				goto out;

			PRANDOM_ADD_NOISE(skb, dev, txq, jiffies);
			HARD_TX_LOCK(dev, txq, cpu);

			if (!netif_xmit_stopped(txq)) {
				dev_xmit_recursion_inc();
				skb = dev_hard_start_xmit(skb, dev, txq, &rc);
				dev_xmit_recursion_dec();
				if (dev_xmit_complete(rc)) {
					HARD_TX_UNLOCK(dev, txq);
					goto out;
				}
			}
			HARD_TX_UNLOCK(dev, txq);
			net_crit_ratelimited("Virtual device %s asks to queue packet!\n",
					     dev->name);
		} else {
			/* Recursion is detected! It is possible,
			 * unfortunately
			 */
recursion_alert:
			net_crit_ratelimited("Dead loop on virtual device %s, fix it urgently!\n",
					     dev->name);
		}
	}

	rc = -ENETDOWN;
	rcu_read_unlock_bh();

	atomic_long_inc(&dev->tx_dropped);
	kfree_skb_list(skb);
	return rc;
out:
	rcu_read_unlock_bh();
	return rc;
}

int dev_queue_xmit(struct sk_buff *skb)
{
	return __dev_queue_xmit(skb, NULL);
}
EXPORT_SYMBOL(dev_queue_xmit);

int dev_queue_xmit_accel(struct sk_buff *skb, struct net_device *sb_dev)
{
	return __dev_queue_xmit(skb, sb_dev);
}
EXPORT_SYMBOL(dev_queue_xmit_accel);

int __dev_direct_xmit(struct sk_buff *skb, u16 queue_id)
{
	struct net_device *dev = skb->dev;
	struct sk_buff *orig_skb = skb;
	struct netdev_queue *txq;
	int ret = NETDEV_TX_BUSY;
	bool again = false;

	if (unlikely(!netif_running(dev) ||
		     !netif_carrier_ok(dev)))
		goto drop;

	skb = validate_xmit_skb_list(skb, dev, &again);
	if (skb != orig_skb)
		goto drop;

	skb_set_queue_mapping(skb, queue_id);
	txq = skb_get_tx_queue(dev, skb);
	PRANDOM_ADD_NOISE(skb, dev, txq, jiffies);

	local_bh_disable();

	dev_xmit_recursion_inc();
	HARD_TX_LOCK(dev, txq, smp_processor_id());
	if (!netif_xmit_frozen_or_drv_stopped(txq))
		ret = netdev_start_xmit(skb, dev, txq, false);
	HARD_TX_UNLOCK(dev, txq);
	dev_xmit_recursion_dec();

	local_bh_enable();
	return ret;
drop:
	atomic_long_inc(&dev->tx_dropped);
	kfree_skb_list(skb);
	return NET_XMIT_DROP;
}
EXPORT_SYMBOL(__dev_direct_xmit);

/*************************************************************************
 *			Receiver routines
 *************************************************************************/

int netdev_max_backlog __read_mostly = 1000;
EXPORT_SYMBOL(netdev_max_backlog);

int netdev_tstamp_prequeue __read_mostly = 1;
int netdev_budget __read_mostly = 300;
/* Must be at least 2 jiffes to guarantee 1 jiffy timeout */
unsigned int __read_mostly netdev_budget_usecs = 2 * USEC_PER_SEC / HZ;
int weight_p __read_mostly = 64;           /* old backlog weight */
int dev_weight_rx_bias __read_mostly = 1;  /* bias for backlog weight */
int dev_weight_tx_bias __read_mostly = 1;  /* bias for output_queue quota */
int dev_rx_weight __read_mostly = 64;
int dev_tx_weight __read_mostly = 64;
/* Maximum number of GRO_NORMAL skbs to batch up for list-RX */
int gro_normal_batch __read_mostly = 8;

/* Called with irq disabled */
static inline void ____napi_schedule(struct softnet_data *sd,
				     struct napi_struct *napi)
{
	struct task_struct *thread;

	if (test_bit(NAPI_STATE_THREADED, &napi->state)) {
		/* Paired with smp_mb__before_atomic() in
		 * napi_enable()/dev_set_threaded().
		 * Use READ_ONCE() to guarantee a complete
		 * read on napi->thread. Only call
		 * wake_up_process() when it's not NULL.
		 */
		thread = READ_ONCE(napi->thread);
		if (thread) {
			/* Avoid doing set_bit() if the thread is in
			 * INTERRUPTIBLE state, cause napi_thread_wait()
			 * makes sure to proceed with napi polling
			 * if the thread is explicitly woken from here.
			 */
			if (READ_ONCE(thread->__state) != TASK_INTERRUPTIBLE)
				set_bit(NAPI_STATE_SCHED_THREADED, &napi->state);
			wake_up_process(thread);
			return;
		}
	}

	list_add_tail(&napi->poll_list, &sd->poll_list);
	__raise_softirq_irqoff(NET_RX_SOFTIRQ);
}

#ifdef CONFIG_RPS

/* One global table that all flow-based protocols share. */
struct rps_sock_flow_table __rcu *rps_sock_flow_table __read_mostly;
EXPORT_SYMBOL(rps_sock_flow_table);
u32 rps_cpu_mask __read_mostly;
EXPORT_SYMBOL(rps_cpu_mask);

struct static_key_false rps_needed __read_mostly;
EXPORT_SYMBOL(rps_needed);
struct static_key_false rfs_needed __read_mostly;
EXPORT_SYMBOL(rfs_needed);

static struct rps_dev_flow *
set_rps_cpu(struct net_device *dev, struct sk_buff *skb,
	    struct rps_dev_flow *rflow, u16 next_cpu)
{
	if (next_cpu < nr_cpu_ids) {
#ifdef CONFIG_RFS_ACCEL
		struct netdev_rx_queue *rxqueue;
		struct rps_dev_flow_table *flow_table;
		struct rps_dev_flow *old_rflow;
		u32 flow_id;
		u16 rxq_index;
		int rc;

		/* Should we steer this flow to a different hardware queue? */
		if (!skb_rx_queue_recorded(skb) || !dev->rx_cpu_rmap ||
		    !(dev->features & NETIF_F_NTUPLE))
			goto out;
		rxq_index = cpu_rmap_lookup_index(dev->rx_cpu_rmap, next_cpu);
		if (rxq_index == skb_get_rx_queue(skb))
			goto out;

		rxqueue = dev->_rx + rxq_index;
		flow_table = rcu_dereference(rxqueue->rps_flow_table);
		if (!flow_table)
			goto out;
		flow_id = skb_get_hash(skb) & flow_table->mask;
		rc = dev->netdev_ops->ndo_rx_flow_steer(dev, skb,
							rxq_index, flow_id);
		if (rc < 0)
			goto out;
		old_rflow = rflow;
		rflow = &flow_table->flows[flow_id];
		rflow->filter = rc;
		if (old_rflow->filter == rflow->filter)
			old_rflow->filter = RPS_NO_FILTER;
	out:
#endif
		rflow->last_qtail =
			per_cpu(softnet_data, next_cpu).input_queue_head;
	}

	rflow->cpu = next_cpu;
	return rflow;
}

/*
 * get_rps_cpu is called from netif_receive_skb and returns the target
 * CPU from the RPS map of the receiving queue for a given skb.
 * rcu_read_lock must be held on entry.
 */
static int get_rps_cpu(struct net_device *dev, struct sk_buff *skb,
		       struct rps_dev_flow **rflowp)
{
	const struct rps_sock_flow_table *sock_flow_table;
	struct netdev_rx_queue *rxqueue = dev->_rx;
	struct rps_dev_flow_table *flow_table;
	struct rps_map *map;
	int cpu = -1;
	u32 tcpu;
	u32 hash;

	if (skb_rx_queue_recorded(skb)) {
		u16 index = skb_get_rx_queue(skb);

		if (unlikely(index >= dev->real_num_rx_queues)) {
			WARN_ONCE(dev->real_num_rx_queues > 1,
				  "%s received packet on queue %u, but number "
				  "of RX queues is %u\n",
				  dev->name, index, dev->real_num_rx_queues);
			goto done;
		}
		rxqueue += index;
	}

	/* Avoid computing hash if RFS/RPS is not active for this rxqueue */

	flow_table = rcu_dereference(rxqueue->rps_flow_table);
	map = rcu_dereference(rxqueue->rps_map);
	if (!flow_table && !map)
		goto done;

	skb_reset_network_header(skb);
	hash = skb_get_hash(skb);
	if (!hash)
		goto done;

	sock_flow_table = rcu_dereference(rps_sock_flow_table);
	if (flow_table && sock_flow_table) {
		struct rps_dev_flow *rflow;
		u32 next_cpu;
		u32 ident;

		/* First check into global flow table if there is a match */
		ident = sock_flow_table->ents[hash & sock_flow_table->mask];
		if ((ident ^ hash) & ~rps_cpu_mask)
			goto try_rps;

		next_cpu = ident & rps_cpu_mask;

		/* OK, now we know there is a match,
		 * we can look at the local (per receive queue) flow table
		 */
		rflow = &flow_table->flows[hash & flow_table->mask];
		tcpu = rflow->cpu;

		/*
		 * If the desired CPU (where last recvmsg was done) is
		 * different from current CPU (one in the rx-queue flow
		 * table entry), switch if one of the following holds:
		 *   - Current CPU is unset (>= nr_cpu_ids).
		 *   - Current CPU is offline.
		 *   - The current CPU's queue tail has advanced beyond the
		 *     last packet that was enqueued using this table entry.
		 *     This guarantees that all previous packets for the flow
		 *     have been dequeued, thus preserving in order delivery.
		 */
		if (unlikely(tcpu != next_cpu) &&
		    (tcpu >= nr_cpu_ids || !cpu_online(tcpu) ||
		     ((int)(per_cpu(softnet_data, tcpu).input_queue_head -
		      rflow->last_qtail)) >= 0)) {
			tcpu = next_cpu;
			rflow = set_rps_cpu(dev, skb, rflow, next_cpu);
		}

		if (tcpu < nr_cpu_ids && cpu_online(tcpu)) {
			*rflowp = rflow;
			cpu = tcpu;
			goto done;
		}
	}

try_rps:

	if (map) {
		tcpu = map->cpus[reciprocal_scale(hash, map->len)];
		if (cpu_online(tcpu)) {
			cpu = tcpu;
			goto done;
		}
	}

done:
	return cpu;
}

#ifdef CONFIG_RFS_ACCEL

/**
 * rps_may_expire_flow - check whether an RFS hardware filter may be removed
 * @dev: Device on which the filter was set
 * @rxq_index: RX queue index
 * @flow_id: Flow ID passed to ndo_rx_flow_steer()
 * @filter_id: Filter ID returned by ndo_rx_flow_steer()
 *
 * Drivers that implement ndo_rx_flow_steer() should periodically call
 * this function for each installed filter and remove the filters for
 * which it returns %true.
 */
bool rps_may_expire_flow(struct net_device *dev, u16 rxq_index,
			 u32 flow_id, u16 filter_id)
{
	struct netdev_rx_queue *rxqueue = dev->_rx + rxq_index;
	struct rps_dev_flow_table *flow_table;
	struct rps_dev_flow *rflow;
	bool expire = true;
	unsigned int cpu;

	rcu_read_lock();
	flow_table = rcu_dereference(rxqueue->rps_flow_table);
	if (flow_table && flow_id <= flow_table->mask) {
		rflow = &flow_table->flows[flow_id];
		cpu = READ_ONCE(rflow->cpu);
		if (rflow->filter == filter_id && cpu < nr_cpu_ids &&
		    ((int)(per_cpu(softnet_data, cpu).input_queue_head -
			   rflow->last_qtail) <
		     (int)(10 * flow_table->mask)))
			expire = false;
	}
	rcu_read_unlock();
	return expire;
}
EXPORT_SYMBOL(rps_may_expire_flow);

#endif /* CONFIG_RFS_ACCEL */

/* Called from hardirq (IPI) context */
static void rps_trigger_softirq(void *data)
{
	struct softnet_data *sd = data;

	____napi_schedule(sd, &sd->backlog);
	sd->received_rps++;
}

#endif /* CONFIG_RPS */

/*
 * Check if this softnet_data structure is another cpu one
 * If yes, queue it to our IPI list and return 1
 * If no, return 0
 */
static int rps_ipi_queued(struct softnet_data *sd)
{
#ifdef CONFIG_RPS
	struct softnet_data *mysd = this_cpu_ptr(&softnet_data);

	if (sd != mysd) {
		sd->rps_ipi_next = mysd->rps_ipi_list;
		mysd->rps_ipi_list = sd;

		__raise_softirq_irqoff(NET_RX_SOFTIRQ);
		return 1;
	}
#endif /* CONFIG_RPS */
	return 0;
}

#ifdef CONFIG_NET_FLOW_LIMIT
int netdev_flow_limit_table_len __read_mostly = (1 << 12);
#endif

static bool skb_flow_limit(struct sk_buff *skb, unsigned int qlen)
{
#ifdef CONFIG_NET_FLOW_LIMIT
	struct sd_flow_limit *fl;
	struct softnet_data *sd;
	unsigned int old_flow, new_flow;

	if (qlen < (netdev_max_backlog >> 1))
		return false;

	sd = this_cpu_ptr(&softnet_data);

	rcu_read_lock();
	fl = rcu_dereference(sd->flow_limit);
	if (fl) {
		new_flow = skb_get_hash(skb) & (fl->num_buckets - 1);
		old_flow = fl->history[fl->history_head];
		fl->history[fl->history_head] = new_flow;

		fl->history_head++;
		fl->history_head &= FLOW_LIMIT_HISTORY - 1;

		if (likely(fl->buckets[old_flow]))
			fl->buckets[old_flow]--;

		if (++fl->buckets[new_flow] > (FLOW_LIMIT_HISTORY >> 1)) {
			fl->count++;
			rcu_read_unlock();
			return true;
		}
	}
	rcu_read_unlock();
#endif
	return false;
}

/*
 * enqueue_to_backlog is called to queue an skb to a per CPU backlog
 * queue (may be a remote CPU queue).
 */
static int enqueue_to_backlog(struct sk_buff *skb, int cpu,
			      unsigned int *qtail)
{
	struct softnet_data *sd;
	unsigned long flags;
	unsigned int qlen;

	sd = &per_cpu(softnet_data, cpu);

	local_irq_save(flags);

	rps_lock(sd);
	if (!netif_running(skb->dev))
		goto drop;
	qlen = skb_queue_len(&sd->input_pkt_queue);
	if (qlen <= netdev_max_backlog && !skb_flow_limit(skb, qlen)) {
		if (qlen) {
enqueue:
			__skb_queue_tail(&sd->input_pkt_queue, skb);
			input_queue_tail_incr_save(sd, qtail);
			rps_unlock(sd);
			local_irq_restore(flags);
			return NET_RX_SUCCESS;
		}

		/* Schedule NAPI for backlog device
		 * We can use non atomic operation since we own the queue lock
		 */
		if (!__test_and_set_bit(NAPI_STATE_SCHED, &sd->backlog.state)) {
			if (!rps_ipi_queued(sd))
				____napi_schedule(sd, &sd->backlog);
		}
		goto enqueue;
	}

drop:
	sd->dropped++;
	rps_unlock(sd);

	local_irq_restore(flags);

	atomic_long_inc(&skb->dev->rx_dropped);
	kfree_skb(skb);
	return NET_RX_DROP;
}

static struct netdev_rx_queue *netif_get_rxqueue(struct sk_buff *skb)
{
	struct net_device *dev = skb->dev;
	struct netdev_rx_queue *rxqueue;

	rxqueue = dev->_rx;

	if (skb_rx_queue_recorded(skb)) {
		u16 index = skb_get_rx_queue(skb);

		if (unlikely(index >= dev->real_num_rx_queues)) {
			WARN_ONCE(dev->real_num_rx_queues > 1,
				  "%s received packet on queue %u, but number "
				  "of RX queues is %u\n",
				  dev->name, index, dev->real_num_rx_queues);

			return rxqueue; /* Return first rxqueue */
		}
		rxqueue += index;
	}
	return rxqueue;
}

u32 bpf_prog_run_generic_xdp(struct sk_buff *skb, struct xdp_buff *xdp,
			     struct bpf_prog *xdp_prog)
{
	void *orig_data, *orig_data_end, *hard_start;
	struct netdev_rx_queue *rxqueue;
	bool orig_bcast, orig_host;
	u32 mac_len, frame_sz;
	__be16 orig_eth_type;
	struct ethhdr *eth;
	u32 metalen, act;
	int off;

	/* The XDP program wants to see the packet starting at the MAC
	 * header.
	 */
	mac_len = skb->data - skb_mac_header(skb);
	hard_start = skb->data - skb_headroom(skb);

	/* SKB "head" area always have tailroom for skb_shared_info */
	frame_sz = (void *)skb_end_pointer(skb) - hard_start;
	frame_sz += SKB_DATA_ALIGN(sizeof(struct skb_shared_info));

	rxqueue = netif_get_rxqueue(skb);
	xdp_init_buff(xdp, frame_sz, &rxqueue->xdp_rxq);
	xdp_prepare_buff(xdp, hard_start, skb_headroom(skb) - mac_len,
			 skb_headlen(skb) + mac_len, true);

	orig_data_end = xdp->data_end;
	orig_data = xdp->data;
	eth = (struct ethhdr *)xdp->data;
	orig_host = ether_addr_equal_64bits(eth->h_dest, skb->dev->dev_addr);
	orig_bcast = is_multicast_ether_addr_64bits(eth->h_dest);
	orig_eth_type = eth->h_proto;

	act = bpf_prog_run_xdp(xdp_prog, xdp);

	/* check if bpf_xdp_adjust_head was used */
	off = xdp->data - orig_data;
	if (off) {
		if (off > 0)
			__skb_pull(skb, off);
		else if (off < 0)
			__skb_push(skb, -off);

		skb->mac_header += off;
		skb_reset_network_header(skb);
	}

	/* check if bpf_xdp_adjust_tail was used */
	off = xdp->data_end - orig_data_end;
	if (off != 0) {
		skb_set_tail_pointer(skb, xdp->data_end - xdp->data);
		skb->len += off; /* positive on grow, negative on shrink */
	}

	/* check if XDP changed eth hdr such SKB needs update */
	eth = (struct ethhdr *)xdp->data;
	if ((orig_eth_type != eth->h_proto) ||
	    (orig_host != ether_addr_equal_64bits(eth->h_dest,
						  skb->dev->dev_addr)) ||
	    (orig_bcast != is_multicast_ether_addr_64bits(eth->h_dest))) {
		__skb_push(skb, ETH_HLEN);
		skb->pkt_type = PACKET_HOST;
		skb->protocol = eth_type_trans(skb, skb->dev);
	}

	/* Redirect/Tx gives L2 packet, code that will reuse skb must __skb_pull
	 * before calling us again on redirect path. We do not call do_redirect
	 * as we leave that up to the caller.
	 *
	 * Caller is responsible for managing lifetime of skb (i.e. calling
	 * kfree_skb in response to actions it cannot handle/XDP_DROP).
	 */
	switch (act) {
	case XDP_REDIRECT:
	case XDP_TX:
		__skb_push(skb, mac_len);
		break;
	case XDP_PASS:
		metalen = xdp->data - xdp->data_meta;
		if (metalen)
			skb_metadata_set(skb, metalen);
		break;
	}

	return act;
}

static u32 netif_receive_generic_xdp(struct sk_buff *skb,
				     struct xdp_buff *xdp,
				     struct bpf_prog *xdp_prog)
{
	u32 act = XDP_DROP;

	/* Reinjected packets coming from act_mirred or similar should
	 * not get XDP generic processing.
	 */
	if (skb_is_redirected(skb))
		return XDP_PASS;

	/* XDP packets must be linear and must have sufficient headroom
	 * of XDP_PACKET_HEADROOM bytes. This is the guarantee that also
	 * native XDP provides, thus we need to do it here as well.
	 */
	if (skb_cloned(skb) || skb_is_nonlinear(skb) ||
	    skb_headroom(skb) < XDP_PACKET_HEADROOM) {
		int hroom = XDP_PACKET_HEADROOM - skb_headroom(skb);
		int troom = skb->tail + skb->data_len - skb->end;

		/* In case we have to go down the path and also linearize,
		 * then lets do the pskb_expand_head() work just once here.
		 */
		if (pskb_expand_head(skb,
				     hroom > 0 ? ALIGN(hroom, NET_SKB_PAD) : 0,
				     troom > 0 ? troom + 128 : 0, GFP_ATOMIC))
			goto do_drop;
		if (skb_linearize(skb))
			goto do_drop;
	}

	act = bpf_prog_run_generic_xdp(skb, xdp, xdp_prog);
	switch (act) {
	case XDP_REDIRECT:
	case XDP_TX:
	case XDP_PASS:
		break;
	default:
		bpf_warn_invalid_xdp_action(act);
		fallthrough;
	case XDP_ABORTED:
		trace_xdp_exception(skb->dev, xdp_prog, act);
		fallthrough;
	case XDP_DROP:
	do_drop:
		kfree_skb(skb);
		break;
	}

	return act;
}

/* When doing generic XDP we have to bypass the qdisc layer and the
 * network taps in order to match in-driver-XDP behavior.
 */
void generic_xdp_tx(struct sk_buff *skb, struct bpf_prog *xdp_prog)
{
	struct net_device *dev = skb->dev;
	struct netdev_queue *txq;
	bool free_skb = true;
	int cpu, rc;

	txq = netdev_core_pick_tx(dev, skb, NULL);
	cpu = smp_processor_id();
	HARD_TX_LOCK(dev, txq, cpu);
	if (!netif_xmit_stopped(txq)) {
		rc = netdev_start_xmit(skb, dev, txq, 0);
		if (dev_xmit_complete(rc))
			free_skb = false;
	}
	HARD_TX_UNLOCK(dev, txq);
	if (free_skb) {
		trace_xdp_exception(dev, xdp_prog, XDP_TX);
		kfree_skb(skb);
	}
}

static DEFINE_STATIC_KEY_FALSE(generic_xdp_needed_key);

int do_xdp_generic(struct bpf_prog *xdp_prog, struct sk_buff *skb)
{
	if (xdp_prog) {
		struct xdp_buff xdp;
		u32 act;
		int err;

		act = netif_receive_generic_xdp(skb, &xdp, xdp_prog);
		if (act != XDP_PASS) {
			switch (act) {
			case XDP_REDIRECT:
				err = xdp_do_generic_redirect(skb->dev, skb,
							      &xdp, xdp_prog);
				if (err)
					goto out_redir;
				break;
			case XDP_TX:
				generic_xdp_tx(skb, xdp_prog);
				break;
			}
			return XDP_DROP;
		}
	}
	return XDP_PASS;
out_redir:
	kfree_skb(skb);
	return XDP_DROP;
}
EXPORT_SYMBOL_GPL(do_xdp_generic);

static int netif_rx_internal(struct sk_buff *skb)
{
	int ret;

	net_timestamp_check(netdev_tstamp_prequeue, skb);

	trace_netif_rx(skb);

#ifdef CONFIG_RPS
	if (static_branch_unlikely(&rps_needed)) {
		struct rps_dev_flow voidflow, *rflow = &voidflow;
		int cpu;

		preempt_disable();
		rcu_read_lock();

		cpu = get_rps_cpu(skb->dev, skb, &rflow);
		if (cpu < 0)
			cpu = smp_processor_id();

		ret = enqueue_to_backlog(skb, cpu, &rflow->last_qtail);

		rcu_read_unlock();
		preempt_enable();
	} else
#endif
	{
		unsigned int qtail;

		ret = enqueue_to_backlog(skb, get_cpu(), &qtail);
		put_cpu();
	}
	return ret;
}

/**
 *	netif_rx	-	post buffer to the network code
 *	@skb: buffer to post
 *
 *	This function receives a packet from a device driver and queues it for
 *	the upper (protocol) levels to process.  It always succeeds. The buffer
 *	may be dropped during processing for congestion control or by the
 *	protocol layers.
 *
 *	return values:
 *	NET_RX_SUCCESS	(no congestion)
 *	NET_RX_DROP     (packet was dropped)
 *
 */

int netif_rx(struct sk_buff *skb)
{
	int ret;

	trace_netif_rx_entry(skb);

	ret = netif_rx_internal(skb);
	trace_netif_rx_exit(ret);

	return ret;
}
EXPORT_SYMBOL(netif_rx);

int netif_rx_ni(struct sk_buff *skb)
{
	int err;

	trace_netif_rx_ni_entry(skb);

	preempt_disable();
	err = netif_rx_internal(skb);
	if (local_softirq_pending())
		do_softirq();
	preempt_enable();
	trace_netif_rx_ni_exit(err);

	return err;
}
EXPORT_SYMBOL(netif_rx_ni);

int netif_rx_any_context(struct sk_buff *skb)
{
	/*
	 * If invoked from contexts which do not invoke bottom half
	 * processing either at return from interrupt or when softrqs are
	 * reenabled, use netif_rx_ni() which invokes bottomhalf processing
	 * directly.
	 */
	if (in_interrupt())
		return netif_rx(skb);
	else
		return netif_rx_ni(skb);
}
EXPORT_SYMBOL(netif_rx_any_context);

static __latent_entropy void net_tx_action(struct softirq_action *h)
{
	struct softnet_data *sd = this_cpu_ptr(&softnet_data);

	if (sd->completion_queue) {
		struct sk_buff *clist;

		local_irq_disable();
		clist = sd->completion_queue;
		sd->completion_queue = NULL;
		local_irq_enable();

		while (clist) {
			struct sk_buff *skb = clist;

			clist = clist->next;

			WARN_ON(refcount_read(&skb->users));
			if (likely(get_kfree_skb_cb(skb)->reason == SKB_REASON_CONSUMED))
				trace_consume_skb(skb);
			else
				trace_kfree_skb(skb, net_tx_action);

			if (skb->fclone != SKB_FCLONE_UNAVAILABLE)
				__kfree_skb(skb);
			else
				__kfree_skb_defer(skb);
		}
	}

	if (sd->output_queue) {
		struct Qdisc *head;

		local_irq_disable();
		head = sd->output_queue;
		sd->output_queue = NULL;
		sd->output_queue_tailp = &sd->output_queue;
		local_irq_enable();

		rcu_read_lock();

		while (head) {
			struct Qdisc *q = head;
			spinlock_t *root_lock = NULL;

			head = head->next_sched;

			/* We need to make sure head->next_sched is read
			 * before clearing __QDISC_STATE_SCHED
			 */
			smp_mb__before_atomic();

			if (!(q->flags & TCQ_F_NOLOCK)) {
				root_lock = qdisc_lock(q);
				spin_lock(root_lock);
			} else if (unlikely(test_bit(__QDISC_STATE_DEACTIVATED,
						     &q->state))) {
				/* There is a synchronize_net() between
				 * STATE_DEACTIVATED flag being set and
				 * qdisc_reset()/some_qdisc_is_busy() in
				 * dev_deactivate(), so we can safely bail out
				 * early here to avoid data race between
				 * qdisc_deactivate() and some_qdisc_is_busy()
				 * for lockless qdisc.
				 */
				clear_bit(__QDISC_STATE_SCHED, &q->state);
				continue;
			}

			clear_bit(__QDISC_STATE_SCHED, &q->state);
			qdisc_run(q);
			if (root_lock)
				spin_unlock(root_lock);
		}

		rcu_read_unlock();
	}

	xfrm_dev_backlog(sd);
}

#if IS_ENABLED(CONFIG_BRIDGE) && IS_ENABLED(CONFIG_ATM_LANE)
/* This hook is defined here for ATM LANE */
int (*br_fdb_test_addr_hook)(struct net_device *dev,
			     unsigned char *addr) __read_mostly;
EXPORT_SYMBOL_GPL(br_fdb_test_addr_hook);
#endif

static inline struct sk_buff *
sch_handle_ingress(struct sk_buff *skb, struct packet_type **pt_prev, int *ret,
		   struct net_device *orig_dev, bool *another)
{
#ifdef CONFIG_NET_CLS_ACT
	struct mini_Qdisc *miniq = rcu_dereference_bh(skb->dev->miniq_ingress);
	struct tcf_result cl_res;

	/* If there's at least one ingress present somewhere (so
	 * we get here via enabled static key), remaining devices
	 * that are not configured with an ingress qdisc will bail
	 * out here.
	 */
	if (!miniq)
		return skb;

	if (*pt_prev) {
		*ret = deliver_skb(skb, *pt_prev, orig_dev);
		*pt_prev = NULL;
	}

	qdisc_skb_cb(skb)->pkt_len = skb->len;
	qdisc_skb_cb(skb)->mru = 0;
<<<<<<< HEAD
=======
	qdisc_skb_cb(skb)->post_ct = false;
>>>>>>> 3b17187f
	skb->tc_at_ingress = 1;
	mini_qdisc_bstats_cpu_update(miniq, skb);

	switch (tcf_classify(skb, miniq->block, miniq->filter_list, &cl_res, false)) {
	case TC_ACT_OK:
	case TC_ACT_RECLASSIFY:
		skb->tc_index = TC_H_MIN(cl_res.classid);
		break;
	case TC_ACT_SHOT:
		mini_qdisc_qstats_cpu_drop(miniq);
		kfree_skb(skb);
		return NULL;
	case TC_ACT_STOLEN:
	case TC_ACT_QUEUED:
	case TC_ACT_TRAP:
		consume_skb(skb);
		return NULL;
	case TC_ACT_REDIRECT:
		/* skb_mac_header check was done by cls/act_bpf, so
		 * we can safely push the L2 header back before
		 * redirecting to another netdev
		 */
		__skb_push(skb, skb->mac_len);
		if (skb_do_redirect(skb) == -EAGAIN) {
			__skb_pull(skb, skb->mac_len);
			*another = true;
			break;
		}
		return NULL;
	case TC_ACT_CONSUMED:
		return NULL;
	default:
		break;
	}
#endif /* CONFIG_NET_CLS_ACT */
	return skb;
}

/**
 *	netdev_is_rx_handler_busy - check if receive handler is registered
 *	@dev: device to check
 *
 *	Check if a receive handler is already registered for a given device.
 *	Return true if there one.
 *
 *	The caller must hold the rtnl_mutex.
 */
bool netdev_is_rx_handler_busy(struct net_device *dev)
{
	ASSERT_RTNL();
	return dev && rtnl_dereference(dev->rx_handler);
}
EXPORT_SYMBOL_GPL(netdev_is_rx_handler_busy);

/**
 *	netdev_rx_handler_register - register receive handler
 *	@dev: device to register a handler for
 *	@rx_handler: receive handler to register
 *	@rx_handler_data: data pointer that is used by rx handler
 *
 *	Register a receive handler for a device. This handler will then be
 *	called from __netif_receive_skb. A negative errno code is returned
 *	on a failure.
 *
 *	The caller must hold the rtnl_mutex.
 *
 *	For a general description of rx_handler, see enum rx_handler_result.
 */
int netdev_rx_handler_register(struct net_device *dev,
			       rx_handler_func_t *rx_handler,
			       void *rx_handler_data)
{
	if (netdev_is_rx_handler_busy(dev))
		return -EBUSY;

	if (dev->priv_flags & IFF_NO_RX_HANDLER)
		return -EINVAL;

	/* Note: rx_handler_data must be set before rx_handler */
	rcu_assign_pointer(dev->rx_handler_data, rx_handler_data);
	rcu_assign_pointer(dev->rx_handler, rx_handler);

	return 0;
}
EXPORT_SYMBOL_GPL(netdev_rx_handler_register);

/**
 *	netdev_rx_handler_unregister - unregister receive handler
 *	@dev: device to unregister a handler from
 *
 *	Unregister a receive handler from a device.
 *
 *	The caller must hold the rtnl_mutex.
 */
void netdev_rx_handler_unregister(struct net_device *dev)
{

	ASSERT_RTNL();
	RCU_INIT_POINTER(dev->rx_handler, NULL);
	/* a reader seeing a non NULL rx_handler in a rcu_read_lock()
	 * section has a guarantee to see a non NULL rx_handler_data
	 * as well.
	 */
	synchronize_net();
	RCU_INIT_POINTER(dev->rx_handler_data, NULL);
}
EXPORT_SYMBOL_GPL(netdev_rx_handler_unregister);

/*
 * Limit the use of PFMEMALLOC reserves to those protocols that implement
 * the special handling of PFMEMALLOC skbs.
 */
static bool skb_pfmemalloc_protocol(struct sk_buff *skb)
{
	switch (skb->protocol) {
	case htons(ETH_P_ARP):
	case htons(ETH_P_IP):
	case htons(ETH_P_IPV6):
	case htons(ETH_P_8021Q):
	case htons(ETH_P_8021AD):
		return true;
	default:
		return false;
	}
}

static inline int nf_ingress(struct sk_buff *skb, struct packet_type **pt_prev,
			     int *ret, struct net_device *orig_dev)
{
	if (nf_hook_ingress_active(skb)) {
		int ingress_retval;

		if (*pt_prev) {
			*ret = deliver_skb(skb, *pt_prev, orig_dev);
			*pt_prev = NULL;
		}

		rcu_read_lock();
		ingress_retval = nf_hook_ingress(skb);
		rcu_read_unlock();
		return ingress_retval;
	}
	return 0;
}

static int __netif_receive_skb_core(struct sk_buff **pskb, bool pfmemalloc,
				    struct packet_type **ppt_prev)
{
	struct packet_type *ptype, *pt_prev;
	rx_handler_func_t *rx_handler;
	struct sk_buff *skb = *pskb;
	struct net_device *orig_dev;
	bool deliver_exact = false;
	int ret = NET_RX_DROP;
	__be16 type;

	net_timestamp_check(!netdev_tstamp_prequeue, skb);

	trace_netif_receive_skb(skb);

	orig_dev = skb->dev;

	skb_reset_network_header(skb);
	if (!skb_transport_header_was_set(skb))
		skb_reset_transport_header(skb);
	skb_reset_mac_len(skb);

	pt_prev = NULL;

another_round:
	skb->skb_iif = skb->dev->ifindex;

	__this_cpu_inc(softnet_data.processed);

	if (static_branch_unlikely(&generic_xdp_needed_key)) {
		int ret2;

		migrate_disable();
		ret2 = do_xdp_generic(rcu_dereference(skb->dev->xdp_prog), skb);
		migrate_enable();

		if (ret2 != XDP_PASS) {
			ret = NET_RX_DROP;
			goto out;
		}
	}

	if (eth_type_vlan(skb->protocol)) {
		skb = skb_vlan_untag(skb);
		if (unlikely(!skb))
			goto out;
	}

	if (skb_skip_tc_classify(skb))
		goto skip_classify;

	if (pfmemalloc)
		goto skip_taps;

	list_for_each_entry_rcu(ptype, &ptype_all, list) {
		if (pt_prev)
			ret = deliver_skb(skb, pt_prev, orig_dev);
		pt_prev = ptype;
	}

	list_for_each_entry_rcu(ptype, &skb->dev->ptype_all, list) {
		if (pt_prev)
			ret = deliver_skb(skb, pt_prev, orig_dev);
		pt_prev = ptype;
	}

skip_taps:
#ifdef CONFIG_NET_INGRESS
	if (static_branch_unlikely(&ingress_needed_key)) {
		bool another = false;

		skb = sch_handle_ingress(skb, &pt_prev, &ret, orig_dev,
					 &another);
		if (another)
			goto another_round;
		if (!skb)
			goto out;

		if (nf_ingress(skb, &pt_prev, &ret, orig_dev) < 0)
			goto out;
	}
#endif
	skb_reset_redirect(skb);
skip_classify:
	if (pfmemalloc && !skb_pfmemalloc_protocol(skb))
		goto drop;

	if (skb_vlan_tag_present(skb)) {
		if (pt_prev) {
			ret = deliver_skb(skb, pt_prev, orig_dev);
			pt_prev = NULL;
		}
		if (vlan_do_receive(&skb))
			goto another_round;
		else if (unlikely(!skb))
			goto out;
	}

	rx_handler = rcu_dereference(skb->dev->rx_handler);
	if (rx_handler) {
		if (pt_prev) {
			ret = deliver_skb(skb, pt_prev, orig_dev);
			pt_prev = NULL;
		}
		switch (rx_handler(&skb)) {
		case RX_HANDLER_CONSUMED:
			ret = NET_RX_SUCCESS;
			goto out;
		case RX_HANDLER_ANOTHER:
			goto another_round;
		case RX_HANDLER_EXACT:
			deliver_exact = true;
			break;
		case RX_HANDLER_PASS:
			break;
		default:
			BUG();
		}
	}

	if (unlikely(skb_vlan_tag_present(skb)) && !netdev_uses_dsa(skb->dev)) {
check_vlan_id:
		if (skb_vlan_tag_get_id(skb)) {
			/* Vlan id is non 0 and vlan_do_receive() above couldn't
			 * find vlan device.
			 */
			skb->pkt_type = PACKET_OTHERHOST;
		} else if (eth_type_vlan(skb->protocol)) {
			/* Outer header is 802.1P with vlan 0, inner header is
			 * 802.1Q or 802.1AD and vlan_do_receive() above could
			 * not find vlan dev for vlan id 0.
			 */
			__vlan_hwaccel_clear_tag(skb);
			skb = skb_vlan_untag(skb);
			if (unlikely(!skb))
				goto out;
			if (vlan_do_receive(&skb))
				/* After stripping off 802.1P header with vlan 0
				 * vlan dev is found for inner header.
				 */
				goto another_round;
			else if (unlikely(!skb))
				goto out;
			else
				/* We have stripped outer 802.1P vlan 0 header.
				 * But could not find vlan dev.
				 * check again for vlan id to set OTHERHOST.
				 */
				goto check_vlan_id;
		}
		/* Note: we might in the future use prio bits
		 * and set skb->priority like in vlan_do_receive()
		 * For the time being, just ignore Priority Code Point
		 */
		__vlan_hwaccel_clear_tag(skb);
	}

	type = skb->protocol;

	/* deliver only exact match when indicated */
	if (likely(!deliver_exact)) {
		deliver_ptype_list_skb(skb, &pt_prev, orig_dev, type,
				       &ptype_base[ntohs(type) &
						   PTYPE_HASH_MASK]);
	}

	deliver_ptype_list_skb(skb, &pt_prev, orig_dev, type,
			       &orig_dev->ptype_specific);

	if (unlikely(skb->dev != orig_dev)) {
		deliver_ptype_list_skb(skb, &pt_prev, orig_dev, type,
				       &skb->dev->ptype_specific);
	}

	if (pt_prev) {
		if (unlikely(skb_orphan_frags_rx(skb, GFP_ATOMIC)))
			goto drop;
		*ppt_prev = pt_prev;
	} else {
drop:
		if (!deliver_exact)
			atomic_long_inc(&skb->dev->rx_dropped);
		else
			atomic_long_inc(&skb->dev->rx_nohandler);
		kfree_skb(skb);
		/* Jamal, now you will not able to escape explaining
		 * me how you were going to use this. :-)
		 */
		ret = NET_RX_DROP;
	}

out:
	/* The invariant here is that if *ppt_prev is not NULL
	 * then skb should also be non-NULL.
	 *
	 * Apparently *ppt_prev assignment above holds this invariant due to
	 * skb dereferencing near it.
	 */
	*pskb = skb;
	return ret;
}

static int __netif_receive_skb_one_core(struct sk_buff *skb, bool pfmemalloc)
{
	struct net_device *orig_dev = skb->dev;
	struct packet_type *pt_prev = NULL;
	int ret;

	ret = __netif_receive_skb_core(&skb, pfmemalloc, &pt_prev);
	if (pt_prev)
		ret = INDIRECT_CALL_INET(pt_prev->func, ipv6_rcv, ip_rcv, skb,
					 skb->dev, pt_prev, orig_dev);
	return ret;
}

/**
 *	netif_receive_skb_core - special purpose version of netif_receive_skb
 *	@skb: buffer to process
 *
 *	More direct receive version of netif_receive_skb().  It should
 *	only be used by callers that have a need to skip RPS and Generic XDP.
 *	Caller must also take care of handling if ``(page_is_)pfmemalloc``.
 *
 *	This function may only be called from softirq context and interrupts
 *	should be enabled.
 *
 *	Return values (usually ignored):
 *	NET_RX_SUCCESS: no congestion
 *	NET_RX_DROP: packet was dropped
 */
int netif_receive_skb_core(struct sk_buff *skb)
{
	int ret;

	rcu_read_lock();
	ret = __netif_receive_skb_one_core(skb, false);
	rcu_read_unlock();

	return ret;
}
EXPORT_SYMBOL(netif_receive_skb_core);

static inline void __netif_receive_skb_list_ptype(struct list_head *head,
						  struct packet_type *pt_prev,
						  struct net_device *orig_dev)
{
	struct sk_buff *skb, *next;

	if (!pt_prev)
		return;
	if (list_empty(head))
		return;
	if (pt_prev->list_func != NULL)
		INDIRECT_CALL_INET(pt_prev->list_func, ipv6_list_rcv,
				   ip_list_rcv, head, pt_prev, orig_dev);
	else
		list_for_each_entry_safe(skb, next, head, list) {
			skb_list_del_init(skb);
			pt_prev->func(skb, skb->dev, pt_prev, orig_dev);
		}
}

static void __netif_receive_skb_list_core(struct list_head *head, bool pfmemalloc)
{
	/* Fast-path assumptions:
	 * - There is no RX handler.
	 * - Only one packet_type matches.
	 * If either of these fails, we will end up doing some per-packet
	 * processing in-line, then handling the 'last ptype' for the whole
	 * sublist.  This can't cause out-of-order delivery to any single ptype,
	 * because the 'last ptype' must be constant across the sublist, and all
	 * other ptypes are handled per-packet.
	 */
	/* Current (common) ptype of sublist */
	struct packet_type *pt_curr = NULL;
	/* Current (common) orig_dev of sublist */
	struct net_device *od_curr = NULL;
	struct list_head sublist;
	struct sk_buff *skb, *next;

	INIT_LIST_HEAD(&sublist);
	list_for_each_entry_safe(skb, next, head, list) {
		struct net_device *orig_dev = skb->dev;
		struct packet_type *pt_prev = NULL;

		skb_list_del_init(skb);
		__netif_receive_skb_core(&skb, pfmemalloc, &pt_prev);
		if (!pt_prev)
			continue;
		if (pt_curr != pt_prev || od_curr != orig_dev) {
			/* dispatch old sublist */
			__netif_receive_skb_list_ptype(&sublist, pt_curr, od_curr);
			/* start new sublist */
			INIT_LIST_HEAD(&sublist);
			pt_curr = pt_prev;
			od_curr = orig_dev;
		}
		list_add_tail(&skb->list, &sublist);
	}

	/* dispatch final sublist */
	__netif_receive_skb_list_ptype(&sublist, pt_curr, od_curr);
}

static int __netif_receive_skb(struct sk_buff *skb)
{
	int ret;

	if (sk_memalloc_socks() && skb_pfmemalloc(skb)) {
		unsigned int noreclaim_flag;

		/*
		 * PFMEMALLOC skbs are special, they should
		 * - be delivered to SOCK_MEMALLOC sockets only
		 * - stay away from userspace
		 * - have bounded memory usage
		 *
		 * Use PF_MEMALLOC as this saves us from propagating the allocation
		 * context down to all allocation sites.
		 */
		noreclaim_flag = memalloc_noreclaim_save();
		ret = __netif_receive_skb_one_core(skb, true);
		memalloc_noreclaim_restore(noreclaim_flag);
	} else
		ret = __netif_receive_skb_one_core(skb, false);

	return ret;
}

static void __netif_receive_skb_list(struct list_head *head)
{
	unsigned long noreclaim_flag = 0;
	struct sk_buff *skb, *next;
	bool pfmemalloc = false; /* Is current sublist PF_MEMALLOC? */

	list_for_each_entry_safe(skb, next, head, list) {
		if ((sk_memalloc_socks() && skb_pfmemalloc(skb)) != pfmemalloc) {
			struct list_head sublist;

			/* Handle the previous sublist */
			list_cut_before(&sublist, head, &skb->list);
			if (!list_empty(&sublist))
				__netif_receive_skb_list_core(&sublist, pfmemalloc);
			pfmemalloc = !pfmemalloc;
			/* See comments in __netif_receive_skb */
			if (pfmemalloc)
				noreclaim_flag = memalloc_noreclaim_save();
			else
				memalloc_noreclaim_restore(noreclaim_flag);
		}
	}
	/* Handle the remaining sublist */
	if (!list_empty(head))
		__netif_receive_skb_list_core(head, pfmemalloc);
	/* Restore pflags */
	if (pfmemalloc)
		memalloc_noreclaim_restore(noreclaim_flag);
}

static int generic_xdp_install(struct net_device *dev, struct netdev_bpf *xdp)
{
	struct bpf_prog *old = rtnl_dereference(dev->xdp_prog);
	struct bpf_prog *new = xdp->prog;
	int ret = 0;

	switch (xdp->command) {
	case XDP_SETUP_PROG:
		rcu_assign_pointer(dev->xdp_prog, new);
		if (old)
			bpf_prog_put(old);

		if (old && !new) {
			static_branch_dec(&generic_xdp_needed_key);
		} else if (new && !old) {
			static_branch_inc(&generic_xdp_needed_key);
			dev_disable_lro(dev);
			dev_disable_gro_hw(dev);
		}
		break;

	default:
		ret = -EINVAL;
		break;
	}

	return ret;
}

static int netif_receive_skb_internal(struct sk_buff *skb)
{
	int ret;

	net_timestamp_check(netdev_tstamp_prequeue, skb);

	if (skb_defer_rx_timestamp(skb))
		return NET_RX_SUCCESS;

	rcu_read_lock();
#ifdef CONFIG_RPS
	if (static_branch_unlikely(&rps_needed)) {
		struct rps_dev_flow voidflow, *rflow = &voidflow;
		int cpu = get_rps_cpu(skb->dev, skb, &rflow);

		if (cpu >= 0) {
			ret = enqueue_to_backlog(skb, cpu, &rflow->last_qtail);
			rcu_read_unlock();
			return ret;
		}
	}
#endif
	ret = __netif_receive_skb(skb);
	rcu_read_unlock();
	return ret;
}

static void netif_receive_skb_list_internal(struct list_head *head)
{
	struct sk_buff *skb, *next;
	struct list_head sublist;

	INIT_LIST_HEAD(&sublist);
	list_for_each_entry_safe(skb, next, head, list) {
		net_timestamp_check(netdev_tstamp_prequeue, skb);
		skb_list_del_init(skb);
		if (!skb_defer_rx_timestamp(skb))
			list_add_tail(&skb->list, &sublist);
	}
	list_splice_init(&sublist, head);

	rcu_read_lock();
#ifdef CONFIG_RPS
	if (static_branch_unlikely(&rps_needed)) {
		list_for_each_entry_safe(skb, next, head, list) {
			struct rps_dev_flow voidflow, *rflow = &voidflow;
			int cpu = get_rps_cpu(skb->dev, skb, &rflow);

			if (cpu >= 0) {
				/* Will be handled, remove from list */
				skb_list_del_init(skb);
				enqueue_to_backlog(skb, cpu, &rflow->last_qtail);
			}
		}
	}
#endif
	__netif_receive_skb_list(head);
	rcu_read_unlock();
}

/**
 *	netif_receive_skb - process receive buffer from network
 *	@skb: buffer to process
 *
 *	netif_receive_skb() is the main receive data processing function.
 *	It always succeeds. The buffer may be dropped during processing
 *	for congestion control or by the protocol layers.
 *
 *	This function may only be called from softirq context and interrupts
 *	should be enabled.
 *
 *	Return values (usually ignored):
 *	NET_RX_SUCCESS: no congestion
 *	NET_RX_DROP: packet was dropped
 */
int netif_receive_skb(struct sk_buff *skb)
{
	int ret;

	trace_netif_receive_skb_entry(skb);

	ret = netif_receive_skb_internal(skb);
	trace_netif_receive_skb_exit(ret);

	return ret;
}
EXPORT_SYMBOL(netif_receive_skb);

/**
 *	netif_receive_skb_list - process many receive buffers from network
 *	@head: list of skbs to process.
 *
 *	Since return value of netif_receive_skb() is normally ignored, and
 *	wouldn't be meaningful for a list, this function returns void.
 *
 *	This function may only be called from softirq context and interrupts
 *	should be enabled.
 */
void netif_receive_skb_list(struct list_head *head)
{
	struct sk_buff *skb;

	if (list_empty(head))
		return;
	if (trace_netif_receive_skb_list_entry_enabled()) {
		list_for_each_entry(skb, head, list)
			trace_netif_receive_skb_list_entry(skb);
	}
	netif_receive_skb_list_internal(head);
	trace_netif_receive_skb_list_exit(0);
}
EXPORT_SYMBOL(netif_receive_skb_list);

static DEFINE_PER_CPU(struct work_struct, flush_works);

/* Network device is going away, flush any packets still pending */
static void flush_backlog(struct work_struct *work)
{
	struct sk_buff *skb, *tmp;
	struct softnet_data *sd;

	local_bh_disable();
	sd = this_cpu_ptr(&softnet_data);

	local_irq_disable();
	rps_lock(sd);
	skb_queue_walk_safe(&sd->input_pkt_queue, skb, tmp) {
		if (skb->dev->reg_state == NETREG_UNREGISTERING) {
			__skb_unlink(skb, &sd->input_pkt_queue);
			dev_kfree_skb_irq(skb);
			input_queue_head_incr(sd);
		}
	}
	rps_unlock(sd);
	local_irq_enable();

	skb_queue_walk_safe(&sd->process_queue, skb, tmp) {
		if (skb->dev->reg_state == NETREG_UNREGISTERING) {
			__skb_unlink(skb, &sd->process_queue);
			kfree_skb(skb);
			input_queue_head_incr(sd);
		}
	}
	local_bh_enable();
}

static bool flush_required(int cpu)
{
#if IS_ENABLED(CONFIG_RPS)
	struct softnet_data *sd = &per_cpu(softnet_data, cpu);
	bool do_flush;

	local_irq_disable();
	rps_lock(sd);

	/* as insertion into process_queue happens with the rps lock held,
	 * process_queue access may race only with dequeue
	 */
	do_flush = !skb_queue_empty(&sd->input_pkt_queue) ||
		   !skb_queue_empty_lockless(&sd->process_queue);
	rps_unlock(sd);
	local_irq_enable();

	return do_flush;
#endif
	/* without RPS we can't safely check input_pkt_queue: during a
	 * concurrent remote skb_queue_splice() we can detect as empty both
	 * input_pkt_queue and process_queue even if the latter could end-up
	 * containing a lot of packets.
	 */
	return true;
}

static void flush_all_backlogs(void)
{
	static cpumask_t flush_cpus;
	unsigned int cpu;

	/* since we are under rtnl lock protection we can use static data
	 * for the cpumask and avoid allocating on stack the possibly
	 * large mask
	 */
	ASSERT_RTNL();

	cpus_read_lock();

	cpumask_clear(&flush_cpus);
	for_each_online_cpu(cpu) {
		if (flush_required(cpu)) {
			queue_work_on(cpu, system_highpri_wq,
				      per_cpu_ptr(&flush_works, cpu));
			cpumask_set_cpu(cpu, &flush_cpus);
		}
	}

	/* we can have in flight packet[s] on the cpus we are not flushing,
	 * synchronize_net() in unregister_netdevice_many() will take care of
	 * them
	 */
	for_each_cpu(cpu, &flush_cpus)
		flush_work(per_cpu_ptr(&flush_works, cpu));

	cpus_read_unlock();
}

/* Pass the currently batched GRO_NORMAL SKBs up to the stack. */
static void gro_normal_list(struct napi_struct *napi)
{
	if (!napi->rx_count)
		return;
	netif_receive_skb_list_internal(&napi->rx_list);
	INIT_LIST_HEAD(&napi->rx_list);
	napi->rx_count = 0;
}

/* Queue one GRO_NORMAL SKB up for list processing. If batch size exceeded,
 * pass the whole batch up to the stack.
 */
static void gro_normal_one(struct napi_struct *napi, struct sk_buff *skb, int segs)
{
	list_add_tail(&skb->list, &napi->rx_list);
	napi->rx_count += segs;
	if (napi->rx_count >= gro_normal_batch)
		gro_normal_list(napi);
}

static int napi_gro_complete(struct napi_struct *napi, struct sk_buff *skb)
{
	struct packet_offload *ptype;
	__be16 type = skb->protocol;
	struct list_head *head = &offload_base;
	int err = -ENOENT;

	BUILD_BUG_ON(sizeof(struct napi_gro_cb) > sizeof(skb->cb));

	if (NAPI_GRO_CB(skb)->count == 1) {
		skb_shinfo(skb)->gso_size = 0;
		goto out;
	}

	rcu_read_lock();
	list_for_each_entry_rcu(ptype, head, list) {
		if (ptype->type != type || !ptype->callbacks.gro_complete)
			continue;

		err = INDIRECT_CALL_INET(ptype->callbacks.gro_complete,
					 ipv6_gro_complete, inet_gro_complete,
					 skb, 0);
		break;
	}
	rcu_read_unlock();

	if (err) {
		WARN_ON(&ptype->list == head);
		kfree_skb(skb);
		return NET_RX_SUCCESS;
	}

out:
	gro_normal_one(napi, skb, NAPI_GRO_CB(skb)->count);
	return NET_RX_SUCCESS;
}

static void __napi_gro_flush_chain(struct napi_struct *napi, u32 index,
				   bool flush_old)
{
	struct list_head *head = &napi->gro_hash[index].list;
	struct sk_buff *skb, *p;

	list_for_each_entry_safe_reverse(skb, p, head, list) {
		if (flush_old && NAPI_GRO_CB(skb)->age == jiffies)
			return;
		skb_list_del_init(skb);
		napi_gro_complete(napi, skb);
		napi->gro_hash[index].count--;
	}

	if (!napi->gro_hash[index].count)
		__clear_bit(index, &napi->gro_bitmask);
}

/* napi->gro_hash[].list contains packets ordered by age.
 * youngest packets at the head of it.
 * Complete skbs in reverse order to reduce latencies.
 */
void napi_gro_flush(struct napi_struct *napi, bool flush_old)
{
	unsigned long bitmask = napi->gro_bitmask;
	unsigned int i, base = ~0U;

	while ((i = ffs(bitmask)) != 0) {
		bitmask >>= i;
		base += i;
		__napi_gro_flush_chain(napi, base, flush_old);
	}
}
EXPORT_SYMBOL(napi_gro_flush);

static void gro_list_prepare(const struct list_head *head,
			     const struct sk_buff *skb)
{
	unsigned int maclen = skb->dev->hard_header_len;
	u32 hash = skb_get_hash_raw(skb);
	struct sk_buff *p;

	list_for_each_entry(p, head, list) {
		unsigned long diffs;

		NAPI_GRO_CB(p)->flush = 0;

		if (hash != skb_get_hash_raw(p)) {
			NAPI_GRO_CB(p)->same_flow = 0;
			continue;
		}

		diffs = (unsigned long)p->dev ^ (unsigned long)skb->dev;
		diffs |= skb_vlan_tag_present(p) ^ skb_vlan_tag_present(skb);
		if (skb_vlan_tag_present(p))
			diffs |= skb_vlan_tag_get(p) ^ skb_vlan_tag_get(skb);
		diffs |= skb_metadata_differs(p, skb);
		if (maclen == ETH_HLEN)
			diffs |= compare_ether_header(skb_mac_header(p),
						      skb_mac_header(skb));
		else if (!diffs)
			diffs = memcmp(skb_mac_header(p),
				       skb_mac_header(skb),
				       maclen);

<<<<<<< HEAD
		diffs |= skb_get_nfct(p) ^ skb_get_nfct(skb);
#if IS_ENABLED(CONFIG_SKB_EXTENSIONS) && IS_ENABLED(CONFIG_NET_TC_SKB_EXT)
		if (!diffs) {
			struct tc_skb_ext *skb_ext = skb_ext_find(skb, TC_SKB_EXT);
			struct tc_skb_ext *p_ext = skb_ext_find(p, TC_SKB_EXT);
=======
		/* in most common scenarions 'slow_gro' is 0
		 * otherwise we are already on some slower paths
		 * either skip all the infrequent tests altogether or
		 * avoid trying too hard to skip each of them individually
		 */
		if (!diffs && unlikely(skb->slow_gro | p->slow_gro)) {
#if IS_ENABLED(CONFIG_SKB_EXTENSIONS) && IS_ENABLED(CONFIG_NET_TC_SKB_EXT)
			struct tc_skb_ext *skb_ext;
			struct tc_skb_ext *p_ext;
#endif

			diffs |= p->sk != skb->sk;
			diffs |= skb_metadata_dst_cmp(p, skb);
			diffs |= skb_get_nfct(p) ^ skb_get_nfct(skb);

#if IS_ENABLED(CONFIG_SKB_EXTENSIONS) && IS_ENABLED(CONFIG_NET_TC_SKB_EXT)
			skb_ext = skb_ext_find(skb, TC_SKB_EXT);
			p_ext = skb_ext_find(p, TC_SKB_EXT);
>>>>>>> 3b17187f

			diffs |= (!!p_ext) ^ (!!skb_ext);
			if (!diffs && unlikely(skb_ext))
				diffs |= p_ext->chain ^ skb_ext->chain;
<<<<<<< HEAD
		}
#endif
=======
#endif
		}
>>>>>>> 3b17187f

		NAPI_GRO_CB(p)->same_flow = !diffs;
	}
}

static inline void skb_gro_reset_offset(struct sk_buff *skb, u32 nhoff)
{
	const struct skb_shared_info *pinfo = skb_shinfo(skb);
	const skb_frag_t *frag0 = &pinfo->frags[0];

	NAPI_GRO_CB(skb)->data_offset = 0;
	NAPI_GRO_CB(skb)->frag0 = NULL;
	NAPI_GRO_CB(skb)->frag0_len = 0;

	if (!skb_headlen(skb) && pinfo->nr_frags &&
	    !PageHighMem(skb_frag_page(frag0)) &&
	    (!NET_IP_ALIGN || !((skb_frag_off(frag0) + nhoff) & 3))) {
		NAPI_GRO_CB(skb)->frag0 = skb_frag_address(frag0);
		NAPI_GRO_CB(skb)->frag0_len = min_t(unsigned int,
						    skb_frag_size(frag0),
						    skb->end - skb->tail);
	}
}

static void gro_pull_from_frag0(struct sk_buff *skb, int grow)
{
	struct skb_shared_info *pinfo = skb_shinfo(skb);

	BUG_ON(skb->end - skb->tail < grow);

	memcpy(skb_tail_pointer(skb), NAPI_GRO_CB(skb)->frag0, grow);

	skb->data_len -= grow;
	skb->tail += grow;

	skb_frag_off_add(&pinfo->frags[0], grow);
	skb_frag_size_sub(&pinfo->frags[0], grow);

	if (unlikely(!skb_frag_size(&pinfo->frags[0]))) {
		skb_frag_unref(skb, 0);
		memmove(pinfo->frags, pinfo->frags + 1,
			--pinfo->nr_frags * sizeof(pinfo->frags[0]));
	}
}

static void gro_flush_oldest(struct napi_struct *napi, struct list_head *head)
{
	struct sk_buff *oldest;

	oldest = list_last_entry(head, struct sk_buff, list);

	/* We are called with head length >= MAX_GRO_SKBS, so this is
	 * impossible.
	 */
	if (WARN_ON_ONCE(!oldest))
		return;

	/* Do not adjust napi->gro_hash[].count, caller is adding a new
	 * SKB to the chain.
	 */
	skb_list_del_init(oldest);
	napi_gro_complete(napi, oldest);
}

static enum gro_result dev_gro_receive(struct napi_struct *napi, struct sk_buff *skb)
{
	u32 bucket = skb_get_hash_raw(skb) & (GRO_HASH_BUCKETS - 1);
	struct gro_list *gro_list = &napi->gro_hash[bucket];
	struct list_head *head = &offload_base;
	struct packet_offload *ptype;
	__be16 type = skb->protocol;
	struct sk_buff *pp = NULL;
	enum gro_result ret;
	int same_flow;
	int grow;

	if (netif_elide_gro(skb->dev))
		goto normal;

	gro_list_prepare(&gro_list->list, skb);

	rcu_read_lock();
	list_for_each_entry_rcu(ptype, head, list) {
		if (ptype->type != type || !ptype->callbacks.gro_receive)
			continue;

		skb_set_network_header(skb, skb_gro_offset(skb));
		skb_reset_mac_len(skb);
		NAPI_GRO_CB(skb)->same_flow = 0;
		NAPI_GRO_CB(skb)->flush = skb_is_gso(skb) || skb_has_frag_list(skb);
		NAPI_GRO_CB(skb)->free = 0;
		NAPI_GRO_CB(skb)->encap_mark = 0;
		NAPI_GRO_CB(skb)->recursion_counter = 0;
		NAPI_GRO_CB(skb)->is_fou = 0;
		NAPI_GRO_CB(skb)->is_atomic = 1;
		NAPI_GRO_CB(skb)->gro_remcsum_start = 0;

		/* Setup for GRO checksum validation */
		switch (skb->ip_summed) {
		case CHECKSUM_COMPLETE:
			NAPI_GRO_CB(skb)->csum = skb->csum;
			NAPI_GRO_CB(skb)->csum_valid = 1;
			NAPI_GRO_CB(skb)->csum_cnt = 0;
			break;
		case CHECKSUM_UNNECESSARY:
			NAPI_GRO_CB(skb)->csum_cnt = skb->csum_level + 1;
			NAPI_GRO_CB(skb)->csum_valid = 0;
			break;
		default:
			NAPI_GRO_CB(skb)->csum_cnt = 0;
			NAPI_GRO_CB(skb)->csum_valid = 0;
		}

		pp = INDIRECT_CALL_INET(ptype->callbacks.gro_receive,
					ipv6_gro_receive, inet_gro_receive,
					&gro_list->list, skb);
		break;
	}
	rcu_read_unlock();

	if (&ptype->list == head)
		goto normal;

	if (PTR_ERR(pp) == -EINPROGRESS) {
		ret = GRO_CONSUMED;
		goto ok;
	}

	same_flow = NAPI_GRO_CB(skb)->same_flow;
	ret = NAPI_GRO_CB(skb)->free ? GRO_MERGED_FREE : GRO_MERGED;

	if (pp) {
		skb_list_del_init(pp);
		napi_gro_complete(napi, pp);
		gro_list->count--;
	}

	if (same_flow)
		goto ok;

	if (NAPI_GRO_CB(skb)->flush)
		goto normal;

	if (unlikely(gro_list->count >= MAX_GRO_SKBS))
		gro_flush_oldest(napi, &gro_list->list);
	else
		gro_list->count++;

	NAPI_GRO_CB(skb)->count = 1;
	NAPI_GRO_CB(skb)->age = jiffies;
	NAPI_GRO_CB(skb)->last = skb;
	skb_shinfo(skb)->gso_size = skb_gro_len(skb);
	list_add(&skb->list, &gro_list->list);
	ret = GRO_HELD;

pull:
	grow = skb_gro_offset(skb) - skb_headlen(skb);
	if (grow > 0)
		gro_pull_from_frag0(skb, grow);
ok:
	if (gro_list->count) {
		if (!test_bit(bucket, &napi->gro_bitmask))
			__set_bit(bucket, &napi->gro_bitmask);
	} else if (test_bit(bucket, &napi->gro_bitmask)) {
		__clear_bit(bucket, &napi->gro_bitmask);
	}

	return ret;

normal:
	ret = GRO_NORMAL;
	goto pull;
}

struct packet_offload *gro_find_receive_by_type(__be16 type)
{
	struct list_head *offload_head = &offload_base;
	struct packet_offload *ptype;

	list_for_each_entry_rcu(ptype, offload_head, list) {
		if (ptype->type != type || !ptype->callbacks.gro_receive)
			continue;
		return ptype;
	}
	return NULL;
}
EXPORT_SYMBOL(gro_find_receive_by_type);

struct packet_offload *gro_find_complete_by_type(__be16 type)
{
	struct list_head *offload_head = &offload_base;
	struct packet_offload *ptype;

	list_for_each_entry_rcu(ptype, offload_head, list) {
		if (ptype->type != type || !ptype->callbacks.gro_complete)
			continue;
		return ptype;
	}
	return NULL;
}
EXPORT_SYMBOL(gro_find_complete_by_type);

static gro_result_t napi_skb_finish(struct napi_struct *napi,
				    struct sk_buff *skb,
				    gro_result_t ret)
{
	switch (ret) {
	case GRO_NORMAL:
		gro_normal_one(napi, skb, 1);
<<<<<<< HEAD
		break;

	case GRO_DROP:
		kfree_skb(skb);
=======
>>>>>>> 3b17187f
		break;

	case GRO_MERGED_FREE:
		if (NAPI_GRO_CB(skb)->free == NAPI_GRO_FREE_STOLEN_HEAD)
			napi_skb_free_stolen_head(skb);
		else if (skb->fclone != SKB_FCLONE_UNAVAILABLE)
			__kfree_skb(skb);
		else
			__kfree_skb_defer(skb);
		break;

	case GRO_HELD:
	case GRO_MERGED:
	case GRO_CONSUMED:
		break;
	}

	return ret;
}

gro_result_t napi_gro_receive(struct napi_struct *napi, struct sk_buff *skb)
{
	gro_result_t ret;

	skb_mark_napi_id(skb, napi);
	trace_napi_gro_receive_entry(skb);

	skb_gro_reset_offset(skb, 0);

	ret = napi_skb_finish(napi, skb, dev_gro_receive(napi, skb));
	trace_napi_gro_receive_exit(ret);

	return ret;
}
EXPORT_SYMBOL(napi_gro_receive);

static void napi_reuse_skb(struct napi_struct *napi, struct sk_buff *skb)
{
	if (unlikely(skb->pfmemalloc)) {
		consume_skb(skb);
		return;
	}
	__skb_pull(skb, skb_headlen(skb));
	/* restore the reserve we had after netdev_alloc_skb_ip_align() */
	skb_reserve(skb, NET_SKB_PAD + NET_IP_ALIGN - skb_headroom(skb));
	__vlan_hwaccel_clear_tag(skb);
	skb->dev = napi->dev;
	skb->skb_iif = 0;

	/* eth_type_trans() assumes pkt_type is PACKET_HOST */
	skb->pkt_type = PACKET_HOST;

	skb->encapsulation = 0;
	skb_shinfo(skb)->gso_type = 0;
	skb->truesize = SKB_TRUESIZE(skb_end_offset(skb));
<<<<<<< HEAD
	skb_ext_reset(skb);
	nf_reset_ct(skb);
=======
	if (unlikely(skb->slow_gro)) {
		skb_orphan(skb);
		skb_ext_reset(skb);
		nf_reset_ct(skb);
		skb->slow_gro = 0;
	}
>>>>>>> 3b17187f

	napi->skb = skb;
}

struct sk_buff *napi_get_frags(struct napi_struct *napi)
{
	struct sk_buff *skb = napi->skb;

	if (!skb) {
		skb = napi_alloc_skb(napi, GRO_MAX_HEAD);
		if (skb) {
			napi->skb = skb;
			skb_mark_napi_id(skb, napi);
		}
	}
	return skb;
}
EXPORT_SYMBOL(napi_get_frags);

static gro_result_t napi_frags_finish(struct napi_struct *napi,
				      struct sk_buff *skb,
				      gro_result_t ret)
{
	switch (ret) {
	case GRO_NORMAL:
	case GRO_HELD:
		__skb_push(skb, ETH_HLEN);
		skb->protocol = eth_type_trans(skb, skb->dev);
		if (ret == GRO_NORMAL)
			gro_normal_one(napi, skb, 1);
<<<<<<< HEAD
		break;

	case GRO_DROP:
		napi_reuse_skb(napi, skb);
=======
>>>>>>> 3b17187f
		break;

	case GRO_MERGED_FREE:
		if (NAPI_GRO_CB(skb)->free == NAPI_GRO_FREE_STOLEN_HEAD)
			napi_skb_free_stolen_head(skb);
		else
			napi_reuse_skb(napi, skb);
		break;

	case GRO_MERGED:
	case GRO_CONSUMED:
		break;
	}

	return ret;
}

/* Upper GRO stack assumes network header starts at gro_offset=0
 * Drivers could call both napi_gro_frags() and napi_gro_receive()
 * We copy ethernet header into skb->data to have a common layout.
 */
static struct sk_buff *napi_frags_skb(struct napi_struct *napi)
{
	struct sk_buff *skb = napi->skb;
	const struct ethhdr *eth;
	unsigned int hlen = sizeof(*eth);

	napi->skb = NULL;

	skb_reset_mac_header(skb);
	skb_gro_reset_offset(skb, hlen);

	if (unlikely(skb_gro_header_hard(skb, hlen))) {
		eth = skb_gro_header_slow(skb, hlen, 0);
		if (unlikely(!eth)) {
			net_warn_ratelimited("%s: dropping impossible skb from %s\n",
					     __func__, napi->dev->name);
			napi_reuse_skb(napi, skb);
			return NULL;
		}
	} else {
		eth = (const struct ethhdr *)skb->data;
		gro_pull_from_frag0(skb, hlen);
		NAPI_GRO_CB(skb)->frag0 += hlen;
		NAPI_GRO_CB(skb)->frag0_len -= hlen;
	}
	__skb_pull(skb, hlen);

	/*
	 * This works because the only protocols we care about don't require
	 * special handling.
	 * We'll fix it up properly in napi_frags_finish()
	 */
	skb->protocol = eth->h_proto;

	return skb;
}

gro_result_t napi_gro_frags(struct napi_struct *napi)
{
	gro_result_t ret;
	struct sk_buff *skb = napi_frags_skb(napi);

	trace_napi_gro_frags_entry(skb);

	ret = napi_frags_finish(napi, skb, dev_gro_receive(napi, skb));
	trace_napi_gro_frags_exit(ret);

	return ret;
}
EXPORT_SYMBOL(napi_gro_frags);

/* Compute the checksum from gro_offset and return the folded value
 * after adding in any pseudo checksum.
 */
__sum16 __skb_gro_checksum_complete(struct sk_buff *skb)
{
	__wsum wsum;
	__sum16 sum;

	wsum = skb_checksum(skb, skb_gro_offset(skb), skb_gro_len(skb), 0);

	/* NAPI_GRO_CB(skb)->csum holds pseudo checksum */
	sum = csum_fold(csum_add(NAPI_GRO_CB(skb)->csum, wsum));
	/* See comments in __skb_checksum_complete(). */
	if (likely(!sum)) {
		if (unlikely(skb->ip_summed == CHECKSUM_COMPLETE) &&
		    !skb->csum_complete_sw)
			netdev_rx_csum_fault(skb->dev, skb);
	}

	NAPI_GRO_CB(skb)->csum = wsum;
	NAPI_GRO_CB(skb)->csum_valid = 1;

	return sum;
}
EXPORT_SYMBOL(__skb_gro_checksum_complete);

static void net_rps_send_ipi(struct softnet_data *remsd)
{
#ifdef CONFIG_RPS
	while (remsd) {
		struct softnet_data *next = remsd->rps_ipi_next;

		if (cpu_online(remsd->cpu))
			smp_call_function_single_async(remsd->cpu, &remsd->csd);
		remsd = next;
	}
#endif
}

/*
 * net_rps_action_and_irq_enable sends any pending IPI's for rps.
 * Note: called with local irq disabled, but exits with local irq enabled.
 */
static void net_rps_action_and_irq_enable(struct softnet_data *sd)
{
#ifdef CONFIG_RPS
	struct softnet_data *remsd = sd->rps_ipi_list;

	if (remsd) {
		sd->rps_ipi_list = NULL;

		local_irq_enable();

		/* Send pending IPI's to kick RPS processing on remote cpus. */
		net_rps_send_ipi(remsd);
	} else
#endif
		local_irq_enable();
}

static bool sd_has_rps_ipi_waiting(struct softnet_data *sd)
{
#ifdef CONFIG_RPS
	return sd->rps_ipi_list != NULL;
#else
	return false;
#endif
}

static int process_backlog(struct napi_struct *napi, int quota)
{
	struct softnet_data *sd = container_of(napi, struct softnet_data, backlog);
	bool again = true;
	int work = 0;

	/* Check if we have pending ipi, its better to send them now,
	 * not waiting net_rx_action() end.
	 */
	if (sd_has_rps_ipi_waiting(sd)) {
		local_irq_disable();
		net_rps_action_and_irq_enable(sd);
	}

	napi->weight = dev_rx_weight;
	while (again) {
		struct sk_buff *skb;

		while ((skb = __skb_dequeue(&sd->process_queue))) {
			rcu_read_lock();
			__netif_receive_skb(skb);
			rcu_read_unlock();
			input_queue_head_incr(sd);
			if (++work >= quota)
				return work;

		}

		local_irq_disable();
		rps_lock(sd);
		if (skb_queue_empty(&sd->input_pkt_queue)) {
			/*
			 * Inline a custom version of __napi_complete().
			 * only current cpu owns and manipulates this napi,
			 * and NAPI_STATE_SCHED is the only possible flag set
			 * on backlog.
			 * We can use a plain write instead of clear_bit(),
			 * and we dont need an smp_mb() memory barrier.
			 */
			napi->state = 0;
			again = false;
		} else {
			skb_queue_splice_tail_init(&sd->input_pkt_queue,
						   &sd->process_queue);
		}
		rps_unlock(sd);
		local_irq_enable();
	}

	return work;
}

/**
 * __napi_schedule - schedule for receive
 * @n: entry to schedule
 *
 * The entry's receive function will be scheduled to run.
 * Consider using __napi_schedule_irqoff() if hard irqs are masked.
 */
void __napi_schedule(struct napi_struct *n)
{
	unsigned long flags;

	local_irq_save(flags);
	____napi_schedule(this_cpu_ptr(&softnet_data), n);
	local_irq_restore(flags);
}
EXPORT_SYMBOL(__napi_schedule);

/**
 *	napi_schedule_prep - check if napi can be scheduled
 *	@n: napi context
 *
 * Test if NAPI routine is already running, and if not mark
 * it as running.  This is used as a condition variable to
 * insure only one NAPI poll instance runs.  We also make
 * sure there is no pending NAPI disable.
 */
bool napi_schedule_prep(struct napi_struct *n)
{
	unsigned long val, new;

	do {
		val = READ_ONCE(n->state);
		if (unlikely(val & NAPIF_STATE_DISABLE))
			return false;
		new = val | NAPIF_STATE_SCHED;

		/* Sets STATE_MISSED bit if STATE_SCHED was already set
		 * This was suggested by Alexander Duyck, as compiler
		 * emits better code than :
		 * if (val & NAPIF_STATE_SCHED)
		 *     new |= NAPIF_STATE_MISSED;
		 */
		new |= (val & NAPIF_STATE_SCHED) / NAPIF_STATE_SCHED *
						   NAPIF_STATE_MISSED;
	} while (cmpxchg(&n->state, val, new) != val);

	return !(val & NAPIF_STATE_SCHED);
}
EXPORT_SYMBOL(napi_schedule_prep);

/**
 * __napi_schedule_irqoff - schedule for receive
 * @n: entry to schedule
 *
 * Variant of __napi_schedule() assuming hard irqs are masked.
 *
 * On PREEMPT_RT enabled kernels this maps to __napi_schedule()
 * because the interrupt disabled assumption might not be true
 * due to force-threaded interrupts and spinlock substitution.
 */
void __napi_schedule_irqoff(struct napi_struct *n)
{
	if (!IS_ENABLED(CONFIG_PREEMPT_RT))
		____napi_schedule(this_cpu_ptr(&softnet_data), n);
	else
		__napi_schedule(n);
}
EXPORT_SYMBOL(__napi_schedule_irqoff);

bool napi_complete_done(struct napi_struct *n, int work_done)
{
	unsigned long flags, val, new, timeout = 0;
	bool ret = true;

	/*
	 * 1) Don't let napi dequeue from the cpu poll list
	 *    just in case its running on a different cpu.
	 * 2) If we are busy polling, do nothing here, we have
	 *    the guarantee we will be called later.
	 */
	if (unlikely(n->state & (NAPIF_STATE_NPSVC |
				 NAPIF_STATE_IN_BUSY_POLL)))
		return false;

	if (work_done) {
		if (n->gro_bitmask)
			timeout = READ_ONCE(n->dev->gro_flush_timeout);
		n->defer_hard_irqs_count = READ_ONCE(n->dev->napi_defer_hard_irqs);
	}
	if (n->defer_hard_irqs_count > 0) {
		n->defer_hard_irqs_count--;
		timeout = READ_ONCE(n->dev->gro_flush_timeout);
		if (timeout)
			ret = false;
	}
	if (n->gro_bitmask) {
		/* When the NAPI instance uses a timeout and keeps postponing
		 * it, we need to bound somehow the time packets are kept in
		 * the GRO layer
		 */
		napi_gro_flush(n, !!timeout);
	}

	gro_normal_list(n);

	if (unlikely(!list_empty(&n->poll_list))) {
		/* If n->poll_list is not empty, we need to mask irqs */
		local_irq_save(flags);
		list_del_init(&n->poll_list);
		local_irq_restore(flags);
	}

	do {
		val = READ_ONCE(n->state);

		WARN_ON_ONCE(!(val & NAPIF_STATE_SCHED));

		new = val & ~(NAPIF_STATE_MISSED | NAPIF_STATE_SCHED |
			      NAPIF_STATE_SCHED_THREADED |
			      NAPIF_STATE_PREFER_BUSY_POLL);

		/* If STATE_MISSED was set, leave STATE_SCHED set,
		 * because we will call napi->poll() one more time.
		 * This C code was suggested by Alexander Duyck to help gcc.
		 */
		new |= (val & NAPIF_STATE_MISSED) / NAPIF_STATE_MISSED *
						    NAPIF_STATE_SCHED;
	} while (cmpxchg(&n->state, val, new) != val);

	if (unlikely(val & NAPIF_STATE_MISSED)) {
		__napi_schedule(n);
		return false;
	}

	if (timeout)
		hrtimer_start(&n->timer, ns_to_ktime(timeout),
			      HRTIMER_MODE_REL_PINNED);
	return ret;
}
EXPORT_SYMBOL(napi_complete_done);

/* must be called under rcu_read_lock(), as we dont take a reference */
static struct napi_struct *napi_by_id(unsigned int napi_id)
{
	unsigned int hash = napi_id % HASH_SIZE(napi_hash);
	struct napi_struct *napi;

	hlist_for_each_entry_rcu(napi, &napi_hash[hash], napi_hash_node)
		if (napi->napi_id == napi_id)
			return napi;

	return NULL;
}

#if defined(CONFIG_NET_RX_BUSY_POLL)

static void __busy_poll_stop(struct napi_struct *napi, bool skip_schedule)
{
	if (!skip_schedule) {
		gro_normal_list(napi);
		__napi_schedule(napi);
		return;
	}

	if (napi->gro_bitmask) {
		/* flush too old packets
		 * If HZ < 1000, flush all packets.
		 */
		napi_gro_flush(napi, HZ >= 1000);
	}

	gro_normal_list(napi);
	clear_bit(NAPI_STATE_SCHED, &napi->state);
}

static void busy_poll_stop(struct napi_struct *napi, void *have_poll_lock, bool prefer_busy_poll,
			   u16 budget)
{
	bool skip_schedule = false;
	unsigned long timeout;
	int rc;

	/* Busy polling means there is a high chance device driver hard irq
	 * could not grab NAPI_STATE_SCHED, and that NAPI_STATE_MISSED was
	 * set in napi_schedule_prep().
	 * Since we are about to call napi->poll() once more, we can safely
	 * clear NAPI_STATE_MISSED.
	 *
	 * Note: x86 could use a single "lock and ..." instruction
	 * to perform these two clear_bit()
	 */
	clear_bit(NAPI_STATE_MISSED, &napi->state);
	clear_bit(NAPI_STATE_IN_BUSY_POLL, &napi->state);

	local_bh_disable();

	if (prefer_busy_poll) {
		napi->defer_hard_irqs_count = READ_ONCE(napi->dev->napi_defer_hard_irqs);
		timeout = READ_ONCE(napi->dev->gro_flush_timeout);
		if (napi->defer_hard_irqs_count && timeout) {
			hrtimer_start(&napi->timer, ns_to_ktime(timeout), HRTIMER_MODE_REL_PINNED);
			skip_schedule = true;
		}
	}

	/* All we really want here is to re-enable device interrupts.
	 * Ideally, a new ndo_busy_poll_stop() could avoid another round.
	 */
	rc = napi->poll(napi, budget);
	/* We can't gro_normal_list() here, because napi->poll() might have
	 * rearmed the napi (napi_complete_done()) in which case it could
	 * already be running on another CPU.
	 */
	trace_napi_poll(napi, rc, budget);
	netpoll_poll_unlock(have_poll_lock);
	if (rc == budget)
		__busy_poll_stop(napi, skip_schedule);
	local_bh_enable();
}

void napi_busy_loop(unsigned int napi_id,
		    bool (*loop_end)(void *, unsigned long),
		    void *loop_end_arg, bool prefer_busy_poll, u16 budget)
{
	unsigned long start_time = loop_end ? busy_loop_current_time() : 0;
	int (*napi_poll)(struct napi_struct *napi, int budget);
	void *have_poll_lock = NULL;
	struct napi_struct *napi;

restart:
	napi_poll = NULL;

	rcu_read_lock();

	napi = napi_by_id(napi_id);
	if (!napi)
		goto out;

	preempt_disable();
	for (;;) {
		int work = 0;

		local_bh_disable();
		if (!napi_poll) {
			unsigned long val = READ_ONCE(napi->state);

			/* If multiple threads are competing for this napi,
			 * we avoid dirtying napi->state as much as we can.
			 */
			if (val & (NAPIF_STATE_DISABLE | NAPIF_STATE_SCHED |
				   NAPIF_STATE_IN_BUSY_POLL)) {
				if (prefer_busy_poll)
					set_bit(NAPI_STATE_PREFER_BUSY_POLL, &napi->state);
				goto count;
			}
			if (cmpxchg(&napi->state, val,
				    val | NAPIF_STATE_IN_BUSY_POLL |
					  NAPIF_STATE_SCHED) != val) {
				if (prefer_busy_poll)
					set_bit(NAPI_STATE_PREFER_BUSY_POLL, &napi->state);
				goto count;
			}
			have_poll_lock = netpoll_poll_lock(napi);
			napi_poll = napi->poll;
		}
		work = napi_poll(napi, budget);
		trace_napi_poll(napi, work, budget);
		gro_normal_list(napi);
count:
		if (work > 0)
			__NET_ADD_STATS(dev_net(napi->dev),
					LINUX_MIB_BUSYPOLLRXPACKETS, work);
		local_bh_enable();

		if (!loop_end || loop_end(loop_end_arg, start_time))
			break;

		if (unlikely(need_resched())) {
			if (napi_poll)
				busy_poll_stop(napi, have_poll_lock, prefer_busy_poll, budget);
			preempt_enable();
			rcu_read_unlock();
			cond_resched();
			if (loop_end(loop_end_arg, start_time))
				return;
			goto restart;
		}
		cpu_relax();
	}
	if (napi_poll)
		busy_poll_stop(napi, have_poll_lock, prefer_busy_poll, budget);
	preempt_enable();
out:
	rcu_read_unlock();
}
EXPORT_SYMBOL(napi_busy_loop);

#endif /* CONFIG_NET_RX_BUSY_POLL */

static void napi_hash_add(struct napi_struct *napi)
{
	if (test_bit(NAPI_STATE_NO_BUSY_POLL, &napi->state))
		return;

	spin_lock(&napi_hash_lock);

	/* 0..NR_CPUS range is reserved for sender_cpu use */
	do {
		if (unlikely(++napi_gen_id < MIN_NAPI_ID))
			napi_gen_id = MIN_NAPI_ID;
	} while (napi_by_id(napi_gen_id));
	napi->napi_id = napi_gen_id;

	hlist_add_head_rcu(&napi->napi_hash_node,
			   &napi_hash[napi->napi_id % HASH_SIZE(napi_hash)]);

	spin_unlock(&napi_hash_lock);
}

/* Warning : caller is responsible to make sure rcu grace period
 * is respected before freeing memory containing @napi
 */
static void napi_hash_del(struct napi_struct *napi)
{
	spin_lock(&napi_hash_lock);

	hlist_del_init_rcu(&napi->napi_hash_node);

	spin_unlock(&napi_hash_lock);
}

static enum hrtimer_restart napi_watchdog(struct hrtimer *timer)
{
	struct napi_struct *napi;

	napi = container_of(timer, struct napi_struct, timer);

	/* Note : we use a relaxed variant of napi_schedule_prep() not setting
	 * NAPI_STATE_MISSED, since we do not react to a device IRQ.
	 */
	if (!napi_disable_pending(napi) &&
	    !test_and_set_bit(NAPI_STATE_SCHED, &napi->state)) {
		clear_bit(NAPI_STATE_PREFER_BUSY_POLL, &napi->state);
		__napi_schedule_irqoff(napi);
	}

	return HRTIMER_NORESTART;
}

static void init_gro_hash(struct napi_struct *napi)
{
	int i;

	for (i = 0; i < GRO_HASH_BUCKETS; i++) {
		INIT_LIST_HEAD(&napi->gro_hash[i].list);
		napi->gro_hash[i].count = 0;
	}
	napi->gro_bitmask = 0;
}

int dev_set_threaded(struct net_device *dev, bool threaded)
{
	struct napi_struct *napi;
	int err = 0;

	if (dev->threaded == threaded)
		return 0;

	if (threaded) {
		list_for_each_entry(napi, &dev->napi_list, dev_list) {
			if (!napi->thread) {
				err = napi_kthread_create(napi);
				if (err) {
					threaded = false;
					break;
				}
			}
		}
	}

	dev->threaded = threaded;

	/* Make sure kthread is created before THREADED bit
	 * is set.
	 */
	smp_mb__before_atomic();

	/* Setting/unsetting threaded mode on a napi might not immediately
	 * take effect, if the current napi instance is actively being
	 * polled. In this case, the switch between threaded mode and
	 * softirq mode will happen in the next round of napi_schedule().
	 * This should not cause hiccups/stalls to the live traffic.
	 */
	list_for_each_entry(napi, &dev->napi_list, dev_list) {
		if (threaded)
			set_bit(NAPI_STATE_THREADED, &napi->state);
		else
			clear_bit(NAPI_STATE_THREADED, &napi->state);
	}

	return err;
}
EXPORT_SYMBOL(dev_set_threaded);

void netif_napi_add(struct net_device *dev, struct napi_struct *napi,
		    int (*poll)(struct napi_struct *, int), int weight)
{
	if (WARN_ON(test_and_set_bit(NAPI_STATE_LISTED, &napi->state)))
		return;

	INIT_LIST_HEAD(&napi->poll_list);
	INIT_HLIST_NODE(&napi->napi_hash_node);
	hrtimer_init(&napi->timer, CLOCK_MONOTONIC, HRTIMER_MODE_REL_PINNED);
	napi->timer.function = napi_watchdog;
	init_gro_hash(napi);
	napi->skb = NULL;
	INIT_LIST_HEAD(&napi->rx_list);
	napi->rx_count = 0;
	napi->poll = poll;
	if (weight > NAPI_POLL_WEIGHT)
		netdev_err_once(dev, "%s() called with weight %d\n", __func__,
				weight);
	napi->weight = weight;
	napi->dev = dev;
#ifdef CONFIG_NETPOLL
	napi->poll_owner = -1;
#endif
	set_bit(NAPI_STATE_SCHED, &napi->state);
	set_bit(NAPI_STATE_NPSVC, &napi->state);
	list_add_rcu(&napi->dev_list, &dev->napi_list);
	napi_hash_add(napi);
	/* Create kthread for this napi if dev->threaded is set.
	 * Clear dev->threaded if kthread creation failed so that
	 * threaded mode will not be enabled in napi_enable().
	 */
	if (dev->threaded && napi_kthread_create(napi))
		dev->threaded = 0;
}
EXPORT_SYMBOL(netif_napi_add);

void napi_disable(struct napi_struct *n)
{
	might_sleep();
	set_bit(NAPI_STATE_DISABLE, &n->state);

	while (test_and_set_bit(NAPI_STATE_SCHED, &n->state))
		msleep(1);
	while (test_and_set_bit(NAPI_STATE_NPSVC, &n->state))
		msleep(1);

	hrtimer_cancel(&n->timer);

	clear_bit(NAPI_STATE_PREFER_BUSY_POLL, &n->state);
	clear_bit(NAPI_STATE_DISABLE, &n->state);
	clear_bit(NAPI_STATE_THREADED, &n->state);
}
EXPORT_SYMBOL(napi_disable);

/**
 *	napi_enable - enable NAPI scheduling
 *	@n: NAPI context
 *
 * Resume NAPI from being scheduled on this context.
 * Must be paired with napi_disable.
 */
void napi_enable(struct napi_struct *n)
{
	unsigned long val, new;

	do {
		val = READ_ONCE(n->state);
		BUG_ON(!test_bit(NAPI_STATE_SCHED, &val));

		new = val & ~(NAPIF_STATE_SCHED | NAPIF_STATE_NPSVC);
		if (n->dev->threaded && n->thread)
			new |= NAPIF_STATE_THREADED;
	} while (cmpxchg(&n->state, val, new) != val);
}
EXPORT_SYMBOL(napi_enable);

static void flush_gro_hash(struct napi_struct *napi)
{
	int i;

	for (i = 0; i < GRO_HASH_BUCKETS; i++) {
		struct sk_buff *skb, *n;

		list_for_each_entry_safe(skb, n, &napi->gro_hash[i].list, list)
			kfree_skb(skb);
		napi->gro_hash[i].count = 0;
	}
}

/* Must be called in process context */
void __netif_napi_del(struct napi_struct *napi)
{
	if (!test_and_clear_bit(NAPI_STATE_LISTED, &napi->state))
		return;

	napi_hash_del(napi);
	list_del_rcu(&napi->dev_list);
	napi_free_frags(napi);

	flush_gro_hash(napi);
	napi->gro_bitmask = 0;

	if (napi->thread) {
		kthread_stop(napi->thread);
		napi->thread = NULL;
	}
}
EXPORT_SYMBOL(__netif_napi_del);

static int __napi_poll(struct napi_struct *n, bool *repoll)
{
	int work, weight;

	weight = n->weight;

	/* This NAPI_STATE_SCHED test is for avoiding a race
	 * with netpoll's poll_napi().  Only the entity which
	 * obtains the lock and sees NAPI_STATE_SCHED set will
	 * actually make the ->poll() call.  Therefore we avoid
	 * accidentally calling ->poll() when NAPI is not scheduled.
	 */
	work = 0;
	if (test_bit(NAPI_STATE_SCHED, &n->state)) {
		work = n->poll(n, weight);
		trace_napi_poll(n, work, weight);
	}

	if (unlikely(work > weight))
		pr_err_once("NAPI poll function %pS returned %d, exceeding its budget of %d.\n",
			    n->poll, work, weight);

	if (likely(work < weight))
		return work;

	/* Drivers must not modify the NAPI state if they
	 * consume the entire weight.  In such cases this code
	 * still "owns" the NAPI instance and therefore can
	 * move the instance around on the list at-will.
	 */
	if (unlikely(napi_disable_pending(n))) {
		napi_complete(n);
		return work;
	}

	/* The NAPI context has more processing work, but busy-polling
	 * is preferred. Exit early.
	 */
	if (napi_prefer_busy_poll(n)) {
		if (napi_complete_done(n, work)) {
			/* If timeout is not set, we need to make sure
			 * that the NAPI is re-scheduled.
			 */
			napi_schedule(n);
		}
		return work;
	}

	if (n->gro_bitmask) {
		/* flush too old packets
		 * If HZ < 1000, flush all packets.
		 */
		napi_gro_flush(n, HZ >= 1000);
	}

	gro_normal_list(n);

	/* Some drivers may have called napi_schedule
	 * prior to exhausting their budget.
	 */
	if (unlikely(!list_empty(&n->poll_list))) {
		pr_warn_once("%s: Budget exhausted after napi rescheduled\n",
			     n->dev ? n->dev->name : "backlog");
		return work;
	}

	*repoll = true;

	return work;
}

static int napi_poll(struct napi_struct *n, struct list_head *repoll)
{
	bool do_repoll = false;
	void *have;
	int work;

	list_del_init(&n->poll_list);

	have = netpoll_poll_lock(n);

	work = __napi_poll(n, &do_repoll);

	if (do_repoll)
		list_add_tail(&n->poll_list, repoll);

	netpoll_poll_unlock(have);

	return work;
}

static int napi_thread_wait(struct napi_struct *napi)
{
	bool woken = false;

	set_current_state(TASK_INTERRUPTIBLE);

	while (!kthread_should_stop()) {
		/* Testing SCHED_THREADED bit here to make sure the current
		 * kthread owns this napi and could poll on this napi.
		 * Testing SCHED bit is not enough because SCHED bit might be
		 * set by some other busy poll thread or by napi_disable().
		 */
		if (test_bit(NAPI_STATE_SCHED_THREADED, &napi->state) || woken) {
			WARN_ON(!list_empty(&napi->poll_list));
			__set_current_state(TASK_RUNNING);
			return 0;
		}

		schedule();
		/* woken being true indicates this thread owns this napi. */
		woken = true;
		set_current_state(TASK_INTERRUPTIBLE);
	}
	__set_current_state(TASK_RUNNING);

	return -1;
}

static int napi_threaded_poll(void *data)
{
	struct napi_struct *napi = data;
	void *have;

	while (!napi_thread_wait(napi)) {
		for (;;) {
			bool repoll = false;

			local_bh_disable();

			have = netpoll_poll_lock(napi);
			__napi_poll(napi, &repoll);
			netpoll_poll_unlock(have);

			local_bh_enable();

			if (!repoll)
				break;

			cond_resched();
		}
	}
	return 0;
}

static __latent_entropy void net_rx_action(struct softirq_action *h)
{
	struct softnet_data *sd = this_cpu_ptr(&softnet_data);
	unsigned long time_limit = jiffies +
		usecs_to_jiffies(netdev_budget_usecs);
	int budget = netdev_budget;
	LIST_HEAD(list);
	LIST_HEAD(repoll);

	local_irq_disable();
	list_splice_init(&sd->poll_list, &list);
	local_irq_enable();

	for (;;) {
		struct napi_struct *n;

		if (list_empty(&list)) {
			if (!sd_has_rps_ipi_waiting(sd) && list_empty(&repoll))
				return;
			break;
		}

		n = list_first_entry(&list, struct napi_struct, poll_list);
		budget -= napi_poll(n, &repoll);

		/* If softirq window is exhausted then punt.
		 * Allow this to run for 2 jiffies since which will allow
		 * an average latency of 1.5/HZ.
		 */
		if (unlikely(budget <= 0 ||
			     time_after_eq(jiffies, time_limit))) {
			sd->time_squeeze++;
			break;
		}
	}

	local_irq_disable();

	list_splice_tail_init(&sd->poll_list, &list);
	list_splice_tail(&repoll, &list);
	list_splice(&list, &sd->poll_list);
	if (!list_empty(&sd->poll_list))
		__raise_softirq_irqoff(NET_RX_SOFTIRQ);

	net_rps_action_and_irq_enable(sd);
}

struct netdev_adjacent {
	struct net_device *dev;

	/* upper master flag, there can only be one master device per list */
	bool master;

	/* lookup ignore flag */
	bool ignore;

	/* counter for the number of times this device was added to us */
	u16 ref_nr;

	/* private field for the users */
	void *private;

	struct list_head list;
	struct rcu_head rcu;
};

static struct netdev_adjacent *__netdev_find_adj(struct net_device *adj_dev,
						 struct list_head *adj_list)
{
	struct netdev_adjacent *adj;

	list_for_each_entry(adj, adj_list, list) {
		if (adj->dev == adj_dev)
			return adj;
	}
	return NULL;
}

static int ____netdev_has_upper_dev(struct net_device *upper_dev,
				    struct netdev_nested_priv *priv)
{
	struct net_device *dev = (struct net_device *)priv->data;

	return upper_dev == dev;
}

/**
 * netdev_has_upper_dev - Check if device is linked to an upper device
 * @dev: device
 * @upper_dev: upper device to check
 *
 * Find out if a device is linked to specified upper device and return true
 * in case it is. Note that this checks only immediate upper device,
 * not through a complete stack of devices. The caller must hold the RTNL lock.
 */
bool netdev_has_upper_dev(struct net_device *dev,
			  struct net_device *upper_dev)
{
	struct netdev_nested_priv priv = {
		.data = (void *)upper_dev,
	};

	ASSERT_RTNL();

	return netdev_walk_all_upper_dev_rcu(dev, ____netdev_has_upper_dev,
					     &priv);
}
EXPORT_SYMBOL(netdev_has_upper_dev);

/**
 * netdev_has_upper_dev_all_rcu - Check if device is linked to an upper device
 * @dev: device
 * @upper_dev: upper device to check
 *
 * Find out if a device is linked to specified upper device and return true
 * in case it is. Note that this checks the entire upper device chain.
 * The caller must hold rcu lock.
 */

bool netdev_has_upper_dev_all_rcu(struct net_device *dev,
				  struct net_device *upper_dev)
{
	struct netdev_nested_priv priv = {
		.data = (void *)upper_dev,
	};

	return !!netdev_walk_all_upper_dev_rcu(dev, ____netdev_has_upper_dev,
					       &priv);
}
EXPORT_SYMBOL(netdev_has_upper_dev_all_rcu);

/**
 * netdev_has_any_upper_dev - Check if device is linked to some device
 * @dev: device
 *
 * Find out if a device is linked to an upper device and return true in case
 * it is. The caller must hold the RTNL lock.
 */
bool netdev_has_any_upper_dev(struct net_device *dev)
{
	ASSERT_RTNL();

	return !list_empty(&dev->adj_list.upper);
}
EXPORT_SYMBOL(netdev_has_any_upper_dev);

/**
 * netdev_master_upper_dev_get - Get master upper device
 * @dev: device
 *
 * Find a master upper device and return pointer to it or NULL in case
 * it's not there. The caller must hold the RTNL lock.
 */
struct net_device *netdev_master_upper_dev_get(struct net_device *dev)
{
	struct netdev_adjacent *upper;

	ASSERT_RTNL();

	if (list_empty(&dev->adj_list.upper))
		return NULL;

	upper = list_first_entry(&dev->adj_list.upper,
				 struct netdev_adjacent, list);
	if (likely(upper->master))
		return upper->dev;
	return NULL;
}
EXPORT_SYMBOL(netdev_master_upper_dev_get);

static struct net_device *__netdev_master_upper_dev_get(struct net_device *dev)
{
	struct netdev_adjacent *upper;

	ASSERT_RTNL();

	if (list_empty(&dev->adj_list.upper))
		return NULL;

	upper = list_first_entry(&dev->adj_list.upper,
				 struct netdev_adjacent, list);
	if (likely(upper->master) && !upper->ignore)
		return upper->dev;
	return NULL;
}

/**
 * netdev_has_any_lower_dev - Check if device is linked to some device
 * @dev: device
 *
 * Find out if a device is linked to a lower device and return true in case
 * it is. The caller must hold the RTNL lock.
 */
static bool netdev_has_any_lower_dev(struct net_device *dev)
{
	ASSERT_RTNL();

	return !list_empty(&dev->adj_list.lower);
}

void *netdev_adjacent_get_private(struct list_head *adj_list)
{
	struct netdev_adjacent *adj;

	adj = list_entry(adj_list, struct netdev_adjacent, list);

	return adj->private;
}
EXPORT_SYMBOL(netdev_adjacent_get_private);

/**
 * netdev_upper_get_next_dev_rcu - Get the next dev from upper list
 * @dev: device
 * @iter: list_head ** of the current position
 *
 * Gets the next device from the dev's upper list, starting from iter
 * position. The caller must hold RCU read lock.
 */
struct net_device *netdev_upper_get_next_dev_rcu(struct net_device *dev,
						 struct list_head **iter)
{
	struct netdev_adjacent *upper;

	WARN_ON_ONCE(!rcu_read_lock_held() && !lockdep_rtnl_is_held());

	upper = list_entry_rcu((*iter)->next, struct netdev_adjacent, list);

	if (&upper->list == &dev->adj_list.upper)
		return NULL;

	*iter = &upper->list;

	return upper->dev;
}
EXPORT_SYMBOL(netdev_upper_get_next_dev_rcu);

static struct net_device *__netdev_next_upper_dev(struct net_device *dev,
						  struct list_head **iter,
						  bool *ignore)
{
	struct netdev_adjacent *upper;

	upper = list_entry((*iter)->next, struct netdev_adjacent, list);

	if (&upper->list == &dev->adj_list.upper)
		return NULL;

	*iter = &upper->list;
	*ignore = upper->ignore;

	return upper->dev;
}

static struct net_device *netdev_next_upper_dev_rcu(struct net_device *dev,
						    struct list_head **iter)
{
	struct netdev_adjacent *upper;

	WARN_ON_ONCE(!rcu_read_lock_held() && !lockdep_rtnl_is_held());

	upper = list_entry_rcu((*iter)->next, struct netdev_adjacent, list);

	if (&upper->list == &dev->adj_list.upper)
		return NULL;

	*iter = &upper->list;

	return upper->dev;
}

static int __netdev_walk_all_upper_dev(struct net_device *dev,
				       int (*fn)(struct net_device *dev,
					 struct netdev_nested_priv *priv),
				       struct netdev_nested_priv *priv)
{
	struct net_device *udev, *next, *now, *dev_stack[MAX_NEST_DEV + 1];
	struct list_head *niter, *iter, *iter_stack[MAX_NEST_DEV + 1];
	int ret, cur = 0;
	bool ignore;

	now = dev;
	iter = &dev->adj_list.upper;

	while (1) {
		if (now != dev) {
			ret = fn(now, priv);
			if (ret)
				return ret;
		}

		next = NULL;
		while (1) {
			udev = __netdev_next_upper_dev(now, &iter, &ignore);
			if (!udev)
				break;
			if (ignore)
				continue;

			next = udev;
			niter = &udev->adj_list.upper;
			dev_stack[cur] = now;
			iter_stack[cur++] = iter;
			break;
		}

		if (!next) {
			if (!cur)
				return 0;
			next = dev_stack[--cur];
			niter = iter_stack[cur];
		}

		now = next;
		iter = niter;
	}

	return 0;
}

int netdev_walk_all_upper_dev_rcu(struct net_device *dev,
				  int (*fn)(struct net_device *dev,
					    struct netdev_nested_priv *priv),
				  struct netdev_nested_priv *priv)
{
	struct net_device *udev, *next, *now, *dev_stack[MAX_NEST_DEV + 1];
	struct list_head *niter, *iter, *iter_stack[MAX_NEST_DEV + 1];
	int ret, cur = 0;

	now = dev;
	iter = &dev->adj_list.upper;

	while (1) {
		if (now != dev) {
			ret = fn(now, priv);
			if (ret)
				return ret;
		}

		next = NULL;
		while (1) {
			udev = netdev_next_upper_dev_rcu(now, &iter);
			if (!udev)
				break;

			next = udev;
			niter = &udev->adj_list.upper;
			dev_stack[cur] = now;
			iter_stack[cur++] = iter;
			break;
		}

		if (!next) {
			if (!cur)
				return 0;
			next = dev_stack[--cur];
			niter = iter_stack[cur];
		}

		now = next;
		iter = niter;
	}

	return 0;
}
EXPORT_SYMBOL_GPL(netdev_walk_all_upper_dev_rcu);

static bool __netdev_has_upper_dev(struct net_device *dev,
				   struct net_device *upper_dev)
{
	struct netdev_nested_priv priv = {
		.flags = 0,
		.data = (void *)upper_dev,
	};

	ASSERT_RTNL();

	return __netdev_walk_all_upper_dev(dev, ____netdev_has_upper_dev,
					   &priv);
}

/**
 * netdev_lower_get_next_private - Get the next ->private from the
 *				   lower neighbour list
 * @dev: device
 * @iter: list_head ** of the current position
 *
 * Gets the next netdev_adjacent->private from the dev's lower neighbour
 * list, starting from iter position. The caller must hold either hold the
 * RTNL lock or its own locking that guarantees that the neighbour lower
 * list will remain unchanged.
 */
void *netdev_lower_get_next_private(struct net_device *dev,
				    struct list_head **iter)
{
	struct netdev_adjacent *lower;

	lower = list_entry(*iter, struct netdev_adjacent, list);

	if (&lower->list == &dev->adj_list.lower)
		return NULL;

	*iter = lower->list.next;

	return lower->private;
}
EXPORT_SYMBOL(netdev_lower_get_next_private);

/**
 * netdev_lower_get_next_private_rcu - Get the next ->private from the
 *				       lower neighbour list, RCU
 *				       variant
 * @dev: device
 * @iter: list_head ** of the current position
 *
 * Gets the next netdev_adjacent->private from the dev's lower neighbour
 * list, starting from iter position. The caller must hold RCU read lock.
 */
void *netdev_lower_get_next_private_rcu(struct net_device *dev,
					struct list_head **iter)
{
	struct netdev_adjacent *lower;

	WARN_ON_ONCE(!rcu_read_lock_held() && !rcu_read_lock_bh_held());

	lower = list_entry_rcu((*iter)->next, struct netdev_adjacent, list);

	if (&lower->list == &dev->adj_list.lower)
		return NULL;

	*iter = &lower->list;

	return lower->private;
}
EXPORT_SYMBOL(netdev_lower_get_next_private_rcu);

/**
 * netdev_lower_get_next - Get the next device from the lower neighbour
 *                         list
 * @dev: device
 * @iter: list_head ** of the current position
 *
 * Gets the next netdev_adjacent from the dev's lower neighbour
 * list, starting from iter position. The caller must hold RTNL lock or
 * its own locking that guarantees that the neighbour lower
 * list will remain unchanged.
 */
void *netdev_lower_get_next(struct net_device *dev, struct list_head **iter)
{
	struct netdev_adjacent *lower;

	lower = list_entry(*iter, struct netdev_adjacent, list);

	if (&lower->list == &dev->adj_list.lower)
		return NULL;

	*iter = lower->list.next;

	return lower->dev;
}
EXPORT_SYMBOL(netdev_lower_get_next);

static struct net_device *netdev_next_lower_dev(struct net_device *dev,
						struct list_head **iter)
{
	struct netdev_adjacent *lower;

	lower = list_entry((*iter)->next, struct netdev_adjacent, list);

	if (&lower->list == &dev->adj_list.lower)
		return NULL;

	*iter = &lower->list;

	return lower->dev;
}

static struct net_device *__netdev_next_lower_dev(struct net_device *dev,
						  struct list_head **iter,
						  bool *ignore)
{
	struct netdev_adjacent *lower;

	lower = list_entry((*iter)->next, struct netdev_adjacent, list);

	if (&lower->list == &dev->adj_list.lower)
		return NULL;

	*iter = &lower->list;
	*ignore = lower->ignore;

	return lower->dev;
}

int netdev_walk_all_lower_dev(struct net_device *dev,
			      int (*fn)(struct net_device *dev,
					struct netdev_nested_priv *priv),
			      struct netdev_nested_priv *priv)
{
	struct net_device *ldev, *next, *now, *dev_stack[MAX_NEST_DEV + 1];
	struct list_head *niter, *iter, *iter_stack[MAX_NEST_DEV + 1];
	int ret, cur = 0;

	now = dev;
	iter = &dev->adj_list.lower;

	while (1) {
		if (now != dev) {
			ret = fn(now, priv);
			if (ret)
				return ret;
		}

		next = NULL;
		while (1) {
			ldev = netdev_next_lower_dev(now, &iter);
			if (!ldev)
				break;

			next = ldev;
			niter = &ldev->adj_list.lower;
			dev_stack[cur] = now;
			iter_stack[cur++] = iter;
			break;
		}

		if (!next) {
			if (!cur)
				return 0;
			next = dev_stack[--cur];
			niter = iter_stack[cur];
		}

		now = next;
		iter = niter;
	}

	return 0;
}
EXPORT_SYMBOL_GPL(netdev_walk_all_lower_dev);

static int __netdev_walk_all_lower_dev(struct net_device *dev,
				       int (*fn)(struct net_device *dev,
					 struct netdev_nested_priv *priv),
				       struct netdev_nested_priv *priv)
{
	struct net_device *ldev, *next, *now, *dev_stack[MAX_NEST_DEV + 1];
	struct list_head *niter, *iter, *iter_stack[MAX_NEST_DEV + 1];
	int ret, cur = 0;
	bool ignore;

	now = dev;
	iter = &dev->adj_list.lower;

	while (1) {
		if (now != dev) {
			ret = fn(now, priv);
			if (ret)
				return ret;
		}

		next = NULL;
		while (1) {
			ldev = __netdev_next_lower_dev(now, &iter, &ignore);
			if (!ldev)
				break;
			if (ignore)
				continue;

			next = ldev;
			niter = &ldev->adj_list.lower;
			dev_stack[cur] = now;
			iter_stack[cur++] = iter;
			break;
		}

		if (!next) {
			if (!cur)
				return 0;
			next = dev_stack[--cur];
			niter = iter_stack[cur];
		}

		now = next;
		iter = niter;
	}

	return 0;
}

struct net_device *netdev_next_lower_dev_rcu(struct net_device *dev,
					     struct list_head **iter)
{
	struct netdev_adjacent *lower;

	lower = list_entry_rcu((*iter)->next, struct netdev_adjacent, list);
	if (&lower->list == &dev->adj_list.lower)
		return NULL;

	*iter = &lower->list;

	return lower->dev;
}
EXPORT_SYMBOL(netdev_next_lower_dev_rcu);

static u8 __netdev_upper_depth(struct net_device *dev)
{
	struct net_device *udev;
	struct list_head *iter;
	u8 max_depth = 0;
	bool ignore;

	for (iter = &dev->adj_list.upper,
	     udev = __netdev_next_upper_dev(dev, &iter, &ignore);
	     udev;
	     udev = __netdev_next_upper_dev(dev, &iter, &ignore)) {
		if (ignore)
			continue;
		if (max_depth < udev->upper_level)
			max_depth = udev->upper_level;
	}

	return max_depth;
}

static u8 __netdev_lower_depth(struct net_device *dev)
{
	struct net_device *ldev;
	struct list_head *iter;
	u8 max_depth = 0;
	bool ignore;

	for (iter = &dev->adj_list.lower,
	     ldev = __netdev_next_lower_dev(dev, &iter, &ignore);
	     ldev;
	     ldev = __netdev_next_lower_dev(dev, &iter, &ignore)) {
		if (ignore)
			continue;
		if (max_depth < ldev->lower_level)
			max_depth = ldev->lower_level;
	}

	return max_depth;
}

static int __netdev_update_upper_level(struct net_device *dev,
				       struct netdev_nested_priv *__unused)
{
	dev->upper_level = __netdev_upper_depth(dev) + 1;
	return 0;
}

static int __netdev_update_lower_level(struct net_device *dev,
				       struct netdev_nested_priv *priv)
{
	dev->lower_level = __netdev_lower_depth(dev) + 1;

#ifdef CONFIG_LOCKDEP
	if (!priv)
		return 0;

	if (priv->flags & NESTED_SYNC_IMM)
		dev->nested_level = dev->lower_level - 1;
	if (priv->flags & NESTED_SYNC_TODO)
		net_unlink_todo(dev);
#endif
	return 0;
}

int netdev_walk_all_lower_dev_rcu(struct net_device *dev,
				  int (*fn)(struct net_device *dev,
					    struct netdev_nested_priv *priv),
				  struct netdev_nested_priv *priv)
{
	struct net_device *ldev, *next, *now, *dev_stack[MAX_NEST_DEV + 1];
	struct list_head *niter, *iter, *iter_stack[MAX_NEST_DEV + 1];
	int ret, cur = 0;

	now = dev;
	iter = &dev->adj_list.lower;

	while (1) {
		if (now != dev) {
			ret = fn(now, priv);
			if (ret)
				return ret;
		}

		next = NULL;
		while (1) {
			ldev = netdev_next_lower_dev_rcu(now, &iter);
			if (!ldev)
				break;

			next = ldev;
			niter = &ldev->adj_list.lower;
			dev_stack[cur] = now;
			iter_stack[cur++] = iter;
			break;
		}

		if (!next) {
			if (!cur)
				return 0;
			next = dev_stack[--cur];
			niter = iter_stack[cur];
		}

		now = next;
		iter = niter;
	}

	return 0;
}
EXPORT_SYMBOL_GPL(netdev_walk_all_lower_dev_rcu);

/**
 * netdev_lower_get_first_private_rcu - Get the first ->private from the
 *				       lower neighbour list, RCU
 *				       variant
 * @dev: device
 *
 * Gets the first netdev_adjacent->private from the dev's lower neighbour
 * list. The caller must hold RCU read lock.
 */
void *netdev_lower_get_first_private_rcu(struct net_device *dev)
{
	struct netdev_adjacent *lower;

	lower = list_first_or_null_rcu(&dev->adj_list.lower,
			struct netdev_adjacent, list);
	if (lower)
		return lower->private;
	return NULL;
}
EXPORT_SYMBOL(netdev_lower_get_first_private_rcu);

/**
 * netdev_master_upper_dev_get_rcu - Get master upper device
 * @dev: device
 *
 * Find a master upper device and return pointer to it or NULL in case
 * it's not there. The caller must hold the RCU read lock.
 */
struct net_device *netdev_master_upper_dev_get_rcu(struct net_device *dev)
{
	struct netdev_adjacent *upper;

	upper = list_first_or_null_rcu(&dev->adj_list.upper,
				       struct netdev_adjacent, list);
	if (upper && likely(upper->master))
		return upper->dev;
	return NULL;
}
EXPORT_SYMBOL(netdev_master_upper_dev_get_rcu);

static int netdev_adjacent_sysfs_add(struct net_device *dev,
			      struct net_device *adj_dev,
			      struct list_head *dev_list)
{
	char linkname[IFNAMSIZ+7];

	sprintf(linkname, dev_list == &dev->adj_list.upper ?
		"upper_%s" : "lower_%s", adj_dev->name);
	return sysfs_create_link(&(dev->dev.kobj), &(adj_dev->dev.kobj),
				 linkname);
}
static void netdev_adjacent_sysfs_del(struct net_device *dev,
			       char *name,
			       struct list_head *dev_list)
{
	char linkname[IFNAMSIZ+7];

	sprintf(linkname, dev_list == &dev->adj_list.upper ?
		"upper_%s" : "lower_%s", name);
	sysfs_remove_link(&(dev->dev.kobj), linkname);
}

static inline bool netdev_adjacent_is_neigh_list(struct net_device *dev,
						 struct net_device *adj_dev,
						 struct list_head *dev_list)
{
	return (dev_list == &dev->adj_list.upper ||
		dev_list == &dev->adj_list.lower) &&
		net_eq(dev_net(dev), dev_net(adj_dev));
}

static int __netdev_adjacent_dev_insert(struct net_device *dev,
					struct net_device *adj_dev,
					struct list_head *dev_list,
					void *private, bool master)
{
	struct netdev_adjacent *adj;
	int ret;

	adj = __netdev_find_adj(adj_dev, dev_list);

	if (adj) {
		adj->ref_nr += 1;
		pr_debug("Insert adjacency: dev %s adj_dev %s adj->ref_nr %d\n",
			 dev->name, adj_dev->name, adj->ref_nr);

		return 0;
	}

	adj = kmalloc(sizeof(*adj), GFP_KERNEL);
	if (!adj)
		return -ENOMEM;

	adj->dev = adj_dev;
	adj->master = master;
	adj->ref_nr = 1;
	adj->private = private;
	adj->ignore = false;
	dev_hold(adj_dev);

	pr_debug("Insert adjacency: dev %s adj_dev %s adj->ref_nr %d; dev_hold on %s\n",
		 dev->name, adj_dev->name, adj->ref_nr, adj_dev->name);

	if (netdev_adjacent_is_neigh_list(dev, adj_dev, dev_list)) {
		ret = netdev_adjacent_sysfs_add(dev, adj_dev, dev_list);
		if (ret)
			goto free_adj;
	}

	/* Ensure that master link is always the first item in list. */
	if (master) {
		ret = sysfs_create_link(&(dev->dev.kobj),
					&(adj_dev->dev.kobj), "master");
		if (ret)
			goto remove_symlinks;

		list_add_rcu(&adj->list, dev_list);
	} else {
		list_add_tail_rcu(&adj->list, dev_list);
	}

	return 0;

remove_symlinks:
	if (netdev_adjacent_is_neigh_list(dev, adj_dev, dev_list))
		netdev_adjacent_sysfs_del(dev, adj_dev->name, dev_list);
free_adj:
	kfree(adj);
	dev_put(adj_dev);

	return ret;
}

static void __netdev_adjacent_dev_remove(struct net_device *dev,
					 struct net_device *adj_dev,
					 u16 ref_nr,
					 struct list_head *dev_list)
{
	struct netdev_adjacent *adj;

	pr_debug("Remove adjacency: dev %s adj_dev %s ref_nr %d\n",
		 dev->name, adj_dev->name, ref_nr);

	adj = __netdev_find_adj(adj_dev, dev_list);

	if (!adj) {
		pr_err("Adjacency does not exist for device %s from %s\n",
		       dev->name, adj_dev->name);
		WARN_ON(1);
		return;
	}

	if (adj->ref_nr > ref_nr) {
		pr_debug("adjacency: %s to %s ref_nr - %d = %d\n",
			 dev->name, adj_dev->name, ref_nr,
			 adj->ref_nr - ref_nr);
		adj->ref_nr -= ref_nr;
		return;
	}

	if (adj->master)
		sysfs_remove_link(&(dev->dev.kobj), "master");

	if (netdev_adjacent_is_neigh_list(dev, adj_dev, dev_list))
		netdev_adjacent_sysfs_del(dev, adj_dev->name, dev_list);

	list_del_rcu(&adj->list);
	pr_debug("adjacency: dev_put for %s, because link removed from %s to %s\n",
		 adj_dev->name, dev->name, adj_dev->name);
	dev_put(adj_dev);
	kfree_rcu(adj, rcu);
}

static int __netdev_adjacent_dev_link_lists(struct net_device *dev,
					    struct net_device *upper_dev,
					    struct list_head *up_list,
					    struct list_head *down_list,
					    void *private, bool master)
{
	int ret;

	ret = __netdev_adjacent_dev_insert(dev, upper_dev, up_list,
					   private, master);
	if (ret)
		return ret;

	ret = __netdev_adjacent_dev_insert(upper_dev, dev, down_list,
					   private, false);
	if (ret) {
		__netdev_adjacent_dev_remove(dev, upper_dev, 1, up_list);
		return ret;
	}

	return 0;
}

static void __netdev_adjacent_dev_unlink_lists(struct net_device *dev,
					       struct net_device *upper_dev,
					       u16 ref_nr,
					       struct list_head *up_list,
					       struct list_head *down_list)
{
	__netdev_adjacent_dev_remove(dev, upper_dev, ref_nr, up_list);
	__netdev_adjacent_dev_remove(upper_dev, dev, ref_nr, down_list);
}

static int __netdev_adjacent_dev_link_neighbour(struct net_device *dev,
						struct net_device *upper_dev,
						void *private, bool master)
{
	return __netdev_adjacent_dev_link_lists(dev, upper_dev,
						&dev->adj_list.upper,
						&upper_dev->adj_list.lower,
						private, master);
}

static void __netdev_adjacent_dev_unlink_neighbour(struct net_device *dev,
						   struct net_device *upper_dev)
{
	__netdev_adjacent_dev_unlink_lists(dev, upper_dev, 1,
					   &dev->adj_list.upper,
					   &upper_dev->adj_list.lower);
}

static int __netdev_upper_dev_link(struct net_device *dev,
				   struct net_device *upper_dev, bool master,
				   void *upper_priv, void *upper_info,
				   struct netdev_nested_priv *priv,
				   struct netlink_ext_ack *extack)
{
	struct netdev_notifier_changeupper_info changeupper_info = {
		.info = {
			.dev = dev,
			.extack = extack,
		},
		.upper_dev = upper_dev,
		.master = master,
		.linking = true,
		.upper_info = upper_info,
	};
	struct net_device *master_dev;
	int ret = 0;

	ASSERT_RTNL();

	if (dev == upper_dev)
		return -EBUSY;

	/* To prevent loops, check if dev is not upper device to upper_dev. */
	if (__netdev_has_upper_dev(upper_dev, dev))
		return -EBUSY;

	if ((dev->lower_level + upper_dev->upper_level) > MAX_NEST_DEV)
		return -EMLINK;

	if (!master) {
		if (__netdev_has_upper_dev(dev, upper_dev))
			return -EEXIST;
	} else {
		master_dev = __netdev_master_upper_dev_get(dev);
		if (master_dev)
			return master_dev == upper_dev ? -EEXIST : -EBUSY;
	}

	ret = call_netdevice_notifiers_info(NETDEV_PRECHANGEUPPER,
					    &changeupper_info.info);
	ret = notifier_to_errno(ret);
	if (ret)
		return ret;

	ret = __netdev_adjacent_dev_link_neighbour(dev, upper_dev, upper_priv,
						   master);
	if (ret)
		return ret;

	ret = call_netdevice_notifiers_info(NETDEV_CHANGEUPPER,
					    &changeupper_info.info);
	ret = notifier_to_errno(ret);
	if (ret)
		goto rollback;

	__netdev_update_upper_level(dev, NULL);
	__netdev_walk_all_lower_dev(dev, __netdev_update_upper_level, NULL);

	__netdev_update_lower_level(upper_dev, priv);
	__netdev_walk_all_upper_dev(upper_dev, __netdev_update_lower_level,
				    priv);

	return 0;

rollback:
	__netdev_adjacent_dev_unlink_neighbour(dev, upper_dev);

	return ret;
}

/**
 * netdev_upper_dev_link - Add a link to the upper device
 * @dev: device
 * @upper_dev: new upper device
 * @extack: netlink extended ack
 *
 * Adds a link to device which is upper to this one. The caller must hold
 * the RTNL lock. On a failure a negative errno code is returned.
 * On success the reference counts are adjusted and the function
 * returns zero.
 */
int netdev_upper_dev_link(struct net_device *dev,
			  struct net_device *upper_dev,
			  struct netlink_ext_ack *extack)
{
	struct netdev_nested_priv priv = {
		.flags = NESTED_SYNC_IMM | NESTED_SYNC_TODO,
		.data = NULL,
	};

	return __netdev_upper_dev_link(dev, upper_dev, false,
				       NULL, NULL, &priv, extack);
}
EXPORT_SYMBOL(netdev_upper_dev_link);

/**
 * netdev_master_upper_dev_link - Add a master link to the upper device
 * @dev: device
 * @upper_dev: new upper device
 * @upper_priv: upper device private
 * @upper_info: upper info to be passed down via notifier
 * @extack: netlink extended ack
 *
 * Adds a link to device which is upper to this one. In this case, only
 * one master upper device can be linked, although other non-master devices
 * might be linked as well. The caller must hold the RTNL lock.
 * On a failure a negative errno code is returned. On success the reference
 * counts are adjusted and the function returns zero.
 */
int netdev_master_upper_dev_link(struct net_device *dev,
				 struct net_device *upper_dev,
				 void *upper_priv, void *upper_info,
				 struct netlink_ext_ack *extack)
{
	struct netdev_nested_priv priv = {
		.flags = NESTED_SYNC_IMM | NESTED_SYNC_TODO,
		.data = NULL,
	};

	return __netdev_upper_dev_link(dev, upper_dev, true,
				       upper_priv, upper_info, &priv, extack);
}
EXPORT_SYMBOL(netdev_master_upper_dev_link);

static void __netdev_upper_dev_unlink(struct net_device *dev,
				      struct net_device *upper_dev,
				      struct netdev_nested_priv *priv)
{
	struct netdev_notifier_changeupper_info changeupper_info = {
		.info = {
			.dev = dev,
		},
		.upper_dev = upper_dev,
		.linking = false,
	};

	ASSERT_RTNL();

	changeupper_info.master = netdev_master_upper_dev_get(dev) == upper_dev;

	call_netdevice_notifiers_info(NETDEV_PRECHANGEUPPER,
				      &changeupper_info.info);

	__netdev_adjacent_dev_unlink_neighbour(dev, upper_dev);

	call_netdevice_notifiers_info(NETDEV_CHANGEUPPER,
				      &changeupper_info.info);

	__netdev_update_upper_level(dev, NULL);
	__netdev_walk_all_lower_dev(dev, __netdev_update_upper_level, NULL);

	__netdev_update_lower_level(upper_dev, priv);
	__netdev_walk_all_upper_dev(upper_dev, __netdev_update_lower_level,
				    priv);
}

/**
 * netdev_upper_dev_unlink - Removes a link to upper device
 * @dev: device
 * @upper_dev: new upper device
 *
 * Removes a link to device which is upper to this one. The caller must hold
 * the RTNL lock.
 */
void netdev_upper_dev_unlink(struct net_device *dev,
			     struct net_device *upper_dev)
{
	struct netdev_nested_priv priv = {
		.flags = NESTED_SYNC_TODO,
		.data = NULL,
	};

	__netdev_upper_dev_unlink(dev, upper_dev, &priv);
}
EXPORT_SYMBOL(netdev_upper_dev_unlink);

static void __netdev_adjacent_dev_set(struct net_device *upper_dev,
				      struct net_device *lower_dev,
				      bool val)
{
	struct netdev_adjacent *adj;

	adj = __netdev_find_adj(lower_dev, &upper_dev->adj_list.lower);
	if (adj)
		adj->ignore = val;

	adj = __netdev_find_adj(upper_dev, &lower_dev->adj_list.upper);
	if (adj)
		adj->ignore = val;
}

static void netdev_adjacent_dev_disable(struct net_device *upper_dev,
					struct net_device *lower_dev)
{
	__netdev_adjacent_dev_set(upper_dev, lower_dev, true);
}

static void netdev_adjacent_dev_enable(struct net_device *upper_dev,
				       struct net_device *lower_dev)
{
	__netdev_adjacent_dev_set(upper_dev, lower_dev, false);
}

int netdev_adjacent_change_prepare(struct net_device *old_dev,
				   struct net_device *new_dev,
				   struct net_device *dev,
				   struct netlink_ext_ack *extack)
{
	struct netdev_nested_priv priv = {
		.flags = 0,
		.data = NULL,
	};
	int err;

	if (!new_dev)
		return 0;

	if (old_dev && new_dev != old_dev)
		netdev_adjacent_dev_disable(dev, old_dev);
	err = __netdev_upper_dev_link(new_dev, dev, false, NULL, NULL, &priv,
				      extack);
	if (err) {
		if (old_dev && new_dev != old_dev)
			netdev_adjacent_dev_enable(dev, old_dev);
		return err;
	}

	return 0;
}
EXPORT_SYMBOL(netdev_adjacent_change_prepare);

void netdev_adjacent_change_commit(struct net_device *old_dev,
				   struct net_device *new_dev,
				   struct net_device *dev)
{
	struct netdev_nested_priv priv = {
		.flags = NESTED_SYNC_IMM | NESTED_SYNC_TODO,
		.data = NULL,
	};

	if (!new_dev || !old_dev)
		return;

	if (new_dev == old_dev)
		return;

	netdev_adjacent_dev_enable(dev, old_dev);
	__netdev_upper_dev_unlink(old_dev, dev, &priv);
}
EXPORT_SYMBOL(netdev_adjacent_change_commit);

void netdev_adjacent_change_abort(struct net_device *old_dev,
				  struct net_device *new_dev,
				  struct net_device *dev)
{
	struct netdev_nested_priv priv = {
		.flags = 0,
		.data = NULL,
	};

	if (!new_dev)
		return;

	if (old_dev && new_dev != old_dev)
		netdev_adjacent_dev_enable(dev, old_dev);

	__netdev_upper_dev_unlink(new_dev, dev, &priv);
}
EXPORT_SYMBOL(netdev_adjacent_change_abort);

/**
 * netdev_bonding_info_change - Dispatch event about slave change
 * @dev: device
 * @bonding_info: info to dispatch
 *
 * Send NETDEV_BONDING_INFO to netdev notifiers with info.
 * The caller must hold the RTNL lock.
 */
void netdev_bonding_info_change(struct net_device *dev,
				struct netdev_bonding_info *bonding_info)
{
	struct netdev_notifier_bonding_info info = {
		.info.dev = dev,
	};

	memcpy(&info.bonding_info, bonding_info,
	       sizeof(struct netdev_bonding_info));
	call_netdevice_notifiers_info(NETDEV_BONDING_INFO,
				      &info.info);
}
EXPORT_SYMBOL(netdev_bonding_info_change);

/**
 * netdev_get_xmit_slave - Get the xmit slave of master device
 * @dev: device
 * @skb: The packet
 * @all_slaves: assume all the slaves are active
 *
 * The reference counters are not incremented so the caller must be
 * careful with locks. The caller must hold RCU lock.
 * %NULL is returned if no slave is found.
 */

struct net_device *netdev_get_xmit_slave(struct net_device *dev,
					 struct sk_buff *skb,
					 bool all_slaves)
{
	const struct net_device_ops *ops = dev->netdev_ops;

	if (!ops->ndo_get_xmit_slave)
		return NULL;
	return ops->ndo_get_xmit_slave(dev, skb, all_slaves);
}
EXPORT_SYMBOL(netdev_get_xmit_slave);

static struct net_device *netdev_sk_get_lower_dev(struct net_device *dev,
						  struct sock *sk)
{
	const struct net_device_ops *ops = dev->netdev_ops;

	if (!ops->ndo_sk_get_lower_dev)
		return NULL;
	return ops->ndo_sk_get_lower_dev(dev, sk);
}

/**
 * netdev_sk_get_lowest_dev - Get the lowest device in chain given device and socket
 * @dev: device
 * @sk: the socket
 *
 * %NULL is returned if no lower device is found.
 */

struct net_device *netdev_sk_get_lowest_dev(struct net_device *dev,
					    struct sock *sk)
{
	struct net_device *lower;

	lower = netdev_sk_get_lower_dev(dev, sk);
	while (lower) {
		dev = lower;
		lower = netdev_sk_get_lower_dev(dev, sk);
	}

	return dev;
}
EXPORT_SYMBOL(netdev_sk_get_lowest_dev);

static void netdev_adjacent_add_links(struct net_device *dev)
{
	struct netdev_adjacent *iter;

	struct net *net = dev_net(dev);

	list_for_each_entry(iter, &dev->adj_list.upper, list) {
		if (!net_eq(net, dev_net(iter->dev)))
			continue;
		netdev_adjacent_sysfs_add(iter->dev, dev,
					  &iter->dev->adj_list.lower);
		netdev_adjacent_sysfs_add(dev, iter->dev,
					  &dev->adj_list.upper);
	}

	list_for_each_entry(iter, &dev->adj_list.lower, list) {
		if (!net_eq(net, dev_net(iter->dev)))
			continue;
		netdev_adjacent_sysfs_add(iter->dev, dev,
					  &iter->dev->adj_list.upper);
		netdev_adjacent_sysfs_add(dev, iter->dev,
					  &dev->adj_list.lower);
	}
}

static void netdev_adjacent_del_links(struct net_device *dev)
{
	struct netdev_adjacent *iter;

	struct net *net = dev_net(dev);

	list_for_each_entry(iter, &dev->adj_list.upper, list) {
		if (!net_eq(net, dev_net(iter->dev)))
			continue;
		netdev_adjacent_sysfs_del(iter->dev, dev->name,
					  &iter->dev->adj_list.lower);
		netdev_adjacent_sysfs_del(dev, iter->dev->name,
					  &dev->adj_list.upper);
	}

	list_for_each_entry(iter, &dev->adj_list.lower, list) {
		if (!net_eq(net, dev_net(iter->dev)))
			continue;
		netdev_adjacent_sysfs_del(iter->dev, dev->name,
					  &iter->dev->adj_list.upper);
		netdev_adjacent_sysfs_del(dev, iter->dev->name,
					  &dev->adj_list.lower);
	}
}

void netdev_adjacent_rename_links(struct net_device *dev, char *oldname)
{
	struct netdev_adjacent *iter;

	struct net *net = dev_net(dev);

	list_for_each_entry(iter, &dev->adj_list.upper, list) {
		if (!net_eq(net, dev_net(iter->dev)))
			continue;
		netdev_adjacent_sysfs_del(iter->dev, oldname,
					  &iter->dev->adj_list.lower);
		netdev_adjacent_sysfs_add(iter->dev, dev,
					  &iter->dev->adj_list.lower);
	}

	list_for_each_entry(iter, &dev->adj_list.lower, list) {
		if (!net_eq(net, dev_net(iter->dev)))
			continue;
		netdev_adjacent_sysfs_del(iter->dev, oldname,
					  &iter->dev->adj_list.upper);
		netdev_adjacent_sysfs_add(iter->dev, dev,
					  &iter->dev->adj_list.upper);
	}
}

void *netdev_lower_dev_get_private(struct net_device *dev,
				   struct net_device *lower_dev)
{
	struct netdev_adjacent *lower;

	if (!lower_dev)
		return NULL;
	lower = __netdev_find_adj(lower_dev, &dev->adj_list.lower);
	if (!lower)
		return NULL;

	return lower->private;
}
EXPORT_SYMBOL(netdev_lower_dev_get_private);


/**
 * netdev_lower_state_changed - Dispatch event about lower device state change
 * @lower_dev: device
 * @lower_state_info: state to dispatch
 *
 * Send NETDEV_CHANGELOWERSTATE to netdev notifiers with info.
 * The caller must hold the RTNL lock.
 */
void netdev_lower_state_changed(struct net_device *lower_dev,
				void *lower_state_info)
{
	struct netdev_notifier_changelowerstate_info changelowerstate_info = {
		.info.dev = lower_dev,
	};

	ASSERT_RTNL();
	changelowerstate_info.lower_state_info = lower_state_info;
	call_netdevice_notifiers_info(NETDEV_CHANGELOWERSTATE,
				      &changelowerstate_info.info);
}
EXPORT_SYMBOL(netdev_lower_state_changed);

static void dev_change_rx_flags(struct net_device *dev, int flags)
{
	const struct net_device_ops *ops = dev->netdev_ops;

	if (ops->ndo_change_rx_flags)
		ops->ndo_change_rx_flags(dev, flags);
}

static int __dev_set_promiscuity(struct net_device *dev, int inc, bool notify)
{
	unsigned int old_flags = dev->flags;
	kuid_t uid;
	kgid_t gid;

	ASSERT_RTNL();

	dev->flags |= IFF_PROMISC;
	dev->promiscuity += inc;
	if (dev->promiscuity == 0) {
		/*
		 * Avoid overflow.
		 * If inc causes overflow, untouch promisc and return error.
		 */
		if (inc < 0)
			dev->flags &= ~IFF_PROMISC;
		else {
			dev->promiscuity -= inc;
			pr_warn("%s: promiscuity touches roof, set promiscuity failed. promiscuity feature of device might be broken.\n",
				dev->name);
			return -EOVERFLOW;
		}
	}
	if (dev->flags != old_flags) {
		pr_info("device %s %s promiscuous mode\n",
			dev->name,
			dev->flags & IFF_PROMISC ? "entered" : "left");
		if (audit_enabled) {
			current_uid_gid(&uid, &gid);
			audit_log(audit_context(), GFP_ATOMIC,
				  AUDIT_ANOM_PROMISCUOUS,
				  "dev=%s prom=%d old_prom=%d auid=%u uid=%u gid=%u ses=%u",
				  dev->name, (dev->flags & IFF_PROMISC),
				  (old_flags & IFF_PROMISC),
				  from_kuid(&init_user_ns, audit_get_loginuid(current)),
				  from_kuid(&init_user_ns, uid),
				  from_kgid(&init_user_ns, gid),
				  audit_get_sessionid(current));
		}

		dev_change_rx_flags(dev, IFF_PROMISC);
	}
	if (notify)
		__dev_notify_flags(dev, old_flags, IFF_PROMISC);
	return 0;
}

/**
 *	dev_set_promiscuity	- update promiscuity count on a device
 *	@dev: device
 *	@inc: modifier
 *
 *	Add or remove promiscuity from a device. While the count in the device
 *	remains above zero the interface remains promiscuous. Once it hits zero
 *	the device reverts back to normal filtering operation. A negative inc
 *	value is used to drop promiscuity on the device.
 *	Return 0 if successful or a negative errno code on error.
 */
int dev_set_promiscuity(struct net_device *dev, int inc)
{
	unsigned int old_flags = dev->flags;
	int err;

	err = __dev_set_promiscuity(dev, inc, true);
	if (err < 0)
		return err;
	if (dev->flags != old_flags)
		dev_set_rx_mode(dev);
	return err;
}
EXPORT_SYMBOL(dev_set_promiscuity);

static int __dev_set_allmulti(struct net_device *dev, int inc, bool notify)
{
	unsigned int old_flags = dev->flags, old_gflags = dev->gflags;

	ASSERT_RTNL();

	dev->flags |= IFF_ALLMULTI;
	dev->allmulti += inc;
	if (dev->allmulti == 0) {
		/*
		 * Avoid overflow.
		 * If inc causes overflow, untouch allmulti and return error.
		 */
		if (inc < 0)
			dev->flags &= ~IFF_ALLMULTI;
		else {
			dev->allmulti -= inc;
			pr_warn("%s: allmulti touches roof, set allmulti failed. allmulti feature of device might be broken.\n",
				dev->name);
			return -EOVERFLOW;
		}
	}
	if (dev->flags ^ old_flags) {
		dev_change_rx_flags(dev, IFF_ALLMULTI);
		dev_set_rx_mode(dev);
		if (notify)
			__dev_notify_flags(dev, old_flags,
					   dev->gflags ^ old_gflags);
	}
	return 0;
}

/**
 *	dev_set_allmulti	- update allmulti count on a device
 *	@dev: device
 *	@inc: modifier
 *
 *	Add or remove reception of all multicast frames to a device. While the
 *	count in the device remains above zero the interface remains listening
 *	to all interfaces. Once it hits zero the device reverts back to normal
 *	filtering operation. A negative @inc value is used to drop the counter
 *	when releasing a resource needing all multicasts.
 *	Return 0 if successful or a negative errno code on error.
 */

int dev_set_allmulti(struct net_device *dev, int inc)
{
	return __dev_set_allmulti(dev, inc, true);
}
EXPORT_SYMBOL(dev_set_allmulti);

/*
 *	Upload unicast and multicast address lists to device and
 *	configure RX filtering. When the device doesn't support unicast
 *	filtering it is put in promiscuous mode while unicast addresses
 *	are present.
 */
void __dev_set_rx_mode(struct net_device *dev)
{
	const struct net_device_ops *ops = dev->netdev_ops;

	/* dev_open will call this function so the list will stay sane. */
	if (!(dev->flags&IFF_UP))
		return;

	if (!netif_device_present(dev))
		return;

	if (!(dev->priv_flags & IFF_UNICAST_FLT)) {
		/* Unicast addresses changes may only happen under the rtnl,
		 * therefore calling __dev_set_promiscuity here is safe.
		 */
		if (!netdev_uc_empty(dev) && !dev->uc_promisc) {
			__dev_set_promiscuity(dev, 1, false);
			dev->uc_promisc = true;
		} else if (netdev_uc_empty(dev) && dev->uc_promisc) {
			__dev_set_promiscuity(dev, -1, false);
			dev->uc_promisc = false;
		}
	}

	if (ops->ndo_set_rx_mode)
		ops->ndo_set_rx_mode(dev);
}

void dev_set_rx_mode(struct net_device *dev)
{
	netif_addr_lock_bh(dev);
	__dev_set_rx_mode(dev);
	netif_addr_unlock_bh(dev);
}

/**
 *	dev_get_flags - get flags reported to userspace
 *	@dev: device
 *
 *	Get the combination of flag bits exported through APIs to userspace.
 */
unsigned int dev_get_flags(const struct net_device *dev)
{
	unsigned int flags;

	flags = (dev->flags & ~(IFF_PROMISC |
				IFF_ALLMULTI |
				IFF_RUNNING |
				IFF_LOWER_UP |
				IFF_DORMANT)) |
		(dev->gflags & (IFF_PROMISC |
				IFF_ALLMULTI));

	if (netif_running(dev)) {
		if (netif_oper_up(dev))
			flags |= IFF_RUNNING;
		if (netif_carrier_ok(dev))
			flags |= IFF_LOWER_UP;
		if (netif_dormant(dev))
			flags |= IFF_DORMANT;
	}

	return flags;
}
EXPORT_SYMBOL(dev_get_flags);

int __dev_change_flags(struct net_device *dev, unsigned int flags,
		       struct netlink_ext_ack *extack)
{
	unsigned int old_flags = dev->flags;
	int ret;

	ASSERT_RTNL();

	/*
	 *	Set the flags on our device.
	 */

	dev->flags = (flags & (IFF_DEBUG | IFF_NOTRAILERS | IFF_NOARP |
			       IFF_DYNAMIC | IFF_MULTICAST | IFF_PORTSEL |
			       IFF_AUTOMEDIA)) |
		     (dev->flags & (IFF_UP | IFF_VOLATILE | IFF_PROMISC |
				    IFF_ALLMULTI));

	/*
	 *	Load in the correct multicast list now the flags have changed.
	 */

	if ((old_flags ^ flags) & IFF_MULTICAST)
		dev_change_rx_flags(dev, IFF_MULTICAST);

	dev_set_rx_mode(dev);

	/*
	 *	Have we downed the interface. We handle IFF_UP ourselves
	 *	according to user attempts to set it, rather than blindly
	 *	setting it.
	 */

	ret = 0;
	if ((old_flags ^ flags) & IFF_UP) {
		if (old_flags & IFF_UP)
			__dev_close(dev);
		else
			ret = __dev_open(dev, extack);
	}

	if ((flags ^ dev->gflags) & IFF_PROMISC) {
		int inc = (flags & IFF_PROMISC) ? 1 : -1;
		unsigned int old_flags = dev->flags;

		dev->gflags ^= IFF_PROMISC;

		if (__dev_set_promiscuity(dev, inc, false) >= 0)
			if (dev->flags != old_flags)
				dev_set_rx_mode(dev);
	}

	/* NOTE: order of synchronization of IFF_PROMISC and IFF_ALLMULTI
	 * is important. Some (broken) drivers set IFF_PROMISC, when
	 * IFF_ALLMULTI is requested not asking us and not reporting.
	 */
	if ((flags ^ dev->gflags) & IFF_ALLMULTI) {
		int inc = (flags & IFF_ALLMULTI) ? 1 : -1;

		dev->gflags ^= IFF_ALLMULTI;
		__dev_set_allmulti(dev, inc, false);
	}

	return ret;
}

void __dev_notify_flags(struct net_device *dev, unsigned int old_flags,
			unsigned int gchanges)
{
	unsigned int changes = dev->flags ^ old_flags;

	if (gchanges)
		rtmsg_ifinfo(RTM_NEWLINK, dev, gchanges, GFP_ATOMIC);

	if (changes & IFF_UP) {
		if (dev->flags & IFF_UP)
			call_netdevice_notifiers(NETDEV_UP, dev);
		else
			call_netdevice_notifiers(NETDEV_DOWN, dev);
	}

	if (dev->flags & IFF_UP &&
	    (changes & ~(IFF_UP | IFF_PROMISC | IFF_ALLMULTI | IFF_VOLATILE))) {
		struct netdev_notifier_change_info change_info = {
			.info = {
				.dev = dev,
			},
			.flags_changed = changes,
		};

		call_netdevice_notifiers_info(NETDEV_CHANGE, &change_info.info);
	}
}

/**
 *	dev_change_flags - change device settings
 *	@dev: device
 *	@flags: device state flags
 *	@extack: netlink extended ack
 *
 *	Change settings on device based state flags. The flags are
 *	in the userspace exported format.
 */
int dev_change_flags(struct net_device *dev, unsigned int flags,
		     struct netlink_ext_ack *extack)
{
	int ret;
	unsigned int changes, old_flags = dev->flags, old_gflags = dev->gflags;

	ret = __dev_change_flags(dev, flags, extack);
	if (ret < 0)
		return ret;

	changes = (old_flags ^ dev->flags) | (old_gflags ^ dev->gflags);
	__dev_notify_flags(dev, old_flags, changes);
	return ret;
}
EXPORT_SYMBOL(dev_change_flags);

int __dev_set_mtu(struct net_device *dev, int new_mtu)
{
	const struct net_device_ops *ops = dev->netdev_ops;

	if (ops->ndo_change_mtu)
		return ops->ndo_change_mtu(dev, new_mtu);

	/* Pairs with all the lockless reads of dev->mtu in the stack */
	WRITE_ONCE(dev->mtu, new_mtu);
	return 0;
}
EXPORT_SYMBOL(__dev_set_mtu);

int dev_validate_mtu(struct net_device *dev, int new_mtu,
		     struct netlink_ext_ack *extack)
{
	/* MTU must be positive, and in range */
	if (new_mtu < 0 || new_mtu < dev->min_mtu) {
		NL_SET_ERR_MSG(extack, "mtu less than device minimum");
		return -EINVAL;
	}

	if (dev->max_mtu > 0 && new_mtu > dev->max_mtu) {
		NL_SET_ERR_MSG(extack, "mtu greater than device maximum");
		return -EINVAL;
	}
	return 0;
}

/**
 *	dev_set_mtu_ext - Change maximum transfer unit
 *	@dev: device
 *	@new_mtu: new transfer unit
 *	@extack: netlink extended ack
 *
 *	Change the maximum transfer size of the network device.
 */
int dev_set_mtu_ext(struct net_device *dev, int new_mtu,
		    struct netlink_ext_ack *extack)
{
	int err, orig_mtu;

	if (new_mtu == dev->mtu)
		return 0;

	err = dev_validate_mtu(dev, new_mtu, extack);
	if (err)
		return err;

	if (!netif_device_present(dev))
		return -ENODEV;

	err = call_netdevice_notifiers(NETDEV_PRECHANGEMTU, dev);
	err = notifier_to_errno(err);
	if (err)
		return err;

	orig_mtu = dev->mtu;
	err = __dev_set_mtu(dev, new_mtu);

	if (!err) {
		err = call_netdevice_notifiers_mtu(NETDEV_CHANGEMTU, dev,
						   orig_mtu);
		err = notifier_to_errno(err);
		if (err) {
			/* setting mtu back and notifying everyone again,
			 * so that they have a chance to revert changes.
			 */
			__dev_set_mtu(dev, orig_mtu);
			call_netdevice_notifiers_mtu(NETDEV_CHANGEMTU, dev,
						     new_mtu);
		}
	}
	return err;
}

int dev_set_mtu(struct net_device *dev, int new_mtu)
{
	struct netlink_ext_ack extack;
	int err;

	memset(&extack, 0, sizeof(extack));
	err = dev_set_mtu_ext(dev, new_mtu, &extack);
	if (err && extack._msg)
		net_err_ratelimited("%s: %s\n", dev->name, extack._msg);
	return err;
}
EXPORT_SYMBOL(dev_set_mtu);

/**
 *	dev_change_tx_queue_len - Change TX queue length of a netdevice
 *	@dev: device
 *	@new_len: new tx queue length
 */
int dev_change_tx_queue_len(struct net_device *dev, unsigned long new_len)
{
	unsigned int orig_len = dev->tx_queue_len;
	int res;

	if (new_len != (unsigned int)new_len)
		return -ERANGE;

	if (new_len != orig_len) {
		dev->tx_queue_len = new_len;
		res = call_netdevice_notifiers(NETDEV_CHANGE_TX_QUEUE_LEN, dev);
		res = notifier_to_errno(res);
		if (res)
			goto err_rollback;
		res = dev_qdisc_change_tx_queue_len(dev);
		if (res)
			goto err_rollback;
	}

	return 0;

err_rollback:
	netdev_err(dev, "refused to change device tx_queue_len\n");
	dev->tx_queue_len = orig_len;
	return res;
}

/**
 *	dev_set_group - Change group this device belongs to
 *	@dev: device
 *	@new_group: group this device should belong to
 */
void dev_set_group(struct net_device *dev, int new_group)
{
	dev->group = new_group;
}
EXPORT_SYMBOL(dev_set_group);

/**
 *	dev_pre_changeaddr_notify - Call NETDEV_PRE_CHANGEADDR.
 *	@dev: device
 *	@addr: new address
 *	@extack: netlink extended ack
 */
int dev_pre_changeaddr_notify(struct net_device *dev, const char *addr,
			      struct netlink_ext_ack *extack)
{
	struct netdev_notifier_pre_changeaddr_info info = {
		.info.dev = dev,
		.info.extack = extack,
		.dev_addr = addr,
	};
	int rc;

	rc = call_netdevice_notifiers_info(NETDEV_PRE_CHANGEADDR, &info.info);
	return notifier_to_errno(rc);
}
EXPORT_SYMBOL(dev_pre_changeaddr_notify);

/**
 *	dev_set_mac_address - Change Media Access Control Address
 *	@dev: device
 *	@sa: new address
 *	@extack: netlink extended ack
 *
 *	Change the hardware (MAC) address of the device
 */
int dev_set_mac_address(struct net_device *dev, struct sockaddr *sa,
			struct netlink_ext_ack *extack)
{
	const struct net_device_ops *ops = dev->netdev_ops;
	int err;

	if (!ops->ndo_set_mac_address)
		return -EOPNOTSUPP;
	if (sa->sa_family != dev->type)
		return -EINVAL;
	if (!netif_device_present(dev))
		return -ENODEV;
	err = dev_pre_changeaddr_notify(dev, sa->sa_data, extack);
	if (err)
		return err;
	err = ops->ndo_set_mac_address(dev, sa);
	if (err)
		return err;
	dev->addr_assign_type = NET_ADDR_SET;
	call_netdevice_notifiers(NETDEV_CHANGEADDR, dev);
	add_device_randomness(dev->dev_addr, dev->addr_len);
	return 0;
}
EXPORT_SYMBOL(dev_set_mac_address);

static DECLARE_RWSEM(dev_addr_sem);

int dev_set_mac_address_user(struct net_device *dev, struct sockaddr *sa,
			     struct netlink_ext_ack *extack)
{
	int ret;

	down_write(&dev_addr_sem);
	ret = dev_set_mac_address(dev, sa, extack);
	up_write(&dev_addr_sem);
	return ret;
}
EXPORT_SYMBOL(dev_set_mac_address_user);

int dev_get_mac_address(struct sockaddr *sa, struct net *net, char *dev_name)
{
	size_t size = sizeof(sa->sa_data);
	struct net_device *dev;
	int ret = 0;

	down_read(&dev_addr_sem);
	rcu_read_lock();

	dev = dev_get_by_name_rcu(net, dev_name);
	if (!dev) {
		ret = -ENODEV;
		goto unlock;
	}
	if (!dev->addr_len)
		memset(sa->sa_data, 0, size);
	else
		memcpy(sa->sa_data, dev->dev_addr,
		       min_t(size_t, size, dev->addr_len));
	sa->sa_family = dev->type;

unlock:
	rcu_read_unlock();
	up_read(&dev_addr_sem);
	return ret;
}
EXPORT_SYMBOL(dev_get_mac_address);

/**
 *	dev_change_carrier - Change device carrier
 *	@dev: device
 *	@new_carrier: new value
 *
 *	Change device carrier
 */
int dev_change_carrier(struct net_device *dev, bool new_carrier)
{
	const struct net_device_ops *ops = dev->netdev_ops;

	if (!ops->ndo_change_carrier)
		return -EOPNOTSUPP;
	if (!netif_device_present(dev))
		return -ENODEV;
	return ops->ndo_change_carrier(dev, new_carrier);
}
EXPORT_SYMBOL(dev_change_carrier);

/**
 *	dev_get_phys_port_id - Get device physical port ID
 *	@dev: device
 *	@ppid: port ID
 *
 *	Get device physical port ID
 */
int dev_get_phys_port_id(struct net_device *dev,
			 struct netdev_phys_item_id *ppid)
{
	const struct net_device_ops *ops = dev->netdev_ops;

	if (!ops->ndo_get_phys_port_id)
		return -EOPNOTSUPP;
	return ops->ndo_get_phys_port_id(dev, ppid);
}
EXPORT_SYMBOL(dev_get_phys_port_id);

/**
 *	dev_get_phys_port_name - Get device physical port name
 *	@dev: device
 *	@name: port name
 *	@len: limit of bytes to copy to name
 *
 *	Get device physical port name
 */
int dev_get_phys_port_name(struct net_device *dev,
			   char *name, size_t len)
{
	const struct net_device_ops *ops = dev->netdev_ops;
	int err;

	if (ops->ndo_get_phys_port_name) {
		err = ops->ndo_get_phys_port_name(dev, name, len);
		if (err != -EOPNOTSUPP)
			return err;
	}
	return devlink_compat_phys_port_name_get(dev, name, len);
}
EXPORT_SYMBOL(dev_get_phys_port_name);

/**
 *	dev_get_port_parent_id - Get the device's port parent identifier
 *	@dev: network device
 *	@ppid: pointer to a storage for the port's parent identifier
 *	@recurse: allow/disallow recursion to lower devices
 *
 *	Get the devices's port parent identifier
 */
int dev_get_port_parent_id(struct net_device *dev,
			   struct netdev_phys_item_id *ppid,
			   bool recurse)
{
	const struct net_device_ops *ops = dev->netdev_ops;
	struct netdev_phys_item_id first = { };
	struct net_device *lower_dev;
	struct list_head *iter;
	int err;

	if (ops->ndo_get_port_parent_id) {
		err = ops->ndo_get_port_parent_id(dev, ppid);
		if (err != -EOPNOTSUPP)
			return err;
	}

	err = devlink_compat_switch_id_get(dev, ppid);
	if (!err || err != -EOPNOTSUPP)
		return err;

	if (!recurse)
		return -EOPNOTSUPP;

	netdev_for_each_lower_dev(dev, lower_dev, iter) {
		err = dev_get_port_parent_id(lower_dev, ppid, recurse);
		if (err)
			break;
		if (!first.id_len)
			first = *ppid;
		else if (memcmp(&first, ppid, sizeof(*ppid)))
			return -EOPNOTSUPP;
	}

	return err;
}
EXPORT_SYMBOL(dev_get_port_parent_id);

/**
 *	netdev_port_same_parent_id - Indicate if two network devices have
 *	the same port parent identifier
 *	@a: first network device
 *	@b: second network device
 */
bool netdev_port_same_parent_id(struct net_device *a, struct net_device *b)
{
	struct netdev_phys_item_id a_id = { };
	struct netdev_phys_item_id b_id = { };

	if (dev_get_port_parent_id(a, &a_id, true) ||
	    dev_get_port_parent_id(b, &b_id, true))
		return false;

	return netdev_phys_item_id_same(&a_id, &b_id);
}
EXPORT_SYMBOL(netdev_port_same_parent_id);

/**
 *	dev_change_proto_down - update protocol port state information
 *	@dev: device
 *	@proto_down: new value
 *
 *	This info can be used by switch drivers to set the phys state of the
 *	port.
 */
int dev_change_proto_down(struct net_device *dev, bool proto_down)
{
	const struct net_device_ops *ops = dev->netdev_ops;

	if (!ops->ndo_change_proto_down)
		return -EOPNOTSUPP;
	if (!netif_device_present(dev))
		return -ENODEV;
	return ops->ndo_change_proto_down(dev, proto_down);
}
EXPORT_SYMBOL(dev_change_proto_down);

/**
 *	dev_change_proto_down_generic - generic implementation for
 * 	ndo_change_proto_down that sets carrier according to
 * 	proto_down.
 *
 *	@dev: device
 *	@proto_down: new value
 */
int dev_change_proto_down_generic(struct net_device *dev, bool proto_down)
{
	if (proto_down)
		netif_carrier_off(dev);
	else
		netif_carrier_on(dev);
	dev->proto_down = proto_down;
	return 0;
}
EXPORT_SYMBOL(dev_change_proto_down_generic);

/**
 *	dev_change_proto_down_reason - proto down reason
 *
 *	@dev: device
 *	@mask: proto down mask
 *	@value: proto down value
 */
void dev_change_proto_down_reason(struct net_device *dev, unsigned long mask,
				  u32 value)
{
	int b;

	if (!mask) {
		dev->proto_down_reason = value;
	} else {
		for_each_set_bit(b, &mask, 32) {
			if (value & (1 << b))
				dev->proto_down_reason |= BIT(b);
			else
				dev->proto_down_reason &= ~BIT(b);
		}
	}
}
EXPORT_SYMBOL(dev_change_proto_down_reason);

struct bpf_xdp_link {
	struct bpf_link link;
	struct net_device *dev; /* protected by rtnl_lock, no refcnt held */
	int flags;
};

static enum bpf_xdp_mode dev_xdp_mode(struct net_device *dev, u32 flags)
{
	if (flags & XDP_FLAGS_HW_MODE)
		return XDP_MODE_HW;
	if (flags & XDP_FLAGS_DRV_MODE)
		return XDP_MODE_DRV;
	if (flags & XDP_FLAGS_SKB_MODE)
		return XDP_MODE_SKB;
	return dev->netdev_ops->ndo_bpf ? XDP_MODE_DRV : XDP_MODE_SKB;
}

static bpf_op_t dev_xdp_bpf_op(struct net_device *dev, enum bpf_xdp_mode mode)
{
	switch (mode) {
	case XDP_MODE_SKB:
		return generic_xdp_install;
	case XDP_MODE_DRV:
	case XDP_MODE_HW:
		return dev->netdev_ops->ndo_bpf;
	default:
		return NULL;
	}
}

static struct bpf_xdp_link *dev_xdp_link(struct net_device *dev,
					 enum bpf_xdp_mode mode)
{
	return dev->xdp_state[mode].link;
}

static struct bpf_prog *dev_xdp_prog(struct net_device *dev,
				     enum bpf_xdp_mode mode)
{
	struct bpf_xdp_link *link = dev_xdp_link(dev, mode);

	if (link)
		return link->link.prog;
	return dev->xdp_state[mode].prog;
}

u8 dev_xdp_prog_count(struct net_device *dev)
{
	u8 count = 0;
	int i;

	for (i = 0; i < __MAX_XDP_MODE; i++)
		if (dev->xdp_state[i].prog || dev->xdp_state[i].link)
			count++;
	return count;
}
EXPORT_SYMBOL_GPL(dev_xdp_prog_count);

u32 dev_xdp_prog_id(struct net_device *dev, enum bpf_xdp_mode mode)
{
	struct bpf_prog *prog = dev_xdp_prog(dev, mode);

	return prog ? prog->aux->id : 0;
}

static void dev_xdp_set_link(struct net_device *dev, enum bpf_xdp_mode mode,
			     struct bpf_xdp_link *link)
{
	dev->xdp_state[mode].link = link;
	dev->xdp_state[mode].prog = NULL;
}

static void dev_xdp_set_prog(struct net_device *dev, enum bpf_xdp_mode mode,
			     struct bpf_prog *prog)
{
	dev->xdp_state[mode].link = NULL;
	dev->xdp_state[mode].prog = prog;
}

static int dev_xdp_install(struct net_device *dev, enum bpf_xdp_mode mode,
			   bpf_op_t bpf_op, struct netlink_ext_ack *extack,
			   u32 flags, struct bpf_prog *prog)
{
	struct netdev_bpf xdp;
	int err;

	memset(&xdp, 0, sizeof(xdp));
	xdp.command = mode == XDP_MODE_HW ? XDP_SETUP_PROG_HW : XDP_SETUP_PROG;
	xdp.extack = extack;
	xdp.flags = flags;
	xdp.prog = prog;

	/* Drivers assume refcnt is already incremented (i.e, prog pointer is
	 * "moved" into driver), so they don't increment it on their own, but
	 * they do decrement refcnt when program is detached or replaced.
	 * Given net_device also owns link/prog, we need to bump refcnt here
	 * to prevent drivers from underflowing it.
	 */
	if (prog)
		bpf_prog_inc(prog);
	err = bpf_op(dev, &xdp);
	if (err) {
		if (prog)
			bpf_prog_put(prog);
		return err;
	}

	if (mode != XDP_MODE_HW)
		bpf_prog_change_xdp(dev_xdp_prog(dev, mode), prog);

	return 0;
}

static void dev_xdp_uninstall(struct net_device *dev)
{
	struct bpf_xdp_link *link;
	struct bpf_prog *prog;
	enum bpf_xdp_mode mode;
	bpf_op_t bpf_op;

	ASSERT_RTNL();

	for (mode = XDP_MODE_SKB; mode < __MAX_XDP_MODE; mode++) {
		prog = dev_xdp_prog(dev, mode);
		if (!prog)
			continue;

		bpf_op = dev_xdp_bpf_op(dev, mode);
		if (!bpf_op)
			continue;

		WARN_ON(dev_xdp_install(dev, mode, bpf_op, NULL, 0, NULL));

		/* auto-detach link from net device */
		link = dev_xdp_link(dev, mode);
		if (link)
			link->dev = NULL;
		else
			bpf_prog_put(prog);

		dev_xdp_set_link(dev, mode, NULL);
	}
}

static int dev_xdp_attach(struct net_device *dev, struct netlink_ext_ack *extack,
			  struct bpf_xdp_link *link, struct bpf_prog *new_prog,
			  struct bpf_prog *old_prog, u32 flags)
{
	unsigned int num_modes = hweight32(flags & XDP_FLAGS_MODES);
	struct bpf_prog *cur_prog;
	struct net_device *upper;
	struct list_head *iter;
	enum bpf_xdp_mode mode;
	bpf_op_t bpf_op;
	int err;

	ASSERT_RTNL();

	/* either link or prog attachment, never both */
	if (link && (new_prog || old_prog))
		return -EINVAL;
	/* link supports only XDP mode flags */
	if (link && (flags & ~XDP_FLAGS_MODES)) {
		NL_SET_ERR_MSG(extack, "Invalid XDP flags for BPF link attachment");
		return -EINVAL;
	}
	/* just one XDP mode bit should be set, zero defaults to drv/skb mode */
	if (num_modes > 1) {
		NL_SET_ERR_MSG(extack, "Only one XDP mode flag can be set");
		return -EINVAL;
	}
	/* avoid ambiguity if offload + drv/skb mode progs are both loaded */
	if (!num_modes && dev_xdp_prog_count(dev) > 1) {
		NL_SET_ERR_MSG(extack,
			       "More than one program loaded, unset mode is ambiguous");
		return -EINVAL;
	}
	/* old_prog != NULL implies XDP_FLAGS_REPLACE is set */
	if (old_prog && !(flags & XDP_FLAGS_REPLACE)) {
		NL_SET_ERR_MSG(extack, "XDP_FLAGS_REPLACE is not specified");
		return -EINVAL;
	}

	mode = dev_xdp_mode(dev, flags);
	/* can't replace attached link */
	if (dev_xdp_link(dev, mode)) {
		NL_SET_ERR_MSG(extack, "Can't replace active BPF XDP link");
		return -EBUSY;
	}

	/* don't allow if an upper device already has a program */
	netdev_for_each_upper_dev_rcu(dev, upper, iter) {
		if (dev_xdp_prog_count(upper) > 0) {
			NL_SET_ERR_MSG(extack, "Cannot attach when an upper device already has a program");
			return -EEXIST;
		}
	}

	cur_prog = dev_xdp_prog(dev, mode);
	/* can't replace attached prog with link */
	if (link && cur_prog) {
		NL_SET_ERR_MSG(extack, "Can't replace active XDP program with BPF link");
		return -EBUSY;
	}
	if ((flags & XDP_FLAGS_REPLACE) && cur_prog != old_prog) {
		NL_SET_ERR_MSG(extack, "Active program does not match expected");
		return -EEXIST;
	}

	/* put effective new program into new_prog */
	if (link)
		new_prog = link->link.prog;

	if (new_prog) {
		bool offload = mode == XDP_MODE_HW;
		enum bpf_xdp_mode other_mode = mode == XDP_MODE_SKB
					       ? XDP_MODE_DRV : XDP_MODE_SKB;

		if ((flags & XDP_FLAGS_UPDATE_IF_NOEXIST) && cur_prog) {
			NL_SET_ERR_MSG(extack, "XDP program already attached");
			return -EBUSY;
		}
		if (!offload && dev_xdp_prog(dev, other_mode)) {
			NL_SET_ERR_MSG(extack, "Native and generic XDP can't be active at the same time");
			return -EEXIST;
		}
		if (!offload && bpf_prog_is_dev_bound(new_prog->aux)) {
			NL_SET_ERR_MSG(extack, "Using device-bound program without HW_MODE flag is not supported");
			return -EINVAL;
		}
		if (new_prog->expected_attach_type == BPF_XDP_DEVMAP) {
			NL_SET_ERR_MSG(extack, "BPF_XDP_DEVMAP programs can not be attached to a device");
			return -EINVAL;
		}
		if (new_prog->expected_attach_type == BPF_XDP_CPUMAP) {
			NL_SET_ERR_MSG(extack, "BPF_XDP_CPUMAP programs can not be attached to a device");
			return -EINVAL;
		}
	}

	/* don't call drivers if the effective program didn't change */
	if (new_prog != cur_prog) {
		bpf_op = dev_xdp_bpf_op(dev, mode);
		if (!bpf_op) {
			NL_SET_ERR_MSG(extack, "Underlying driver does not support XDP in native mode");
			return -EOPNOTSUPP;
		}

		err = dev_xdp_install(dev, mode, bpf_op, extack, flags, new_prog);
		if (err)
			return err;
	}

	if (link)
		dev_xdp_set_link(dev, mode, link);
	else
		dev_xdp_set_prog(dev, mode, new_prog);
	if (cur_prog)
		bpf_prog_put(cur_prog);

	return 0;
}

static int dev_xdp_attach_link(struct net_device *dev,
			       struct netlink_ext_ack *extack,
			       struct bpf_xdp_link *link)
{
	return dev_xdp_attach(dev, extack, link, NULL, NULL, link->flags);
}

static int dev_xdp_detach_link(struct net_device *dev,
			       struct netlink_ext_ack *extack,
			       struct bpf_xdp_link *link)
{
	enum bpf_xdp_mode mode;
	bpf_op_t bpf_op;

	ASSERT_RTNL();

	mode = dev_xdp_mode(dev, link->flags);
	if (dev_xdp_link(dev, mode) != link)
		return -EINVAL;

	bpf_op = dev_xdp_bpf_op(dev, mode);
	WARN_ON(dev_xdp_install(dev, mode, bpf_op, NULL, 0, NULL));
	dev_xdp_set_link(dev, mode, NULL);
	return 0;
}

static void bpf_xdp_link_release(struct bpf_link *link)
{
	struct bpf_xdp_link *xdp_link = container_of(link, struct bpf_xdp_link, link);

	rtnl_lock();

	/* if racing with net_device's tear down, xdp_link->dev might be
	 * already NULL, in which case link was already auto-detached
	 */
	if (xdp_link->dev) {
		WARN_ON(dev_xdp_detach_link(xdp_link->dev, NULL, xdp_link));
		xdp_link->dev = NULL;
	}

	rtnl_unlock();
}

static int bpf_xdp_link_detach(struct bpf_link *link)
{
	bpf_xdp_link_release(link);
	return 0;
}

static void bpf_xdp_link_dealloc(struct bpf_link *link)
{
	struct bpf_xdp_link *xdp_link = container_of(link, struct bpf_xdp_link, link);

	kfree(xdp_link);
}

static void bpf_xdp_link_show_fdinfo(const struct bpf_link *link,
				     struct seq_file *seq)
{
	struct bpf_xdp_link *xdp_link = container_of(link, struct bpf_xdp_link, link);
	u32 ifindex = 0;

	rtnl_lock();
	if (xdp_link->dev)
		ifindex = xdp_link->dev->ifindex;
	rtnl_unlock();

	seq_printf(seq, "ifindex:\t%u\n", ifindex);
}

static int bpf_xdp_link_fill_link_info(const struct bpf_link *link,
				       struct bpf_link_info *info)
{
	struct bpf_xdp_link *xdp_link = container_of(link, struct bpf_xdp_link, link);
	u32 ifindex = 0;

	rtnl_lock();
	if (xdp_link->dev)
		ifindex = xdp_link->dev->ifindex;
	rtnl_unlock();

	info->xdp.ifindex = ifindex;
	return 0;
}

static int bpf_xdp_link_update(struct bpf_link *link, struct bpf_prog *new_prog,
			       struct bpf_prog *old_prog)
{
	struct bpf_xdp_link *xdp_link = container_of(link, struct bpf_xdp_link, link);
	enum bpf_xdp_mode mode;
	bpf_op_t bpf_op;
	int err = 0;

	rtnl_lock();

	/* link might have been auto-released already, so fail */
	if (!xdp_link->dev) {
		err = -ENOLINK;
		goto out_unlock;
	}

	if (old_prog && link->prog != old_prog) {
		err = -EPERM;
		goto out_unlock;
	}
	old_prog = link->prog;
	if (old_prog == new_prog) {
		/* no-op, don't disturb drivers */
		bpf_prog_put(new_prog);
		goto out_unlock;
	}

	mode = dev_xdp_mode(xdp_link->dev, xdp_link->flags);
	bpf_op = dev_xdp_bpf_op(xdp_link->dev, mode);
	err = dev_xdp_install(xdp_link->dev, mode, bpf_op, NULL,
			      xdp_link->flags, new_prog);
	if (err)
		goto out_unlock;

	old_prog = xchg(&link->prog, new_prog);
	bpf_prog_put(old_prog);

out_unlock:
	rtnl_unlock();
	return err;
}

static const struct bpf_link_ops bpf_xdp_link_lops = {
	.release = bpf_xdp_link_release,
	.dealloc = bpf_xdp_link_dealloc,
	.detach = bpf_xdp_link_detach,
	.show_fdinfo = bpf_xdp_link_show_fdinfo,
	.fill_link_info = bpf_xdp_link_fill_link_info,
	.update_prog = bpf_xdp_link_update,
};

int bpf_xdp_link_attach(const union bpf_attr *attr, struct bpf_prog *prog)
{
	struct net *net = current->nsproxy->net_ns;
	struct bpf_link_primer link_primer;
	struct bpf_xdp_link *link;
	struct net_device *dev;
	int err, fd;

	rtnl_lock();
	dev = dev_get_by_index(net, attr->link_create.target_ifindex);
	if (!dev) {
		rtnl_unlock();
		return -EINVAL;
	}

	link = kzalloc(sizeof(*link), GFP_USER);
	if (!link) {
		err = -ENOMEM;
		goto unlock;
	}

	bpf_link_init(&link->link, BPF_LINK_TYPE_XDP, &bpf_xdp_link_lops, prog);
	link->dev = dev;
	link->flags = attr->link_create.flags;

	err = bpf_link_prime(&link->link, &link_primer);
	if (err) {
		kfree(link);
		goto unlock;
	}

	err = dev_xdp_attach_link(dev, NULL, link);
	rtnl_unlock();

	if (err) {
		link->dev = NULL;
		bpf_link_cleanup(&link_primer);
		goto out_put_dev;
	}

	fd = bpf_link_settle(&link_primer);
	/* link itself doesn't hold dev's refcnt to not complicate shutdown */
	dev_put(dev);
	return fd;

unlock:
	rtnl_unlock();

out_put_dev:
	dev_put(dev);
	return err;
}

/**
 *	dev_change_xdp_fd - set or clear a bpf program for a device rx path
 *	@dev: device
 *	@extack: netlink extended ack
 *	@fd: new program fd or negative value to clear
 *	@expected_fd: old program fd that userspace expects to replace or clear
 *	@flags: xdp-related flags
 *
 *	Set or clear a bpf program for a device
 */
int dev_change_xdp_fd(struct net_device *dev, struct netlink_ext_ack *extack,
		      int fd, int expected_fd, u32 flags)
{
	enum bpf_xdp_mode mode = dev_xdp_mode(dev, flags);
	struct bpf_prog *new_prog = NULL, *old_prog = NULL;
	int err;

	ASSERT_RTNL();

	if (fd >= 0) {
		new_prog = bpf_prog_get_type_dev(fd, BPF_PROG_TYPE_XDP,
						 mode != XDP_MODE_SKB);
		if (IS_ERR(new_prog))
			return PTR_ERR(new_prog);
	}

	if (expected_fd >= 0) {
		old_prog = bpf_prog_get_type_dev(expected_fd, BPF_PROG_TYPE_XDP,
						 mode != XDP_MODE_SKB);
		if (IS_ERR(old_prog)) {
			err = PTR_ERR(old_prog);
			old_prog = NULL;
			goto err_out;
		}
	}

	err = dev_xdp_attach(dev, extack, NULL, new_prog, old_prog, flags);

err_out:
	if (err && new_prog)
		bpf_prog_put(new_prog);
	if (old_prog)
		bpf_prog_put(old_prog);
	return err;
}

/**
 *	dev_new_index	-	allocate an ifindex
 *	@net: the applicable net namespace
 *
 *	Returns a suitable unique value for a new device interface
 *	number.  The caller must hold the rtnl semaphore or the
 *	dev_base_lock to be sure it remains unique.
 */
static int dev_new_index(struct net *net)
{
	int ifindex = net->ifindex;

	for (;;) {
		if (++ifindex <= 0)
			ifindex = 1;
		if (!__dev_get_by_index(net, ifindex))
			return net->ifindex = ifindex;
	}
}

/* Delayed registration/unregisteration */
static LIST_HEAD(net_todo_list);
DECLARE_WAIT_QUEUE_HEAD(netdev_unregistering_wq);

static void net_set_todo(struct net_device *dev)
{
	list_add_tail(&dev->todo_list, &net_todo_list);
	dev_net(dev)->dev_unreg_count++;
}

static netdev_features_t netdev_sync_upper_features(struct net_device *lower,
	struct net_device *upper, netdev_features_t features)
{
	netdev_features_t upper_disables = NETIF_F_UPPER_DISABLES;
	netdev_features_t feature;
	int feature_bit;

	for_each_netdev_feature(upper_disables, feature_bit) {
		feature = __NETIF_F_BIT(feature_bit);
		if (!(upper->wanted_features & feature)
		    && (features & feature)) {
			netdev_dbg(lower, "Dropping feature %pNF, upper dev %s has it off.\n",
				   &feature, upper->name);
			features &= ~feature;
		}
	}

	return features;
}

static void netdev_sync_lower_features(struct net_device *upper,
	struct net_device *lower, netdev_features_t features)
{
	netdev_features_t upper_disables = NETIF_F_UPPER_DISABLES;
	netdev_features_t feature;
	int feature_bit;

	for_each_netdev_feature(upper_disables, feature_bit) {
		feature = __NETIF_F_BIT(feature_bit);
		if (!(features & feature) && (lower->features & feature)) {
			netdev_dbg(upper, "Disabling feature %pNF on lower dev %s.\n",
				   &feature, lower->name);
			lower->wanted_features &= ~feature;
			__netdev_update_features(lower);

			if (unlikely(lower->features & feature))
				netdev_WARN(upper, "failed to disable %pNF on %s!\n",
					    &feature, lower->name);
			else
				netdev_features_change(lower);
		}
	}
}

static netdev_features_t netdev_fix_features(struct net_device *dev,
	netdev_features_t features)
{
	/* Fix illegal checksum combinations */
	if ((features & NETIF_F_HW_CSUM) &&
	    (features & (NETIF_F_IP_CSUM|NETIF_F_IPV6_CSUM))) {
		netdev_warn(dev, "mixed HW and IP checksum settings.\n");
		features &= ~(NETIF_F_IP_CSUM|NETIF_F_IPV6_CSUM);
	}

	/* TSO requires that SG is present as well. */
	if ((features & NETIF_F_ALL_TSO) && !(features & NETIF_F_SG)) {
		netdev_dbg(dev, "Dropping TSO features since no SG feature.\n");
		features &= ~NETIF_F_ALL_TSO;
	}

	if ((features & NETIF_F_TSO) && !(features & NETIF_F_HW_CSUM) &&
					!(features & NETIF_F_IP_CSUM)) {
		netdev_dbg(dev, "Dropping TSO features since no CSUM feature.\n");
		features &= ~NETIF_F_TSO;
		features &= ~NETIF_F_TSO_ECN;
	}

	if ((features & NETIF_F_TSO6) && !(features & NETIF_F_HW_CSUM) &&
					 !(features & NETIF_F_IPV6_CSUM)) {
		netdev_dbg(dev, "Dropping TSO6 features since no CSUM feature.\n");
		features &= ~NETIF_F_TSO6;
	}

	/* TSO with IPv4 ID mangling requires IPv4 TSO be enabled */
	if ((features & NETIF_F_TSO_MANGLEID) && !(features & NETIF_F_TSO))
		features &= ~NETIF_F_TSO_MANGLEID;

	/* TSO ECN requires that TSO is present as well. */
	if ((features & NETIF_F_ALL_TSO) == NETIF_F_TSO_ECN)
		features &= ~NETIF_F_TSO_ECN;

	/* Software GSO depends on SG. */
	if ((features & NETIF_F_GSO) && !(features & NETIF_F_SG)) {
		netdev_dbg(dev, "Dropping NETIF_F_GSO since no SG feature.\n");
		features &= ~NETIF_F_GSO;
	}

	/* GSO partial features require GSO partial be set */
	if ((features & dev->gso_partial_features) &&
	    !(features & NETIF_F_GSO_PARTIAL)) {
		netdev_dbg(dev,
			   "Dropping partially supported GSO features since no GSO partial.\n");
		features &= ~dev->gso_partial_features;
	}

	if (!(features & NETIF_F_RXCSUM)) {
		/* NETIF_F_GRO_HW implies doing RXCSUM since every packet
		 * successfully merged by hardware must also have the
		 * checksum verified by hardware.  If the user does not
		 * want to enable RXCSUM, logically, we should disable GRO_HW.
		 */
		if (features & NETIF_F_GRO_HW) {
			netdev_dbg(dev, "Dropping NETIF_F_GRO_HW since no RXCSUM feature.\n");
			features &= ~NETIF_F_GRO_HW;
		}
	}

	/* LRO/HW-GRO features cannot be combined with RX-FCS */
	if (features & NETIF_F_RXFCS) {
		if (features & NETIF_F_LRO) {
			netdev_dbg(dev, "Dropping LRO feature since RX-FCS is requested.\n");
			features &= ~NETIF_F_LRO;
		}

		if (features & NETIF_F_GRO_HW) {
			netdev_dbg(dev, "Dropping HW-GRO feature since RX-FCS is requested.\n");
			features &= ~NETIF_F_GRO_HW;
		}
	}

<<<<<<< HEAD
=======
	if (features & NETIF_F_HW_TLS_TX) {
		bool ip_csum = (features & (NETIF_F_IP_CSUM | NETIF_F_IPV6_CSUM)) ==
			(NETIF_F_IP_CSUM | NETIF_F_IPV6_CSUM);
		bool hw_csum = features & NETIF_F_HW_CSUM;

		if (!ip_csum && !hw_csum) {
			netdev_dbg(dev, "Dropping TLS TX HW offload feature since no CSUM feature.\n");
			features &= ~NETIF_F_HW_TLS_TX;
		}
	}

>>>>>>> 3b17187f
	if ((features & NETIF_F_HW_TLS_RX) && !(features & NETIF_F_RXCSUM)) {
		netdev_dbg(dev, "Dropping TLS RX HW offload feature since no RXCSUM feature.\n");
		features &= ~NETIF_F_HW_TLS_RX;
	}

	return features;
}

int __netdev_update_features(struct net_device *dev)
{
	struct net_device *upper, *lower;
	netdev_features_t features;
	struct list_head *iter;
	int err = -1;

	ASSERT_RTNL();

	features = netdev_get_wanted_features(dev);

	if (dev->netdev_ops->ndo_fix_features)
		features = dev->netdev_ops->ndo_fix_features(dev, features);

	/* driver might be less strict about feature dependencies */
	features = netdev_fix_features(dev, features);

	/* some features can't be enabled if they're off on an upper device */
	netdev_for_each_upper_dev_rcu(dev, upper, iter)
		features = netdev_sync_upper_features(dev, upper, features);

	if (dev->features == features)
		goto sync_lower;

	netdev_dbg(dev, "Features changed: %pNF -> %pNF\n",
		&dev->features, &features);

	if (dev->netdev_ops->ndo_set_features)
		err = dev->netdev_ops->ndo_set_features(dev, features);
	else
		err = 0;

	if (unlikely(err < 0)) {
		netdev_err(dev,
			"set_features() failed (%d); wanted %pNF, left %pNF\n",
			err, &features, &dev->features);
		/* return non-0 since some features might have changed and
		 * it's better to fire a spurious notification than miss it
		 */
		return -1;
	}

sync_lower:
	/* some features must be disabled on lower devices when disabled
	 * on an upper device (think: bonding master or bridge)
	 */
	netdev_for_each_lower_dev(dev, lower, iter)
		netdev_sync_lower_features(dev, lower, features);

	if (!err) {
		netdev_features_t diff = features ^ dev->features;

		if (diff & NETIF_F_RX_UDP_TUNNEL_PORT) {
			/* udp_tunnel_{get,drop}_rx_info both need
			 * NETIF_F_RX_UDP_TUNNEL_PORT enabled on the
			 * device, or they won't do anything.
			 * Thus we need to update dev->features
			 * *before* calling udp_tunnel_get_rx_info,
			 * but *after* calling udp_tunnel_drop_rx_info.
			 */
			if (features & NETIF_F_RX_UDP_TUNNEL_PORT) {
				dev->features = features;
				udp_tunnel_get_rx_info(dev);
			} else {
				udp_tunnel_drop_rx_info(dev);
			}
		}

		if (diff & NETIF_F_HW_VLAN_CTAG_FILTER) {
			if (features & NETIF_F_HW_VLAN_CTAG_FILTER) {
				dev->features = features;
				err |= vlan_get_rx_ctag_filter_info(dev);
			} else {
				vlan_drop_rx_ctag_filter_info(dev);
			}
		}

		if (diff & NETIF_F_HW_VLAN_STAG_FILTER) {
			if (features & NETIF_F_HW_VLAN_STAG_FILTER) {
				dev->features = features;
				err |= vlan_get_rx_stag_filter_info(dev);
			} else {
				vlan_drop_rx_stag_filter_info(dev);
			}
		}

		dev->features = features;
	}

	return err < 0 ? 0 : 1;
}

/**
 *	netdev_update_features - recalculate device features
 *	@dev: the device to check
 *
 *	Recalculate dev->features set and send notifications if it
 *	has changed. Should be called after driver or hardware dependent
 *	conditions might have changed that influence the features.
 */
void netdev_update_features(struct net_device *dev)
{
	if (__netdev_update_features(dev))
		netdev_features_change(dev);
}
EXPORT_SYMBOL(netdev_update_features);

/**
 *	netdev_change_features - recalculate device features
 *	@dev: the device to check
 *
 *	Recalculate dev->features set and send notifications even
 *	if they have not changed. Should be called instead of
 *	netdev_update_features() if also dev->vlan_features might
 *	have changed to allow the changes to be propagated to stacked
 *	VLAN devices.
 */
void netdev_change_features(struct net_device *dev)
{
	__netdev_update_features(dev);
	netdev_features_change(dev);
}
EXPORT_SYMBOL(netdev_change_features);

/**
 *	netif_stacked_transfer_operstate -	transfer operstate
 *	@rootdev: the root or lower level device to transfer state from
 *	@dev: the device to transfer operstate to
 *
 *	Transfer operational state from root to device. This is normally
 *	called when a stacking relationship exists between the root
 *	device and the device(a leaf device).
 */
void netif_stacked_transfer_operstate(const struct net_device *rootdev,
					struct net_device *dev)
{
	if (rootdev->operstate == IF_OPER_DORMANT)
		netif_dormant_on(dev);
	else
		netif_dormant_off(dev);

	if (rootdev->operstate == IF_OPER_TESTING)
		netif_testing_on(dev);
	else
		netif_testing_off(dev);

	if (netif_carrier_ok(rootdev))
		netif_carrier_on(dev);
	else
		netif_carrier_off(dev);
}
EXPORT_SYMBOL(netif_stacked_transfer_operstate);

static int netif_alloc_rx_queues(struct net_device *dev)
{
	unsigned int i, count = dev->num_rx_queues;
	struct netdev_rx_queue *rx;
	size_t sz = count * sizeof(*rx);
	int err = 0;

	BUG_ON(count < 1);

	rx = kvzalloc(sz, GFP_KERNEL_ACCOUNT | __GFP_RETRY_MAYFAIL);
	if (!rx)
		return -ENOMEM;

	dev->_rx = rx;

	for (i = 0; i < count; i++) {
		rx[i].dev = dev;

		/* XDP RX-queue setup */
		err = xdp_rxq_info_reg(&rx[i].xdp_rxq, dev, i, 0);
		if (err < 0)
			goto err_rxq_info;
	}
	return 0;

err_rxq_info:
	/* Rollback successful reg's and free other resources */
	while (i--)
		xdp_rxq_info_unreg(&rx[i].xdp_rxq);
	kvfree(dev->_rx);
	dev->_rx = NULL;
	return err;
}

static void netif_free_rx_queues(struct net_device *dev)
{
	unsigned int i, count = dev->num_rx_queues;

	/* netif_alloc_rx_queues alloc failed, resources have been unreg'ed */
	if (!dev->_rx)
		return;

	for (i = 0; i < count; i++)
		xdp_rxq_info_unreg(&dev->_rx[i].xdp_rxq);

	kvfree(dev->_rx);
}

static void netdev_init_one_queue(struct net_device *dev,
				  struct netdev_queue *queue, void *_unused)
{
	/* Initialize queue lock */
	spin_lock_init(&queue->_xmit_lock);
	netdev_set_xmit_lockdep_class(&queue->_xmit_lock, dev->type);
	queue->xmit_lock_owner = -1;
	netdev_queue_numa_node_write(queue, NUMA_NO_NODE);
	queue->dev = dev;
#ifdef CONFIG_BQL
	dql_init(&queue->dql, HZ);
#endif
}

static void netif_free_tx_queues(struct net_device *dev)
{
	kvfree(dev->_tx);
}

static int netif_alloc_netdev_queues(struct net_device *dev)
{
	unsigned int count = dev->num_tx_queues;
	struct netdev_queue *tx;
	size_t sz = count * sizeof(*tx);

	if (count < 1 || count > 0xffff)
		return -EINVAL;

	tx = kvzalloc(sz, GFP_KERNEL_ACCOUNT | __GFP_RETRY_MAYFAIL);
	if (!tx)
		return -ENOMEM;

	dev->_tx = tx;

	netdev_for_each_tx_queue(dev, netdev_init_one_queue, NULL);
	spin_lock_init(&dev->tx_global_lock);

	return 0;
}

void netif_tx_stop_all_queues(struct net_device *dev)
{
	unsigned int i;

	for (i = 0; i < dev->num_tx_queues; i++) {
		struct netdev_queue *txq = netdev_get_tx_queue(dev, i);

		netif_tx_stop_queue(txq);
	}
}
EXPORT_SYMBOL(netif_tx_stop_all_queues);

/**
 *	register_netdevice	- register a network device
 *	@dev: device to register
 *
 *	Take a completed network device structure and add it to the kernel
 *	interfaces. A %NETDEV_REGISTER message is sent to the netdev notifier
 *	chain. 0 is returned on success. A negative errno code is returned
 *	on a failure to set up the device, or if the name is a duplicate.
 *
 *	Callers must hold the rtnl semaphore. You may want
 *	register_netdev() instead of this.
 *
 *	BUGS:
 *	The locking appears insufficient to guarantee two parallel registers
 *	will not get the same name.
 */

int register_netdevice(struct net_device *dev)
{
	int ret;
	struct net *net = dev_net(dev);

	BUILD_BUG_ON(sizeof(netdev_features_t) * BITS_PER_BYTE <
		     NETDEV_FEATURE_COUNT);
	BUG_ON(dev_boot_phase);
	ASSERT_RTNL();

	might_sleep();

	/* When net_device's are persistent, this will be fatal. */
	BUG_ON(dev->reg_state != NETREG_UNINITIALIZED);
	BUG_ON(!net);

	ret = ethtool_check_ops(dev->ethtool_ops);
	if (ret)
		return ret;

	spin_lock_init(&dev->addr_list_lock);
	netdev_set_addr_lockdep_class(dev);

	ret = dev_get_valid_name(net, dev, dev->name);
	if (ret < 0)
		goto out;

	ret = -ENOMEM;
	dev->name_node = netdev_name_node_head_alloc(dev);
	if (!dev->name_node)
		goto out;

	/* Init, if this function is available */
	if (dev->netdev_ops->ndo_init) {
		ret = dev->netdev_ops->ndo_init(dev);
		if (ret) {
			if (ret > 0)
				ret = -EIO;
			goto err_free_name;
		}
	}

	if (((dev->hw_features | dev->features) &
	     NETIF_F_HW_VLAN_CTAG_FILTER) &&
	    (!dev->netdev_ops->ndo_vlan_rx_add_vid ||
	     !dev->netdev_ops->ndo_vlan_rx_kill_vid)) {
		netdev_WARN(dev, "Buggy VLAN acceleration in driver!\n");
		ret = -EINVAL;
		goto err_uninit;
	}

	ret = -EBUSY;
	if (!dev->ifindex)
		dev->ifindex = dev_new_index(net);
	else if (__dev_get_by_index(net, dev->ifindex))
		goto err_uninit;

	/* Transfer changeable features to wanted_features and enable
	 * software offloads (GSO and GRO).
	 */
	dev->hw_features |= (NETIF_F_SOFT_FEATURES | NETIF_F_SOFT_FEATURES_OFF);
	dev->features |= NETIF_F_SOFT_FEATURES;

	if (dev->udp_tunnel_nic_info) {
		dev->features |= NETIF_F_RX_UDP_TUNNEL_PORT;
		dev->hw_features |= NETIF_F_RX_UDP_TUNNEL_PORT;
	}

	dev->wanted_features = dev->features & dev->hw_features;

	if (!(dev->flags & IFF_LOOPBACK))
		dev->hw_features |= NETIF_F_NOCACHE_COPY;

	/* If IPv4 TCP segmentation offload is supported we should also
	 * allow the device to enable segmenting the frame with the option
	 * of ignoring a static IP ID value.  This doesn't enable the
	 * feature itself but allows the user to enable it later.
	 */
	if (dev->hw_features & NETIF_F_TSO)
		dev->hw_features |= NETIF_F_TSO_MANGLEID;
	if (dev->vlan_features & NETIF_F_TSO)
		dev->vlan_features |= NETIF_F_TSO_MANGLEID;
	if (dev->mpls_features & NETIF_F_TSO)
		dev->mpls_features |= NETIF_F_TSO_MANGLEID;
	if (dev->hw_enc_features & NETIF_F_TSO)
		dev->hw_enc_features |= NETIF_F_TSO_MANGLEID;

	/* Make NETIF_F_HIGHDMA inheritable to VLAN devices.
	 */
	dev->vlan_features |= NETIF_F_HIGHDMA;

	/* Make NETIF_F_SG inheritable to tunnel devices.
	 */
	dev->hw_enc_features |= NETIF_F_SG | NETIF_F_GSO_PARTIAL;

	/* Make NETIF_F_SG inheritable to MPLS.
	 */
	dev->mpls_features |= NETIF_F_SG;

	ret = call_netdevice_notifiers(NETDEV_POST_INIT, dev);
	ret = notifier_to_errno(ret);
	if (ret)
		goto err_uninit;

	ret = netdev_register_kobject(dev);
	if (ret) {
		dev->reg_state = NETREG_UNREGISTERED;
		goto err_uninit;
	}
	dev->reg_state = NETREG_REGISTERED;

	__netdev_update_features(dev);

	/*
	 *	Default initial state at registry is that the
	 *	device is present.
	 */

	set_bit(__LINK_STATE_PRESENT, &dev->state);

	linkwatch_init_dev(dev);

	dev_init_scheduler(dev);
	dev_hold(dev);
	list_netdevice(dev);
	add_device_randomness(dev->dev_addr, dev->addr_len);

	/* If the device has permanent device address, driver should
	 * set dev_addr and also addr_assign_type should be set to
	 * NET_ADDR_PERM (default value).
	 */
	if (dev->addr_assign_type == NET_ADDR_PERM)
		memcpy(dev->perm_addr, dev->dev_addr, dev->addr_len);

	/* Notify protocols, that a new device appeared. */
	ret = call_netdevice_notifiers(NETDEV_REGISTER, dev);
	ret = notifier_to_errno(ret);
	if (ret) {
		/* Expect explicit free_netdev() on failure */
		dev->needs_free_netdev = false;
		unregister_netdevice_queue(dev, NULL);
		goto out;
	}
	/*
	 *	Prevent userspace races by waiting until the network
	 *	device is fully setup before sending notifications.
	 */
	if (!dev->rtnl_link_ops ||
	    dev->rtnl_link_state == RTNL_LINK_INITIALIZED)
		rtmsg_ifinfo(RTM_NEWLINK, dev, ~0U, GFP_KERNEL);

out:
	return ret;

err_uninit:
	if (dev->netdev_ops->ndo_uninit)
		dev->netdev_ops->ndo_uninit(dev);
	if (dev->priv_destructor)
		dev->priv_destructor(dev);
err_free_name:
	netdev_name_node_free(dev->name_node);
	goto out;
}
EXPORT_SYMBOL(register_netdevice);

/**
 *	init_dummy_netdev	- init a dummy network device for NAPI
 *	@dev: device to init
 *
 *	This takes a network device structure and initialize the minimum
 *	amount of fields so it can be used to schedule NAPI polls without
 *	registering a full blown interface. This is to be used by drivers
 *	that need to tie several hardware interfaces to a single NAPI
 *	poll scheduler due to HW limitations.
 */
int init_dummy_netdev(struct net_device *dev)
{
	/* Clear everything. Note we don't initialize spinlocks
	 * are they aren't supposed to be taken by any of the
	 * NAPI code and this dummy netdev is supposed to be
	 * only ever used for NAPI polls
	 */
	memset(dev, 0, sizeof(struct net_device));

	/* make sure we BUG if trying to hit standard
	 * register/unregister code path
	 */
	dev->reg_state = NETREG_DUMMY;

	/* NAPI wants this */
	INIT_LIST_HEAD(&dev->napi_list);

	/* a dummy interface is started by default */
	set_bit(__LINK_STATE_PRESENT, &dev->state);
	set_bit(__LINK_STATE_START, &dev->state);

	/* napi_busy_loop stats accounting wants this */
	dev_net_set(dev, &init_net);

	/* Note : We dont allocate pcpu_refcnt for dummy devices,
	 * because users of this 'device' dont need to change
	 * its refcount.
	 */

	return 0;
}
EXPORT_SYMBOL_GPL(init_dummy_netdev);


/**
 *	register_netdev	- register a network device
 *	@dev: device to register
 *
 *	Take a completed network device structure and add it to the kernel
 *	interfaces. A %NETDEV_REGISTER message is sent to the netdev notifier
 *	chain. 0 is returned on success. A negative errno code is returned
 *	on a failure to set up the device, or if the name is a duplicate.
 *
 *	This is a wrapper around register_netdevice that takes the rtnl semaphore
 *	and expands the device name if you passed a format string to
 *	alloc_netdev.
 */
int register_netdev(struct net_device *dev)
{
	int err;

	if (rtnl_lock_killable())
		return -EINTR;
	err = register_netdevice(dev);
	rtnl_unlock();
	return err;
}
EXPORT_SYMBOL(register_netdev);

int netdev_refcnt_read(const struct net_device *dev)
{
#ifdef CONFIG_PCPU_DEV_REFCNT
	int i, refcnt = 0;

	for_each_possible_cpu(i)
		refcnt += *per_cpu_ptr(dev->pcpu_refcnt, i);
	return refcnt;
#else
	return refcount_read(&dev->dev_refcnt);
#endif
}
EXPORT_SYMBOL(netdev_refcnt_read);

int netdev_unregister_timeout_secs __read_mostly = 10;

#define WAIT_REFS_MIN_MSECS 1
#define WAIT_REFS_MAX_MSECS 250
/**
 * netdev_wait_allrefs - wait until all references are gone.
 * @dev: target net_device
 *
 * This is called when unregistering network devices.
 *
 * Any protocol or device that holds a reference should register
 * for netdevice notification, and cleanup and put back the
 * reference if they receive an UNREGISTER event.
 * We can get stuck here if buggy protocols don't correctly
 * call dev_put.
 */
static void netdev_wait_allrefs(struct net_device *dev)
{
	unsigned long rebroadcast_time, warning_time;
	int wait = 0, refcnt;

	linkwatch_forget_dev(dev);

	rebroadcast_time = warning_time = jiffies;
	refcnt = netdev_refcnt_read(dev);

	while (refcnt != 1) {
		if (time_after(jiffies, rebroadcast_time + 1 * HZ)) {
			rtnl_lock();

			/* Rebroadcast unregister notification */
			call_netdevice_notifiers(NETDEV_UNREGISTER, dev);

			__rtnl_unlock();
			rcu_barrier();
			rtnl_lock();

			if (test_bit(__LINK_STATE_LINKWATCH_PENDING,
				     &dev->state)) {
				/* We must not have linkwatch events
				 * pending on unregister. If this
				 * happens, we simply run the queue
				 * unscheduled, resulting in a noop
				 * for this device.
				 */
				linkwatch_run_queue();
			}

			__rtnl_unlock();

			rebroadcast_time = jiffies;
		}

		if (!wait) {
			rcu_barrier();
			wait = WAIT_REFS_MIN_MSECS;
		} else {
			msleep(wait);
			wait = min(wait << 1, WAIT_REFS_MAX_MSECS);
		}

		refcnt = netdev_refcnt_read(dev);

		if (refcnt != 1 &&
		    time_after(jiffies, warning_time +
			       netdev_unregister_timeout_secs * HZ)) {
			pr_emerg("unregister_netdevice: waiting for %s to become free. Usage count = %d\n",
				 dev->name, refcnt);
			warning_time = jiffies;
		}
	}
}

/* The sequence is:
 *
 *	rtnl_lock();
 *	...
 *	register_netdevice(x1);
 *	register_netdevice(x2);
 *	...
 *	unregister_netdevice(y1);
 *	unregister_netdevice(y2);
 *      ...
 *	rtnl_unlock();
 *	free_netdev(y1);
 *	free_netdev(y2);
 *
 * We are invoked by rtnl_unlock().
 * This allows us to deal with problems:
 * 1) We can delete sysfs objects which invoke hotplug
 *    without deadlocking with linkwatch via keventd.
 * 2) Since we run with the RTNL semaphore not held, we can sleep
 *    safely in order to wait for the netdev refcnt to drop to zero.
 *
 * We must not return until all unregister events added during
 * the interval the lock was held have been completed.
 */
void netdev_run_todo(void)
{
	struct list_head list;
#ifdef CONFIG_LOCKDEP
	struct list_head unlink_list;

	list_replace_init(&net_unlink_list, &unlink_list);

	while (!list_empty(&unlink_list)) {
		struct net_device *dev = list_first_entry(&unlink_list,
							  struct net_device,
							  unlink_list);
		list_del_init(&dev->unlink_list);
		dev->nested_level = dev->lower_level - 1;
	}
#endif

	/* Snapshot list, allow later requests */
	list_replace_init(&net_todo_list, &list);

	__rtnl_unlock();


	/* Wait for rcu callbacks to finish before next phase */
	if (!list_empty(&list))
		rcu_barrier();

	while (!list_empty(&list)) {
		struct net_device *dev
			= list_first_entry(&list, struct net_device, todo_list);
		list_del(&dev->todo_list);

		if (unlikely(dev->reg_state != NETREG_UNREGISTERING)) {
			pr_err("network todo '%s' but state %d\n",
			       dev->name, dev->reg_state);
			dump_stack();
			continue;
		}

		dev->reg_state = NETREG_UNREGISTERED;

		netdev_wait_allrefs(dev);

		/* paranoia */
		BUG_ON(netdev_refcnt_read(dev) != 1);
		BUG_ON(!list_empty(&dev->ptype_all));
		BUG_ON(!list_empty(&dev->ptype_specific));
		WARN_ON(rcu_access_pointer(dev->ip_ptr));
		WARN_ON(rcu_access_pointer(dev->ip6_ptr));
#if IS_ENABLED(CONFIG_DECNET)
		WARN_ON(dev->dn_ptr);
#endif
		if (dev->priv_destructor)
			dev->priv_destructor(dev);
		if (dev->needs_free_netdev)
			free_netdev(dev);

		/* Report a network device has been unregistered */
		rtnl_lock();
		dev_net(dev)->dev_unreg_count--;
		__rtnl_unlock();
		wake_up(&netdev_unregistering_wq);

		/* Free network device */
		kobject_put(&dev->dev.kobj);
	}
}

/* Convert net_device_stats to rtnl_link_stats64. rtnl_link_stats64 has
 * all the same fields in the same order as net_device_stats, with only
 * the type differing, but rtnl_link_stats64 may have additional fields
 * at the end for newer counters.
 */
void netdev_stats_to_stats64(struct rtnl_link_stats64 *stats64,
			     const struct net_device_stats *netdev_stats)
{
#if BITS_PER_LONG == 64
	BUILD_BUG_ON(sizeof(*stats64) < sizeof(*netdev_stats));
	memcpy(stats64, netdev_stats, sizeof(*netdev_stats));
	/* zero out counters that only exist in rtnl_link_stats64 */
	memset((char *)stats64 + sizeof(*netdev_stats), 0,
	       sizeof(*stats64) - sizeof(*netdev_stats));
#else
	size_t i, n = sizeof(*netdev_stats) / sizeof(unsigned long);
	const unsigned long *src = (const unsigned long *)netdev_stats;
	u64 *dst = (u64 *)stats64;

	BUILD_BUG_ON(n > sizeof(*stats64) / sizeof(u64));
	for (i = 0; i < n; i++)
		dst[i] = src[i];
	/* zero out counters that only exist in rtnl_link_stats64 */
	memset((char *)stats64 + n * sizeof(u64), 0,
	       sizeof(*stats64) - n * sizeof(u64));
#endif
}
EXPORT_SYMBOL(netdev_stats_to_stats64);

/**
 *	dev_get_stats	- get network device statistics
 *	@dev: device to get statistics from
 *	@storage: place to store stats
 *
 *	Get network statistics from device. Return @storage.
 *	The device driver may provide its own method by setting
 *	dev->netdev_ops->get_stats64 or dev->netdev_ops->get_stats;
 *	otherwise the internal statistics structure is used.
 */
struct rtnl_link_stats64 *dev_get_stats(struct net_device *dev,
					struct rtnl_link_stats64 *storage)
{
	const struct net_device_ops *ops = dev->netdev_ops;

	if (ops->ndo_get_stats64) {
		memset(storage, 0, sizeof(*storage));
		ops->ndo_get_stats64(dev, storage);
	} else if (ops->ndo_get_stats) {
		netdev_stats_to_stats64(storage, ops->ndo_get_stats(dev));
	} else {
		netdev_stats_to_stats64(storage, &dev->stats);
	}
	storage->rx_dropped += (unsigned long)atomic_long_read(&dev->rx_dropped);
	storage->tx_dropped += (unsigned long)atomic_long_read(&dev->tx_dropped);
	storage->rx_nohandler += (unsigned long)atomic_long_read(&dev->rx_nohandler);
	return storage;
}
EXPORT_SYMBOL(dev_get_stats);

/**
 *	dev_fetch_sw_netstats - get per-cpu network device statistics
 *	@s: place to store stats
 *	@netstats: per-cpu network stats to read from
 *
 *	Read per-cpu network statistics and populate the related fields in @s.
 */
void dev_fetch_sw_netstats(struct rtnl_link_stats64 *s,
			   const struct pcpu_sw_netstats __percpu *netstats)
{
	int cpu;

	for_each_possible_cpu(cpu) {
		const struct pcpu_sw_netstats *stats;
		struct pcpu_sw_netstats tmp;
		unsigned int start;

		stats = per_cpu_ptr(netstats, cpu);
		do {
			start = u64_stats_fetch_begin_irq(&stats->syncp);
			tmp.rx_packets = stats->rx_packets;
			tmp.rx_bytes   = stats->rx_bytes;
			tmp.tx_packets = stats->tx_packets;
			tmp.tx_bytes   = stats->tx_bytes;
		} while (u64_stats_fetch_retry_irq(&stats->syncp, start));

		s->rx_packets += tmp.rx_packets;
		s->rx_bytes   += tmp.rx_bytes;
		s->tx_packets += tmp.tx_packets;
		s->tx_bytes   += tmp.tx_bytes;
	}
}
EXPORT_SYMBOL_GPL(dev_fetch_sw_netstats);

/**
 *	dev_get_tstats64 - ndo_get_stats64 implementation
 *	@dev: device to get statistics from
 *	@s: place to store stats
 *
 *	Populate @s from dev->stats and dev->tstats. Can be used as
 *	ndo_get_stats64() callback.
 */
void dev_get_tstats64(struct net_device *dev, struct rtnl_link_stats64 *s)
{
	netdev_stats_to_stats64(s, &dev->stats);
	dev_fetch_sw_netstats(s, dev->tstats);
}
EXPORT_SYMBOL_GPL(dev_get_tstats64);

struct netdev_queue *dev_ingress_queue_create(struct net_device *dev)
{
	struct netdev_queue *queue = dev_ingress_queue(dev);

#ifdef CONFIG_NET_CLS_ACT
	if (queue)
		return queue;
	queue = kzalloc(sizeof(*queue), GFP_KERNEL);
	if (!queue)
		return NULL;
	netdev_init_one_queue(dev, queue, NULL);
	RCU_INIT_POINTER(queue->qdisc, &noop_qdisc);
	queue->qdisc_sleeping = &noop_qdisc;
	rcu_assign_pointer(dev->ingress_queue, queue);
#endif
	return queue;
}

static const struct ethtool_ops default_ethtool_ops;

void netdev_set_default_ethtool_ops(struct net_device *dev,
				    const struct ethtool_ops *ops)
{
	if (dev->ethtool_ops == &default_ethtool_ops)
		dev->ethtool_ops = ops;
}
EXPORT_SYMBOL_GPL(netdev_set_default_ethtool_ops);

void netdev_freemem(struct net_device *dev)
{
	char *addr = (char *)dev - dev->padded;

	kvfree(addr);
}

/**
 * alloc_netdev_mqs - allocate network device
 * @sizeof_priv: size of private data to allocate space for
 * @name: device name format string
 * @name_assign_type: origin of device name
 * @setup: callback to initialize device
 * @txqs: the number of TX subqueues to allocate
 * @rxqs: the number of RX subqueues to allocate
 *
 * Allocates a struct net_device with private data area for driver use
 * and performs basic initialization.  Also allocates subqueue structs
 * for each queue on the device.
 */
struct net_device *alloc_netdev_mqs(int sizeof_priv, const char *name,
		unsigned char name_assign_type,
		void (*setup)(struct net_device *),
		unsigned int txqs, unsigned int rxqs)
{
	struct net_device *dev;
	unsigned int alloc_size;
	struct net_device *p;

	BUG_ON(strlen(name) >= sizeof(dev->name));

	if (txqs < 1) {
		pr_err("alloc_netdev: Unable to allocate device with zero queues\n");
		return NULL;
	}

	if (rxqs < 1) {
		pr_err("alloc_netdev: Unable to allocate device with zero RX queues\n");
		return NULL;
	}

	alloc_size = sizeof(struct net_device);
	if (sizeof_priv) {
		/* ensure 32-byte alignment of private area */
		alloc_size = ALIGN(alloc_size, NETDEV_ALIGN);
		alloc_size += sizeof_priv;
	}
	/* ensure 32-byte alignment of whole construct */
	alloc_size += NETDEV_ALIGN - 1;

	p = kvzalloc(alloc_size, GFP_KERNEL_ACCOUNT | __GFP_RETRY_MAYFAIL);
	if (!p)
		return NULL;

	dev = PTR_ALIGN(p, NETDEV_ALIGN);
	dev->padded = (char *)dev - (char *)p;

#ifdef CONFIG_PCPU_DEV_REFCNT
	dev->pcpu_refcnt = alloc_percpu(int);
	if (!dev->pcpu_refcnt)
		goto free_dev;
	dev_hold(dev);
#else
	refcount_set(&dev->dev_refcnt, 1);
#endif

	if (dev_addr_init(dev))
		goto free_pcpu;

	dev_mc_init(dev);
	dev_uc_init(dev);

	dev_net_set(dev, &init_net);

	dev->gso_max_size = GSO_MAX_SIZE;
	dev->gso_max_segs = GSO_MAX_SEGS;
	dev->upper_level = 1;
	dev->lower_level = 1;
#ifdef CONFIG_LOCKDEP
	dev->nested_level = 0;
	INIT_LIST_HEAD(&dev->unlink_list);
#endif

	INIT_LIST_HEAD(&dev->napi_list);
	INIT_LIST_HEAD(&dev->unreg_list);
	INIT_LIST_HEAD(&dev->close_list);
	INIT_LIST_HEAD(&dev->link_watch_list);
	INIT_LIST_HEAD(&dev->adj_list.upper);
	INIT_LIST_HEAD(&dev->adj_list.lower);
	INIT_LIST_HEAD(&dev->ptype_all);
	INIT_LIST_HEAD(&dev->ptype_specific);
	INIT_LIST_HEAD(&dev->net_notifier_list);
#ifdef CONFIG_NET_SCHED
	hash_init(dev->qdisc_hash);
#endif
	dev->priv_flags = IFF_XMIT_DST_RELEASE | IFF_XMIT_DST_RELEASE_PERM;
	setup(dev);

	if (!dev->tx_queue_len) {
		dev->priv_flags |= IFF_NO_QUEUE;
		dev->tx_queue_len = DEFAULT_TX_QUEUE_LEN;
	}

	dev->num_tx_queues = txqs;
	dev->real_num_tx_queues = txqs;
	if (netif_alloc_netdev_queues(dev))
		goto free_all;

	dev->num_rx_queues = rxqs;
	dev->real_num_rx_queues = rxqs;
	if (netif_alloc_rx_queues(dev))
		goto free_all;

	strcpy(dev->name, name);
	dev->name_assign_type = name_assign_type;
	dev->group = INIT_NETDEV_GROUP;
	if (!dev->ethtool_ops)
		dev->ethtool_ops = &default_ethtool_ops;

	nf_hook_ingress_init(dev);

	return dev;

free_all:
	free_netdev(dev);
	return NULL;

free_pcpu:
#ifdef CONFIG_PCPU_DEV_REFCNT
	free_percpu(dev->pcpu_refcnt);
free_dev:
#endif
	netdev_freemem(dev);
	return NULL;
}
EXPORT_SYMBOL(alloc_netdev_mqs);

/**
 * free_netdev - free network device
 * @dev: device
 *
 * This function does the last stage of destroying an allocated device
 * interface. The reference to the device object is released. If this
 * is the last reference then it will be freed.Must be called in process
 * context.
 */
void free_netdev(struct net_device *dev)
{
	struct napi_struct *p, *n;

	might_sleep();

	/* When called immediately after register_netdevice() failed the unwind
	 * handling may still be dismantling the device. Handle that case by
	 * deferring the free.
	 */
	if (dev->reg_state == NETREG_UNREGISTERING) {
		ASSERT_RTNL();
		dev->needs_free_netdev = true;
		return;
	}

	netif_free_tx_queues(dev);
	netif_free_rx_queues(dev);

	kfree(rcu_dereference_protected(dev->ingress_queue, 1));

	/* Flush device addresses */
	dev_addr_flush(dev);

	list_for_each_entry_safe(p, n, &dev->napi_list, dev_list)
		netif_napi_del(p);

#ifdef CONFIG_PCPU_DEV_REFCNT
	free_percpu(dev->pcpu_refcnt);
	dev->pcpu_refcnt = NULL;
#endif
	free_percpu(dev->xdp_bulkq);
	dev->xdp_bulkq = NULL;

	/*  Compatibility with error handling in drivers */
	if (dev->reg_state == NETREG_UNINITIALIZED) {
		netdev_freemem(dev);
		return;
	}

	BUG_ON(dev->reg_state != NETREG_UNREGISTERED);
	dev->reg_state = NETREG_RELEASED;

	/* will free via device release */
	put_device(&dev->dev);
}
EXPORT_SYMBOL(free_netdev);

/**
 *	synchronize_net -  Synchronize with packet receive processing
 *
 *	Wait for packets currently being received to be done.
 *	Does not block later packets from starting.
 */
void synchronize_net(void)
{
	might_sleep();
	if (rtnl_is_locked())
		synchronize_rcu_expedited();
	else
		synchronize_rcu();
}
EXPORT_SYMBOL(synchronize_net);

/**
 *	unregister_netdevice_queue - remove device from the kernel
 *	@dev: device
 *	@head: list
 *
 *	This function shuts down a device interface and removes it
 *	from the kernel tables.
 *	If head not NULL, device is queued to be unregistered later.
 *
 *	Callers must hold the rtnl semaphore.  You may want
 *	unregister_netdev() instead of this.
 */

void unregister_netdevice_queue(struct net_device *dev, struct list_head *head)
{
	ASSERT_RTNL();

	if (head) {
		list_move_tail(&dev->unreg_list, head);
	} else {
		LIST_HEAD(single);

		list_add(&dev->unreg_list, &single);
		unregister_netdevice_many(&single);
	}
}
EXPORT_SYMBOL(unregister_netdevice_queue);

/**
 *	unregister_netdevice_many - unregister many devices
 *	@head: list of devices
 *
 *  Note: As most callers use a stack allocated list_head,
 *  we force a list_del() to make sure stack wont be corrupted later.
 */
void unregister_netdevice_many(struct list_head *head)
{
	struct net_device *dev, *tmp;
	LIST_HEAD(close_head);

	BUG_ON(dev_boot_phase);
	ASSERT_RTNL();

	if (list_empty(head))
		return;

	list_for_each_entry_safe(dev, tmp, head, unreg_list) {
		/* Some devices call without registering
		 * for initialization unwind. Remove those
		 * devices and proceed with the remaining.
		 */
		if (dev->reg_state == NETREG_UNINITIALIZED) {
			pr_debug("unregister_netdevice: device %s/%p never was registered\n",
				 dev->name, dev);

			WARN_ON(1);
			list_del(&dev->unreg_list);
			continue;
		}
		dev->dismantle = true;
		BUG_ON(dev->reg_state != NETREG_REGISTERED);
	}

	/* If device is running, close it first. */
	list_for_each_entry(dev, head, unreg_list)
		list_add_tail(&dev->close_list, &close_head);
	dev_close_many(&close_head, true);

	list_for_each_entry(dev, head, unreg_list) {
		/* And unlink it from device chain. */
		unlist_netdevice(dev);

		dev->reg_state = NETREG_UNREGISTERING;
	}
	flush_all_backlogs();

	synchronize_net();

	list_for_each_entry(dev, head, unreg_list) {
		struct sk_buff *skb = NULL;

		/* Shutdown queueing discipline. */
		dev_shutdown(dev);

		dev_xdp_uninstall(dev);

		/* Notify protocols, that we are about to destroy
		 * this device. They should clean all the things.
		 */
		call_netdevice_notifiers(NETDEV_UNREGISTER, dev);

		if (!dev->rtnl_link_ops ||
		    dev->rtnl_link_state == RTNL_LINK_INITIALIZED)
			skb = rtmsg_ifinfo_build_skb(RTM_DELLINK, dev, ~0U, 0,
						     GFP_KERNEL, NULL, 0);

		/*
		 *	Flush the unicast and multicast chains
		 */
		dev_uc_flush(dev);
		dev_mc_flush(dev);

		netdev_name_node_alt_flush(dev);
		netdev_name_node_free(dev->name_node);

		if (dev->netdev_ops->ndo_uninit)
			dev->netdev_ops->ndo_uninit(dev);

		if (skb)
			rtmsg_ifinfo_send(skb, dev, GFP_KERNEL);

		/* Notifier chain MUST detach us all upper devices. */
		WARN_ON(netdev_has_any_upper_dev(dev));
		WARN_ON(netdev_has_any_lower_dev(dev));

		/* Remove entries from kobject tree */
		netdev_unregister_kobject(dev);
#ifdef CONFIG_XPS
		/* Remove XPS queueing entries */
		netif_reset_xps_queues_gt(dev, 0);
#endif
	}

	synchronize_net();

	list_for_each_entry(dev, head, unreg_list) {
		dev_put(dev);
		net_set_todo(dev);
	}

	list_del(head);
}
EXPORT_SYMBOL(unregister_netdevice_many);

/**
 *	unregister_netdev - remove device from the kernel
 *	@dev: device
 *
 *	This function shuts down a device interface and removes it
 *	from the kernel tables.
 *
 *	This is just a wrapper for unregister_netdevice that takes
 *	the rtnl semaphore.  In general you want to use this and not
 *	unregister_netdevice.
 */
void unregister_netdev(struct net_device *dev)
{
	rtnl_lock();
	unregister_netdevice(dev);
	rtnl_unlock();
}
EXPORT_SYMBOL(unregister_netdev);

/**
 *	__dev_change_net_namespace - move device to different nethost namespace
 *	@dev: device
 *	@net: network namespace
 *	@pat: If not NULL name pattern to try if the current device name
 *	      is already taken in the destination network namespace.
 *	@new_ifindex: If not zero, specifies device index in the target
 *	              namespace.
 *
 *	This function shuts down a device interface and moves it
 *	to a new network namespace. On success 0 is returned, on
 *	a failure a netagive errno code is returned.
 *
 *	Callers must hold the rtnl semaphore.
 */

int __dev_change_net_namespace(struct net_device *dev, struct net *net,
			       const char *pat, int new_ifindex)
{
	struct net *net_old = dev_net(dev);
	int err, new_nsid;

	ASSERT_RTNL();

	/* Don't allow namespace local devices to be moved. */
	err = -EINVAL;
	if (dev->features & NETIF_F_NETNS_LOCAL)
		goto out;

	/* Ensure the device has been registrered */
	if (dev->reg_state != NETREG_REGISTERED)
		goto out;

	/* Get out if there is nothing todo */
	err = 0;
	if (net_eq(net_old, net))
		goto out;

	/* Pick the destination device name, and ensure
	 * we can use it in the destination network namespace.
	 */
	err = -EEXIST;
	if (__dev_get_by_name(net, dev->name)) {
		/* We get here if we can't use the current device name */
		if (!pat)
			goto out;
		err = dev_get_valid_name(net, dev, pat);
		if (err < 0)
			goto out;
	}

	/* Check that new_ifindex isn't used yet. */
	err = -EBUSY;
	if (new_ifindex && __dev_get_by_index(net, new_ifindex))
		goto out;

	/*
	 * And now a mini version of register_netdevice unregister_netdevice.
	 */

	/* If device is running close it first. */
	dev_close(dev);

	/* And unlink it from device chain */
	unlist_netdevice(dev);

	synchronize_net();

	/* Shutdown queueing discipline. */
	dev_shutdown(dev);

	/* Notify protocols, that we are about to destroy
	 * this device. They should clean all the things.
	 *
	 * Note that dev->reg_state stays at NETREG_REGISTERED.
	 * This is wanted because this way 8021q and macvlan know
	 * the device is just moving and can keep their slaves up.
	 */
	call_netdevice_notifiers(NETDEV_UNREGISTER, dev);
	rcu_barrier();

	new_nsid = peernet2id_alloc(dev_net(dev), net, GFP_KERNEL);
	/* If there is an ifindex conflict assign a new one */
	if (!new_ifindex) {
		if (__dev_get_by_index(net, dev->ifindex))
			new_ifindex = dev_new_index(net);
		else
			new_ifindex = dev->ifindex;
	}

	rtmsg_ifinfo_newnet(RTM_DELLINK, dev, ~0U, GFP_KERNEL, &new_nsid,
			    new_ifindex);

	/*
	 *	Flush the unicast and multicast chains
	 */
	dev_uc_flush(dev);
	dev_mc_flush(dev);

	/* Send a netdev-removed uevent to the old namespace */
	kobject_uevent(&dev->dev.kobj, KOBJ_REMOVE);
	netdev_adjacent_del_links(dev);

	/* Move per-net netdevice notifiers that are following the netdevice */
	move_netdevice_notifiers_dev_net(dev, net);

	/* Actually switch the network namespace */
	dev_net_set(dev, net);
	dev->ifindex = new_ifindex;

	/* Send a netdev-add uevent to the new namespace */
	kobject_uevent(&dev->dev.kobj, KOBJ_ADD);
	netdev_adjacent_add_links(dev);

	/* Fixup kobjects */
	err = device_rename(&dev->dev, dev->name);
	WARN_ON(err);

	/* Adapt owner in case owning user namespace of target network
	 * namespace is different from the original one.
	 */
	err = netdev_change_owner(dev, net_old, net);
	WARN_ON(err);

	/* Add the device back in the hashes */
	list_netdevice(dev);

	/* Notify protocols, that a new device appeared. */
	call_netdevice_notifiers(NETDEV_REGISTER, dev);

	/*
	 *	Prevent userspace races by waiting until the network
	 *	device is fully setup before sending notifications.
	 */
	rtmsg_ifinfo(RTM_NEWLINK, dev, ~0U, GFP_KERNEL);

	synchronize_net();
	err = 0;
out:
	return err;
}
EXPORT_SYMBOL_GPL(__dev_change_net_namespace);

static int dev_cpu_dead(unsigned int oldcpu)
{
	struct sk_buff **list_skb;
	struct sk_buff *skb;
	unsigned int cpu;
	struct softnet_data *sd, *oldsd, *remsd = NULL;

	local_irq_disable();
	cpu = smp_processor_id();
	sd = &per_cpu(softnet_data, cpu);
	oldsd = &per_cpu(softnet_data, oldcpu);

	/* Find end of our completion_queue. */
	list_skb = &sd->completion_queue;
	while (*list_skb)
		list_skb = &(*list_skb)->next;
	/* Append completion queue from offline CPU. */
	*list_skb = oldsd->completion_queue;
	oldsd->completion_queue = NULL;

	/* Append output queue from offline CPU. */
	if (oldsd->output_queue) {
		*sd->output_queue_tailp = oldsd->output_queue;
		sd->output_queue_tailp = oldsd->output_queue_tailp;
		oldsd->output_queue = NULL;
		oldsd->output_queue_tailp = &oldsd->output_queue;
	}
	/* Append NAPI poll list from offline CPU, with one exception :
	 * process_backlog() must be called by cpu owning percpu backlog.
	 * We properly handle process_queue & input_pkt_queue later.
	 */
	while (!list_empty(&oldsd->poll_list)) {
		struct napi_struct *napi = list_first_entry(&oldsd->poll_list,
							    struct napi_struct,
							    poll_list);

		list_del_init(&napi->poll_list);
		if (napi->poll == process_backlog)
			napi->state = 0;
		else
			____napi_schedule(sd, napi);
	}

	raise_softirq_irqoff(NET_TX_SOFTIRQ);
	local_irq_enable();

#ifdef CONFIG_RPS
	remsd = oldsd->rps_ipi_list;
	oldsd->rps_ipi_list = NULL;
#endif
	/* send out pending IPI's on offline CPU */
	net_rps_send_ipi(remsd);

	/* Process offline CPU's input_pkt_queue */
	while ((skb = __skb_dequeue(&oldsd->process_queue))) {
		netif_rx_ni(skb);
		input_queue_head_incr(oldsd);
	}
	while ((skb = skb_dequeue(&oldsd->input_pkt_queue))) {
		netif_rx_ni(skb);
		input_queue_head_incr(oldsd);
	}

	return 0;
}

/**
 *	netdev_increment_features - increment feature set by one
 *	@all: current feature set
 *	@one: new feature set
 *	@mask: mask feature set
 *
 *	Computes a new feature set after adding a device with feature set
 *	@one to the master device with current feature set @all.  Will not
 *	enable anything that is off in @mask. Returns the new feature set.
 */
netdev_features_t netdev_increment_features(netdev_features_t all,
	netdev_features_t one, netdev_features_t mask)
{
	if (mask & NETIF_F_HW_CSUM)
		mask |= NETIF_F_CSUM_MASK;
	mask |= NETIF_F_VLAN_CHALLENGED;

	all |= one & (NETIF_F_ONE_FOR_ALL | NETIF_F_CSUM_MASK) & mask;
	all &= one | ~NETIF_F_ALL_FOR_ALL;

	/* If one device supports hw checksumming, set for all. */
	if (all & NETIF_F_HW_CSUM)
		all &= ~(NETIF_F_CSUM_MASK & ~NETIF_F_HW_CSUM);

	return all;
}
EXPORT_SYMBOL(netdev_increment_features);

static struct hlist_head * __net_init netdev_create_hash(void)
{
	int i;
	struct hlist_head *hash;

	hash = kmalloc_array(NETDEV_HASHENTRIES, sizeof(*hash), GFP_KERNEL);
	if (hash != NULL)
		for (i = 0; i < NETDEV_HASHENTRIES; i++)
			INIT_HLIST_HEAD(&hash[i]);

	return hash;
}

/* Initialize per network namespace state */
static int __net_init netdev_init(struct net *net)
{
	BUILD_BUG_ON(GRO_HASH_BUCKETS >
		     8 * sizeof_field(struct napi_struct, gro_bitmask));

	if (net != &init_net)
		INIT_LIST_HEAD(&net->dev_base_head);

	net->dev_name_head = netdev_create_hash();
	if (net->dev_name_head == NULL)
		goto err_name;

	net->dev_index_head = netdev_create_hash();
	if (net->dev_index_head == NULL)
		goto err_idx;

	RAW_INIT_NOTIFIER_HEAD(&net->netdev_chain);

	return 0;

err_idx:
	kfree(net->dev_name_head);
err_name:
	return -ENOMEM;
}

/**
 *	netdev_drivername - network driver for the device
 *	@dev: network device
 *
 *	Determine network driver for device.
 */
const char *netdev_drivername(const struct net_device *dev)
{
	const struct device_driver *driver;
	const struct device *parent;
	const char *empty = "";

	parent = dev->dev.parent;
	if (!parent)
		return empty;

	driver = parent->driver;
	if (driver && driver->name)
		return driver->name;
	return empty;
}

static void __netdev_printk(const char *level, const struct net_device *dev,
			    struct va_format *vaf)
{
	if (dev && dev->dev.parent) {
		dev_printk_emit(level[1] - '0',
				dev->dev.parent,
				"%s %s %s%s: %pV",
				dev_driver_string(dev->dev.parent),
				dev_name(dev->dev.parent),
				netdev_name(dev), netdev_reg_state(dev),
				vaf);
	} else if (dev) {
		printk("%s%s%s: %pV",
		       level, netdev_name(dev), netdev_reg_state(dev), vaf);
	} else {
		printk("%s(NULL net_device): %pV", level, vaf);
	}
}

void netdev_printk(const char *level, const struct net_device *dev,
		   const char *format, ...)
{
	struct va_format vaf;
	va_list args;

	va_start(args, format);

	vaf.fmt = format;
	vaf.va = &args;

	__netdev_printk(level, dev, &vaf);

	va_end(args);
}
EXPORT_SYMBOL(netdev_printk);

#define define_netdev_printk_level(func, level)			\
void func(const struct net_device *dev, const char *fmt, ...)	\
{								\
	struct va_format vaf;					\
	va_list args;						\
								\
	va_start(args, fmt);					\
								\
	vaf.fmt = fmt;						\
	vaf.va = &args;						\
								\
	__netdev_printk(level, dev, &vaf);			\
								\
	va_end(args);						\
}								\
EXPORT_SYMBOL(func);

define_netdev_printk_level(netdev_emerg, KERN_EMERG);
define_netdev_printk_level(netdev_alert, KERN_ALERT);
define_netdev_printk_level(netdev_crit, KERN_CRIT);
define_netdev_printk_level(netdev_err, KERN_ERR);
define_netdev_printk_level(netdev_warn, KERN_WARNING);
define_netdev_printk_level(netdev_notice, KERN_NOTICE);
define_netdev_printk_level(netdev_info, KERN_INFO);

static void __net_exit netdev_exit(struct net *net)
{
	kfree(net->dev_name_head);
	kfree(net->dev_index_head);
	if (net != &init_net)
		WARN_ON_ONCE(!list_empty(&net->dev_base_head));
}

static struct pernet_operations __net_initdata netdev_net_ops = {
	.init = netdev_init,
	.exit = netdev_exit,
};

static void __net_exit default_device_exit(struct net *net)
{
	struct net_device *dev, *aux;
	/*
	 * Push all migratable network devices back to the
	 * initial network namespace
	 */
	rtnl_lock();
	for_each_netdev_safe(net, dev, aux) {
		int err;
		char fb_name[IFNAMSIZ];

		/* Ignore unmoveable devices (i.e. loopback) */
		if (dev->features & NETIF_F_NETNS_LOCAL)
			continue;

		/* Leave virtual devices for the generic cleanup */
		if (dev->rtnl_link_ops && !dev->rtnl_link_ops->netns_refund)
			continue;

		/* Push remaining network devices to init_net */
		snprintf(fb_name, IFNAMSIZ, "dev%d", dev->ifindex);
		if (__dev_get_by_name(&init_net, fb_name))
			snprintf(fb_name, IFNAMSIZ, "dev%%d");
		err = dev_change_net_namespace(dev, &init_net, fb_name);
		if (err) {
			pr_emerg("%s: failed to move %s to init_net: %d\n",
				 __func__, dev->name, err);
			BUG();
		}
	}
	rtnl_unlock();
}

static void __net_exit rtnl_lock_unregistering(struct list_head *net_list)
{
	/* Return with the rtnl_lock held when there are no network
	 * devices unregistering in any network namespace in net_list.
	 */
	struct net *net;
	bool unregistering;
	DEFINE_WAIT_FUNC(wait, woken_wake_function);

	add_wait_queue(&netdev_unregistering_wq, &wait);
	for (;;) {
		unregistering = false;
		rtnl_lock();
		list_for_each_entry(net, net_list, exit_list) {
			if (net->dev_unreg_count > 0) {
				unregistering = true;
				break;
			}
		}
		if (!unregistering)
			break;
		__rtnl_unlock();

		wait_woken(&wait, TASK_UNINTERRUPTIBLE, MAX_SCHEDULE_TIMEOUT);
	}
	remove_wait_queue(&netdev_unregistering_wq, &wait);
}

static void __net_exit default_device_exit_batch(struct list_head *net_list)
{
	/* At exit all network devices most be removed from a network
	 * namespace.  Do this in the reverse order of registration.
	 * Do this across as many network namespaces as possible to
	 * improve batching efficiency.
	 */
	struct net_device *dev;
	struct net *net;
	LIST_HEAD(dev_kill_list);

	/* To prevent network device cleanup code from dereferencing
	 * loopback devices or network devices that have been freed
	 * wait here for all pending unregistrations to complete,
	 * before unregistring the loopback device and allowing the
	 * network namespace be freed.
	 *
	 * The netdev todo list containing all network devices
	 * unregistrations that happen in default_device_exit_batch
	 * will run in the rtnl_unlock() at the end of
	 * default_device_exit_batch.
	 */
	rtnl_lock_unregistering(net_list);
	list_for_each_entry(net, net_list, exit_list) {
		for_each_netdev_reverse(net, dev) {
			if (dev->rtnl_link_ops && dev->rtnl_link_ops->dellink)
				dev->rtnl_link_ops->dellink(dev, &dev_kill_list);
			else
				unregister_netdevice_queue(dev, &dev_kill_list);
		}
	}
	unregister_netdevice_many(&dev_kill_list);
	rtnl_unlock();
}

static struct pernet_operations __net_initdata default_device_ops = {
	.exit = default_device_exit,
	.exit_batch = default_device_exit_batch,
};

/*
 *	Initialize the DEV module. At boot time this walks the device list and
 *	unhooks any devices that fail to initialise (normally hardware not
 *	present) and leaves us with a valid list of present and active devices.
 *
 */

/*
 *       This is called single threaded during boot, so no need
 *       to take the rtnl semaphore.
 */
static int __init net_dev_init(void)
{
	int i, rc = -ENOMEM;

	BUG_ON(!dev_boot_phase);

	if (dev_proc_init())
		goto out;

	if (netdev_kobject_init())
		goto out;

	INIT_LIST_HEAD(&ptype_all);
	for (i = 0; i < PTYPE_HASH_SIZE; i++)
		INIT_LIST_HEAD(&ptype_base[i]);

	INIT_LIST_HEAD(&offload_base);

	if (register_pernet_subsys(&netdev_net_ops))
		goto out;

	/*
	 *	Initialise the packet receive queues.
	 */

	for_each_possible_cpu(i) {
		struct work_struct *flush = per_cpu_ptr(&flush_works, i);
		struct softnet_data *sd = &per_cpu(softnet_data, i);

		INIT_WORK(flush, flush_backlog);

		skb_queue_head_init(&sd->input_pkt_queue);
		skb_queue_head_init(&sd->process_queue);
#ifdef CONFIG_XFRM_OFFLOAD
		skb_queue_head_init(&sd->xfrm_backlog);
#endif
		INIT_LIST_HEAD(&sd->poll_list);
		sd->output_queue_tailp = &sd->output_queue;
#ifdef CONFIG_RPS
		INIT_CSD(&sd->csd, rps_trigger_softirq, sd);
		sd->cpu = i;
#endif

		init_gro_hash(&sd->backlog);
		sd->backlog.poll = process_backlog;
		sd->backlog.weight = weight_p;
	}

	dev_boot_phase = 0;

	/* The loopback device is special if any other network devices
	 * is present in a network namespace the loopback device must
	 * be present. Since we now dynamically allocate and free the
	 * loopback device ensure this invariant is maintained by
	 * keeping the loopback device as the first device on the
	 * list of network devices.  Ensuring the loopback devices
	 * is the first device that appears and the last network device
	 * that disappears.
	 */
	if (register_pernet_device(&loopback_net_ops))
		goto out;

	if (register_pernet_device(&default_device_ops))
		goto out;

	open_softirq(NET_TX_SOFTIRQ, net_tx_action);
	open_softirq(NET_RX_SOFTIRQ, net_rx_action);

	rc = cpuhp_setup_state_nocalls(CPUHP_NET_DEV_DEAD, "net/dev:dead",
				       NULL, dev_cpu_dead);
	WARN_ON(rc < 0);
	rc = 0;
out:
	return rc;
}

subsys_initcall(net_dev_init);<|MERGE_RESOLUTION|>--- conflicted
+++ resolved
@@ -3794,11 +3794,6 @@
 	qdisc_calculate_pkt_len(skb, q);
 
 	if (q->flags & TCQ_F_NOLOCK) {
-<<<<<<< HEAD
-		rc = q->enqueue(skb, q, &to_free) & NET_XMIT_MASK;
-		if (likely(!netif_xmit_frozen_or_stopped(txq)))
-			qdisc_run(q);
-=======
 		if (q->flags & TCQ_F_CAN_BYPASS && nolock_qdisc_is_empty(q) &&
 		    qdisc_run_begin(q)) {
 			/* Retest nolock_qdisc_is_empty() within the protection
@@ -3823,7 +3818,6 @@
 
 		rc = dev_qdisc_enqueue(skb, q, &to_free, txq);
 		qdisc_run(q);
->>>>>>> 3b17187f
 
 no_lock_out:
 		if (unlikely(to_free))
@@ -3941,10 +3935,7 @@
 
 	/* qdisc_skb_cb(skb)->pkt_len was already set by the caller. */
 	qdisc_skb_cb(skb)->mru = 0;
-<<<<<<< HEAD
-=======
 	qdisc_skb_cb(skb)->post_ct = false;
->>>>>>> 3b17187f
 	mini_qdisc_bstats_cpu_update(miniq, skb);
 
 	switch (tcf_classify(skb, miniq->block, miniq->filter_list, &cl_res, false)) {
@@ -5095,10 +5086,7 @@
 
 	qdisc_skb_cb(skb)->pkt_len = skb->len;
 	qdisc_skb_cb(skb)->mru = 0;
-<<<<<<< HEAD
-=======
 	qdisc_skb_cb(skb)->post_ct = false;
->>>>>>> 3b17187f
 	skb->tc_at_ingress = 1;
 	mini_qdisc_bstats_cpu_update(miniq, skb);
 
@@ -5960,13 +5948,6 @@
 				       skb_mac_header(skb),
 				       maclen);
 
-<<<<<<< HEAD
-		diffs |= skb_get_nfct(p) ^ skb_get_nfct(skb);
-#if IS_ENABLED(CONFIG_SKB_EXTENSIONS) && IS_ENABLED(CONFIG_NET_TC_SKB_EXT)
-		if (!diffs) {
-			struct tc_skb_ext *skb_ext = skb_ext_find(skb, TC_SKB_EXT);
-			struct tc_skb_ext *p_ext = skb_ext_find(p, TC_SKB_EXT);
-=======
 		/* in most common scenarions 'slow_gro' is 0
 		 * otherwise we are already on some slower paths
 		 * either skip all the infrequent tests altogether or
@@ -5985,18 +5966,12 @@
 #if IS_ENABLED(CONFIG_SKB_EXTENSIONS) && IS_ENABLED(CONFIG_NET_TC_SKB_EXT)
 			skb_ext = skb_ext_find(skb, TC_SKB_EXT);
 			p_ext = skb_ext_find(p, TC_SKB_EXT);
->>>>>>> 3b17187f
 
 			diffs |= (!!p_ext) ^ (!!skb_ext);
 			if (!diffs && unlikely(skb_ext))
 				diffs |= p_ext->chain ^ skb_ext->chain;
-<<<<<<< HEAD
-		}
 #endif
-=======
-#endif
-		}
->>>>>>> 3b17187f
+		}
 
 		NAPI_GRO_CB(p)->same_flow = !diffs;
 	}
@@ -6206,13 +6181,6 @@
 	switch (ret) {
 	case GRO_NORMAL:
 		gro_normal_one(napi, skb, 1);
-<<<<<<< HEAD
-		break;
-
-	case GRO_DROP:
-		kfree_skb(skb);
-=======
->>>>>>> 3b17187f
 		break;
 
 	case GRO_MERGED_FREE:
@@ -6268,17 +6236,12 @@
 	skb->encapsulation = 0;
 	skb_shinfo(skb)->gso_type = 0;
 	skb->truesize = SKB_TRUESIZE(skb_end_offset(skb));
-<<<<<<< HEAD
-	skb_ext_reset(skb);
-	nf_reset_ct(skb);
-=======
 	if (unlikely(skb->slow_gro)) {
 		skb_orphan(skb);
 		skb_ext_reset(skb);
 		nf_reset_ct(skb);
 		skb->slow_gro = 0;
 	}
->>>>>>> 3b17187f
 
 	napi->skb = skb;
 }
@@ -6309,13 +6272,6 @@
 		skb->protocol = eth_type_trans(skb, skb->dev);
 		if (ret == GRO_NORMAL)
 			gro_normal_one(napi, skb, 1);
-<<<<<<< HEAD
-		break;
-
-	case GRO_DROP:
-		napi_reuse_skb(napi, skb);
-=======
->>>>>>> 3b17187f
 		break;
 
 	case GRO_MERGED_FREE:
@@ -9956,8 +9912,6 @@
 		}
 	}
 
-<<<<<<< HEAD
-=======
 	if (features & NETIF_F_HW_TLS_TX) {
 		bool ip_csum = (features & (NETIF_F_IP_CSUM | NETIF_F_IPV6_CSUM)) ==
 			(NETIF_F_IP_CSUM | NETIF_F_IPV6_CSUM);
@@ -9969,7 +9923,6 @@
 		}
 	}
 
->>>>>>> 3b17187f
 	if ((features & NETIF_F_HW_TLS_RX) && !(features & NETIF_F_RXCSUM)) {
 		netdev_dbg(dev, "Dropping TLS RX HW offload feature since no RXCSUM feature.\n");
 		features &= ~NETIF_F_HW_TLS_RX;
