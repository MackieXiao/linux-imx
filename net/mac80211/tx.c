--- conflicted
+++ resolved
@@ -1830,9 +1830,6 @@
 		tx->skb = NULL;
 		goto txh_done;
 	}
-
-	if (!ieee80211_hw_check(&tx->local->hw, HAS_RATE_CONTROL))
-		CALL_TXH(ieee80211_tx_h_rate_ctrl);
 
 	CALL_TXH(ieee80211_tx_h_michael_mic_add);
 	CALL_TXH(ieee80211_tx_h_sequence);
@@ -3890,7 +3887,6 @@
 			leftmost = false;
 		}
 	}
-<<<<<<< HEAD
 
 	rb_link_node(&txqi->schedule_order, parent, new);
 	rb_insert_color_cached(&txqi->schedule_order, root, leftmost);
@@ -3908,25 +3904,6 @@
 
 	lockdep_assert_held(&air_sched->lock);
 
-=======
-
-	rb_link_node(&txqi->schedule_order, parent, new);
-	rb_insert_color_cached(&txqi->schedule_order, root, leftmost);
-}
-
-void ieee80211_resort_txq(struct ieee80211_hw *hw,
-			  struct ieee80211_txq *txq)
-{
-	struct airtime_info *air_info = to_airtime_info(txq);
-	struct ieee80211_local *local = hw_to_local(hw);
-	struct txq_info *txqi = to_txq_info(txq);
-	struct airtime_sched_info *air_sched;
-
-	air_sched = &local->airtime[txq->ac];
-
-	lockdep_assert_held(&air_sched->lock);
-
->>>>>>> df0cc57e
 	if (!RB_EMPTY_NODE(&txqi->schedule_order)) {
 		struct airtime_info *a_prev = NULL, *a_next = NULL;
 		struct txq_info *t_prev, *t_next;
@@ -3960,7 +3937,6 @@
 				&air_sched->active_txqs);
 		RB_CLEAR_NODE(&txqi->schedule_order);
 		__ieee80211_insert_txq(&air_sched->active_txqs, txqi);
-<<<<<<< HEAD
 	}
 }
 
@@ -4006,53 +3982,6 @@
 	air_sched = &local->airtime[ac];
 	air_info = to_airtime_info(txq);
 
-=======
-	}
-}
-
-void ieee80211_update_airtime_weight(struct ieee80211_local *local,
-				     struct airtime_sched_info *air_sched,
-				     u64 now, bool force)
-{
-	struct airtime_info *air_info, *tmp;
-	u64 weight_sum = 0;
-
-	if (unlikely(!now))
-		now = ktime_get_boottime_ns();
-
-	lockdep_assert_held(&air_sched->lock);
-
-	if (!force && (air_sched->last_weight_update <
-		       now - AIRTIME_ACTIVE_DURATION))
-		return;
-
-	list_for_each_entry_safe(air_info, tmp,
-				 &air_sched->active_list, list) {
-		if (airtime_is_active(air_info, now))
-			weight_sum += air_info->weight;
-		else
-			list_del_init(&air_info->list);
-	}
-	airtime_weight_sum_set(air_sched, weight_sum);
-	air_sched->last_weight_update = now;
-}
-
-void ieee80211_schedule_txq(struct ieee80211_hw *hw,
-			    struct ieee80211_txq *txq)
-	__acquires(txq_lock) __releases(txq_lock)
-{
-	struct ieee80211_local *local = hw_to_local(hw);
-	struct txq_info *txqi = to_txq_info(txq);
-	struct airtime_sched_info *air_sched;
-	u64 now = ktime_get_boottime_ns();
-	struct airtime_info *air_info;
-	u8 ac = txq->ac;
-	bool was_active;
-
-	air_sched = &local->airtime[ac];
-	air_info = to_airtime_info(txq);
-
->>>>>>> df0cc57e
 	spin_lock_bh(&air_sched->lock);
 	was_active = airtime_is_active(air_info, now);
 	airtime_set_active(air_sched, air_info, now);
@@ -4108,7 +4037,6 @@
 	rb_erase_cached(&txqi->schedule_order,
 			&air_sched->active_txqs);
 	RB_CLEAR_NODE(&txqi->schedule_order);
-<<<<<<< HEAD
 }
 
 void ieee80211_unschedule_txq(struct ieee80211_hw *hw,
@@ -4137,36 +4065,6 @@
 
 	spin_unlock_bh(&local->airtime[txq->ac].lock);
 }
-=======
-}
-
-void ieee80211_unschedule_txq(struct ieee80211_hw *hw,
-			      struct ieee80211_txq *txq,
-			      bool purge)
-	__acquires(txq_lock) __releases(txq_lock)
-{
-	struct ieee80211_local *local = hw_to_local(hw);
-
-	spin_lock_bh(&local->airtime[txq->ac].lock);
-	__ieee80211_unschedule_txq(hw, txq, purge);
-	spin_unlock_bh(&local->airtime[txq->ac].lock);
-}
-
-void ieee80211_return_txq(struct ieee80211_hw *hw,
-			  struct ieee80211_txq *txq, bool force)
-{
-	struct ieee80211_local *local = hw_to_local(hw);
-	struct txq_info *txqi = to_txq_info(txq);
-
-	spin_lock_bh(&local->airtime[txq->ac].lock);
-
-	if (!RB_EMPTY_NODE(&txqi->schedule_order) && !force &&
-	    !txq_has_queue(txq))
-		__ieee80211_unschedule_txq(hw, txq, false);
-
-	spin_unlock_bh(&local->airtime[txq->ac].lock);
-}
->>>>>>> df0cc57e
 EXPORT_SYMBOL(ieee80211_return_txq);
 
 DEFINE_STATIC_KEY_FALSE(aql_disable);
@@ -4293,11 +4191,8 @@
 
 	ieee80211_aggr_check(sdata, sta, skb);
 
-<<<<<<< HEAD
-=======
 	sk_pacing_shift_update(skb->sk, sdata->local->hw.tx_sk_pacing_shift);
 
->>>>>>> df0cc57e
 	if (sta) {
 		struct ieee80211_fast_tx *fast_tx;
 
@@ -5229,51 +5124,7 @@
 		struct ieee80211_if_ap *ap = &sdata->u.ap;
 
 		beacon = rcu_dereference(ap->beacon);
-<<<<<<< HEAD
-		if (beacon) {
-			if (beacon->cntdwn_counter_offsets[0]) {
-				if (!is_template)
-					ieee80211_beacon_update_cntdwn(vif);
-
-				ieee80211_set_beacon_cntdwn(sdata, beacon);
-			}
-
-			/*
-			 * headroom, head length,
-			 * tail length and maximum TIM length
-			 */
-			skb = dev_alloc_skb(local->tx_headroom +
-					    beacon->head_len +
-					    beacon->tail_len + 256 +
-					    local->hw.extra_beacon_tailroom);
-			if (!skb)
-				goto out;
-
-			skb_reserve(skb, local->tx_headroom);
-			skb_put_data(skb, beacon->head, beacon->head_len);
-
-			ieee80211_beacon_add_tim(sdata, &ap->ps, skb,
-						 is_template);
-
-			if (offs) {
-				offs->tim_offset = beacon->head_len;
-				offs->tim_length = skb->len - beacon->head_len;
-				offs->cntdwn_counter_offs[0] = beacon->cntdwn_counter_offsets[0];
-
-				/* for AP the csa offsets are from tail */
-				csa_off_base = skb->len;
-			}
-
-			if (beacon->tail)
-				skb_put_data(skb, beacon->tail,
-					     beacon->tail_len);
-
-			if (ieee80211_beacon_protect(skb, local, sdata) < 0)
-				goto out;
-		} else
-=======
 		if (!beacon)
->>>>>>> df0cc57e
 			goto out;
 
 		skb = ieee80211_beacon_get_ap(hw, vif, offs, is_template,
