/*
 *	Device handling code
 *	Linux ethernet bridge
 *
 *	Authors:
 *	Lennert Buytenhek		<buytenh@gnu.org>
 *
 *	This program is free software; you can redistribute it and/or
 *	modify it under the terms of the GNU General Public License
 *	as published by the Free Software Foundation; either version
 *	2 of the License, or (at your option) any later version.
 */

#include <linux/kernel.h>
#include <linux/netdevice.h>
#include <linux/netpoll.h>
#include <linux/etherdevice.h>
#include <linux/ethtool.h>
#include <linux/list.h>
#include <linux/netfilter_bridge.h>

#include <asm/uaccess.h>
#include "br_private.h"

#define COMMON_FEATURES (NETIF_F_SG | NETIF_F_FRAGLIST | NETIF_F_HIGHDMA | \
			 NETIF_F_GSO_MASK | NETIF_F_HW_CSUM)

/* net device transmit always called with BH disabled */
netdev_tx_t br_dev_xmit(struct sk_buff *skb, struct net_device *dev)
{
	struct net_bridge *br = netdev_priv(dev);
	const unsigned char *dest = skb->data;
	struct net_bridge_fdb_entry *dst;
	struct net_bridge_mdb_entry *mdst;
	struct pcpu_sw_netstats *brstats = this_cpu_ptr(br->stats);
	u16 vid = 0;

	rcu_read_lock();
#ifdef CONFIG_BRIDGE_NETFILTER
	if (skb->nf_bridge && (skb->nf_bridge->mask & BRNF_BRIDGED_DNAT)) {
		br_nf_pre_routing_finish_bridge_slow(skb);
		rcu_read_unlock();
		return NETDEV_TX_OK;
	}
#endif

<<<<<<< HEAD
	if (!br_allowed_ingress(br, br_get_vlan_info(br), skb, &vid))
		goto out;
=======
	u64_stats_update_begin(&brstats->syncp);
	brstats->tx_packets++;
	brstats->tx_bytes += skb->len;
	u64_stats_update_end(&brstats->syncp);
>>>>>>> 455c6fdb

	BR_INPUT_SKB_CB(skb)->brdev = dev;

	skb_reset_mac_header(skb);
	skb_pull(skb, ETH_HLEN);

<<<<<<< HEAD
	u64_stats_update_begin(&brstats->syncp);
	brstats->tx_packets++;
	/* Exclude ETH_HLEN from byte stats for consistency with Rx chain */
	brstats->tx_bytes += skb->len;
	u64_stats_update_end(&brstats->syncp);
=======
	if (!br_allowed_ingress(br, br_get_vlan_info(br), skb, &vid))
		goto out;
>>>>>>> 455c6fdb

	if (is_broadcast_ether_addr(dest))
		br_flood_deliver(br, skb, false);
	else if (is_multicast_ether_addr(dest)) {
		if (unlikely(netpoll_tx_running(dev))) {
			br_flood_deliver(br, skb, false);
			goto out;
		}
		if (br_multicast_rcv(br, NULL, skb, vid)) {
			kfree_skb(skb);
			goto out;
		}

		mdst = br_mdb_get(br, skb, vid);
		if ((mdst || BR_INPUT_SKB_CB_MROUTERS_ONLY(skb)) &&
		    br_multicast_querier_exists(br, eth_hdr(skb)))
			br_multicast_deliver(mdst, skb);
		else
			br_flood_deliver(br, skb, false);
	} else if ((dst = __br_fdb_get(br, dest, vid)) != NULL)
		br_deliver(dst->dst, skb);
	else
		br_flood_deliver(br, skb, true);

out:
	rcu_read_unlock();
	return NETDEV_TX_OK;
}

static int br_dev_init(struct net_device *dev)
{
	struct net_bridge *br = netdev_priv(dev);
	int i;

	br->stats = alloc_percpu(struct pcpu_sw_netstats);
	if (!br->stats)
		return -ENOMEM;

	for_each_possible_cpu(i) {
		struct pcpu_sw_netstats *br_dev_stats;
		br_dev_stats = per_cpu_ptr(br->stats, i);
		u64_stats_init(&br_dev_stats->syncp);
	}

	return 0;
}

static int br_dev_open(struct net_device *dev)
{
	struct net_bridge *br = netdev_priv(dev);

	netdev_update_features(dev);
	netif_start_queue(dev);
	br_stp_enable_bridge(br);
	br_multicast_open(br);

	return 0;
}

static void br_dev_set_multicast_list(struct net_device *dev)
{
}

static int br_dev_stop(struct net_device *dev)
{
	struct net_bridge *br = netdev_priv(dev);

	br_stp_disable_bridge(br);
	br_multicast_stop(br);

	netif_stop_queue(dev);

	return 0;
}

static struct rtnl_link_stats64 *br_get_stats64(struct net_device *dev,
						struct rtnl_link_stats64 *stats)
{
	struct net_bridge *br = netdev_priv(dev);
	struct pcpu_sw_netstats tmp, sum = { 0 };
	unsigned int cpu;

	for_each_possible_cpu(cpu) {
		unsigned int start;
		const struct pcpu_sw_netstats *bstats
			= per_cpu_ptr(br->stats, cpu);
		do {
			start = u64_stats_fetch_begin_bh(&bstats->syncp);
			memcpy(&tmp, bstats, sizeof(tmp));
		} while (u64_stats_fetch_retry_bh(&bstats->syncp, start));
		sum.tx_bytes   += tmp.tx_bytes;
		sum.tx_packets += tmp.tx_packets;
		sum.rx_bytes   += tmp.rx_bytes;
		sum.rx_packets += tmp.rx_packets;
	}

	stats->tx_bytes   = sum.tx_bytes;
	stats->tx_packets = sum.tx_packets;
	stats->rx_bytes   = sum.rx_bytes;
	stats->rx_packets = sum.rx_packets;

	return stats;
}

static int br_change_mtu(struct net_device *dev, int new_mtu)
{
	struct net_bridge *br = netdev_priv(dev);
	if (new_mtu < 68 || new_mtu > br_min_mtu(br))
		return -EINVAL;

	dev->mtu = new_mtu;

#ifdef CONFIG_BRIDGE_NETFILTER
	/* remember the MTU in the rtable for PMTU */
	dst_metric_set(&br->fake_rtable.dst, RTAX_MTU, new_mtu);
#endif

	return 0;
}

/* Allow setting mac address to any valid ethernet address. */
static int br_set_mac_address(struct net_device *dev, void *p)
{
	struct net_bridge *br = netdev_priv(dev);
	struct sockaddr *addr = p;

	if (!is_valid_ether_addr(addr->sa_data))
		return -EADDRNOTAVAIL;

	spin_lock_bh(&br->lock);
	if (!ether_addr_equal(dev->dev_addr, addr->sa_data)) {
		/* Mac address will be changed in br_stp_change_bridge_id(). */
		br_stp_change_bridge_id(br, addr->sa_data);
	}
	spin_unlock_bh(&br->lock);

	return 0;
}

static void br_getinfo(struct net_device *dev, struct ethtool_drvinfo *info)
{
	strlcpy(info->driver, "bridge", sizeof(info->driver));
	strlcpy(info->version, BR_VERSION, sizeof(info->version));
	strlcpy(info->fw_version, "N/A", sizeof(info->fw_version));
	strlcpy(info->bus_info, "N/A", sizeof(info->bus_info));
}

static netdev_features_t br_fix_features(struct net_device *dev,
	netdev_features_t features)
{
	struct net_bridge *br = netdev_priv(dev);

	return br_features_recompute(br, features);
}

#ifdef CONFIG_NET_POLL_CONTROLLER
static void br_poll_controller(struct net_device *br_dev)
{
}

static void br_netpoll_cleanup(struct net_device *dev)
{
	struct net_bridge *br = netdev_priv(dev);
	struct net_bridge_port *p;

	list_for_each_entry(p, &br->port_list, list)
		br_netpoll_disable(p);
}

static int __br_netpoll_enable(struct net_bridge_port *p, gfp_t gfp)
{
	struct netpoll *np;
	int err;

	np = kzalloc(sizeof(*p->np), gfp);
	if (!np)
		return -ENOMEM;

	err = __netpoll_setup(np, p->dev, gfp);
	if (err) {
		kfree(np);
		return err;
	}

	p->np = np;
	return err;
}

int br_netpoll_enable(struct net_bridge_port *p, gfp_t gfp)
{
	if (!p->br->dev->npinfo)
		return 0;

	return __br_netpoll_enable(p, gfp);
}

static int br_netpoll_setup(struct net_device *dev, struct netpoll_info *ni,
			    gfp_t gfp)
{
	struct net_bridge *br = netdev_priv(dev);
	struct net_bridge_port *p;
	int err = 0;

	list_for_each_entry(p, &br->port_list, list) {
		if (!p->dev)
			continue;
		err = __br_netpoll_enable(p, gfp);
		if (err)
			goto fail;
	}

out:
	return err;

fail:
	br_netpoll_cleanup(dev);
	goto out;
}

void br_netpoll_disable(struct net_bridge_port *p)
{
	struct netpoll *np = p->np;

	if (!np)
		return;

	p->np = NULL;

	__netpoll_free_async(np);
}

#endif

static int br_add_slave(struct net_device *dev, struct net_device *slave_dev)

{
	struct net_bridge *br = netdev_priv(dev);

	return br_add_if(br, slave_dev);
}

static int br_del_slave(struct net_device *dev, struct net_device *slave_dev)
{
	struct net_bridge *br = netdev_priv(dev);

	return br_del_if(br, slave_dev);
}

static const struct ethtool_ops br_ethtool_ops = {
	.get_drvinfo    = br_getinfo,
	.get_link	= ethtool_op_get_link,
};

static const struct net_device_ops br_netdev_ops = {
	.ndo_open		 = br_dev_open,
	.ndo_stop		 = br_dev_stop,
	.ndo_init		 = br_dev_init,
	.ndo_start_xmit		 = br_dev_xmit,
	.ndo_get_stats64	 = br_get_stats64,
	.ndo_set_mac_address	 = br_set_mac_address,
	.ndo_set_rx_mode	 = br_dev_set_multicast_list,
	.ndo_change_mtu		 = br_change_mtu,
	.ndo_do_ioctl		 = br_dev_ioctl,
#ifdef CONFIG_NET_POLL_CONTROLLER
	.ndo_netpoll_setup	 = br_netpoll_setup,
	.ndo_netpoll_cleanup	 = br_netpoll_cleanup,
	.ndo_poll_controller	 = br_poll_controller,
#endif
	.ndo_add_slave		 = br_add_slave,
	.ndo_del_slave		 = br_del_slave,
	.ndo_fix_features        = br_fix_features,
	.ndo_fdb_add		 = br_fdb_add,
	.ndo_fdb_del		 = br_fdb_delete,
	.ndo_fdb_dump		 = br_fdb_dump,
	.ndo_bridge_getlink	 = br_getlink,
	.ndo_bridge_setlink	 = br_setlink,
	.ndo_bridge_dellink	 = br_dellink,
};

static void br_dev_free(struct net_device *dev)
{
	struct net_bridge *br = netdev_priv(dev);

	free_percpu(br->stats);
	free_netdev(dev);
}

static struct device_type br_type = {
	.name	= "bridge",
};

void br_dev_setup(struct net_device *dev)
{
	struct net_bridge *br = netdev_priv(dev);

	eth_hw_addr_random(dev);
	ether_setup(dev);

	dev->netdev_ops = &br_netdev_ops;
	dev->destructor = br_dev_free;
	SET_ETHTOOL_OPS(dev, &br_ethtool_ops);
	SET_NETDEV_DEVTYPE(dev, &br_type);
	dev->tx_queue_len = 0;
	dev->priv_flags = IFF_EBRIDGE;

	dev->features = COMMON_FEATURES | NETIF_F_LLTX | NETIF_F_NETNS_LOCAL |
			NETIF_F_HW_VLAN_CTAG_TX;
	dev->hw_features = COMMON_FEATURES | NETIF_F_HW_VLAN_CTAG_TX;
	dev->vlan_features = COMMON_FEATURES;

	br->dev = dev;
	spin_lock_init(&br->lock);
	INIT_LIST_HEAD(&br->port_list);
	spin_lock_init(&br->hash_lock);

	br->bridge_id.prio[0] = 0x80;
	br->bridge_id.prio[1] = 0x00;

	memcpy(br->group_addr, eth_reserved_addr_base, ETH_ALEN);

	br->stp_enabled = BR_NO_STP;
	br->group_fwd_mask = BR_GROUPFWD_DEFAULT;

	br->designated_root = br->bridge_id;
	br->bridge_max_age = br->max_age = 20 * HZ;
	br->bridge_hello_time = br->hello_time = 2 * HZ;
	br->bridge_forward_delay = br->forward_delay = 15 * HZ;
	br->ageing_time = 300 * HZ;

	br_netfilter_rtable_init(br);
	br_stp_timer_init(br);
	br_multicast_init(br);
}<|MERGE_RESOLUTION|>--- conflicted
+++ resolved
@@ -44,31 +44,19 @@
 	}
 #endif
 
-<<<<<<< HEAD
-	if (!br_allowed_ingress(br, br_get_vlan_info(br), skb, &vid))
-		goto out;
-=======
-	u64_stats_update_begin(&brstats->syncp);
-	brstats->tx_packets++;
-	brstats->tx_bytes += skb->len;
-	u64_stats_update_end(&brstats->syncp);
->>>>>>> 455c6fdb
-
 	BR_INPUT_SKB_CB(skb)->brdev = dev;
 
 	skb_reset_mac_header(skb);
 	skb_pull(skb, ETH_HLEN);
 
-<<<<<<< HEAD
 	u64_stats_update_begin(&brstats->syncp);
 	brstats->tx_packets++;
 	/* Exclude ETH_HLEN from byte stats for consistency with Rx chain */
 	brstats->tx_bytes += skb->len;
 	u64_stats_update_end(&brstats->syncp);
-=======
+
 	if (!br_allowed_ingress(br, br_get_vlan_info(br), skb, &vid))
 		goto out;
->>>>>>> 455c6fdb
 
 	if (is_broadcast_ether_addr(dest))
 		br_flood_deliver(br, skb, false);
