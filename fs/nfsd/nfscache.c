--- conflicted
+++ resolved
@@ -172,21 +172,10 @@
 	if (status)
 		goto out_nomem;
 
-<<<<<<< HEAD
-	nn->drc_hashtbl = kcalloc(hashsize,
-				sizeof(*nn->drc_hashtbl), GFP_KERNEL);
-	if (!nn->drc_hashtbl) {
-		nn->drc_hashtbl = vzalloc(array_size(hashsize,
-						 sizeof(*nn->drc_hashtbl)));
-		if (!nn->drc_hashtbl)
-			goto out_shrinker;
-	}
-=======
 	nn->drc_hashtbl = kvzalloc(array_size(hashsize,
 				sizeof(*nn->drc_hashtbl)), GFP_KERNEL);
 	if (!nn->drc_hashtbl)
 		goto out_shrinker;
->>>>>>> d1988041
 
 	for (i = 0; i < hashsize; i++) {
 		INIT_LIST_HEAD(&nn->drc_hashtbl[i].lru_head);
