--- conflicted
+++ resolved
@@ -618,10 +618,7 @@
 	SDF_SKIP_DLM_UNLOCK	= 8,
 	SDF_FORCE_AIL_FLUSH     = 9,
 	SDF_AIL1_IO_ERROR	= 10,
-<<<<<<< HEAD
-=======
 	SDF_FS_FROZEN           = 11,
->>>>>>> f7688b48
 };
 
 enum gfs2_freeze_state {
