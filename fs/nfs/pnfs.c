--- conflicted
+++ resolved
@@ -1562,10 +1562,6 @@
 {
 	struct pnfs_layout_hdr *lo = args->layout;
 	struct inode *inode = args->inode;
-<<<<<<< HEAD
-	const nfs4_stateid *arg_stateid = NULL;
-=======
->>>>>>> e0733463
 	const nfs4_stateid *res_stateid = NULL;
 	struct nfs4_xdr_opaque_data *ld_private = args->ld_private;
 
@@ -1575,10 +1571,7 @@
 		if (pnfs_layout_is_valid(lo) &&
 		    nfs4_stateid_match_other(&args->stateid, &lo->plh_stateid))
 			pnfs_set_plh_return_info(lo, args->range.iomode, 0);
-<<<<<<< HEAD
-=======
 		pnfs_clear_layoutreturn_waitbit(lo);
->>>>>>> e0733463
 		spin_unlock(&inode->i_lock);
 		break;
 	case 0:
@@ -2443,7 +2436,6 @@
 	spin_unlock(&ino->i_lock);
 	lseg->pls_layout = lo;
 	NFS_SERVER(ino)->pnfs_curr_ld->free_lseg(lseg);
-	pnfs_free_lseg_list(&free_me);
 	return ERR_PTR(-EAGAIN);
 }
 
