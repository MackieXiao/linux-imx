// SPDX-License-Identifier: GPL-2.0
/*
 *  linux/fs/ext4/namei.c
 *
 * Copyright (C) 1992, 1993, 1994, 1995
 * Remy Card (card@masi.ibp.fr)
 * Laboratoire MASI - Institut Blaise Pascal
 * Universite Pierre et Marie Curie (Paris VI)
 *
 *  from
 *
 *  linux/fs/minix/namei.c
 *
 *  Copyright (C) 1991, 1992  Linus Torvalds
 *
 *  Big-endian to little-endian byte-swapping/bitmaps by
 *        David S. Miller (davem@caip.rutgers.edu), 1995
 *  Directory entry file type support and forward compatibility hooks
 *	for B-tree directories by Theodore Ts'o (tytso@mit.edu), 1998
 *  Hash Tree Directory indexing (c)
 *	Daniel Phillips, 2001
 *  Hash Tree Directory indexing porting
 *	Christopher Li, 2002
 *  Hash Tree Directory indexing cleanup
 *	Theodore Ts'o, 2002
 */

#include <linux/fs.h>
#include <linux/pagemap.h>
#include <linux/time.h>
#include <linux/fcntl.h>
#include <linux/stat.h>
#include <linux/string.h>
#include <linux/quotaops.h>
#include <linux/buffer_head.h>
#include <linux/bio.h>
#include <linux/iversion.h>
#include <linux/unicode.h>
#include "ext4.h"
#include "ext4_jbd2.h"

#include "xattr.h"
#include "acl.h"

#include <trace/events/ext4.h>
/*
 * define how far ahead to read directories while searching them.
 */
#define NAMEI_RA_CHUNKS  2
#define NAMEI_RA_BLOCKS  4
#define NAMEI_RA_SIZE	     (NAMEI_RA_CHUNKS * NAMEI_RA_BLOCKS)

static struct buffer_head *ext4_append(handle_t *handle,
					struct inode *inode,
					ext4_lblk_t *block)
{
	struct buffer_head *bh;
	int err;

	if (unlikely(EXT4_SB(inode->i_sb)->s_max_dir_size_kb &&
		     ((inode->i_size >> 10) >=
		      EXT4_SB(inode->i_sb)->s_max_dir_size_kb)))
		return ERR_PTR(-ENOSPC);

	*block = inode->i_size >> inode->i_sb->s_blocksize_bits;

	bh = ext4_bread(handle, inode, *block, EXT4_GET_BLOCKS_CREATE);
	if (IS_ERR(bh))
		return bh;
	inode->i_size += inode->i_sb->s_blocksize;
	EXT4_I(inode)->i_disksize = inode->i_size;
	BUFFER_TRACE(bh, "get_write_access");
	err = ext4_journal_get_write_access(handle, bh);
	if (err) {
		brelse(bh);
		ext4_std_error(inode->i_sb, err);
		return ERR_PTR(err);
	}
	return bh;
}

static int ext4_dx_csum_verify(struct inode *inode,
			       struct ext4_dir_entry *dirent);

/*
 * Hints to ext4_read_dirblock regarding whether we expect a directory
 * block being read to be an index block, or a block containing
 * directory entries (and if the latter, whether it was found via a
 * logical block in an htree index block).  This is used to control
 * what sort of sanity checkinig ext4_read_dirblock() will do on the
 * directory block read from the storage device.  EITHER will means
 * the caller doesn't know what kind of directory block will be read,
 * so no specific verification will be done.
 */
typedef enum {
	EITHER, INDEX, DIRENT, DIRENT_HTREE
} dirblock_type_t;

#define ext4_read_dirblock(inode, block, type) \
	__ext4_read_dirblock((inode), (block), (type), __func__, __LINE__)

static struct buffer_head *__ext4_read_dirblock(struct inode *inode,
						ext4_lblk_t block,
						dirblock_type_t type,
						const char *func,
						unsigned int line)
{
	struct buffer_head *bh;
	struct ext4_dir_entry *dirent;
	int is_dx_block = 0;

	bh = ext4_bread(NULL, inode, block, 0);
	if (IS_ERR(bh)) {
		__ext4_warning(inode->i_sb, func, line,
			       "inode #%lu: lblock %lu: comm %s: "
			       "error %ld reading directory block",
			       inode->i_ino, (unsigned long)block,
			       current->comm, PTR_ERR(bh));

		return bh;
	}
	if (!bh && (type == INDEX || type == DIRENT_HTREE)) {
		ext4_error_inode(inode, func, line, block,
				 "Directory hole found for htree %s block",
				 (type == INDEX) ? "index" : "leaf");
		return ERR_PTR(-EFSCORRUPTED);
	}
	if (!bh)
		return NULL;
	dirent = (struct ext4_dir_entry *) bh->b_data;
	/* Determine whether or not we have an index block */
	if (is_dx(inode)) {
		if (block == 0)
			is_dx_block = 1;
		else if (ext4_rec_len_from_disk(dirent->rec_len,
						inode->i_sb->s_blocksize) ==
			 inode->i_sb->s_blocksize)
			is_dx_block = 1;
	}
	if (!is_dx_block && type == INDEX) {
		ext4_error_inode(inode, func, line, block,
		       "directory leaf block found instead of index block");
		brelse(bh);
		return ERR_PTR(-EFSCORRUPTED);
	}
	if (!ext4_has_metadata_csum(inode->i_sb) ||
	    buffer_verified(bh))
		return bh;

	/*
	 * An empty leaf block can get mistaken for a index block; for
	 * this reason, we can only check the index checksum when the
	 * caller is sure it should be an index block.
	 */
	if (is_dx_block && type == INDEX) {
		if (ext4_dx_csum_verify(inode, dirent))
			set_buffer_verified(bh);
		else {
			ext4_error_inode(inode, func, line, block,
					 "Directory index failed checksum");
			brelse(bh);
			return ERR_PTR(-EFSBADCRC);
		}
	}
	if (!is_dx_block) {
		if (ext4_dirblock_csum_verify(inode, bh))
			set_buffer_verified(bh);
		else {
			ext4_error_inode(inode, func, line, block,
					 "Directory block failed checksum");
			brelse(bh);
			return ERR_PTR(-EFSBADCRC);
		}
	}
	return bh;
}

#ifndef assert
#define assert(test) J_ASSERT(test)
#endif

#ifdef DX_DEBUG
#define dxtrace(command) command
#else
#define dxtrace(command)
#endif

struct fake_dirent
{
	__le32 inode;
	__le16 rec_len;
	u8 name_len;
	u8 file_type;
};

struct dx_countlimit
{
	__le16 limit;
	__le16 count;
};

struct dx_entry
{
	__le32 hash;
	__le32 block;
};

/*
 * dx_root_info is laid out so that if it should somehow get overlaid by a
 * dirent the two low bits of the hash version will be zero.  Therefore, the
 * hash version mod 4 should never be 0.  Sincerely, the paranoia department.
 */

struct dx_root
{
	struct fake_dirent dot;
	char dot_name[4];
	struct fake_dirent dotdot;
	char dotdot_name[4];
	struct dx_root_info
	{
		__le32 reserved_zero;
		u8 hash_version;
		u8 info_length; /* 8 */
		u8 indirect_levels;
		u8 unused_flags;
	}
	info;
	struct dx_entry	entries[0];
};

struct dx_node
{
	struct fake_dirent fake;
	struct dx_entry	entries[0];
};


struct dx_frame
{
	struct buffer_head *bh;
	struct dx_entry *entries;
	struct dx_entry *at;
};

struct dx_map_entry
{
	u32 hash;
	u16 offs;
	u16 size;
};

/*
 * This goes at the end of each htree block.
 */
struct dx_tail {
	u32 dt_reserved;
	__le32 dt_checksum;	/* crc32c(uuid+inum+dirblock) */
};

static inline ext4_lblk_t dx_get_block(struct dx_entry *entry);
static void dx_set_block(struct dx_entry *entry, ext4_lblk_t value);
static inline unsigned dx_get_hash(struct dx_entry *entry);
static void dx_set_hash(struct dx_entry *entry, unsigned value);
static unsigned dx_get_count(struct dx_entry *entries);
static unsigned dx_get_limit(struct dx_entry *entries);
static void dx_set_count(struct dx_entry *entries, unsigned value);
static void dx_set_limit(struct dx_entry *entries, unsigned value);
static unsigned dx_root_limit(struct inode *dir, unsigned infosize);
static unsigned dx_node_limit(struct inode *dir);
static struct dx_frame *dx_probe(struct ext4_filename *fname,
				 struct inode *dir,
				 struct dx_hash_info *hinfo,
				 struct dx_frame *frame);
static void dx_release(struct dx_frame *frames);
static int dx_make_map(struct inode *dir, struct ext4_dir_entry_2 *de,
		       unsigned blocksize, struct dx_hash_info *hinfo,
		       struct dx_map_entry map[]);
static void dx_sort_map(struct dx_map_entry *map, unsigned count);
static struct ext4_dir_entry_2 *dx_move_dirents(struct inode *dir, char *from,
					char *to, struct dx_map_entry *offsets,
					int count, unsigned int blocksize);
static struct ext4_dir_entry_2 *dx_pack_dirents(struct inode *dir, char *base,
						unsigned int blocksize);
static void dx_insert_block(struct dx_frame *frame,
					u32 hash, ext4_lblk_t block);
static int ext4_htree_next_block(struct inode *dir, __u32 hash,
				 struct dx_frame *frame,
				 struct dx_frame *frames,
				 __u32 *start_hash);
static struct buffer_head * ext4_dx_find_entry(struct inode *dir,
		struct ext4_filename *fname,
		struct ext4_dir_entry_2 **res_dir, ext4_lblk_t *lblk);
static int ext4_dx_add_entry(handle_t *handle, struct ext4_filename *fname,
			     struct inode *dir, struct inode *inode);

/* checksumming functions */
void ext4_initialize_dirent_tail(struct buffer_head *bh,
				 unsigned int blocksize)
{
	struct ext4_dir_entry_tail *t = EXT4_DIRENT_TAIL(bh->b_data, blocksize);

	memset(t, 0, sizeof(struct ext4_dir_entry_tail));
	t->det_rec_len = ext4_rec_len_to_disk(
			sizeof(struct ext4_dir_entry_tail), blocksize);
	t->det_reserved_ft = EXT4_FT_DIR_CSUM;
}

/* Walk through a dirent block to find a checksum "dirent" at the tail */
static struct ext4_dir_entry_tail *get_dirent_tail(struct inode *inode,
						   struct buffer_head *bh)
{
	struct ext4_dir_entry_tail *t;

#ifdef PARANOID
	struct ext4_dir_entry *d, *top;

	d = (struct ext4_dir_entry *)bh->b_data;
	top = (struct ext4_dir_entry *)(bh->b_data +
		(EXT4_BLOCK_SIZE(inode->i_sb) -
		 sizeof(struct ext4_dir_entry_tail)));
	while (d < top && d->rec_len)
		d = (struct ext4_dir_entry *)(((void *)d) +
		    le16_to_cpu(d->rec_len));

	if (d != top)
		return NULL;

	t = (struct ext4_dir_entry_tail *)d;
#else
	t = EXT4_DIRENT_TAIL(bh->b_data, EXT4_BLOCK_SIZE(inode->i_sb));
#endif

	if (t->det_reserved_zero1 ||
	    le16_to_cpu(t->det_rec_len) != sizeof(struct ext4_dir_entry_tail) ||
	    t->det_reserved_zero2 ||
	    t->det_reserved_ft != EXT4_FT_DIR_CSUM)
		return NULL;

	return t;
}

static __le32 ext4_dirblock_csum(struct inode *inode, void *dirent, int size)
{
	struct ext4_sb_info *sbi = EXT4_SB(inode->i_sb);
	struct ext4_inode_info *ei = EXT4_I(inode);
	__u32 csum;

	csum = ext4_chksum(sbi, ei->i_csum_seed, (__u8 *)dirent, size);
	return cpu_to_le32(csum);
}

#define warn_no_space_for_csum(inode)					\
	__warn_no_space_for_csum((inode), __func__, __LINE__)

static void __warn_no_space_for_csum(struct inode *inode, const char *func,
				     unsigned int line)
{
	__ext4_warning_inode(inode, func, line,
		"No space for directory leaf checksum. Please run e2fsck -D.");
}

int ext4_dirblock_csum_verify(struct inode *inode, struct buffer_head *bh)
{
	struct ext4_dir_entry_tail *t;

	if (!ext4_has_metadata_csum(inode->i_sb))
		return 1;

	t = get_dirent_tail(inode, bh);
	if (!t) {
		warn_no_space_for_csum(inode);
		return 0;
	}

	if (t->det_checksum != ext4_dirblock_csum(inode, bh->b_data,
						  (char *)t - bh->b_data))
		return 0;

	return 1;
}

static void ext4_dirblock_csum_set(struct inode *inode,
				 struct buffer_head *bh)
{
	struct ext4_dir_entry_tail *t;

	if (!ext4_has_metadata_csum(inode->i_sb))
		return;

	t = get_dirent_tail(inode, bh);
	if (!t) {
		warn_no_space_for_csum(inode);
		return;
	}

	t->det_checksum = ext4_dirblock_csum(inode, bh->b_data,
					     (char *)t - bh->b_data);
}

int ext4_handle_dirty_dirblock(handle_t *handle,
			       struct inode *inode,
			       struct buffer_head *bh)
{
	ext4_dirblock_csum_set(inode, bh);
	return ext4_handle_dirty_metadata(handle, inode, bh);
}

static struct dx_countlimit *get_dx_countlimit(struct inode *inode,
					       struct ext4_dir_entry *dirent,
					       int *offset)
{
	struct ext4_dir_entry *dp;
	struct dx_root_info *root;
	int count_offset;

	if (le16_to_cpu(dirent->rec_len) == EXT4_BLOCK_SIZE(inode->i_sb))
		count_offset = 8;
	else if (le16_to_cpu(dirent->rec_len) == 12) {
		dp = (struct ext4_dir_entry *)(((void *)dirent) + 12);
		if (le16_to_cpu(dp->rec_len) !=
		    EXT4_BLOCK_SIZE(inode->i_sb) - 12)
			return NULL;
		root = (struct dx_root_info *)(((void *)dp + 12));
		if (root->reserved_zero ||
		    root->info_length != sizeof(struct dx_root_info))
			return NULL;
		count_offset = 32;
	} else
		return NULL;

	if (offset)
		*offset = count_offset;
	return (struct dx_countlimit *)(((void *)dirent) + count_offset);
}

static __le32 ext4_dx_csum(struct inode *inode, struct ext4_dir_entry *dirent,
			   int count_offset, int count, struct dx_tail *t)
{
	struct ext4_sb_info *sbi = EXT4_SB(inode->i_sb);
	struct ext4_inode_info *ei = EXT4_I(inode);
	__u32 csum;
	int size;
	__u32 dummy_csum = 0;
	int offset = offsetof(struct dx_tail, dt_checksum);

	size = count_offset + (count * sizeof(struct dx_entry));
	csum = ext4_chksum(sbi, ei->i_csum_seed, (__u8 *)dirent, size);
	csum = ext4_chksum(sbi, csum, (__u8 *)t, offset);
	csum = ext4_chksum(sbi, csum, (__u8 *)&dummy_csum, sizeof(dummy_csum));

	return cpu_to_le32(csum);
}

static int ext4_dx_csum_verify(struct inode *inode,
			       struct ext4_dir_entry *dirent)
{
	struct dx_countlimit *c;
	struct dx_tail *t;
	int count_offset, limit, count;

	if (!ext4_has_metadata_csum(inode->i_sb))
		return 1;

	c = get_dx_countlimit(inode, dirent, &count_offset);
	if (!c) {
		EXT4_ERROR_INODE(inode, "dir seems corrupt?  Run e2fsck -D.");
		return 0;
	}
	limit = le16_to_cpu(c->limit);
	count = le16_to_cpu(c->count);
	if (count_offset + (limit * sizeof(struct dx_entry)) >
	    EXT4_BLOCK_SIZE(inode->i_sb) - sizeof(struct dx_tail)) {
		warn_no_space_for_csum(inode);
		return 0;
	}
	t = (struct dx_tail *)(((struct dx_entry *)c) + limit);

	if (t->dt_checksum != ext4_dx_csum(inode, dirent, count_offset,
					    count, t))
		return 0;
	return 1;
}

static void ext4_dx_csum_set(struct inode *inode, struct ext4_dir_entry *dirent)
{
	struct dx_countlimit *c;
	struct dx_tail *t;
	int count_offset, limit, count;

	if (!ext4_has_metadata_csum(inode->i_sb))
		return;

	c = get_dx_countlimit(inode, dirent, &count_offset);
	if (!c) {
		EXT4_ERROR_INODE(inode, "dir seems corrupt?  Run e2fsck -D.");
		return;
	}
	limit = le16_to_cpu(c->limit);
	count = le16_to_cpu(c->count);
	if (count_offset + (limit * sizeof(struct dx_entry)) >
	    EXT4_BLOCK_SIZE(inode->i_sb) - sizeof(struct dx_tail)) {
		warn_no_space_for_csum(inode);
		return;
	}
	t = (struct dx_tail *)(((struct dx_entry *)c) + limit);

	t->dt_checksum = ext4_dx_csum(inode, dirent, count_offset, count, t);
}

static inline int ext4_handle_dirty_dx_node(handle_t *handle,
					    struct inode *inode,
					    struct buffer_head *bh)
{
	ext4_dx_csum_set(inode, (struct ext4_dir_entry *)bh->b_data);
	return ext4_handle_dirty_metadata(handle, inode, bh);
}

/*
 * p is at least 6 bytes before the end of page
 */
static inline struct ext4_dir_entry_2 *
ext4_next_entry(struct ext4_dir_entry_2 *p, unsigned long blocksize)
{
	return (struct ext4_dir_entry_2 *)((char *)p +
		ext4_rec_len_from_disk(p->rec_len, blocksize));
}

/*
 * Future: use high four bits of block for coalesce-on-delete flags
 * Mask them off for now.
 */

static inline ext4_lblk_t dx_get_block(struct dx_entry *entry)
{
	return le32_to_cpu(entry->block) & 0x0fffffff;
}

static inline void dx_set_block(struct dx_entry *entry, ext4_lblk_t value)
{
	entry->block = cpu_to_le32(value);
}

static inline unsigned dx_get_hash(struct dx_entry *entry)
{
	return le32_to_cpu(entry->hash);
}

static inline void dx_set_hash(struct dx_entry *entry, unsigned value)
{
	entry->hash = cpu_to_le32(value);
}

static inline unsigned dx_get_count(struct dx_entry *entries)
{
	return le16_to_cpu(((struct dx_countlimit *) entries)->count);
}

static inline unsigned dx_get_limit(struct dx_entry *entries)
{
	return le16_to_cpu(((struct dx_countlimit *) entries)->limit);
}

static inline void dx_set_count(struct dx_entry *entries, unsigned value)
{
	((struct dx_countlimit *) entries)->count = cpu_to_le16(value);
}

static inline void dx_set_limit(struct dx_entry *entries, unsigned value)
{
	((struct dx_countlimit *) entries)->limit = cpu_to_le16(value);
}

static inline unsigned dx_root_limit(struct inode *dir, unsigned infosize)
{
	unsigned int entry_space = dir->i_sb->s_blocksize -
			ext4_dir_rec_len(1, NULL) -
			ext4_dir_rec_len(2, NULL) - infosize;

	if (ext4_has_metadata_csum(dir->i_sb))
		entry_space -= sizeof(struct dx_tail);
	return entry_space / sizeof(struct dx_entry);
}

static inline unsigned dx_node_limit(struct inode *dir)
{
	unsigned int entry_space = dir->i_sb->s_blocksize -
			ext4_dir_rec_len(0, dir);

	if (ext4_has_metadata_csum(dir->i_sb))
		entry_space -= sizeof(struct dx_tail);
	return entry_space / sizeof(struct dx_entry);
}

/*
 * Debug
 */
#ifdef DX_DEBUG
static void dx_show_index(char * label, struct dx_entry *entries)
{
	int i, n = dx_get_count (entries);
	printk(KERN_DEBUG "%s index", label);
	for (i = 0; i < n; i++) {
		printk(KERN_CONT " %x->%lu",
		       i ? dx_get_hash(entries + i) : 0,
		       (unsigned long)dx_get_block(entries + i));
	}
	printk(KERN_CONT "\n");
}

struct stats
{
	unsigned names;
	unsigned space;
	unsigned bcount;
};

static struct stats dx_show_leaf(struct inode *dir,
				struct dx_hash_info *hinfo,
				struct ext4_dir_entry_2 *de,
				int size, int show_names)
{
	unsigned names = 0, space = 0;
	char *base = (char *) de;
	struct dx_hash_info h = *hinfo;

	printk("names: ");
	while ((char *) de < base + size)
	{
		if (de->inode)
		{
			if (show_names)
			{
#ifdef CONFIG_FS_ENCRYPTION
				int len;
				char *name;
				struct fscrypt_str fname_crypto_str =
					FSTR_INIT(NULL, 0);
				int res = 0;

				name  = de->name;
				len = de->name_len;
				if (IS_ENCRYPTED(dir))
					res = fscrypt_get_encryption_info(dir);
				if (res) {
					printk(KERN_WARNING "Error setting up"
					       " fname crypto: %d\n", res);
				}
				if (!fscrypt_has_encryption_key(dir)) {
					/* Directory is not encrypted */
					ext4fs_dirhash(dir, de->name,
						de->name_len, &h);
					printk("%*.s:(U)%x.%u ", len,
					       name, h.hash,
					       (unsigned) ((char *) de
							   - base));
				} else {
					struct fscrypt_str de_name =
						FSTR_INIT(name, len);

					/* Directory is encrypted */
					res = fscrypt_fname_alloc_buffer(
						dir, len,
						&fname_crypto_str);
					if (res)
						printk(KERN_WARNING "Error "
							"allocating crypto "
							"buffer--skipping "
							"crypto\n");
					res = fscrypt_fname_disk_to_usr(dir,
						0, 0, &de_name,
						&fname_crypto_str);
					if (res) {
						printk(KERN_WARNING "Error "
							"converting filename "
							"from disk to usr"
							"\n");
						name = "??";
						len = 2;
					} else {
						name = fname_crypto_str.name;
						len = fname_crypto_str.len;
					}
					if (IS_CASEFOLDED(dir))
						h.hash = EXT4_DIRENT_HASH(de);
					else
						ext4fs_dirhash(dir, de->name,
						       de->name_len, &h);
					printk("%*.s:(E)%x.%u ", len, name,
					       h.hash, (unsigned) ((char *) de
								   - base));
					fscrypt_fname_free_buffer(
							&fname_crypto_str);
				}
#else
				int len = de->name_len;
				char *name = de->name;
				ext4fs_dirhash(dir, de->name, de->name_len, &h);
				printk("%*.s:%x.%u ", len, name, h.hash,
				       (unsigned) ((char *) de - base));
#endif
			}
			space += ext4_dir_rec_len(de->name_len, dir);
			names++;
		}
		de = ext4_next_entry(de, size);
	}
	printk(KERN_CONT "(%i)\n", names);
	return (struct stats) { names, space, 1 };
}

struct stats dx_show_entries(struct dx_hash_info *hinfo, struct inode *dir,
			     struct dx_entry *entries, int levels)
{
	unsigned blocksize = dir->i_sb->s_blocksize;
	unsigned count = dx_get_count(entries), names = 0, space = 0, i;
	unsigned bcount = 0;
	struct buffer_head *bh;
	printk("%i indexed blocks...\n", count);
	for (i = 0; i < count; i++, entries++)
	{
		ext4_lblk_t block = dx_get_block(entries);
		ext4_lblk_t hash  = i ? dx_get_hash(entries): 0;
		u32 range = i < count - 1? (dx_get_hash(entries + 1) - hash): ~hash;
		struct stats stats;
		printk("%s%3u:%03u hash %8x/%8x ",levels?"":"   ", i, block, hash, range);
		bh = ext4_bread(NULL,dir, block, 0);
		if (!bh || IS_ERR(bh))
			continue;
		stats = levels?
		   dx_show_entries(hinfo, dir, ((struct dx_node *) bh->b_data)->entries, levels - 1):
		   dx_show_leaf(dir, hinfo, (struct ext4_dir_entry_2 *)
			bh->b_data, blocksize, 0);
		names += stats.names;
		space += stats.space;
		bcount += stats.bcount;
		brelse(bh);
	}
	if (bcount)
		printk(KERN_DEBUG "%snames %u, fullness %u (%u%%)\n",
		       levels ? "" : "   ", names, space/bcount,
		       (space/bcount)*100/blocksize);
	return (struct stats) { names, space, bcount};
}
#endif /* DX_DEBUG */

/*
 * Probe for a directory leaf block to search.
 *
 * dx_probe can return ERR_BAD_DX_DIR, which means there was a format
 * error in the directory index, and the caller should fall back to
 * searching the directory normally.  The callers of dx_probe **MUST**
 * check for this error code, and make sure it never gets reflected
 * back to userspace.
 */
static struct dx_frame *
dx_probe(struct ext4_filename *fname, struct inode *dir,
	 struct dx_hash_info *hinfo, struct dx_frame *frame_in)
{
	unsigned count, indirect;
	struct dx_entry *at, *entries, *p, *q, *m;
	struct dx_root *root;
	struct dx_frame *frame = frame_in;
	struct dx_frame *ret_err = ERR_PTR(ERR_BAD_DX_DIR);
	u32 hash;

	memset(frame_in, 0, EXT4_HTREE_LEVEL * sizeof(frame_in[0]));
	frame->bh = ext4_read_dirblock(dir, 0, INDEX);
	if (IS_ERR(frame->bh))
		return (struct dx_frame *) frame->bh;

	root = (struct dx_root *) frame->bh->b_data;
	if (root->info.hash_version != DX_HASH_TEA &&
	    root->info.hash_version != DX_HASH_HALF_MD4 &&
	    root->info.hash_version != DX_HASH_LEGACY &&
	    root->info.hash_version != DX_HASH_SIPHASH) {
		ext4_warning_inode(dir, "Unrecognised inode hash code %u",
				   root->info.hash_version);
		goto fail;
	}
	if (ext4_hash_in_dirent(dir)) {
		if (root->info.hash_version != DX_HASH_SIPHASH) {
			ext4_warning_inode(dir,
				"Hash in dirent, but hash is not SIPHASH");
			goto fail;
		}
	} else {
		if (root->info.hash_version == DX_HASH_SIPHASH) {
			ext4_warning_inode(dir,
				"Hash code is SIPHASH, but hash not in dirent");
			goto fail;
		}
	}
	if (fname)
		hinfo = &fname->hinfo;
	hinfo->hash_version = root->info.hash_version;
	if (hinfo->hash_version <= DX_HASH_TEA)
		hinfo->hash_version += EXT4_SB(dir->i_sb)->s_hash_unsigned;
	hinfo->seed = EXT4_SB(dir->i_sb)->s_hash_seed;
	/* hash is already computed for encrypted casefolded directory */
	if (fname && fname_name(fname) &&
				!(IS_ENCRYPTED(dir) && IS_CASEFOLDED(dir)))
		ext4fs_dirhash(dir, fname_name(fname), fname_len(fname), hinfo);
	hash = hinfo->hash;

	if (root->info.unused_flags & 1) {
		ext4_warning_inode(dir, "Unimplemented hash flags: %#06x",
				   root->info.unused_flags);
		goto fail;
	}

	indirect = root->info.indirect_levels;
	if (indirect >= ext4_dir_htree_level(dir->i_sb)) {
		ext4_warning(dir->i_sb,
			     "Directory (ino: %lu) htree depth %#06x exceed"
			     "supported value", dir->i_ino,
			     ext4_dir_htree_level(dir->i_sb));
		if (ext4_dir_htree_level(dir->i_sb) < EXT4_HTREE_LEVEL) {
			ext4_warning(dir->i_sb, "Enable large directory "
						"feature to access it");
		}
		goto fail;
	}

	entries = (struct dx_entry *)(((char *)&root->info) +
				      root->info.info_length);

	if (dx_get_limit(entries) != dx_root_limit(dir,
						   root->info.info_length)) {
		ext4_warning_inode(dir, "dx entry: limit %u != root limit %u",
				   dx_get_limit(entries),
				   dx_root_limit(dir, root->info.info_length));
		goto fail;
	}

	dxtrace(printk("Look up %x", hash));
	while (1) {
		count = dx_get_count(entries);
		if (!count || count > dx_get_limit(entries)) {
			ext4_warning_inode(dir,
					   "dx entry: count %u beyond limit %u",
					   count, dx_get_limit(entries));
			goto fail;
		}

		p = entries + 1;
		q = entries + count - 1;
		while (p <= q) {
			m = p + (q - p) / 2;
			dxtrace(printk(KERN_CONT "."));
			if (dx_get_hash(m) > hash)
				q = m - 1;
			else
				p = m + 1;
		}

		if (0) { // linear search cross check
			unsigned n = count - 1;
			at = entries;
			while (n--)
			{
				dxtrace(printk(KERN_CONT ","));
				if (dx_get_hash(++at) > hash)
				{
					at--;
					break;
				}
			}
			assert (at == p - 1);
		}

		at = p - 1;
		dxtrace(printk(KERN_CONT " %x->%u\n",
			       at == entries ? 0 : dx_get_hash(at),
			       dx_get_block(at)));
		frame->entries = entries;
		frame->at = at;
		if (!indirect--)
			return frame;
		frame++;
		frame->bh = ext4_read_dirblock(dir, dx_get_block(at), INDEX);
		if (IS_ERR(frame->bh)) {
			ret_err = (struct dx_frame *) frame->bh;
			frame->bh = NULL;
			goto fail;
		}
		entries = ((struct dx_node *) frame->bh->b_data)->entries;

		if (dx_get_limit(entries) != dx_node_limit(dir)) {
			ext4_warning_inode(dir,
				"dx entry: limit %u != node limit %u",
				dx_get_limit(entries), dx_node_limit(dir));
			goto fail;
		}
	}
fail:
	while (frame >= frame_in) {
		brelse(frame->bh);
		frame--;
	}

	if (ret_err == ERR_PTR(ERR_BAD_DX_DIR))
		ext4_warning_inode(dir,
			"Corrupt directory, running e2fsck is recommended");
	return ret_err;
}

static void dx_release(struct dx_frame *frames)
{
	struct dx_root_info *info;
	int i;
	unsigned int indirect_levels;

	if (frames[0].bh == NULL)
		return;

	info = &((struct dx_root *)frames[0].bh->b_data)->info;
	/* save local copy, "info" may be freed after brelse() */
	indirect_levels = info->indirect_levels;
	for (i = 0; i <= indirect_levels; i++) {
		if (frames[i].bh == NULL)
			break;
		brelse(frames[i].bh);
		frames[i].bh = NULL;
	}
}

/*
 * This function increments the frame pointer to search the next leaf
 * block, and reads in the necessary intervening nodes if the search
 * should be necessary.  Whether or not the search is necessary is
 * controlled by the hash parameter.  If the hash value is even, then
 * the search is only continued if the next block starts with that
 * hash value.  This is used if we are searching for a specific file.
 *
 * If the hash value is HASH_NB_ALWAYS, then always go to the next block.
 *
 * This function returns 1 if the caller should continue to search,
 * or 0 if it should not.  If there is an error reading one of the
 * index blocks, it will a negative error code.
 *
 * If start_hash is non-null, it will be filled in with the starting
 * hash of the next page.
 */
static int ext4_htree_next_block(struct inode *dir, __u32 hash,
				 struct dx_frame *frame,
				 struct dx_frame *frames,
				 __u32 *start_hash)
{
	struct dx_frame *p;
	struct buffer_head *bh;
	int num_frames = 0;
	__u32 bhash;

	p = frame;
	/*
	 * Find the next leaf page by incrementing the frame pointer.
	 * If we run out of entries in the interior node, loop around and
	 * increment pointer in the parent node.  When we break out of
	 * this loop, num_frames indicates the number of interior
	 * nodes need to be read.
	 */
	while (1) {
		if (++(p->at) < p->entries + dx_get_count(p->entries))
			break;
		if (p == frames)
			return 0;
		num_frames++;
		p--;
	}

	/*
	 * If the hash is 1, then continue only if the next page has a
	 * continuation hash of any value.  This is used for readdir
	 * handling.  Otherwise, check to see if the hash matches the
	 * desired contiuation hash.  If it doesn't, return since
	 * there's no point to read in the successive index pages.
	 */
	bhash = dx_get_hash(p->at);
	if (start_hash)
		*start_hash = bhash;
	if ((hash & 1) == 0) {
		if ((bhash & ~1) != hash)
			return 0;
	}
	/*
	 * If the hash is HASH_NB_ALWAYS, we always go to the next
	 * block so no check is necessary
	 */
	while (num_frames--) {
		bh = ext4_read_dirblock(dir, dx_get_block(p->at), INDEX);
		if (IS_ERR(bh))
			return PTR_ERR(bh);
		p++;
		brelse(p->bh);
		p->bh = bh;
		p->at = p->entries = ((struct dx_node *) bh->b_data)->entries;
	}
	return 1;
}


/*
 * This function fills a red-black tree with information from a
 * directory block.  It returns the number directory entries loaded
 * into the tree.  If there is an error it is returned in err.
 */
static int htree_dirblock_to_tree(struct file *dir_file,
				  struct inode *dir, ext4_lblk_t block,
				  struct dx_hash_info *hinfo,
				  __u32 start_hash, __u32 start_minor_hash)
{
	struct buffer_head *bh;
	struct ext4_dir_entry_2 *de, *top;
	int err = 0, count = 0;
	struct fscrypt_str fname_crypto_str = FSTR_INIT(NULL, 0), tmp_str;
	int csum = ext4_has_metadata_csum(dir->i_sb);

	dxtrace(printk(KERN_INFO "In htree dirblock_to_tree: block %lu\n",
							(unsigned long)block));
	bh = ext4_read_dirblock(dir, block, DIRENT_HTREE);
	if (IS_ERR(bh))
		return PTR_ERR(bh);

	de = (struct ext4_dir_entry_2 *) bh->b_data;
	/* csum entries are not larger in the casefolded encrypted case */
	top = (struct ext4_dir_entry_2 *) ((char *) de +
					   dir->i_sb->s_blocksize -
					   ext4_dir_rec_len(0,
							   csum ? NULL : dir));
#ifdef CONFIG_FS_ENCRYPTION
	/* Check if the directory is encrypted */
	if (IS_ENCRYPTED(dir)) {
		err = fscrypt_get_encryption_info(dir);
		if (err < 0) {
			brelse(bh);
			return err;
		}
		err = fscrypt_fname_alloc_buffer(dir, EXT4_NAME_LEN,
						     &fname_crypto_str);
		if (err < 0) {
			brelse(bh);
			return err;
		}
	}
#endif
	for (; de < top; de = ext4_next_entry(de, dir->i_sb->s_blocksize)) {
		if (ext4_check_dir_entry(dir, NULL, de, bh,
				bh->b_data, bh->b_size, block,
				(block<<EXT4_BLOCK_SIZE_BITS(dir->i_sb))
					 + ((char *)de - bh->b_data))) {
			/* silently ignore the rest of the block */
			break;
		}
		if (ext4_hash_in_dirent(dir)) {
			if (de->name_len && de->inode) {
				hinfo->hash = EXT4_DIRENT_HASH(de);
				hinfo->minor_hash = EXT4_DIRENT_MINOR_HASH(de);
			} else {
				hinfo->hash = 0;
				hinfo->minor_hash = 0;
			}
		} else {
			ext4fs_dirhash(dir, de->name, de->name_len, hinfo);
		}
		if ((hinfo->hash < start_hash) ||
		    ((hinfo->hash == start_hash) &&
		     (hinfo->minor_hash < start_minor_hash)))
			continue;
		if (de->inode == 0)
			continue;
		if (!IS_ENCRYPTED(dir)) {
			tmp_str.name = de->name;
			tmp_str.len = de->name_len;
			err = ext4_htree_store_dirent(dir_file,
				   hinfo->hash, hinfo->minor_hash, de,
				   &tmp_str);
		} else {
			int save_len = fname_crypto_str.len;
			struct fscrypt_str de_name = FSTR_INIT(de->name,
								de->name_len);

			/* Directory is encrypted */
			err = fscrypt_fname_disk_to_usr(dir, hinfo->hash,
					hinfo->minor_hash, &de_name,
					&fname_crypto_str);
			if (err) {
				count = err;
				goto errout;
			}
			err = ext4_htree_store_dirent(dir_file,
				   hinfo->hash, hinfo->minor_hash, de,
					&fname_crypto_str);
			fname_crypto_str.len = save_len;
		}
		if (err != 0) {
			count = err;
			goto errout;
		}
		count++;
	}
errout:
	brelse(bh);
#ifdef CONFIG_FS_ENCRYPTION
	fscrypt_fname_free_buffer(&fname_crypto_str);
#endif
	return count;
}


/*
 * This function fills a red-black tree with information from a
 * directory.  We start scanning the directory in hash order, starting
 * at start_hash and start_minor_hash.
 *
 * This function returns the number of entries inserted into the tree,
 * or a negative error code.
 */
int ext4_htree_fill_tree(struct file *dir_file, __u32 start_hash,
			 __u32 start_minor_hash, __u32 *next_hash)
{
	struct dx_hash_info hinfo;
	struct ext4_dir_entry_2 *de;
	struct dx_frame frames[EXT4_HTREE_LEVEL], *frame;
	struct inode *dir;
	ext4_lblk_t block;
	int count = 0;
	int ret, err;
	__u32 hashval;
	struct fscrypt_str tmp_str;

	dxtrace(printk(KERN_DEBUG "In htree_fill_tree, start hash: %x:%x\n",
		       start_hash, start_minor_hash));
	dir = file_inode(dir_file);
	if (!(ext4_test_inode_flag(dir, EXT4_INODE_INDEX))) {
		if (ext4_hash_in_dirent(dir))
			hinfo.hash_version = DX_HASH_SIPHASH;
		else
			hinfo.hash_version =
					EXT4_SB(dir->i_sb)->s_def_hash_version;
		if (hinfo.hash_version <= DX_HASH_TEA)
			hinfo.hash_version +=
				EXT4_SB(dir->i_sb)->s_hash_unsigned;
		hinfo.seed = EXT4_SB(dir->i_sb)->s_hash_seed;
		if (ext4_has_inline_data(dir)) {
			int has_inline_data = 1;
			count = ext4_inlinedir_to_tree(dir_file, dir, 0,
						       &hinfo, start_hash,
						       start_minor_hash,
						       &has_inline_data);
			if (has_inline_data) {
				*next_hash = ~0;
				return count;
			}
		}
		count = htree_dirblock_to_tree(dir_file, dir, 0, &hinfo,
					       start_hash, start_minor_hash);
		*next_hash = ~0;
		return count;
	}
	hinfo.hash = start_hash;
	hinfo.minor_hash = 0;
	frame = dx_probe(NULL, dir, &hinfo, frames);
	if (IS_ERR(frame))
		return PTR_ERR(frame);

	/* Add '.' and '..' from the htree header */
	if (!start_hash && !start_minor_hash) {
		de = (struct ext4_dir_entry_2 *) frames[0].bh->b_data;
		tmp_str.name = de->name;
		tmp_str.len = de->name_len;
		err = ext4_htree_store_dirent(dir_file, 0, 0,
					      de, &tmp_str);
		if (err != 0)
			goto errout;
		count++;
	}
	if (start_hash < 2 || (start_hash ==2 && start_minor_hash==0)) {
		de = (struct ext4_dir_entry_2 *) frames[0].bh->b_data;
		de = ext4_next_entry(de, dir->i_sb->s_blocksize);
		tmp_str.name = de->name;
		tmp_str.len = de->name_len;
		err = ext4_htree_store_dirent(dir_file, 2, 0,
					      de, &tmp_str);
		if (err != 0)
			goto errout;
		count++;
	}

	while (1) {
		if (fatal_signal_pending(current)) {
			err = -ERESTARTSYS;
			goto errout;
		}
		cond_resched();
		block = dx_get_block(frame->at);
		ret = htree_dirblock_to_tree(dir_file, dir, block, &hinfo,
					     start_hash, start_minor_hash);
		if (ret < 0) {
			err = ret;
			goto errout;
		}
		count += ret;
		hashval = ~0;
		ret = ext4_htree_next_block(dir, HASH_NB_ALWAYS,
					    frame, frames, &hashval);
		*next_hash = hashval;
		if (ret < 0) {
			err = ret;
			goto errout;
		}
		/*
		 * Stop if:  (a) there are no more entries, or
		 * (b) we have inserted at least one entry and the
		 * next hash value is not a continuation
		 */
		if ((ret == 0) ||
		    (count && ((hashval & 1) == 0)))
			break;
	}
	dx_release(frames);
	dxtrace(printk(KERN_DEBUG "Fill tree: returned %d entries, "
		       "next hash: %x\n", count, *next_hash));
	return count;
errout:
	dx_release(frames);
	return (err);
}

static inline int search_dirblock(struct buffer_head *bh,
				  struct inode *dir,
				  struct ext4_filename *fname,
				  ext4_lblk_t lblk,
				  unsigned int offset,
				  struct ext4_dir_entry_2 **res_dir)
{
	return ext4_search_dir(bh, bh->b_data, dir->i_sb->s_blocksize, dir,
			       fname, lblk, offset, res_dir);
}

/*
 * Directory block splitting, compacting
 */

/*
 * Create map of hash values, offsets, and sizes, stored at end of block.
 * Returns number of entries mapped.
 */
static int dx_make_map(struct inode *dir, struct ext4_dir_entry_2 *de,
		       unsigned blocksize, struct dx_hash_info *hinfo,
		       struct dx_map_entry *map_tail)
{
	int count = 0;
	char *base = (char *) de;
	struct dx_hash_info h = *hinfo;

	while ((char *) de < base + blocksize) {
		if (de->name_len && de->inode) {
			if (ext4_hash_in_dirent(dir))
				h.hash = EXT4_DIRENT_HASH(de);
			else
				ext4fs_dirhash(dir, de->name, de->name_len, &h);
			map_tail--;
			map_tail->hash = h.hash;
			map_tail->offs = ((char *) de - base)>>2;
			map_tail->size = le16_to_cpu(de->rec_len);
			count++;
			cond_resched();
		}
		/* XXX: do we need to check rec_len == 0 case? -Chris */
		de = ext4_next_entry(de, blocksize);
	}
	return count;
}

/* Sort map by hash value */
static void dx_sort_map (struct dx_map_entry *map, unsigned count)
{
	struct dx_map_entry *p, *q, *top = map + count - 1;
	int more;
	/* Combsort until bubble sort doesn't suck */
	while (count > 2) {
		count = count*10/13;
		if (count - 9 < 2) /* 9, 10 -> 11 */
			count = 11;
		for (p = top, q = p - count; q >= map; p--, q--)
			if (p->hash < q->hash)
				swap(*p, *q);
	}
	/* Garden variety bubble sort */
	do {
		more = 0;
		q = top;
		while (q-- > map) {
			if (q[1].hash >= q[0].hash)
				continue;
			swap(*(q+1), *q);
			more = 1;
		}
	} while(more);
}

static void dx_insert_block(struct dx_frame *frame, u32 hash, ext4_lblk_t block)
{
	struct dx_entry *entries = frame->entries;
	struct dx_entry *old = frame->at, *new = old + 1;
	int count = dx_get_count(entries);

	assert(count < dx_get_limit(entries));
	assert(old < entries + count);
	memmove(new + 1, new, (char *)(entries + count) - (char *)(new));
	dx_set_hash(new, hash);
	dx_set_block(new, block);
	dx_set_count(entries, count + 1);
}

#ifdef CONFIG_UNICODE
/*
 * Test whether a case-insensitive directory entry matches the filename
 * being searched for.  If quick is set, assume the name being looked up
 * is already in the casefolded form.
 *
 * Returns: 0 if the directory entry matches, more than 0 if it
 * doesn't match or less than zero on error.
 */
static int ext4_ci_compare(const struct inode *parent, const struct qstr *name,
			   u8 *de_name, size_t de_name_len, bool quick)
{
	const struct super_block *sb = parent->i_sb;
	const struct unicode_map *um = sb->s_encoding;
	struct fscrypt_str decrypted_name = FSTR_INIT(NULL, de_name_len);
	struct qstr entry = QSTR_INIT(de_name, de_name_len);
	int ret;

	if (IS_ENCRYPTED(parent)) {
		const struct fscrypt_str encrypted_name =
				FSTR_INIT(de_name, de_name_len);

		decrypted_name.name = kmalloc(de_name_len, GFP_KERNEL);
		if (!decrypted_name.name)
			return -ENOMEM;
		ret = fscrypt_fname_disk_to_usr(parent, 0, 0, &encrypted_name,
						&decrypted_name);
		if (ret < 0)
			goto out;
		entry.name = decrypted_name.name;
		entry.len = decrypted_name.len;
	}

	if (quick)
		ret = utf8_strncasecmp_folded(um, name, &entry);
	else
		ret = utf8_strncasecmp(um, name, &entry);
	if (ret < 0) {
		/* Handle invalid character sequence as either an error
		 * or as an opaque byte sequence.
		 */
		if (sb_has_enc_strict_mode(sb))
			ret = -EINVAL;
		else if (name->len != entry.len)
			ret = 1;
		else
			ret = !!memcmp(name->name, entry.name, entry.len);
	}
out:
	kfree(decrypted_name.name);
	return ret;
}

int ext4_fname_setup_ci_filename(struct inode *dir, const struct qstr *iname,
				  struct ext4_filename *name)
{
	struct fscrypt_str *cf_name = &name->cf_name;
	struct dx_hash_info *hinfo = &name->hinfo;
	int len;

	if (!needs_casefold(dir)) {
		cf_name->name = NULL;
		return 0;
	}

	cf_name->name = kmalloc(EXT4_NAME_LEN, GFP_NOFS);
	if (!cf_name->name)
		return -ENOMEM;

	len = utf8_casefold(dir->i_sb->s_encoding,
			    iname, cf_name->name,
			    EXT4_NAME_LEN);
	if (len <= 0) {
		kfree(cf_name->name);
		cf_name->name = NULL;
	}
	cf_name->len = (unsigned) len;
	if (!IS_ENCRYPTED(dir))
		return 0;

	hinfo->hash_version = DX_HASH_SIPHASH;
	hinfo->seed = NULL;
	if (cf_name->name)
		ext4fs_dirhash(dir, cf_name->name, cf_name->len, hinfo);
	else
		ext4fs_dirhash(dir, iname->name, iname->len, hinfo);
	return 0;
}
#endif

/*
 * Test whether a directory entry matches the filename being searched for.
 *
 * Return: %true if the directory entry matches, otherwise %false.
 */
static bool ext4_match(struct inode *parent,
			      const struct ext4_filename *fname,
			      struct ext4_dir_entry_2 *de)
{
	struct fscrypt_name f;

	if (!de->inode)
		return false;

	f.usr_fname = fname->usr_fname;
	f.disk_name = fname->disk_name;
#ifdef CONFIG_FS_ENCRYPTION
	f.crypto_buf = fname->crypto_buf;
#endif

#ifdef CONFIG_UNICODE
	if (needs_casefold(parent)) {
		if (fname->cf_name.name) {
			struct qstr cf = {.name = fname->cf_name.name,
					  .len = fname->cf_name.len};
			if (IS_ENCRYPTED(parent)) {
<<<<<<< HEAD
				struct dx_hash_info hinfo;

				hinfo.hash_version = DX_HASH_SIPHASH;
				hinfo.seed = NULL;
				ext4fs_dirhash(parent, fname->cf_name.name,
						fname_len(fname), &hinfo);
				if (hinfo.hash != EXT4_DIRENT_HASH(de) ||
						hinfo.minor_hash !=
						    EXT4_DIRENT_MINOR_HASH(de))
					return 0;
=======
				if (fname->hinfo.hash != EXT4_DIRENT_HASH(de) ||
					fname->hinfo.minor_hash !=
						EXT4_DIRENT_MINOR_HASH(de)) {

					return 0;
				}
>>>>>>> de198b0f
			}
			return !ext4_ci_compare(parent, &cf, de->name,
							de->name_len, true);
		}
		return !ext4_ci_compare(parent, fname->usr_fname, de->name,
						de->name_len, false);
	}
#endif

	return fscrypt_match_name(&f, de->name, de->name_len);
}

/*
 * Returns 0 if not found, -1 on failure, and 1 on success
 */
int ext4_search_dir(struct buffer_head *bh, char *search_buf, int buf_size,
		    struct inode *dir, struct ext4_filename *fname,
		    ext4_lblk_t lblk, unsigned int offset,
		    struct ext4_dir_entry_2 **res_dir)
{
	struct ext4_dir_entry_2 * de;
	char * dlimit;
	int de_len;

	de = (struct ext4_dir_entry_2 *)search_buf;
	dlimit = search_buf + buf_size;
	while ((char *) de < dlimit) {
		/* this code is executed quadratically often */
		/* do minimal checking `by hand' */
		if ((char *) de + de->name_len <= dlimit &&
		    ext4_match(dir, fname, de)) {
			/* found a match - just to be sure, do
			 * a full check */
			if (ext4_check_dir_entry(dir, NULL, de, bh, search_buf,
						 buf_size, lblk, offset))
				return -1;
			*res_dir = de;
			return 1;
		}
		/* prevent looping on a bad block */
		de_len = ext4_rec_len_from_disk(de->rec_len,
						dir->i_sb->s_blocksize);
		if (de_len <= 0)
			return -1;
		offset += de_len;
		de = (struct ext4_dir_entry_2 *) ((char *) de + de_len);
	}
	return 0;
}

static int is_dx_internal_node(struct inode *dir, ext4_lblk_t block,
			       struct ext4_dir_entry *de)
{
	struct super_block *sb = dir->i_sb;

	if (!is_dx(dir))
		return 0;
	if (block == 0)
		return 1;
	if (de->inode == 0 &&
	    ext4_rec_len_from_disk(de->rec_len, sb->s_blocksize) ==
			sb->s_blocksize)
		return 1;
	return 0;
}

/*
 *	__ext4_find_entry()
 *
 * finds an entry in the specified directory with the wanted name. It
 * returns the cache buffer in which the entry was found, and the entry
 * itself (as a parameter - res_dir). It does NOT read the inode of the
 * entry - you'll have to do that yourself if you want to.
 *
 * The returned buffer_head has ->b_count elevated.  The caller is expected
 * to brelse() it when appropriate.
 */
static struct buffer_head *__ext4_find_entry(struct inode *dir,
					     struct ext4_filename *fname,
					     struct ext4_dir_entry_2 **res_dir,
					     int *inlined, ext4_lblk_t *lblk)
{
	struct super_block *sb;
	struct buffer_head *bh_use[NAMEI_RA_SIZE];
	struct buffer_head *bh, *ret = NULL;
	ext4_lblk_t start, block;
	const u8 *name = fname->usr_fname->name;
	size_t ra_max = 0;	/* Number of bh's in the readahead
				   buffer, bh_use[] */
	size_t ra_ptr = 0;	/* Current index into readahead
				   buffer */
	ext4_lblk_t  nblocks;
	int i, namelen, retval;

	*res_dir = NULL;
	sb = dir->i_sb;
	namelen = fname->usr_fname->len;
	if (namelen > EXT4_NAME_LEN)
		return NULL;

	if (ext4_has_inline_data(dir)) {
		int has_inline_data = 1;
		ret = ext4_find_inline_entry(dir, fname, res_dir,
					     &has_inline_data);
		if (lblk)
			*lblk = 0;
		if (has_inline_data) {
			if (inlined)
				*inlined = 1;
			goto cleanup_and_exit;
		}
	}

	if ((namelen <= 2) && (name[0] == '.') &&
	    (name[1] == '.' || name[1] == '\0')) {
		/*
		 * "." or ".." will only be in the first block
		 * NFS may look up ".."; "." should be handled by the VFS
		 */
		block = start = 0;
		nblocks = 1;
		goto restart;
	}
	if (is_dx(dir)) {
		ret = ext4_dx_find_entry(dir, fname, res_dir, lblk);
		/*
		 * On success, or if the error was file not found,
		 * return.  Otherwise, fall back to doing a search the
		 * old fashioned way.
		 */
		if (!IS_ERR(ret) || PTR_ERR(ret) != ERR_BAD_DX_DIR)
			goto cleanup_and_exit;
		dxtrace(printk(KERN_DEBUG "ext4_find_entry: dx failed, "
			       "falling back\n"));
		ret = NULL;
	}
	nblocks = dir->i_size >> EXT4_BLOCK_SIZE_BITS(sb);
	if (!nblocks) {
		ret = NULL;
		goto cleanup_and_exit;
	}
	start = EXT4_I(dir)->i_dir_start_lookup;
	if (start >= nblocks)
		start = 0;
	block = start;
restart:
	do {
		/*
		 * We deal with the read-ahead logic here.
		 */
		cond_resched();
		if (ra_ptr >= ra_max) {
			/* Refill the readahead buffer */
			ra_ptr = 0;
			if (block < start)
				ra_max = start - block;
			else
				ra_max = nblocks - block;
			ra_max = min(ra_max, ARRAY_SIZE(bh_use));
			retval = ext4_bread_batch(dir, block, ra_max,
						  false /* wait */, bh_use);
			if (retval) {
				ret = ERR_PTR(retval);
				ra_max = 0;
				goto cleanup_and_exit;
			}
		}
		if ((bh = bh_use[ra_ptr++]) == NULL)
			goto next;
		wait_on_buffer(bh);
		if (!buffer_uptodate(bh)) {
			EXT4_ERROR_INODE(dir, "reading directory lblock %lu",
					 (unsigned long) block);
			brelse(bh);
			ret = ERR_PTR(-EIO);
			goto cleanup_and_exit;
		}
		if (!buffer_verified(bh) &&
		    !is_dx_internal_node(dir, block,
					 (struct ext4_dir_entry *)bh->b_data) &&
		    !ext4_dirblock_csum_verify(dir, bh)) {
			EXT4_ERROR_INODE(dir, "checksumming directory "
					 "block %lu", (unsigned long)block);
			brelse(bh);
			ret = ERR_PTR(-EFSBADCRC);
			goto cleanup_and_exit;
		}
		set_buffer_verified(bh);
		i = search_dirblock(bh, dir, fname, block,
			    block << EXT4_BLOCK_SIZE_BITS(sb), res_dir);
		if (i == 1) {
			if (lblk)
				*lblk = block;
			EXT4_I(dir)->i_dir_start_lookup = block;
			ret = bh;
			goto cleanup_and_exit;
		} else {
			brelse(bh);
			if (i < 0)
				goto cleanup_and_exit;
		}
	next:
		if (++block >= nblocks)
			block = 0;
	} while (block != start);

	/*
	 * If the directory has grown while we were searching, then
	 * search the last part of the directory before giving up.
	 */
	block = nblocks;
	nblocks = dir->i_size >> EXT4_BLOCK_SIZE_BITS(sb);
	if (block < nblocks) {
		start = 0;
		goto restart;
	}

cleanup_and_exit:
	/* Clean up the read-ahead blocks */
	for (; ra_ptr < ra_max; ra_ptr++)
		brelse(bh_use[ra_ptr]);
	return ret;
}

static struct buffer_head *ext4_find_entry(struct inode *dir,
					   const struct qstr *d_name,
					   struct ext4_dir_entry_2 **res_dir,
					   int *inlined, ext4_lblk_t *lblk)
{
	int err;
	struct ext4_filename fname;
	struct buffer_head *bh;

	err = ext4_fname_setup_filename(dir, d_name, 1, &fname);
	if (err == -ENOENT)
		return NULL;
	if (err)
		return ERR_PTR(err);

	bh = __ext4_find_entry(dir, &fname, res_dir, inlined, lblk);

	ext4_fname_free_filename(&fname);
	return bh;
}

static struct buffer_head *ext4_lookup_entry(struct inode *dir,
					     struct dentry *dentry,
					     struct ext4_dir_entry_2 **res_dir)
{
	int err;
	struct ext4_filename fname;
	struct buffer_head *bh;

	err = ext4_fname_prepare_lookup(dir, dentry, &fname);
	generic_set_encrypted_ci_d_ops(dir, dentry);
	if (err == -ENOENT)
		return NULL;
	if (err)
		return ERR_PTR(err);

	bh = __ext4_find_entry(dir, &fname, res_dir, NULL, NULL);

	ext4_fname_free_filename(&fname);
	return bh;
}

static struct buffer_head * ext4_dx_find_entry(struct inode *dir,
			struct ext4_filename *fname,
			struct ext4_dir_entry_2 **res_dir, ext4_lblk_t *lblk)
{
	struct super_block * sb = dir->i_sb;
	struct dx_frame frames[EXT4_HTREE_LEVEL], *frame;
	struct buffer_head *bh;
	ext4_lblk_t block;
	int retval;

#ifdef CONFIG_FS_ENCRYPTION
	*res_dir = NULL;
#endif
	frame = dx_probe(fname, dir, NULL, frames);
	if (IS_ERR(frame))
		return (struct buffer_head *) frame;
	do {
		block = dx_get_block(frame->at);
		if (lblk)
			*lblk = block;
		bh = ext4_read_dirblock(dir, block, DIRENT_HTREE);
		if (IS_ERR(bh))
			goto errout;

		retval = search_dirblock(bh, dir, fname, block,
					 block << EXT4_BLOCK_SIZE_BITS(sb),
					 res_dir);
		if (retval == 1)
			goto success;
		brelse(bh);
		if (retval == -1) {
			bh = ERR_PTR(ERR_BAD_DX_DIR);
			goto errout;
		}

		/* Check to see if we should continue to search */
		retval = ext4_htree_next_block(dir, fname->hinfo.hash, frame,
					       frames, NULL);
		if (retval < 0) {
			ext4_warning_inode(dir,
				"error %d reading directory index block",
				retval);
			bh = ERR_PTR(retval);
			goto errout;
		}
	} while (retval == 1);

	bh = NULL;
errout:
	dxtrace(printk(KERN_DEBUG "%s not found\n", fname->usr_fname->name));
success:
	dx_release(frames);
	return bh;
}

static struct dentry *ext4_lookup(struct inode *dir, struct dentry *dentry, unsigned int flags)
{
	struct inode *inode;
	struct ext4_dir_entry_2 *de;
	struct buffer_head *bh;

	if (dentry->d_name.len > EXT4_NAME_LEN)
		return ERR_PTR(-ENAMETOOLONG);

	bh = ext4_lookup_entry(dir, dentry, &de);
	if (IS_ERR(bh))
		return ERR_CAST(bh);
	inode = NULL;
	if (bh) {
		__u32 ino = le32_to_cpu(de->inode);
		brelse(bh);
		if (!ext4_valid_inum(dir->i_sb, ino)) {
			EXT4_ERROR_INODE(dir, "bad inode number: %u", ino);
			return ERR_PTR(-EFSCORRUPTED);
		}
		if (unlikely(ino == dir->i_ino)) {
			EXT4_ERROR_INODE(dir, "'%pd' linked to parent dir",
					 dentry);
			return ERR_PTR(-EFSCORRUPTED);
		}
		inode = ext4_iget(dir->i_sb, ino, EXT4_IGET_NORMAL);
		if (inode == ERR_PTR(-ESTALE)) {
			EXT4_ERROR_INODE(dir,
					 "deleted inode referenced: %u",
					 ino);
			return ERR_PTR(-EFSCORRUPTED);
		}
		if (!IS_ERR(inode) && IS_ENCRYPTED(dir) &&
		    (S_ISDIR(inode->i_mode) || S_ISLNK(inode->i_mode)) &&
		    !fscrypt_has_permitted_context(dir, inode)) {
			ext4_warning(inode->i_sb,
				     "Inconsistent encryption contexts: %lu/%lu",
				     dir->i_ino, inode->i_ino);
			iput(inode);
			return ERR_PTR(-EPERM);
		}
	}

#ifdef CONFIG_UNICODE
	if (!inode && IS_CASEFOLDED(dir)) {
		/* Eventually we want to call d_add_ci(dentry, NULL)
		 * for negative dentries in the encoding case as
		 * well.  For now, prevent the negative dentry
		 * from being cached.
		 */
		return NULL;
	}
#endif
	return d_splice_alias(inode, dentry);
}


struct dentry *ext4_get_parent(struct dentry *child)
{
	__u32 ino;
	static const struct qstr dotdot = QSTR_INIT("..", 2);
	struct ext4_dir_entry_2 * de;
	struct buffer_head *bh;

	bh = ext4_find_entry(d_inode(child), &dotdot, &de, NULL, NULL);
	if (IS_ERR(bh))
		return ERR_CAST(bh);
	if (!bh)
		return ERR_PTR(-ENOENT);
	ino = le32_to_cpu(de->inode);
	brelse(bh);

	if (!ext4_valid_inum(child->d_sb, ino)) {
		EXT4_ERROR_INODE(d_inode(child),
				 "bad parent inode number: %u", ino);
		return ERR_PTR(-EFSCORRUPTED);
	}

	return d_obtain_alias(ext4_iget(child->d_sb, ino, EXT4_IGET_NORMAL));
}

/*
 * Move count entries from end of map between two memory locations.
 * Returns pointer to last entry moved.
 */
static struct ext4_dir_entry_2 *
dx_move_dirents(struct inode *dir, char *from, char *to,
		struct dx_map_entry *map, int count,
		unsigned blocksize)
{
	unsigned rec_len = 0;

	while (count--) {
		struct ext4_dir_entry_2 *de = (struct ext4_dir_entry_2 *)
						(from + (map->offs<<2));
		rec_len = ext4_dir_rec_len(de->name_len, dir);

		memcpy (to, de, rec_len);
		((struct ext4_dir_entry_2 *) to)->rec_len =
				ext4_rec_len_to_disk(rec_len, blocksize);
		de->inode = 0;
		map++;
		to += rec_len;
	}
	return (struct ext4_dir_entry_2 *) (to - rec_len);
}

/*
 * Compact each dir entry in the range to the minimal rec_len.
 * Returns pointer to last entry in range.
 */
static struct ext4_dir_entry_2 *dx_pack_dirents(struct inode *dir, char *base,
							unsigned int blocksize)
{
	struct ext4_dir_entry_2 *next, *to, *prev, *de = (struct ext4_dir_entry_2 *) base;
	unsigned rec_len = 0;

	prev = to = de;
	while ((char*)de < base + blocksize) {
		next = ext4_next_entry(de, blocksize);
		if (de->inode && de->name_len) {
			rec_len = ext4_dir_rec_len(de->name_len, dir);
			if (de > to)
				memmove(to, de, rec_len);
			to->rec_len = ext4_rec_len_to_disk(rec_len, blocksize);
			prev = to;
			to = (struct ext4_dir_entry_2 *) (((char *) to) + rec_len);
		}
		de = next;
	}
	return prev;
}

/*
 * Split a full leaf block to make room for a new dir entry.
 * Allocate a new block, and move entries so that they are approx. equally full.
 * Returns pointer to de in block into which the new entry will be inserted.
 */
static struct ext4_dir_entry_2 *do_split(handle_t *handle, struct inode *dir,
			struct buffer_head **bh, struct dx_frame *frame,
			struct dx_hash_info *hinfo, ext4_lblk_t *newblock)
{
	unsigned blocksize = dir->i_sb->s_blocksize;
	unsigned count, continued;
	struct buffer_head *bh2;
	u32 hash2;
	struct dx_map_entry *map;
	char *data1 = (*bh)->b_data, *data2;
	unsigned split, move, size;
	struct ext4_dir_entry_2 *de = NULL, *de2;
	int	csum_size = 0;
	int	err = 0, i;

	if (ext4_has_metadata_csum(dir->i_sb))
		csum_size = sizeof(struct ext4_dir_entry_tail);

	bh2 = ext4_append(handle, dir, newblock);
	if (IS_ERR(bh2)) {
		brelse(*bh);
		*bh = NULL;
		return (struct ext4_dir_entry_2 *) bh2;
	}

	BUFFER_TRACE(*bh, "get_write_access");
	err = ext4_journal_get_write_access(handle, *bh);
	if (err)
		goto journal_error;

	BUFFER_TRACE(frame->bh, "get_write_access");
	err = ext4_journal_get_write_access(handle, frame->bh);
	if (err)
		goto journal_error;

	data2 = bh2->b_data;

	/* create map in the end of data2 block */
	map = (struct dx_map_entry *) (data2 + blocksize);
	count = dx_make_map(dir, (struct ext4_dir_entry_2 *) data1,
			     blocksize, hinfo, map);
	map -= count;
	dx_sort_map(map, count);
	/* Ensure that neither split block is over half full */
	size = 0;
	move = 0;
	for (i = count-1; i >= 0; i--) {
		/* is more than half of this entry in 2nd half of the block? */
		if (size + map[i].size/2 > blocksize/2)
			break;
		size += map[i].size;
		move++;
	}
	/*
	 * map index at which we will split
	 *
	 * If the sum of active entries didn't exceed half the block size, just
	 * split it in half by count; each resulting block will have at least
	 * half the space free.
	 */
	if (i > 0)
		split = count - move;
	else
		split = count/2;

	hash2 = map[split].hash;
	continued = hash2 == map[split - 1].hash;
	dxtrace(printk(KERN_INFO "Split block %lu at %x, %i/%i\n",
			(unsigned long)dx_get_block(frame->at),
					hash2, split, count-split));

	/* Fancy dance to stay within two buffers */
	de2 = dx_move_dirents(dir, data1, data2, map + split, count - split,
			      blocksize);
	de = dx_pack_dirents(dir, data1, blocksize);
	de->rec_len = ext4_rec_len_to_disk(data1 + (blocksize - csum_size) -
					   (char *) de,
					   blocksize);
	de2->rec_len = ext4_rec_len_to_disk(data2 + (blocksize - csum_size) -
					    (char *) de2,
					    blocksize);
	if (csum_size) {
		ext4_initialize_dirent_tail(*bh, blocksize);
		ext4_initialize_dirent_tail(bh2, blocksize);
	}

	dxtrace(dx_show_leaf(dir, hinfo, (struct ext4_dir_entry_2 *) data1,
			blocksize, 1));
	dxtrace(dx_show_leaf(dir, hinfo, (struct ext4_dir_entry_2 *) data2,
			blocksize, 1));

	/* Which block gets the new entry? */
	if (hinfo->hash >= hash2) {
		swap(*bh, bh2);
		de = de2;
	}
	dx_insert_block(frame, hash2 + continued, *newblock);
	err = ext4_handle_dirty_dirblock(handle, dir, bh2);
	if (err)
		goto journal_error;
	err = ext4_handle_dirty_dx_node(handle, dir, frame->bh);
	if (err)
		goto journal_error;
	brelse(bh2);
	dxtrace(dx_show_index("frame", frame->entries));
	return de;

journal_error:
	brelse(*bh);
	brelse(bh2);
	*bh = NULL;
	ext4_std_error(dir->i_sb, err);
	return ERR_PTR(err);
}

int ext4_find_dest_de(struct inode *dir, struct inode *inode,
		      ext4_lblk_t lblk,
		      struct buffer_head *bh,
		      void *buf, int buf_size,
		      struct ext4_filename *fname,
		      struct ext4_dir_entry_2 **dest_de)
{
	struct ext4_dir_entry_2 *de;
	unsigned short reclen = ext4_dir_rec_len(fname_len(fname), dir);
	int nlen, rlen;
	unsigned int offset = 0;
	char *top;

	de = (struct ext4_dir_entry_2 *)buf;
	top = buf + buf_size - reclen;
	while ((char *) de <= top) {
		if (ext4_check_dir_entry(dir, NULL, de, bh,
					 buf, buf_size, lblk, offset))
			return -EFSCORRUPTED;
		if (ext4_match(dir, fname, de))
			return -EEXIST;
		nlen = ext4_dir_rec_len(de->name_len, dir);
		rlen = ext4_rec_len_from_disk(de->rec_len, buf_size);
		if ((de->inode ? rlen - nlen : rlen) >= reclen)
			break;
		de = (struct ext4_dir_entry_2 *)((char *)de + rlen);
		offset += rlen;
	}
	if ((char *) de > top)
		return -ENOSPC;

	*dest_de = de;
	return 0;
}

void ext4_insert_dentry(struct inode *dir,
			struct inode *inode,
			struct ext4_dir_entry_2 *de,
			int buf_size,
			struct ext4_filename *fname)
{

	int nlen, rlen;

	nlen = ext4_dir_rec_len(de->name_len, dir);
	rlen = ext4_rec_len_from_disk(de->rec_len, buf_size);
	if (de->inode) {
		struct ext4_dir_entry_2 *de1 =
			(struct ext4_dir_entry_2 *)((char *)de + nlen);
		de1->rec_len = ext4_rec_len_to_disk(rlen - nlen, buf_size);
		de->rec_len = ext4_rec_len_to_disk(nlen, buf_size);
		de = de1;
	}
	de->file_type = EXT4_FT_UNKNOWN;
	de->inode = cpu_to_le32(inode->i_ino);
	ext4_set_de_type(inode->i_sb, de, inode->i_mode);
	de->name_len = fname_len(fname);
	memcpy(de->name, fname_name(fname), fname_len(fname));
	if (ext4_hash_in_dirent(dir)) {
<<<<<<< HEAD
		struct dx_hash_info hinfo;

		hinfo.hash_version = DX_HASH_SIPHASH;
		hinfo.seed = NULL;
		ext4fs_dirhash(dir, fname_usr_name(fname),
				fname_len(fname), &hinfo);
		EXT4_DIRENT_HASHES(de)->hash = cpu_to_le32(hinfo.hash);
		EXT4_DIRENT_HASHES(de)->minor_hash =
				cpu_to_le32(hinfo.minor_hash);
=======
		struct dx_hash_info *hinfo = &fname->hinfo;

		EXT4_DIRENT_HASHES(de)->hash = cpu_to_le32(hinfo->hash);
		EXT4_DIRENT_HASHES(de)->minor_hash =
						cpu_to_le32(hinfo->minor_hash);
>>>>>>> de198b0f
	}
}

/*
 * Add a new entry into a directory (leaf) block.  If de is non-NULL,
 * it points to a directory entry which is guaranteed to be large
 * enough for new directory entry.  If de is NULL, then
 * add_dirent_to_buf will attempt search the directory block for
 * space.  It will return -ENOSPC if no space is available, and -EIO
 * and -EEXIST if directory entry already exists.
 */
static int add_dirent_to_buf(handle_t *handle, struct ext4_filename *fname,
			     struct inode *dir,
			     struct inode *inode, struct ext4_dir_entry_2 *de,
			     ext4_lblk_t blk,
			     struct buffer_head *bh)
{
	unsigned int	blocksize = dir->i_sb->s_blocksize;
	int		csum_size = 0;
	int		err;

	if (ext4_has_metadata_csum(inode->i_sb))
		csum_size = sizeof(struct ext4_dir_entry_tail);

	if (!de) {
		err = ext4_find_dest_de(dir, inode, blk, bh, bh->b_data,
					blocksize - csum_size, fname, &de);
		if (err)
			return err;
	}
	BUFFER_TRACE(bh, "get_write_access");
	err = ext4_journal_get_write_access(handle, bh);
	if (err) {
		ext4_std_error(dir->i_sb, err);
		return err;
	}

	/* By now the buffer is marked for journaling */
	ext4_insert_dentry(dir, inode, de, blocksize, fname);

	/*
	 * XXX shouldn't update any times until successful
	 * completion of syscall, but too many callers depend
	 * on this.
	 *
	 * XXX similarly, too many callers depend on
	 * ext4_new_inode() setting the times, but error
	 * recovery deletes the inode, so the worst that can
	 * happen is that the times are slightly out of date
	 * and/or different from the directory change time.
	 */
	dir->i_mtime = dir->i_ctime = current_time(dir);
	ext4_update_dx_flag(dir);
	inode_inc_iversion(dir);
	ext4_mark_inode_dirty(handle, dir);
	BUFFER_TRACE(bh, "call ext4_handle_dirty_metadata");
	err = ext4_handle_dirty_dirblock(handle, dir, bh);
	if (err)
		ext4_std_error(dir->i_sb, err);
	return 0;
}

/*
 * This converts a one block unindexed directory to a 3 block indexed
 * directory, and adds the dentry to the indexed directory.
 */
static int make_indexed_dir(handle_t *handle, struct ext4_filename *fname,
			    struct inode *dir,
			    struct inode *inode, struct buffer_head *bh)
{
	struct buffer_head *bh2;
	struct dx_root	*root;
	struct dx_frame	frames[EXT4_HTREE_LEVEL], *frame;
	struct dx_entry *entries;
	struct ext4_dir_entry_2	*de, *de2;
	char		*data2, *top;
	unsigned	len;
	int		retval;
	unsigned	blocksize;
	ext4_lblk_t  block;
	struct fake_dirent *fde;
	int csum_size = 0;

	if (ext4_has_metadata_csum(inode->i_sb))
		csum_size = sizeof(struct ext4_dir_entry_tail);

	blocksize =  dir->i_sb->s_blocksize;
	dxtrace(printk(KERN_DEBUG "Creating index: inode %lu\n", dir->i_ino));
	BUFFER_TRACE(bh, "get_write_access");
	retval = ext4_journal_get_write_access(handle, bh);
	if (retval) {
		ext4_std_error(dir->i_sb, retval);
		brelse(bh);
		return retval;
	}
	root = (struct dx_root *) bh->b_data;

	/* The 0th block becomes the root, move the dirents out */
	fde = &root->dotdot;
	de = (struct ext4_dir_entry_2 *)((char *)fde +
		ext4_rec_len_from_disk(fde->rec_len, blocksize));
	if ((char *) de >= (((char *) root) + blocksize)) {
		EXT4_ERROR_INODE(dir, "invalid rec_len for '..'");
		brelse(bh);
		return -EFSCORRUPTED;
	}
	len = ((char *) root) + (blocksize - csum_size) - (char *) de;

	/* Allocate new block for the 0th block's dirents */
	bh2 = ext4_append(handle, dir, &block);
	if (IS_ERR(bh2)) {
		brelse(bh);
		return PTR_ERR(bh2);
	}
	ext4_set_inode_flag(dir, EXT4_INODE_INDEX);
	data2 = bh2->b_data;

	memcpy(data2, de, len);
	de = (struct ext4_dir_entry_2 *) data2;
	top = data2 + len;
	while ((char *)(de2 = ext4_next_entry(de, blocksize)) < top)
		de = de2;
	de->rec_len = ext4_rec_len_to_disk(data2 + (blocksize - csum_size) -
					   (char *) de, blocksize);

	if (csum_size)
		ext4_initialize_dirent_tail(bh2, blocksize);

	/* Initialize the root; the dot dirents already exist */
	de = (struct ext4_dir_entry_2 *) (&root->dotdot);
	de->rec_len = ext4_rec_len_to_disk(
			blocksize - ext4_dir_rec_len(2, NULL), blocksize);
	memset (&root->info, 0, sizeof(root->info));
	root->info.info_length = sizeof(root->info);
	if (ext4_hash_in_dirent(dir))
		root->info.hash_version = DX_HASH_SIPHASH;
	else
		root->info.hash_version =
				EXT4_SB(dir->i_sb)->s_def_hash_version;

	entries = root->entries;
	dx_set_block(entries, 1);
	dx_set_count(entries, 1);
	dx_set_limit(entries, dx_root_limit(dir, sizeof(root->info)));

	/* Initialize as for dx_probe */
	fname->hinfo.hash_version = root->info.hash_version;
	if (fname->hinfo.hash_version <= DX_HASH_TEA)
		fname->hinfo.hash_version += EXT4_SB(dir->i_sb)->s_hash_unsigned;
	fname->hinfo.seed = EXT4_SB(dir->i_sb)->s_hash_seed;
<<<<<<< HEAD
	if (ext4_hash_in_dirent(dir))
		ext4fs_dirhash(dir, fname_usr_name(fname),
				fname_len(fname), &fname->hinfo);
	else
=======

	/* casefolded encrypted hashes are computed on fname setup */
	if (!ext4_hash_in_dirent(dir))
>>>>>>> de198b0f
		ext4fs_dirhash(dir, fname_name(fname),
				fname_len(fname), &fname->hinfo);

	memset(frames, 0, sizeof(frames));
	frame = frames;
	frame->entries = entries;
	frame->at = entries;
	frame->bh = bh;

	retval = ext4_handle_dirty_dx_node(handle, dir, frame->bh);
	if (retval)
		goto out_frames;	
	retval = ext4_handle_dirty_dirblock(handle, dir, bh2);
	if (retval)
		goto out_frames;	

	de = do_split(handle, dir, &bh2, frame, &fname->hinfo, &block);
	if (IS_ERR(de)) {
		retval = PTR_ERR(de);
		goto out_frames;
	}

	retval = add_dirent_to_buf(handle, fname, dir, inode, de, block, bh2);
out_frames:
	/*
	 * Even if the block split failed, we have to properly write
	 * out all the changes we did so far. Otherwise we can end up
	 * with corrupted filesystem.
	 */
	if (retval)
		ext4_mark_inode_dirty(handle, dir);
	dx_release(frames);
	brelse(bh2);
	return retval;
}

/*
 *	ext4_add_entry()
 *
 * adds a file entry to the specified directory, using the same
 * semantics as ext4_find_entry(). It returns NULL if it failed.
 *
 * NOTE!! The inode part of 'de' is left at 0 - which means you
 * may not sleep between calling this and putting something into
 * the entry, as someone else might have used it while you slept.
 */
static int ext4_add_entry(handle_t *handle, struct dentry *dentry,
			  struct inode *inode)
{
	struct inode *dir = d_inode(dentry->d_parent);
	struct buffer_head *bh = NULL;
	struct ext4_dir_entry_2 *de;
	struct super_block *sb;
	struct ext4_filename fname;
	int	retval;
	int	dx_fallback=0;
	unsigned blocksize;
	ext4_lblk_t block, blocks;
	int	csum_size = 0;

	if (ext4_has_metadata_csum(inode->i_sb))
		csum_size = sizeof(struct ext4_dir_entry_tail);

	sb = dir->i_sb;
	blocksize = sb->s_blocksize;
	if (!dentry->d_name.len)
		return -EINVAL;

#ifdef CONFIG_UNICODE
	if (sb_has_enc_strict_mode(sb) && IS_CASEFOLDED(dir) &&
	    sb->s_encoding && utf8_validate(sb->s_encoding, &dentry->d_name))
		return -EINVAL;
#endif

	retval = ext4_fname_setup_filename(dir, &dentry->d_name, 0, &fname);
	if (retval)
		return retval;

	if (ext4_has_inline_data(dir)) {
		retval = ext4_try_add_inline_entry(handle, &fname, dir, inode);
		if (retval < 0)
			goto out;
		if (retval == 1) {
			retval = 0;
			goto out;
		}
	}

	if (is_dx(dir)) {
		retval = ext4_dx_add_entry(handle, &fname, dir, inode);
		if (!retval || (retval != ERR_BAD_DX_DIR))
			goto out;
		/* Can we just ignore htree data? */
		if (ext4_has_metadata_csum(sb)) {
			EXT4_ERROR_INODE(dir,
				"Directory has corrupted htree index.");
			retval = -EFSCORRUPTED;
			goto out;
		}
		ext4_clear_inode_flag(dir, EXT4_INODE_INDEX);
		dx_fallback++;
		ext4_mark_inode_dirty(handle, dir);
	}
	blocks = dir->i_size >> sb->s_blocksize_bits;
	for (block = 0; block < blocks; block++) {
		bh = ext4_read_dirblock(dir, block, DIRENT);
		if (bh == NULL) {
			bh = ext4_bread(handle, dir, block,
					EXT4_GET_BLOCKS_CREATE);
			goto add_to_new_block;
		}
		if (IS_ERR(bh)) {
			retval = PTR_ERR(bh);
			bh = NULL;
			goto out;
		}
		retval = add_dirent_to_buf(handle, &fname, dir, inode,
					   NULL, block, bh);
		if (retval != -ENOSPC)
			goto out;

		if (blocks == 1 && !dx_fallback &&
		    ext4_has_feature_dir_index(sb)) {
			retval = make_indexed_dir(handle, &fname, dir,
						  inode, bh);
			bh = NULL; /* make_indexed_dir releases bh */
			goto out;
		}
		brelse(bh);
	}
	bh = ext4_append(handle, dir, &block);
add_to_new_block:
	if (IS_ERR(bh)) {
		retval = PTR_ERR(bh);
		bh = NULL;
		goto out;
	}
	de = (struct ext4_dir_entry_2 *) bh->b_data;
	de->inode = 0;
	de->rec_len = ext4_rec_len_to_disk(blocksize - csum_size, blocksize);

	if (csum_size)
		ext4_initialize_dirent_tail(bh, blocksize);

	retval = add_dirent_to_buf(handle, &fname, dir, inode, de, block, bh);
out:
	ext4_fname_free_filename(&fname);
	brelse(bh);
	if (retval == 0)
		ext4_set_inode_state(inode, EXT4_STATE_NEWENTRY);
	return retval;
}

/*
 * Returns 0 for success, or a negative error value
 */
static int ext4_dx_add_entry(handle_t *handle, struct ext4_filename *fname,
			     struct inode *dir, struct inode *inode)
{
	struct dx_frame frames[EXT4_HTREE_LEVEL], *frame;
	struct dx_entry *entries, *at;
	struct buffer_head *bh;
	struct super_block *sb = dir->i_sb;
	struct ext4_dir_entry_2 *de;
	int restart;
	int err;
	ext4_lblk_t lblk;

again:
	restart = 0;
	frame = dx_probe(fname, dir, NULL, frames);
	if (IS_ERR(frame))
		return PTR_ERR(frame);
	entries = frame->entries;
	at = frame->at;
	lblk = dx_get_block(frame->at);
	bh = ext4_read_dirblock(dir, lblk, DIRENT_HTREE);
	if (IS_ERR(bh)) {
		err = PTR_ERR(bh);
		bh = NULL;
		goto cleanup;
	}

	BUFFER_TRACE(bh, "get_write_access");
	err = ext4_journal_get_write_access(handle, bh);
	if (err)
		goto journal_error;

	err = add_dirent_to_buf(handle, fname, dir, inode, NULL, lblk, bh);
	if (err != -ENOSPC)
		goto cleanup;

	err = 0;
	/* Block full, should compress but for now just split */
	dxtrace(printk(KERN_DEBUG "using %u of %u node entries\n",
		       dx_get_count(entries), dx_get_limit(entries)));
	/* Need to split index? */
	if (dx_get_count(entries) == dx_get_limit(entries)) {
		ext4_lblk_t newblock;
		int levels = frame - frames + 1;
		unsigned int icount;
		int add_level = 1;
		struct dx_entry *entries2;
		struct dx_node *node2;
		struct buffer_head *bh2;

		while (frame > frames) {
			if (dx_get_count((frame - 1)->entries) <
			    dx_get_limit((frame - 1)->entries)) {
				add_level = 0;
				break;
			}
			frame--; /* split higher index block */
			at = frame->at;
			entries = frame->entries;
			restart = 1;
		}
		if (add_level && levels == ext4_dir_htree_level(sb)) {
			ext4_warning(sb, "Directory (ino: %lu) index full, "
					 "reach max htree level :%d",
					 dir->i_ino, levels);
			if (ext4_dir_htree_level(sb) < EXT4_HTREE_LEVEL) {
				ext4_warning(sb, "Large directory feature is "
						 "not enabled on this "
						 "filesystem");
			}
			err = -ENOSPC;
			goto cleanup;
		}
		icount = dx_get_count(entries);
		bh2 = ext4_append(handle, dir, &newblock);
		if (IS_ERR(bh2)) {
			err = PTR_ERR(bh2);
			goto cleanup;
		}
		node2 = (struct dx_node *)(bh2->b_data);
		entries2 = node2->entries;
		memset(&node2->fake, 0, sizeof(struct fake_dirent));
		node2->fake.rec_len = ext4_rec_len_to_disk(sb->s_blocksize,
							   sb->s_blocksize);
		BUFFER_TRACE(frame->bh, "get_write_access");
		err = ext4_journal_get_write_access(handle, frame->bh);
		if (err)
			goto journal_error;
		if (!add_level) {
			unsigned icount1 = icount/2, icount2 = icount - icount1;
			unsigned hash2 = dx_get_hash(entries + icount1);
			dxtrace(printk(KERN_DEBUG "Split index %i/%i\n",
				       icount1, icount2));

			BUFFER_TRACE(frame->bh, "get_write_access"); /* index root */
			err = ext4_journal_get_write_access(handle,
							     (frame - 1)->bh);
			if (err)
				goto journal_error;

			memcpy((char *) entries2, (char *) (entries + icount1),
			       icount2 * sizeof(struct dx_entry));
			dx_set_count(entries, icount1);
			dx_set_count(entries2, icount2);
			dx_set_limit(entries2, dx_node_limit(dir));

			/* Which index block gets the new entry? */
			if (at - entries >= icount1) {
				frame->at = at = at - entries - icount1 + entries2;
				frame->entries = entries = entries2;
				swap(frame->bh, bh2);
			}
			dx_insert_block((frame - 1), hash2, newblock);
			dxtrace(dx_show_index("node", frame->entries));
			dxtrace(dx_show_index("node",
			       ((struct dx_node *) bh2->b_data)->entries));
			err = ext4_handle_dirty_dx_node(handle, dir, bh2);
			if (err)
				goto journal_error;
			brelse (bh2);
			err = ext4_handle_dirty_dx_node(handle, dir,
						   (frame - 1)->bh);
			if (err)
				goto journal_error;
			if (restart) {
				err = ext4_handle_dirty_dx_node(handle, dir,
							   frame->bh);
				goto journal_error;
			}
		} else {
			struct dx_root *dxroot;
			memcpy((char *) entries2, (char *) entries,
			       icount * sizeof(struct dx_entry));
			dx_set_limit(entries2, dx_node_limit(dir));

			/* Set up root */
			dx_set_count(entries, 1);
			dx_set_block(entries + 0, newblock);
			dxroot = (struct dx_root *)frames[0].bh->b_data;
			dxroot->info.indirect_levels += 1;
			dxtrace(printk(KERN_DEBUG
				       "Creating %d level index...\n",
				       dxroot->info.indirect_levels));
			err = ext4_handle_dirty_dx_node(handle, dir, frame->bh);
			if (err)
				goto journal_error;
			err = ext4_handle_dirty_dx_node(handle, dir, bh2);
			brelse(bh2);
			restart = 1;
			goto journal_error;
		}
	}
	de = do_split(handle, dir, &bh, frame, &fname->hinfo, &lblk);
	if (IS_ERR(de)) {
		err = PTR_ERR(de);
		goto cleanup;
	}
	err = add_dirent_to_buf(handle, fname, dir, inode, de, lblk, bh);
	goto cleanup;

journal_error:
	ext4_std_error(dir->i_sb, err); /* this is a no-op if err == 0 */
cleanup:
	brelse(bh);
	dx_release(frames);
	/* @restart is true means htree-path has been changed, we need to
	 * repeat dx_probe() to find out valid htree-path
	 */
	if (restart && err == 0)
		goto again;
	return err;
}

/*
 * ext4_generic_delete_entry deletes a directory entry by merging it
 * with the previous entry
 */
int ext4_generic_delete_entry(handle_t *handle,
			      struct inode *dir,
			      struct ext4_dir_entry_2 *de_del,
			      ext4_lblk_t lblk,
			      struct buffer_head *bh,
			      void *entry_buf,
			      int buf_size,
			      int csum_size)
{
	struct ext4_dir_entry_2 *de, *pde;
	unsigned int blocksize = dir->i_sb->s_blocksize;
	int i;

	i = 0;
	pde = NULL;
	de = (struct ext4_dir_entry_2 *)entry_buf;
	while (i < buf_size - csum_size) {
		if (ext4_check_dir_entry(dir, NULL, de, bh,
					 entry_buf, buf_size, lblk, i))
			return -EFSCORRUPTED;
		if (de == de_del)  {
			if (pde)
				pde->rec_len = ext4_rec_len_to_disk(
					ext4_rec_len_from_disk(pde->rec_len,
							       blocksize) +
					ext4_rec_len_from_disk(de->rec_len,
							       blocksize),
					blocksize);
			else
				de->inode = 0;
			inode_inc_iversion(dir);
			return 0;
		}
		i += ext4_rec_len_from_disk(de->rec_len, blocksize);
		pde = de;
		de = ext4_next_entry(de, blocksize);
	}
	return -ENOENT;
}

static int ext4_delete_entry(handle_t *handle,
			     struct inode *dir,
			     struct ext4_dir_entry_2 *de_del,
			     ext4_lblk_t lblk,
			     struct buffer_head *bh)
{
	int err, csum_size = 0;

	if (ext4_has_inline_data(dir)) {
		int has_inline_data = 1;
		err = ext4_delete_inline_entry(handle, dir, de_del, bh,
					       &has_inline_data);
		if (has_inline_data)
			return err;
	}

	if (ext4_has_metadata_csum(dir->i_sb))
		csum_size = sizeof(struct ext4_dir_entry_tail);

	BUFFER_TRACE(bh, "get_write_access");
	err = ext4_journal_get_write_access(handle, bh);
	if (unlikely(err))
		goto out;

	err = ext4_generic_delete_entry(handle, dir, de_del, lblk,
					bh, bh->b_data,
					dir->i_sb->s_blocksize, csum_size);
	if (err)
		goto out;

	BUFFER_TRACE(bh, "call ext4_handle_dirty_metadata");
	err = ext4_handle_dirty_dirblock(handle, dir, bh);
	if (unlikely(err))
		goto out;

	return 0;
out:
	if (err != -ENOENT)
		ext4_std_error(dir->i_sb, err);
	return err;
}

/*
 * Set directory link count to 1 if nlinks > EXT4_LINK_MAX, or if nlinks == 2
 * since this indicates that nlinks count was previously 1 to avoid overflowing
 * the 16-bit i_links_count field on disk.  Directories with i_nlink == 1 mean
 * that subdirectory link counts are not being maintained accurately.
 *
 * The caller has already checked for i_nlink overflow in case the DIR_LINK
 * feature is not enabled and returned -EMLINK.  The is_dx() check is a proxy
 * for checking S_ISDIR(inode) (since the INODE_INDEX feature will not be set
 * on regular files) and to avoid creating huge/slow non-HTREE directories.
 */
static void ext4_inc_count(handle_t *handle, struct inode *inode)
{
	inc_nlink(inode);
	if (is_dx(inode) &&
	    (inode->i_nlink > EXT4_LINK_MAX || inode->i_nlink == 2))
		set_nlink(inode, 1);
}

/*
 * If a directory had nlink == 1, then we should let it be 1. This indicates
 * directory has >EXT4_LINK_MAX subdirs.
 */
static void ext4_dec_count(handle_t *handle, struct inode *inode)
{
	if (!S_ISDIR(inode->i_mode) || inode->i_nlink > 2)
		drop_nlink(inode);
}


static int ext4_add_nondir(handle_t *handle,
		struct dentry *dentry, struct inode *inode)
{
	int err = ext4_add_entry(handle, dentry, inode);
	if (!err) {
		ext4_mark_inode_dirty(handle, inode);
		d_instantiate_new(dentry, inode);
		return 0;
	}
	drop_nlink(inode);
	unlock_new_inode(inode);
	iput(inode);
	return err;
}

/*
 * By the time this is called, we already have created
 * the directory cache entry for the new file, but it
 * is so far negative - it has no inode.
 *
 * If the create succeeds, we fill in the inode information
 * with d_instantiate().
 */
static int ext4_create(struct inode *dir, struct dentry *dentry, umode_t mode,
		       bool excl)
{
	handle_t *handle;
	struct inode *inode;
	int err, credits, retries = 0;

	err = dquot_initialize(dir);
	if (err)
		return err;

	credits = (EXT4_DATA_TRANS_BLOCKS(dir->i_sb) +
		   EXT4_INDEX_EXTRA_TRANS_BLOCKS + 3);
retry:
	inode = ext4_new_inode_start_handle(dir, mode, &dentry->d_name, 0,
					    NULL, EXT4_HT_DIR, credits);
	handle = ext4_journal_current_handle();
	err = PTR_ERR(inode);
	if (!IS_ERR(inode)) {
		inode->i_op = &ext4_file_inode_operations;
		inode->i_fop = &ext4_file_operations;
		ext4_set_aops(inode);
		err = ext4_add_nondir(handle, dentry, inode);
		if (!err && IS_DIRSYNC(dir))
			ext4_handle_sync(handle);
	}
	if (handle)
		ext4_journal_stop(handle);
	if (err == -ENOSPC && ext4_should_retry_alloc(dir->i_sb, &retries))
		goto retry;
	return err;
}

static int ext4_mknod(struct inode *dir, struct dentry *dentry,
		      umode_t mode, dev_t rdev)
{
	handle_t *handle;
	struct inode *inode;
	int err, credits, retries = 0;

	err = dquot_initialize(dir);
	if (err)
		return err;

	credits = (EXT4_DATA_TRANS_BLOCKS(dir->i_sb) +
		   EXT4_INDEX_EXTRA_TRANS_BLOCKS + 3);
retry:
	inode = ext4_new_inode_start_handle(dir, mode, &dentry->d_name, 0,
					    NULL, EXT4_HT_DIR, credits);
	handle = ext4_journal_current_handle();
	err = PTR_ERR(inode);
	if (!IS_ERR(inode)) {
		init_special_inode(inode, inode->i_mode, rdev);
		inode->i_op = &ext4_special_inode_operations;
		err = ext4_add_nondir(handle, dentry, inode);
		if (!err && IS_DIRSYNC(dir))
			ext4_handle_sync(handle);
	}
	if (handle)
		ext4_journal_stop(handle);
	if (err == -ENOSPC && ext4_should_retry_alloc(dir->i_sb, &retries))
		goto retry;
	return err;
}

static int ext4_tmpfile(struct inode *dir, struct dentry *dentry, umode_t mode)
{
	handle_t *handle;
	struct inode *inode;
	int err, retries = 0;

	err = dquot_initialize(dir);
	if (err)
		return err;

retry:
	inode = ext4_new_inode_start_handle(dir, mode,
					    NULL, 0, NULL,
					    EXT4_HT_DIR,
			EXT4_MAXQUOTAS_INIT_BLOCKS(dir->i_sb) +
			  4 + EXT4_XATTR_TRANS_BLOCKS);
	handle = ext4_journal_current_handle();
	err = PTR_ERR(inode);
	if (!IS_ERR(inode)) {
		inode->i_op = &ext4_file_inode_operations;
		inode->i_fop = &ext4_file_operations;
		ext4_set_aops(inode);
		d_tmpfile(dentry, inode);
		err = ext4_orphan_add(handle, inode);
		if (err)
			goto err_unlock_inode;
		mark_inode_dirty(inode);
		unlock_new_inode(inode);
	}
	if (handle)
		ext4_journal_stop(handle);
	if (err == -ENOSPC && ext4_should_retry_alloc(dir->i_sb, &retries))
		goto retry;
	return err;
err_unlock_inode:
	ext4_journal_stop(handle);
	unlock_new_inode(inode);
	return err;
}

struct ext4_dir_entry_2 *ext4_init_dot_dotdot(struct inode *inode,
			  struct ext4_dir_entry_2 *de,
			  int blocksize, int csum_size,
			  unsigned int parent_ino, int dotdot_real_len)
{
	de->inode = cpu_to_le32(inode->i_ino);
	de->name_len = 1;
	de->rec_len = ext4_rec_len_to_disk(ext4_dir_rec_len(de->name_len, NULL),
					   blocksize);
	strcpy(de->name, ".");
	ext4_set_de_type(inode->i_sb, de, S_IFDIR);

	de = ext4_next_entry(de, blocksize);
	de->inode = cpu_to_le32(parent_ino);
	de->name_len = 2;
	if (!dotdot_real_len)
		de->rec_len = ext4_rec_len_to_disk(blocksize -
					(csum_size + ext4_dir_rec_len(1, NULL)),
					blocksize);
	else
		de->rec_len = ext4_rec_len_to_disk(
					ext4_dir_rec_len(de->name_len, NULL),
					blocksize);
	strcpy(de->name, "..");
	ext4_set_de_type(inode->i_sb, de, S_IFDIR);

	return ext4_next_entry(de, blocksize);
}

static int ext4_init_new_dir(handle_t *handle, struct inode *dir,
			     struct inode *inode)
{
	struct buffer_head *dir_block = NULL;
	struct ext4_dir_entry_2 *de;
	ext4_lblk_t block = 0;
	unsigned int blocksize = dir->i_sb->s_blocksize;
	int csum_size = 0;
	int err;

	if (ext4_has_metadata_csum(dir->i_sb))
		csum_size = sizeof(struct ext4_dir_entry_tail);

	if (ext4_test_inode_state(inode, EXT4_STATE_MAY_INLINE_DATA)) {
		err = ext4_try_create_inline_dir(handle, dir, inode);
		if (err < 0 && err != -ENOSPC)
			goto out;
		if (!err)
			goto out;
	}

	inode->i_size = 0;
	dir_block = ext4_append(handle, inode, &block);
	if (IS_ERR(dir_block))
		return PTR_ERR(dir_block);
	de = (struct ext4_dir_entry_2 *)dir_block->b_data;
	ext4_init_dot_dotdot(inode, de, blocksize, csum_size, dir->i_ino, 0);
	set_nlink(inode, 2);
	if (csum_size)
		ext4_initialize_dirent_tail(dir_block, blocksize);

	BUFFER_TRACE(dir_block, "call ext4_handle_dirty_metadata");
	err = ext4_handle_dirty_dirblock(handle, inode, dir_block);
	if (err)
		goto out;
	set_buffer_verified(dir_block);
out:
	brelse(dir_block);
	return err;
}

static int ext4_mkdir(struct inode *dir, struct dentry *dentry, umode_t mode)
{
	handle_t *handle;
	struct inode *inode;
	int err, credits, retries = 0;

	if (EXT4_DIR_LINK_MAX(dir))
		return -EMLINK;

	err = dquot_initialize(dir);
	if (err)
		return err;

	credits = (EXT4_DATA_TRANS_BLOCKS(dir->i_sb) +
		   EXT4_INDEX_EXTRA_TRANS_BLOCKS + 3);
retry:
	inode = ext4_new_inode_start_handle(dir, S_IFDIR | mode,
					    &dentry->d_name,
					    0, NULL, EXT4_HT_DIR, credits);
	handle = ext4_journal_current_handle();
	err = PTR_ERR(inode);
	if (IS_ERR(inode))
		goto out_stop;

	inode->i_op = &ext4_dir_inode_operations;
	inode->i_fop = &ext4_dir_operations;
	err = ext4_init_new_dir(handle, dir, inode);
	if (err)
		goto out_clear_inode;
	err = ext4_mark_inode_dirty(handle, inode);
	if (!err)
		err = ext4_add_entry(handle, dentry, inode);
	if (err) {
out_clear_inode:
		clear_nlink(inode);
		unlock_new_inode(inode);
		ext4_mark_inode_dirty(handle, inode);
		iput(inode);
		goto out_stop;
	}
	ext4_inc_count(handle, dir);
	ext4_update_dx_flag(dir);
	err = ext4_mark_inode_dirty(handle, dir);
	if (err)
		goto out_clear_inode;
	d_instantiate_new(dentry, inode);
	if (IS_DIRSYNC(dir))
		ext4_handle_sync(handle);

out_stop:
	if (handle)
		ext4_journal_stop(handle);
	if (err == -ENOSPC && ext4_should_retry_alloc(dir->i_sb, &retries))
		goto retry;
	return err;
}

/*
 * routine to check that the specified directory is empty (for rmdir)
 */
bool ext4_empty_dir(struct inode *inode)
{
	unsigned int offset;
	struct buffer_head *bh;
	struct ext4_dir_entry_2 *de;
	struct super_block *sb;

	if (ext4_has_inline_data(inode)) {
		int has_inline_data = 1;
		int ret;

		ret = empty_inline_dir(inode, &has_inline_data);
		if (has_inline_data)
			return ret;
	}

	sb = inode->i_sb;
	if (inode->i_size < ext4_dir_rec_len(1, NULL) +
					ext4_dir_rec_len(2, NULL)) {
		EXT4_ERROR_INODE(inode, "invalid size");
		return true;
	}
	/* The first directory block must not be a hole,
	 * so treat it as DIRENT_HTREE
	 */
	bh = ext4_read_dirblock(inode, 0, DIRENT_HTREE);
	if (IS_ERR(bh))
		return true;

	de = (struct ext4_dir_entry_2 *) bh->b_data;
	if (ext4_check_dir_entry(inode, NULL, de, bh, bh->b_data, bh->b_size, 0,
				 0) ||
	    le32_to_cpu(de->inode) != inode->i_ino || strcmp(".", de->name)) {
		ext4_warning_inode(inode, "directory missing '.'");
		brelse(bh);
		return true;
	}
	offset = ext4_rec_len_from_disk(de->rec_len, sb->s_blocksize);
	de = ext4_next_entry(de, sb->s_blocksize);
	if (ext4_check_dir_entry(inode, NULL, de, bh, bh->b_data, bh->b_size, 0,
				 offset) ||
	    le32_to_cpu(de->inode) == 0 || strcmp("..", de->name)) {
		ext4_warning_inode(inode, "directory missing '..'");
		brelse(bh);
		return true;
	}
	offset += ext4_rec_len_from_disk(de->rec_len, sb->s_blocksize);
	while (offset < inode->i_size) {
		if (!(offset & (sb->s_blocksize - 1))) {
			unsigned int lblock;
			brelse(bh);
			lblock = offset >> EXT4_BLOCK_SIZE_BITS(sb);
			bh = ext4_read_dirblock(inode, lblock, EITHER);
			if (bh == NULL) {
				offset += sb->s_blocksize;
				continue;
			}
			if (IS_ERR(bh))
				return true;
		}
		de = (struct ext4_dir_entry_2 *) (bh->b_data +
					(offset & (sb->s_blocksize - 1)));
		if (ext4_check_dir_entry(inode, NULL, de, bh,
					 bh->b_data, bh->b_size, 0, offset)) {
			offset = (offset | (sb->s_blocksize - 1)) + 1;
			continue;
		}
		if (le32_to_cpu(de->inode)) {
			brelse(bh);
			return false;
		}
		offset += ext4_rec_len_from_disk(de->rec_len, sb->s_blocksize);
	}
	brelse(bh);
	return true;
}

/*
 * ext4_orphan_add() links an unlinked or truncated inode into a list of
 * such inodes, starting at the superblock, in case we crash before the
 * file is closed/deleted, or in case the inode truncate spans multiple
 * transactions and the last transaction is not recovered after a crash.
 *
 * At filesystem recovery time, we walk this list deleting unlinked
 * inodes and truncating linked inodes in ext4_orphan_cleanup().
 *
 * Orphan list manipulation functions must be called under i_mutex unless
 * we are just creating the inode or deleting it.
 */
int ext4_orphan_add(handle_t *handle, struct inode *inode)
{
	struct super_block *sb = inode->i_sb;
	struct ext4_sb_info *sbi = EXT4_SB(sb);
	struct ext4_iloc iloc;
	int err = 0, rc;
	bool dirty = false;

	if (!sbi->s_journal || is_bad_inode(inode))
		return 0;

	WARN_ON_ONCE(!(inode->i_state & (I_NEW | I_FREEING)) &&
		     !inode_is_locked(inode));
	/*
	 * Exit early if inode already is on orphan list. This is a big speedup
	 * since we don't have to contend on the global s_orphan_lock.
	 */
	if (!list_empty(&EXT4_I(inode)->i_orphan))
		return 0;

	/*
	 * Orphan handling is only valid for files with data blocks
	 * being truncated, or files being unlinked. Note that we either
	 * hold i_mutex, or the inode can not be referenced from outside,
	 * so i_nlink should not be bumped due to race
	 */
	J_ASSERT((S_ISREG(inode->i_mode) || S_ISDIR(inode->i_mode) ||
		  S_ISLNK(inode->i_mode)) || inode->i_nlink == 0);

	BUFFER_TRACE(sbi->s_sbh, "get_write_access");
	err = ext4_journal_get_write_access(handle, sbi->s_sbh);
	if (err)
		goto out;

	err = ext4_reserve_inode_write(handle, inode, &iloc);
	if (err)
		goto out;

	mutex_lock(&sbi->s_orphan_lock);
	/*
	 * Due to previous errors inode may be already a part of on-disk
	 * orphan list. If so skip on-disk list modification.
	 */
	if (!NEXT_ORPHAN(inode) || NEXT_ORPHAN(inode) >
	    (le32_to_cpu(sbi->s_es->s_inodes_count))) {
		/* Insert this inode at the head of the on-disk orphan list */
		NEXT_ORPHAN(inode) = le32_to_cpu(sbi->s_es->s_last_orphan);
		sbi->s_es->s_last_orphan = cpu_to_le32(inode->i_ino);
		dirty = true;
	}
	list_add(&EXT4_I(inode)->i_orphan, &sbi->s_orphan);
	mutex_unlock(&sbi->s_orphan_lock);

	if (dirty) {
		err = ext4_handle_dirty_super(handle, sb);
		rc = ext4_mark_iloc_dirty(handle, inode, &iloc);
		if (!err)
			err = rc;
		if (err) {
			/*
			 * We have to remove inode from in-memory list if
			 * addition to on disk orphan list failed. Stray orphan
			 * list entries can cause panics at unmount time.
			 */
			mutex_lock(&sbi->s_orphan_lock);
			list_del_init(&EXT4_I(inode)->i_orphan);
			mutex_unlock(&sbi->s_orphan_lock);
		}
	} else
		brelse(iloc.bh);

	jbd_debug(4, "superblock will point to %lu\n", inode->i_ino);
	jbd_debug(4, "orphan inode %lu will point to %d\n",
			inode->i_ino, NEXT_ORPHAN(inode));
out:
	ext4_std_error(sb, err);
	return err;
}

/*
 * ext4_orphan_del() removes an unlinked or truncated inode from the list
 * of such inodes stored on disk, because it is finally being cleaned up.
 */
int ext4_orphan_del(handle_t *handle, struct inode *inode)
{
	struct list_head *prev;
	struct ext4_inode_info *ei = EXT4_I(inode);
	struct ext4_sb_info *sbi = EXT4_SB(inode->i_sb);
	__u32 ino_next;
	struct ext4_iloc iloc;
	int err = 0;

	if (!sbi->s_journal && !(sbi->s_mount_state & EXT4_ORPHAN_FS))
		return 0;

	WARN_ON_ONCE(!(inode->i_state & (I_NEW | I_FREEING)) &&
		     !inode_is_locked(inode));
	/* Do this quick check before taking global s_orphan_lock. */
	if (list_empty(&ei->i_orphan))
		return 0;

	if (handle) {
		/* Grab inode buffer early before taking global s_orphan_lock */
		err = ext4_reserve_inode_write(handle, inode, &iloc);
	}

	mutex_lock(&sbi->s_orphan_lock);
	jbd_debug(4, "remove inode %lu from orphan list\n", inode->i_ino);

	prev = ei->i_orphan.prev;
	list_del_init(&ei->i_orphan);

	/* If we're on an error path, we may not have a valid
	 * transaction handle with which to update the orphan list on
	 * disk, but we still need to remove the inode from the linked
	 * list in memory. */
	if (!handle || err) {
		mutex_unlock(&sbi->s_orphan_lock);
		goto out_err;
	}

	ino_next = NEXT_ORPHAN(inode);
	if (prev == &sbi->s_orphan) {
		jbd_debug(4, "superblock will point to %u\n", ino_next);
		BUFFER_TRACE(sbi->s_sbh, "get_write_access");
		err = ext4_journal_get_write_access(handle, sbi->s_sbh);
		if (err) {
			mutex_unlock(&sbi->s_orphan_lock);
			goto out_brelse;
		}
		sbi->s_es->s_last_orphan = cpu_to_le32(ino_next);
		mutex_unlock(&sbi->s_orphan_lock);
		err = ext4_handle_dirty_super(handle, inode->i_sb);
	} else {
		struct ext4_iloc iloc2;
		struct inode *i_prev =
			&list_entry(prev, struct ext4_inode_info, i_orphan)->vfs_inode;

		jbd_debug(4, "orphan inode %lu will point to %u\n",
			  i_prev->i_ino, ino_next);
		err = ext4_reserve_inode_write(handle, i_prev, &iloc2);
		if (err) {
			mutex_unlock(&sbi->s_orphan_lock);
			goto out_brelse;
		}
		NEXT_ORPHAN(i_prev) = ino_next;
		err = ext4_mark_iloc_dirty(handle, i_prev, &iloc2);
		mutex_unlock(&sbi->s_orphan_lock);
	}
	if (err)
		goto out_brelse;
	NEXT_ORPHAN(inode) = 0;
	err = ext4_mark_iloc_dirty(handle, inode, &iloc);
out_err:
	ext4_std_error(inode->i_sb, err);
	return err;

out_brelse:
	brelse(iloc.bh);
	goto out_err;
}

static int ext4_rmdir(struct inode *dir, struct dentry *dentry)
{
	int retval;
	struct inode *inode;
	struct buffer_head *bh;
	struct ext4_dir_entry_2 *de;
	handle_t *handle = NULL;
	ext4_lblk_t lblk;


	if (unlikely(ext4_forced_shutdown(EXT4_SB(dir->i_sb))))
		return -EIO;

	/* Initialize quotas before so that eventual writes go in
	 * separate transaction */
	retval = dquot_initialize(dir);
	if (retval)
		return retval;
	retval = dquot_initialize(d_inode(dentry));
	if (retval)
		return retval;

	retval = -ENOENT;
	bh = ext4_find_entry(dir, &dentry->d_name, &de, NULL, &lblk);
	if (IS_ERR(bh))
		return PTR_ERR(bh);
	if (!bh)
		goto end_rmdir;

	inode = d_inode(dentry);

	retval = -EFSCORRUPTED;
	if (le32_to_cpu(de->inode) != inode->i_ino)
		goto end_rmdir;

	retval = -ENOTEMPTY;
	if (!ext4_empty_dir(inode))
		goto end_rmdir;

	handle = ext4_journal_start(dir, EXT4_HT_DIR,
				    EXT4_DATA_TRANS_BLOCKS(dir->i_sb));
	if (IS_ERR(handle)) {
		retval = PTR_ERR(handle);
		handle = NULL;
		goto end_rmdir;
	}

	if (IS_DIRSYNC(dir))
		ext4_handle_sync(handle);

	retval = ext4_delete_entry(handle, dir, de, lblk, bh);
	if (retval)
		goto end_rmdir;
	if (!EXT4_DIR_LINK_EMPTY(inode))
		ext4_warning_inode(inode,
			     "empty directory '%.*s' has too many links (%u)",
			     dentry->d_name.len, dentry->d_name.name,
			     inode->i_nlink);
	inode_inc_iversion(inode);
	clear_nlink(inode);
	/* There's no need to set i_disksize: the fact that i_nlink is
	 * zero will ensure that the right thing happens during any
	 * recovery. */
	inode->i_size = 0;
	ext4_orphan_add(handle, inode);
	inode->i_ctime = dir->i_ctime = dir->i_mtime = current_time(inode);
	ext4_mark_inode_dirty(handle, inode);
	ext4_dec_count(handle, dir);
	ext4_update_dx_flag(dir);
	ext4_mark_inode_dirty(handle, dir);

#ifdef CONFIG_UNICODE
	/* VFS negative dentries are incompatible with Encoding and
	 * Case-insensitiveness. Eventually we'll want avoid
	 * invalidating the dentries here, alongside with returning the
	 * negative dentries at ext4_lookup(), when it is better
	 * supported by the VFS for the CI case.
	 */
	if (IS_CASEFOLDED(dir))
		d_invalidate(dentry);
#endif

end_rmdir:
	brelse(bh);
	if (handle)
		ext4_journal_stop(handle);
	return retval;
}

static int ext4_unlink(struct inode *dir, struct dentry *dentry)
{
	int retval;
	struct inode *inode;
	struct buffer_head *bh;
	struct ext4_dir_entry_2 *de;
	handle_t *handle = NULL;
	ext4_lblk_t lblk;

	if (unlikely(ext4_forced_shutdown(EXT4_SB(dir->i_sb))))
		return -EIO;

	trace_ext4_unlink_enter(dir, dentry);
	/* Initialize quotas before so that eventual writes go
	 * in separate transaction */
	retval = dquot_initialize(dir);
	if (retval)
		return retval;
	retval = dquot_initialize(d_inode(dentry));
	if (retval)
		return retval;

	retval = -ENOENT;
	bh = ext4_find_entry(dir, &dentry->d_name, &de, NULL, &lblk);
	if (IS_ERR(bh))
		return PTR_ERR(bh);
	if (!bh)
		goto end_unlink;

	inode = d_inode(dentry);

	retval = -EFSCORRUPTED;
	if (le32_to_cpu(de->inode) != inode->i_ino)
		goto end_unlink;

	handle = ext4_journal_start(dir, EXT4_HT_DIR,
				    EXT4_DATA_TRANS_BLOCKS(dir->i_sb));
	if (IS_ERR(handle)) {
		retval = PTR_ERR(handle);
		handle = NULL;
		goto end_unlink;
	}

	if (IS_DIRSYNC(dir))
		ext4_handle_sync(handle);

	retval = ext4_delete_entry(handle, dir, de, lblk, bh);
	if (retval)
		goto end_unlink;
	dir->i_ctime = dir->i_mtime = current_time(dir);
	ext4_update_dx_flag(dir);
	ext4_mark_inode_dirty(handle, dir);
	if (inode->i_nlink == 0)
		ext4_warning_inode(inode, "Deleting file '%.*s' with no links",
				   dentry->d_name.len, dentry->d_name.name);
	else
		drop_nlink(inode);
	if (!inode->i_nlink)
		ext4_orphan_add(handle, inode);
	inode->i_ctime = current_time(inode);
	ext4_mark_inode_dirty(handle, inode);

#ifdef CONFIG_UNICODE
	/* VFS negative dentries are incompatible with Encoding and
	 * Case-insensitiveness. Eventually we'll want avoid
	 * invalidating the dentries here, alongside with returning the
	 * negative dentries at ext4_lookup(), when it is  better
	 * supported by the VFS for the CI case.
	 */
	if (IS_CASEFOLDED(dir))
		d_invalidate(dentry);
#endif

end_unlink:
	brelse(bh);
	if (handle)
		ext4_journal_stop(handle);
	trace_ext4_unlink_exit(dentry, retval);
	return retval;
}

static int ext4_symlink(struct inode *dir,
			struct dentry *dentry, const char *symname)
{
	handle_t *handle;
	struct inode *inode;
	int err, len = strlen(symname);
	int credits;
	struct fscrypt_str disk_link;

	if (unlikely(ext4_forced_shutdown(EXT4_SB(dir->i_sb))))
		return -EIO;

	err = fscrypt_prepare_symlink(dir, symname, len, dir->i_sb->s_blocksize,
				      &disk_link);
	if (err)
		return err;

	err = dquot_initialize(dir);
	if (err)
		return err;

	if ((disk_link.len > EXT4_N_BLOCKS * 4)) {
		/*
		 * For non-fast symlinks, we just allocate inode and put it on
		 * orphan list in the first transaction => we need bitmap,
		 * group descriptor, sb, inode block, quota blocks, and
		 * possibly selinux xattr blocks.
		 */
		credits = 4 + EXT4_MAXQUOTAS_INIT_BLOCKS(dir->i_sb) +
			  EXT4_XATTR_TRANS_BLOCKS;
	} else {
		/*
		 * Fast symlink. We have to add entry to directory
		 * (EXT4_DATA_TRANS_BLOCKS + EXT4_INDEX_EXTRA_TRANS_BLOCKS),
		 * allocate new inode (bitmap, group descriptor, inode block,
		 * quota blocks, sb is already counted in previous macros).
		 */
		credits = EXT4_DATA_TRANS_BLOCKS(dir->i_sb) +
			  EXT4_INDEX_EXTRA_TRANS_BLOCKS + 3;
	}

	inode = ext4_new_inode_start_handle(dir, S_IFLNK|S_IRWXUGO,
					    &dentry->d_name, 0, NULL,
					    EXT4_HT_DIR, credits);
	handle = ext4_journal_current_handle();
	if (IS_ERR(inode)) {
		if (handle)
			ext4_journal_stop(handle);
		return PTR_ERR(inode);
	}

	if (IS_ENCRYPTED(inode)) {
		err = fscrypt_encrypt_symlink(inode, symname, len, &disk_link);
		if (err)
			goto err_drop_inode;
		inode->i_op = &ext4_encrypted_symlink_inode_operations;
	}

	if ((disk_link.len > EXT4_N_BLOCKS * 4)) {
		if (!IS_ENCRYPTED(inode))
			inode->i_op = &ext4_symlink_inode_operations;
		inode_nohighmem(inode);
		ext4_set_aops(inode);
		/*
		 * We cannot call page_symlink() with transaction started
		 * because it calls into ext4_write_begin() which can wait
		 * for transaction commit if we are running out of space
		 * and thus we deadlock. So we have to stop transaction now
		 * and restart it when symlink contents is written.
		 * 
		 * To keep fs consistent in case of crash, we have to put inode
		 * to orphan list in the mean time.
		 */
		drop_nlink(inode);
		err = ext4_orphan_add(handle, inode);
		ext4_journal_stop(handle);
		handle = NULL;
		if (err)
			goto err_drop_inode;
		err = __page_symlink(inode, disk_link.name, disk_link.len, 1);
		if (err)
			goto err_drop_inode;
		/*
		 * Now inode is being linked into dir (EXT4_DATA_TRANS_BLOCKS
		 * + EXT4_INDEX_EXTRA_TRANS_BLOCKS), inode is also modified
		 */
		handle = ext4_journal_start(dir, EXT4_HT_DIR,
				EXT4_DATA_TRANS_BLOCKS(dir->i_sb) +
				EXT4_INDEX_EXTRA_TRANS_BLOCKS + 1);
		if (IS_ERR(handle)) {
			err = PTR_ERR(handle);
			handle = NULL;
			goto err_drop_inode;
		}
		set_nlink(inode, 1);
		err = ext4_orphan_del(handle, inode);
		if (err)
			goto err_drop_inode;
	} else {
		/* clear the extent format for fast symlink */
		ext4_clear_inode_flag(inode, EXT4_INODE_EXTENTS);
		if (!IS_ENCRYPTED(inode)) {
			inode->i_op = &ext4_fast_symlink_inode_operations;
			inode->i_link = (char *)&EXT4_I(inode)->i_data;
		}
		memcpy((char *)&EXT4_I(inode)->i_data, disk_link.name,
		       disk_link.len);
		inode->i_size = disk_link.len - 1;
	}
	EXT4_I(inode)->i_disksize = inode->i_size;
	err = ext4_add_nondir(handle, dentry, inode);
	if (!err && IS_DIRSYNC(dir))
		ext4_handle_sync(handle);

	if (handle)
		ext4_journal_stop(handle);
	goto out_free_encrypted_link;

err_drop_inode:
	if (handle)
		ext4_journal_stop(handle);
	clear_nlink(inode);
	unlock_new_inode(inode);
	iput(inode);
out_free_encrypted_link:
	if (disk_link.name != (unsigned char *)symname)
		kfree(disk_link.name);
	return err;
}

static int ext4_link(struct dentry *old_dentry,
		     struct inode *dir, struct dentry *dentry)
{
	handle_t *handle;
	struct inode *inode = d_inode(old_dentry);
	int err, retries = 0;

	if (inode->i_nlink >= EXT4_LINK_MAX)
		return -EMLINK;

	err = fscrypt_prepare_link(old_dentry, dir, dentry);
	if (err)
		return err;

	if ((ext4_test_inode_flag(dir, EXT4_INODE_PROJINHERIT)) &&
	    (!projid_eq(EXT4_I(dir)->i_projid,
			EXT4_I(old_dentry->d_inode)->i_projid)))
		return -EXDEV;

	err = dquot_initialize(dir);
	if (err)
		return err;

retry:
	handle = ext4_journal_start(dir, EXT4_HT_DIR,
		(EXT4_DATA_TRANS_BLOCKS(dir->i_sb) +
		 EXT4_INDEX_EXTRA_TRANS_BLOCKS) + 1);
	if (IS_ERR(handle))
		return PTR_ERR(handle);

	if (IS_DIRSYNC(dir))
		ext4_handle_sync(handle);

	inode->i_ctime = current_time(inode);
	ext4_inc_count(handle, inode);
	ihold(inode);

	err = ext4_add_entry(handle, dentry, inode);
	if (!err) {
		ext4_mark_inode_dirty(handle, inode);
		/* this can happen only for tmpfile being
		 * linked the first time
		 */
		if (inode->i_nlink == 1)
			ext4_orphan_del(handle, inode);
		d_instantiate(dentry, inode);
	} else {
		drop_nlink(inode);
		iput(inode);
	}
	ext4_journal_stop(handle);
	if (err == -ENOSPC && ext4_should_retry_alloc(dir->i_sb, &retries))
		goto retry;
	return err;
}


/*
 * Try to find buffer head where contains the parent block.
 * It should be the inode block if it is inlined or the 1st block
 * if it is a normal dir.
 */
static struct buffer_head *ext4_get_first_dir_block(handle_t *handle,
					struct inode *inode,
					int *retval,
					struct ext4_dir_entry_2 **parent_de,
					int *inlined)
{
	struct buffer_head *bh;

	if (!ext4_has_inline_data(inode)) {
		/* The first directory block must not be a hole, so
		 * treat it as DIRENT_HTREE
		 */
		bh = ext4_read_dirblock(inode, 0, DIRENT_HTREE);
		if (IS_ERR(bh)) {
			*retval = PTR_ERR(bh);
			return NULL;
		}
		*parent_de = ext4_next_entry(
					(struct ext4_dir_entry_2 *)bh->b_data,
					inode->i_sb->s_blocksize);
		return bh;
	}

	*inlined = 1;
	return ext4_get_first_inline_block(inode, parent_de, retval);
}

struct ext4_renament {
	struct inode *dir;
	struct dentry *dentry;
	struct inode *inode;
	bool is_dir;
	int dir_nlink_delta;

	/* entry for "dentry" */
	ext4_lblk_t lblk;
	struct buffer_head *bh;
	struct ext4_dir_entry_2 *de;
	int inlined;

	/* entry for ".." in inode if it's a directory */
	struct buffer_head *dir_bh;
	struct ext4_dir_entry_2 *parent_de;
	int dir_inlined;
};

static int ext4_rename_dir_prepare(handle_t *handle, struct ext4_renament *ent)
{
	int retval;

	ent->dir_bh = ext4_get_first_dir_block(handle, ent->inode,
					      &retval, &ent->parent_de,
					      &ent->dir_inlined);
	if (!ent->dir_bh)
		return retval;
	if (le32_to_cpu(ent->parent_de->inode) != ent->dir->i_ino)
		return -EFSCORRUPTED;
	BUFFER_TRACE(ent->dir_bh, "get_write_access");
	return ext4_journal_get_write_access(handle, ent->dir_bh);
}

static int ext4_rename_dir_finish(handle_t *handle, struct ext4_renament *ent,
				  unsigned dir_ino)
{
	int retval;

	ent->parent_de->inode = cpu_to_le32(dir_ino);
	BUFFER_TRACE(ent->dir_bh, "call ext4_handle_dirty_metadata");
	if (!ent->dir_inlined) {
		if (is_dx(ent->inode)) {
			retval = ext4_handle_dirty_dx_node(handle,
							   ent->inode,
							   ent->dir_bh);
		} else {
			retval = ext4_handle_dirty_dirblock(handle, ent->inode,
							    ent->dir_bh);
		}
	} else {
		retval = ext4_mark_inode_dirty(handle, ent->inode);
	}
	if (retval) {
		ext4_std_error(ent->dir->i_sb, retval);
		return retval;
	}
	return 0;
}

static int ext4_setent(handle_t *handle, struct ext4_renament *ent,
		       unsigned ino, unsigned file_type)
{
	int retval;

	BUFFER_TRACE(ent->bh, "get write access");
	retval = ext4_journal_get_write_access(handle, ent->bh);
	if (retval)
		return retval;
	ent->de->inode = cpu_to_le32(ino);
	if (ext4_has_feature_filetype(ent->dir->i_sb))
		ent->de->file_type = file_type;
	inode_inc_iversion(ent->dir);
	ent->dir->i_ctime = ent->dir->i_mtime =
		current_time(ent->dir);
	ext4_mark_inode_dirty(handle, ent->dir);
	BUFFER_TRACE(ent->bh, "call ext4_handle_dirty_metadata");
	if (!ent->inlined) {
		retval = ext4_handle_dirty_dirblock(handle, ent->dir, ent->bh);
		if (unlikely(retval)) {
			ext4_std_error(ent->dir->i_sb, retval);
			return retval;
		}
	}
	brelse(ent->bh);
	ent->bh = NULL;

	return 0;
}

static int ext4_find_delete_entry(handle_t *handle, struct inode *dir,
				  const struct qstr *d_name)
{
	int retval = -ENOENT;
	struct buffer_head *bh;
	struct ext4_dir_entry_2 *de;
	ext4_lblk_t lblk;

	bh = ext4_find_entry(dir, d_name, &de, NULL, &lblk);
	if (IS_ERR(bh))
		return PTR_ERR(bh);
	if (bh) {
		retval = ext4_delete_entry(handle, dir, de, lblk, bh);
		brelse(bh);
	}
	return retval;
}

static void ext4_rename_delete(handle_t *handle, struct ext4_renament *ent,
			       int force_reread)
{
	int retval;
	/*
	 * ent->de could have moved from under us during htree split, so make
	 * sure that we are deleting the right entry.  We might also be pointing
	 * to a stale entry in the unused part of ent->bh so just checking inum
	 * and the name isn't enough.
	 */
	if (le32_to_cpu(ent->de->inode) != ent->inode->i_ino ||
	    ent->de->name_len != ent->dentry->d_name.len ||
	    strncmp(ent->de->name, ent->dentry->d_name.name,
		    ent->de->name_len) ||
	    force_reread) {
		retval = ext4_find_delete_entry(handle, ent->dir,
						&ent->dentry->d_name);
	} else {
		retval = ext4_delete_entry(handle, ent->dir, ent->de,
						ent->lblk, ent->bh);
		if (retval == -ENOENT) {
			retval = ext4_find_delete_entry(handle, ent->dir,
							&ent->dentry->d_name);
		}
	}

	if (retval) {
		ext4_warning_inode(ent->dir,
				   "Deleting old file: nlink %d, error=%d",
				   ent->dir->i_nlink, retval);
	}
}

static void ext4_update_dir_count(handle_t *handle, struct ext4_renament *ent)
{
	if (ent->dir_nlink_delta) {
		if (ent->dir_nlink_delta == -1)
			ext4_dec_count(handle, ent->dir);
		else
			ext4_inc_count(handle, ent->dir);
		ext4_mark_inode_dirty(handle, ent->dir);
	}
}

static struct inode *ext4_whiteout_for_rename(struct ext4_renament *ent,
					      int credits, handle_t **h)
{
	struct inode *wh;
	handle_t *handle;
	int retries = 0;

	/*
	 * for inode block, sb block, group summaries,
	 * and inode bitmap
	 */
	credits += (EXT4_MAXQUOTAS_TRANS_BLOCKS(ent->dir->i_sb) +
		    EXT4_XATTR_TRANS_BLOCKS + 4);
retry:
	wh = ext4_new_inode_start_handle(ent->dir, S_IFCHR | WHITEOUT_MODE,
					 &ent->dentry->d_name, 0, NULL,
					 EXT4_HT_DIR, credits);

	handle = ext4_journal_current_handle();
	if (IS_ERR(wh)) {
		if (handle)
			ext4_journal_stop(handle);
		if (PTR_ERR(wh) == -ENOSPC &&
		    ext4_should_retry_alloc(ent->dir->i_sb, &retries))
			goto retry;
	} else {
		*h = handle;
		init_special_inode(wh, wh->i_mode, WHITEOUT_DEV);
		wh->i_op = &ext4_special_inode_operations;
	}
	return wh;
}

/*
 * Anybody can rename anything with this: the permission checks are left to the
 * higher-level routines.
 *
 * n.b.  old_{dentry,inode) refers to the source dentry/inode
 * while new_{dentry,inode) refers to the destination dentry/inode
 * This comes from rename(const char *oldpath, const char *newpath)
 */
static int ext4_rename(struct inode *old_dir, struct dentry *old_dentry,
		       struct inode *new_dir, struct dentry *new_dentry,
		       unsigned int flags)
{
	handle_t *handle = NULL;
	struct ext4_renament old = {
		.dir = old_dir,
		.dentry = old_dentry,
		.inode = d_inode(old_dentry),
	};
	struct ext4_renament new = {
		.dir = new_dir,
		.dentry = new_dentry,
		.inode = d_inode(new_dentry),
	};
	int force_reread;
	int retval;
	struct inode *whiteout = NULL;
	int credits;
	u8 old_file_type;

	if (new.inode && new.inode->i_nlink == 0) {
		EXT4_ERROR_INODE(new.inode,
				 "target of rename is already freed");
		return -EFSCORRUPTED;
	}

	if ((ext4_test_inode_flag(new_dir, EXT4_INODE_PROJINHERIT)) &&
	    (!projid_eq(EXT4_I(new_dir)->i_projid,
			EXT4_I(old_dentry->d_inode)->i_projid)))
		return -EXDEV;

	retval = dquot_initialize(old.dir);
	if (retval)
		return retval;
	retval = dquot_initialize(new.dir);
	if (retval)
		return retval;

	/* Initialize quotas before so that eventual writes go
	 * in separate transaction */
	if (new.inode) {
		retval = dquot_initialize(new.inode);
		if (retval)
			return retval;
	}

	old.bh = ext4_find_entry(old.dir, &old.dentry->d_name, &old.de, NULL,
				&old.lblk);
	if (IS_ERR(old.bh))
		return PTR_ERR(old.bh);
	/*
	 *  Check for inode number is _not_ due to possible IO errors.
	 *  We might rmdir the source, keep it as pwd of some process
	 *  and merrily kill the link to whatever was created under the
	 *  same name. Goodbye sticky bit ;-<
	 */
	retval = -ENOENT;
	if (!old.bh || le32_to_cpu(old.de->inode) != old.inode->i_ino)
		goto end_rename;

	new.bh = ext4_find_entry(new.dir, &new.dentry->d_name,
				 &new.de, &new.inlined, NULL);
	if (IS_ERR(new.bh)) {
		retval = PTR_ERR(new.bh);
		new.bh = NULL;
		goto end_rename;
	}
	if (new.bh) {
		if (!new.inode) {
			brelse(new.bh);
			new.bh = NULL;
		}
	}
	if (new.inode && !test_opt(new.dir->i_sb, NO_AUTO_DA_ALLOC))
		ext4_alloc_da_blocks(old.inode);

	credits = (2 * EXT4_DATA_TRANS_BLOCKS(old.dir->i_sb) +
		   EXT4_INDEX_EXTRA_TRANS_BLOCKS + 2);
	if (!(flags & RENAME_WHITEOUT)) {
		handle = ext4_journal_start(old.dir, EXT4_HT_DIR, credits);
		if (IS_ERR(handle)) {
			retval = PTR_ERR(handle);
			handle = NULL;
			goto end_rename;
		}
	} else {
		whiteout = ext4_whiteout_for_rename(&old, credits, &handle);
		if (IS_ERR(whiteout)) {
			retval = PTR_ERR(whiteout);
			whiteout = NULL;
			goto end_rename;
		}
	}

	if (IS_DIRSYNC(old.dir) || IS_DIRSYNC(new.dir))
		ext4_handle_sync(handle);

	if (S_ISDIR(old.inode->i_mode)) {
		if (new.inode) {
			retval = -ENOTEMPTY;
			if (!ext4_empty_dir(new.inode))
				goto end_rename;
		} else {
			retval = -EMLINK;
			if (new.dir != old.dir && EXT4_DIR_LINK_MAX(new.dir))
				goto end_rename;
		}
		retval = ext4_rename_dir_prepare(handle, &old);
		if (retval)
			goto end_rename;
	}
	/*
	 * If we're renaming a file within an inline_data dir and adding or
	 * setting the new dirent causes a conversion from inline_data to
	 * extents/blockmap, we need to force the dirent delete code to
	 * re-read the directory, or else we end up trying to delete a dirent
	 * from what is now the extent tree root (or a block map).
	 */
	force_reread = (new.dir->i_ino == old.dir->i_ino &&
			ext4_test_inode_flag(new.dir, EXT4_INODE_INLINE_DATA));

	old_file_type = old.de->file_type;
	if (whiteout) {
		/*
		 * Do this before adding a new entry, so the old entry is sure
		 * to be still pointing to the valid old entry.
		 */
		retval = ext4_setent(handle, &old, whiteout->i_ino,
				     EXT4_FT_CHRDEV);
		if (retval)
			goto end_rename;
		ext4_mark_inode_dirty(handle, whiteout);
	}
	if (!new.bh) {
		retval = ext4_add_entry(handle, new.dentry, old.inode);
		if (retval)
			goto end_rename;
	} else {
		retval = ext4_setent(handle, &new,
				     old.inode->i_ino, old_file_type);
		if (retval)
			goto end_rename;
	}
	if (force_reread)
		force_reread = !ext4_test_inode_flag(new.dir,
						     EXT4_INODE_INLINE_DATA);

	/*
	 * Like most other Unix systems, set the ctime for inodes on a
	 * rename.
	 */
	old.inode->i_ctime = current_time(old.inode);
	ext4_mark_inode_dirty(handle, old.inode);

	if (!whiteout) {
		/*
		 * ok, that's it
		 */
		ext4_rename_delete(handle, &old, force_reread);
	}

	if (new.inode) {
		ext4_dec_count(handle, new.inode);
		new.inode->i_ctime = current_time(new.inode);
	}
	old.dir->i_ctime = old.dir->i_mtime = current_time(old.dir);
	ext4_update_dx_flag(old.dir);
	if (old.dir_bh) {
		retval = ext4_rename_dir_finish(handle, &old, new.dir->i_ino);
		if (retval)
			goto end_rename;

		ext4_dec_count(handle, old.dir);
		if (new.inode) {
			/* checked ext4_empty_dir above, can't have another
			 * parent, ext4_dec_count() won't work for many-linked
			 * dirs */
			clear_nlink(new.inode);
		} else {
			ext4_inc_count(handle, new.dir);
			ext4_update_dx_flag(new.dir);
			ext4_mark_inode_dirty(handle, new.dir);
		}
	}
	ext4_mark_inode_dirty(handle, old.dir);
	if (new.inode) {
		ext4_mark_inode_dirty(handle, new.inode);
		if (!new.inode->i_nlink)
			ext4_orphan_add(handle, new.inode);
	}
	retval = 0;

end_rename:
	brelse(old.dir_bh);
	brelse(old.bh);
	brelse(new.bh);
	if (whiteout) {
		if (retval)
			drop_nlink(whiteout);
		unlock_new_inode(whiteout);
		iput(whiteout);
	}
	if (handle)
		ext4_journal_stop(handle);
	return retval;
}

static int ext4_cross_rename(struct inode *old_dir, struct dentry *old_dentry,
			     struct inode *new_dir, struct dentry *new_dentry)
{
	handle_t *handle = NULL;
	struct ext4_renament old = {
		.dir = old_dir,
		.dentry = old_dentry,
		.inode = d_inode(old_dentry),
	};
	struct ext4_renament new = {
		.dir = new_dir,
		.dentry = new_dentry,
		.inode = d_inode(new_dentry),
	};
	u8 new_file_type;
	int retval;
	struct timespec64 ctime;

	if ((ext4_test_inode_flag(new_dir, EXT4_INODE_PROJINHERIT) &&
	     !projid_eq(EXT4_I(new_dir)->i_projid,
			EXT4_I(old_dentry->d_inode)->i_projid)) ||
	    (ext4_test_inode_flag(old_dir, EXT4_INODE_PROJINHERIT) &&
	     !projid_eq(EXT4_I(old_dir)->i_projid,
			EXT4_I(new_dentry->d_inode)->i_projid)))
		return -EXDEV;

	retval = dquot_initialize(old.dir);
	if (retval)
		return retval;
	retval = dquot_initialize(new.dir);
	if (retval)
		return retval;

	old.bh = ext4_find_entry(old.dir, &old.dentry->d_name,
				 &old.de, &old.inlined, NULL);
	if (IS_ERR(old.bh))
		return PTR_ERR(old.bh);
	/*
	 *  Check for inode number is _not_ due to possible IO errors.
	 *  We might rmdir the source, keep it as pwd of some process
	 *  and merrily kill the link to whatever was created under the
	 *  same name. Goodbye sticky bit ;-<
	 */
	retval = -ENOENT;
	if (!old.bh || le32_to_cpu(old.de->inode) != old.inode->i_ino)
		goto end_rename;

	new.bh = ext4_find_entry(new.dir, &new.dentry->d_name,
				 &new.de, &new.inlined, NULL);
	if (IS_ERR(new.bh)) {
		retval = PTR_ERR(new.bh);
		new.bh = NULL;
		goto end_rename;
	}

	/* RENAME_EXCHANGE case: old *and* new must both exist */
	if (!new.bh || le32_to_cpu(new.de->inode) != new.inode->i_ino)
		goto end_rename;

	handle = ext4_journal_start(old.dir, EXT4_HT_DIR,
		(2 * EXT4_DATA_TRANS_BLOCKS(old.dir->i_sb) +
		 2 * EXT4_INDEX_EXTRA_TRANS_BLOCKS + 2));
	if (IS_ERR(handle)) {
		retval = PTR_ERR(handle);
		handle = NULL;
		goto end_rename;
	}

	if (IS_DIRSYNC(old.dir) || IS_DIRSYNC(new.dir))
		ext4_handle_sync(handle);

	if (S_ISDIR(old.inode->i_mode)) {
		old.is_dir = true;
		retval = ext4_rename_dir_prepare(handle, &old);
		if (retval)
			goto end_rename;
	}
	if (S_ISDIR(new.inode->i_mode)) {
		new.is_dir = true;
		retval = ext4_rename_dir_prepare(handle, &new);
		if (retval)
			goto end_rename;
	}

	/*
	 * Other than the special case of overwriting a directory, parents'
	 * nlink only needs to be modified if this is a cross directory rename.
	 */
	if (old.dir != new.dir && old.is_dir != new.is_dir) {
		old.dir_nlink_delta = old.is_dir ? -1 : 1;
		new.dir_nlink_delta = -old.dir_nlink_delta;
		retval = -EMLINK;
		if ((old.dir_nlink_delta > 0 && EXT4_DIR_LINK_MAX(old.dir)) ||
		    (new.dir_nlink_delta > 0 && EXT4_DIR_LINK_MAX(new.dir)))
			goto end_rename;
	}

	new_file_type = new.de->file_type;
	retval = ext4_setent(handle, &new, old.inode->i_ino, old.de->file_type);
	if (retval)
		goto end_rename;

	retval = ext4_setent(handle, &old, new.inode->i_ino, new_file_type);
	if (retval)
		goto end_rename;

	/*
	 * Like most other Unix systems, set the ctime for inodes on a
	 * rename.
	 */
	ctime = current_time(old.inode);
	old.inode->i_ctime = ctime;
	new.inode->i_ctime = ctime;
	ext4_mark_inode_dirty(handle, old.inode);
	ext4_mark_inode_dirty(handle, new.inode);

	if (old.dir_bh) {
		retval = ext4_rename_dir_finish(handle, &old, new.dir->i_ino);
		if (retval)
			goto end_rename;
	}
	if (new.dir_bh) {
		retval = ext4_rename_dir_finish(handle, &new, old.dir->i_ino);
		if (retval)
			goto end_rename;
	}
	ext4_update_dir_count(handle, &old);
	ext4_update_dir_count(handle, &new);
	retval = 0;

end_rename:
	brelse(old.dir_bh);
	brelse(new.dir_bh);
	brelse(old.bh);
	brelse(new.bh);
	if (handle)
		ext4_journal_stop(handle);
	return retval;
}

static int ext4_rename2(struct inode *old_dir, struct dentry *old_dentry,
			struct inode *new_dir, struct dentry *new_dentry,
			unsigned int flags)
{
	int err;

	if (unlikely(ext4_forced_shutdown(EXT4_SB(old_dir->i_sb))))
		return -EIO;

	if (flags & ~(RENAME_NOREPLACE | RENAME_EXCHANGE | RENAME_WHITEOUT))
		return -EINVAL;

	err = fscrypt_prepare_rename(old_dir, old_dentry, new_dir, new_dentry,
				     flags);
	if (err)
		return err;

	if (flags & RENAME_EXCHANGE) {
		return ext4_cross_rename(old_dir, old_dentry,
					 new_dir, new_dentry);
	}

	return ext4_rename(old_dir, old_dentry, new_dir, new_dentry, flags);
}

/*
 * directories can handle most operations...
 */
const struct inode_operations ext4_dir_inode_operations = {
	.create		= ext4_create,
	.lookup		= ext4_lookup,
	.link		= ext4_link,
	.unlink		= ext4_unlink,
	.symlink	= ext4_symlink,
	.mkdir		= ext4_mkdir,
	.rmdir		= ext4_rmdir,
	.mknod		= ext4_mknod,
	.tmpfile	= ext4_tmpfile,
	.rename		= ext4_rename2,
	.setattr	= ext4_setattr,
	.getattr	= ext4_getattr,
	.listxattr	= ext4_listxattr,
	.get_acl	= ext4_get_acl,
	.set_acl	= ext4_set_acl,
	.fiemap         = ext4_fiemap,
};

const struct inode_operations ext4_special_inode_operations = {
	.setattr	= ext4_setattr,
	.getattr	= ext4_getattr,
	.listxattr	= ext4_listxattr,
	.get_acl	= ext4_get_acl,
	.set_acl	= ext4_set_acl,
};<|MERGE_RESOLUTION|>--- conflicted
+++ resolved
@@ -1430,25 +1430,12 @@
 			struct qstr cf = {.name = fname->cf_name.name,
 					  .len = fname->cf_name.len};
 			if (IS_ENCRYPTED(parent)) {
-<<<<<<< HEAD
-				struct dx_hash_info hinfo;
-
-				hinfo.hash_version = DX_HASH_SIPHASH;
-				hinfo.seed = NULL;
-				ext4fs_dirhash(parent, fname->cf_name.name,
-						fname_len(fname), &hinfo);
-				if (hinfo.hash != EXT4_DIRENT_HASH(de) ||
-						hinfo.minor_hash !=
-						    EXT4_DIRENT_MINOR_HASH(de))
-					return 0;
-=======
 				if (fname->hinfo.hash != EXT4_DIRENT_HASH(de) ||
 					fname->hinfo.minor_hash !=
 						EXT4_DIRENT_MINOR_HASH(de)) {
 
 					return 0;
 				}
->>>>>>> de198b0f
 			}
 			return !ext4_ci_compare(parent, &cf, de->name,
 							de->name_len, true);
@@ -2082,23 +2069,11 @@
 	de->name_len = fname_len(fname);
 	memcpy(de->name, fname_name(fname), fname_len(fname));
 	if (ext4_hash_in_dirent(dir)) {
-<<<<<<< HEAD
-		struct dx_hash_info hinfo;
-
-		hinfo.hash_version = DX_HASH_SIPHASH;
-		hinfo.seed = NULL;
-		ext4fs_dirhash(dir, fname_usr_name(fname),
-				fname_len(fname), &hinfo);
-		EXT4_DIRENT_HASHES(de)->hash = cpu_to_le32(hinfo.hash);
-		EXT4_DIRENT_HASHES(de)->minor_hash =
-				cpu_to_le32(hinfo.minor_hash);
-=======
 		struct dx_hash_info *hinfo = &fname->hinfo;
 
 		EXT4_DIRENT_HASHES(de)->hash = cpu_to_le32(hinfo->hash);
 		EXT4_DIRENT_HASHES(de)->minor_hash =
 						cpu_to_le32(hinfo->minor_hash);
->>>>>>> de198b0f
 	}
 }
 
@@ -2249,16 +2224,9 @@
 	if (fname->hinfo.hash_version <= DX_HASH_TEA)
 		fname->hinfo.hash_version += EXT4_SB(dir->i_sb)->s_hash_unsigned;
 	fname->hinfo.seed = EXT4_SB(dir->i_sb)->s_hash_seed;
-<<<<<<< HEAD
-	if (ext4_hash_in_dirent(dir))
-		ext4fs_dirhash(dir, fname_usr_name(fname),
-				fname_len(fname), &fname->hinfo);
-	else
-=======
 
 	/* casefolded encrypted hashes are computed on fname setup */
 	if (!ext4_hash_in_dirent(dir))
->>>>>>> de198b0f
 		ext4fs_dirhash(dir, fname_name(fname),
 				fname_len(fname), &fname->hinfo);
 
