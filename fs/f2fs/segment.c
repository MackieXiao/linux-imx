--- conflicted
+++ resolved
@@ -3106,8 +3106,6 @@
 	} else if (type == CURSEG_COLD_DATA_PINNED) {
 		type = CURSEG_COLD_DATA;
 	}
-<<<<<<< HEAD
-=======
 
 	/*
 	 * We need to wait for node_write to avoid block allocation during
@@ -3116,7 +3114,6 @@
 	 */
 	if (IS_DATASEG(type))
 		down_write(&sbi->node_write);
->>>>>>> 22e35a1d
 
 	down_read(&SM_I(sbi)->curseg_lock);
 
@@ -3183,12 +3180,9 @@
 
 	up_read(&SM_I(sbi)->curseg_lock);
 
-<<<<<<< HEAD
-=======
 	if (IS_DATASEG(type))
 		up_write(&sbi->node_write);
 
->>>>>>> 22e35a1d
 	if (put_pin_sem)
 		up_read(&sbi->pin_sem);
 }
