// SPDX-License-Identifier: GPL-2.0
/*
 * f2fs debugging statistics
 *
 * Copyright (c) 2012 Samsung Electronics Co., Ltd.
 *             http://www.samsung.com/
 * Copyright (c) 2012 Linux Foundation
 * Copyright (c) 2012 Greg Kroah-Hartman <gregkh@linuxfoundation.org>
 */

#include <linux/fs.h>
#include <linux/backing-dev.h>
#include <linux/f2fs_fs.h>
#include <linux/blkdev.h>
#include <linux/debugfs.h>
#include <linux/seq_file.h>

#include "f2fs.h"
#include "node.h"
#include "segment.h"
#include "gc.h"

static LIST_HEAD(f2fs_stat_list);
static DEFINE_RAW_SPINLOCK(f2fs_stat_lock);
#ifdef CONFIG_DEBUG_FS
static struct dentry *f2fs_debugfs_root;
#endif

/*
 * This function calculates BDF of every segments
 */
void f2fs_update_sit_info(struct f2fs_sb_info *sbi)
{
	struct f2fs_stat_info *si = F2FS_STAT(sbi);
	unsigned long long blks_per_sec, hblks_per_sec, total_vblocks;
	unsigned long long bimodal, dist;
	unsigned int segno, vblocks;
	int ndirty = 0;

	bimodal = 0;
	total_vblocks = 0;
	blks_per_sec = CAP_BLKS_PER_SEC(sbi);
	hblks_per_sec = blks_per_sec / 2;
	for (segno = 0; segno < MAIN_SEGS(sbi); segno += sbi->segs_per_sec) {
		vblocks = get_valid_blocks(sbi, segno, true);
		dist = abs(vblocks - hblks_per_sec);
		bimodal += dist * dist;

		if (vblocks > 0 && vblocks < blks_per_sec) {
			total_vblocks += vblocks;
			ndirty++;
		}
	}
	dist = div_u64(MAIN_SECS(sbi) * hblks_per_sec * hblks_per_sec, 100);
	si->bimodal = div64_u64(bimodal, dist);
	if (si->dirty_count)
		si->avg_vblocks = div_u64(total_vblocks, ndirty);
	else
		si->avg_vblocks = 0;
}

#ifdef CONFIG_DEBUG_FS
static void update_general_status(struct f2fs_sb_info *sbi)
{
	struct f2fs_stat_info *si = F2FS_STAT(sbi);
	struct f2fs_super_block *raw_super = F2FS_RAW_SUPER(sbi);
	int i;

	/* these will be changed if online resize is done */
	si->main_area_segs = le32_to_cpu(raw_super->segment_count_main);
	si->main_area_sections = le32_to_cpu(raw_super->section_count);
	si->main_area_zones = si->main_area_sections /
				le32_to_cpu(raw_super->secs_per_zone);

	/* general extent cache stats */
	for (i = 0; i < NR_EXTENT_CACHES; i++) {
		struct extent_tree_info *eti = &sbi->extent_tree[i];

		si->hit_cached[i] = atomic64_read(&sbi->read_hit_cached[i]);
		si->hit_rbtree[i] = atomic64_read(&sbi->read_hit_rbtree[i]);
		si->total_ext[i] = atomic64_read(&sbi->total_hit_ext[i]);
		si->hit_total[i] = si->hit_cached[i] + si->hit_rbtree[i];
		si->ext_tree[i] = atomic_read(&eti->total_ext_tree);
		si->zombie_tree[i] = atomic_read(&eti->total_zombie_tree);
		si->ext_node[i] = atomic_read(&eti->total_ext_node);
	}
	/* read extent_cache only */
	si->hit_largest = atomic64_read(&sbi->read_hit_largest);
	si->hit_total[EX_READ] += si->hit_largest;

	/* block age extent_cache only */
	si->allocated_data_blocks = atomic64_read(&sbi->allocated_data_blocks);

	/* validation check of the segment numbers */
	si->ndirty_node = get_pages(sbi, F2FS_DIRTY_NODES);
	si->ndirty_dent = get_pages(sbi, F2FS_DIRTY_DENTS);
	si->ndirty_meta = get_pages(sbi, F2FS_DIRTY_META);
	si->ndirty_data = get_pages(sbi, F2FS_DIRTY_DATA);
	si->ndirty_qdata = get_pages(sbi, F2FS_DIRTY_QDATA);
	si->ndirty_imeta = get_pages(sbi, F2FS_DIRTY_IMETA);
	si->ndirty_dirs = sbi->ndirty_inode[DIR_INODE];
	si->ndirty_files = sbi->ndirty_inode[FILE_INODE];
	si->nquota_files = sbi->nquota_files;
	si->ndirty_all = sbi->ndirty_inode[DIRTY_META];
	si->aw_cnt = atomic_read(&sbi->atomic_files);
	si->max_aw_cnt = atomic_read(&sbi->max_aw_cnt);
	si->nr_dio_read = get_pages(sbi, F2FS_DIO_READ);
	si->nr_dio_write = get_pages(sbi, F2FS_DIO_WRITE);
	si->nr_wb_cp_data = get_pages(sbi, F2FS_WB_CP_DATA);
	si->nr_wb_data = get_pages(sbi, F2FS_WB_DATA);
	si->nr_rd_data = get_pages(sbi, F2FS_RD_DATA);
	si->nr_rd_node = get_pages(sbi, F2FS_RD_NODE);
	si->nr_rd_meta = get_pages(sbi, F2FS_RD_META);
	if (SM_I(sbi)->fcc_info) {
		si->nr_flushed =
			atomic_read(&SM_I(sbi)->fcc_info->issued_flush);
		si->nr_flushing =
			atomic_read(&SM_I(sbi)->fcc_info->queued_flush);
		si->flush_list_empty =
			llist_empty(&SM_I(sbi)->fcc_info->issue_list);
	}
	if (SM_I(sbi)->dcc_info) {
		si->nr_discarded =
			atomic_read(&SM_I(sbi)->dcc_info->issued_discard);
		si->nr_discarding =
			atomic_read(&SM_I(sbi)->dcc_info->queued_discard);
		si->nr_discard_cmd =
			atomic_read(&SM_I(sbi)->dcc_info->discard_cmd_cnt);
		si->undiscard_blks = SM_I(sbi)->dcc_info->undiscard_blks;
	}
	si->nr_issued_ckpt = atomic_read(&sbi->cprc_info.issued_ckpt);
	si->nr_total_ckpt = atomic_read(&sbi->cprc_info.total_ckpt);
	si->nr_queued_ckpt = atomic_read(&sbi->cprc_info.queued_ckpt);
	spin_lock(&sbi->cprc_info.stat_lock);
	si->cur_ckpt_time = sbi->cprc_info.cur_time;
	si->peak_ckpt_time = sbi->cprc_info.peak_time;
	spin_unlock(&sbi->cprc_info.stat_lock);
	si->total_count = (int)sbi->user_block_count / sbi->blocks_per_seg;
	si->rsvd_segs = reserved_segments(sbi);
	si->overp_segs = overprovision_segments(sbi);
	si->valid_count = valid_user_blocks(sbi);
	si->discard_blks = discard_blocks(sbi);
	si->valid_node_count = valid_node_count(sbi);
	si->valid_inode_count = valid_inode_count(sbi);
	si->inline_xattr = atomic_read(&sbi->inline_xattr);
	si->inline_inode = atomic_read(&sbi->inline_inode);
	si->inline_dir = atomic_read(&sbi->inline_dir);
	si->compr_inode = atomic_read(&sbi->compr_inode);
	si->swapfile_inode = atomic_read(&sbi->swapfile_inode);
	si->compr_blocks = atomic64_read(&sbi->compr_blocks);
	si->append = sbi->im[APPEND_INO].ino_num;
	si->update = sbi->im[UPDATE_INO].ino_num;
	si->orphans = sbi->im[ORPHAN_INO].ino_num;
	si->utilization = utilization(sbi);

	si->free_segs = free_segments(sbi);
	si->free_secs = free_sections(sbi);
	si->prefree_count = prefree_segments(sbi);
	si->dirty_count = dirty_segments(sbi);
	if (sbi->node_inode)
		si->node_pages = NODE_MAPPING(sbi)->nrpages;
	if (sbi->meta_inode)
		si->meta_pages = META_MAPPING(sbi)->nrpages;
#ifdef CONFIG_F2FS_FS_COMPRESSION
	if (sbi->compress_inode) {
		si->compress_pages = COMPRESS_MAPPING(sbi)->nrpages;
		si->compress_page_hit = atomic_read(&sbi->compress_page_hit);
	}
#endif
	si->nats = NM_I(sbi)->nat_cnt[TOTAL_NAT];
	si->dirty_nats = NM_I(sbi)->nat_cnt[DIRTY_NAT];
	si->sits = MAIN_SEGS(sbi);
	si->dirty_sits = SIT_I(sbi)->dirty_sentries;
	si->free_nids = NM_I(sbi)->nid_cnt[FREE_NID];
	si->avail_nids = NM_I(sbi)->available_nids;
	si->alloc_nids = NM_I(sbi)->nid_cnt[PREALLOC_NID];
	si->io_skip_bggc = sbi->io_skip_bggc;
	si->other_skip_bggc = sbi->other_skip_bggc;
	si->util_free = (int)(free_user_blocks(sbi) >> sbi->log_blocks_per_seg)
		* 100 / (int)(sbi->user_block_count >> sbi->log_blocks_per_seg)
		/ 2;
	si->util_valid = (int)(written_block_count(sbi) >>
						sbi->log_blocks_per_seg)
		* 100 / (int)(sbi->user_block_count >> sbi->log_blocks_per_seg)
		/ 2;
	si->util_invalid = 50 - si->util_free - si->util_valid;
	for (i = CURSEG_HOT_DATA; i < NO_CHECK_TYPE; i++) {
		struct curseg_info *curseg = CURSEG_I(sbi, i);

		si->curseg[i] = curseg->segno;
		si->cursec[i] = GET_SEC_FROM_SEG(sbi, curseg->segno);
		si->curzone[i] = GET_ZONE_FROM_SEC(sbi, si->cursec[i]);
	}

	for (i = META_CP; i < META_MAX; i++)
		si->meta_count[i] = atomic_read(&sbi->meta_count[i]);

	for (i = 0; i < NO_CHECK_TYPE; i++) {
		si->dirty_seg[i] = 0;
		si->full_seg[i] = 0;
		si->valid_blks[i] = 0;
	}

	for (i = 0; i < MAIN_SEGS(sbi); i++) {
		int blks = get_seg_entry(sbi, i)->valid_blocks;
		int type = get_seg_entry(sbi, i)->type;

		if (!blks)
			continue;

		if (blks == sbi->blocks_per_seg)
			si->full_seg[type]++;
		else
			si->dirty_seg[type]++;
		si->valid_blks[type] += blks;
	}

	for (i = 0; i < 2; i++) {
		si->segment_count[i] = sbi->segment_count[i];
		si->block_count[i] = sbi->block_count[i];
	}

	si->inplace_count = atomic_read(&sbi->inplace_count);
}

/*
 * This function calculates memory footprint.
 */
static void update_mem_info(struct f2fs_sb_info *sbi)
{
	struct f2fs_stat_info *si = F2FS_STAT(sbi);
	int i;

	if (si->base_mem)
		goto get_cache;

	/* build stat */
	si->base_mem = sizeof(struct f2fs_stat_info);

	/* build superblock */
	si->base_mem += sizeof(struct f2fs_sb_info) + sbi->sb->s_blocksize;
	si->base_mem += 2 * sizeof(struct f2fs_inode_info);
	si->base_mem += sizeof(*sbi->ckpt);

	/* build sm */
	si->base_mem += sizeof(struct f2fs_sm_info);

	/* build sit */
	si->base_mem += sizeof(struct sit_info);
	si->base_mem += MAIN_SEGS(sbi) * sizeof(struct seg_entry);
	si->base_mem += f2fs_bitmap_size(MAIN_SEGS(sbi));
	si->base_mem += 2 * SIT_VBLOCK_MAP_SIZE * MAIN_SEGS(sbi);
	si->base_mem += SIT_VBLOCK_MAP_SIZE * MAIN_SEGS(sbi);
	si->base_mem += SIT_VBLOCK_MAP_SIZE;
	if (__is_large_section(sbi))
		si->base_mem += MAIN_SECS(sbi) * sizeof(struct sec_entry);
	si->base_mem += __bitmap_size(sbi, SIT_BITMAP);

	/* build free segmap */
	si->base_mem += sizeof(struct free_segmap_info);
	si->base_mem += f2fs_bitmap_size(MAIN_SEGS(sbi));
	si->base_mem += f2fs_bitmap_size(MAIN_SECS(sbi));

	/* build curseg */
	si->base_mem += sizeof(struct curseg_info) * NR_CURSEG_TYPE;
	si->base_mem += PAGE_SIZE * NR_CURSEG_TYPE;

	/* build dirty segmap */
	si->base_mem += sizeof(struct dirty_seglist_info);
	si->base_mem += NR_DIRTY_TYPE * f2fs_bitmap_size(MAIN_SEGS(sbi));
	si->base_mem += f2fs_bitmap_size(MAIN_SECS(sbi));

	/* build nm */
	si->base_mem += sizeof(struct f2fs_nm_info);
	si->base_mem += __bitmap_size(sbi, NAT_BITMAP);
	si->base_mem += (NM_I(sbi)->nat_bits_blocks << F2FS_BLKSIZE_BITS);
	si->base_mem += NM_I(sbi)->nat_blocks *
				f2fs_bitmap_size(NAT_ENTRY_PER_BLOCK);
	si->base_mem += NM_I(sbi)->nat_blocks / 8;
	si->base_mem += NM_I(sbi)->nat_blocks * sizeof(unsigned short);

get_cache:
	si->cache_mem = 0;

	/* build gc */
	if (sbi->gc_thread)
		si->cache_mem += sizeof(struct f2fs_gc_kthread);

	/* build merge flush thread */
	if (SM_I(sbi)->fcc_info)
		si->cache_mem += sizeof(struct flush_cmd_control);
	if (SM_I(sbi)->dcc_info) {
		si->cache_mem += sizeof(struct discard_cmd_control);
		si->cache_mem += sizeof(struct discard_cmd) *
			atomic_read(&SM_I(sbi)->dcc_info->discard_cmd_cnt);
	}

	/* free nids */
	si->cache_mem += (NM_I(sbi)->nid_cnt[FREE_NID] +
				NM_I(sbi)->nid_cnt[PREALLOC_NID]) *
				sizeof(struct free_nid);
	si->cache_mem += NM_I(sbi)->nat_cnt[TOTAL_NAT] *
				sizeof(struct nat_entry);
	si->cache_mem += NM_I(sbi)->nat_cnt[DIRTY_NAT] *
				sizeof(struct nat_entry_set);
	for (i = 0; i < MAX_INO_ENTRY; i++)
		si->cache_mem += sbi->im[i].ino_num * sizeof(struct ino_entry);

	for (i = 0; i < NR_EXTENT_CACHES; i++) {
		struct extent_tree_info *eti = &sbi->extent_tree[i];

		si->ext_mem[i] = atomic_read(&eti->total_ext_tree) *
						sizeof(struct extent_tree);
		si->ext_mem[i] += atomic_read(&eti->total_ext_node) *
						sizeof(struct extent_node);
		si->cache_mem += si->ext_mem[i];
	}

	si->page_mem = 0;
	if (sbi->node_inode) {
		unsigned long npages = NODE_MAPPING(sbi)->nrpages;

		si->page_mem += (unsigned long long)npages << PAGE_SHIFT;
	}
	if (sbi->meta_inode) {
		unsigned long npages = META_MAPPING(sbi)->nrpages;

		si->page_mem += (unsigned long long)npages << PAGE_SHIFT;
	}
#ifdef CONFIG_F2FS_FS_COMPRESSION
	if (sbi->compress_inode) {
		unsigned long npages = COMPRESS_MAPPING(sbi)->nrpages;

		si->page_mem += (unsigned long long)npages << PAGE_SHIFT;
	}
#endif
}

static char *s_flag[] = {
	[SBI_IS_DIRTY]		= " fs_dirty",
	[SBI_IS_CLOSE]		= " closing",
	[SBI_NEED_FSCK]		= " need_fsck",
	[SBI_POR_DOING]		= " recovering",
	[SBI_NEED_SB_WRITE]	= " sb_dirty",
	[SBI_NEED_CP]		= " need_cp",
	[SBI_IS_SHUTDOWN]	= " shutdown",
	[SBI_IS_RECOVERED]	= " recovered",
	[SBI_CP_DISABLED]	= " cp_disabled",
	[SBI_CP_DISABLED_QUICK]	= " cp_disabled_quick",
	[SBI_QUOTA_NEED_FLUSH]	= " quota_need_flush",
	[SBI_QUOTA_SKIP_FLUSH]	= " quota_skip_flush",
	[SBI_QUOTA_NEED_REPAIR]	= " quota_need_repair",
	[SBI_IS_RESIZEFS]	= " resizefs",
	[SBI_IS_FREEZING]	= " freezefs",
};

static const char *ipu_mode_names[F2FS_IPU_MAX] = {
	[F2FS_IPU_FORCE]	= "FORCE",
	[F2FS_IPU_SSR]		= "SSR",
	[F2FS_IPU_UTIL]		= "UTIL",
	[F2FS_IPU_SSR_UTIL]	= "SSR_UTIL",
	[F2FS_IPU_FSYNC]	= "FSYNC",
	[F2FS_IPU_ASYNC]	= "ASYNC",
	[F2FS_IPU_NOCACHE]	= "NOCACHE",
	[F2FS_IPU_HONOR_OPU_WRITE]	= "HONOR_OPU_WRITE",
};

static int stat_show(struct seq_file *s, void *v)
{
	struct f2fs_stat_info *si;
	int i = 0, j = 0;
	unsigned long flags;

	raw_spin_lock_irqsave(&f2fs_stat_lock, flags);
	list_for_each_entry(si, &f2fs_stat_list, stat_list) {
		struct f2fs_sb_info *sbi = si->sbi;

		update_general_status(sbi);

		seq_printf(s, "\n=====[ partition info(%pg). #%d, %s, CP: %s]=====\n",
			sbi->sb->s_bdev, i++,
			f2fs_readonly(sbi->sb) ? "RO" : "RW",
			is_set_ckpt_flags(sbi, CP_DISABLED_FLAG) ?
			"Disabled" : (f2fs_cp_error(sbi) ? "Error" : "Good"));
		if (sbi->s_flag) {
			seq_puts(s, "[SBI:");
			for_each_set_bit(j, &sbi->s_flag, 32)
				seq_puts(s, s_flag[j]);
			seq_puts(s, "]\n");
		}
		seq_printf(s, "[SB: 1] [CP: 2] [SIT: %d] [NAT: %d] ",
			   si->sit_area_segs, si->nat_area_segs);
		seq_printf(s, "[SSA: %d] [MAIN: %d",
			   si->ssa_area_segs, si->main_area_segs);
		seq_printf(s, "(OverProv:%d Resv:%d)]\n\n",
			   si->overp_segs, si->rsvd_segs);
		seq_printf(s, "Current Time Sec: %llu / Mounted Time Sec: %llu\n\n",
					ktime_get_boottime_seconds(),
					SIT_I(sbi)->mounted_time);

		seq_puts(s, "Policy:\n");
		seq_puts(s, "  - IPU: [");
		if (IS_F2FS_IPU_DISABLE(sbi)) {
			seq_puts(s, " DISABLE");
		} else {
			unsigned long policy = SM_I(sbi)->ipu_policy;

			for_each_set_bit(j, &policy, F2FS_IPU_MAX)
				seq_printf(s, " %s", ipu_mode_names[j]);
		}
		seq_puts(s, " ]\n\n");

		if (test_opt(sbi, DISCARD))
			seq_printf(s, "Utilization: %u%% (%u valid blocks, %u discard blocks)\n",
				si->utilization, si->valid_count, si->discard_blks);
		else
			seq_printf(s, "Utilization: %u%% (%u valid blocks)\n",
				si->utilization, si->valid_count);

		seq_printf(s, "  - Node: %u (Inode: %u, ",
			   si->valid_node_count, si->valid_inode_count);
		seq_printf(s, "Other: %u)\n  - Data: %u\n",
			   si->valid_node_count - si->valid_inode_count,
			   si->valid_count - si->valid_node_count);
		seq_printf(s, "  - Inline_xattr Inode: %u\n",
			   si->inline_xattr);
		seq_printf(s, "  - Inline_data Inode: %u\n",
			   si->inline_inode);
		seq_printf(s, "  - Inline_dentry Inode: %u\n",
			   si->inline_dir);
		seq_printf(s, "  - Compressed Inode: %u, Blocks: %llu\n",
			   si->compr_inode, si->compr_blocks);
		seq_printf(s, "  - Swapfile Inode: %u\n",
			   si->swapfile_inode);
		seq_printf(s, "  - Orphan/Append/Update Inode: %u, %u, %u\n",
			   si->orphans, si->append, si->update);
		seq_printf(s, "\nMain area: %d segs, %d secs %d zones\n",
			   si->main_area_segs, si->main_area_sections,
			   si->main_area_zones);
		seq_printf(s, "    TYPE         %8s %8s %8s %10s %10s %10s\n",
			   "segno", "secno", "zoneno", "dirty_seg", "full_seg", "valid_blk");
		seq_printf(s, "  - COLD   data: %8d %8d %8d %10u %10u %10u\n",
			   si->curseg[CURSEG_COLD_DATA],
			   si->cursec[CURSEG_COLD_DATA],
			   si->curzone[CURSEG_COLD_DATA],
			   si->dirty_seg[CURSEG_COLD_DATA],
			   si->full_seg[CURSEG_COLD_DATA],
			   si->valid_blks[CURSEG_COLD_DATA]);
		seq_printf(s, "  - WARM   data: %8d %8d %8d %10u %10u %10u\n",
			   si->curseg[CURSEG_WARM_DATA],
			   si->cursec[CURSEG_WARM_DATA],
			   si->curzone[CURSEG_WARM_DATA],
			   si->dirty_seg[CURSEG_WARM_DATA],
			   si->full_seg[CURSEG_WARM_DATA],
			   si->valid_blks[CURSEG_WARM_DATA]);
		seq_printf(s, "  - HOT    data: %8d %8d %8d %10u %10u %10u\n",
			   si->curseg[CURSEG_HOT_DATA],
			   si->cursec[CURSEG_HOT_DATA],
			   si->curzone[CURSEG_HOT_DATA],
			   si->dirty_seg[CURSEG_HOT_DATA],
			   si->full_seg[CURSEG_HOT_DATA],
			   si->valid_blks[CURSEG_HOT_DATA]);
		seq_printf(s, "  - Dir   dnode: %8d %8d %8d %10u %10u %10u\n",
			   si->curseg[CURSEG_HOT_NODE],
			   si->cursec[CURSEG_HOT_NODE],
			   si->curzone[CURSEG_HOT_NODE],
			   si->dirty_seg[CURSEG_HOT_NODE],
			   si->full_seg[CURSEG_HOT_NODE],
			   si->valid_blks[CURSEG_HOT_NODE]);
		seq_printf(s, "  - File  dnode: %8d %8d %8d %10u %10u %10u\n",
			   si->curseg[CURSEG_WARM_NODE],
			   si->cursec[CURSEG_WARM_NODE],
			   si->curzone[CURSEG_WARM_NODE],
			   si->dirty_seg[CURSEG_WARM_NODE],
			   si->full_seg[CURSEG_WARM_NODE],
			   si->valid_blks[CURSEG_WARM_NODE]);
		seq_printf(s, "  - Indir nodes: %8d %8d %8d %10u %10u %10u\n",
			   si->curseg[CURSEG_COLD_NODE],
			   si->cursec[CURSEG_COLD_NODE],
			   si->curzone[CURSEG_COLD_NODE],
			   si->dirty_seg[CURSEG_COLD_NODE],
			   si->full_seg[CURSEG_COLD_NODE],
			   si->valid_blks[CURSEG_COLD_NODE]);
		seq_printf(s, "  - Pinned file: %8d %8d %8d\n",
			   si->curseg[CURSEG_COLD_DATA_PINNED],
			   si->cursec[CURSEG_COLD_DATA_PINNED],
			   si->curzone[CURSEG_COLD_DATA_PINNED]);
		seq_printf(s, "  - ATGC   data: %8d %8d %8d\n",
			   si->curseg[CURSEG_ALL_DATA_ATGC],
			   si->cursec[CURSEG_ALL_DATA_ATGC],
			   si->curzone[CURSEG_ALL_DATA_ATGC]);
		seq_printf(s, "\n  - Valid: %d\n  - Dirty: %d\n",
			   si->main_area_segs - si->dirty_count -
			   si->prefree_count - si->free_segs,
			   si->dirty_count);
		seq_printf(s, "  - Prefree: %d\n  - Free: %d (%d)\n\n",
			   si->prefree_count, si->free_segs, si->free_secs);
		seq_printf(s, "CP calls: %d (BG: %d)\n",
				si->cp_count, si->bg_cp_count);
		seq_printf(s, "  - cp blocks : %u\n", si->meta_count[META_CP]);
		seq_printf(s, "  - sit blocks : %u\n",
				si->meta_count[META_SIT]);
		seq_printf(s, "  - nat blocks : %u\n",
				si->meta_count[META_NAT]);
		seq_printf(s, "  - ssa blocks : %u\n",
				si->meta_count[META_SSA]);
		seq_puts(s, "CP merge:\n");
		seq_printf(s, "  - Queued : %4d\n", si->nr_queued_ckpt);
		seq_printf(s, "  - Issued : %4d\n", si->nr_issued_ckpt);
		seq_printf(s, "  - Total : %4d\n", si->nr_total_ckpt);
		seq_printf(s, "  - Cur time : %4d(ms)\n", si->cur_ckpt_time);
		seq_printf(s, "  - Peak time : %4d(ms)\n", si->peak_ckpt_time);
		seq_printf(s, "GC calls: %d (BG: %d)\n",
			   si->call_count, si->bg_gc);
		seq_printf(s, "  - data segments : %d (%d)\n",
				si->data_segs, si->bg_data_segs);
		seq_printf(s, "  - node segments : %d (%d)\n",
				si->node_segs, si->bg_node_segs);
		seq_puts(s, "  - Reclaimed segs :\n");
<<<<<<< HEAD
		seq_printf(s, "    - Normal : %d\n", si->sbi->gc_reclaimed_segs[GC_NORMAL]);
		seq_printf(s, "    - Idle CB : %d\n", si->sbi->gc_reclaimed_segs[GC_IDLE_CB]);
		seq_printf(s, "    - Idle Greedy : %d\n",
				si->sbi->gc_reclaimed_segs[GC_IDLE_GREEDY]);
		seq_printf(s, "    - Idle AT : %d\n", si->sbi->gc_reclaimed_segs[GC_IDLE_AT]);
		seq_printf(s, "    - Urgent High : %d\n",
				si->sbi->gc_reclaimed_segs[GC_URGENT_HIGH]);
		seq_printf(s, "    - Urgent Mid : %d\n", si->sbi->gc_reclaimed_segs[GC_URGENT_MID]);
		seq_printf(s, "    - Urgent Low : %d\n", si->sbi->gc_reclaimed_segs[GC_URGENT_LOW]);
=======
		seq_printf(s, "    - Normal : %d\n", sbi->gc_reclaimed_segs[GC_NORMAL]);
		seq_printf(s, "    - Idle CB : %d\n", sbi->gc_reclaimed_segs[GC_IDLE_CB]);
		seq_printf(s, "    - Idle Greedy : %d\n",
				sbi->gc_reclaimed_segs[GC_IDLE_GREEDY]);
		seq_printf(s, "    - Idle AT : %d\n", sbi->gc_reclaimed_segs[GC_IDLE_AT]);
		seq_printf(s, "    - Urgent High : %d\n",
				sbi->gc_reclaimed_segs[GC_URGENT_HIGH]);
		seq_printf(s, "    - Urgent Mid : %d\n", sbi->gc_reclaimed_segs[GC_URGENT_MID]);
		seq_printf(s, "    - Urgent Low : %d\n", sbi->gc_reclaimed_segs[GC_URGENT_LOW]);
>>>>>>> 93e4fc4c
		seq_printf(s, "Try to move %d blocks (BG: %d)\n", si->tot_blks,
				si->bg_data_blks + si->bg_node_blks);
		seq_printf(s, "  - data blocks : %d (%d)\n", si->data_blks,
				si->bg_data_blks);
		seq_printf(s, "  - node blocks : %d (%d)\n", si->node_blks,
				si->bg_node_blks);
		seq_printf(s, "BG skip : IO: %u, Other: %u\n",
				si->io_skip_bggc, si->other_skip_bggc);
		seq_puts(s, "\nExtent Cache (Read):\n");
		seq_printf(s, "  - Hit Count: L1-1:%llu L1-2:%llu L2:%llu\n",
				si->hit_largest, si->hit_cached[EX_READ],
				si->hit_rbtree[EX_READ]);
		seq_printf(s, "  - Hit Ratio: %llu%% (%llu / %llu)\n",
				!si->total_ext[EX_READ] ? 0 :
				div64_u64(si->hit_total[EX_READ] * 100,
				si->total_ext[EX_READ]),
				si->hit_total[EX_READ], si->total_ext[EX_READ]);
		seq_printf(s, "  - Inner Struct Count: tree: %d(%d), node: %d\n",
				si->ext_tree[EX_READ], si->zombie_tree[EX_READ],
				si->ext_node[EX_READ]);
		seq_puts(s, "\nExtent Cache (Block Age):\n");
		seq_printf(s, "  - Allocated Data Blocks: %llu\n",
				si->allocated_data_blocks);
		seq_printf(s, "  - Hit Count: L1:%llu L2:%llu\n",
				si->hit_cached[EX_BLOCK_AGE],
				si->hit_rbtree[EX_BLOCK_AGE]);
		seq_printf(s, "  - Hit Ratio: %llu%% (%llu / %llu)\n",
				!si->total_ext[EX_BLOCK_AGE] ? 0 :
				div64_u64(si->hit_total[EX_BLOCK_AGE] * 100,
				si->total_ext[EX_BLOCK_AGE]),
				si->hit_total[EX_BLOCK_AGE],
				si->total_ext[EX_BLOCK_AGE]);
		seq_printf(s, "  - Inner Struct Count: tree: %d(%d), node: %d\n",
				si->ext_tree[EX_BLOCK_AGE],
				si->zombie_tree[EX_BLOCK_AGE],
				si->ext_node[EX_BLOCK_AGE]);
		seq_puts(s, "\nBalancing F2FS Async:\n");
		seq_printf(s, "  - DIO (R: %4d, W: %4d)\n",
			   si->nr_dio_read, si->nr_dio_write);
		seq_printf(s, "  - IO_R (Data: %4d, Node: %4d, Meta: %4d\n",
			   si->nr_rd_data, si->nr_rd_node, si->nr_rd_meta);
		seq_printf(s, "  - IO_W (CP: %4d, Data: %4d, Flush: (%4d %4d %4d), ",
			   si->nr_wb_cp_data, si->nr_wb_data,
			   si->nr_flushing, si->nr_flushed,
			   si->flush_list_empty);
		seq_printf(s, "Discard: (%4d %4d)) cmd: %4d undiscard:%4u\n",
			   si->nr_discarding, si->nr_discarded,
			   si->nr_discard_cmd, si->undiscard_blks);
		seq_printf(s, "  - atomic IO: %4d (Max. %4d)\n",
			   si->aw_cnt, si->max_aw_cnt);
		seq_printf(s, "  - compress: %4d, hit:%8d\n", si->compress_pages, si->compress_page_hit);
		seq_printf(s, "  - nodes: %4d in %4d\n",
			   si->ndirty_node, si->node_pages);
		seq_printf(s, "  - dents: %4d in dirs:%4d (%4d)\n",
			   si->ndirty_dent, si->ndirty_dirs, si->ndirty_all);
		seq_printf(s, "  - datas: %4d in files:%4d\n",
			   si->ndirty_data, si->ndirty_files);
		seq_printf(s, "  - quota datas: %4d in quota files:%4d\n",
			   si->ndirty_qdata, si->nquota_files);
		seq_printf(s, "  - meta: %4d in %4d\n",
			   si->ndirty_meta, si->meta_pages);
		seq_printf(s, "  - imeta: %4d\n",
			   si->ndirty_imeta);
		seq_printf(s, "  - fsync mark: %4lld\n",
			   percpu_counter_sum_positive(
					&sbi->rf_node_block_count));
		seq_printf(s, "  - NATs: %9d/%9d\n  - SITs: %9d/%9d\n",
			   si->dirty_nats, si->nats, si->dirty_sits, si->sits);
		seq_printf(s, "  - free_nids: %9d/%9d\n  - alloc_nids: %9d\n",
			   si->free_nids, si->avail_nids, si->alloc_nids);
		seq_puts(s, "\nDistribution of User Blocks:");
		seq_puts(s, " [ valid | invalid | free ]\n");
		seq_puts(s, "  [");

		for (j = 0; j < si->util_valid; j++)
			seq_putc(s, '-');
		seq_putc(s, '|');

		for (j = 0; j < si->util_invalid; j++)
			seq_putc(s, '-');
		seq_putc(s, '|');

		for (j = 0; j < si->util_free; j++)
			seq_putc(s, '-');
		seq_puts(s, "]\n\n");
		seq_printf(s, "IPU: %u blocks\n", si->inplace_count);
		seq_printf(s, "SSR: %u blocks in %u segments\n",
			   si->block_count[SSR], si->segment_count[SSR]);
		seq_printf(s, "LFS: %u blocks in %u segments\n",
			   si->block_count[LFS], si->segment_count[LFS]);

		/* segment usage info */
		f2fs_update_sit_info(sbi);
		seq_printf(s, "\nBDF: %u, avg. vblocks: %u\n",
			   si->bimodal, si->avg_vblocks);

		/* memory footprint */
		update_mem_info(sbi);
		seq_printf(s, "\nMemory: %llu KB\n",
			(si->base_mem + si->cache_mem + si->page_mem) >> 10);
		seq_printf(s, "  - static: %llu KB\n",
				si->base_mem >> 10);
		seq_printf(s, "  - cached all: %llu KB\n",
				si->cache_mem >> 10);
		seq_printf(s, "  - read extent cache: %llu KB\n",
				si->ext_mem[EX_READ] >> 10);
		seq_printf(s, "  - block age extent cache: %llu KB\n",
				si->ext_mem[EX_BLOCK_AGE] >> 10);
		seq_printf(s, "  - paged : %llu KB\n",
				si->page_mem >> 10);
	}
	raw_spin_unlock_irqrestore(&f2fs_stat_lock, flags);
	return 0;
}

DEFINE_SHOW_ATTRIBUTE(stat);
#endif

int f2fs_build_stats(struct f2fs_sb_info *sbi)
{
	struct f2fs_super_block *raw_super = F2FS_RAW_SUPER(sbi);
	struct f2fs_stat_info *si;
	unsigned long flags;
	int i;

	si = f2fs_kzalloc(sbi, sizeof(struct f2fs_stat_info), GFP_KERNEL);
	if (!si)
		return -ENOMEM;

	si->all_area_segs = le32_to_cpu(raw_super->segment_count);
	si->sit_area_segs = le32_to_cpu(raw_super->segment_count_sit);
	si->nat_area_segs = le32_to_cpu(raw_super->segment_count_nat);
	si->ssa_area_segs = le32_to_cpu(raw_super->segment_count_ssa);
	si->main_area_segs = le32_to_cpu(raw_super->segment_count_main);
	si->main_area_sections = le32_to_cpu(raw_super->section_count);
	si->main_area_zones = si->main_area_sections /
				le32_to_cpu(raw_super->secs_per_zone);
	si->sbi = sbi;
	sbi->stat_info = si;

	/* general extent cache stats */
	for (i = 0; i < NR_EXTENT_CACHES; i++) {
		atomic64_set(&sbi->total_hit_ext[i], 0);
		atomic64_set(&sbi->read_hit_rbtree[i], 0);
		atomic64_set(&sbi->read_hit_cached[i], 0);
	}

	/* read extent_cache only */
	atomic64_set(&sbi->read_hit_largest, 0);

	atomic_set(&sbi->inline_xattr, 0);
	atomic_set(&sbi->inline_inode, 0);
	atomic_set(&sbi->inline_dir, 0);
	atomic_set(&sbi->compr_inode, 0);
	atomic64_set(&sbi->compr_blocks, 0);
	atomic_set(&sbi->swapfile_inode, 0);
	atomic_set(&sbi->atomic_files, 0);
	atomic_set(&sbi->inplace_count, 0);
	for (i = META_CP; i < META_MAX; i++)
		atomic_set(&sbi->meta_count[i], 0);

	atomic_set(&sbi->max_aw_cnt, 0);

	raw_spin_lock_irqsave(&f2fs_stat_lock, flags);
	list_add_tail(&si->stat_list, &f2fs_stat_list);
	raw_spin_unlock_irqrestore(&f2fs_stat_lock, flags);

	return 0;
}

void f2fs_destroy_stats(struct f2fs_sb_info *sbi)
{
	struct f2fs_stat_info *si = F2FS_STAT(sbi);
	unsigned long flags;

	raw_spin_lock_irqsave(&f2fs_stat_lock, flags);
	list_del(&si->stat_list);
	raw_spin_unlock_irqrestore(&f2fs_stat_lock, flags);

	kfree(si);
}

void __init f2fs_create_root_stats(void)
{
#ifdef CONFIG_DEBUG_FS
	f2fs_debugfs_root = debugfs_create_dir("f2fs", NULL);

	debugfs_create_file("status", 0444, f2fs_debugfs_root, NULL,
			    &stat_fops);
#endif
}

void f2fs_destroy_root_stats(void)
{
#ifdef CONFIG_DEBUG_FS
	debugfs_remove_recursive(f2fs_debugfs_root);
	f2fs_debugfs_root = NULL;
#endif
}<|MERGE_RESOLUTION|>--- conflicted
+++ resolved
@@ -517,17 +517,6 @@
 		seq_printf(s, "  - node segments : %d (%d)\n",
 				si->node_segs, si->bg_node_segs);
 		seq_puts(s, "  - Reclaimed segs :\n");
-<<<<<<< HEAD
-		seq_printf(s, "    - Normal : %d\n", si->sbi->gc_reclaimed_segs[GC_NORMAL]);
-		seq_printf(s, "    - Idle CB : %d\n", si->sbi->gc_reclaimed_segs[GC_IDLE_CB]);
-		seq_printf(s, "    - Idle Greedy : %d\n",
-				si->sbi->gc_reclaimed_segs[GC_IDLE_GREEDY]);
-		seq_printf(s, "    - Idle AT : %d\n", si->sbi->gc_reclaimed_segs[GC_IDLE_AT]);
-		seq_printf(s, "    - Urgent High : %d\n",
-				si->sbi->gc_reclaimed_segs[GC_URGENT_HIGH]);
-		seq_printf(s, "    - Urgent Mid : %d\n", si->sbi->gc_reclaimed_segs[GC_URGENT_MID]);
-		seq_printf(s, "    - Urgent Low : %d\n", si->sbi->gc_reclaimed_segs[GC_URGENT_LOW]);
-=======
 		seq_printf(s, "    - Normal : %d\n", sbi->gc_reclaimed_segs[GC_NORMAL]);
 		seq_printf(s, "    - Idle CB : %d\n", sbi->gc_reclaimed_segs[GC_IDLE_CB]);
 		seq_printf(s, "    - Idle Greedy : %d\n",
@@ -537,7 +526,6 @@
 				sbi->gc_reclaimed_segs[GC_URGENT_HIGH]);
 		seq_printf(s, "    - Urgent Mid : %d\n", sbi->gc_reclaimed_segs[GC_URGENT_MID]);
 		seq_printf(s, "    - Urgent Low : %d\n", sbi->gc_reclaimed_segs[GC_URGENT_LOW]);
->>>>>>> 93e4fc4c
 		seq_printf(s, "Try to move %d blocks (BG: %d)\n", si->tot_blks,
 				si->bg_data_blks + si->bg_node_blks);
 		seq_printf(s, "  - data blocks : %d (%d)\n", si->data_blks,
