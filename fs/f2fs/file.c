// SPDX-License-Identifier: GPL-2.0
/*
 * fs/f2fs/file.c
 *
 * Copyright (c) 2012 Samsung Electronics Co., Ltd.
 *             http://www.samsung.com/
 */
#include <linux/fs.h>
#include <linux/f2fs_fs.h>
#include <linux/stat.h>
#include <linux/buffer_head.h>
#include <linux/writeback.h>
#include <linux/blkdev.h>
#include <linux/falloc.h>
#include <linux/types.h>
#include <linux/compat.h>
#include <linux/uaccess.h>
#include <linux/mount.h>
#include <linux/pagevec.h>
#include <linux/uio.h>
#include <linux/uuid.h>
#include <linux/file.h>
#include <linux/nls.h>
#include <linux/sched/signal.h>
#include <linux/fileattr.h>
#include <linux/fadvise.h>
#include <linux/iomap.h>

#include "f2fs.h"
#include "node.h"
#include "segment.h"
#include "xattr.h"
#include "acl.h"
#include "gc.h"
#include "iostat.h"
#include <trace/events/f2fs.h>
#include <uapi/linux/f2fs.h>

static vm_fault_t f2fs_filemap_fault(struct vm_fault *vmf)
{
	struct inode *inode = file_inode(vmf->vma->vm_file);
	vm_fault_t ret;

	ret = filemap_fault(vmf);
	if (!ret)
		f2fs_update_iostat(F2FS_I_SB(inode), inode,
					APP_MAPPED_READ_IO, F2FS_BLKSIZE);

	trace_f2fs_filemap_fault(inode, vmf->pgoff, (unsigned long)ret);

	return ret;
}

static vm_fault_t f2fs_vm_page_mkwrite(struct vm_fault *vmf)
{
	struct page *page = vmf->page;
	struct inode *inode = file_inode(vmf->vma->vm_file);
	struct f2fs_sb_info *sbi = F2FS_I_SB(inode);
	struct dnode_of_data dn;
	bool need_alloc = true;
	int err = 0;

	if (unlikely(IS_IMMUTABLE(inode)))
		return VM_FAULT_SIGBUS;

	if (is_inode_flag_set(inode, FI_COMPRESS_RELEASED))
		return VM_FAULT_SIGBUS;

	if (unlikely(f2fs_cp_error(sbi))) {
		err = -EIO;
		goto err;
	}

	if (!f2fs_is_checkpoint_ready(sbi)) {
		err = -ENOSPC;
		goto err;
	}

	err = f2fs_convert_inline_inode(inode);
	if (err)
		goto err;

#ifdef CONFIG_F2FS_FS_COMPRESSION
	if (f2fs_compressed_file(inode)) {
		int ret = f2fs_is_compressed_cluster(inode, page->index);

		if (ret < 0) {
			err = ret;
			goto err;
		} else if (ret) {
			need_alloc = false;
		}
	}
#endif
	/* should do out of any locked page */
	if (need_alloc)
		f2fs_balance_fs(sbi, true);

	sb_start_pagefault(inode->i_sb);

	f2fs_bug_on(sbi, f2fs_has_inline_data(inode));

	file_update_time(vmf->vma->vm_file);
	filemap_invalidate_lock_shared(inode->i_mapping);
	lock_page(page);
	if (unlikely(page->mapping != inode->i_mapping ||
			page_offset(page) > i_size_read(inode) ||
			!PageUptodate(page))) {
		unlock_page(page);
		err = -EFAULT;
		goto out_sem;
	}

	if (need_alloc) {
		/* block allocation */
		set_new_dnode(&dn, inode, NULL, NULL, 0);
		err = f2fs_get_block_locked(&dn, page->index);
	}

#ifdef CONFIG_F2FS_FS_COMPRESSION
	if (!need_alloc) {
		set_new_dnode(&dn, inode, NULL, NULL, 0);
		err = f2fs_get_dnode_of_data(&dn, page->index, LOOKUP_NODE);
		f2fs_put_dnode(&dn);
	}
#endif
	if (err) {
		unlock_page(page);
		goto out_sem;
	}

	f2fs_wait_on_page_writeback(page, DATA, false, true);

	/* wait for GCed page writeback via META_MAPPING */
	f2fs_wait_on_block_writeback(inode, dn.data_blkaddr);

	/*
	 * check to see if the page is mapped already (no holes)
	 */
	if (PageMappedToDisk(page))
		goto out_sem;

	/* page is wholly or partially inside EOF */
	if (((loff_t)(page->index + 1) << PAGE_SHIFT) >
						i_size_read(inode)) {
		loff_t offset;

		offset = i_size_read(inode) & ~PAGE_MASK;
		zero_user_segment(page, offset, PAGE_SIZE);
	}
	set_page_dirty(page);
	if (!PageUptodate(page))
		SetPageUptodate(page);

	f2fs_update_iostat(sbi, inode, APP_MAPPED_IO, F2FS_BLKSIZE);
	f2fs_update_time(sbi, REQ_TIME);

	trace_f2fs_vm_page_mkwrite(page, DATA);
out_sem:
	filemap_invalidate_unlock_shared(inode->i_mapping);

	sb_end_pagefault(inode->i_sb);
err:
	return block_page_mkwrite_return(err);
}

static const struct vm_operations_struct f2fs_file_vm_ops = {
	.fault		= f2fs_filemap_fault,
	.map_pages	= filemap_map_pages,
	.page_mkwrite	= f2fs_vm_page_mkwrite,
};

static int get_parent_ino(struct inode *inode, nid_t *pino)
{
	struct dentry *dentry;

	/*
	 * Make sure to get the non-deleted alias.  The alias associated with
	 * the open file descriptor being fsync()'ed may be deleted already.
	 */
	dentry = d_find_alias(inode);
	if (!dentry)
		return 0;

	*pino = parent_ino(dentry);
	dput(dentry);
	return 1;
}

static inline enum cp_reason_type need_do_checkpoint(struct inode *inode)
{
	struct f2fs_sb_info *sbi = F2FS_I_SB(inode);
	enum cp_reason_type cp_reason = CP_NO_NEEDED;

	if (!S_ISREG(inode->i_mode))
		cp_reason = CP_NON_REGULAR;
	else if (f2fs_compressed_file(inode))
		cp_reason = CP_COMPRESSED;
	else if (inode->i_nlink != 1)
		cp_reason = CP_HARDLINK;
	else if (is_sbi_flag_set(sbi, SBI_NEED_CP))
		cp_reason = CP_SB_NEED_CP;
	else if (file_wrong_pino(inode))
		cp_reason = CP_WRONG_PINO;
	else if (!f2fs_space_for_roll_forward(sbi))
		cp_reason = CP_NO_SPC_ROLL;
	else if (!f2fs_is_checkpointed_node(sbi, F2FS_I(inode)->i_pino))
		cp_reason = CP_NODE_NEED_CP;
	else if (test_opt(sbi, FASTBOOT))
		cp_reason = CP_FASTBOOT_MODE;
	else if (F2FS_OPTION(sbi).active_logs == 2)
		cp_reason = CP_SPEC_LOG_NUM;
	else if (F2FS_OPTION(sbi).fsync_mode == FSYNC_MODE_STRICT &&
		f2fs_need_dentry_mark(sbi, inode->i_ino) &&
		f2fs_exist_written_data(sbi, F2FS_I(inode)->i_pino,
							TRANS_DIR_INO))
		cp_reason = CP_RECOVER_DIR;

	return cp_reason;
}

static bool need_inode_page_update(struct f2fs_sb_info *sbi, nid_t ino)
{
	struct page *i = find_get_page(NODE_MAPPING(sbi), ino);
	bool ret = false;
	/* But we need to avoid that there are some inode updates */
	if ((i && PageDirty(i)) || f2fs_need_inode_block_update(sbi, ino))
		ret = true;
	f2fs_put_page(i, 0);
	return ret;
}

static void try_to_fix_pino(struct inode *inode)
{
	struct f2fs_inode_info *fi = F2FS_I(inode);
	nid_t pino;

	f2fs_down_write(&fi->i_sem);
	if (file_wrong_pino(inode) && inode->i_nlink == 1 &&
			get_parent_ino(inode, &pino)) {
		f2fs_i_pino_write(inode, pino);
		file_got_pino(inode);
	}
	f2fs_up_write(&fi->i_sem);
}

static int f2fs_do_sync_file(struct file *file, loff_t start, loff_t end,
						int datasync, bool atomic)
{
	struct inode *inode = file->f_mapping->host;
	struct f2fs_sb_info *sbi = F2FS_I_SB(inode);
	nid_t ino = inode->i_ino;
	int ret = 0;
	enum cp_reason_type cp_reason = 0;
	struct writeback_control wbc = {
		.sync_mode = WB_SYNC_ALL,
		.nr_to_write = LONG_MAX,
		.for_reclaim = 0,
	};
	unsigned int seq_id = 0;

	if (unlikely(f2fs_readonly(inode->i_sb)))
		return 0;

	trace_f2fs_sync_file_enter(inode);

	if (S_ISDIR(inode->i_mode))
		goto go_write;

	/* if fdatasync is triggered, let's do in-place-update */
	if (datasync || get_dirty_pages(inode) <= SM_I(sbi)->min_fsync_blocks)
		set_inode_flag(inode, FI_NEED_IPU);
	ret = file_write_and_wait_range(file, start, end);
	clear_inode_flag(inode, FI_NEED_IPU);

	if (ret || is_sbi_flag_set(sbi, SBI_CP_DISABLED)) {
		trace_f2fs_sync_file_exit(inode, cp_reason, datasync, ret);
		return ret;
	}

	/* if the inode is dirty, let's recover all the time */
	if (!f2fs_skip_inode_update(inode, datasync)) {
		f2fs_write_inode(inode, NULL);
		goto go_write;
	}

	/*
	 * if there is no written data, don't waste time to write recovery info.
	 */
	if (!is_inode_flag_set(inode, FI_APPEND_WRITE) &&
			!f2fs_exist_written_data(sbi, ino, APPEND_INO)) {

		/* it may call write_inode just prior to fsync */
		if (need_inode_page_update(sbi, ino))
			goto go_write;

		if (is_inode_flag_set(inode, FI_UPDATE_WRITE) ||
				f2fs_exist_written_data(sbi, ino, UPDATE_INO))
			goto flush_out;
		goto out;
	} else {
		/*
		 * for OPU case, during fsync(), node can be persisted before
		 * data when lower device doesn't support write barrier, result
		 * in data corruption after SPO.
		 * So for strict fsync mode, force to use atomic write semantics
		 * to keep write order in between data/node and last node to
		 * avoid potential data corruption.
		 */
		if (F2FS_OPTION(sbi).fsync_mode ==
				FSYNC_MODE_STRICT && !atomic)
			atomic = true;
	}
go_write:
	/*
	 * Both of fdatasync() and fsync() are able to be recovered from
	 * sudden-power-off.
	 */
	f2fs_down_read(&F2FS_I(inode)->i_sem);
	cp_reason = need_do_checkpoint(inode);
	f2fs_up_read(&F2FS_I(inode)->i_sem);

	if (cp_reason) {
		/* all the dirty node pages should be flushed for POR */
		ret = f2fs_sync_fs(inode->i_sb, 1);

		/*
		 * We've secured consistency through sync_fs. Following pino
		 * will be used only for fsynced inodes after checkpoint.
		 */
		try_to_fix_pino(inode);
		clear_inode_flag(inode, FI_APPEND_WRITE);
		clear_inode_flag(inode, FI_UPDATE_WRITE);
		goto out;
	}
sync_nodes:
	atomic_inc(&sbi->wb_sync_req[NODE]);
	ret = f2fs_fsync_node_pages(sbi, inode, &wbc, atomic, &seq_id);
	atomic_dec(&sbi->wb_sync_req[NODE]);
	if (ret)
		goto out;

	/* if cp_error was enabled, we should avoid infinite loop */
	if (unlikely(f2fs_cp_error(sbi))) {
		ret = -EIO;
		goto out;
	}

	if (f2fs_need_inode_block_update(sbi, ino)) {
		f2fs_mark_inode_dirty_sync(inode, true);
		f2fs_write_inode(inode, NULL);
		goto sync_nodes;
	}

	/*
	 * If it's atomic_write, it's just fine to keep write ordering. So
	 * here we don't need to wait for node write completion, since we use
	 * node chain which serializes node blocks. If one of node writes are
	 * reordered, we can see simply broken chain, resulting in stopping
	 * roll-forward recovery. It means we'll recover all or none node blocks
	 * given fsync mark.
	 */
	if (!atomic) {
		ret = f2fs_wait_on_node_pages_writeback(sbi, seq_id);
		if (ret)
			goto out;
	}

	/* once recovery info is written, don't need to tack this */
	f2fs_remove_ino_entry(sbi, ino, APPEND_INO);
	clear_inode_flag(inode, FI_APPEND_WRITE);
flush_out:
	if ((!atomic && F2FS_OPTION(sbi).fsync_mode != FSYNC_MODE_NOBARRIER) ||
	    (atomic && !test_opt(sbi, NOBARRIER) && f2fs_sb_has_blkzoned(sbi)))
		ret = f2fs_issue_flush(sbi, inode->i_ino);
	if (!ret) {
		f2fs_remove_ino_entry(sbi, ino, UPDATE_INO);
		clear_inode_flag(inode, FI_UPDATE_WRITE);
		f2fs_remove_ino_entry(sbi, ino, FLUSH_INO);
	}
	f2fs_update_time(sbi, REQ_TIME);
out:
	trace_f2fs_sync_file_exit(inode, cp_reason, datasync, ret);
	return ret;
}

int f2fs_sync_file(struct file *file, loff_t start, loff_t end, int datasync)
{
	if (unlikely(f2fs_cp_error(F2FS_I_SB(file_inode(file)))))
		return -EIO;
	return f2fs_do_sync_file(file, start, end, datasync, false);
}

static bool __found_offset(struct address_space *mapping, block_t blkaddr,
				pgoff_t index, int whence)
{
	switch (whence) {
	case SEEK_DATA:
		if (__is_valid_data_blkaddr(blkaddr))
			return true;
		if (blkaddr == NEW_ADDR &&
		    xa_get_mark(&mapping->i_pages, index, PAGECACHE_TAG_DIRTY))
			return true;
		break;
	case SEEK_HOLE:
		if (blkaddr == NULL_ADDR)
			return true;
		break;
	}
	return false;
}

static loff_t f2fs_seek_block(struct file *file, loff_t offset, int whence)
{
	struct inode *inode = file->f_mapping->host;
	loff_t maxbytes = inode->i_sb->s_maxbytes;
	struct dnode_of_data dn;
	pgoff_t pgofs, end_offset;
	loff_t data_ofs = offset;
	loff_t isize;
	int err = 0;

	inode_lock(inode);

	isize = i_size_read(inode);
	if (offset >= isize)
		goto fail;

	/* handle inline data case */
	if (f2fs_has_inline_data(inode)) {
		if (whence == SEEK_HOLE) {
			data_ofs = isize;
			goto found;
		} else if (whence == SEEK_DATA) {
			data_ofs = offset;
			goto found;
		}
	}

	pgofs = (pgoff_t)(offset >> PAGE_SHIFT);

	for (; data_ofs < isize; data_ofs = (loff_t)pgofs << PAGE_SHIFT) {
		set_new_dnode(&dn, inode, NULL, NULL, 0);
		err = f2fs_get_dnode_of_data(&dn, pgofs, LOOKUP_NODE);
		if (err && err != -ENOENT) {
			goto fail;
		} else if (err == -ENOENT) {
			/* direct node does not exists */
			if (whence == SEEK_DATA) {
				pgofs = f2fs_get_next_page_offset(&dn, pgofs);
				continue;
			} else {
				goto found;
			}
		}

		end_offset = ADDRS_PER_PAGE(dn.node_page, inode);

		/* find data/hole in dnode block */
		for (; dn.ofs_in_node < end_offset;
				dn.ofs_in_node++, pgofs++,
				data_ofs = (loff_t)pgofs << PAGE_SHIFT) {
			block_t blkaddr;

			blkaddr = f2fs_data_blkaddr(&dn);

			if (__is_valid_data_blkaddr(blkaddr) &&
				!f2fs_is_valid_blkaddr(F2FS_I_SB(inode),
					blkaddr, DATA_GENERIC_ENHANCE)) {
				f2fs_put_dnode(&dn);
				goto fail;
			}

			if (__found_offset(file->f_mapping, blkaddr,
							pgofs, whence)) {
				f2fs_put_dnode(&dn);
				goto found;
			}
		}
		f2fs_put_dnode(&dn);
	}

	if (whence == SEEK_DATA)
		goto fail;
found:
	if (whence == SEEK_HOLE && data_ofs > isize)
		data_ofs = isize;
	inode_unlock(inode);
	return vfs_setpos(file, data_ofs, maxbytes);
fail:
	inode_unlock(inode);
	return -ENXIO;
}

static loff_t f2fs_llseek(struct file *file, loff_t offset, int whence)
{
	struct inode *inode = file->f_mapping->host;
	loff_t maxbytes = inode->i_sb->s_maxbytes;

	if (f2fs_compressed_file(inode))
		maxbytes = max_file_blocks(inode) << F2FS_BLKSIZE_BITS;

	switch (whence) {
	case SEEK_SET:
	case SEEK_CUR:
	case SEEK_END:
		return generic_file_llseek_size(file, offset, whence,
						maxbytes, i_size_read(inode));
	case SEEK_DATA:
	case SEEK_HOLE:
		if (offset < 0)
			return -ENXIO;
		return f2fs_seek_block(file, offset, whence);
	}

	return -EINVAL;
}

static int f2fs_file_mmap(struct file *file, struct vm_area_struct *vma)
{
	struct inode *inode = file_inode(file);

	if (unlikely(f2fs_cp_error(F2FS_I_SB(inode))))
		return -EIO;

	if (!f2fs_is_compress_backend_ready(inode))
		return -EOPNOTSUPP;

	file_accessed(file);
	vma->vm_ops = &f2fs_file_vm_ops;
	set_inode_flag(inode, FI_MMAP_FILE);
	return 0;
}

static int f2fs_file_open(struct inode *inode, struct file *filp)
{
	int err = fscrypt_file_open(inode, filp);

	if (err)
		return err;

	if (!f2fs_is_compress_backend_ready(inode))
		return -EOPNOTSUPP;

	err = fsverity_file_open(inode, filp);
	if (err)
		return err;

	filp->f_mode |= FMODE_NOWAIT;

	return dquot_file_open(inode, filp);
}

void f2fs_truncate_data_blocks_range(struct dnode_of_data *dn, int count)
{
	struct f2fs_sb_info *sbi = F2FS_I_SB(dn->inode);
	struct f2fs_node *raw_node;
	int nr_free = 0, ofs = dn->ofs_in_node, len = count;
	__le32 *addr;
	int base = 0;
	bool compressed_cluster = false;
	int cluster_index = 0, valid_blocks = 0;
	int cluster_size = F2FS_I(dn->inode)->i_cluster_size;
	bool released = !atomic_read(&F2FS_I(dn->inode)->i_compr_blocks);

	if (IS_INODE(dn->node_page) && f2fs_has_extra_attr(dn->inode))
		base = get_extra_isize(dn->inode);

	raw_node = F2FS_NODE(dn->node_page);
	addr = blkaddr_in_node(raw_node) + base + ofs;

	/* Assumption: truncation starts with cluster */
	for (; count > 0; count--, addr++, dn->ofs_in_node++, cluster_index++) {
		block_t blkaddr = le32_to_cpu(*addr);

		if (f2fs_compressed_file(dn->inode) &&
					!(cluster_index & (cluster_size - 1))) {
			if (compressed_cluster)
				f2fs_i_compr_blocks_update(dn->inode,
							valid_blocks, false);
			compressed_cluster = (blkaddr == COMPRESS_ADDR);
			valid_blocks = 0;
		}

		if (blkaddr == NULL_ADDR)
			continue;

		dn->data_blkaddr = NULL_ADDR;
		f2fs_set_data_blkaddr(dn);

		if (__is_valid_data_blkaddr(blkaddr)) {
			if (!f2fs_is_valid_blkaddr(sbi, blkaddr,
					DATA_GENERIC_ENHANCE))
				continue;
			if (compressed_cluster)
				valid_blocks++;
		}

		if (dn->ofs_in_node == 0 && IS_INODE(dn->node_page))
			clear_inode_flag(dn->inode, FI_FIRST_BLOCK_WRITTEN);

		f2fs_invalidate_blocks(sbi, blkaddr);

		if (!released || blkaddr != COMPRESS_ADDR)
			nr_free++;
	}

	if (compressed_cluster)
		f2fs_i_compr_blocks_update(dn->inode, valid_blocks, false);

	if (nr_free) {
		pgoff_t fofs;
		/*
		 * once we invalidate valid blkaddr in range [ofs, ofs + count],
		 * we will invalidate all blkaddr in the whole range.
		 */
		fofs = f2fs_start_bidx_of_node(ofs_of_node(dn->node_page),
							dn->inode) + ofs;
		f2fs_update_read_extent_cache_range(dn, fofs, 0, len);
<<<<<<< HEAD
		f2fs_update_age_extent_cache_range(dn, fofs, nr_free);
=======
		f2fs_update_age_extent_cache_range(dn, fofs, len);
>>>>>>> 93e4fc4c
		dec_valid_block_count(sbi, dn->inode, nr_free);
	}
	dn->ofs_in_node = ofs;

	f2fs_update_time(sbi, REQ_TIME);
	trace_f2fs_truncate_data_blocks_range(dn->inode, dn->nid,
					 dn->ofs_in_node, nr_free);
}

void f2fs_truncate_data_blocks(struct dnode_of_data *dn)
{
	f2fs_truncate_data_blocks_range(dn, ADDRS_PER_BLOCK(dn->inode));
}

static int truncate_partial_data_page(struct inode *inode, u64 from,
								bool cache_only)
{
	loff_t offset = from & (PAGE_SIZE - 1);
	pgoff_t index = from >> PAGE_SHIFT;
	struct address_space *mapping = inode->i_mapping;
	struct page *page;

	if (!offset && !cache_only)
		return 0;

	if (cache_only) {
		page = find_lock_page(mapping, index);
		if (page && PageUptodate(page))
			goto truncate_out;
		f2fs_put_page(page, 1);
		return 0;
	}

	page = f2fs_get_lock_data_page(inode, index, true);
	if (IS_ERR(page))
		return PTR_ERR(page) == -ENOENT ? 0 : PTR_ERR(page);
truncate_out:
	f2fs_wait_on_page_writeback(page, DATA, true, true);
	zero_user(page, offset, PAGE_SIZE - offset);

	/* An encrypted inode should have a key and truncate the last page. */
	f2fs_bug_on(F2FS_I_SB(inode), cache_only && IS_ENCRYPTED(inode));
	if (!cache_only)
		set_page_dirty(page);
	f2fs_put_page(page, 1);
	return 0;
}

int f2fs_do_truncate_blocks(struct inode *inode, u64 from, bool lock)
{
	struct f2fs_sb_info *sbi = F2FS_I_SB(inode);
	struct dnode_of_data dn;
	pgoff_t free_from;
	int count = 0, err = 0;
	struct page *ipage;
	bool truncate_page = false;

	trace_f2fs_truncate_blocks_enter(inode, from);

	free_from = (pgoff_t)F2FS_BLK_ALIGN(from);

	if (free_from >= max_file_blocks(inode))
		goto free_partial;

	if (lock)
		f2fs_lock_op(sbi);

	ipage = f2fs_get_node_page(sbi, inode->i_ino);
	if (IS_ERR(ipage)) {
		err = PTR_ERR(ipage);
		goto out;
	}

	if (f2fs_has_inline_data(inode)) {
		f2fs_truncate_inline_inode(inode, ipage, from);
		f2fs_put_page(ipage, 1);
		truncate_page = true;
		goto out;
	}

	set_new_dnode(&dn, inode, ipage, NULL, 0);
	err = f2fs_get_dnode_of_data(&dn, free_from, LOOKUP_NODE_RA);
	if (err) {
		if (err == -ENOENT)
			goto free_next;
		goto out;
	}

	count = ADDRS_PER_PAGE(dn.node_page, inode);

	count -= dn.ofs_in_node;
	f2fs_bug_on(sbi, count < 0);

	if (dn.ofs_in_node || IS_INODE(dn.node_page)) {
		f2fs_truncate_data_blocks_range(&dn, count);
		free_from += count;
	}

	f2fs_put_dnode(&dn);
free_next:
	err = f2fs_truncate_inode_blocks(inode, free_from);
out:
	if (lock)
		f2fs_unlock_op(sbi);
free_partial:
	/* lastly zero out the first data page */
	if (!err)
		err = truncate_partial_data_page(inode, from, truncate_page);

	trace_f2fs_truncate_blocks_exit(inode, err);
	return err;
}

int f2fs_truncate_blocks(struct inode *inode, u64 from, bool lock)
{
	u64 free_from = from;
	int err;

#ifdef CONFIG_F2FS_FS_COMPRESSION
	/*
	 * for compressed file, only support cluster size
	 * aligned truncation.
	 */
	if (f2fs_compressed_file(inode))
		free_from = round_up(from,
				F2FS_I(inode)->i_cluster_size << PAGE_SHIFT);
#endif

	err = f2fs_do_truncate_blocks(inode, free_from, lock);
	if (err)
		return err;

#ifdef CONFIG_F2FS_FS_COMPRESSION
	/*
	 * For compressed file, after release compress blocks, don't allow write
	 * direct, but we should allow write direct after truncate to zero.
	 */
	if (f2fs_compressed_file(inode) && !free_from
			&& is_inode_flag_set(inode, FI_COMPRESS_RELEASED))
		clear_inode_flag(inode, FI_COMPRESS_RELEASED);

	if (from != free_from) {
		err = f2fs_truncate_partial_cluster(inode, from, lock);
		if (err)
			return err;
	}
#endif

	return 0;
}

int f2fs_truncate(struct inode *inode)
{
	int err;

	if (unlikely(f2fs_cp_error(F2FS_I_SB(inode))))
		return -EIO;

	if (!(S_ISREG(inode->i_mode) || S_ISDIR(inode->i_mode) ||
				S_ISLNK(inode->i_mode)))
		return 0;

	trace_f2fs_truncate(inode);

	if (time_to_inject(F2FS_I_SB(inode), FAULT_TRUNCATE))
		return -EIO;

	err = f2fs_dquot_initialize(inode);
	if (err)
		return err;

	/* we should check inline_data size */
	if (!f2fs_may_inline_data(inode)) {
		err = f2fs_convert_inline_inode(inode);
		if (err)
			return err;
	}

	err = f2fs_truncate_blocks(inode, i_size_read(inode), true);
	if (err)
		return err;

	inode->i_mtime = inode->i_ctime = current_time(inode);
	f2fs_mark_inode_dirty_sync(inode, false);
	return 0;
}

static bool f2fs_force_buffered_io(struct inode *inode, int rw)
{
	struct f2fs_sb_info *sbi = F2FS_I_SB(inode);

	if (!fscrypt_dio_supported(inode))
		return true;
	if (fsverity_active(inode))
		return true;
	if (f2fs_compressed_file(inode))
		return true;

	/* disallow direct IO if any of devices has unaligned blksize */
	if (f2fs_is_multi_device(sbi) && !sbi->aligned_blksize)
		return true;
	/*
	 * for blkzoned device, fallback direct IO to buffered IO, so
	 * all IOs can be serialized by log-structured write.
	 */
	if (f2fs_sb_has_blkzoned(sbi) && (rw == WRITE))
		return true;
	if (f2fs_lfs_mode(sbi) && rw == WRITE && F2FS_IO_ALIGNED(sbi))
		return true;
	if (is_sbi_flag_set(sbi, SBI_CP_DISABLED))
		return true;

	return false;
}

int f2fs_getattr(struct user_namespace *mnt_userns, const struct path *path,
		 struct kstat *stat, u32 request_mask, unsigned int query_flags)
{
	struct inode *inode = d_inode(path->dentry);
	struct f2fs_inode_info *fi = F2FS_I(inode);
	struct f2fs_inode *ri = NULL;
	unsigned int flags;

	if (f2fs_has_extra_attr(inode) &&
			f2fs_sb_has_inode_crtime(F2FS_I_SB(inode)) &&
			F2FS_FITS_IN_INODE(ri, fi->i_extra_isize, i_crtime)) {
		stat->result_mask |= STATX_BTIME;
		stat->btime.tv_sec = fi->i_crtime.tv_sec;
		stat->btime.tv_nsec = fi->i_crtime.tv_nsec;
	}

	/*
	 * Return the DIO alignment restrictions if requested.  We only return
	 * this information when requested, since on encrypted files it might
	 * take a fair bit of work to get if the file wasn't opened recently.
	 *
	 * f2fs sometimes supports DIO reads but not DIO writes.  STATX_DIOALIGN
	 * cannot represent that, so in that case we report no DIO support.
	 */
	if ((request_mask & STATX_DIOALIGN) && S_ISREG(inode->i_mode)) {
		unsigned int bsize = i_blocksize(inode);

		stat->result_mask |= STATX_DIOALIGN;
		if (!f2fs_force_buffered_io(inode, WRITE)) {
			stat->dio_mem_align = bsize;
			stat->dio_offset_align = bsize;
		}
	}

	flags = fi->i_flags;
	if (flags & F2FS_COMPR_FL)
		stat->attributes |= STATX_ATTR_COMPRESSED;
	if (flags & F2FS_APPEND_FL)
		stat->attributes |= STATX_ATTR_APPEND;
	if (IS_ENCRYPTED(inode))
		stat->attributes |= STATX_ATTR_ENCRYPTED;
	if (flags & F2FS_IMMUTABLE_FL)
		stat->attributes |= STATX_ATTR_IMMUTABLE;
	if (flags & F2FS_NODUMP_FL)
		stat->attributes |= STATX_ATTR_NODUMP;
	if (IS_VERITY(inode))
		stat->attributes |= STATX_ATTR_VERITY;

	stat->attributes_mask |= (STATX_ATTR_COMPRESSED |
				  STATX_ATTR_APPEND |
				  STATX_ATTR_ENCRYPTED |
				  STATX_ATTR_IMMUTABLE |
				  STATX_ATTR_NODUMP |
				  STATX_ATTR_VERITY);

	generic_fillattr(mnt_userns, inode, stat);

	/* we need to show initial sectors used for inline_data/dentries */
	if ((S_ISREG(inode->i_mode) && f2fs_has_inline_data(inode)) ||
					f2fs_has_inline_dentry(inode))
		stat->blocks += (stat->size + 511) >> 9;

	return 0;
}

#ifdef CONFIG_F2FS_FS_POSIX_ACL
static void __setattr_copy(struct user_namespace *mnt_userns,
			   struct inode *inode, const struct iattr *attr)
{
	unsigned int ia_valid = attr->ia_valid;

	i_uid_update(mnt_userns, attr, inode);
	i_gid_update(mnt_userns, attr, inode);
	if (ia_valid & ATTR_ATIME)
		inode->i_atime = attr->ia_atime;
	if (ia_valid & ATTR_MTIME)
		inode->i_mtime = attr->ia_mtime;
	if (ia_valid & ATTR_CTIME)
		inode->i_ctime = attr->ia_ctime;
	if (ia_valid & ATTR_MODE) {
		umode_t mode = attr->ia_mode;
		vfsgid_t vfsgid = i_gid_into_vfsgid(mnt_userns, inode);

		if (!vfsgid_in_group_p(vfsgid) &&
		    !capable_wrt_inode_uidgid(mnt_userns, inode, CAP_FSETID))
			mode &= ~S_ISGID;
		set_acl_inode(inode, mode);
	}
}
#else
#define __setattr_copy setattr_copy
#endif

int f2fs_setattr(struct user_namespace *mnt_userns, struct dentry *dentry,
		 struct iattr *attr)
{
	struct inode *inode = d_inode(dentry);
	int err;

	if (unlikely(f2fs_cp_error(F2FS_I_SB(inode))))
		return -EIO;

	if (unlikely(IS_IMMUTABLE(inode)))
		return -EPERM;

	if (unlikely(IS_APPEND(inode) &&
			(attr->ia_valid & (ATTR_MODE | ATTR_UID |
				  ATTR_GID | ATTR_TIMES_SET))))
		return -EPERM;

	if ((attr->ia_valid & ATTR_SIZE) &&
		!f2fs_is_compress_backend_ready(inode))
		return -EOPNOTSUPP;

	err = setattr_prepare(mnt_userns, dentry, attr);
	if (err)
		return err;

	err = fscrypt_prepare_setattr(dentry, attr);
	if (err)
		return err;

	err = fsverity_prepare_setattr(dentry, attr);
	if (err)
		return err;

	if (is_quota_modification(mnt_userns, inode, attr)) {
		err = f2fs_dquot_initialize(inode);
		if (err)
			return err;
	}
	if (i_uid_needs_update(mnt_userns, attr, inode) ||
	    i_gid_needs_update(mnt_userns, attr, inode)) {
		f2fs_lock_op(F2FS_I_SB(inode));
		err = dquot_transfer(mnt_userns, inode, attr);
		if (err) {
			set_sbi_flag(F2FS_I_SB(inode),
					SBI_QUOTA_NEED_REPAIR);
			f2fs_unlock_op(F2FS_I_SB(inode));
			return err;
		}
		/*
		 * update uid/gid under lock_op(), so that dquot and inode can
		 * be updated atomically.
		 */
		i_uid_update(mnt_userns, attr, inode);
		i_gid_update(mnt_userns, attr, inode);
		f2fs_mark_inode_dirty_sync(inode, true);
		f2fs_unlock_op(F2FS_I_SB(inode));
	}

	if (attr->ia_valid & ATTR_SIZE) {
		loff_t old_size = i_size_read(inode);

		if (attr->ia_size > MAX_INLINE_DATA(inode)) {
			/*
			 * should convert inline inode before i_size_write to
			 * keep smaller than inline_data size with inline flag.
			 */
			err = f2fs_convert_inline_inode(inode);
			if (err)
				return err;
		}

		f2fs_down_write(&F2FS_I(inode)->i_gc_rwsem[WRITE]);
		filemap_invalidate_lock(inode->i_mapping);

		truncate_setsize(inode, attr->ia_size);

		if (attr->ia_size <= old_size)
			err = f2fs_truncate(inode);
		/*
		 * do not trim all blocks after i_size if target size is
		 * larger than i_size.
		 */
		filemap_invalidate_unlock(inode->i_mapping);
		f2fs_up_write(&F2FS_I(inode)->i_gc_rwsem[WRITE]);
		if (err)
			return err;

		spin_lock(&F2FS_I(inode)->i_size_lock);
		inode->i_mtime = inode->i_ctime = current_time(inode);
		F2FS_I(inode)->last_disk_size = i_size_read(inode);
		spin_unlock(&F2FS_I(inode)->i_size_lock);
	}

	__setattr_copy(mnt_userns, inode, attr);

	if (attr->ia_valid & ATTR_MODE) {
		err = posix_acl_chmod(mnt_userns, inode, f2fs_get_inode_mode(inode));

		if (is_inode_flag_set(inode, FI_ACL_MODE)) {
			if (!err)
				inode->i_mode = F2FS_I(inode)->i_acl_mode;
			clear_inode_flag(inode, FI_ACL_MODE);
		}
	}

	/* file size may changed here */
	f2fs_mark_inode_dirty_sync(inode, true);

	/* inode change will produce dirty node pages flushed by checkpoint */
	f2fs_balance_fs(F2FS_I_SB(inode), true);

	return err;
}

const struct inode_operations f2fs_file_inode_operations = {
	.getattr	= f2fs_getattr,
	.setattr	= f2fs_setattr,
	.get_acl	= f2fs_get_acl,
	.set_acl	= f2fs_set_acl,
	.listxattr	= f2fs_listxattr,
	.fiemap		= f2fs_fiemap,
	.fileattr_get	= f2fs_fileattr_get,
	.fileattr_set	= f2fs_fileattr_set,
};

static int fill_zero(struct inode *inode, pgoff_t index,
					loff_t start, loff_t len)
{
	struct f2fs_sb_info *sbi = F2FS_I_SB(inode);
	struct page *page;

	if (!len)
		return 0;

	f2fs_balance_fs(sbi, true);

	f2fs_lock_op(sbi);
	page = f2fs_get_new_data_page(inode, NULL, index, false);
	f2fs_unlock_op(sbi);

	if (IS_ERR(page))
		return PTR_ERR(page);

	f2fs_wait_on_page_writeback(page, DATA, true, true);
	zero_user(page, start, len);
	set_page_dirty(page);
	f2fs_put_page(page, 1);
	return 0;
}

int f2fs_truncate_hole(struct inode *inode, pgoff_t pg_start, pgoff_t pg_end)
{
	int err;

	while (pg_start < pg_end) {
		struct dnode_of_data dn;
		pgoff_t end_offset, count;

		set_new_dnode(&dn, inode, NULL, NULL, 0);
		err = f2fs_get_dnode_of_data(&dn, pg_start, LOOKUP_NODE);
		if (err) {
			if (err == -ENOENT) {
				pg_start = f2fs_get_next_page_offset(&dn,
								pg_start);
				continue;
			}
			return err;
		}

		end_offset = ADDRS_PER_PAGE(dn.node_page, inode);
		count = min(end_offset - dn.ofs_in_node, pg_end - pg_start);

		f2fs_bug_on(F2FS_I_SB(inode), count == 0 || count > end_offset);

		f2fs_truncate_data_blocks_range(&dn, count);
		f2fs_put_dnode(&dn);

		pg_start += count;
	}
	return 0;
}

static int f2fs_punch_hole(struct inode *inode, loff_t offset, loff_t len)
{
	pgoff_t pg_start, pg_end;
	loff_t off_start, off_end;
	int ret;

	ret = f2fs_convert_inline_inode(inode);
	if (ret)
		return ret;

	pg_start = ((unsigned long long) offset) >> PAGE_SHIFT;
	pg_end = ((unsigned long long) offset + len) >> PAGE_SHIFT;

	off_start = offset & (PAGE_SIZE - 1);
	off_end = (offset + len) & (PAGE_SIZE - 1);

	if (pg_start == pg_end) {
		ret = fill_zero(inode, pg_start, off_start,
						off_end - off_start);
		if (ret)
			return ret;
	} else {
		if (off_start) {
			ret = fill_zero(inode, pg_start++, off_start,
						PAGE_SIZE - off_start);
			if (ret)
				return ret;
		}
		if (off_end) {
			ret = fill_zero(inode, pg_end, 0, off_end);
			if (ret)
				return ret;
		}

		if (pg_start < pg_end) {
			loff_t blk_start, blk_end;
			struct f2fs_sb_info *sbi = F2FS_I_SB(inode);

			f2fs_balance_fs(sbi, true);

			blk_start = (loff_t)pg_start << PAGE_SHIFT;
			blk_end = (loff_t)pg_end << PAGE_SHIFT;

			f2fs_down_write(&F2FS_I(inode)->i_gc_rwsem[WRITE]);
			filemap_invalidate_lock(inode->i_mapping);

			truncate_pagecache_range(inode, blk_start, blk_end - 1);

			f2fs_lock_op(sbi);
			ret = f2fs_truncate_hole(inode, pg_start, pg_end);
			f2fs_unlock_op(sbi);

			filemap_invalidate_unlock(inode->i_mapping);
			f2fs_up_write(&F2FS_I(inode)->i_gc_rwsem[WRITE]);
		}
	}

	return ret;
}

static int __read_out_blkaddrs(struct inode *inode, block_t *blkaddr,
				int *do_replace, pgoff_t off, pgoff_t len)
{
	struct f2fs_sb_info *sbi = F2FS_I_SB(inode);
	struct dnode_of_data dn;
	int ret, done, i;

next_dnode:
	set_new_dnode(&dn, inode, NULL, NULL, 0);
	ret = f2fs_get_dnode_of_data(&dn, off, LOOKUP_NODE_RA);
	if (ret && ret != -ENOENT) {
		return ret;
	} else if (ret == -ENOENT) {
		if (dn.max_level == 0)
			return -ENOENT;
		done = min((pgoff_t)ADDRS_PER_BLOCK(inode) -
						dn.ofs_in_node, len);
		blkaddr += done;
		do_replace += done;
		goto next;
	}

	done = min((pgoff_t)ADDRS_PER_PAGE(dn.node_page, inode) -
							dn.ofs_in_node, len);
	for (i = 0; i < done; i++, blkaddr++, do_replace++, dn.ofs_in_node++) {
		*blkaddr = f2fs_data_blkaddr(&dn);

		if (__is_valid_data_blkaddr(*blkaddr) &&
			!f2fs_is_valid_blkaddr(sbi, *blkaddr,
					DATA_GENERIC_ENHANCE)) {
			f2fs_put_dnode(&dn);
			f2fs_handle_error(sbi, ERROR_INVALID_BLKADDR);
			return -EFSCORRUPTED;
		}

		if (!f2fs_is_checkpointed_data(sbi, *blkaddr)) {

			if (f2fs_lfs_mode(sbi)) {
				f2fs_put_dnode(&dn);
				return -EOPNOTSUPP;
			}

			/* do not invalidate this block address */
			f2fs_update_data_blkaddr(&dn, NULL_ADDR);
			*do_replace = 1;
		}
	}
	f2fs_put_dnode(&dn);
next:
	len -= done;
	off += done;
	if (len)
		goto next_dnode;
	return 0;
}

static int __roll_back_blkaddrs(struct inode *inode, block_t *blkaddr,
				int *do_replace, pgoff_t off, int len)
{
	struct f2fs_sb_info *sbi = F2FS_I_SB(inode);
	struct dnode_of_data dn;
	int ret, i;

	for (i = 0; i < len; i++, do_replace++, blkaddr++) {
		if (*do_replace == 0)
			continue;

		set_new_dnode(&dn, inode, NULL, NULL, 0);
		ret = f2fs_get_dnode_of_data(&dn, off + i, LOOKUP_NODE_RA);
		if (ret) {
			dec_valid_block_count(sbi, inode, 1);
			f2fs_invalidate_blocks(sbi, *blkaddr);
		} else {
			f2fs_update_data_blkaddr(&dn, *blkaddr);
		}
		f2fs_put_dnode(&dn);
	}
	return 0;
}

static int __clone_blkaddrs(struct inode *src_inode, struct inode *dst_inode,
			block_t *blkaddr, int *do_replace,
			pgoff_t src, pgoff_t dst, pgoff_t len, bool full)
{
	struct f2fs_sb_info *sbi = F2FS_I_SB(src_inode);
	pgoff_t i = 0;
	int ret;

	while (i < len) {
		if (blkaddr[i] == NULL_ADDR && !full) {
			i++;
			continue;
		}

		if (do_replace[i] || blkaddr[i] == NULL_ADDR) {
			struct dnode_of_data dn;
			struct node_info ni;
			size_t new_size;
			pgoff_t ilen;

			set_new_dnode(&dn, dst_inode, NULL, NULL, 0);
			ret = f2fs_get_dnode_of_data(&dn, dst + i, ALLOC_NODE);
			if (ret)
				return ret;

			ret = f2fs_get_node_info(sbi, dn.nid, &ni, false);
			if (ret) {
				f2fs_put_dnode(&dn);
				return ret;
			}

			ilen = min((pgoff_t)
				ADDRS_PER_PAGE(dn.node_page, dst_inode) -
						dn.ofs_in_node, len - i);
			do {
				dn.data_blkaddr = f2fs_data_blkaddr(&dn);
				f2fs_truncate_data_blocks_range(&dn, 1);

				if (do_replace[i]) {
					f2fs_i_blocks_write(src_inode,
							1, false, false);
					f2fs_i_blocks_write(dst_inode,
							1, true, false);
					f2fs_replace_block(sbi, &dn, dn.data_blkaddr,
					blkaddr[i], ni.version, true, false);

					do_replace[i] = 0;
				}
				dn.ofs_in_node++;
				i++;
				new_size = (loff_t)(dst + i) << PAGE_SHIFT;
				if (dst_inode->i_size < new_size)
					f2fs_i_size_write(dst_inode, new_size);
			} while (--ilen && (do_replace[i] || blkaddr[i] == NULL_ADDR));

			f2fs_put_dnode(&dn);
		} else {
			struct page *psrc, *pdst;

			psrc = f2fs_get_lock_data_page(src_inode,
							src + i, true);
			if (IS_ERR(psrc))
				return PTR_ERR(psrc);
			pdst = f2fs_get_new_data_page(dst_inode, NULL, dst + i,
								true);
			if (IS_ERR(pdst)) {
				f2fs_put_page(psrc, 1);
				return PTR_ERR(pdst);
			}
			memcpy_page(pdst, 0, psrc, 0, PAGE_SIZE);
			set_page_dirty(pdst);
			f2fs_put_page(pdst, 1);
			f2fs_put_page(psrc, 1);

			ret = f2fs_truncate_hole(src_inode,
						src + i, src + i + 1);
			if (ret)
				return ret;
			i++;
		}
	}
	return 0;
}

static int __exchange_data_block(struct inode *src_inode,
			struct inode *dst_inode, pgoff_t src, pgoff_t dst,
			pgoff_t len, bool full)
{
	block_t *src_blkaddr;
	int *do_replace;
	pgoff_t olen;
	int ret;

	while (len) {
		olen = min((pgoff_t)4 * ADDRS_PER_BLOCK(src_inode), len);

		src_blkaddr = f2fs_kvzalloc(F2FS_I_SB(src_inode),
					array_size(olen, sizeof(block_t)),
					GFP_NOFS);
		if (!src_blkaddr)
			return -ENOMEM;

		do_replace = f2fs_kvzalloc(F2FS_I_SB(src_inode),
					array_size(olen, sizeof(int)),
					GFP_NOFS);
		if (!do_replace) {
			kvfree(src_blkaddr);
			return -ENOMEM;
		}

		ret = __read_out_blkaddrs(src_inode, src_blkaddr,
					do_replace, src, olen);
		if (ret)
			goto roll_back;

		ret = __clone_blkaddrs(src_inode, dst_inode, src_blkaddr,
					do_replace, src, dst, olen, full);
		if (ret)
			goto roll_back;

		src += olen;
		dst += olen;
		len -= olen;

		kvfree(src_blkaddr);
		kvfree(do_replace);
	}
	return 0;

roll_back:
	__roll_back_blkaddrs(src_inode, src_blkaddr, do_replace, src, olen);
	kvfree(src_blkaddr);
	kvfree(do_replace);
	return ret;
}

static int f2fs_do_collapse(struct inode *inode, loff_t offset, loff_t len)
{
	struct f2fs_sb_info *sbi = F2FS_I_SB(inode);
	pgoff_t nrpages = DIV_ROUND_UP(i_size_read(inode), PAGE_SIZE);
	pgoff_t start = offset >> PAGE_SHIFT;
	pgoff_t end = (offset + len) >> PAGE_SHIFT;
	int ret;

	f2fs_balance_fs(sbi, true);

	/* avoid gc operation during block exchange */
	f2fs_down_write(&F2FS_I(inode)->i_gc_rwsem[WRITE]);
	filemap_invalidate_lock(inode->i_mapping);

	f2fs_lock_op(sbi);
	f2fs_drop_extent_tree(inode);
	truncate_pagecache(inode, offset);
	ret = __exchange_data_block(inode, inode, end, start, nrpages - end, true);
	f2fs_unlock_op(sbi);

	filemap_invalidate_unlock(inode->i_mapping);
	f2fs_up_write(&F2FS_I(inode)->i_gc_rwsem[WRITE]);
	return ret;
}

static int f2fs_collapse_range(struct inode *inode, loff_t offset, loff_t len)
{
	loff_t new_size;
	int ret;

	if (offset + len >= i_size_read(inode))
		return -EINVAL;

	/* collapse range should be aligned to block size of f2fs. */
	if (offset & (F2FS_BLKSIZE - 1) || len & (F2FS_BLKSIZE - 1))
		return -EINVAL;

	ret = f2fs_convert_inline_inode(inode);
	if (ret)
		return ret;

	/* write out all dirty pages from offset */
	ret = filemap_write_and_wait_range(inode->i_mapping, offset, LLONG_MAX);
	if (ret)
		return ret;

	ret = f2fs_do_collapse(inode, offset, len);
	if (ret)
		return ret;

	/* write out all moved pages, if possible */
	filemap_invalidate_lock(inode->i_mapping);
	filemap_write_and_wait_range(inode->i_mapping, offset, LLONG_MAX);
	truncate_pagecache(inode, offset);

	new_size = i_size_read(inode) - len;
	ret = f2fs_truncate_blocks(inode, new_size, true);
	filemap_invalidate_unlock(inode->i_mapping);
	if (!ret)
		f2fs_i_size_write(inode, new_size);
	return ret;
}

static int f2fs_do_zero_range(struct dnode_of_data *dn, pgoff_t start,
								pgoff_t end)
{
	struct f2fs_sb_info *sbi = F2FS_I_SB(dn->inode);
	pgoff_t index = start;
	unsigned int ofs_in_node = dn->ofs_in_node;
	blkcnt_t count = 0;
	int ret;

	for (; index < end; index++, dn->ofs_in_node++) {
		if (f2fs_data_blkaddr(dn) == NULL_ADDR)
			count++;
	}

	dn->ofs_in_node = ofs_in_node;
	ret = f2fs_reserve_new_blocks(dn, count);
	if (ret)
		return ret;

	dn->ofs_in_node = ofs_in_node;
	for (index = start; index < end; index++, dn->ofs_in_node++) {
		dn->data_blkaddr = f2fs_data_blkaddr(dn);
		/*
		 * f2fs_reserve_new_blocks will not guarantee entire block
		 * allocation.
		 */
		if (dn->data_blkaddr == NULL_ADDR) {
			ret = -ENOSPC;
			break;
		}

		if (dn->data_blkaddr == NEW_ADDR)
			continue;

		if (!f2fs_is_valid_blkaddr(sbi, dn->data_blkaddr,
					DATA_GENERIC_ENHANCE)) {
			ret = -EFSCORRUPTED;
			f2fs_handle_error(sbi, ERROR_INVALID_BLKADDR);
			break;
		}

		f2fs_invalidate_blocks(sbi, dn->data_blkaddr);
		dn->data_blkaddr = NEW_ADDR;
		f2fs_set_data_blkaddr(dn);
	}

	f2fs_update_read_extent_cache_range(dn, start, 0, index - start);
<<<<<<< HEAD
=======
	f2fs_update_age_extent_cache_range(dn, start, index - start);
>>>>>>> 93e4fc4c

	return ret;
}

static int f2fs_zero_range(struct inode *inode, loff_t offset, loff_t len,
								int mode)
{
	struct f2fs_sb_info *sbi = F2FS_I_SB(inode);
	struct address_space *mapping = inode->i_mapping;
	pgoff_t index, pg_start, pg_end;
	loff_t new_size = i_size_read(inode);
	loff_t off_start, off_end;
	int ret = 0;

	ret = inode_newsize_ok(inode, (len + offset));
	if (ret)
		return ret;

	ret = f2fs_convert_inline_inode(inode);
	if (ret)
		return ret;

	ret = filemap_write_and_wait_range(mapping, offset, offset + len - 1);
	if (ret)
		return ret;

	pg_start = ((unsigned long long) offset) >> PAGE_SHIFT;
	pg_end = ((unsigned long long) offset + len) >> PAGE_SHIFT;

	off_start = offset & (PAGE_SIZE - 1);
	off_end = (offset + len) & (PAGE_SIZE - 1);

	if (pg_start == pg_end) {
		ret = fill_zero(inode, pg_start, off_start,
						off_end - off_start);
		if (ret)
			return ret;

		new_size = max_t(loff_t, new_size, offset + len);
	} else {
		if (off_start) {
			ret = fill_zero(inode, pg_start++, off_start,
						PAGE_SIZE - off_start);
			if (ret)
				return ret;

			new_size = max_t(loff_t, new_size,
					(loff_t)pg_start << PAGE_SHIFT);
		}

		for (index = pg_start; index < pg_end;) {
			struct dnode_of_data dn;
			unsigned int end_offset;
			pgoff_t end;

			f2fs_down_write(&F2FS_I(inode)->i_gc_rwsem[WRITE]);
			filemap_invalidate_lock(mapping);

			truncate_pagecache_range(inode,
				(loff_t)index << PAGE_SHIFT,
				((loff_t)pg_end << PAGE_SHIFT) - 1);

			f2fs_lock_op(sbi);

			set_new_dnode(&dn, inode, NULL, NULL, 0);
			ret = f2fs_get_dnode_of_data(&dn, index, ALLOC_NODE);
			if (ret) {
				f2fs_unlock_op(sbi);
				filemap_invalidate_unlock(mapping);
				f2fs_up_write(&F2FS_I(inode)->i_gc_rwsem[WRITE]);
				goto out;
			}

			end_offset = ADDRS_PER_PAGE(dn.node_page, inode);
			end = min(pg_end, end_offset - dn.ofs_in_node + index);

			ret = f2fs_do_zero_range(&dn, index, end);
			f2fs_put_dnode(&dn);

			f2fs_unlock_op(sbi);
			filemap_invalidate_unlock(mapping);
			f2fs_up_write(&F2FS_I(inode)->i_gc_rwsem[WRITE]);

			f2fs_balance_fs(sbi, dn.node_changed);

			if (ret)
				goto out;

			index = end;
			new_size = max_t(loff_t, new_size,
					(loff_t)index << PAGE_SHIFT);
		}

		if (off_end) {
			ret = fill_zero(inode, pg_end, 0, off_end);
			if (ret)
				goto out;

			new_size = max_t(loff_t, new_size, offset + len);
		}
	}

out:
	if (new_size > i_size_read(inode)) {
		if (mode & FALLOC_FL_KEEP_SIZE)
			file_set_keep_isize(inode);
		else
			f2fs_i_size_write(inode, new_size);
	}
	return ret;
}

static int f2fs_insert_range(struct inode *inode, loff_t offset, loff_t len)
{
	struct f2fs_sb_info *sbi = F2FS_I_SB(inode);
	struct address_space *mapping = inode->i_mapping;
	pgoff_t nr, pg_start, pg_end, delta, idx;
	loff_t new_size;
	int ret = 0;

	new_size = i_size_read(inode) + len;
	ret = inode_newsize_ok(inode, new_size);
	if (ret)
		return ret;

	if (offset >= i_size_read(inode))
		return -EINVAL;

	/* insert range should be aligned to block size of f2fs. */
	if (offset & (F2FS_BLKSIZE - 1) || len & (F2FS_BLKSIZE - 1))
		return -EINVAL;

	ret = f2fs_convert_inline_inode(inode);
	if (ret)
		return ret;

	f2fs_balance_fs(sbi, true);

	filemap_invalidate_lock(mapping);
	ret = f2fs_truncate_blocks(inode, i_size_read(inode), true);
	filemap_invalidate_unlock(mapping);
	if (ret)
		return ret;

	/* write out all dirty pages from offset */
	ret = filemap_write_and_wait_range(mapping, offset, LLONG_MAX);
	if (ret)
		return ret;

	pg_start = offset >> PAGE_SHIFT;
	pg_end = (offset + len) >> PAGE_SHIFT;
	delta = pg_end - pg_start;
	idx = DIV_ROUND_UP(i_size_read(inode), PAGE_SIZE);

	/* avoid gc operation during block exchange */
	f2fs_down_write(&F2FS_I(inode)->i_gc_rwsem[WRITE]);
	filemap_invalidate_lock(mapping);
	truncate_pagecache(inode, offset);

	while (!ret && idx > pg_start) {
		nr = idx - pg_start;
		if (nr > delta)
			nr = delta;
		idx -= nr;

		f2fs_lock_op(sbi);
		f2fs_drop_extent_tree(inode);

		ret = __exchange_data_block(inode, inode, idx,
					idx + delta, nr, false);
		f2fs_unlock_op(sbi);
	}
	filemap_invalidate_unlock(mapping);
	f2fs_up_write(&F2FS_I(inode)->i_gc_rwsem[WRITE]);

	/* write out all moved pages, if possible */
	filemap_invalidate_lock(mapping);
	filemap_write_and_wait_range(mapping, offset, LLONG_MAX);
	truncate_pagecache(inode, offset);
	filemap_invalidate_unlock(mapping);

	if (!ret)
		f2fs_i_size_write(inode, new_size);
	return ret;
}

static int f2fs_expand_inode_data(struct inode *inode, loff_t offset,
					loff_t len, int mode)
{
	struct f2fs_sb_info *sbi = F2FS_I_SB(inode);
	struct f2fs_map_blocks map = { .m_next_pgofs = NULL,
			.m_next_extent = NULL, .m_seg_type = NO_CHECK_TYPE,
			.m_may_create = true };
	struct f2fs_gc_control gc_control = { .victim_segno = NULL_SEGNO,
			.init_gc_type = FG_GC,
			.should_migrate_blocks = false,
			.err_gc_skipped = true,
			.nr_free_secs = 0 };
	pgoff_t pg_start, pg_end;
	loff_t new_size;
	loff_t off_end;
	block_t expanded = 0;
	int err;

	err = inode_newsize_ok(inode, (len + offset));
	if (err)
		return err;

	err = f2fs_convert_inline_inode(inode);
	if (err)
		return err;

	f2fs_balance_fs(sbi, true);

	pg_start = ((unsigned long long)offset) >> PAGE_SHIFT;
	pg_end = ((unsigned long long)offset + len) >> PAGE_SHIFT;
	off_end = (offset + len) & (PAGE_SIZE - 1);

	map.m_lblk = pg_start;
	map.m_len = pg_end - pg_start;
	if (off_end)
		map.m_len++;

	if (!map.m_len)
		return 0;

	if (f2fs_is_pinned_file(inode)) {
		block_t sec_blks = CAP_BLKS_PER_SEC(sbi);
		block_t sec_len = roundup(map.m_len, sec_blks);

		map.m_len = sec_blks;
next_alloc:
		if (has_not_enough_free_secs(sbi, 0,
			GET_SEC_FROM_SEG(sbi, overprovision_segments(sbi)))) {
			f2fs_down_write(&sbi->gc_lock);
			err = f2fs_gc(sbi, &gc_control);
			if (err && err != -ENODATA)
				goto out_err;
		}

		f2fs_down_write(&sbi->pin_sem);

		f2fs_lock_op(sbi);
		f2fs_allocate_new_section(sbi, CURSEG_COLD_DATA_PINNED, false);
		f2fs_unlock_op(sbi);

		map.m_seg_type = CURSEG_COLD_DATA_PINNED;
		err = f2fs_map_blocks(inode, &map, F2FS_GET_BLOCK_PRE_DIO);
		file_dont_truncate(inode);

		f2fs_up_write(&sbi->pin_sem);

		expanded += map.m_len;
		sec_len -= map.m_len;
		map.m_lblk += map.m_len;
		if (!err && sec_len)
			goto next_alloc;

		map.m_len = expanded;
	} else {
		err = f2fs_map_blocks(inode, &map, F2FS_GET_BLOCK_PRE_AIO);
		expanded = map.m_len;
	}
out_err:
	if (err) {
		pgoff_t last_off;

		if (!expanded)
			return err;

		last_off = pg_start + expanded - 1;

		/* update new size to the failed position */
		new_size = (last_off == pg_end) ? offset + len :
					(loff_t)(last_off + 1) << PAGE_SHIFT;
	} else {
		new_size = ((loff_t)pg_end << PAGE_SHIFT) + off_end;
	}

	if (new_size > i_size_read(inode)) {
		if (mode & FALLOC_FL_KEEP_SIZE)
			file_set_keep_isize(inode);
		else
			f2fs_i_size_write(inode, new_size);
	}

	return err;
}

static long f2fs_fallocate(struct file *file, int mode,
				loff_t offset, loff_t len)
{
	struct inode *inode = file_inode(file);
	long ret = 0;

	if (unlikely(f2fs_cp_error(F2FS_I_SB(inode))))
		return -EIO;
	if (!f2fs_is_checkpoint_ready(F2FS_I_SB(inode)))
		return -ENOSPC;
	if (!f2fs_is_compress_backend_ready(inode))
		return -EOPNOTSUPP;

	/* f2fs only support ->fallocate for regular file */
	if (!S_ISREG(inode->i_mode))
		return -EINVAL;

	if (IS_ENCRYPTED(inode) &&
		(mode & (FALLOC_FL_COLLAPSE_RANGE | FALLOC_FL_INSERT_RANGE)))
		return -EOPNOTSUPP;

	/*
	 * Pinned file should not support partial truncation since the block
	 * can be used by applications.
	 */
	if ((f2fs_compressed_file(inode) || f2fs_is_pinned_file(inode)) &&
		(mode & (FALLOC_FL_PUNCH_HOLE | FALLOC_FL_COLLAPSE_RANGE |
			FALLOC_FL_ZERO_RANGE | FALLOC_FL_INSERT_RANGE)))
		return -EOPNOTSUPP;

	if (mode & ~(FALLOC_FL_KEEP_SIZE | FALLOC_FL_PUNCH_HOLE |
			FALLOC_FL_COLLAPSE_RANGE | FALLOC_FL_ZERO_RANGE |
			FALLOC_FL_INSERT_RANGE))
		return -EOPNOTSUPP;

	inode_lock(inode);

	ret = file_modified(file);
	if (ret)
		goto out;

	if (mode & FALLOC_FL_PUNCH_HOLE) {
		if (offset >= inode->i_size)
			goto out;

		ret = f2fs_punch_hole(inode, offset, len);
	} else if (mode & FALLOC_FL_COLLAPSE_RANGE) {
		ret = f2fs_collapse_range(inode, offset, len);
	} else if (mode & FALLOC_FL_ZERO_RANGE) {
		ret = f2fs_zero_range(inode, offset, len, mode);
	} else if (mode & FALLOC_FL_INSERT_RANGE) {
		ret = f2fs_insert_range(inode, offset, len);
	} else {
		ret = f2fs_expand_inode_data(inode, offset, len, mode);
	}

	if (!ret) {
		inode->i_mtime = inode->i_ctime = current_time(inode);
		f2fs_mark_inode_dirty_sync(inode, false);
		f2fs_update_time(F2FS_I_SB(inode), REQ_TIME);
	}

out:
	inode_unlock(inode);

	trace_f2fs_fallocate(inode, mode, offset, len, ret);
	return ret;
}

static int f2fs_release_file(struct inode *inode, struct file *filp)
{
	/*
	 * f2fs_release_file is called at every close calls. So we should
	 * not drop any inmemory pages by close called by other process.
	 */
	if (!(filp->f_mode & FMODE_WRITE) ||
			atomic_read(&inode->i_writecount) != 1)
		return 0;

	inode_lock(inode);
	f2fs_abort_atomic_write(inode, true);
	inode_unlock(inode);

	return 0;
}

static int f2fs_file_flush(struct file *file, fl_owner_t id)
{
	struct inode *inode = file_inode(file);

	/*
	 * If the process doing a transaction is crashed, we should do
	 * roll-back. Otherwise, other reader/write can see corrupted database
	 * until all the writers close its file. Since this should be done
	 * before dropping file lock, it needs to do in ->flush.
	 */
	if (F2FS_I(inode)->atomic_write_task == current &&
				(current->flags & PF_EXITING)) {
		inode_lock(inode);
		f2fs_abort_atomic_write(inode, true);
		inode_unlock(inode);
	}

	return 0;
}

static int f2fs_setflags_common(struct inode *inode, u32 iflags, u32 mask)
{
	struct f2fs_inode_info *fi = F2FS_I(inode);
	u32 masked_flags = fi->i_flags & mask;

	/* mask can be shrunk by flags_valid selector */
	iflags &= mask;

	/* Is it quota file? Do not allow user to mess with it */
	if (IS_NOQUOTA(inode))
		return -EPERM;

	if ((iflags ^ masked_flags) & F2FS_CASEFOLD_FL) {
		if (!f2fs_sb_has_casefold(F2FS_I_SB(inode)))
			return -EOPNOTSUPP;
		if (!f2fs_empty_dir(inode))
			return -ENOTEMPTY;
	}

	if (iflags & (F2FS_COMPR_FL | F2FS_NOCOMP_FL)) {
		if (!f2fs_sb_has_compression(F2FS_I_SB(inode)))
			return -EOPNOTSUPP;
		if ((iflags & F2FS_COMPR_FL) && (iflags & F2FS_NOCOMP_FL))
			return -EINVAL;
	}

	if ((iflags ^ masked_flags) & F2FS_COMPR_FL) {
		if (masked_flags & F2FS_COMPR_FL) {
			if (!f2fs_disable_compressed_file(inode))
				return -EINVAL;
		} else {
			/* try to convert inline_data to support compression */
			int err = f2fs_convert_inline_inode(inode);
			if (err)
				return err;
			if (!f2fs_may_compress(inode))
				return -EINVAL;
			if (S_ISREG(inode->i_mode) && F2FS_HAS_BLOCKS(inode))
				return -EINVAL;
			if (set_compress_context(inode))
				return -EOPNOTSUPP;
		}
	}

	fi->i_flags = iflags | (fi->i_flags & ~mask);
	f2fs_bug_on(F2FS_I_SB(inode), (fi->i_flags & F2FS_COMPR_FL) &&
					(fi->i_flags & F2FS_NOCOMP_FL));

	if (fi->i_flags & F2FS_PROJINHERIT_FL)
		set_inode_flag(inode, FI_PROJ_INHERIT);
	else
		clear_inode_flag(inode, FI_PROJ_INHERIT);

	inode->i_ctime = current_time(inode);
	f2fs_set_inode_flags(inode);
	f2fs_mark_inode_dirty_sync(inode, true);
	return 0;
}

/* FS_IOC_[GS]ETFLAGS and FS_IOC_FS[GS]ETXATTR support */

/*
 * To make a new on-disk f2fs i_flag gettable via FS_IOC_GETFLAGS, add an entry
 * for it to f2fs_fsflags_map[], and add its FS_*_FL equivalent to
 * F2FS_GETTABLE_FS_FL.  To also make it settable via FS_IOC_SETFLAGS, also add
 * its FS_*_FL equivalent to F2FS_SETTABLE_FS_FL.
 *
 * Translating flags to fsx_flags value used by FS_IOC_FSGETXATTR and
 * FS_IOC_FSSETXATTR is done by the VFS.
 */

static const struct {
	u32 iflag;
	u32 fsflag;
} f2fs_fsflags_map[] = {
	{ F2FS_COMPR_FL,	FS_COMPR_FL },
	{ F2FS_SYNC_FL,		FS_SYNC_FL },
	{ F2FS_IMMUTABLE_FL,	FS_IMMUTABLE_FL },
	{ F2FS_APPEND_FL,	FS_APPEND_FL },
	{ F2FS_NODUMP_FL,	FS_NODUMP_FL },
	{ F2FS_NOATIME_FL,	FS_NOATIME_FL },
	{ F2FS_NOCOMP_FL,	FS_NOCOMP_FL },
	{ F2FS_INDEX_FL,	FS_INDEX_FL },
	{ F2FS_DIRSYNC_FL,	FS_DIRSYNC_FL },
	{ F2FS_PROJINHERIT_FL,	FS_PROJINHERIT_FL },
	{ F2FS_CASEFOLD_FL,	FS_CASEFOLD_FL },
};

#define F2FS_GETTABLE_FS_FL (		\
		FS_COMPR_FL |		\
		FS_SYNC_FL |		\
		FS_IMMUTABLE_FL |	\
		FS_APPEND_FL |		\
		FS_NODUMP_FL |		\
		FS_NOATIME_FL |		\
		FS_NOCOMP_FL |		\
		FS_INDEX_FL |		\
		FS_DIRSYNC_FL |		\
		FS_PROJINHERIT_FL |	\
		FS_ENCRYPT_FL |		\
		FS_INLINE_DATA_FL |	\
		FS_NOCOW_FL |		\
		FS_VERITY_FL |		\
		FS_CASEFOLD_FL)

#define F2FS_SETTABLE_FS_FL (		\
		FS_COMPR_FL |		\
		FS_SYNC_FL |		\
		FS_IMMUTABLE_FL |	\
		FS_APPEND_FL |		\
		FS_NODUMP_FL |		\
		FS_NOATIME_FL |		\
		FS_NOCOMP_FL |		\
		FS_DIRSYNC_FL |		\
		FS_PROJINHERIT_FL |	\
		FS_CASEFOLD_FL)

/* Convert f2fs on-disk i_flags to FS_IOC_{GET,SET}FLAGS flags */
static inline u32 f2fs_iflags_to_fsflags(u32 iflags)
{
	u32 fsflags = 0;
	int i;

	for (i = 0; i < ARRAY_SIZE(f2fs_fsflags_map); i++)
		if (iflags & f2fs_fsflags_map[i].iflag)
			fsflags |= f2fs_fsflags_map[i].fsflag;

	return fsflags;
}

/* Convert FS_IOC_{GET,SET}FLAGS flags to f2fs on-disk i_flags */
static inline u32 f2fs_fsflags_to_iflags(u32 fsflags)
{
	u32 iflags = 0;
	int i;

	for (i = 0; i < ARRAY_SIZE(f2fs_fsflags_map); i++)
		if (fsflags & f2fs_fsflags_map[i].fsflag)
			iflags |= f2fs_fsflags_map[i].iflag;

	return iflags;
}

static int f2fs_ioc_getversion(struct file *filp, unsigned long arg)
{
	struct inode *inode = file_inode(filp);

	return put_user(inode->i_generation, (int __user *)arg);
}

static int f2fs_ioc_start_atomic_write(struct file *filp, bool truncate)
{
	struct inode *inode = file_inode(filp);
	struct user_namespace *mnt_userns = file_mnt_user_ns(filp);
	struct f2fs_inode_info *fi = F2FS_I(inode);
	struct f2fs_sb_info *sbi = F2FS_I_SB(inode);
	struct inode *pinode;
	loff_t isize;
	int ret;

	if (!inode_owner_or_capable(mnt_userns, inode))
		return -EACCES;

	if (!S_ISREG(inode->i_mode))
		return -EINVAL;

	if (filp->f_flags & O_DIRECT)
		return -EINVAL;

	ret = mnt_want_write_file(filp);
	if (ret)
		return ret;

	inode_lock(inode);

	if (!f2fs_disable_compressed_file(inode)) {
		ret = -EINVAL;
		goto out;
	}

	if (f2fs_is_atomic_file(inode))
		goto out;

	ret = f2fs_convert_inline_inode(inode);
	if (ret)
		goto out;

	f2fs_down_write(&fi->i_gc_rwsem[WRITE]);

	/*
	 * Should wait end_io to count F2FS_WB_CP_DATA correctly by
	 * f2fs_is_atomic_file.
	 */
	if (get_dirty_pages(inode))
		f2fs_warn(sbi, "Unexpected flush for atomic writes: ino=%lu, npages=%u",
			  inode->i_ino, get_dirty_pages(inode));
	ret = filemap_write_and_wait_range(inode->i_mapping, 0, LLONG_MAX);
	if (ret) {
		f2fs_up_write(&fi->i_gc_rwsem[WRITE]);
		goto out;
	}

	/* Check if the inode already has a COW inode */
	if (fi->cow_inode == NULL) {
		/* Create a COW inode for atomic write */
		pinode = f2fs_iget(inode->i_sb, fi->i_pino);
		if (IS_ERR(pinode)) {
			f2fs_up_write(&fi->i_gc_rwsem[WRITE]);
			ret = PTR_ERR(pinode);
			goto out;
		}

		ret = f2fs_get_tmpfile(mnt_userns, pinode, &fi->cow_inode);
		iput(pinode);
		if (ret) {
			f2fs_up_write(&fi->i_gc_rwsem[WRITE]);
			goto out;
		}

		set_inode_flag(fi->cow_inode, FI_COW_FILE);
		clear_inode_flag(fi->cow_inode, FI_INLINE_DATA);
	} else {
		/* Reuse the already created COW inode */
		f2fs_do_truncate_blocks(fi->cow_inode, 0, true);
	}

	f2fs_write_inode(inode, NULL);

	stat_inc_atomic_inode(inode);

	set_inode_flag(inode, FI_ATOMIC_FILE);

	isize = i_size_read(inode);
	fi->original_i_size = isize;
	if (truncate) {
		set_inode_flag(inode, FI_ATOMIC_REPLACE);
		truncate_inode_pages_final(inode->i_mapping);
		f2fs_i_size_write(inode, 0);
		isize = 0;
	}
	f2fs_i_size_write(fi->cow_inode, isize);

	f2fs_up_write(&fi->i_gc_rwsem[WRITE]);

	f2fs_update_time(sbi, REQ_TIME);
	fi->atomic_write_task = current;
	stat_update_max_atomic_write(inode);
	fi->atomic_write_cnt = 0;
out:
	inode_unlock(inode);
	mnt_drop_write_file(filp);
	return ret;
}

static int f2fs_ioc_commit_atomic_write(struct file *filp)
{
	struct inode *inode = file_inode(filp);
	struct user_namespace *mnt_userns = file_mnt_user_ns(filp);
	int ret;

	if (!inode_owner_or_capable(mnt_userns, inode))
		return -EACCES;

	ret = mnt_want_write_file(filp);
	if (ret)
		return ret;

	f2fs_balance_fs(F2FS_I_SB(inode), true);

	inode_lock(inode);

	if (f2fs_is_atomic_file(inode)) {
		ret = f2fs_commit_atomic_write(inode);
		if (!ret)
			ret = f2fs_do_sync_file(filp, 0, LLONG_MAX, 0, true);

		f2fs_abort_atomic_write(inode, ret);
	} else {
		ret = f2fs_do_sync_file(filp, 0, LLONG_MAX, 1, false);
	}

	inode_unlock(inode);
	mnt_drop_write_file(filp);
	return ret;
}

static int f2fs_ioc_abort_atomic_write(struct file *filp)
{
	struct inode *inode = file_inode(filp);
	struct user_namespace *mnt_userns = file_mnt_user_ns(filp);
	int ret;

	if (!inode_owner_or_capable(mnt_userns, inode))
		return -EACCES;

	ret = mnt_want_write_file(filp);
	if (ret)
		return ret;

	inode_lock(inode);

	f2fs_abort_atomic_write(inode, true);

	inode_unlock(inode);

	mnt_drop_write_file(filp);
	f2fs_update_time(F2FS_I_SB(inode), REQ_TIME);
	return ret;
}

static int f2fs_ioc_shutdown(struct file *filp, unsigned long arg)
{
	struct inode *inode = file_inode(filp);
	struct f2fs_sb_info *sbi = F2FS_I_SB(inode);
	struct super_block *sb = sbi->sb;
	__u32 in;
	int ret = 0;

	if (!capable(CAP_SYS_ADMIN))
		return -EPERM;

	if (get_user(in, (__u32 __user *)arg))
		return -EFAULT;

	if (in != F2FS_GOING_DOWN_FULLSYNC) {
		ret = mnt_want_write_file(filp);
		if (ret) {
			if (ret == -EROFS) {
				ret = 0;
				f2fs_stop_checkpoint(sbi, false,
						STOP_CP_REASON_SHUTDOWN);
				set_sbi_flag(sbi, SBI_IS_SHUTDOWN);
				trace_f2fs_shutdown(sbi, in, ret);
			}
			return ret;
		}
	}

	switch (in) {
	case F2FS_GOING_DOWN_FULLSYNC:
		ret = freeze_bdev(sb->s_bdev);
		if (ret)
			goto out;
		f2fs_stop_checkpoint(sbi, false, STOP_CP_REASON_SHUTDOWN);
		set_sbi_flag(sbi, SBI_IS_SHUTDOWN);
		thaw_bdev(sb->s_bdev);
		break;
	case F2FS_GOING_DOWN_METASYNC:
		/* do checkpoint only */
		ret = f2fs_sync_fs(sb, 1);
		if (ret)
			goto out;
		f2fs_stop_checkpoint(sbi, false, STOP_CP_REASON_SHUTDOWN);
		set_sbi_flag(sbi, SBI_IS_SHUTDOWN);
		break;
	case F2FS_GOING_DOWN_NOSYNC:
		f2fs_stop_checkpoint(sbi, false, STOP_CP_REASON_SHUTDOWN);
		set_sbi_flag(sbi, SBI_IS_SHUTDOWN);
		break;
	case F2FS_GOING_DOWN_METAFLUSH:
		f2fs_sync_meta_pages(sbi, META, LONG_MAX, FS_META_IO);
		f2fs_stop_checkpoint(sbi, false, STOP_CP_REASON_SHUTDOWN);
		set_sbi_flag(sbi, SBI_IS_SHUTDOWN);
		break;
	case F2FS_GOING_DOWN_NEED_FSCK:
		set_sbi_flag(sbi, SBI_NEED_FSCK);
		set_sbi_flag(sbi, SBI_CP_DISABLED_QUICK);
		set_sbi_flag(sbi, SBI_IS_DIRTY);
		/* do checkpoint only */
		ret = f2fs_sync_fs(sb, 1);
		goto out;
	default:
		ret = -EINVAL;
		goto out;
	}

	f2fs_stop_gc_thread(sbi);
	f2fs_stop_discard_thread(sbi);

	f2fs_drop_discard_cmd(sbi);
	clear_opt(sbi, DISCARD);

	f2fs_update_time(sbi, REQ_TIME);
out:
	if (in != F2FS_GOING_DOWN_FULLSYNC)
		mnt_drop_write_file(filp);

	trace_f2fs_shutdown(sbi, in, ret);

	return ret;
}

static int f2fs_ioc_fitrim(struct file *filp, unsigned long arg)
{
	struct inode *inode = file_inode(filp);
	struct super_block *sb = inode->i_sb;
	struct fstrim_range range;
	int ret;

	if (!capable(CAP_SYS_ADMIN))
		return -EPERM;

	if (!f2fs_hw_support_discard(F2FS_SB(sb)))
		return -EOPNOTSUPP;

	if (copy_from_user(&range, (struct fstrim_range __user *)arg,
				sizeof(range)))
		return -EFAULT;

	ret = mnt_want_write_file(filp);
	if (ret)
		return ret;

	range.minlen = max((unsigned int)range.minlen,
			   bdev_discard_granularity(sb->s_bdev));
	ret = f2fs_trim_fs(F2FS_SB(sb), &range);
	mnt_drop_write_file(filp);
	if (ret < 0)
		return ret;

	if (copy_to_user((struct fstrim_range __user *)arg, &range,
				sizeof(range)))
		return -EFAULT;
	f2fs_update_time(F2FS_I_SB(inode), REQ_TIME);
	return 0;
}

static bool uuid_is_nonzero(__u8 u[16])
{
	int i;

	for (i = 0; i < 16; i++)
		if (u[i])
			return true;
	return false;
}

static int f2fs_ioc_set_encryption_policy(struct file *filp, unsigned long arg)
{
	struct inode *inode = file_inode(filp);

	if (!f2fs_sb_has_encrypt(F2FS_I_SB(inode)))
		return -EOPNOTSUPP;

	f2fs_update_time(F2FS_I_SB(inode), REQ_TIME);

	return fscrypt_ioctl_set_policy(filp, (const void __user *)arg);
}

static int f2fs_ioc_get_encryption_policy(struct file *filp, unsigned long arg)
{
	if (!f2fs_sb_has_encrypt(F2FS_I_SB(file_inode(filp))))
		return -EOPNOTSUPP;
	return fscrypt_ioctl_get_policy(filp, (void __user *)arg);
}

static int f2fs_ioc_get_encryption_pwsalt(struct file *filp, unsigned long arg)
{
	struct inode *inode = file_inode(filp);
	struct f2fs_sb_info *sbi = F2FS_I_SB(inode);
	u8 encrypt_pw_salt[16];
	int err;

	if (!f2fs_sb_has_encrypt(sbi))
		return -EOPNOTSUPP;

	err = mnt_want_write_file(filp);
	if (err)
		return err;

	f2fs_down_write(&sbi->sb_lock);

	if (uuid_is_nonzero(sbi->raw_super->encrypt_pw_salt))
		goto got_it;

	/* update superblock with uuid */
	generate_random_uuid(sbi->raw_super->encrypt_pw_salt);

	err = f2fs_commit_super(sbi, false);
	if (err) {
		/* undo new data */
		memset(sbi->raw_super->encrypt_pw_salt, 0, 16);
		goto out_err;
	}
got_it:
	memcpy(encrypt_pw_salt, sbi->raw_super->encrypt_pw_salt, 16);
out_err:
	f2fs_up_write(&sbi->sb_lock);
	mnt_drop_write_file(filp);

	if (!err && copy_to_user((__u8 __user *)arg, encrypt_pw_salt, 16))
		err = -EFAULT;

	return err;
}

static int f2fs_ioc_get_encryption_policy_ex(struct file *filp,
					     unsigned long arg)
{
	if (!f2fs_sb_has_encrypt(F2FS_I_SB(file_inode(filp))))
		return -EOPNOTSUPP;

	return fscrypt_ioctl_get_policy_ex(filp, (void __user *)arg);
}

static int f2fs_ioc_add_encryption_key(struct file *filp, unsigned long arg)
{
	if (!f2fs_sb_has_encrypt(F2FS_I_SB(file_inode(filp))))
		return -EOPNOTSUPP;

	return fscrypt_ioctl_add_key(filp, (void __user *)arg);
}

static int f2fs_ioc_remove_encryption_key(struct file *filp, unsigned long arg)
{
	if (!f2fs_sb_has_encrypt(F2FS_I_SB(file_inode(filp))))
		return -EOPNOTSUPP;

	return fscrypt_ioctl_remove_key(filp, (void __user *)arg);
}

static int f2fs_ioc_remove_encryption_key_all_users(struct file *filp,
						    unsigned long arg)
{
	if (!f2fs_sb_has_encrypt(F2FS_I_SB(file_inode(filp))))
		return -EOPNOTSUPP;

	return fscrypt_ioctl_remove_key_all_users(filp, (void __user *)arg);
}

static int f2fs_ioc_get_encryption_key_status(struct file *filp,
					      unsigned long arg)
{
	if (!f2fs_sb_has_encrypt(F2FS_I_SB(file_inode(filp))))
		return -EOPNOTSUPP;

	return fscrypt_ioctl_get_key_status(filp, (void __user *)arg);
}

static int f2fs_ioc_get_encryption_nonce(struct file *filp, unsigned long arg)
{
	if (!f2fs_sb_has_encrypt(F2FS_I_SB(file_inode(filp))))
		return -EOPNOTSUPP;

	return fscrypt_ioctl_get_nonce(filp, (void __user *)arg);
}

static int f2fs_ioc_gc(struct file *filp, unsigned long arg)
{
	struct inode *inode = file_inode(filp);
	struct f2fs_sb_info *sbi = F2FS_I_SB(inode);
	struct f2fs_gc_control gc_control = { .victim_segno = NULL_SEGNO,
			.no_bg_gc = false,
			.should_migrate_blocks = false,
			.nr_free_secs = 0 };
	__u32 sync;
	int ret;

	if (!capable(CAP_SYS_ADMIN))
		return -EPERM;

	if (get_user(sync, (__u32 __user *)arg))
		return -EFAULT;

	if (f2fs_readonly(sbi->sb))
		return -EROFS;

	ret = mnt_want_write_file(filp);
	if (ret)
		return ret;

	if (!sync) {
		if (!f2fs_down_write_trylock(&sbi->gc_lock)) {
			ret = -EBUSY;
			goto out;
		}
	} else {
		f2fs_down_write(&sbi->gc_lock);
	}

	gc_control.init_gc_type = sync ? FG_GC : BG_GC;
	gc_control.err_gc_skipped = sync;
	ret = f2fs_gc(sbi, &gc_control);
out:
	mnt_drop_write_file(filp);
	return ret;
}

static int __f2fs_ioc_gc_range(struct file *filp, struct f2fs_gc_range *range)
{
	struct f2fs_sb_info *sbi = F2FS_I_SB(file_inode(filp));
	struct f2fs_gc_control gc_control = {
			.init_gc_type = range->sync ? FG_GC : BG_GC,
			.no_bg_gc = false,
			.should_migrate_blocks = false,
			.err_gc_skipped = range->sync,
			.nr_free_secs = 0 };
	u64 end;
	int ret;

	if (!capable(CAP_SYS_ADMIN))
		return -EPERM;
	if (f2fs_readonly(sbi->sb))
		return -EROFS;

	end = range->start + range->len;
	if (end < range->start || range->start < MAIN_BLKADDR(sbi) ||
					end >= MAX_BLKADDR(sbi))
		return -EINVAL;

	ret = mnt_want_write_file(filp);
	if (ret)
		return ret;

do_more:
	if (!range->sync) {
		if (!f2fs_down_write_trylock(&sbi->gc_lock)) {
			ret = -EBUSY;
			goto out;
		}
	} else {
		f2fs_down_write(&sbi->gc_lock);
	}

	gc_control.victim_segno = GET_SEGNO(sbi, range->start);
	ret = f2fs_gc(sbi, &gc_control);
	if (ret) {
		if (ret == -EBUSY)
			ret = -EAGAIN;
		goto out;
	}
	range->start += CAP_BLKS_PER_SEC(sbi);
	if (range->start <= end)
		goto do_more;
out:
	mnt_drop_write_file(filp);
	return ret;
}

static int f2fs_ioc_gc_range(struct file *filp, unsigned long arg)
{
	struct f2fs_gc_range range;

	if (copy_from_user(&range, (struct f2fs_gc_range __user *)arg,
							sizeof(range)))
		return -EFAULT;
	return __f2fs_ioc_gc_range(filp, &range);
}

static int f2fs_ioc_write_checkpoint(struct file *filp)
{
	struct inode *inode = file_inode(filp);
	struct f2fs_sb_info *sbi = F2FS_I_SB(inode);
	int ret;

	if (!capable(CAP_SYS_ADMIN))
		return -EPERM;

	if (f2fs_readonly(sbi->sb))
		return -EROFS;

	if (unlikely(is_sbi_flag_set(sbi, SBI_CP_DISABLED))) {
		f2fs_info(sbi, "Skipping Checkpoint. Checkpoints currently disabled.");
		return -EINVAL;
	}

	ret = mnt_want_write_file(filp);
	if (ret)
		return ret;

	ret = f2fs_sync_fs(sbi->sb, 1);

	mnt_drop_write_file(filp);
	return ret;
}

static int f2fs_defragment_range(struct f2fs_sb_info *sbi,
					struct file *filp,
					struct f2fs_defragment *range)
{
	struct inode *inode = file_inode(filp);
	struct f2fs_map_blocks map = { .m_next_extent = NULL,
					.m_seg_type = NO_CHECK_TYPE,
					.m_may_create = false };
<<<<<<< HEAD
	struct extent_info ei = {0, };
=======
	struct extent_info ei = {};
>>>>>>> 93e4fc4c
	pgoff_t pg_start, pg_end, next_pgofs;
	unsigned int blk_per_seg = sbi->blocks_per_seg;
	unsigned int total = 0, sec_num;
	block_t blk_end = 0;
	bool fragmented = false;
	int err;

	pg_start = range->start >> PAGE_SHIFT;
	pg_end = (range->start + range->len) >> PAGE_SHIFT;

	f2fs_balance_fs(sbi, true);

	inode_lock(inode);

	/* if in-place-update policy is enabled, don't waste time here */
	set_inode_flag(inode, FI_OPU_WRITE);
	if (f2fs_should_update_inplace(inode, NULL)) {
		err = -EINVAL;
		goto out;
	}

	/* writeback all dirty pages in the range */
	err = filemap_write_and_wait_range(inode->i_mapping, range->start,
						range->start + range->len - 1);
	if (err)
		goto out;

	/*
	 * lookup mapping info in extent cache, skip defragmenting if physical
	 * block addresses are continuous.
	 */
	if (f2fs_lookup_read_extent_cache(inode, pg_start, &ei)) {
		if (ei.fofs + ei.len >= pg_end)
			goto out;
	}

	map.m_lblk = pg_start;
	map.m_next_pgofs = &next_pgofs;

	/*
	 * lookup mapping info in dnode page cache, skip defragmenting if all
	 * physical block addresses are continuous even if there are hole(s)
	 * in logical blocks.
	 */
	while (map.m_lblk < pg_end) {
		map.m_len = pg_end - map.m_lblk;
		err = f2fs_map_blocks(inode, &map, F2FS_GET_BLOCK_DEFAULT);
		if (err)
			goto out;

		if (!(map.m_flags & F2FS_MAP_FLAGS)) {
			map.m_lblk = next_pgofs;
			continue;
		}

		if (blk_end && blk_end != map.m_pblk)
			fragmented = true;

		/* record total count of block that we're going to move */
		total += map.m_len;

		blk_end = map.m_pblk + map.m_len;

		map.m_lblk += map.m_len;
	}

	if (!fragmented) {
		total = 0;
		goto out;
	}

	sec_num = DIV_ROUND_UP(total, CAP_BLKS_PER_SEC(sbi));

	/*
	 * make sure there are enough free section for LFS allocation, this can
	 * avoid defragment running in SSR mode when free section are allocated
	 * intensively
	 */
	if (has_not_enough_free_secs(sbi, 0, sec_num)) {
		err = -EAGAIN;
		goto out;
	}

	map.m_lblk = pg_start;
	map.m_len = pg_end - pg_start;
	total = 0;

	while (map.m_lblk < pg_end) {
		pgoff_t idx;
		int cnt = 0;

do_map:
		map.m_len = pg_end - map.m_lblk;
		err = f2fs_map_blocks(inode, &map, F2FS_GET_BLOCK_DEFAULT);
		if (err)
			goto clear_out;

		if (!(map.m_flags & F2FS_MAP_FLAGS)) {
			map.m_lblk = next_pgofs;
			goto check;
		}

		set_inode_flag(inode, FI_SKIP_WRITES);

		idx = map.m_lblk;
		while (idx < map.m_lblk + map.m_len && cnt < blk_per_seg) {
			struct page *page;

			page = f2fs_get_lock_data_page(inode, idx, true);
			if (IS_ERR(page)) {
				err = PTR_ERR(page);
				goto clear_out;
			}

			set_page_dirty(page);
			set_page_private_gcing(page);
			f2fs_put_page(page, 1);

			idx++;
			cnt++;
			total++;
		}

		map.m_lblk = idx;
check:
		if (map.m_lblk < pg_end && cnt < blk_per_seg)
			goto do_map;

		clear_inode_flag(inode, FI_SKIP_WRITES);

		err = filemap_fdatawrite(inode->i_mapping);
		if (err)
			goto out;
	}
clear_out:
	clear_inode_flag(inode, FI_SKIP_WRITES);
out:
	clear_inode_flag(inode, FI_OPU_WRITE);
	inode_unlock(inode);
	if (!err)
		range->len = (u64)total << PAGE_SHIFT;
	return err;
}

static int f2fs_ioc_defragment(struct file *filp, unsigned long arg)
{
	struct inode *inode = file_inode(filp);
	struct f2fs_sb_info *sbi = F2FS_I_SB(inode);
	struct f2fs_defragment range;
	int err;

	if (!capable(CAP_SYS_ADMIN))
		return -EPERM;

	if (!S_ISREG(inode->i_mode) || f2fs_is_atomic_file(inode))
		return -EINVAL;

	if (f2fs_readonly(sbi->sb))
		return -EROFS;

	if (copy_from_user(&range, (struct f2fs_defragment __user *)arg,
							sizeof(range)))
		return -EFAULT;

	/* verify alignment of offset & size */
	if (range.start & (F2FS_BLKSIZE - 1) || range.len & (F2FS_BLKSIZE - 1))
		return -EINVAL;

	if (unlikely((range.start + range.len) >> PAGE_SHIFT >
					max_file_blocks(inode)))
		return -EINVAL;

	err = mnt_want_write_file(filp);
	if (err)
		return err;

	err = f2fs_defragment_range(sbi, filp, &range);
	mnt_drop_write_file(filp);

	f2fs_update_time(sbi, REQ_TIME);
	if (err < 0)
		return err;

	if (copy_to_user((struct f2fs_defragment __user *)arg, &range,
							sizeof(range)))
		return -EFAULT;

	return 0;
}

static int f2fs_move_file_range(struct file *file_in, loff_t pos_in,
			struct file *file_out, loff_t pos_out, size_t len)
{
	struct inode *src = file_inode(file_in);
	struct inode *dst = file_inode(file_out);
	struct f2fs_sb_info *sbi = F2FS_I_SB(src);
	size_t olen = len, dst_max_i_size = 0;
	size_t dst_osize;
	int ret;

	if (file_in->f_path.mnt != file_out->f_path.mnt ||
				src->i_sb != dst->i_sb)
		return -EXDEV;

	if (unlikely(f2fs_readonly(src->i_sb)))
		return -EROFS;

	if (!S_ISREG(src->i_mode) || !S_ISREG(dst->i_mode))
		return -EINVAL;

	if (IS_ENCRYPTED(src) || IS_ENCRYPTED(dst))
		return -EOPNOTSUPP;

	if (pos_out < 0 || pos_in < 0)
		return -EINVAL;

	if (src == dst) {
		if (pos_in == pos_out)
			return 0;
		if (pos_out > pos_in && pos_out < pos_in + len)
			return -EINVAL;
	}

	inode_lock(src);
	if (src != dst) {
		ret = -EBUSY;
		if (!inode_trylock(dst))
			goto out;
	}

	ret = -EINVAL;
	if (pos_in + len > src->i_size || pos_in + len < pos_in)
		goto out_unlock;
	if (len == 0)
		olen = len = src->i_size - pos_in;
	if (pos_in + len == src->i_size)
		len = ALIGN(src->i_size, F2FS_BLKSIZE) - pos_in;
	if (len == 0) {
		ret = 0;
		goto out_unlock;
	}

	dst_osize = dst->i_size;
	if (pos_out + olen > dst->i_size)
		dst_max_i_size = pos_out + olen;

	/* verify the end result is block aligned */
	if (!IS_ALIGNED(pos_in, F2FS_BLKSIZE) ||
			!IS_ALIGNED(pos_in + len, F2FS_BLKSIZE) ||
			!IS_ALIGNED(pos_out, F2FS_BLKSIZE))
		goto out_unlock;

	ret = f2fs_convert_inline_inode(src);
	if (ret)
		goto out_unlock;

	ret = f2fs_convert_inline_inode(dst);
	if (ret)
		goto out_unlock;

	/* write out all dirty pages from offset */
	ret = filemap_write_and_wait_range(src->i_mapping,
					pos_in, pos_in + len);
	if (ret)
		goto out_unlock;

	ret = filemap_write_and_wait_range(dst->i_mapping,
					pos_out, pos_out + len);
	if (ret)
		goto out_unlock;

	f2fs_balance_fs(sbi, true);

	f2fs_down_write(&F2FS_I(src)->i_gc_rwsem[WRITE]);
	if (src != dst) {
		ret = -EBUSY;
		if (!f2fs_down_write_trylock(&F2FS_I(dst)->i_gc_rwsem[WRITE]))
			goto out_src;
	}

	f2fs_lock_op(sbi);
	ret = __exchange_data_block(src, dst, pos_in >> F2FS_BLKSIZE_BITS,
				pos_out >> F2FS_BLKSIZE_BITS,
				len >> F2FS_BLKSIZE_BITS, false);

	if (!ret) {
		if (dst_max_i_size)
			f2fs_i_size_write(dst, dst_max_i_size);
		else if (dst_osize != dst->i_size)
			f2fs_i_size_write(dst, dst_osize);
	}
	f2fs_unlock_op(sbi);

	if (src != dst)
		f2fs_up_write(&F2FS_I(dst)->i_gc_rwsem[WRITE]);
out_src:
	f2fs_up_write(&F2FS_I(src)->i_gc_rwsem[WRITE]);
out_unlock:
	if (src != dst)
		inode_unlock(dst);
out:
	inode_unlock(src);
	return ret;
}

static int __f2fs_ioc_move_range(struct file *filp,
				struct f2fs_move_range *range)
{
	struct fd dst;
	int err;

	if (!(filp->f_mode & FMODE_READ) ||
			!(filp->f_mode & FMODE_WRITE))
		return -EBADF;

	dst = fdget(range->dst_fd);
	if (!dst.file)
		return -EBADF;

	if (!(dst.file->f_mode & FMODE_WRITE)) {
		err = -EBADF;
		goto err_out;
	}

	err = mnt_want_write_file(filp);
	if (err)
		goto err_out;

	err = f2fs_move_file_range(filp, range->pos_in, dst.file,
					range->pos_out, range->len);

	mnt_drop_write_file(filp);
err_out:
	fdput(dst);
	return err;
}

static int f2fs_ioc_move_range(struct file *filp, unsigned long arg)
{
	struct f2fs_move_range range;

	if (copy_from_user(&range, (struct f2fs_move_range __user *)arg,
							sizeof(range)))
		return -EFAULT;
	return __f2fs_ioc_move_range(filp, &range);
}

static int f2fs_ioc_flush_device(struct file *filp, unsigned long arg)
{
	struct inode *inode = file_inode(filp);
	struct f2fs_sb_info *sbi = F2FS_I_SB(inode);
	struct sit_info *sm = SIT_I(sbi);
	unsigned int start_segno = 0, end_segno = 0;
	unsigned int dev_start_segno = 0, dev_end_segno = 0;
	struct f2fs_flush_device range;
	struct f2fs_gc_control gc_control = {
			.init_gc_type = FG_GC,
			.should_migrate_blocks = true,
			.err_gc_skipped = true,
			.nr_free_secs = 0 };
	int ret;

	if (!capable(CAP_SYS_ADMIN))
		return -EPERM;

	if (f2fs_readonly(sbi->sb))
		return -EROFS;

	if (unlikely(is_sbi_flag_set(sbi, SBI_CP_DISABLED)))
		return -EINVAL;

	if (copy_from_user(&range, (struct f2fs_flush_device __user *)arg,
							sizeof(range)))
		return -EFAULT;

	if (!f2fs_is_multi_device(sbi) || sbi->s_ndevs - 1 <= range.dev_num ||
			__is_large_section(sbi)) {
		f2fs_warn(sbi, "Can't flush %u in %d for segs_per_sec %u != 1",
			  range.dev_num, sbi->s_ndevs, sbi->segs_per_sec);
		return -EINVAL;
	}

	ret = mnt_want_write_file(filp);
	if (ret)
		return ret;

	if (range.dev_num != 0)
		dev_start_segno = GET_SEGNO(sbi, FDEV(range.dev_num).start_blk);
	dev_end_segno = GET_SEGNO(sbi, FDEV(range.dev_num).end_blk);

	start_segno = sm->last_victim[FLUSH_DEVICE];
	if (start_segno < dev_start_segno || start_segno >= dev_end_segno)
		start_segno = dev_start_segno;
	end_segno = min(start_segno + range.segments, dev_end_segno);

	while (start_segno < end_segno) {
		if (!f2fs_down_write_trylock(&sbi->gc_lock)) {
			ret = -EBUSY;
			goto out;
		}
		sm->last_victim[GC_CB] = end_segno + 1;
		sm->last_victim[GC_GREEDY] = end_segno + 1;
		sm->last_victim[ALLOC_NEXT] = end_segno + 1;

		gc_control.victim_segno = start_segno;
		ret = f2fs_gc(sbi, &gc_control);
		if (ret == -EAGAIN)
			ret = 0;
		else if (ret < 0)
			break;
		start_segno++;
	}
out:
	mnt_drop_write_file(filp);
	return ret;
}

static int f2fs_ioc_get_features(struct file *filp, unsigned long arg)
{
	struct inode *inode = file_inode(filp);
	u32 sb_feature = le32_to_cpu(F2FS_I_SB(inode)->raw_super->feature);

	/* Must validate to set it with SQLite behavior in Android. */
	sb_feature |= F2FS_FEATURE_ATOMIC_WRITE;

	return put_user(sb_feature, (u32 __user *)arg);
}

#ifdef CONFIG_QUOTA
int f2fs_transfer_project_quota(struct inode *inode, kprojid_t kprojid)
{
	struct dquot *transfer_to[MAXQUOTAS] = {};
	struct f2fs_sb_info *sbi = F2FS_I_SB(inode);
	struct super_block *sb = sbi->sb;
	int err = 0;

	transfer_to[PRJQUOTA] = dqget(sb, make_kqid_projid(kprojid));
	if (!IS_ERR(transfer_to[PRJQUOTA])) {
		err = __dquot_transfer(inode, transfer_to);
		if (err)
			set_sbi_flag(sbi, SBI_QUOTA_NEED_REPAIR);
		dqput(transfer_to[PRJQUOTA]);
	}
	return err;
}

static int f2fs_ioc_setproject(struct inode *inode, __u32 projid)
{
	struct f2fs_inode_info *fi = F2FS_I(inode);
	struct f2fs_sb_info *sbi = F2FS_I_SB(inode);
	struct f2fs_inode *ri = NULL;
	kprojid_t kprojid;
	int err;

	if (!f2fs_sb_has_project_quota(sbi)) {
		if (projid != F2FS_DEF_PROJID)
			return -EOPNOTSUPP;
		else
			return 0;
	}

	if (!f2fs_has_extra_attr(inode))
		return -EOPNOTSUPP;

	kprojid = make_kprojid(&init_user_ns, (projid_t)projid);

	if (projid_eq(kprojid, fi->i_projid))
		return 0;

	err = -EPERM;
	/* Is it quota file? Do not allow user to mess with it */
	if (IS_NOQUOTA(inode))
		return err;

	if (!F2FS_FITS_IN_INODE(ri, fi->i_extra_isize, i_projid))
		return -EOVERFLOW;

	err = f2fs_dquot_initialize(inode);
	if (err)
		return err;

	f2fs_lock_op(sbi);
	err = f2fs_transfer_project_quota(inode, kprojid);
	if (err)
		goto out_unlock;

	fi->i_projid = kprojid;
	inode->i_ctime = current_time(inode);
	f2fs_mark_inode_dirty_sync(inode, true);
out_unlock:
	f2fs_unlock_op(sbi);
	return err;
}
#else
int f2fs_transfer_project_quota(struct inode *inode, kprojid_t kprojid)
{
	return 0;
}

static int f2fs_ioc_setproject(struct inode *inode, __u32 projid)
{
	if (projid != F2FS_DEF_PROJID)
		return -EOPNOTSUPP;
	return 0;
}
#endif

int f2fs_fileattr_get(struct dentry *dentry, struct fileattr *fa)
{
	struct inode *inode = d_inode(dentry);
	struct f2fs_inode_info *fi = F2FS_I(inode);
	u32 fsflags = f2fs_iflags_to_fsflags(fi->i_flags);

	if (IS_ENCRYPTED(inode))
		fsflags |= FS_ENCRYPT_FL;
	if (IS_VERITY(inode))
		fsflags |= FS_VERITY_FL;
	if (f2fs_has_inline_data(inode) || f2fs_has_inline_dentry(inode))
		fsflags |= FS_INLINE_DATA_FL;
	if (is_inode_flag_set(inode, FI_PIN_FILE))
		fsflags |= FS_NOCOW_FL;

	fileattr_fill_flags(fa, fsflags & F2FS_GETTABLE_FS_FL);

	if (f2fs_sb_has_project_quota(F2FS_I_SB(inode)))
		fa->fsx_projid = from_kprojid(&init_user_ns, fi->i_projid);

	return 0;
}

int f2fs_fileattr_set(struct user_namespace *mnt_userns,
		      struct dentry *dentry, struct fileattr *fa)
{
	struct inode *inode = d_inode(dentry);
	u32 fsflags = fa->flags, mask = F2FS_SETTABLE_FS_FL;
	u32 iflags;
	int err;

	if (unlikely(f2fs_cp_error(F2FS_I_SB(inode))))
		return -EIO;
	if (!f2fs_is_checkpoint_ready(F2FS_I_SB(inode)))
		return -ENOSPC;
	if (fsflags & ~F2FS_GETTABLE_FS_FL)
		return -EOPNOTSUPP;
	fsflags &= F2FS_SETTABLE_FS_FL;
	if (!fa->flags_valid)
		mask &= FS_COMMON_FL;

	iflags = f2fs_fsflags_to_iflags(fsflags);
	if (f2fs_mask_flags(inode->i_mode, iflags) != iflags)
		return -EOPNOTSUPP;

	err = f2fs_setflags_common(inode, iflags, f2fs_fsflags_to_iflags(mask));
	if (!err)
		err = f2fs_ioc_setproject(inode, fa->fsx_projid);

	return err;
}

int f2fs_pin_file_control(struct inode *inode, bool inc)
{
	struct f2fs_inode_info *fi = F2FS_I(inode);
	struct f2fs_sb_info *sbi = F2FS_I_SB(inode);

	/* Use i_gc_failures for normal file as a risk signal. */
	if (inc)
		f2fs_i_gc_failures_write(inode,
				fi->i_gc_failures[GC_FAILURE_PIN] + 1);

	if (fi->i_gc_failures[GC_FAILURE_PIN] > sbi->gc_pin_file_threshold) {
		f2fs_warn(sbi, "%s: Enable GC = ino %lx after %x GC trials",
			  __func__, inode->i_ino,
			  fi->i_gc_failures[GC_FAILURE_PIN]);
		clear_inode_flag(inode, FI_PIN_FILE);
		return -EAGAIN;
	}
	return 0;
}

static int f2fs_ioc_set_pin_file(struct file *filp, unsigned long arg)
{
	struct inode *inode = file_inode(filp);
	__u32 pin;
	int ret = 0;

	if (get_user(pin, (__u32 __user *)arg))
		return -EFAULT;

	if (!S_ISREG(inode->i_mode))
		return -EINVAL;

	if (f2fs_readonly(F2FS_I_SB(inode)->sb))
		return -EROFS;

	ret = mnt_want_write_file(filp);
	if (ret)
		return ret;

	inode_lock(inode);

	if (!pin) {
		clear_inode_flag(inode, FI_PIN_FILE);
		f2fs_i_gc_failures_write(inode, 0);
		goto done;
	}

	if (f2fs_should_update_outplace(inode, NULL)) {
		ret = -EINVAL;
		goto out;
	}

	if (f2fs_pin_file_control(inode, false)) {
		ret = -EAGAIN;
		goto out;
	}

	ret = f2fs_convert_inline_inode(inode);
	if (ret)
		goto out;

	if (!f2fs_disable_compressed_file(inode)) {
		ret = -EOPNOTSUPP;
		goto out;
	}

	set_inode_flag(inode, FI_PIN_FILE);
	ret = F2FS_I(inode)->i_gc_failures[GC_FAILURE_PIN];
done:
	f2fs_update_time(F2FS_I_SB(inode), REQ_TIME);
out:
	inode_unlock(inode);
	mnt_drop_write_file(filp);
	return ret;
}

static int f2fs_ioc_get_pin_file(struct file *filp, unsigned long arg)
{
	struct inode *inode = file_inode(filp);
	__u32 pin = 0;

	if (is_inode_flag_set(inode, FI_PIN_FILE))
		pin = F2FS_I(inode)->i_gc_failures[GC_FAILURE_PIN];
	return put_user(pin, (u32 __user *)arg);
}

int f2fs_precache_extents(struct inode *inode)
{
	struct f2fs_inode_info *fi = F2FS_I(inode);
	struct f2fs_map_blocks map;
	pgoff_t m_next_extent;
	loff_t end;
	int err;

	if (is_inode_flag_set(inode, FI_NO_EXTENT))
		return -EOPNOTSUPP;

	map.m_lblk = 0;
	map.m_next_pgofs = NULL;
	map.m_next_extent = &m_next_extent;
	map.m_seg_type = NO_CHECK_TYPE;
	map.m_may_create = false;
	end = max_file_blocks(inode);

	while (map.m_lblk < end) {
		map.m_len = end - map.m_lblk;

		f2fs_down_write(&fi->i_gc_rwsem[WRITE]);
		err = f2fs_map_blocks(inode, &map, F2FS_GET_BLOCK_PRECACHE);
		f2fs_up_write(&fi->i_gc_rwsem[WRITE]);
		if (err)
			return err;

		map.m_lblk = m_next_extent;
	}

	return 0;
}

static int f2fs_ioc_precache_extents(struct file *filp)
{
	return f2fs_precache_extents(file_inode(filp));
}

static int f2fs_ioc_resize_fs(struct file *filp, unsigned long arg)
{
	struct f2fs_sb_info *sbi = F2FS_I_SB(file_inode(filp));
	__u64 block_count;

	if (!capable(CAP_SYS_ADMIN))
		return -EPERM;

	if (f2fs_readonly(sbi->sb))
		return -EROFS;

	if (copy_from_user(&block_count, (void __user *)arg,
			   sizeof(block_count)))
		return -EFAULT;

	return f2fs_resize_fs(sbi, block_count);
}

static int f2fs_ioc_enable_verity(struct file *filp, unsigned long arg)
{
	struct inode *inode = file_inode(filp);

	f2fs_update_time(F2FS_I_SB(inode), REQ_TIME);

	if (!f2fs_sb_has_verity(F2FS_I_SB(inode))) {
		f2fs_warn(F2FS_I_SB(inode),
			  "Can't enable fs-verity on inode %lu: the verity feature is not enabled on this filesystem",
			  inode->i_ino);
		return -EOPNOTSUPP;
	}

	return fsverity_ioctl_enable(filp, (const void __user *)arg);
}

static int f2fs_ioc_measure_verity(struct file *filp, unsigned long arg)
{
	if (!f2fs_sb_has_verity(F2FS_I_SB(file_inode(filp))))
		return -EOPNOTSUPP;

	return fsverity_ioctl_measure(filp, (void __user *)arg);
}

static int f2fs_ioc_read_verity_metadata(struct file *filp, unsigned long arg)
{
	if (!f2fs_sb_has_verity(F2FS_I_SB(file_inode(filp))))
		return -EOPNOTSUPP;

	return fsverity_ioctl_read_metadata(filp, (const void __user *)arg);
}

static int f2fs_ioc_getfslabel(struct file *filp, unsigned long arg)
{
	struct inode *inode = file_inode(filp);
	struct f2fs_sb_info *sbi = F2FS_I_SB(inode);
	char *vbuf;
	int count;
	int err = 0;

	vbuf = f2fs_kzalloc(sbi, MAX_VOLUME_NAME, GFP_KERNEL);
	if (!vbuf)
		return -ENOMEM;

	f2fs_down_read(&sbi->sb_lock);
	count = utf16s_to_utf8s(sbi->raw_super->volume_name,
			ARRAY_SIZE(sbi->raw_super->volume_name),
			UTF16_LITTLE_ENDIAN, vbuf, MAX_VOLUME_NAME);
	f2fs_up_read(&sbi->sb_lock);

	if (copy_to_user((char __user *)arg, vbuf,
				min(FSLABEL_MAX, count)))
		err = -EFAULT;

	kfree(vbuf);
	return err;
}

static int f2fs_ioc_setfslabel(struct file *filp, unsigned long arg)
{
	struct inode *inode = file_inode(filp);
	struct f2fs_sb_info *sbi = F2FS_I_SB(inode);
	char *vbuf;
	int err = 0;

	if (!capable(CAP_SYS_ADMIN))
		return -EPERM;

	vbuf = strndup_user((const char __user *)arg, FSLABEL_MAX);
	if (IS_ERR(vbuf))
		return PTR_ERR(vbuf);

	err = mnt_want_write_file(filp);
	if (err)
		goto out;

	f2fs_down_write(&sbi->sb_lock);

	memset(sbi->raw_super->volume_name, 0,
			sizeof(sbi->raw_super->volume_name));
	utf8s_to_utf16s(vbuf, strlen(vbuf), UTF16_LITTLE_ENDIAN,
			sbi->raw_super->volume_name,
			ARRAY_SIZE(sbi->raw_super->volume_name));

	err = f2fs_commit_super(sbi, false);

	f2fs_up_write(&sbi->sb_lock);

	mnt_drop_write_file(filp);
out:
	kfree(vbuf);
	return err;
}

static int f2fs_get_compress_blocks(struct file *filp, unsigned long arg)
{
	struct inode *inode = file_inode(filp);
	__u64 blocks;

	if (!f2fs_sb_has_compression(F2FS_I_SB(inode)))
		return -EOPNOTSUPP;

	if (!f2fs_compressed_file(inode))
		return -EINVAL;

	blocks = atomic_read(&F2FS_I(inode)->i_compr_blocks);
	return put_user(blocks, (u64 __user *)arg);
}

static int release_compress_blocks(struct dnode_of_data *dn, pgoff_t count)
{
	struct f2fs_sb_info *sbi = F2FS_I_SB(dn->inode);
	unsigned int released_blocks = 0;
	int cluster_size = F2FS_I(dn->inode)->i_cluster_size;
	block_t blkaddr;
	int i;

	for (i = 0; i < count; i++) {
		blkaddr = data_blkaddr(dn->inode, dn->node_page,
						dn->ofs_in_node + i);

		if (!__is_valid_data_blkaddr(blkaddr))
			continue;
		if (unlikely(!f2fs_is_valid_blkaddr(sbi, blkaddr,
					DATA_GENERIC_ENHANCE))) {
			f2fs_handle_error(sbi, ERROR_INVALID_BLKADDR);
			return -EFSCORRUPTED;
		}
	}

	while (count) {
		int compr_blocks = 0;

		for (i = 0; i < cluster_size; i++, dn->ofs_in_node++) {
			blkaddr = f2fs_data_blkaddr(dn);

			if (i == 0) {
				if (blkaddr == COMPRESS_ADDR)
					continue;
				dn->ofs_in_node += cluster_size;
				goto next;
			}

			if (__is_valid_data_blkaddr(blkaddr))
				compr_blocks++;

			if (blkaddr != NEW_ADDR)
				continue;

			dn->data_blkaddr = NULL_ADDR;
			f2fs_set_data_blkaddr(dn);
		}

		f2fs_i_compr_blocks_update(dn->inode, compr_blocks, false);
		dec_valid_block_count(sbi, dn->inode,
					cluster_size - compr_blocks);

		released_blocks += cluster_size - compr_blocks;
next:
		count -= cluster_size;
	}

	return released_blocks;
}

static int f2fs_release_compress_blocks(struct file *filp, unsigned long arg)
{
	struct inode *inode = file_inode(filp);
	struct f2fs_sb_info *sbi = F2FS_I_SB(inode);
	pgoff_t page_idx = 0, last_idx;
	unsigned int released_blocks = 0;
	int ret;
	int writecount;

	if (!f2fs_sb_has_compression(F2FS_I_SB(inode)))
		return -EOPNOTSUPP;

	if (!f2fs_compressed_file(inode))
		return -EINVAL;

	if (f2fs_readonly(sbi->sb))
		return -EROFS;

	ret = mnt_want_write_file(filp);
	if (ret)
		return ret;

	f2fs_balance_fs(F2FS_I_SB(inode), true);

	inode_lock(inode);

	writecount = atomic_read(&inode->i_writecount);
	if ((filp->f_mode & FMODE_WRITE && writecount != 1) ||
			(!(filp->f_mode & FMODE_WRITE) && writecount)) {
		ret = -EBUSY;
		goto out;
	}

	if (is_inode_flag_set(inode, FI_COMPRESS_RELEASED)) {
		ret = -EINVAL;
		goto out;
	}

	ret = filemap_write_and_wait_range(inode->i_mapping, 0, LLONG_MAX);
	if (ret)
		goto out;

	set_inode_flag(inode, FI_COMPRESS_RELEASED);
	inode->i_ctime = current_time(inode);
	f2fs_mark_inode_dirty_sync(inode, true);

	if (!atomic_read(&F2FS_I(inode)->i_compr_blocks))
		goto out;

	f2fs_down_write(&F2FS_I(inode)->i_gc_rwsem[WRITE]);
	filemap_invalidate_lock(inode->i_mapping);

	last_idx = DIV_ROUND_UP(i_size_read(inode), PAGE_SIZE);

	while (page_idx < last_idx) {
		struct dnode_of_data dn;
		pgoff_t end_offset, count;

		set_new_dnode(&dn, inode, NULL, NULL, 0);
		ret = f2fs_get_dnode_of_data(&dn, page_idx, LOOKUP_NODE);
		if (ret) {
			if (ret == -ENOENT) {
				page_idx = f2fs_get_next_page_offset(&dn,
								page_idx);
				ret = 0;
				continue;
			}
			break;
		}

		end_offset = ADDRS_PER_PAGE(dn.node_page, inode);
		count = min(end_offset - dn.ofs_in_node, last_idx - page_idx);
		count = round_up(count, F2FS_I(inode)->i_cluster_size);

		ret = release_compress_blocks(&dn, count);

		f2fs_put_dnode(&dn);

		if (ret < 0)
			break;

		page_idx += count;
		released_blocks += ret;
	}

	filemap_invalidate_unlock(inode->i_mapping);
	f2fs_up_write(&F2FS_I(inode)->i_gc_rwsem[WRITE]);
out:
	inode_unlock(inode);

	mnt_drop_write_file(filp);

	if (ret >= 0) {
		ret = put_user(released_blocks, (u64 __user *)arg);
	} else if (released_blocks &&
			atomic_read(&F2FS_I(inode)->i_compr_blocks)) {
		set_sbi_flag(sbi, SBI_NEED_FSCK);
		f2fs_warn(sbi, "%s: partial blocks were released i_ino=%lx "
			"iblocks=%llu, released=%u, compr_blocks=%u, "
			"run fsck to fix.",
			__func__, inode->i_ino, inode->i_blocks,
			released_blocks,
			atomic_read(&F2FS_I(inode)->i_compr_blocks));
	}

	return ret;
}

static int reserve_compress_blocks(struct dnode_of_data *dn, pgoff_t count)
{
	struct f2fs_sb_info *sbi = F2FS_I_SB(dn->inode);
	unsigned int reserved_blocks = 0;
	int cluster_size = F2FS_I(dn->inode)->i_cluster_size;
	block_t blkaddr;
	int i;

	for (i = 0; i < count; i++) {
		blkaddr = data_blkaddr(dn->inode, dn->node_page,
						dn->ofs_in_node + i);

		if (!__is_valid_data_blkaddr(blkaddr))
			continue;
		if (unlikely(!f2fs_is_valid_blkaddr(sbi, blkaddr,
					DATA_GENERIC_ENHANCE))) {
			f2fs_handle_error(sbi, ERROR_INVALID_BLKADDR);
			return -EFSCORRUPTED;
		}
	}

	while (count) {
		int compr_blocks = 0;
		blkcnt_t reserved;
		int ret;

		for (i = 0; i < cluster_size; i++, dn->ofs_in_node++) {
			blkaddr = f2fs_data_blkaddr(dn);

			if (i == 0) {
				if (blkaddr == COMPRESS_ADDR)
					continue;
				dn->ofs_in_node += cluster_size;
				goto next;
			}

			if (__is_valid_data_blkaddr(blkaddr)) {
				compr_blocks++;
				continue;
			}

			dn->data_blkaddr = NEW_ADDR;
			f2fs_set_data_blkaddr(dn);
		}

		reserved = cluster_size - compr_blocks;
		ret = inc_valid_block_count(sbi, dn->inode, &reserved);
		if (ret)
			return ret;

		if (reserved != cluster_size - compr_blocks)
			return -ENOSPC;

		f2fs_i_compr_blocks_update(dn->inode, compr_blocks, true);

		reserved_blocks += reserved;
next:
		count -= cluster_size;
	}

	return reserved_blocks;
}

static int f2fs_reserve_compress_blocks(struct file *filp, unsigned long arg)
{
	struct inode *inode = file_inode(filp);
	struct f2fs_sb_info *sbi = F2FS_I_SB(inode);
	pgoff_t page_idx = 0, last_idx;
	unsigned int reserved_blocks = 0;
	int ret;

	if (!f2fs_sb_has_compression(F2FS_I_SB(inode)))
		return -EOPNOTSUPP;

	if (!f2fs_compressed_file(inode))
		return -EINVAL;

	if (f2fs_readonly(sbi->sb))
		return -EROFS;

	ret = mnt_want_write_file(filp);
	if (ret)
		return ret;

	if (atomic_read(&F2FS_I(inode)->i_compr_blocks))
		goto out;

	f2fs_balance_fs(F2FS_I_SB(inode), true);

	inode_lock(inode);

	if (!is_inode_flag_set(inode, FI_COMPRESS_RELEASED)) {
		ret = -EINVAL;
		goto unlock_inode;
	}

	f2fs_down_write(&F2FS_I(inode)->i_gc_rwsem[WRITE]);
	filemap_invalidate_lock(inode->i_mapping);

	last_idx = DIV_ROUND_UP(i_size_read(inode), PAGE_SIZE);

	while (page_idx < last_idx) {
		struct dnode_of_data dn;
		pgoff_t end_offset, count;

		set_new_dnode(&dn, inode, NULL, NULL, 0);
		ret = f2fs_get_dnode_of_data(&dn, page_idx, LOOKUP_NODE);
		if (ret) {
			if (ret == -ENOENT) {
				page_idx = f2fs_get_next_page_offset(&dn,
								page_idx);
				ret = 0;
				continue;
			}
			break;
		}

		end_offset = ADDRS_PER_PAGE(dn.node_page, inode);
		count = min(end_offset - dn.ofs_in_node, last_idx - page_idx);
		count = round_up(count, F2FS_I(inode)->i_cluster_size);

		ret = reserve_compress_blocks(&dn, count);

		f2fs_put_dnode(&dn);

		if (ret < 0)
			break;

		page_idx += count;
		reserved_blocks += ret;
	}

	filemap_invalidate_unlock(inode->i_mapping);
	f2fs_up_write(&F2FS_I(inode)->i_gc_rwsem[WRITE]);

	if (ret >= 0) {
		clear_inode_flag(inode, FI_COMPRESS_RELEASED);
		inode->i_ctime = current_time(inode);
		f2fs_mark_inode_dirty_sync(inode, true);
	}
unlock_inode:
	inode_unlock(inode);
out:
	mnt_drop_write_file(filp);

	if (ret >= 0) {
		ret = put_user(reserved_blocks, (u64 __user *)arg);
	} else if (reserved_blocks &&
			atomic_read(&F2FS_I(inode)->i_compr_blocks)) {
		set_sbi_flag(sbi, SBI_NEED_FSCK);
		f2fs_warn(sbi, "%s: partial blocks were released i_ino=%lx "
			"iblocks=%llu, reserved=%u, compr_blocks=%u, "
			"run fsck to fix.",
			__func__, inode->i_ino, inode->i_blocks,
			reserved_blocks,
			atomic_read(&F2FS_I(inode)->i_compr_blocks));
	}

	return ret;
}

static int f2fs_secure_erase(struct block_device *bdev, struct inode *inode,
		pgoff_t off, block_t block, block_t len, u32 flags)
{
	sector_t sector = SECTOR_FROM_BLOCK(block);
	sector_t nr_sects = SECTOR_FROM_BLOCK(len);
	int ret = 0;

	if (flags & F2FS_TRIM_FILE_DISCARD) {
		if (bdev_max_secure_erase_sectors(bdev))
			ret = blkdev_issue_secure_erase(bdev, sector, nr_sects,
					GFP_NOFS);
		else
			ret = blkdev_issue_discard(bdev, sector, nr_sects,
					GFP_NOFS);
	}

	if (!ret && (flags & F2FS_TRIM_FILE_ZEROOUT)) {
		if (IS_ENCRYPTED(inode))
			ret = fscrypt_zeroout_range(inode, off, block, len);
		else
			ret = blkdev_issue_zeroout(bdev, sector, nr_sects,
					GFP_NOFS, 0);
	}

	return ret;
}

static int f2fs_sec_trim_file(struct file *filp, unsigned long arg)
{
	struct inode *inode = file_inode(filp);
	struct f2fs_sb_info *sbi = F2FS_I_SB(inode);
	struct address_space *mapping = inode->i_mapping;
	struct block_device *prev_bdev = NULL;
	struct f2fs_sectrim_range range;
	pgoff_t index, pg_end, prev_index = 0;
	block_t prev_block = 0, len = 0;
	loff_t end_addr;
	bool to_end = false;
	int ret = 0;

	if (!(filp->f_mode & FMODE_WRITE))
		return -EBADF;

	if (copy_from_user(&range, (struct f2fs_sectrim_range __user *)arg,
				sizeof(range)))
		return -EFAULT;

	if (range.flags == 0 || (range.flags & ~F2FS_TRIM_FILE_MASK) ||
			!S_ISREG(inode->i_mode))
		return -EINVAL;

	if (((range.flags & F2FS_TRIM_FILE_DISCARD) &&
			!f2fs_hw_support_discard(sbi)) ||
			((range.flags & F2FS_TRIM_FILE_ZEROOUT) &&
			 IS_ENCRYPTED(inode) && f2fs_is_multi_device(sbi)))
		return -EOPNOTSUPP;

	file_start_write(filp);
	inode_lock(inode);

	if (f2fs_is_atomic_file(inode) || f2fs_compressed_file(inode) ||
			range.start >= inode->i_size) {
		ret = -EINVAL;
		goto err;
	}

	if (range.len == 0)
		goto err;

	if (inode->i_size - range.start > range.len) {
		end_addr = range.start + range.len;
	} else {
		end_addr = range.len == (u64)-1 ?
			sbi->sb->s_maxbytes : inode->i_size;
		to_end = true;
	}

	if (!IS_ALIGNED(range.start, F2FS_BLKSIZE) ||
			(!to_end && !IS_ALIGNED(end_addr, F2FS_BLKSIZE))) {
		ret = -EINVAL;
		goto err;
	}

	index = F2FS_BYTES_TO_BLK(range.start);
	pg_end = DIV_ROUND_UP(end_addr, F2FS_BLKSIZE);

	ret = f2fs_convert_inline_inode(inode);
	if (ret)
		goto err;

	f2fs_down_write(&F2FS_I(inode)->i_gc_rwsem[WRITE]);
	filemap_invalidate_lock(mapping);

	ret = filemap_write_and_wait_range(mapping, range.start,
			to_end ? LLONG_MAX : end_addr - 1);
	if (ret)
		goto out;

	truncate_inode_pages_range(mapping, range.start,
			to_end ? -1 : end_addr - 1);

	while (index < pg_end) {
		struct dnode_of_data dn;
		pgoff_t end_offset, count;
		int i;

		set_new_dnode(&dn, inode, NULL, NULL, 0);
		ret = f2fs_get_dnode_of_data(&dn, index, LOOKUP_NODE);
		if (ret) {
			if (ret == -ENOENT) {
				index = f2fs_get_next_page_offset(&dn, index);
				continue;
			}
			goto out;
		}

		end_offset = ADDRS_PER_PAGE(dn.node_page, inode);
		count = min(end_offset - dn.ofs_in_node, pg_end - index);
		for (i = 0; i < count; i++, index++, dn.ofs_in_node++) {
			struct block_device *cur_bdev;
			block_t blkaddr = f2fs_data_blkaddr(&dn);

			if (!__is_valid_data_blkaddr(blkaddr))
				continue;

			if (!f2fs_is_valid_blkaddr(sbi, blkaddr,
						DATA_GENERIC_ENHANCE)) {
				ret = -EFSCORRUPTED;
				f2fs_put_dnode(&dn);
				f2fs_handle_error(sbi,
						ERROR_INVALID_BLKADDR);
				goto out;
			}

			cur_bdev = f2fs_target_device(sbi, blkaddr, NULL);
			if (f2fs_is_multi_device(sbi)) {
				int di = f2fs_target_device_index(sbi, blkaddr);

				blkaddr -= FDEV(di).start_blk;
			}

			if (len) {
				if (prev_bdev == cur_bdev &&
						index == prev_index + len &&
						blkaddr == prev_block + len) {
					len++;
				} else {
					ret = f2fs_secure_erase(prev_bdev,
						inode, prev_index, prev_block,
						len, range.flags);
					if (ret) {
						f2fs_put_dnode(&dn);
						goto out;
					}

					len = 0;
				}
			}

			if (!len) {
				prev_bdev = cur_bdev;
				prev_index = index;
				prev_block = blkaddr;
				len = 1;
			}
		}

		f2fs_put_dnode(&dn);

		if (fatal_signal_pending(current)) {
			ret = -EINTR;
			goto out;
		}
		cond_resched();
	}

	if (len)
		ret = f2fs_secure_erase(prev_bdev, inode, prev_index,
				prev_block, len, range.flags);
out:
	filemap_invalidate_unlock(mapping);
	f2fs_up_write(&F2FS_I(inode)->i_gc_rwsem[WRITE]);
err:
	inode_unlock(inode);
	file_end_write(filp);

	return ret;
}

static int f2fs_ioc_get_compress_option(struct file *filp, unsigned long arg)
{
	struct inode *inode = file_inode(filp);
	struct f2fs_comp_option option;

	if (!f2fs_sb_has_compression(F2FS_I_SB(inode)))
		return -EOPNOTSUPP;

	inode_lock_shared(inode);

	if (!f2fs_compressed_file(inode)) {
		inode_unlock_shared(inode);
		return -ENODATA;
	}

	option.algorithm = F2FS_I(inode)->i_compress_algorithm;
	option.log_cluster_size = F2FS_I(inode)->i_log_cluster_size;

	inode_unlock_shared(inode);

	if (copy_to_user((struct f2fs_comp_option __user *)arg, &option,
				sizeof(option)))
		return -EFAULT;

	return 0;
}

static int f2fs_ioc_set_compress_option(struct file *filp, unsigned long arg)
{
	struct inode *inode = file_inode(filp);
	struct f2fs_sb_info *sbi = F2FS_I_SB(inode);
	struct f2fs_comp_option option;
	int ret = 0;

	if (!f2fs_sb_has_compression(sbi))
		return -EOPNOTSUPP;

	if (!(filp->f_mode & FMODE_WRITE))
		return -EBADF;

	if (copy_from_user(&option, (struct f2fs_comp_option __user *)arg,
				sizeof(option)))
		return -EFAULT;

	if (!f2fs_compressed_file(inode) ||
			option.log_cluster_size < MIN_COMPRESS_LOG_SIZE ||
			option.log_cluster_size > MAX_COMPRESS_LOG_SIZE ||
			option.algorithm >= COMPRESS_MAX)
		return -EINVAL;

	file_start_write(filp);
	inode_lock(inode);

	if (f2fs_is_mmap_file(inode) || get_dirty_pages(inode)) {
		ret = -EBUSY;
		goto out;
	}

	if (F2FS_HAS_BLOCKS(inode)) {
		ret = -EFBIG;
		goto out;
	}

	F2FS_I(inode)->i_compress_algorithm = option.algorithm;
	F2FS_I(inode)->i_log_cluster_size = option.log_cluster_size;
	F2FS_I(inode)->i_cluster_size = 1 << option.log_cluster_size;
	f2fs_mark_inode_dirty_sync(inode, true);

	if (!f2fs_is_compress_backend_ready(inode))
		f2fs_warn(sbi, "compression algorithm is successfully set, "
			"but current kernel doesn't support this algorithm.");
out:
	inode_unlock(inode);
	file_end_write(filp);

	return ret;
}

static int redirty_blocks(struct inode *inode, pgoff_t page_idx, int len)
{
	DEFINE_READAHEAD(ractl, NULL, NULL, inode->i_mapping, page_idx);
	struct address_space *mapping = inode->i_mapping;
	struct page *page;
	pgoff_t redirty_idx = page_idx;
	int i, page_len = 0, ret = 0;

	page_cache_ra_unbounded(&ractl, len, 0);

	for (i = 0; i < len; i++, page_idx++) {
		page = read_cache_page(mapping, page_idx, NULL, NULL);
		if (IS_ERR(page)) {
			ret = PTR_ERR(page);
			break;
		}
		page_len++;
	}

	for (i = 0; i < page_len; i++, redirty_idx++) {
		page = find_lock_page(mapping, redirty_idx);

		/* It will never fail, when page has pinned above */
		f2fs_bug_on(F2FS_I_SB(inode), !page);

		set_page_dirty(page);
		f2fs_put_page(page, 1);
		f2fs_put_page(page, 0);
	}

	return ret;
}

static int f2fs_ioc_decompress_file(struct file *filp)
{
	struct inode *inode = file_inode(filp);
	struct f2fs_sb_info *sbi = F2FS_I_SB(inode);
	struct f2fs_inode_info *fi = F2FS_I(inode);
	pgoff_t page_idx = 0, last_idx;
	unsigned int blk_per_seg = sbi->blocks_per_seg;
	int cluster_size = fi->i_cluster_size;
	int count, ret;

	if (!f2fs_sb_has_compression(sbi) ||
			F2FS_OPTION(sbi).compress_mode != COMPR_MODE_USER)
		return -EOPNOTSUPP;

	if (!(filp->f_mode & FMODE_WRITE))
		return -EBADF;

	if (!f2fs_compressed_file(inode))
		return -EINVAL;

	f2fs_balance_fs(F2FS_I_SB(inode), true);

	file_start_write(filp);
	inode_lock(inode);

	if (!f2fs_is_compress_backend_ready(inode)) {
		ret = -EOPNOTSUPP;
		goto out;
	}

	if (is_inode_flag_set(inode, FI_COMPRESS_RELEASED)) {
		ret = -EINVAL;
		goto out;
	}

	ret = filemap_write_and_wait_range(inode->i_mapping, 0, LLONG_MAX);
	if (ret)
		goto out;

	if (!atomic_read(&fi->i_compr_blocks))
		goto out;

	last_idx = DIV_ROUND_UP(i_size_read(inode), PAGE_SIZE);

	count = last_idx - page_idx;
	while (count) {
		int len = min(cluster_size, count);

		ret = redirty_blocks(inode, page_idx, len);
		if (ret < 0)
			break;

		if (get_dirty_pages(inode) >= blk_per_seg)
			filemap_fdatawrite(inode->i_mapping);

		count -= len;
		page_idx += len;
	}

	if (!ret)
		ret = filemap_write_and_wait_range(inode->i_mapping, 0,
							LLONG_MAX);

	if (ret)
		f2fs_warn(sbi, "%s: The file might be partially decompressed (errno=%d). Please delete the file.",
			  __func__, ret);
out:
	inode_unlock(inode);
	file_end_write(filp);

	return ret;
}

static int f2fs_ioc_compress_file(struct file *filp)
{
	struct inode *inode = file_inode(filp);
	struct f2fs_sb_info *sbi = F2FS_I_SB(inode);
	pgoff_t page_idx = 0, last_idx;
	unsigned int blk_per_seg = sbi->blocks_per_seg;
	int cluster_size = F2FS_I(inode)->i_cluster_size;
	int count, ret;

	if (!f2fs_sb_has_compression(sbi) ||
			F2FS_OPTION(sbi).compress_mode != COMPR_MODE_USER)
		return -EOPNOTSUPP;

	if (!(filp->f_mode & FMODE_WRITE))
		return -EBADF;

	if (!f2fs_compressed_file(inode))
		return -EINVAL;

	f2fs_balance_fs(F2FS_I_SB(inode), true);

	file_start_write(filp);
	inode_lock(inode);

	if (!f2fs_is_compress_backend_ready(inode)) {
		ret = -EOPNOTSUPP;
		goto out;
	}

	if (is_inode_flag_set(inode, FI_COMPRESS_RELEASED)) {
		ret = -EINVAL;
		goto out;
	}

	ret = filemap_write_and_wait_range(inode->i_mapping, 0, LLONG_MAX);
	if (ret)
		goto out;

	set_inode_flag(inode, FI_ENABLE_COMPRESS);

	last_idx = DIV_ROUND_UP(i_size_read(inode), PAGE_SIZE);

	count = last_idx - page_idx;
	while (count) {
		int len = min(cluster_size, count);

		ret = redirty_blocks(inode, page_idx, len);
		if (ret < 0)
			break;

		if (get_dirty_pages(inode) >= blk_per_seg)
			filemap_fdatawrite(inode->i_mapping);

		count -= len;
		page_idx += len;
	}

	if (!ret)
		ret = filemap_write_and_wait_range(inode->i_mapping, 0,
							LLONG_MAX);

	clear_inode_flag(inode, FI_ENABLE_COMPRESS);

	if (ret)
		f2fs_warn(sbi, "%s: The file might be partially compressed (errno=%d). Please delete the file.",
			  __func__, ret);
out:
	inode_unlock(inode);
	file_end_write(filp);

	return ret;
}

static long __f2fs_ioctl(struct file *filp, unsigned int cmd, unsigned long arg)
{
	switch (cmd) {
	case FS_IOC_GETVERSION:
		return f2fs_ioc_getversion(filp, arg);
	case F2FS_IOC_START_ATOMIC_WRITE:
		return f2fs_ioc_start_atomic_write(filp, false);
	case F2FS_IOC_START_ATOMIC_REPLACE:
		return f2fs_ioc_start_atomic_write(filp, true);
	case F2FS_IOC_COMMIT_ATOMIC_WRITE:
		return f2fs_ioc_commit_atomic_write(filp);
	case F2FS_IOC_ABORT_ATOMIC_WRITE:
		return f2fs_ioc_abort_atomic_write(filp);
	case F2FS_IOC_START_VOLATILE_WRITE:
	case F2FS_IOC_RELEASE_VOLATILE_WRITE:
		return -EOPNOTSUPP;
	case F2FS_IOC_SHUTDOWN:
		return f2fs_ioc_shutdown(filp, arg);
	case FITRIM:
		return f2fs_ioc_fitrim(filp, arg);
	case FS_IOC_SET_ENCRYPTION_POLICY:
		return f2fs_ioc_set_encryption_policy(filp, arg);
	case FS_IOC_GET_ENCRYPTION_POLICY:
		return f2fs_ioc_get_encryption_policy(filp, arg);
	case FS_IOC_GET_ENCRYPTION_PWSALT:
		return f2fs_ioc_get_encryption_pwsalt(filp, arg);
	case FS_IOC_GET_ENCRYPTION_POLICY_EX:
		return f2fs_ioc_get_encryption_policy_ex(filp, arg);
	case FS_IOC_ADD_ENCRYPTION_KEY:
		return f2fs_ioc_add_encryption_key(filp, arg);
	case FS_IOC_REMOVE_ENCRYPTION_KEY:
		return f2fs_ioc_remove_encryption_key(filp, arg);
	case FS_IOC_REMOVE_ENCRYPTION_KEY_ALL_USERS:
		return f2fs_ioc_remove_encryption_key_all_users(filp, arg);
	case FS_IOC_GET_ENCRYPTION_KEY_STATUS:
		return f2fs_ioc_get_encryption_key_status(filp, arg);
	case FS_IOC_GET_ENCRYPTION_NONCE:
		return f2fs_ioc_get_encryption_nonce(filp, arg);
	case F2FS_IOC_GARBAGE_COLLECT:
		return f2fs_ioc_gc(filp, arg);
	case F2FS_IOC_GARBAGE_COLLECT_RANGE:
		return f2fs_ioc_gc_range(filp, arg);
	case F2FS_IOC_WRITE_CHECKPOINT:
		return f2fs_ioc_write_checkpoint(filp);
	case F2FS_IOC_DEFRAGMENT:
		return f2fs_ioc_defragment(filp, arg);
	case F2FS_IOC_MOVE_RANGE:
		return f2fs_ioc_move_range(filp, arg);
	case F2FS_IOC_FLUSH_DEVICE:
		return f2fs_ioc_flush_device(filp, arg);
	case F2FS_IOC_GET_FEATURES:
		return f2fs_ioc_get_features(filp, arg);
	case F2FS_IOC_GET_PIN_FILE:
		return f2fs_ioc_get_pin_file(filp, arg);
	case F2FS_IOC_SET_PIN_FILE:
		return f2fs_ioc_set_pin_file(filp, arg);
	case F2FS_IOC_PRECACHE_EXTENTS:
		return f2fs_ioc_precache_extents(filp);
	case F2FS_IOC_RESIZE_FS:
		return f2fs_ioc_resize_fs(filp, arg);
	case FS_IOC_ENABLE_VERITY:
		return f2fs_ioc_enable_verity(filp, arg);
	case FS_IOC_MEASURE_VERITY:
		return f2fs_ioc_measure_verity(filp, arg);
	case FS_IOC_READ_VERITY_METADATA:
		return f2fs_ioc_read_verity_metadata(filp, arg);
	case FS_IOC_GETFSLABEL:
		return f2fs_ioc_getfslabel(filp, arg);
	case FS_IOC_SETFSLABEL:
		return f2fs_ioc_setfslabel(filp, arg);
	case F2FS_IOC_GET_COMPRESS_BLOCKS:
		return f2fs_get_compress_blocks(filp, arg);
	case F2FS_IOC_RELEASE_COMPRESS_BLOCKS:
		return f2fs_release_compress_blocks(filp, arg);
	case F2FS_IOC_RESERVE_COMPRESS_BLOCKS:
		return f2fs_reserve_compress_blocks(filp, arg);
	case F2FS_IOC_SEC_TRIM_FILE:
		return f2fs_sec_trim_file(filp, arg);
	case F2FS_IOC_GET_COMPRESS_OPTION:
		return f2fs_ioc_get_compress_option(filp, arg);
	case F2FS_IOC_SET_COMPRESS_OPTION:
		return f2fs_ioc_set_compress_option(filp, arg);
	case F2FS_IOC_DECOMPRESS_FILE:
		return f2fs_ioc_decompress_file(filp);
	case F2FS_IOC_COMPRESS_FILE:
		return f2fs_ioc_compress_file(filp);
	default:
		return -ENOTTY;
	}
}

long f2fs_ioctl(struct file *filp, unsigned int cmd, unsigned long arg)
{
	if (unlikely(f2fs_cp_error(F2FS_I_SB(file_inode(filp)))))
		return -EIO;
	if (!f2fs_is_checkpoint_ready(F2FS_I_SB(file_inode(filp))))
		return -ENOSPC;

	return __f2fs_ioctl(filp, cmd, arg);
}

/*
 * Return %true if the given read or write request should use direct I/O, or
 * %false if it should use buffered I/O.
 */
static bool f2fs_should_use_dio(struct inode *inode, struct kiocb *iocb,
				struct iov_iter *iter)
{
	unsigned int align;

	if (!(iocb->ki_flags & IOCB_DIRECT))
		return false;

	if (f2fs_force_buffered_io(inode, iov_iter_rw(iter)))
		return false;

	/*
	 * Direct I/O not aligned to the disk's logical_block_size will be
	 * attempted, but will fail with -EINVAL.
	 *
	 * f2fs additionally requires that direct I/O be aligned to the
	 * filesystem block size, which is often a stricter requirement.
	 * However, f2fs traditionally falls back to buffered I/O on requests
	 * that are logical_block_size-aligned but not fs-block aligned.
	 *
	 * The below logic implements this behavior.
	 */
	align = iocb->ki_pos | iov_iter_alignment(iter);
	if (!IS_ALIGNED(align, i_blocksize(inode)) &&
	    IS_ALIGNED(align, bdev_logical_block_size(inode->i_sb->s_bdev)))
		return false;

	return true;
}

static int f2fs_dio_read_end_io(struct kiocb *iocb, ssize_t size, int error,
				unsigned int flags)
{
	struct f2fs_sb_info *sbi = F2FS_I_SB(file_inode(iocb->ki_filp));

	dec_page_count(sbi, F2FS_DIO_READ);
	if (error)
		return error;
	f2fs_update_iostat(sbi, NULL, APP_DIRECT_READ_IO, size);
	return 0;
}

static const struct iomap_dio_ops f2fs_iomap_dio_read_ops = {
	.end_io = f2fs_dio_read_end_io,
};

static ssize_t f2fs_dio_read_iter(struct kiocb *iocb, struct iov_iter *to)
{
	struct file *file = iocb->ki_filp;
	struct inode *inode = file_inode(file);
	struct f2fs_sb_info *sbi = F2FS_I_SB(inode);
	struct f2fs_inode_info *fi = F2FS_I(inode);
	const loff_t pos = iocb->ki_pos;
	const size_t count = iov_iter_count(to);
	struct iomap_dio *dio;
	ssize_t ret;

	if (count == 0)
		return 0; /* skip atime update */

	trace_f2fs_direct_IO_enter(inode, iocb, count, READ);

	if (iocb->ki_flags & IOCB_NOWAIT) {
		if (!f2fs_down_read_trylock(&fi->i_gc_rwsem[READ])) {
			ret = -EAGAIN;
			goto out;
		}
	} else {
		f2fs_down_read(&fi->i_gc_rwsem[READ]);
	}

	/*
	 * We have to use __iomap_dio_rw() and iomap_dio_complete() instead of
	 * the higher-level function iomap_dio_rw() in order to ensure that the
	 * F2FS_DIO_READ counter will be decremented correctly in all cases.
	 */
	inc_page_count(sbi, F2FS_DIO_READ);
	dio = __iomap_dio_rw(iocb, to, &f2fs_iomap_ops,
			     &f2fs_iomap_dio_read_ops, 0, NULL, 0);
	if (IS_ERR_OR_NULL(dio)) {
		ret = PTR_ERR_OR_ZERO(dio);
		if (ret != -EIOCBQUEUED)
			dec_page_count(sbi, F2FS_DIO_READ);
	} else {
		ret = iomap_dio_complete(dio);
	}

	f2fs_up_read(&fi->i_gc_rwsem[READ]);

	file_accessed(file);
out:
	trace_f2fs_direct_IO_exit(inode, pos, count, READ, ret);
	return ret;
}

static void f2fs_trace_rw_file_path(struct kiocb *iocb, size_t count, int rw)
{
	struct inode *inode = file_inode(iocb->ki_filp);
	char *buf, *path;

	buf = f2fs_kmalloc(F2FS_I_SB(inode), PATH_MAX, GFP_KERNEL);
	if (!buf)
		return;
	path = dentry_path_raw(file_dentry(iocb->ki_filp), buf, PATH_MAX);
	if (IS_ERR(path))
		goto free_buf;
	if (rw == WRITE)
		trace_f2fs_datawrite_start(inode, iocb->ki_pos, count,
				current->pid, path, current->comm);
	else
		trace_f2fs_dataread_start(inode, iocb->ki_pos, count,
				current->pid, path, current->comm);
free_buf:
	kfree(buf);
}

static ssize_t f2fs_file_read_iter(struct kiocb *iocb, struct iov_iter *to)
{
	struct inode *inode = file_inode(iocb->ki_filp);
	const loff_t pos = iocb->ki_pos;
	ssize_t ret;

	if (!f2fs_is_compress_backend_ready(inode))
		return -EOPNOTSUPP;

	if (trace_f2fs_dataread_start_enabled())
		f2fs_trace_rw_file_path(iocb, iov_iter_count(to), READ);

	if (f2fs_should_use_dio(inode, iocb, to)) {
		ret = f2fs_dio_read_iter(iocb, to);
	} else {
		ret = filemap_read(iocb, to, 0);
		if (ret > 0)
			f2fs_update_iostat(F2FS_I_SB(inode), inode,
						APP_BUFFERED_READ_IO, ret);
	}
	if (trace_f2fs_dataread_end_enabled())
		trace_f2fs_dataread_end(inode, pos, ret);
	return ret;
}

static ssize_t f2fs_write_checks(struct kiocb *iocb, struct iov_iter *from)
{
	struct file *file = iocb->ki_filp;
	struct inode *inode = file_inode(file);
	ssize_t count;
	int err;

	if (IS_IMMUTABLE(inode))
		return -EPERM;

	if (is_inode_flag_set(inode, FI_COMPRESS_RELEASED))
		return -EPERM;

	count = generic_write_checks(iocb, from);
	if (count <= 0)
		return count;

	err = file_modified(file);
	if (err)
		return err;
	return count;
}

/*
 * Preallocate blocks for a write request, if it is possible and helpful to do
 * so.  Returns a positive number if blocks may have been preallocated, 0 if no
 * blocks were preallocated, or a negative errno value if something went
 * seriously wrong.  Also sets FI_PREALLOCATED_ALL on the inode if *all* the
 * requested blocks (not just some of them) have been allocated.
 */
static int f2fs_preallocate_blocks(struct kiocb *iocb, struct iov_iter *iter,
				   bool dio)
{
	struct inode *inode = file_inode(iocb->ki_filp);
	struct f2fs_sb_info *sbi = F2FS_I_SB(inode);
	const loff_t pos = iocb->ki_pos;
	const size_t count = iov_iter_count(iter);
	struct f2fs_map_blocks map = {};
	int flag;
	int ret;

	/* If it will be an out-of-place direct write, don't bother. */
	if (dio && f2fs_lfs_mode(sbi))
		return 0;
	/*
	 * Don't preallocate holes aligned to DIO_SKIP_HOLES which turns into
	 * buffered IO, if DIO meets any holes.
	 */
	if (dio && i_size_read(inode) &&
		(F2FS_BYTES_TO_BLK(pos) < F2FS_BLK_ALIGN(i_size_read(inode))))
		return 0;

	/* No-wait I/O can't allocate blocks. */
	if (iocb->ki_flags & IOCB_NOWAIT)
		return 0;

	/* If it will be a short write, don't bother. */
	if (fault_in_iov_iter_readable(iter, count))
		return 0;

	if (f2fs_has_inline_data(inode)) {
		/* If the data will fit inline, don't bother. */
		if (pos + count <= MAX_INLINE_DATA(inode))
			return 0;
		ret = f2fs_convert_inline_inode(inode);
		if (ret)
			return ret;
	}

	/* Do not preallocate blocks that will be written partially in 4KB. */
	map.m_lblk = F2FS_BLK_ALIGN(pos);
	map.m_len = F2FS_BYTES_TO_BLK(pos + count);
	if (map.m_len > map.m_lblk)
		map.m_len -= map.m_lblk;
	else
		map.m_len = 0;
	map.m_may_create = true;
	if (dio) {
		map.m_seg_type = f2fs_rw_hint_to_seg_type(inode->i_write_hint);
		flag = F2FS_GET_BLOCK_PRE_DIO;
	} else {
		map.m_seg_type = NO_CHECK_TYPE;
		flag = F2FS_GET_BLOCK_PRE_AIO;
	}

	ret = f2fs_map_blocks(inode, &map, flag);
	/* -ENOSPC|-EDQUOT are fine to report the number of allocated blocks. */
	if (ret < 0 && !((ret == -ENOSPC || ret == -EDQUOT) && map.m_len > 0))
		return ret;
	if (ret == 0)
		set_inode_flag(inode, FI_PREALLOCATED_ALL);
	return map.m_len;
}

static ssize_t f2fs_buffered_write_iter(struct kiocb *iocb,
					struct iov_iter *from)
{
	struct file *file = iocb->ki_filp;
	struct inode *inode = file_inode(file);
	ssize_t ret;

	if (iocb->ki_flags & IOCB_NOWAIT)
		return -EOPNOTSUPP;

	current->backing_dev_info = inode_to_bdi(inode);
	ret = generic_perform_write(iocb, from);
	current->backing_dev_info = NULL;

	if (ret > 0) {
		iocb->ki_pos += ret;
		f2fs_update_iostat(F2FS_I_SB(inode), inode,
						APP_BUFFERED_IO, ret);
	}
	return ret;
}

static int f2fs_dio_write_end_io(struct kiocb *iocb, ssize_t size, int error,
				 unsigned int flags)
{
	struct f2fs_sb_info *sbi = F2FS_I_SB(file_inode(iocb->ki_filp));

	dec_page_count(sbi, F2FS_DIO_WRITE);
	if (error)
		return error;
	f2fs_update_iostat(sbi, NULL, APP_DIRECT_IO, size);
	return 0;
}

static const struct iomap_dio_ops f2fs_iomap_dio_write_ops = {
	.end_io = f2fs_dio_write_end_io,
};

static ssize_t f2fs_dio_write_iter(struct kiocb *iocb, struct iov_iter *from,
				   bool *may_need_sync)
{
	struct file *file = iocb->ki_filp;
	struct inode *inode = file_inode(file);
	struct f2fs_inode_info *fi = F2FS_I(inode);
	struct f2fs_sb_info *sbi = F2FS_I_SB(inode);
	const bool do_opu = f2fs_lfs_mode(sbi);
	const loff_t pos = iocb->ki_pos;
	const ssize_t count = iov_iter_count(from);
	unsigned int dio_flags;
	struct iomap_dio *dio;
	ssize_t ret;

	trace_f2fs_direct_IO_enter(inode, iocb, count, WRITE);

	if (iocb->ki_flags & IOCB_NOWAIT) {
		/* f2fs_convert_inline_inode() and block allocation can block */
		if (f2fs_has_inline_data(inode) ||
		    !f2fs_overwrite_io(inode, pos, count)) {
			ret = -EAGAIN;
			goto out;
		}

		if (!f2fs_down_read_trylock(&fi->i_gc_rwsem[WRITE])) {
			ret = -EAGAIN;
			goto out;
		}
		if (do_opu && !f2fs_down_read_trylock(&fi->i_gc_rwsem[READ])) {
			f2fs_up_read(&fi->i_gc_rwsem[WRITE]);
			ret = -EAGAIN;
			goto out;
		}
	} else {
		ret = f2fs_convert_inline_inode(inode);
		if (ret)
			goto out;

		f2fs_down_read(&fi->i_gc_rwsem[WRITE]);
		if (do_opu)
			f2fs_down_read(&fi->i_gc_rwsem[READ]);
	}

	/*
	 * We have to use __iomap_dio_rw() and iomap_dio_complete() instead of
	 * the higher-level function iomap_dio_rw() in order to ensure that the
	 * F2FS_DIO_WRITE counter will be decremented correctly in all cases.
	 */
	inc_page_count(sbi, F2FS_DIO_WRITE);
	dio_flags = 0;
	if (pos + count > inode->i_size)
		dio_flags |= IOMAP_DIO_FORCE_WAIT;
	dio = __iomap_dio_rw(iocb, from, &f2fs_iomap_ops,
			     &f2fs_iomap_dio_write_ops, dio_flags, NULL, 0);
	if (IS_ERR_OR_NULL(dio)) {
		ret = PTR_ERR_OR_ZERO(dio);
		if (ret == -ENOTBLK)
			ret = 0;
		if (ret != -EIOCBQUEUED)
			dec_page_count(sbi, F2FS_DIO_WRITE);
	} else {
		ret = iomap_dio_complete(dio);
	}

	if (do_opu)
		f2fs_up_read(&fi->i_gc_rwsem[READ]);
	f2fs_up_read(&fi->i_gc_rwsem[WRITE]);

	if (ret < 0)
		goto out;
	if (pos + ret > inode->i_size)
		f2fs_i_size_write(inode, pos + ret);
	if (!do_opu)
		set_inode_flag(inode, FI_UPDATE_WRITE);

	if (iov_iter_count(from)) {
		ssize_t ret2;
		loff_t bufio_start_pos = iocb->ki_pos;

		/*
		 * The direct write was partial, so we need to fall back to a
		 * buffered write for the remainder.
		 */

		ret2 = f2fs_buffered_write_iter(iocb, from);
		if (iov_iter_count(from))
			f2fs_write_failed(inode, iocb->ki_pos);
		if (ret2 < 0)
			goto out;

		/*
		 * Ensure that the pagecache pages are written to disk and
		 * invalidated to preserve the expected O_DIRECT semantics.
		 */
		if (ret2 > 0) {
			loff_t bufio_end_pos = bufio_start_pos + ret2 - 1;

			ret += ret2;

			ret2 = filemap_write_and_wait_range(file->f_mapping,
							    bufio_start_pos,
							    bufio_end_pos);
			if (ret2 < 0)
				goto out;
			invalidate_mapping_pages(file->f_mapping,
						 bufio_start_pos >> PAGE_SHIFT,
						 bufio_end_pos >> PAGE_SHIFT);
		}
	} else {
		/* iomap_dio_rw() already handled the generic_write_sync(). */
		*may_need_sync = false;
	}
out:
	trace_f2fs_direct_IO_exit(inode, pos, count, WRITE, ret);
	return ret;
}

static ssize_t f2fs_file_write_iter(struct kiocb *iocb, struct iov_iter *from)
{
	struct inode *inode = file_inode(iocb->ki_filp);
	const loff_t orig_pos = iocb->ki_pos;
	const size_t orig_count = iov_iter_count(from);
	loff_t target_size;
	bool dio;
	bool may_need_sync = true;
	int preallocated;
	ssize_t ret;

	if (unlikely(f2fs_cp_error(F2FS_I_SB(inode)))) {
		ret = -EIO;
		goto out;
	}

	if (!f2fs_is_compress_backend_ready(inode)) {
		ret = -EOPNOTSUPP;
		goto out;
	}

	if (iocb->ki_flags & IOCB_NOWAIT) {
		if (!inode_trylock(inode)) {
			ret = -EAGAIN;
			goto out;
		}
	} else {
		inode_lock(inode);
	}

	ret = f2fs_write_checks(iocb, from);
	if (ret <= 0)
		goto out_unlock;

	/* Determine whether we will do a direct write or a buffered write. */
	dio = f2fs_should_use_dio(inode, iocb, from);

	/* Possibly preallocate the blocks for the write. */
	target_size = iocb->ki_pos + iov_iter_count(from);
	preallocated = f2fs_preallocate_blocks(iocb, from, dio);
	if (preallocated < 0) {
		ret = preallocated;
	} else {
		if (trace_f2fs_datawrite_start_enabled())
			f2fs_trace_rw_file_path(iocb, orig_count, WRITE);

		/* Do the actual write. */
		ret = dio ?
			f2fs_dio_write_iter(iocb, from, &may_need_sync) :
			f2fs_buffered_write_iter(iocb, from);

		if (trace_f2fs_datawrite_end_enabled())
			trace_f2fs_datawrite_end(inode, orig_pos, ret);
	}

	/* Don't leave any preallocated blocks around past i_size. */
	if (preallocated && i_size_read(inode) < target_size) {
		f2fs_down_write(&F2FS_I(inode)->i_gc_rwsem[WRITE]);
		filemap_invalidate_lock(inode->i_mapping);
		if (!f2fs_truncate(inode))
			file_dont_truncate(inode);
		filemap_invalidate_unlock(inode->i_mapping);
		f2fs_up_write(&F2FS_I(inode)->i_gc_rwsem[WRITE]);
	} else {
		file_dont_truncate(inode);
	}

	clear_inode_flag(inode, FI_PREALLOCATED_ALL);
out_unlock:
	inode_unlock(inode);
out:
	trace_f2fs_file_write_iter(inode, orig_pos, orig_count, ret);
	if (ret > 0 && may_need_sync)
		ret = generic_write_sync(iocb, ret);
	return ret;
}

static int f2fs_file_fadvise(struct file *filp, loff_t offset, loff_t len,
		int advice)
{
	struct address_space *mapping;
	struct backing_dev_info *bdi;
	struct inode *inode = file_inode(filp);
	int err;

	if (advice == POSIX_FADV_SEQUENTIAL) {
		if (S_ISFIFO(inode->i_mode))
			return -ESPIPE;

		mapping = filp->f_mapping;
		if (!mapping || len < 0)
			return -EINVAL;

		bdi = inode_to_bdi(mapping->host);
		filp->f_ra.ra_pages = bdi->ra_pages *
			F2FS_I_SB(inode)->seq_file_ra_mul;
		spin_lock(&filp->f_lock);
		filp->f_mode &= ~FMODE_RANDOM;
		spin_unlock(&filp->f_lock);
		return 0;
	}

	err = generic_fadvise(filp, offset, len, advice);
	if (!err && advice == POSIX_FADV_DONTNEED &&
		test_opt(F2FS_I_SB(inode), COMPRESS_CACHE) &&
		f2fs_compressed_file(inode))
		f2fs_invalidate_compress_pages(F2FS_I_SB(inode), inode->i_ino);

	return err;
}

#ifdef CONFIG_COMPAT
struct compat_f2fs_gc_range {
	u32 sync;
	compat_u64 start;
	compat_u64 len;
};
#define F2FS_IOC32_GARBAGE_COLLECT_RANGE	_IOW(F2FS_IOCTL_MAGIC, 11,\
						struct compat_f2fs_gc_range)

static int f2fs_compat_ioc_gc_range(struct file *file, unsigned long arg)
{
	struct compat_f2fs_gc_range __user *urange;
	struct f2fs_gc_range range;
	int err;

	urange = compat_ptr(arg);
	err = get_user(range.sync, &urange->sync);
	err |= get_user(range.start, &urange->start);
	err |= get_user(range.len, &urange->len);
	if (err)
		return -EFAULT;

	return __f2fs_ioc_gc_range(file, &range);
}

struct compat_f2fs_move_range {
	u32 dst_fd;
	compat_u64 pos_in;
	compat_u64 pos_out;
	compat_u64 len;
};
#define F2FS_IOC32_MOVE_RANGE		_IOWR(F2FS_IOCTL_MAGIC, 9,	\
					struct compat_f2fs_move_range)

static int f2fs_compat_ioc_move_range(struct file *file, unsigned long arg)
{
	struct compat_f2fs_move_range __user *urange;
	struct f2fs_move_range range;
	int err;

	urange = compat_ptr(arg);
	err = get_user(range.dst_fd, &urange->dst_fd);
	err |= get_user(range.pos_in, &urange->pos_in);
	err |= get_user(range.pos_out, &urange->pos_out);
	err |= get_user(range.len, &urange->len);
	if (err)
		return -EFAULT;

	return __f2fs_ioc_move_range(file, &range);
}

long f2fs_compat_ioctl(struct file *file, unsigned int cmd, unsigned long arg)
{
	if (unlikely(f2fs_cp_error(F2FS_I_SB(file_inode(file)))))
		return -EIO;
	if (!f2fs_is_checkpoint_ready(F2FS_I_SB(file_inode(file))))
		return -ENOSPC;

	switch (cmd) {
	case FS_IOC32_GETVERSION:
		cmd = FS_IOC_GETVERSION;
		break;
	case F2FS_IOC32_GARBAGE_COLLECT_RANGE:
		return f2fs_compat_ioc_gc_range(file, arg);
	case F2FS_IOC32_MOVE_RANGE:
		return f2fs_compat_ioc_move_range(file, arg);
	case F2FS_IOC_START_ATOMIC_WRITE:
	case F2FS_IOC_START_ATOMIC_REPLACE:
	case F2FS_IOC_COMMIT_ATOMIC_WRITE:
	case F2FS_IOC_START_VOLATILE_WRITE:
	case F2FS_IOC_RELEASE_VOLATILE_WRITE:
	case F2FS_IOC_ABORT_ATOMIC_WRITE:
	case F2FS_IOC_SHUTDOWN:
	case FITRIM:
	case FS_IOC_SET_ENCRYPTION_POLICY:
	case FS_IOC_GET_ENCRYPTION_PWSALT:
	case FS_IOC_GET_ENCRYPTION_POLICY:
	case FS_IOC_GET_ENCRYPTION_POLICY_EX:
	case FS_IOC_ADD_ENCRYPTION_KEY:
	case FS_IOC_REMOVE_ENCRYPTION_KEY:
	case FS_IOC_REMOVE_ENCRYPTION_KEY_ALL_USERS:
	case FS_IOC_GET_ENCRYPTION_KEY_STATUS:
	case FS_IOC_GET_ENCRYPTION_NONCE:
	case F2FS_IOC_GARBAGE_COLLECT:
	case F2FS_IOC_WRITE_CHECKPOINT:
	case F2FS_IOC_DEFRAGMENT:
	case F2FS_IOC_FLUSH_DEVICE:
	case F2FS_IOC_GET_FEATURES:
	case F2FS_IOC_GET_PIN_FILE:
	case F2FS_IOC_SET_PIN_FILE:
	case F2FS_IOC_PRECACHE_EXTENTS:
	case F2FS_IOC_RESIZE_FS:
	case FS_IOC_ENABLE_VERITY:
	case FS_IOC_MEASURE_VERITY:
	case FS_IOC_READ_VERITY_METADATA:
	case FS_IOC_GETFSLABEL:
	case FS_IOC_SETFSLABEL:
	case F2FS_IOC_GET_COMPRESS_BLOCKS:
	case F2FS_IOC_RELEASE_COMPRESS_BLOCKS:
	case F2FS_IOC_RESERVE_COMPRESS_BLOCKS:
	case F2FS_IOC_SEC_TRIM_FILE:
	case F2FS_IOC_GET_COMPRESS_OPTION:
	case F2FS_IOC_SET_COMPRESS_OPTION:
	case F2FS_IOC_DECOMPRESS_FILE:
	case F2FS_IOC_COMPRESS_FILE:
		break;
	default:
		return -ENOIOCTLCMD;
	}
	return __f2fs_ioctl(file, cmd, (unsigned long) compat_ptr(arg));
}
#endif

const struct file_operations f2fs_file_operations = {
	.llseek		= f2fs_llseek,
	.read_iter	= f2fs_file_read_iter,
	.write_iter	= f2fs_file_write_iter,
	.open		= f2fs_file_open,
	.release	= f2fs_release_file,
	.mmap		= f2fs_file_mmap,
	.flush		= f2fs_file_flush,
	.fsync		= f2fs_sync_file,
	.fallocate	= f2fs_fallocate,
	.unlocked_ioctl	= f2fs_ioctl,
#ifdef CONFIG_COMPAT
	.compat_ioctl	= f2fs_compat_ioctl,
#endif
	.splice_read	= generic_file_splice_read,
	.splice_write	= iter_file_splice_write,
	.fadvise	= f2fs_file_fadvise,
};<|MERGE_RESOLUTION|>--- conflicted
+++ resolved
@@ -617,11 +617,7 @@
 		fofs = f2fs_start_bidx_of_node(ofs_of_node(dn->node_page),
 							dn->inode) + ofs;
 		f2fs_update_read_extent_cache_range(dn, fofs, 0, len);
-<<<<<<< HEAD
-		f2fs_update_age_extent_cache_range(dn, fofs, nr_free);
-=======
 		f2fs_update_age_extent_cache_range(dn, fofs, len);
->>>>>>> 93e4fc4c
 		dec_valid_block_count(sbi, dn->inode, nr_free);
 	}
 	dn->ofs_in_node = ofs;
@@ -1498,10 +1494,7 @@
 	}
 
 	f2fs_update_read_extent_cache_range(dn, start, 0, index - start);
-<<<<<<< HEAD
-=======
 	f2fs_update_age_extent_cache_range(dn, start, index - start);
->>>>>>> 93e4fc4c
 
 	return ret;
 }
@@ -2581,11 +2574,7 @@
 	struct f2fs_map_blocks map = { .m_next_extent = NULL,
 					.m_seg_type = NO_CHECK_TYPE,
 					.m_may_create = false };
-<<<<<<< HEAD
-	struct extent_info ei = {0, };
-=======
 	struct extent_info ei = {};
->>>>>>> 93e4fc4c
 	pgoff_t pg_start, pg_end, next_pgofs;
 	unsigned int blk_per_seg = sbi->blocks_per_seg;
 	unsigned int total = 0, sec_num;
