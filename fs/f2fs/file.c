--- conflicted
+++ resolved
@@ -2120,20 +2120,10 @@
 	}
 
 	f2fs_write_inode(inode, NULL);
-<<<<<<< HEAD
-=======
-
-	isize = i_size_read(inode);
-	fi->original_i_size = isize;
-	f2fs_i_size_write(fi->cow_inode, isize);
->>>>>>> b4ecddcc
 
 	stat_inc_atomic_inode(inode);
 
 	set_inode_flag(inode, FI_ATOMIC_FILE);
-<<<<<<< HEAD
-	set_inode_flag(fi->cow_inode, FI_COW_FILE);
-	clear_inode_flag(fi->cow_inode, FI_INLINE_DATA);
 
 	isize = i_size_read(inode);
 	fi->original_i_size = isize;
@@ -2145,8 +2135,6 @@
 	}
 	f2fs_i_size_write(fi->cow_inode, isize);
 
-=======
->>>>>>> b4ecddcc
 	f2fs_up_write(&fi->i_gc_rwsem[WRITE]);
 
 	f2fs_update_time(sbi, REQ_TIME);
