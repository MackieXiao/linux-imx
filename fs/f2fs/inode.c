--- conflicted
+++ resolved
@@ -262,25 +262,6 @@
 		return false;
 	}
 
-<<<<<<< HEAD
-	if (fi->extent_tree[EX_READ]) {
-		struct extent_info *ei = &fi->extent_tree[EX_READ]->largest;
-
-		if (ei->len &&
-			(!f2fs_is_valid_blkaddr(sbi, ei->blk,
-						DATA_GENERIC_ENHANCE) ||
-			!f2fs_is_valid_blkaddr(sbi, ei->blk + ei->len - 1,
-						DATA_GENERIC_ENHANCE))) {
-			set_sbi_flag(sbi, SBI_NEED_FSCK);
-			f2fs_warn(sbi, "%s: inode (ino=%lx) extent info [%u, %u, %u] is incorrect, run fsck to fix",
-				  __func__, inode->i_ino,
-				  ei->blk, ei->fofs, ei->len);
-			return false;
-		}
-	}
-
-=======
->>>>>>> 93e4fc4c
 	if (f2fs_sanity_check_inline_data(inode)) {
 		set_sbi_flag(sbi, SBI_NEED_FSCK);
 		f2fs_warn(sbi, "%s: inode (ino=%lx, mode=%u) should not have inline_data, run fsck to fix",
@@ -485,8 +466,6 @@
 	f2fs_init_read_extent_tree(inode, node_page);
 	f2fs_init_age_extent_tree(inode);
 
-<<<<<<< HEAD
-=======
 	if (!sanity_check_inode(inode, node_page)) {
 		f2fs_put_page(node_page, 1);
 		f2fs_handle_error(sbi, ERROR_CORRUPTED_INODE);
@@ -499,7 +478,6 @@
 		return -EFSCORRUPTED;
 	}
 
->>>>>>> 93e4fc4c
 	f2fs_put_page(node_page, 1);
 
 	stat_inc_inline_xattr(inode);
