--- conflicted
+++ resolved
@@ -466,8 +466,6 @@
 		return 0;
 	}
 
-<<<<<<< HEAD
-=======
 	if (!S_ISDIR(dir->i_mode)) {
 		f2fs_err(sbi, "inconsistent inode status, skip recovering inline_dots inode (ino:%lu, i_mode:%u, pino:%u)",
 			  dir->i_ino, dir->i_mode, pino);
@@ -475,7 +473,6 @@
 		return -ENOTDIR;
 	}
 
->>>>>>> 77ce497c
 	err = f2fs_dquot_initialize(dir);
 	if (err)
 		return err;
