# SPDX-License-Identifier: GPL-2.0-only
config F2FS_FS
	tristate "F2FS filesystem support"
	depends on BLOCK
	select NLS
	select CRYPTO
	select CRYPTO_CRC32
	select F2FS_FS_XATTR if FS_ENCRYPTION
	select FS_ENCRYPTION_ALGS if FS_ENCRYPTION
	help
	  F2FS is based on Log-structured File System (LFS), which supports
	  versatile "flash-friendly" features. The design has been focused on
	  addressing the fundamental issues in LFS, which are snowball effect
	  of wandering tree and high cleaning overhead.

	  Since flash-based storages show different characteristics according to
	  the internal geometry or flash memory management schemes aka FTL, F2FS
	  and tools support various parameters not only for configuring on-disk
	  layout, but also for selecting allocation and cleaning algorithms.

	  If unsure, say N.

config F2FS_STAT_FS
	bool "F2FS Status Information"
	depends on F2FS_FS
	default y
	help
	  /sys/kernel/debug/f2fs/ contains information about all the partitions
	  mounted as f2fs. Each file shows the whole f2fs information.

	  /sys/kernel/debug/f2fs/status includes:
	    - major filesystem information managed by f2fs currently
	    - average SIT information about whole segments
	    - current memory footprint consumed by f2fs.

config F2FS_FS_XATTR
	bool "F2FS extended attributes"
	depends on F2FS_FS
	default y
	help
	  Extended attributes are name:value pairs associated with inodes by
	  the kernel or by users (see the attr(5) manual page for details).

	  If unsure, say N.

config F2FS_FS_POSIX_ACL
	bool "F2FS Access Control Lists"
	depends on F2FS_FS_XATTR
	select FS_POSIX_ACL
	default y
	help
	  Posix Access Control Lists (ACLs) support permissions for users and
	  groups beyond the owner/group/world scheme.

	  If you don't know what Access Control Lists are, say N

config F2FS_FS_SECURITY
	bool "F2FS Security Labels"
	depends on F2FS_FS_XATTR
	help
	  Security labels provide an access control facility to support Linux
	  Security Models (LSMs) accepted by AppArmor, SELinux, Smack and TOMOYO
	  Linux. This option enables an extended attribute handler for file
	  security labels in the f2fs filesystem, so that it requires enabling
	  the extended attribute support in advance. In particular you need this
	  option if you use the setcap command to assign initial process capabi-
	  lities to executables (the security.* extended attributes).

	  If you are not using a security module, say N.

config F2FS_CHECK_FS
	bool "F2FS consistency checking feature"
	depends on F2FS_FS
	help
	  Enables BUG_ONs which check the filesystem consistency in runtime.

	  If you want to improve the performance, say N.

config F2FS_IO_TRACE
	bool "F2FS IO tracer"
	depends on F2FS_FS
	depends on FUNCTION_TRACER
	help
	  F2FS IO trace is based on a function trace, which gathers process
	  information and block IO patterns in the filesystem level.

	  If unsure, say N.

config F2FS_FAULT_INJECTION
	bool "F2FS fault injection facility"
	depends on F2FS_FS
	help
	  Test F2FS to inject faults such as ENOMEM, ENOSPC, and so on.

	  If unsure, say N.

config F2FS_FS_COMPRESSION
	bool "F2FS compression feature"
	depends on F2FS_FS
	help
	  Enable filesystem-level compression on f2fs regular files,
	  multiple back-end compression algorithms are supported.

config F2FS_FS_LZO
	bool "LZO compression support"
	depends on F2FS_FS_COMPRESSION
	select LZO_COMPRESS
	select LZO_DECOMPRESS
	default y
	help
	  Support LZO compress algorithm, if unsure, say Y.

config F2FS_FS_LZ4
	bool "LZ4 compression support"
	depends on F2FS_FS_COMPRESSION
	select LZ4_COMPRESS
	select LZ4_DECOMPRESS
	default y
	help
<<<<<<< HEAD
	  Support LZ4 compress algorithm, if unsure, say Y.
=======
	  Support LZ4 compress algorithm, if unsure, say Y.

config F2FS_FS_ZSTD
	bool "ZSTD compression support"
	depends on F2FS_FS_COMPRESSION
	select ZSTD_COMPRESS
	select ZSTD_DECOMPRESS
	default y
	help
	  Support ZSTD compress algorithm, if unsure, say Y.

config F2FS_FS_LZORLE
	bool "LZO-RLE compression support"
	depends on F2FS_FS_COMPRESSION
	depends on F2FS_FS_LZO
	select LZO_COMPRESS
	select LZO_DECOMPRESS
	default y
	help
	  Support LZO-RLE compress algorithm, if unsure, say Y.
>>>>>>> 22e35a1d
<|MERGE_RESOLUTION|>--- conflicted
+++ resolved
@@ -117,9 +117,6 @@
 	select LZ4_DECOMPRESS
 	default y
 	help
-<<<<<<< HEAD
-	  Support LZ4 compress algorithm, if unsure, say Y.
-=======
 	  Support LZ4 compress algorithm, if unsure, say Y.
 
 config F2FS_FS_ZSTD
@@ -139,5 +136,4 @@
 	select LZO_DECOMPRESS
 	default y
 	help
-	  Support LZO-RLE compress algorithm, if unsure, say Y.
->>>>>>> 22e35a1d
+	  Support LZO-RLE compress algorithm, if unsure, say Y.