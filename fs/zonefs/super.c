--- conflicted
+++ resolved
@@ -896,11 +896,7 @@
 	if (append)
 		ret = zonefs_file_dio_append(iocb, from);
 	else
-<<<<<<< HEAD
-		ret = iomap_dio_rw(iocb, from, &zonefs_iomap_ops,
-=======
 		ret = iomap_dio_rw(iocb, from, &zonefs_write_iomap_ops,
->>>>>>> 77ce497c
 				   &zonefs_write_dio_ops, 0, 0);
 	if (zi->i_ztype == ZONEFS_ZTYPE_SEQ &&
 	    (ret > 0 || ret == -EIOCBQUEUED)) {
@@ -1035,11 +1031,7 @@
 			goto inode_unlock;
 		}
 		file_accessed(iocb->ki_filp);
-<<<<<<< HEAD
-		ret = iomap_dio_rw(iocb, to, &zonefs_iomap_ops,
-=======
 		ret = iomap_dio_rw(iocb, to, &zonefs_read_iomap_ops,
->>>>>>> 77ce497c
 				   &zonefs_read_dio_ops, 0, 0);
 	} else {
 		ret = generic_file_read_iter(iocb, to);
