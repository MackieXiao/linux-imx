--- conflicted
+++ resolved
@@ -79,10 +79,6 @@
 
 struct io_wq_work {
 	struct io_wq_work_node list;
-<<<<<<< HEAD
-	const struct cred *creds;
-=======
->>>>>>> 575483e9
 	unsigned flags;
 	unsigned short personality;
 };
@@ -103,7 +99,6 @@
 	unsigned long map;
 	struct wait_queue_head wait;
 };
-<<<<<<< HEAD
 
 static inline void io_wq_put_hash(struct io_wq_hash *hash)
 {
@@ -111,15 +106,6 @@
 		kfree(hash);
 }
 
-=======
-
-static inline void io_wq_put_hash(struct io_wq_hash *hash)
-{
-	if (refcount_dec_and_test(&hash->refs))
-		kfree(hash);
-}
-
->>>>>>> 575483e9
 struct io_wq_data {
 	struct io_wq_hash *hash;
 	io_wq_work_fn *do_work;
@@ -128,15 +114,10 @@
 
 struct io_wq *io_wq_create(unsigned bounded, struct io_wq_data *data);
 void io_wq_put(struct io_wq *wq);
-<<<<<<< HEAD
-=======
 void io_wq_put_and_exit(struct io_wq *wq);
->>>>>>> 575483e9
 
 void io_wq_enqueue(struct io_wq *wq, struct io_wq_work *work);
 void io_wq_hash_work(struct io_wq_work *work, void *val);
-
-pid_t io_wq_fork_thread(int (*fn)(void *), void *arg);
 
 static inline bool io_wq_is_hashed(struct io_wq_work *work)
 {
