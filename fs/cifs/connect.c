--- conflicted
+++ resolved
@@ -1469,17 +1469,10 @@
 	 */
 	tcp_ses->tcpStatus = CifsNeedNegotiate;
 
-<<<<<<< HEAD
-	if ((volume_info->max_credits < 20) || (volume_info->max_credits > 60000))
-		tcp_ses->max_credits = SMB2_MAX_CREDITS_AVAILABLE;
-	else
-		tcp_ses->max_credits = volume_info->max_credits;
-=======
 	if ((ctx->max_credits < 20) || (ctx->max_credits > 60000))
 		tcp_ses->max_credits = SMB2_MAX_CREDITS_AVAILABLE;
 	else
 		tcp_ses->max_credits = ctx->max_credits;
->>>>>>> 3b17187f
 
 	tcp_ses->nr_targets = 1;
 	tcp_ses->ignore_signature = ctx->ignore_signature;
@@ -1680,12 +1673,9 @@
 	}
 	spin_unlock(&cifs_tcp_ses_lock);
 
-<<<<<<< HEAD
-=======
 	/* ses_count can never go negative */
 	WARN_ON(ses->ses_count < 0);
 
->>>>>>> 3b17187f
 	spin_lock(&GlobalMid_Lock);
 	if (ses->status == CifsGood)
 		ses->status = CifsExiting;
