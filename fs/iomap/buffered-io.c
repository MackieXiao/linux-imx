// SPDX-License-Identifier: GPL-2.0
/*
 * Copyright (C) 2010 Red Hat, Inc.
 * Copyright (C) 2016-2019 Christoph Hellwig.
 */
#include <linux/module.h>
#include <linux/compiler.h>
#include <linux/fs.h>
#include <linux/iomap.h>
#include <linux/pagemap.h>
#include <linux/uio.h>
#include <linux/buffer_head.h>
#include <linux/dax.h>
#include <linux/writeback.h>
#include <linux/list_sort.h>
#include <linux/swap.h>
#include <linux/bio.h>
#include <linux/sched/signal.h>
#include <linux/migrate.h>
#include "trace.h"

#include "../internal.h"

/*
 * Structure allocated for each page or THP when block size < page size
 * to track sub-page uptodate status and I/O completions.
 */
struct iomap_page {
	atomic_t		read_bytes_pending;
	atomic_t		write_bytes_pending;
	spinlock_t		uptodate_lock;
	unsigned long		uptodate[];
};

static inline struct iomap_page *to_iomap_page(struct page *page)
{
	/*
	 * per-block data is stored in the head page.  Callers should
	 * not be dealing with tail pages, and if they are, they can
	 * call thp_head() first.
	 */
	VM_BUG_ON_PGFLAGS(PageTail(page), page);

	if (page_has_private(page))
		return (struct iomap_page *)page_private(page);
	return NULL;
}

static struct bio_set iomap_ioend_bioset;

static struct iomap_page *
iomap_page_create(struct inode *inode, struct page *page)
{
	struct iomap_page *iop = to_iomap_page(page);
	unsigned int nr_blocks = i_blocks_per_page(inode, page);

	if (iop || nr_blocks <= 1)
		return iop;

	iop = kzalloc(struct_size(iop, uptodate, BITS_TO_LONGS(nr_blocks)),
			GFP_NOFS | __GFP_NOFAIL);
	spin_lock_init(&iop->uptodate_lock);
	if (PageUptodate(page))
		bitmap_fill(iop->uptodate, nr_blocks);
	attach_page_private(page, iop);
	return iop;
}

static void
iomap_page_release(struct page *page)
{
	struct iomap_page *iop = detach_page_private(page);
	unsigned int nr_blocks = i_blocks_per_page(page->mapping->host, page);

	if (!iop)
		return;
	WARN_ON_ONCE(atomic_read(&iop->read_bytes_pending));
	WARN_ON_ONCE(atomic_read(&iop->write_bytes_pending));
	WARN_ON_ONCE(bitmap_full(iop->uptodate, nr_blocks) !=
			PageUptodate(page));
	kfree(iop);
}

/*
 * Calculate the range inside the page that we actually need to read.
 */
static void
iomap_adjust_read_range(struct inode *inode, struct iomap_page *iop,
		loff_t *pos, loff_t length, unsigned *offp, unsigned *lenp)
{
	loff_t orig_pos = *pos;
	loff_t isize = i_size_read(inode);
	unsigned block_bits = inode->i_blkbits;
	unsigned block_size = (1 << block_bits);
	unsigned poff = offset_in_page(*pos);
	unsigned plen = min_t(loff_t, PAGE_SIZE - poff, length);
	unsigned first = poff >> block_bits;
	unsigned last = (poff + plen - 1) >> block_bits;

	/*
	 * If the block size is smaller than the page size, we need to check the
	 * per-block uptodate status and adjust the offset and length if needed
	 * to avoid reading in already uptodate ranges.
	 */
	if (iop) {
		unsigned int i;

		/* move forward for each leading block marked uptodate */
		for (i = first; i <= last; i++) {
			if (!test_bit(i, iop->uptodate))
				break;
			*pos += block_size;
			poff += block_size;
			plen -= block_size;
			first++;
		}

		/* truncate len if we find any trailing uptodate block(s) */
		for ( ; i <= last; i++) {
			if (test_bit(i, iop->uptodate)) {
				plen -= (last - i + 1) * block_size;
				last = i - 1;
				break;
			}
		}
	}

	/*
	 * If the extent spans the block that contains the i_size, we need to
	 * handle both halves separately so that we properly zero data in the
	 * page cache for blocks that are entirely outside of i_size.
	 */
	if (orig_pos <= isize && orig_pos + length > isize) {
		unsigned end = offset_in_page(isize - 1) >> block_bits;

		if (first <= end && last > end)
			plen -= (last - end) * block_size;
	}

	*offp = poff;
	*lenp = plen;
}

static void
iomap_iop_set_range_uptodate(struct page *page, unsigned off, unsigned len)
{
	struct iomap_page *iop = to_iomap_page(page);
	struct inode *inode = page->mapping->host;
	unsigned first = off >> inode->i_blkbits;
	unsigned last = (off + len - 1) >> inode->i_blkbits;
	unsigned long flags;

	spin_lock_irqsave(&iop->uptodate_lock, flags);
	bitmap_set(iop->uptodate, first, last - first + 1);
	if (bitmap_full(iop->uptodate, i_blocks_per_page(inode, page)))
		SetPageUptodate(page);
	spin_unlock_irqrestore(&iop->uptodate_lock, flags);
}

static void
iomap_set_range_uptodate(struct page *page, unsigned off, unsigned len)
{
	if (PageError(page))
		return;

	if (page_has_private(page))
		iomap_iop_set_range_uptodate(page, off, len);
	else
		SetPageUptodate(page);
}

static void
iomap_read_page_end_io(struct bio_vec *bvec, int error)
{
	struct page *page = bvec->bv_page;
	struct iomap_page *iop = to_iomap_page(page);

	if (unlikely(error)) {
		ClearPageUptodate(page);
		SetPageError(page);
	} else {
		iomap_set_range_uptodate(page, bvec->bv_offset, bvec->bv_len);
	}

	if (!iop || atomic_sub_and_test(bvec->bv_len, &iop->read_bytes_pending))
		unlock_page(page);
}

static void
iomap_read_end_io(struct bio *bio)
{
	int error = blk_status_to_errno(bio->bi_status);
	struct bio_vec *bvec;
	struct bvec_iter_all iter_all;

	bio_for_each_segment_all(bvec, bio, iter_all)
		iomap_read_page_end_io(bvec, error);
	bio_put(bio);
}

struct iomap_readpage_ctx {
	struct page		*cur_page;
	bool			cur_page_in_bio;
	struct bio		*bio;
	struct readahead_control *rac;
};

/**
 * iomap_read_inline_data - copy inline data into the page cache
 * @iter: iteration structure
 * @page: page to copy to
 *
 * Copy the inline data in @iter into @page and zero out the rest of the page.
 * Only a single IOMAP_INLINE extent is allowed at the end of each file.
 * Returns zero for success to complete the read, or the usual negative errno.
 */
static int iomap_read_inline_data(const struct iomap_iter *iter,
		struct page *page)
{
	const struct iomap *iomap = iomap_iter_srcmap(iter);
	size_t size = i_size_read(iter->inode) - iomap->offset;
	size_t poff = offset_in_page(iomap->offset);
	void *addr;

	if (PageUptodate(page))
		return 0;

	if (WARN_ON_ONCE(size > PAGE_SIZE - poff))
		return -EIO;
	if (WARN_ON_ONCE(size > PAGE_SIZE -
			 offset_in_page(iomap->inline_data)))
		return -EIO;
	if (WARN_ON_ONCE(size > iomap->length))
		return -EIO;
	if (poff > 0)
		iomap_page_create(iter->inode, page);

	addr = kmap_local_page(page) + poff;
	memcpy(addr, iomap->inline_data, size);
	memset(addr + size, 0, PAGE_SIZE - poff - size);
	kunmap_local(addr);
	iomap_set_range_uptodate(page, poff, PAGE_SIZE - poff);
	return 0;
}

static inline bool iomap_block_needs_zeroing(const struct iomap_iter *iter,
		loff_t pos)
{
	const struct iomap *srcmap = iomap_iter_srcmap(iter);

	return srcmap->type != IOMAP_MAPPED ||
		(srcmap->flags & IOMAP_F_NEW) ||
		pos >= i_size_read(iter->inode);
}

static loff_t iomap_readpage_iter(const struct iomap_iter *iter,
		struct iomap_readpage_ctx *ctx, loff_t offset)
{
	const struct iomap *iomap = &iter->iomap;
	loff_t pos = iter->pos + offset;
	loff_t length = iomap_length(iter) - offset;
	struct page *page = ctx->cur_page;
	struct iomap_page *iop;
	loff_t orig_pos = pos;
	unsigned poff, plen;
	sector_t sector;

<<<<<<< HEAD
	if (iomap->type == IOMAP_INLINE) {
		loff_t ret = iomap_read_inline_data(iter, page);

		if (ret < 0)
			return ret;
		return 0;
	}
=======
	if (iomap->type == IOMAP_INLINE)
		return iomap_read_inline_data(iter, page);
>>>>>>> 92b4b594

	/* zero post-eof blocks as the page may be mapped */
	iop = iomap_page_create(iter->inode, page);
	iomap_adjust_read_range(iter->inode, iop, &pos, length, &poff, &plen);
	if (plen == 0)
		goto done;

	if (iomap_block_needs_zeroing(iter, pos)) {
		zero_user(page, poff, plen);
		iomap_set_range_uptodate(page, poff, plen);
		goto done;
	}

	ctx->cur_page_in_bio = true;
	if (iop)
		atomic_add(plen, &iop->read_bytes_pending);

	sector = iomap_sector(iomap, pos);
	if (!ctx->bio ||
	    bio_end_sector(ctx->bio) != sector ||
	    bio_add_page(ctx->bio, page, plen, poff) != plen) {
		gfp_t gfp = mapping_gfp_constraint(page->mapping, GFP_KERNEL);
		gfp_t orig_gfp = gfp;
		unsigned int nr_vecs = DIV_ROUND_UP(length, PAGE_SIZE);

		if (ctx->bio)
			submit_bio(ctx->bio);

		if (ctx->rac) /* same as readahead_gfp_mask */
			gfp |= __GFP_NORETRY | __GFP_NOWARN;
		ctx->bio = bio_alloc(gfp, bio_max_segs(nr_vecs));
		/*
		 * If the bio_alloc fails, try it again for a single page to
		 * avoid having to deal with partial page reads.  This emulates
		 * what do_mpage_readpage does.
		 */
		if (!ctx->bio)
			ctx->bio = bio_alloc(orig_gfp, 1);
		ctx->bio->bi_opf = REQ_OP_READ;
		if (ctx->rac)
			ctx->bio->bi_opf |= REQ_RAHEAD;
		ctx->bio->bi_iter.bi_sector = sector;
		bio_set_dev(ctx->bio, iomap->bdev);
		ctx->bio->bi_end_io = iomap_read_end_io;
		__bio_add_page(ctx->bio, page, plen, poff);
	}
done:
	/*
	 * Move the caller beyond our range so that it keeps making progress.
	 * For that, we have to include any leading non-uptodate ranges, but
	 * we can skip trailing ones as they will be handled in the next
	 * iteration.
	 */
	return pos - orig_pos + plen;
}

int
iomap_readpage(struct page *page, const struct iomap_ops *ops)
{
	struct iomap_iter iter = {
		.inode		= page->mapping->host,
		.pos		= page_offset(page),
		.len		= PAGE_SIZE,
	};
	struct iomap_readpage_ctx ctx = {
		.cur_page	= page,
	};
	int ret;

	trace_iomap_readpage(page->mapping->host, 1);

	while ((ret = iomap_iter(&iter, ops)) > 0)
		iter.processed = iomap_readpage_iter(&iter, &ctx, 0);

	if (ret < 0)
		SetPageError(page);

	if (ctx.bio) {
		submit_bio(ctx.bio);
		WARN_ON_ONCE(!ctx.cur_page_in_bio);
	} else {
		WARN_ON_ONCE(ctx.cur_page_in_bio);
		unlock_page(page);
	}

	/*
	 * Just like mpage_readahead and block_read_full_page, we always
	 * return 0 and just mark the page as PageError on errors.  This
	 * should be cleaned up throughout the stack eventually.
	 */
	return 0;
}
EXPORT_SYMBOL_GPL(iomap_readpage);

static loff_t iomap_readahead_iter(const struct iomap_iter *iter,
		struct iomap_readpage_ctx *ctx)
{
	loff_t length = iomap_length(iter);
	loff_t done, ret;

	for (done = 0; done < length; done += ret) {
		if (ctx->cur_page && offset_in_page(iter->pos + done) == 0) {
			if (!ctx->cur_page_in_bio)
				unlock_page(ctx->cur_page);
			put_page(ctx->cur_page);
			ctx->cur_page = NULL;
		}
		if (!ctx->cur_page) {
			ctx->cur_page = readahead_page(ctx->rac);
			ctx->cur_page_in_bio = false;
		}
		ret = iomap_readpage_iter(iter, ctx, done);
		if (ret <= 0)
			return ret;
	}

	return done;
}

/**
 * iomap_readahead - Attempt to read pages from a file.
 * @rac: Describes the pages to be read.
 * @ops: The operations vector for the filesystem.
 *
 * This function is for filesystems to call to implement their readahead
 * address_space operation.
 *
 * Context: The @ops callbacks may submit I/O (eg to read the addresses of
 * blocks from disc), and may wait for it.  The caller may be trying to
 * access a different page, and so sleeping excessively should be avoided.
 * It may allocate memory, but should avoid costly allocations.  This
 * function is called with memalloc_nofs set, so allocations will not cause
 * the filesystem to be reentered.
 */
void iomap_readahead(struct readahead_control *rac, const struct iomap_ops *ops)
{
	struct iomap_iter iter = {
		.inode	= rac->mapping->host,
		.pos	= readahead_pos(rac),
		.len	= readahead_length(rac),
	};
	struct iomap_readpage_ctx ctx = {
		.rac	= rac,
	};

	trace_iomap_readahead(rac->mapping->host, readahead_count(rac));

	while (iomap_iter(&iter, ops) > 0)
		iter.processed = iomap_readahead_iter(&iter, &ctx);

	if (ctx.bio)
		submit_bio(ctx.bio);
	if (ctx.cur_page) {
		if (!ctx.cur_page_in_bio)
			unlock_page(ctx.cur_page);
		put_page(ctx.cur_page);
	}
}
EXPORT_SYMBOL_GPL(iomap_readahead);

/*
 * iomap_is_partially_uptodate checks whether blocks within a page are
 * uptodate or not.
 *
 * Returns true if all blocks which correspond to a file portion
 * we want to read within the page are uptodate.
 */
int
iomap_is_partially_uptodate(struct page *page, unsigned long from,
		unsigned long count)
{
	struct iomap_page *iop = to_iomap_page(page);
	struct inode *inode = page->mapping->host;
	unsigned len, first, last;
	unsigned i;

	/* Limit range to one page */
	len = min_t(unsigned, PAGE_SIZE - from, count);

	/* First and last blocks in range within page */
	first = from >> inode->i_blkbits;
	last = (from + len - 1) >> inode->i_blkbits;

	if (iop) {
		for (i = first; i <= last; i++)
			if (!test_bit(i, iop->uptodate))
				return 0;
		return 1;
	}

	return 0;
}
EXPORT_SYMBOL_GPL(iomap_is_partially_uptodate);

int
iomap_releasepage(struct page *page, gfp_t gfp_mask)
{
	trace_iomap_releasepage(page->mapping->host, page_offset(page),
			PAGE_SIZE);

	/*
	 * mm accommodates an old ext3 case where clean pages might not have had
	 * the dirty bit cleared. Thus, it can send actual dirty pages to
	 * ->releasepage() via shrink_active_list(); skip those here.
	 */
	if (PageDirty(page) || PageWriteback(page))
		return 0;
	iomap_page_release(page);
	return 1;
}
EXPORT_SYMBOL_GPL(iomap_releasepage);

void
iomap_invalidatepage(struct page *page, unsigned int offset, unsigned int len)
{
	trace_iomap_invalidatepage(page->mapping->host, offset, len);

	/*
	 * If we're invalidating the entire page, clear the dirty state from it
	 * and release it to avoid unnecessary buildup of the LRU.
	 */
	if (offset == 0 && len == PAGE_SIZE) {
		WARN_ON_ONCE(PageWriteback(page));
		cancel_dirty_page(page);
		iomap_page_release(page);
	}
}
EXPORT_SYMBOL_GPL(iomap_invalidatepage);

#ifdef CONFIG_MIGRATION
int
iomap_migrate_page(struct address_space *mapping, struct page *newpage,
		struct page *page, enum migrate_mode mode)
{
	int ret;

	ret = migrate_page_move_mapping(mapping, newpage, page, 0);
	if (ret != MIGRATEPAGE_SUCCESS)
		return ret;

	if (page_has_private(page))
		attach_page_private(newpage, detach_page_private(page));

	if (mode != MIGRATE_SYNC_NO_COPY)
		migrate_page_copy(newpage, page);
	else
		migrate_page_states(newpage, page);
	return MIGRATEPAGE_SUCCESS;
}
EXPORT_SYMBOL_GPL(iomap_migrate_page);
#endif /* CONFIG_MIGRATION */

static void
iomap_write_failed(struct inode *inode, loff_t pos, unsigned len)
{
	loff_t i_size = i_size_read(inode);

	/*
	 * Only truncate newly allocated pages beyoned EOF, even if the
	 * write started inside the existing inode size.
	 */
	if (pos + len > i_size)
		truncate_pagecache_range(inode, max(pos, i_size), pos + len);
}

static int
iomap_read_page_sync(loff_t block_start, struct page *page, unsigned poff,
		unsigned plen, const struct iomap *iomap)
{
	struct bio_vec bvec;
	struct bio bio;

	bio_init(&bio, &bvec, 1);
	bio.bi_opf = REQ_OP_READ;
	bio.bi_iter.bi_sector = iomap_sector(iomap, block_start);
	bio_set_dev(&bio, iomap->bdev);
	__bio_add_page(&bio, page, plen, poff);
	return submit_bio_wait(&bio);
}

static int __iomap_write_begin(const struct iomap_iter *iter, loff_t pos,
		unsigned len, struct page *page)
{
	const struct iomap *srcmap = iomap_iter_srcmap(iter);
	struct iomap_page *iop = iomap_page_create(iter->inode, page);
	loff_t block_size = i_blocksize(iter->inode);
	loff_t block_start = round_down(pos, block_size);
	loff_t block_end = round_up(pos + len, block_size);
	unsigned from = offset_in_page(pos), to = from + len, poff, plen;

	if (PageUptodate(page))
		return 0;
	ClearPageError(page);

	do {
		iomap_adjust_read_range(iter->inode, iop, &block_start,
				block_end - block_start, &poff, &plen);
		if (plen == 0)
			break;

		if (!(iter->flags & IOMAP_UNSHARE) &&
		    (from <= poff || from >= poff + plen) &&
		    (to <= poff || to >= poff + plen))
			continue;

		if (iomap_block_needs_zeroing(iter, block_start)) {
			if (WARN_ON_ONCE(iter->flags & IOMAP_UNSHARE))
				return -EIO;
			zero_user_segments(page, poff, from, to, poff + plen);
		} else {
			int status = iomap_read_page_sync(block_start, page,
					poff, plen, srcmap);
			if (status)
				return status;
		}
		iomap_set_range_uptodate(page, poff, plen);
	} while ((block_start += plen) < block_end);

	return 0;
}

static int iomap_write_begin_inline(const struct iomap_iter *iter,
		struct page *page)
{
	/* needs more work for the tailpacking case; disable for now */
	if (WARN_ON_ONCE(iomap_iter_srcmap(iter)->offset != 0))
		return -EIO;
	return iomap_read_inline_data(iter, page);
}

static int iomap_write_begin(const struct iomap_iter *iter, loff_t pos,
		unsigned len, struct page **pagep)
{
	const struct iomap_page_ops *page_ops = iter->iomap.page_ops;
	const struct iomap *srcmap = iomap_iter_srcmap(iter);
	struct page *page;
	int status = 0;

	BUG_ON(pos + len > iter->iomap.offset + iter->iomap.length);
	if (srcmap != &iter->iomap)
		BUG_ON(pos + len > srcmap->offset + srcmap->length);

	if (fatal_signal_pending(current))
		return -EINTR;

	if (page_ops && page_ops->page_prepare) {
		status = page_ops->page_prepare(iter->inode, pos, len);
		if (status)
			return status;
	}

	page = grab_cache_page_write_begin(iter->inode->i_mapping,
				pos >> PAGE_SHIFT, AOP_FLAG_NOFS);
	if (!page) {
		status = -ENOMEM;
		goto out_no_page;
	}

	if (srcmap->type == IOMAP_INLINE)
		status = iomap_write_begin_inline(iter, page);
	else if (srcmap->flags & IOMAP_F_BUFFER_HEAD)
		status = __block_write_begin_int(page, pos, len, NULL, srcmap);
	else
		status = __iomap_write_begin(iter, pos, len, page);

	if (unlikely(status))
		goto out_unlock;

	*pagep = page;
	return 0;

out_unlock:
	unlock_page(page);
	put_page(page);
	iomap_write_failed(iter->inode, pos, len);

out_no_page:
	if (page_ops && page_ops->page_done)
		page_ops->page_done(iter->inode, pos, 0, NULL);
	return status;
}

static size_t __iomap_write_end(struct inode *inode, loff_t pos, size_t len,
		size_t copied, struct page *page)
{
	flush_dcache_page(page);

	/*
	 * The blocks that were entirely written will now be uptodate, so we
	 * don't have to worry about a readpage reading them and overwriting a
	 * partial write.  However, if we've encountered a short write and only
	 * partially written into a block, it will not be marked uptodate, so a
	 * readpage might come in and destroy our partial write.
	 *
	 * Do the simplest thing and just treat any short write to a
	 * non-uptodate page as a zero-length write, and force the caller to
	 * redo the whole thing.
	 */
	if (unlikely(copied < len && !PageUptodate(page)))
		return 0;
	iomap_set_range_uptodate(page, offset_in_page(pos), len);
	__set_page_dirty_nobuffers(page);
	return copied;
}

static size_t iomap_write_end_inline(const struct iomap_iter *iter,
		struct page *page, loff_t pos, size_t copied)
{
	const struct iomap *iomap = &iter->iomap;
	void *addr;

	WARN_ON_ONCE(!PageUptodate(page));
	BUG_ON(!iomap_inline_data_valid(iomap));

	flush_dcache_page(page);
	addr = kmap_local_page(page) + pos;
	memcpy(iomap_inline_data(iomap, pos), addr, copied);
	kunmap_local(addr);

	mark_inode_dirty(iter->inode);
	return copied;
}

/* Returns the number of bytes copied.  May be 0.  Cannot be an errno. */
static size_t iomap_write_end(struct iomap_iter *iter, loff_t pos, size_t len,
		size_t copied, struct page *page)
{
	const struct iomap_page_ops *page_ops = iter->iomap.page_ops;
	const struct iomap *srcmap = iomap_iter_srcmap(iter);
	loff_t old_size = iter->inode->i_size;
	size_t ret;

	if (srcmap->type == IOMAP_INLINE) {
		ret = iomap_write_end_inline(iter, page, pos, copied);
	} else if (srcmap->flags & IOMAP_F_BUFFER_HEAD) {
		ret = block_write_end(NULL, iter->inode->i_mapping, pos, len,
				copied, page, NULL);
	} else {
		ret = __iomap_write_end(iter->inode, pos, len, copied, page);
	}

	/*
	 * Update the in-memory inode size after copying the data into the page
	 * cache.  It's up to the file system to write the updated size to disk,
	 * preferably after I/O completion so that no stale data is exposed.
	 */
	if (pos + ret > old_size) {
		i_size_write(iter->inode, pos + ret);
		iter->iomap.flags |= IOMAP_F_SIZE_CHANGED;
	}
	unlock_page(page);

	if (old_size < pos)
		pagecache_isize_extended(iter->inode, old_size, pos);
	if (page_ops && page_ops->page_done)
		page_ops->page_done(iter->inode, pos, ret, page);
	put_page(page);

	if (ret < len)
		iomap_write_failed(iter->inode, pos, len);
	return ret;
}

static loff_t iomap_write_iter(struct iomap_iter *iter, struct iov_iter *i)
{
	loff_t length = iomap_length(iter);
	loff_t pos = iter->pos;
	ssize_t written = 0;
	long status = 0;

	do {
		struct page *page;
		unsigned long offset;	/* Offset into pagecache page */
		unsigned long bytes;	/* Bytes to write to page */
		size_t copied;		/* Bytes copied from user */

		offset = offset_in_page(pos);
		bytes = min_t(unsigned long, PAGE_SIZE - offset,
						iov_iter_count(i));
again:
		if (bytes > length)
			bytes = length;

		/*
		 * Bring in the user page that we'll copy from _first_.
		 * Otherwise there's a nasty deadlock on copying from the
		 * same page as we're writing to, without it being marked
		 * up-to-date.
		 */
		if (unlikely(fault_in_iov_iter_readable(i, bytes))) {
			status = -EFAULT;
			break;
		}

		status = iomap_write_begin(iter, pos, bytes, &page);
		if (unlikely(status))
			break;

		if (mapping_writably_mapped(iter->inode->i_mapping))
			flush_dcache_page(page);

		copied = copy_page_from_iter_atomic(page, offset, bytes, i);

		status = iomap_write_end(iter, pos, bytes, copied, page);

		if (unlikely(copied != status))
			iov_iter_revert(i, copied - status);

		cond_resched();
		if (unlikely(status == 0)) {
			/*
			 * A short copy made iomap_write_end() reject the
			 * thing entirely.  Might be memory poisoning
			 * halfway through, might be a race with munmap,
			 * might be severe memory pressure.
			 */
			if (copied)
				bytes = copied;
			goto again;
		}
		pos += status;
		written += status;
		length -= status;

		balance_dirty_pages_ratelimited(iter->inode->i_mapping);
	} while (iov_iter_count(i) && length);

	return written ? written : status;
}

ssize_t
iomap_file_buffered_write(struct kiocb *iocb, struct iov_iter *i,
		const struct iomap_ops *ops)
{
	struct iomap_iter iter = {
		.inode		= iocb->ki_filp->f_mapping->host,
		.pos		= iocb->ki_pos,
		.len		= iov_iter_count(i),
		.flags		= IOMAP_WRITE,
	};
	int ret;

	while ((ret = iomap_iter(&iter, ops)) > 0)
		iter.processed = iomap_write_iter(&iter, i);
	if (iter.pos == iocb->ki_pos)
		return ret;
	return iter.pos - iocb->ki_pos;
}
EXPORT_SYMBOL_GPL(iomap_file_buffered_write);

static loff_t iomap_unshare_iter(struct iomap_iter *iter)
{
	struct iomap *iomap = &iter->iomap;
	const struct iomap *srcmap = iomap_iter_srcmap(iter);
	loff_t pos = iter->pos;
	loff_t length = iomap_length(iter);
	long status = 0;
	loff_t written = 0;

	/* don't bother with blocks that are not shared to start with */
	if (!(iomap->flags & IOMAP_F_SHARED))
		return length;
	/* don't bother with holes or unwritten extents */
	if (srcmap->type == IOMAP_HOLE || srcmap->type == IOMAP_UNWRITTEN)
		return length;

	do {
		unsigned long offset = offset_in_page(pos);
		unsigned long bytes = min_t(loff_t, PAGE_SIZE - offset, length);
		struct page *page;

		status = iomap_write_begin(iter, pos, bytes, &page);
		if (unlikely(status))
			return status;

		status = iomap_write_end(iter, pos, bytes, bytes, page);
		if (WARN_ON_ONCE(status == 0))
			return -EIO;

		cond_resched();

		pos += status;
		written += status;
		length -= status;

		balance_dirty_pages_ratelimited(iter->inode->i_mapping);
	} while (length);

	return written;
}

int
iomap_file_unshare(struct inode *inode, loff_t pos, loff_t len,
		const struct iomap_ops *ops)
{
	struct iomap_iter iter = {
		.inode		= inode,
		.pos		= pos,
		.len		= len,
		.flags		= IOMAP_WRITE | IOMAP_UNSHARE,
	};
	int ret;

	while ((ret = iomap_iter(&iter, ops)) > 0)
		iter.processed = iomap_unshare_iter(&iter);
	return ret;
}
EXPORT_SYMBOL_GPL(iomap_file_unshare);

static s64 __iomap_zero_iter(struct iomap_iter *iter, loff_t pos, u64 length)
{
	struct page *page;
	int status;
	unsigned offset = offset_in_page(pos);
	unsigned bytes = min_t(u64, PAGE_SIZE - offset, length);

	status = iomap_write_begin(iter, pos, bytes, &page);
	if (status)
		return status;

	zero_user(page, offset, bytes);
	mark_page_accessed(page);

	return iomap_write_end(iter, pos, bytes, bytes, page);
}

static loff_t iomap_zero_iter(struct iomap_iter *iter, bool *did_zero)
{
	struct iomap *iomap = &iter->iomap;
	const struct iomap *srcmap = iomap_iter_srcmap(iter);
	loff_t pos = iter->pos;
	loff_t length = iomap_length(iter);
	loff_t written = 0;

	/* already zeroed?  we're done. */
	if (srcmap->type == IOMAP_HOLE || srcmap->type == IOMAP_UNWRITTEN)
		return length;

	do {
		s64 bytes;

		if (IS_DAX(iter->inode))
			bytes = dax_iomap_zero(pos, length, iomap);
		else
			bytes = __iomap_zero_iter(iter, pos, length);
		if (bytes < 0)
			return bytes;

		pos += bytes;
		length -= bytes;
		written += bytes;
		if (did_zero)
			*did_zero = true;
	} while (length > 0);

	return written;
}

int
iomap_zero_range(struct inode *inode, loff_t pos, loff_t len, bool *did_zero,
		const struct iomap_ops *ops)
{
	struct iomap_iter iter = {
		.inode		= inode,
		.pos		= pos,
		.len		= len,
		.flags		= IOMAP_ZERO,
	};
	int ret;

	while ((ret = iomap_iter(&iter, ops)) > 0)
		iter.processed = iomap_zero_iter(&iter, did_zero);
	return ret;
}
EXPORT_SYMBOL_GPL(iomap_zero_range);

int
iomap_truncate_page(struct inode *inode, loff_t pos, bool *did_zero,
		const struct iomap_ops *ops)
{
	unsigned int blocksize = i_blocksize(inode);
	unsigned int off = pos & (blocksize - 1);

	/* Block boundary? Nothing to do */
	if (!off)
		return 0;
	return iomap_zero_range(inode, pos, blocksize - off, did_zero, ops);
}
EXPORT_SYMBOL_GPL(iomap_truncate_page);

static loff_t iomap_page_mkwrite_iter(struct iomap_iter *iter,
		struct page *page)
{
	loff_t length = iomap_length(iter);
	int ret;

	if (iter->iomap.flags & IOMAP_F_BUFFER_HEAD) {
		ret = __block_write_begin_int(page, iter->pos, length, NULL,
					      &iter->iomap);
		if (ret)
			return ret;
		block_commit_write(page, 0, length);
	} else {
		WARN_ON_ONCE(!PageUptodate(page));
		set_page_dirty(page);
	}

	return length;
}

vm_fault_t iomap_page_mkwrite(struct vm_fault *vmf, const struct iomap_ops *ops)
{
	struct iomap_iter iter = {
		.inode		= file_inode(vmf->vma->vm_file),
		.flags		= IOMAP_WRITE | IOMAP_FAULT,
	};
	struct page *page = vmf->page;
	ssize_t ret;

	lock_page(page);
	ret = page_mkwrite_check_truncate(page, iter.inode);
	if (ret < 0)
		goto out_unlock;
	iter.pos = page_offset(page);
	iter.len = ret;
	while ((ret = iomap_iter(&iter, ops)) > 0)
		iter.processed = iomap_page_mkwrite_iter(&iter, page);

	if (ret < 0)
		goto out_unlock;
	wait_for_stable_page(page);
	return VM_FAULT_LOCKED;
out_unlock:
	unlock_page(page);
	return block_page_mkwrite_return(ret);
}
EXPORT_SYMBOL_GPL(iomap_page_mkwrite);

static void
iomap_finish_page_writeback(struct inode *inode, struct page *page,
		int error, unsigned int len)
{
	struct iomap_page *iop = to_iomap_page(page);

	if (error) {
		SetPageError(page);
		mapping_set_error(inode->i_mapping, error);
	}

	WARN_ON_ONCE(i_blocks_per_page(inode, page) > 1 && !iop);
	WARN_ON_ONCE(iop && atomic_read(&iop->write_bytes_pending) <= 0);

	if (!iop || atomic_sub_and_test(len, &iop->write_bytes_pending))
		end_page_writeback(page);
}

/*
 * We're now finished for good with this ioend structure.  Update the page
 * state, release holds on bios, and finally free up memory.  Do not use the
 * ioend after this.
 */
static void
iomap_finish_ioend(struct iomap_ioend *ioend, int error)
{
	struct inode *inode = ioend->io_inode;
	struct bio *bio = &ioend->io_inline_bio;
	struct bio *last = ioend->io_bio, *next;
	u64 start = bio->bi_iter.bi_sector;
	loff_t offset = ioend->io_offset;
	bool quiet = bio_flagged(bio, BIO_QUIET);

	for (bio = &ioend->io_inline_bio; bio; bio = next) {
		struct bio_vec *bv;
		struct bvec_iter_all iter_all;

		/*
		 * For the last bio, bi_private points to the ioend, so we
		 * need to explicitly end the iteration here.
		 */
		if (bio == last)
			next = NULL;
		else
			next = bio->bi_private;

		/* walk each page on bio, ending page IO on them */
		bio_for_each_segment_all(bv, bio, iter_all)
			iomap_finish_page_writeback(inode, bv->bv_page, error,
					bv->bv_len);
		bio_put(bio);
	}
	/* The ioend has been freed by bio_put() */

	if (unlikely(error && !quiet)) {
		printk_ratelimited(KERN_ERR
"%s: writeback error on inode %lu, offset %lld, sector %llu",
			inode->i_sb->s_id, inode->i_ino, offset, start);
	}
}

void
iomap_finish_ioends(struct iomap_ioend *ioend, int error)
{
	struct list_head tmp;

	list_replace_init(&ioend->io_list, &tmp);
	iomap_finish_ioend(ioend, error);

	while (!list_empty(&tmp)) {
		ioend = list_first_entry(&tmp, struct iomap_ioend, io_list);
		list_del_init(&ioend->io_list);
		iomap_finish_ioend(ioend, error);
	}
}
EXPORT_SYMBOL_GPL(iomap_finish_ioends);

/*
 * We can merge two adjacent ioends if they have the same set of work to do.
 */
static bool
iomap_ioend_can_merge(struct iomap_ioend *ioend, struct iomap_ioend *next)
{
	if (ioend->io_bio->bi_status != next->io_bio->bi_status)
		return false;
	if ((ioend->io_flags & IOMAP_F_SHARED) ^
	    (next->io_flags & IOMAP_F_SHARED))
		return false;
	if ((ioend->io_type == IOMAP_UNWRITTEN) ^
	    (next->io_type == IOMAP_UNWRITTEN))
		return false;
	if (ioend->io_offset + ioend->io_size != next->io_offset)
		return false;
	return true;
}

void
iomap_ioend_try_merge(struct iomap_ioend *ioend, struct list_head *more_ioends)
{
	struct iomap_ioend *next;

	INIT_LIST_HEAD(&ioend->io_list);

	while ((next = list_first_entry_or_null(more_ioends, struct iomap_ioend,
			io_list))) {
		if (!iomap_ioend_can_merge(ioend, next))
			break;
		list_move_tail(&next->io_list, &ioend->io_list);
		ioend->io_size += next->io_size;
	}
}
EXPORT_SYMBOL_GPL(iomap_ioend_try_merge);

static int
iomap_ioend_compare(void *priv, const struct list_head *a,
		const struct list_head *b)
{
	struct iomap_ioend *ia = container_of(a, struct iomap_ioend, io_list);
	struct iomap_ioend *ib = container_of(b, struct iomap_ioend, io_list);

	if (ia->io_offset < ib->io_offset)
		return -1;
	if (ia->io_offset > ib->io_offset)
		return 1;
	return 0;
}

void
iomap_sort_ioends(struct list_head *ioend_list)
{
	list_sort(NULL, ioend_list, iomap_ioend_compare);
}
EXPORT_SYMBOL_GPL(iomap_sort_ioends);

static void iomap_writepage_end_bio(struct bio *bio)
{
	struct iomap_ioend *ioend = bio->bi_private;

	iomap_finish_ioend(ioend, blk_status_to_errno(bio->bi_status));
}

/*
 * Submit the final bio for an ioend.
 *
 * If @error is non-zero, it means that we have a situation where some part of
 * the submission process has failed after we've marked pages for writeback
 * and unlocked them.  In this situation, we need to fail the bio instead of
 * submitting it.  This typically only happens on a filesystem shutdown.
 */
static int
iomap_submit_ioend(struct iomap_writepage_ctx *wpc, struct iomap_ioend *ioend,
		int error)
{
	ioend->io_bio->bi_private = ioend;
	ioend->io_bio->bi_end_io = iomap_writepage_end_bio;

	if (wpc->ops->prepare_ioend)
		error = wpc->ops->prepare_ioend(ioend, error);
	if (error) {
		/*
		 * If we're failing the IO now, just mark the ioend with an
		 * error and finish it.  This will run IO completion immediately
		 * as there is only one reference to the ioend at this point in
		 * time.
		 */
		ioend->io_bio->bi_status = errno_to_blk_status(error);
		bio_endio(ioend->io_bio);
		return error;
	}

	submit_bio(ioend->io_bio);
	return 0;
}

static struct iomap_ioend *
iomap_alloc_ioend(struct inode *inode, struct iomap_writepage_ctx *wpc,
		loff_t offset, sector_t sector, struct writeback_control *wbc)
{
	struct iomap_ioend *ioend;
	struct bio *bio;

	bio = bio_alloc_bioset(GFP_NOFS, BIO_MAX_VECS, &iomap_ioend_bioset);
	bio_set_dev(bio, wpc->iomap.bdev);
	bio->bi_iter.bi_sector = sector;
	bio->bi_opf = REQ_OP_WRITE | wbc_to_write_flags(wbc);
	bio->bi_write_hint = inode->i_write_hint;
	wbc_init_bio(wbc, bio);

	ioend = container_of(bio, struct iomap_ioend, io_inline_bio);
	INIT_LIST_HEAD(&ioend->io_list);
	ioend->io_type = wpc->iomap.type;
	ioend->io_flags = wpc->iomap.flags;
	ioend->io_inode = inode;
	ioend->io_size = 0;
	ioend->io_offset = offset;
	ioend->io_bio = bio;
	return ioend;
}

/*
 * Allocate a new bio, and chain the old bio to the new one.
 *
 * Note that we have to perform the chaining in this unintuitive order
 * so that the bi_private linkage is set up in the right direction for the
 * traversal in iomap_finish_ioend().
 */
static struct bio *
iomap_chain_bio(struct bio *prev)
{
	struct bio *new;

	new = bio_alloc(GFP_NOFS, BIO_MAX_VECS);
	bio_copy_dev(new, prev);/* also copies over blkcg information */
	new->bi_iter.bi_sector = bio_end_sector(prev);
	new->bi_opf = prev->bi_opf;
	new->bi_write_hint = prev->bi_write_hint;

	bio_chain(prev, new);
	bio_get(prev);		/* for iomap_finish_ioend */
	submit_bio(prev);
	return new;
}

static bool
iomap_can_add_to_ioend(struct iomap_writepage_ctx *wpc, loff_t offset,
		sector_t sector)
{
	if ((wpc->iomap.flags & IOMAP_F_SHARED) !=
	    (wpc->ioend->io_flags & IOMAP_F_SHARED))
		return false;
	if (wpc->iomap.type != wpc->ioend->io_type)
		return false;
	if (offset != wpc->ioend->io_offset + wpc->ioend->io_size)
		return false;
	if (sector != bio_end_sector(wpc->ioend->io_bio))
		return false;
	return true;
}

/*
 * Test to see if we have an existing ioend structure that we could append to
 * first; otherwise finish off the current ioend and start another.
 */
static void
iomap_add_to_ioend(struct inode *inode, loff_t offset, struct page *page,
		struct iomap_page *iop, struct iomap_writepage_ctx *wpc,
		struct writeback_control *wbc, struct list_head *iolist)
{
	sector_t sector = iomap_sector(&wpc->iomap, offset);
	unsigned len = i_blocksize(inode);
	unsigned poff = offset & (PAGE_SIZE - 1);

	if (!wpc->ioend || !iomap_can_add_to_ioend(wpc, offset, sector)) {
		if (wpc->ioend)
			list_add(&wpc->ioend->io_list, iolist);
		wpc->ioend = iomap_alloc_ioend(inode, wpc, offset, sector, wbc);
	}

	if (bio_add_page(wpc->ioend->io_bio, page, len, poff) != len) {
		wpc->ioend->io_bio = iomap_chain_bio(wpc->ioend->io_bio);
		__bio_add_page(wpc->ioend->io_bio, page, len, poff);
	}

	if (iop)
		atomic_add(len, &iop->write_bytes_pending);
	wpc->ioend->io_size += len;
	wbc_account_cgroup_owner(wbc, page, len);
}

/*
 * We implement an immediate ioend submission policy here to avoid needing to
 * chain multiple ioends and hence nest mempool allocations which can violate
 * the forward progress guarantees we need to provide. The current ioend we're
 * adding blocks to is cached in the writepage context, and if the new block
 * doesn't append to the cached ioend, it will create a new ioend and cache that
 * instead.
 *
 * If a new ioend is created and cached, the old ioend is returned and queued
 * locally for submission once the entire page is processed or an error has been
 * detected.  While ioends are submitted immediately after they are completed,
 * batching optimisations are provided by higher level block plugging.
 *
 * At the end of a writeback pass, there will be a cached ioend remaining on the
 * writepage context that the caller will need to submit.
 */
static int
iomap_writepage_map(struct iomap_writepage_ctx *wpc,
		struct writeback_control *wbc, struct inode *inode,
		struct page *page, u64 end_offset)
{
	struct iomap_page *iop = iomap_page_create(inode, page);
	struct iomap_ioend *ioend, *next;
	unsigned len = i_blocksize(inode);
	u64 file_offset; /* file offset of page */
	int error = 0, count = 0, i;
	LIST_HEAD(submit_list);

	WARN_ON_ONCE(iop && atomic_read(&iop->write_bytes_pending) != 0);

	/*
	 * Walk through the page to find areas to write back. If we run off the
	 * end of the current map or find the current map invalid, grab a new
	 * one.
	 */
	for (i = 0, file_offset = page_offset(page);
	     i < (PAGE_SIZE >> inode->i_blkbits) && file_offset < end_offset;
	     i++, file_offset += len) {
		if (iop && !test_bit(i, iop->uptodate))
			continue;

		error = wpc->ops->map_blocks(wpc, inode, file_offset);
		if (error)
			break;
		if (WARN_ON_ONCE(wpc->iomap.type == IOMAP_INLINE))
			continue;
		if (wpc->iomap.type == IOMAP_HOLE)
			continue;
		iomap_add_to_ioend(inode, file_offset, page, iop, wpc, wbc,
				 &submit_list);
		count++;
	}

	WARN_ON_ONCE(!wpc->ioend && !list_empty(&submit_list));
	WARN_ON_ONCE(!PageLocked(page));
	WARN_ON_ONCE(PageWriteback(page));
	WARN_ON_ONCE(PageDirty(page));

	/*
	 * We cannot cancel the ioend directly here on error.  We may have
	 * already set other pages under writeback and hence we have to run I/O
	 * completion to mark the error state of the pages under writeback
	 * appropriately.
	 */
	if (unlikely(error)) {
		/*
		 * Let the filesystem know what portion of the current page
		 * failed to map. If the page hasn't been added to ioend, it
		 * won't be affected by I/O completion and we must unlock it
		 * now.
		 */
		if (wpc->ops->discard_page)
			wpc->ops->discard_page(page, file_offset);
		if (!count) {
			ClearPageUptodate(page);
			unlock_page(page);
			goto done;
		}
	}

	set_page_writeback(page);
	unlock_page(page);

	/*
	 * Preserve the original error if there was one; catch
	 * submission errors here and propagate into subsequent ioend
	 * submissions.
	 */
	list_for_each_entry_safe(ioend, next, &submit_list, io_list) {
		int error2;

		list_del_init(&ioend->io_list);
		error2 = iomap_submit_ioend(wpc, ioend, error);
		if (error2 && !error)
			error = error2;
	}

	/*
	 * We can end up here with no error and nothing to write only if we race
	 * with a partial page truncate on a sub-page block sized filesystem.
	 */
	if (!count)
		end_page_writeback(page);
done:
	mapping_set_error(page->mapping, error);
	return error;
}

/*
 * Write out a dirty page.
 *
 * For delalloc space on the page, we need to allocate space and flush it.
 * For unwritten space on the page, we need to start the conversion to
 * regular allocated space.
 */
static int
iomap_do_writepage(struct page *page, struct writeback_control *wbc, void *data)
{
	struct iomap_writepage_ctx *wpc = data;
	struct inode *inode = page->mapping->host;
	pgoff_t end_index;
	u64 end_offset;
	loff_t offset;

	trace_iomap_writepage(inode, page_offset(page), PAGE_SIZE);

	/*
	 * Refuse to write the page out if we're called from reclaim context.
	 *
	 * This avoids stack overflows when called from deeply used stacks in
	 * random callers for direct reclaim or memcg reclaim.  We explicitly
	 * allow reclaim from kswapd as the stack usage there is relatively low.
	 *
	 * This should never happen except in the case of a VM regression so
	 * warn about it.
	 */
	if (WARN_ON_ONCE((current->flags & (PF_MEMALLOC|PF_KSWAPD)) ==
			PF_MEMALLOC))
		goto redirty;

	/*
	 * Is this page beyond the end of the file?
	 *
	 * The page index is less than the end_index, adjust the end_offset
	 * to the highest offset that this page should represent.
	 * -----------------------------------------------------
	 * |			file mapping	       | <EOF> |
	 * -----------------------------------------------------
	 * | Page ... | Page N-2 | Page N-1 |  Page N  |       |
	 * ^--------------------------------^----------|--------
	 * |     desired writeback range    |      see else    |
	 * ---------------------------------^------------------|
	 */
	offset = i_size_read(inode);
	end_index = offset >> PAGE_SHIFT;
	if (page->index < end_index)
		end_offset = (loff_t)(page->index + 1) << PAGE_SHIFT;
	else {
		/*
		 * Check whether the page to write out is beyond or straddles
		 * i_size or not.
		 * -------------------------------------------------------
		 * |		file mapping		        | <EOF>  |
		 * -------------------------------------------------------
		 * | Page ... | Page N-2 | Page N-1 |  Page N   | Beyond |
		 * ^--------------------------------^-----------|---------
		 * |				    |      Straddles     |
		 * ---------------------------------^-----------|--------|
		 */
		unsigned offset_into_page = offset & (PAGE_SIZE - 1);

		/*
		 * Skip the page if it's fully outside i_size, e.g. due to a
		 * truncate operation that's in progress. We must redirty the
		 * page so that reclaim stops reclaiming it. Otherwise
		 * iomap_vm_releasepage() is called on it and gets confused.
		 *
		 * Note that the end_index is unsigned long.  If the given
		 * offset is greater than 16TB on a 32-bit system then if we
		 * checked if the page is fully outside i_size with
		 * "if (page->index >= end_index + 1)", "end_index + 1" would
		 * overflow and evaluate to 0.  Hence this page would be
		 * redirtied and written out repeatedly, which would result in
		 * an infinite loop; the user program performing this operation
		 * would hang.  Instead, we can detect this situation by
		 * checking if the page is totally beyond i_size or if its
		 * offset is just equal to the EOF.
		 */
		if (page->index > end_index ||
		    (page->index == end_index && offset_into_page == 0))
			goto redirty;

		/*
		 * The page straddles i_size.  It must be zeroed out on each
		 * and every writepage invocation because it may be mmapped.
		 * "A file is mapped in multiples of the page size.  For a file
		 * that is not a multiple of the page size, the remaining
		 * memory is zeroed when mapped, and writes to that region are
		 * not written out to the file."
		 */
		zero_user_segment(page, offset_into_page, PAGE_SIZE);

		/* Adjust the end_offset to the end of file */
		end_offset = offset;
	}

	return iomap_writepage_map(wpc, wbc, inode, page, end_offset);

redirty:
	redirty_page_for_writepage(wbc, page);
	unlock_page(page);
	return 0;
}

int
iomap_writepage(struct page *page, struct writeback_control *wbc,
		struct iomap_writepage_ctx *wpc,
		const struct iomap_writeback_ops *ops)
{
	int ret;

	wpc->ops = ops;
	ret = iomap_do_writepage(page, wbc, wpc);
	if (!wpc->ioend)
		return ret;
	return iomap_submit_ioend(wpc, wpc->ioend, ret);
}
EXPORT_SYMBOL_GPL(iomap_writepage);

int
iomap_writepages(struct address_space *mapping, struct writeback_control *wbc,
		struct iomap_writepage_ctx *wpc,
		const struct iomap_writeback_ops *ops)
{
	int			ret;

	wpc->ops = ops;
	ret = write_cache_pages(mapping, wbc, iomap_do_writepage, wpc);
	if (!wpc->ioend)
		return ret;
	return iomap_submit_ioend(wpc, wpc->ioend, ret);
}
EXPORT_SYMBOL_GPL(iomap_writepages);

static int __init iomap_init(void)
{
	return bioset_init(&iomap_ioend_bioset, 4 * (PAGE_SIZE / SECTOR_SIZE),
			   offsetof(struct iomap_ioend, io_inline_bio),
			   BIOSET_NEED_BVECS);
}
fs_initcall(iomap_init);<|MERGE_RESOLUTION|>--- conflicted
+++ resolved
@@ -265,18 +265,8 @@
 	unsigned poff, plen;
 	sector_t sector;
 
-<<<<<<< HEAD
-	if (iomap->type == IOMAP_INLINE) {
-		loff_t ret = iomap_read_inline_data(iter, page);
-
-		if (ret < 0)
-			return ret;
-		return 0;
-	}
-=======
 	if (iomap->type == IOMAP_INLINE)
 		return iomap_read_inline_data(iter, page);
->>>>>>> 92b4b594
 
 	/* zero post-eof blocks as the page may be mapped */
 	iop = iomap_page_create(iter->inode, page);
