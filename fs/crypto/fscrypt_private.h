/* SPDX-License-Identifier: GPL-2.0 */
/*
 * fscrypt_private.h
 *
 * Copyright (C) 2015, Google, Inc.
 *
 * Originally written by Michael Halcrow, Ildar Muslukhov, and Uday Savagaonkar.
 * Heavily modified since then.
 */

#ifndef _FSCRYPT_PRIVATE_H
#define _FSCRYPT_PRIVATE_H

#include <linux/fscrypt.h>
#include <linux/siphash.h>
#include <crypto/hash.h>
#include <linux/bio-crypt-ctx.h>
<<<<<<< HEAD

struct fscrypt_master_key;
=======
>>>>>>> c24d7797

#define CONST_STRLEN(str)	(sizeof(str) - 1)

#define FS_KEY_DERIVATION_NONCE_SIZE	16

#define FSCRYPT_MIN_KEY_SIZE		16
#define FSCRYPT_MAX_HW_WRAPPED_KEY_SIZE	128

#define FSCRYPT_CONTEXT_V1	1
#define FSCRYPT_CONTEXT_V2	2

struct fscrypt_context_v1 {
	u8 version; /* FSCRYPT_CONTEXT_V1 */
	u8 contents_encryption_mode;
	u8 filenames_encryption_mode;
	u8 flags;
	u8 master_key_descriptor[FSCRYPT_KEY_DESCRIPTOR_SIZE];
	u8 nonce[FS_KEY_DERIVATION_NONCE_SIZE];
};

struct fscrypt_context_v2 {
	u8 version; /* FSCRYPT_CONTEXT_V2 */
	u8 contents_encryption_mode;
	u8 filenames_encryption_mode;
	u8 flags;
	u8 __reserved[4];
	u8 master_key_identifier[FSCRYPT_KEY_IDENTIFIER_SIZE];
	u8 nonce[FS_KEY_DERIVATION_NONCE_SIZE];
};

/**
 * fscrypt_context - the encryption context of an inode
 *
 * This is the on-disk equivalent of an fscrypt_policy, stored alongside each
 * encrypted file usually in a hidden extended attribute.  It contains the
 * fields from the fscrypt_policy, in order to identify the encryption algorithm
 * and key with which the file is encrypted.  It also contains a nonce that was
 * randomly generated by fscrypt itself; this is used as KDF input or as a tweak
 * to cause different files to be encrypted differently.
 */
union fscrypt_context {
	u8 version;
	struct fscrypt_context_v1 v1;
	struct fscrypt_context_v2 v2;
};

/*
 * Return the size expected for the given fscrypt_context based on its version
 * number, or 0 if the context version is unrecognized.
 */
static inline int fscrypt_context_size(const union fscrypt_context *ctx)
{
	switch (ctx->version) {
	case FSCRYPT_CONTEXT_V1:
		BUILD_BUG_ON(sizeof(ctx->v1) != 28);
		return sizeof(ctx->v1);
	case FSCRYPT_CONTEXT_V2:
		BUILD_BUG_ON(sizeof(ctx->v2) != 40);
		return sizeof(ctx->v2);
	}
	return 0;
}

#undef fscrypt_policy
union fscrypt_policy {
	u8 version;
	struct fscrypt_policy_v1 v1;
	struct fscrypt_policy_v2 v2;
};

/*
 * Return the size expected for the given fscrypt_policy based on its version
 * number, or 0 if the policy version is unrecognized.
 */
static inline int fscrypt_policy_size(const union fscrypt_policy *policy)
{
	switch (policy->version) {
	case FSCRYPT_POLICY_V1:
		return sizeof(policy->v1);
	case FSCRYPT_POLICY_V2:
		return sizeof(policy->v2);
	}
	return 0;
}

/* Return the contents encryption mode of a valid encryption policy */
static inline u8
fscrypt_policy_contents_mode(const union fscrypt_policy *policy)
{
	switch (policy->version) {
	case FSCRYPT_POLICY_V1:
		return policy->v1.contents_encryption_mode;
	case FSCRYPT_POLICY_V2:
		return policy->v2.contents_encryption_mode;
	}
	BUG();
}

/* Return the filenames encryption mode of a valid encryption policy */
static inline u8
fscrypt_policy_fnames_mode(const union fscrypt_policy *policy)
{
	switch (policy->version) {
	case FSCRYPT_POLICY_V1:
		return policy->v1.filenames_encryption_mode;
	case FSCRYPT_POLICY_V2:
		return policy->v2.filenames_encryption_mode;
	}
	BUG();
}

/* Return the flags (FSCRYPT_POLICY_FLAG*) of a valid encryption policy */
static inline u8
fscrypt_policy_flags(const union fscrypt_policy *policy)
{
	switch (policy->version) {
	case FSCRYPT_POLICY_V1:
		return policy->v1.flags;
	case FSCRYPT_POLICY_V2:
		return policy->v2.flags;
	}
	BUG();
}

/**
 * For encrypted symlinks, the ciphertext length is stored at the beginning
 * of the string in little-endian format.
 */
struct fscrypt_symlink_data {
	__le16 len;
	char encrypted_path[1];
} __packed;

/**
 * struct fscrypt_prepared_key - a key prepared for actual encryption/decryption
 * @tfm: crypto API transform object
 * @blk_key: key for blk-crypto
 *
 * Normally only one of the fields will be non-NULL.
 */
struct fscrypt_prepared_key {
	struct crypto_skcipher *tfm;
#ifdef CONFIG_FS_ENCRYPTION_INLINE_CRYPT
	struct fscrypt_blk_crypto_key *blk_key;
#endif
};

/*
 * fscrypt_info - the "encryption key" for an inode
 *
 * When an encrypted file's key is made available, an instance of this struct is
 * allocated and stored in ->i_crypt_info.  Once created, it remains until the
 * inode is evicted.
 */
struct fscrypt_info {

	/* The key in a form prepared for actual encryption/decryption */
	struct fscrypt_prepared_key	ci_key;

<<<<<<< HEAD
#ifdef CONFIG_FS_ENCRYPTION_INLINE_CRYPT
	/*
	 * The raw key for inline encryption, if this file is using inline
	 * encryption rather than the traditional filesystem layer encryption.
	 */
	const u8 *ci_inline_crypt_key;
#endif

	/* True if the key should be freed when this fscrypt_info is freed */
	bool ci_owns_key;
=======
	/* True if the key should be freed when this fscrypt_info is freed */
	bool ci_owns_key;

#ifdef CONFIG_FS_ENCRYPTION_INLINE_CRYPT
	/*
	 * True if this inode will use inline encryption (blk-crypto) instead of
	 * the traditional filesystem-layer encryption.
	 */
	bool ci_inlinecrypt;
#endif
>>>>>>> c24d7797

	/*
	 * Encryption mode used for this inode.  It corresponds to either the
	 * contents or filenames encryption mode, depending on the inode type.
	 */
	struct fscrypt_mode *ci_mode;

	/* Back-pointer to the inode */
	struct inode *ci_inode;

	/*
	 * The master key with which this inode was unlocked (decrypted).  This
	 * will be NULL if the master key was found in a process-subscribed
	 * keyring rather than in the filesystem-level keyring.
	 */
	struct key *ci_master_key;

	/*
	 * Link in list of inodes that were unlocked with the master key.
	 * Only used when ->ci_master_key is set.
	 */
	struct list_head ci_master_key_link;

	/*
	 * If non-NULL, then encryption is done using the master key directly
	 * and ci_key will equal ci_direct_key->dk_key.
	 */
	struct fscrypt_direct_key *ci_direct_key;

	/*
	 * This inode's hash key for filenames.  This is a 128-bit SipHash-2-4
	 * key.  This is only set for directories that use a keyed dirhash over
	 * the plaintext filenames -- currently just casefolded directories.
	 */
	siphash_key_t ci_dirhash_key;
	bool ci_dirhash_key_initialized;

	/* The encryption policy used by this inode */
	union fscrypt_policy ci_policy;

	/* This inode's nonce, copied from the fscrypt_context */
	u8 ci_nonce[FS_KEY_DERIVATION_NONCE_SIZE];
};

typedef enum {
	FS_DECRYPT = 0,
	FS_ENCRYPT,
} fscrypt_direction_t;

<<<<<<< HEAD
static inline bool fscrypt_valid_enc_modes(u32 contents_mode,
					   u32 filenames_mode)
{
	if (contents_mode == FSCRYPT_MODE_AES_128_CBC &&
	    filenames_mode == FSCRYPT_MODE_AES_128_CTS)
		return true;

	if (contents_mode == FSCRYPT_MODE_AES_256_XTS &&
	    filenames_mode == FSCRYPT_MODE_AES_256_CTS)
		return true;

	if (contents_mode == FSCRYPT_MODE_ADIANTUM &&
	    filenames_mode == FSCRYPT_MODE_ADIANTUM)
		return true;

	return false;
}

=======
>>>>>>> c24d7797
/* crypto.c */
extern struct kmem_cache *fscrypt_info_cachep;
extern int fscrypt_initialize(unsigned int cop_flags);
extern int fscrypt_crypt_block(const struct inode *inode,
			       fscrypt_direction_t rw, u64 lblk_num,
			       struct page *src_page, struct page *dest_page,
			       unsigned int len, unsigned int offs,
			       gfp_t gfp_flags);
extern struct page *fscrypt_alloc_bounce_page(gfp_t gfp_flags);

extern void __printf(3, 4) __cold
fscrypt_msg(const struct inode *inode, const char *level, const char *fmt, ...);

#define fscrypt_warn(inode, fmt, ...)		\
	fscrypt_msg((inode), KERN_WARNING, fmt, ##__VA_ARGS__)
#define fscrypt_err(inode, fmt, ...)		\
	fscrypt_msg((inode), KERN_ERR, fmt, ##__VA_ARGS__)

#define FSCRYPT_MAX_IV_SIZE	32

union fscrypt_iv {
	struct {
		/* logical block number within the file */
		__le64 lblk_num;

		/* per-file nonce; only set in DIRECT_KEY mode */
		u8 nonce[FS_KEY_DERIVATION_NONCE_SIZE];
	};
	u8 raw[FSCRYPT_MAX_IV_SIZE];
	__le64 dun[FSCRYPT_MAX_IV_SIZE / sizeof(__le64)];
};

void fscrypt_generate_iv(union fscrypt_iv *iv, u64 lblk_num,
			 const struct fscrypt_info *ci);

/* fname.c */
extern int fscrypt_fname_encrypt(const struct inode *inode,
				 const struct qstr *iname,
				 u8 *out, unsigned int olen);
extern bool fscrypt_fname_encrypted_size(const struct inode *inode,
					 u32 orig_len, u32 max_len,
					 u32 *encrypted_len_ret);

/* hkdf.c */

struct fscrypt_hkdf {
	struct crypto_shash *hmac_tfm;
};

extern int fscrypt_init_hkdf(struct fscrypt_hkdf *hkdf, const u8 *master_key,
			     unsigned int master_key_size);

/*
 * The list of contexts in which fscrypt uses HKDF.  These values are used as
 * the first byte of the HKDF application-specific info string to guarantee that
 * info strings are never repeated between contexts.  This ensures that all HKDF
 * outputs are unique and cryptographically isolated, i.e. knowledge of one
 * output doesn't reveal another.
 */
#define HKDF_CONTEXT_KEY_IDENTIFIER	1
<<<<<<< HEAD
#define HKDF_CONTEXT_PER_FILE_KEY	2
#define HKDF_CONTEXT_DIRECT_KEY		3
#define HKDF_CONTEXT_IV_INO_LBLK_64_KEY	4
=======
#define HKDF_CONTEXT_PER_FILE_ENC_KEY	2
#define HKDF_CONTEXT_DIRECT_KEY		3
#define HKDF_CONTEXT_IV_INO_LBLK_64_KEY	4
#define HKDF_CONTEXT_DIRHASH_KEY	5
>>>>>>> c24d7797

extern int fscrypt_hkdf_expand(const struct fscrypt_hkdf *hkdf, u8 context,
			       const u8 *info, unsigned int infolen,
			       u8 *okm, unsigned int okmlen);

extern void fscrypt_destroy_hkdf(struct fscrypt_hkdf *hkdf);

/* inline_crypt.c */
#ifdef CONFIG_FS_ENCRYPTION_INLINE_CRYPT
<<<<<<< HEAD
extern bool fscrypt_should_use_inline_encryption(const struct fscrypt_info *ci);

extern int fscrypt_set_inline_crypt_key(struct fscrypt_info *ci,
					const u8 *derived_key);

extern void fscrypt_free_inline_crypt_key(struct fscrypt_info *ci);

extern int fscrypt_setup_per_mode_inline_crypt_key(
					struct fscrypt_info *ci,
					struct fscrypt_master_key *mk);

extern void fscrypt_evict_inline_crypt_keys(struct fscrypt_master_key *mk);

#else /* CONFIG_FS_ENCRYPTION_INLINE_CRYPT */

static inline bool fscrypt_should_use_inline_encryption(
=======
extern void fscrypt_select_encryption_impl(struct fscrypt_info *ci);

static inline bool
fscrypt_using_inline_encryption(const struct fscrypt_info *ci)
{
	return ci->ci_inlinecrypt;
}

extern int fscrypt_prepare_inline_crypt_key(
					struct fscrypt_prepared_key *prep_key,
					const u8 *raw_key,
					unsigned int raw_key_size,
					bool is_hw_wrapped,
					const struct fscrypt_info *ci);

extern void fscrypt_destroy_inline_crypt_key(
					struct fscrypt_prepared_key *prep_key);

extern int fscrypt_derive_raw_secret(struct super_block *sb,
				     const u8 *wrapped_key,
				     unsigned int wrapped_key_size,
				     u8 *raw_secret,
				     unsigned int raw_secret_size);

/*
 * Check whether the crypto transform or blk-crypto key has been allocated in
 * @prep_key, depending on which encryption implementation the file will use.
 */
static inline bool
fscrypt_is_key_prepared(struct fscrypt_prepared_key *prep_key,
			const struct fscrypt_info *ci)
{
	/*
	 * The READ_ONCE() here pairs with the smp_store_release() in
	 * fscrypt_prepare_key().  (This only matters for the per-mode keys,
	 * which are shared by multiple inodes.)
	 */
	if (fscrypt_using_inline_encryption(ci))
		return READ_ONCE(prep_key->blk_key) != NULL;
	return READ_ONCE(prep_key->tfm) != NULL;
}

#else /* CONFIG_FS_ENCRYPTION_INLINE_CRYPT */

static inline void fscrypt_select_encryption_impl(struct fscrypt_info *ci)
{
}

static inline bool fscrypt_using_inline_encryption(
>>>>>>> c24d7797
					const struct fscrypt_info *ci)
{
	return false;
}

<<<<<<< HEAD
static inline int fscrypt_set_inline_crypt_key(struct fscrypt_info *ci,
					       const u8 *derived_key)
=======
static inline int
fscrypt_prepare_inline_crypt_key(struct fscrypt_prepared_key *prep_key,
				 const u8 *raw_key, unsigned int raw_key_size,
				 bool is_hw_wrapped,
				 const struct fscrypt_info *ci)
>>>>>>> c24d7797
{
	WARN_ON(1);
	return -EOPNOTSUPP;
}

<<<<<<< HEAD
static inline void fscrypt_free_inline_crypt_key(struct fscrypt_info *ci)
{
}

static inline int fscrypt_setup_per_mode_inline_crypt_key(
					struct fscrypt_info *ci,
					struct fscrypt_master_key *mk)
{
	WARN_ON(1);
	return -EOPNOTSUPP;
}

static inline void fscrypt_evict_inline_crypt_keys(
					struct fscrypt_master_key *mk)
{
=======
static inline void
fscrypt_destroy_inline_crypt_key(struct fscrypt_prepared_key *prep_key)
{
}

static inline int fscrypt_derive_raw_secret(struct super_block *sb,
					    const u8 *wrapped_key,
					    unsigned int wrapped_key_size,
					    u8 *raw_secret,
					    unsigned int raw_secret_size)
{
	fscrypt_warn(NULL,
		     "kernel built without support for hardware-wrapped keys");
	return -EOPNOTSUPP;
}

static inline bool
fscrypt_is_key_prepared(struct fscrypt_prepared_key *prep_key,
			const struct fscrypt_info *ci)
{
	return READ_ONCE(prep_key->tfm) != NULL;
>>>>>>> c24d7797
}
#endif /* !CONFIG_FS_ENCRYPTION_INLINE_CRYPT */

/* keyring.c */

/*
 * fscrypt_master_key_secret - secret key material of an in-use master key
 */
struct fscrypt_master_key_secret {

	/*
	 * For v2 policy keys: HKDF context keyed by this master key.
	 * For v1 policy keys: not set (hkdf.hmac_tfm == NULL).
	 */
	struct fscrypt_hkdf	hkdf;

	/* Size of the raw key in bytes.  Set even if ->raw isn't set. */
	u32			size;

	/* True if the key in ->raw is a hardware-wrapped key. */
	bool			is_hw_wrapped;

	/*
	 * For v1 policy keys: the raw key.  Wiped for v2 policy keys, unless
	 * ->is_hw_wrapped is true, in which case this contains the wrapped key
	 * rather than the key with which 'hkdf' was keyed.
	 */
	u8			raw[FSCRYPT_MAX_HW_WRAPPED_KEY_SIZE];

} __randomize_layout;

/*
 * fscrypt_master_key - an in-use master key
 *
 * This represents a master encryption key which has been added to the
 * filesystem and can be used to "unlock" the encrypted files which were
 * encrypted with it.
 */
struct fscrypt_master_key {

	/*
	 * The secret key material.  After FS_IOC_REMOVE_ENCRYPTION_KEY is
	 * executed, this is wiped and no new inodes can be unlocked with this
	 * key; however, there may still be inodes in ->mk_decrypted_inodes
	 * which could not be evicted.  As long as some inodes still remain,
	 * FS_IOC_REMOVE_ENCRYPTION_KEY can be retried, or
	 * FS_IOC_ADD_ENCRYPTION_KEY can add the secret again.
	 *
	 * Locking: protected by key->sem (outer) and mk_secret_sem (inner).
	 * The reason for two locks is that key->sem also protects modifying
	 * mk_users, which ranks it above the semaphore for the keyring key
	 * type, which is in turn above page faults (via keyring_read).  But
	 * sometimes filesystems call fscrypt_get_encryption_info() from within
	 * a transaction, which ranks it below page faults.  So we need a
	 * separate lock which protects mk_secret but not also mk_users.
	 */
	struct fscrypt_master_key_secret	mk_secret;
	struct rw_semaphore			mk_secret_sem;

	/*
	 * For v1 policy keys: an arbitrary key descriptor which was assigned by
	 * userspace (->descriptor).
	 *
	 * For v2 policy keys: a cryptographic hash of this key (->identifier).
	 */
	struct fscrypt_key_specifier		mk_spec;

	/*
	 * Keyring which contains a key of type 'key_type_fscrypt_user' for each
	 * user who has added this key.  Normally each key will be added by just
	 * one user, but it's possible that multiple users share a key, and in
	 * that case we need to keep track of those users so that one user can't
	 * remove the key before the others want it removed too.
	 *
	 * This is NULL for v1 policy keys; those can only be added by root.
	 *
	 * Locking: in addition to this keyrings own semaphore, this is
	 * protected by the master key's key->sem, so we can do atomic
	 * search+insert.  It can also be searched without taking any locks, but
	 * in that case the returned key may have already been removed.
	 */
	struct key		*mk_users;

	/*
	 * Length of ->mk_decrypted_inodes, plus one if mk_secret is present.
	 * Once this goes to 0, the master key is removed from ->s_master_keys.
	 * The 'struct fscrypt_master_key' will continue to live as long as the
	 * 'struct key' whose payload it is, but we won't let this reference
	 * count rise again.
	 */
	refcount_t		mk_refcount;

	/*
	 * List of inodes that were unlocked using this key.  This allows the
	 * inodes to be evicted efficiently if the key is removed.
	 */
	struct list_head	mk_decrypted_inodes;
	spinlock_t		mk_decrypted_inodes_lock;

<<<<<<< HEAD
	/* Crypto API transforms for DIRECT_KEY policies, allocated on-demand */
	struct crypto_skcipher	*mk_direct_tfms[__FSCRYPT_MODE_MAX + 1];

	/*
	 * Crypto API transforms for filesystem-layer implementation of
	 * IV_INO_LBLK_64 policies, allocated on-demand.
	 */
	struct crypto_skcipher	*mk_iv_ino_lblk_64_tfms[__FSCRYPT_MODE_MAX + 1];
=======
	/* Per-mode keys for DIRECT_KEY policies, allocated on-demand */
	struct fscrypt_prepared_key mk_direct_keys[__FSCRYPT_MODE_MAX + 1];

	/* Per-mode keys for IV_INO_LBLK_64 policies, allocated on-demand */
	struct fscrypt_prepared_key mk_iv_ino_lblk_64_keys[__FSCRYPT_MODE_MAX + 1];
>>>>>>> c24d7797

#ifdef CONFIG_FS_ENCRYPTION_INLINE_CRYPT
	/* Raw keys for IV_INO_LBLK_64 policies, allocated on-demand */
	u8			*mk_iv_ino_lblk_64_raw_keys[__FSCRYPT_MODE_MAX + 1];

	/* The data unit size being used for inline encryption */
	unsigned int		mk_data_unit_size;

	/* The filesystem's block device */
	struct block_device	*mk_bdev;
#endif
} __randomize_layout;

static inline bool
is_master_key_secret_present(const struct fscrypt_master_key_secret *secret)
{
	/*
	 * The READ_ONCE() is only necessary for fscrypt_drop_inode() and
	 * fscrypt_key_describe().  These run in atomic context, so they can't
	 * take ->mk_secret_sem and thus 'secret' can change concurrently which
	 * would be a data race.  But they only need to know whether the secret
	 * *was* present at the time of check, so READ_ONCE() suffices.
	 */
	return READ_ONCE(secret->size) != 0;
}

static inline const char *master_key_spec_type(
				const struct fscrypt_key_specifier *spec)
{
	switch (spec->type) {
	case FSCRYPT_KEY_SPEC_TYPE_DESCRIPTOR:
		return "descriptor";
	case FSCRYPT_KEY_SPEC_TYPE_IDENTIFIER:
		return "identifier";
	}
	return "[unknown]";
}

static inline int master_key_spec_len(const struct fscrypt_key_specifier *spec)
{
	switch (spec->type) {
	case FSCRYPT_KEY_SPEC_TYPE_DESCRIPTOR:
		return FSCRYPT_KEY_DESCRIPTOR_SIZE;
	case FSCRYPT_KEY_SPEC_TYPE_IDENTIFIER:
		return FSCRYPT_KEY_IDENTIFIER_SIZE;
	}
	return 0;
}

extern struct key *
fscrypt_find_master_key(struct super_block *sb,
			const struct fscrypt_key_specifier *mk_spec);

extern int fscrypt_verify_key_added(struct super_block *sb,
				    const u8 identifier[FSCRYPT_KEY_IDENTIFIER_SIZE]);

extern int __init fscrypt_init_keyring(void);

/* keysetup.c */

struct fscrypt_mode {
	const char *friendly_name;
	const char *cipher_str;
	int keysize;
	int ivsize;
	enum blk_crypto_mode_num blk_crypto_mode;
<<<<<<< HEAD
	bool logged_impl_name;
=======
	int logged_impl_name;
>>>>>>> c24d7797
};

extern struct fscrypt_mode fscrypt_modes[];

<<<<<<< HEAD
static inline bool
fscrypt_mode_supports_direct_key(const struct fscrypt_mode *mode)
{
	return mode->ivsize >= offsetofend(union fscrypt_iv, nonce);
}
=======
extern int fscrypt_prepare_key(struct fscrypt_prepared_key *prep_key,
			       const u8 *raw_key, unsigned int raw_key_size,
			       bool is_hw_wrapped,
			       const struct fscrypt_info *ci);

extern void fscrypt_destroy_prepared_key(struct fscrypt_prepared_key *prep_key);
>>>>>>> c24d7797

extern int fscrypt_set_per_file_enc_key(struct fscrypt_info *ci,
					const u8 *raw_key);

extern int fscrypt_derive_dirhash_key(struct fscrypt_info *ci,
				      const struct fscrypt_master_key *mk);

/* keysetup_v1.c */

extern void fscrypt_put_direct_key(struct fscrypt_direct_key *dk);

extern int fscrypt_setup_v1_file_key(struct fscrypt_info *ci,
				     const u8 *raw_master_key);

extern int fscrypt_setup_v1_file_key_via_subscribed_keyrings(
					struct fscrypt_info *ci);
/* policy.c */

extern bool fscrypt_policies_equal(const union fscrypt_policy *policy1,
				   const union fscrypt_policy *policy2);
extern bool fscrypt_supported_policy(const union fscrypt_policy *policy_u,
				     const struct inode *inode);
extern int fscrypt_policy_from_context(union fscrypt_policy *policy_u,
				       const union fscrypt_context *ctx_u,
				       int ctx_size);

#endif /* _FSCRYPT_PRIVATE_H */<|MERGE_RESOLUTION|>--- conflicted
+++ resolved
@@ -15,11 +15,6 @@
 #include <linux/siphash.h>
 #include <crypto/hash.h>
 #include <linux/bio-crypt-ctx.h>
-<<<<<<< HEAD
-
-struct fscrypt_master_key;
-=======
->>>>>>> c24d7797
 
 #define CONST_STRLEN(str)	(sizeof(str) - 1)
 
@@ -179,20 +174,8 @@
 	/* The key in a form prepared for actual encryption/decryption */
 	struct fscrypt_prepared_key	ci_key;
 
-<<<<<<< HEAD
-#ifdef CONFIG_FS_ENCRYPTION_INLINE_CRYPT
-	/*
-	 * The raw key for inline encryption, if this file is using inline
-	 * encryption rather than the traditional filesystem layer encryption.
-	 */
-	const u8 *ci_inline_crypt_key;
-#endif
-
 	/* True if the key should be freed when this fscrypt_info is freed */
 	bool ci_owns_key;
-=======
-	/* True if the key should be freed when this fscrypt_info is freed */
-	bool ci_owns_key;
 
 #ifdef CONFIG_FS_ENCRYPTION_INLINE_CRYPT
 	/*
@@ -201,7 +184,6 @@
 	 */
 	bool ci_inlinecrypt;
 #endif
->>>>>>> c24d7797
 
 	/*
 	 * Encryption mode used for this inode.  It corresponds to either the
@@ -251,27 +233,6 @@
 	FS_ENCRYPT,
 } fscrypt_direction_t;
 
-<<<<<<< HEAD
-static inline bool fscrypt_valid_enc_modes(u32 contents_mode,
-					   u32 filenames_mode)
-{
-	if (contents_mode == FSCRYPT_MODE_AES_128_CBC &&
-	    filenames_mode == FSCRYPT_MODE_AES_128_CTS)
-		return true;
-
-	if (contents_mode == FSCRYPT_MODE_AES_256_XTS &&
-	    filenames_mode == FSCRYPT_MODE_AES_256_CTS)
-		return true;
-
-	if (contents_mode == FSCRYPT_MODE_ADIANTUM &&
-	    filenames_mode == FSCRYPT_MODE_ADIANTUM)
-		return true;
-
-	return false;
-}
-
-=======
->>>>>>> c24d7797
 /* crypto.c */
 extern struct kmem_cache *fscrypt_info_cachep;
 extern int fscrypt_initialize(unsigned int cop_flags);
@@ -332,16 +293,10 @@
  * output doesn't reveal another.
  */
 #define HKDF_CONTEXT_KEY_IDENTIFIER	1
-<<<<<<< HEAD
-#define HKDF_CONTEXT_PER_FILE_KEY	2
-#define HKDF_CONTEXT_DIRECT_KEY		3
-#define HKDF_CONTEXT_IV_INO_LBLK_64_KEY	4
-=======
 #define HKDF_CONTEXT_PER_FILE_ENC_KEY	2
 #define HKDF_CONTEXT_DIRECT_KEY		3
 #define HKDF_CONTEXT_IV_INO_LBLK_64_KEY	4
 #define HKDF_CONTEXT_DIRHASH_KEY	5
->>>>>>> c24d7797
 
 extern int fscrypt_hkdf_expand(const struct fscrypt_hkdf *hkdf, u8 context,
 			       const u8 *info, unsigned int infolen,
@@ -351,24 +306,6 @@
 
 /* inline_crypt.c */
 #ifdef CONFIG_FS_ENCRYPTION_INLINE_CRYPT
-<<<<<<< HEAD
-extern bool fscrypt_should_use_inline_encryption(const struct fscrypt_info *ci);
-
-extern int fscrypt_set_inline_crypt_key(struct fscrypt_info *ci,
-					const u8 *derived_key);
-
-extern void fscrypt_free_inline_crypt_key(struct fscrypt_info *ci);
-
-extern int fscrypt_setup_per_mode_inline_crypt_key(
-					struct fscrypt_info *ci,
-					struct fscrypt_master_key *mk);
-
-extern void fscrypt_evict_inline_crypt_keys(struct fscrypt_master_key *mk);
-
-#else /* CONFIG_FS_ENCRYPTION_INLINE_CRYPT */
-
-static inline bool fscrypt_should_use_inline_encryption(
-=======
 extern void fscrypt_select_encryption_impl(struct fscrypt_info *ci);
 
 static inline bool
@@ -418,44 +355,21 @@
 }
 
 static inline bool fscrypt_using_inline_encryption(
->>>>>>> c24d7797
 					const struct fscrypt_info *ci)
 {
 	return false;
 }
 
-<<<<<<< HEAD
-static inline int fscrypt_set_inline_crypt_key(struct fscrypt_info *ci,
-					       const u8 *derived_key)
-=======
 static inline int
 fscrypt_prepare_inline_crypt_key(struct fscrypt_prepared_key *prep_key,
 				 const u8 *raw_key, unsigned int raw_key_size,
 				 bool is_hw_wrapped,
 				 const struct fscrypt_info *ci)
->>>>>>> c24d7797
 {
 	WARN_ON(1);
 	return -EOPNOTSUPP;
 }
 
-<<<<<<< HEAD
-static inline void fscrypt_free_inline_crypt_key(struct fscrypt_info *ci)
-{
-}
-
-static inline int fscrypt_setup_per_mode_inline_crypt_key(
-					struct fscrypt_info *ci,
-					struct fscrypt_master_key *mk)
-{
-	WARN_ON(1);
-	return -EOPNOTSUPP;
-}
-
-static inline void fscrypt_evict_inline_crypt_keys(
-					struct fscrypt_master_key *mk)
-{
-=======
 static inline void
 fscrypt_destroy_inline_crypt_key(struct fscrypt_prepared_key *prep_key)
 {
@@ -477,7 +391,6 @@
 			const struct fscrypt_info *ci)
 {
 	return READ_ONCE(prep_key->tfm) != NULL;
->>>>>>> c24d7797
 }
 #endif /* !CONFIG_FS_ENCRYPTION_INLINE_CRYPT */
 
@@ -577,33 +490,12 @@
 	struct list_head	mk_decrypted_inodes;
 	spinlock_t		mk_decrypted_inodes_lock;
 
-<<<<<<< HEAD
-	/* Crypto API transforms for DIRECT_KEY policies, allocated on-demand */
-	struct crypto_skcipher	*mk_direct_tfms[__FSCRYPT_MODE_MAX + 1];
-
-	/*
-	 * Crypto API transforms for filesystem-layer implementation of
-	 * IV_INO_LBLK_64 policies, allocated on-demand.
-	 */
-	struct crypto_skcipher	*mk_iv_ino_lblk_64_tfms[__FSCRYPT_MODE_MAX + 1];
-=======
 	/* Per-mode keys for DIRECT_KEY policies, allocated on-demand */
 	struct fscrypt_prepared_key mk_direct_keys[__FSCRYPT_MODE_MAX + 1];
 
 	/* Per-mode keys for IV_INO_LBLK_64 policies, allocated on-demand */
 	struct fscrypt_prepared_key mk_iv_ino_lblk_64_keys[__FSCRYPT_MODE_MAX + 1];
->>>>>>> c24d7797
-
-#ifdef CONFIG_FS_ENCRYPTION_INLINE_CRYPT
-	/* Raw keys for IV_INO_LBLK_64 policies, allocated on-demand */
-	u8			*mk_iv_ino_lblk_64_raw_keys[__FSCRYPT_MODE_MAX + 1];
-
-	/* The data unit size being used for inline encryption */
-	unsigned int		mk_data_unit_size;
-
-	/* The filesystem's block device */
-	struct block_device	*mk_bdev;
-#endif
+
 } __randomize_layout;
 
 static inline bool
@@ -659,29 +551,17 @@
 	int keysize;
 	int ivsize;
 	enum blk_crypto_mode_num blk_crypto_mode;
-<<<<<<< HEAD
-	bool logged_impl_name;
-=======
 	int logged_impl_name;
->>>>>>> c24d7797
 };
 
 extern struct fscrypt_mode fscrypt_modes[];
 
-<<<<<<< HEAD
-static inline bool
-fscrypt_mode_supports_direct_key(const struct fscrypt_mode *mode)
-{
-	return mode->ivsize >= offsetofend(union fscrypt_iv, nonce);
-}
-=======
 extern int fscrypt_prepare_key(struct fscrypt_prepared_key *prep_key,
 			       const u8 *raw_key, unsigned int raw_key_size,
 			       bool is_hw_wrapped,
 			       const struct fscrypt_info *ci);
 
 extern void fscrypt_destroy_prepared_key(struct fscrypt_prepared_key *prep_key);
->>>>>>> c24d7797
 
 extern int fscrypt_set_per_file_enc_key(struct fscrypt_info *ci,
 					const u8 *raw_key);
