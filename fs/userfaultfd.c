// SPDX-License-Identifier: GPL-2.0-only
/*
 *  fs/userfaultfd.c
 *
 *  Copyright (C) 2007  Davide Libenzi <davidel@xmailserver.org>
 *  Copyright (C) 2008-2009 Red Hat, Inc.
 *  Copyright (C) 2015  Red Hat, Inc.
 *
 *  Some part derived from fs/eventfd.c (anon inode setup) and
 *  mm/ksm.c (mm hashing).
 */

#include <linux/list.h>
#include <linux/hashtable.h>
#include <linux/sched/signal.h>
#include <linux/sched/mm.h>
#include <linux/mm.h>
#include <linux/mm_inline.h>
#include <linux/mmu_notifier.h>
#include <linux/poll.h>
#include <linux/slab.h>
#include <linux/seq_file.h>
#include <linux/file.h>
#include <linux/bug.h>
#include <linux/anon_inodes.h>
#include <linux/syscalls.h>
#include <linux/userfaultfd_k.h>
#include <linux/mempolicy.h>
#include <linux/ioctl.h>
#include <linux/security.h>
#include <linux/hugetlb.h>

int sysctl_unprivileged_userfaultfd __read_mostly;

static struct kmem_cache *userfaultfd_ctx_cachep __read_mostly;

/*
 * Start with fault_pending_wqh and fault_wqh so they're more likely
 * to be in the same cacheline.
 *
 * Locking order:
 *	fd_wqh.lock
 *		fault_pending_wqh.lock
 *			fault_wqh.lock
 *		event_wqh.lock
 *
 * To avoid deadlocks, IRQs must be disabled when taking any of the above locks,
 * since fd_wqh.lock is taken by aio_poll() while it's holding a lock that's
 * also taken in IRQ context.
 */
struct userfaultfd_ctx {
	/* waitqueue head for the pending (i.e. not read) userfaults */
	wait_queue_head_t fault_pending_wqh;
	/* waitqueue head for the userfaults */
	wait_queue_head_t fault_wqh;
	/* waitqueue head for the pseudo fd to wakeup poll/read */
	wait_queue_head_t fd_wqh;
	/* waitqueue head for events */
	wait_queue_head_t event_wqh;
	/* a refile sequence protected by fault_pending_wqh lock */
	seqcount_spinlock_t refile_seq;
	/* pseudo fd refcounting */
	refcount_t refcount;
	/* userfaultfd syscall flags */
	unsigned int flags;
	/* features requested from the userspace */
	unsigned int features;
	/* released */
	bool released;
	/* memory mappings are changing because of non-cooperative event */
	atomic_t mmap_changing;
	/* mm with one ore more vmas attached to this userfaultfd_ctx */
	struct mm_struct *mm;
};

struct userfaultfd_fork_ctx {
	struct userfaultfd_ctx *orig;
	struct userfaultfd_ctx *new;
	struct list_head list;
};

struct userfaultfd_unmap_ctx {
	struct userfaultfd_ctx *ctx;
	unsigned long start;
	unsigned long end;
	struct list_head list;
};

struct userfaultfd_wait_queue {
	struct uffd_msg msg;
	wait_queue_entry_t wq;
	struct userfaultfd_ctx *ctx;
	bool waken;
};

struct userfaultfd_wake_range {
	unsigned long start;
	unsigned long len;
};

/* internal indication that UFFD_API ioctl was successfully executed */
#define UFFD_FEATURE_INITIALIZED		(1u << 31)

static bool userfaultfd_is_initialized(struct userfaultfd_ctx *ctx)
{
	return ctx->features & UFFD_FEATURE_INITIALIZED;
}

static int userfaultfd_wake_function(wait_queue_entry_t *wq, unsigned mode,
				     int wake_flags, void *key)
{
	struct userfaultfd_wake_range *range = key;
	int ret;
	struct userfaultfd_wait_queue *uwq;
	unsigned long start, len;

	uwq = container_of(wq, struct userfaultfd_wait_queue, wq);
	ret = 0;
	/* len == 0 means wake all */
	start = range->start;
	len = range->len;
	if (len && (start > uwq->msg.arg.pagefault.address ||
		    start + len <= uwq->msg.arg.pagefault.address))
		goto out;
	WRITE_ONCE(uwq->waken, true);
	/*
	 * The Program-Order guarantees provided by the scheduler
	 * ensure uwq->waken is visible before the task is woken.
	 */
	ret = wake_up_state(wq->private, mode);
	if (ret) {
		/*
		 * Wake only once, autoremove behavior.
		 *
		 * After the effect of list_del_init is visible to the other
		 * CPUs, the waitqueue may disappear from under us, see the
		 * !list_empty_careful() in handle_userfault().
		 *
		 * try_to_wake_up() has an implicit smp_mb(), and the
		 * wq->private is read before calling the extern function
		 * "wake_up_state" (which in turns calls try_to_wake_up).
		 */
		list_del_init(&wq->entry);
	}
out:
	return ret;
}

/**
 * userfaultfd_ctx_get - Acquires a reference to the internal userfaultfd
 * context.
 * @ctx: [in] Pointer to the userfaultfd context.
 */
static void userfaultfd_ctx_get(struct userfaultfd_ctx *ctx)
{
	refcount_inc(&ctx->refcount);
}

/**
 * userfaultfd_ctx_put - Releases a reference to the internal userfaultfd
 * context.
 * @ctx: [in] Pointer to userfaultfd context.
 *
 * The userfaultfd context reference must have been previously acquired either
 * with userfaultfd_ctx_get() or userfaultfd_ctx_fdget().
 */
static void userfaultfd_ctx_put(struct userfaultfd_ctx *ctx)
{
	if (refcount_dec_and_test(&ctx->refcount)) {
		VM_BUG_ON(spin_is_locked(&ctx->fault_pending_wqh.lock));
		VM_BUG_ON(waitqueue_active(&ctx->fault_pending_wqh));
		VM_BUG_ON(spin_is_locked(&ctx->fault_wqh.lock));
		VM_BUG_ON(waitqueue_active(&ctx->fault_wqh));
		VM_BUG_ON(spin_is_locked(&ctx->event_wqh.lock));
		VM_BUG_ON(waitqueue_active(&ctx->event_wqh));
		VM_BUG_ON(spin_is_locked(&ctx->fd_wqh.lock));
		VM_BUG_ON(waitqueue_active(&ctx->fd_wqh));
		mmdrop(ctx->mm);
		kmem_cache_free(userfaultfd_ctx_cachep, ctx);
	}
}

static inline void msg_init(struct uffd_msg *msg)
{
	BUILD_BUG_ON(sizeof(struct uffd_msg) != 32);
	/*
	 * Must use memset to zero out the paddings or kernel data is
	 * leaked to userland.
	 */
	memset(msg, 0, sizeof(struct uffd_msg));
}

static inline struct uffd_msg userfault_msg(unsigned long address,
					    unsigned int flags,
					    unsigned long reason,
					    unsigned int features)
{
	struct uffd_msg msg;
	msg_init(&msg);
	msg.event = UFFD_EVENT_PAGEFAULT;
	msg.arg.pagefault.address = address;
	/*
	 * These flags indicate why the userfault occurred:
	 * - UFFD_PAGEFAULT_FLAG_WP indicates a write protect fault.
	 * - UFFD_PAGEFAULT_FLAG_MINOR indicates a minor fault.
	 * - Neither of these flags being set indicates a MISSING fault.
	 *
	 * Separately, UFFD_PAGEFAULT_FLAG_WRITE indicates it was a write
	 * fault. Otherwise, it was a read fault.
	 */
	if (flags & FAULT_FLAG_WRITE)
		msg.arg.pagefault.flags |= UFFD_PAGEFAULT_FLAG_WRITE;
	if (reason & VM_UFFD_WP)
		msg.arg.pagefault.flags |= UFFD_PAGEFAULT_FLAG_WP;
	if (reason & VM_UFFD_MINOR)
		msg.arg.pagefault.flags |= UFFD_PAGEFAULT_FLAG_MINOR;
	if (features & UFFD_FEATURE_THREAD_ID)
		msg.arg.pagefault.feat.ptid = task_pid_vnr(current);
	return msg;
}

#ifdef CONFIG_HUGETLB_PAGE
/*
 * Same functionality as userfaultfd_must_wait below with modifications for
 * hugepmd ranges.
 */
static inline bool userfaultfd_huge_must_wait(struct userfaultfd_ctx *ctx,
					 struct vm_area_struct *vma,
					 unsigned long address,
					 unsigned long flags,
					 unsigned long reason)
{
	struct mm_struct *mm = ctx->mm;
	pte_t *ptep, pte;
	bool ret = true;

	mmap_assert_locked(mm);

	ptep = huge_pte_offset(mm, address, vma_mmu_pagesize(vma));

	if (!ptep)
		goto out;

	ret = false;
	pte = huge_ptep_get(ptep);

	/*
	 * Lockless access: we're in a wait_event so it's ok if it
	 * changes under us.
	 */
	if (huge_pte_none(pte))
		ret = true;
	if (!huge_pte_write(pte) && (reason & VM_UFFD_WP))
		ret = true;
out:
	return ret;
}
#else
static inline bool userfaultfd_huge_must_wait(struct userfaultfd_ctx *ctx,
					 struct vm_area_struct *vma,
					 unsigned long address,
					 unsigned long flags,
					 unsigned long reason)
{
	return false;	/* should never get here */
}
#endif /* CONFIG_HUGETLB_PAGE */

/*
 * Verify the pagetables are still not ok after having reigstered into
 * the fault_pending_wqh to avoid userland having to UFFDIO_WAKE any
 * userfault that has already been resolved, if userfaultfd_read and
 * UFFDIO_COPY|ZEROPAGE are being run simultaneously on two different
 * threads.
 */
static inline bool userfaultfd_must_wait(struct userfaultfd_ctx *ctx,
					 unsigned long address,
					 unsigned long flags,
					 unsigned long reason)
{
	struct mm_struct *mm = ctx->mm;
	pgd_t *pgd;
	p4d_t *p4d;
	pud_t *pud;
	pmd_t *pmd, _pmd;
	pte_t *pte;
	bool ret = true;

	mmap_assert_locked(mm);

	pgd = pgd_offset(mm, address);
	if (!pgd_present(*pgd))
		goto out;
	p4d = p4d_offset(pgd, address);
	if (!p4d_present(*p4d))
		goto out;
	pud = pud_offset(p4d, address);
	if (!pud_present(*pud))
		goto out;
	pmd = pmd_offset(pud, address);
	/*
	 * READ_ONCE must function as a barrier with narrower scope
	 * and it must be equivalent to:
	 *	_pmd = *pmd; barrier();
	 *
	 * This is to deal with the instability (as in
	 * pmd_trans_unstable) of the pmd.
	 */
	_pmd = READ_ONCE(*pmd);
	if (pmd_none(_pmd))
		goto out;

	ret = false;
	if (!pmd_present(_pmd))
		goto out;

	if (pmd_trans_huge(_pmd)) {
		if (!pmd_write(_pmd) && (reason & VM_UFFD_WP))
			ret = true;
		goto out;
	}

	/*
	 * the pmd is stable (as in !pmd_trans_unstable) so we can re-read it
	 * and use the standard pte_offset_map() instead of parsing _pmd.
	 */
	pte = pte_offset_map(pmd, address);
	/*
	 * Lockless access: we're in a wait_event so it's ok if it
	 * changes under us.
	 */
	if (pte_none(*pte))
		ret = true;
	if (!pte_write(*pte) && (reason & VM_UFFD_WP))
		ret = true;
	pte_unmap(pte);

out:
	return ret;
}

static inline unsigned int userfaultfd_get_blocking_state(unsigned int flags)
{
	if (flags & FAULT_FLAG_INTERRUPTIBLE)
		return TASK_INTERRUPTIBLE;

	if (flags & FAULT_FLAG_KILLABLE)
		return TASK_KILLABLE;

	return TASK_UNINTERRUPTIBLE;
}

/*
 * The locking rules involved in returning VM_FAULT_RETRY depending on
 * FAULT_FLAG_ALLOW_RETRY, FAULT_FLAG_RETRY_NOWAIT and
 * FAULT_FLAG_KILLABLE are not straightforward. The "Caution"
 * recommendation in __lock_page_or_retry is not an understatement.
 *
 * If FAULT_FLAG_ALLOW_RETRY is set, the mmap_lock must be released
 * before returning VM_FAULT_RETRY only if FAULT_FLAG_RETRY_NOWAIT is
 * not set.
 *
 * If FAULT_FLAG_ALLOW_RETRY is set but FAULT_FLAG_KILLABLE is not
 * set, VM_FAULT_RETRY can still be returned if and only if there are
 * fatal_signal_pending()s, and the mmap_lock must be released before
 * returning it.
 */
vm_fault_t handle_userfault(struct vm_fault *vmf, unsigned long reason)
{
	struct mm_struct *mm = vmf->vma->vm_mm;
	struct userfaultfd_ctx *ctx;
	struct userfaultfd_wait_queue uwq;
	vm_fault_t ret = VM_FAULT_SIGBUS;
	bool must_wait;
	unsigned int blocking_state;

	/*
	 * We don't do userfault handling for the final child pid update.
	 *
	 * We also don't do userfault handling during
	 * coredumping. hugetlbfs has the special
	 * follow_hugetlb_page() to skip missing pages in the
	 * FOLL_DUMP case, anon memory also checks for FOLL_DUMP with
	 * the no_page_table() helper in follow_page_mask(), but the
	 * shmem_vm_ops->fault method is invoked even during
	 * coredumping without mmap_lock and it ends up here.
	 */
	if (current->flags & (PF_EXITING|PF_DUMPCORE))
		goto out;

	/*
	 * Coredumping runs without mmap_lock so we can only check that
	 * the mmap_lock is held, if PF_DUMPCORE was not set.
	 */
	mmap_assert_locked(mm);

	ctx = vmf->vma->vm_userfaultfd_ctx.ctx;
	if (!ctx)
		goto out;

	BUG_ON(ctx->mm != mm);

	/* Any unrecognized flag is a bug. */
	VM_BUG_ON(reason & ~__VM_UFFD_FLAGS);
	/* 0 or > 1 flags set is a bug; we expect exactly 1. */
	VM_BUG_ON(!reason || (reason & (reason - 1)));

	if (ctx->features & UFFD_FEATURE_SIGBUS)
		goto out;
	if ((vmf->flags & FAULT_FLAG_USER) == 0 &&
	    ctx->flags & UFFD_USER_MODE_ONLY) {
		printk_once(KERN_WARNING "uffd: Set unprivileged_userfaultfd "
			"sysctl knob to 1 if kernel faults must be handled "
			"without obtaining CAP_SYS_PTRACE capability\n");
		goto out;
	}

	/*
	 * If it's already released don't get it. This avoids to loop
	 * in __get_user_pages if userfaultfd_release waits on the
	 * caller of handle_userfault to release the mmap_lock.
	 */
	if (unlikely(READ_ONCE(ctx->released))) {
		/*
		 * Don't return VM_FAULT_SIGBUS in this case, so a non
		 * cooperative manager can close the uffd after the
		 * last UFFDIO_COPY, without risking to trigger an
		 * involuntary SIGBUS if the process was starting the
		 * userfaultfd while the userfaultfd was still armed
		 * (but after the last UFFDIO_COPY). If the uffd
		 * wasn't already closed when the userfault reached
		 * this point, that would normally be solved by
		 * userfaultfd_must_wait returning 'false'.
		 *
		 * If we were to return VM_FAULT_SIGBUS here, the non
		 * cooperative manager would be instead forced to
		 * always call UFFDIO_UNREGISTER before it can safely
		 * close the uffd.
		 */
		ret = VM_FAULT_NOPAGE;
		goto out;
	}

	/*
	 * Check that we can return VM_FAULT_RETRY.
	 *
	 * NOTE: it should become possible to return VM_FAULT_RETRY
	 * even if FAULT_FLAG_TRIED is set without leading to gup()
	 * -EBUSY failures, if the userfaultfd is to be extended for
	 * VM_UFFD_WP tracking and we intend to arm the userfault
	 * without first stopping userland access to the memory. For
	 * VM_UFFD_MISSING userfaults this is enough for now.
	 */
	if (unlikely(!(vmf->flags & FAULT_FLAG_ALLOW_RETRY))) {
		/*
		 * Validate the invariant that nowait must allow retry
		 * to be sure not to return SIGBUS erroneously on
		 * nowait invocations.
		 */
		BUG_ON(vmf->flags & FAULT_FLAG_RETRY_NOWAIT);
#ifdef CONFIG_DEBUG_VM
		if (printk_ratelimit()) {
			printk(KERN_WARNING
			       "FAULT_FLAG_ALLOW_RETRY missing %x\n",
			       vmf->flags);
			dump_stack();
		}
#endif
		goto out;
	}

	/*
	 * Handle nowait, not much to do other than tell it to retry
	 * and wait.
	 */
	ret = VM_FAULT_RETRY;
	if (vmf->flags & FAULT_FLAG_RETRY_NOWAIT)
		goto out;

	/* take the reference before dropping the mmap_lock */
	userfaultfd_ctx_get(ctx);

	init_waitqueue_func_entry(&uwq.wq, userfaultfd_wake_function);
	uwq.wq.private = current;
	uwq.msg = userfault_msg(vmf->address, vmf->flags, reason,
			ctx->features);
	uwq.ctx = ctx;
	uwq.waken = false;

	blocking_state = userfaultfd_get_blocking_state(vmf->flags);

	spin_lock_irq(&ctx->fault_pending_wqh.lock);
	/*
	 * After the __add_wait_queue the uwq is visible to userland
	 * through poll/read().
	 */
	__add_wait_queue(&ctx->fault_pending_wqh, &uwq.wq);
	/*
	 * The smp_mb() after __set_current_state prevents the reads
	 * following the spin_unlock to happen before the list_add in
	 * __add_wait_queue.
	 */
	set_current_state(blocking_state);
	spin_unlock_irq(&ctx->fault_pending_wqh.lock);

	if (!is_vm_hugetlb_page(vmf->vma))
		must_wait = userfaultfd_must_wait(ctx, vmf->address, vmf->flags,
						  reason);
	else
		must_wait = userfaultfd_huge_must_wait(ctx, vmf->vma,
						       vmf->address,
						       vmf->flags, reason);
	mmap_read_unlock(mm);

	if (likely(must_wait && !READ_ONCE(ctx->released))) {
		wake_up_poll(&ctx->fd_wqh, EPOLLIN);
		schedule();
	}

	__set_current_state(TASK_RUNNING);

	/*
	 * Here we race with the list_del; list_add in
	 * userfaultfd_ctx_read(), however because we don't ever run
	 * list_del_init() to refile across the two lists, the prev
	 * and next pointers will never point to self. list_add also
	 * would never let any of the two pointers to point to
	 * self. So list_empty_careful won't risk to see both pointers
	 * pointing to self at any time during the list refile. The
	 * only case where list_del_init() is called is the full
	 * removal in the wake function and there we don't re-list_add
	 * and it's fine not to block on the spinlock. The uwq on this
	 * kernel stack can be released after the list_del_init.
	 */
	if (!list_empty_careful(&uwq.wq.entry)) {
		spin_lock_irq(&ctx->fault_pending_wqh.lock);
		/*
		 * No need of list_del_init(), the uwq on the stack
		 * will be freed shortly anyway.
		 */
		list_del(&uwq.wq.entry);
		spin_unlock_irq(&ctx->fault_pending_wqh.lock);
	}

	/*
	 * ctx may go away after this if the userfault pseudo fd is
	 * already released.
	 */
	userfaultfd_ctx_put(ctx);

out:
	return ret;
}

static void userfaultfd_event_wait_completion(struct userfaultfd_ctx *ctx,
					      struct userfaultfd_wait_queue *ewq)
{
	struct userfaultfd_ctx *release_new_ctx;

	if (WARN_ON_ONCE(current->flags & PF_EXITING))
		goto out;

	ewq->ctx = ctx;
	init_waitqueue_entry(&ewq->wq, current);
	release_new_ctx = NULL;

	spin_lock_irq(&ctx->event_wqh.lock);
	/*
	 * After the __add_wait_queue the uwq is visible to userland
	 * through poll/read().
	 */
	__add_wait_queue(&ctx->event_wqh, &ewq->wq);
	for (;;) {
		set_current_state(TASK_KILLABLE);
		if (ewq->msg.event == 0)
			break;
		if (READ_ONCE(ctx->released) ||
		    fatal_signal_pending(current)) {
			/*
			 * &ewq->wq may be queued in fork_event, but
			 * __remove_wait_queue ignores the head
			 * parameter. It would be a problem if it
			 * didn't.
			 */
			__remove_wait_queue(&ctx->event_wqh, &ewq->wq);
			if (ewq->msg.event == UFFD_EVENT_FORK) {
				struct userfaultfd_ctx *new;

				new = (struct userfaultfd_ctx *)
					(unsigned long)
					ewq->msg.arg.reserved.reserved1;
				release_new_ctx = new;
			}
			break;
		}

		spin_unlock_irq(&ctx->event_wqh.lock);

		wake_up_poll(&ctx->fd_wqh, EPOLLIN);
		schedule();

		spin_lock_irq(&ctx->event_wqh.lock);
	}
	__set_current_state(TASK_RUNNING);
	spin_unlock_irq(&ctx->event_wqh.lock);

	if (release_new_ctx) {
		struct vm_area_struct *vma;
		struct mm_struct *mm = release_new_ctx->mm;

		/* the various vma->vm_userfaultfd_ctx still points to it */
		mmap_write_lock(mm);
		for (vma = mm->mmap; vma; vma = vma->vm_next)
			if (vma->vm_userfaultfd_ctx.ctx == release_new_ctx) {
				vma->vm_userfaultfd_ctx = NULL_VM_UFFD_CTX;
				vma->vm_flags &= ~__VM_UFFD_FLAGS;
			}
		mmap_write_unlock(mm);

		userfaultfd_ctx_put(release_new_ctx);
	}

	/*
	 * ctx may go away after this if the userfault pseudo fd is
	 * already released.
	 */
out:
	atomic_dec(&ctx->mmap_changing);
	VM_BUG_ON(atomic_read(&ctx->mmap_changing) < 0);
	userfaultfd_ctx_put(ctx);
}

static void userfaultfd_event_complete(struct userfaultfd_ctx *ctx,
				       struct userfaultfd_wait_queue *ewq)
{
	ewq->msg.event = 0;
	wake_up_locked(&ctx->event_wqh);
	__remove_wait_queue(&ctx->event_wqh, &ewq->wq);
}

int dup_userfaultfd(struct vm_area_struct *vma, struct list_head *fcs)
{
	struct userfaultfd_ctx *ctx = NULL, *octx;
	struct userfaultfd_fork_ctx *fctx;

	octx = vma->vm_userfaultfd_ctx.ctx;
	if (!octx || !(octx->features & UFFD_FEATURE_EVENT_FORK)) {
		vma->vm_userfaultfd_ctx = NULL_VM_UFFD_CTX;
		vma->vm_flags &= ~__VM_UFFD_FLAGS;
		return 0;
	}

	list_for_each_entry(fctx, fcs, list)
		if (fctx->orig == octx) {
			ctx = fctx->new;
			break;
		}

	if (!ctx) {
		fctx = kmalloc(sizeof(*fctx), GFP_KERNEL);
		if (!fctx)
			return -ENOMEM;

		ctx = kmem_cache_alloc(userfaultfd_ctx_cachep, GFP_KERNEL);
		if (!ctx) {
			kfree(fctx);
			return -ENOMEM;
		}

		refcount_set(&ctx->refcount, 1);
		ctx->flags = octx->flags;
		ctx->features = octx->features;
		ctx->released = false;
		atomic_set(&ctx->mmap_changing, 0);
		ctx->mm = vma->vm_mm;
		mmgrab(ctx->mm);

		userfaultfd_ctx_get(octx);
		atomic_inc(&octx->mmap_changing);
		fctx->orig = octx;
		fctx->new = ctx;
		list_add_tail(&fctx->list, fcs);
	}

	vma->vm_userfaultfd_ctx.ctx = ctx;
	return 0;
}

static void dup_fctx(struct userfaultfd_fork_ctx *fctx)
{
	struct userfaultfd_ctx *ctx = fctx->orig;
	struct userfaultfd_wait_queue ewq;

	msg_init(&ewq.msg);

	ewq.msg.event = UFFD_EVENT_FORK;
	ewq.msg.arg.reserved.reserved1 = (unsigned long)fctx->new;

	userfaultfd_event_wait_completion(ctx, &ewq);
}

void dup_userfaultfd_complete(struct list_head *fcs)
{
	struct userfaultfd_fork_ctx *fctx, *n;

	list_for_each_entry_safe(fctx, n, fcs, list) {
		dup_fctx(fctx);
		list_del(&fctx->list);
		kfree(fctx);
	}
}

void mremap_userfaultfd_prep(struct vm_area_struct *vma,
			     struct vm_userfaultfd_ctx *vm_ctx)
{
	struct userfaultfd_ctx *ctx;

	ctx = vma->vm_userfaultfd_ctx.ctx;

	if (!ctx)
		return;

	if (ctx->features & UFFD_FEATURE_EVENT_REMAP) {
		vm_ctx->ctx = ctx;
		userfaultfd_ctx_get(ctx);
		atomic_inc(&ctx->mmap_changing);
	} else {
		/* Drop uffd context if remap feature not enabled */
		vma->vm_userfaultfd_ctx = NULL_VM_UFFD_CTX;
		vma->vm_flags &= ~__VM_UFFD_FLAGS;
	}
}

void mremap_userfaultfd_complete(struct vm_userfaultfd_ctx *vm_ctx,
				 unsigned long from, unsigned long to,
				 unsigned long len)
{
	struct userfaultfd_ctx *ctx = vm_ctx->ctx;
	struct userfaultfd_wait_queue ewq;

	if (!ctx)
		return;

	if (to & ~PAGE_MASK) {
		userfaultfd_ctx_put(ctx);
		return;
	}

	msg_init(&ewq.msg);

	ewq.msg.event = UFFD_EVENT_REMAP;
	ewq.msg.arg.remap.from = from;
	ewq.msg.arg.remap.to = to;
	ewq.msg.arg.remap.len = len;

	userfaultfd_event_wait_completion(ctx, &ewq);
}

bool userfaultfd_remove(struct vm_area_struct *vma,
			unsigned long start, unsigned long end)
{
	struct mm_struct *mm = vma->vm_mm;
	struct userfaultfd_ctx *ctx;
	struct userfaultfd_wait_queue ewq;

	ctx = vma->vm_userfaultfd_ctx.ctx;
	if (!ctx || !(ctx->features & UFFD_FEATURE_EVENT_REMOVE))
		return true;

	userfaultfd_ctx_get(ctx);
	atomic_inc(&ctx->mmap_changing);
	mmap_read_unlock(mm);

	msg_init(&ewq.msg);

	ewq.msg.event = UFFD_EVENT_REMOVE;
	ewq.msg.arg.remove.start = start;
	ewq.msg.arg.remove.end = end;

	userfaultfd_event_wait_completion(ctx, &ewq);

	return false;
}

static bool has_unmap_ctx(struct userfaultfd_ctx *ctx, struct list_head *unmaps,
			  unsigned long start, unsigned long end)
{
	struct userfaultfd_unmap_ctx *unmap_ctx;

	list_for_each_entry(unmap_ctx, unmaps, list)
		if (unmap_ctx->ctx == ctx && unmap_ctx->start == start &&
		    unmap_ctx->end == end)
			return true;

	return false;
}

int userfaultfd_unmap_prep(struct vm_area_struct *vma,
			   unsigned long start, unsigned long end,
			   struct list_head *unmaps)
{
	for ( ; vma && vma->vm_start < end; vma = vma->vm_next) {
		struct userfaultfd_unmap_ctx *unmap_ctx;
		struct userfaultfd_ctx *ctx = vma->vm_userfaultfd_ctx.ctx;

		if (!ctx || !(ctx->features & UFFD_FEATURE_EVENT_UNMAP) ||
		    has_unmap_ctx(ctx, unmaps, start, end))
			continue;

		unmap_ctx = kzalloc(sizeof(*unmap_ctx), GFP_KERNEL);
		if (!unmap_ctx)
			return -ENOMEM;

		userfaultfd_ctx_get(ctx);
		atomic_inc(&ctx->mmap_changing);
		unmap_ctx->ctx = ctx;
		unmap_ctx->start = start;
		unmap_ctx->end = end;
		list_add_tail(&unmap_ctx->list, unmaps);
	}

	return 0;
}

void userfaultfd_unmap_complete(struct mm_struct *mm, struct list_head *uf)
{
	struct userfaultfd_unmap_ctx *ctx, *n;
	struct userfaultfd_wait_queue ewq;

	list_for_each_entry_safe(ctx, n, uf, list) {
		msg_init(&ewq.msg);

		ewq.msg.event = UFFD_EVENT_UNMAP;
		ewq.msg.arg.remove.start = ctx->start;
		ewq.msg.arg.remove.end = ctx->end;

		userfaultfd_event_wait_completion(ctx->ctx, &ewq);

		list_del(&ctx->list);
		kfree(ctx);
	}
}

static int userfaultfd_release(struct inode *inode, struct file *file)
{
	struct userfaultfd_ctx *ctx = file->private_data;
	struct mm_struct *mm = ctx->mm;
	struct vm_area_struct *vma, *prev;
	/* len == 0 means wake all */
	struct userfaultfd_wake_range range = { .len = 0, };
	unsigned long new_flags;

	WRITE_ONCE(ctx->released, true);

	if (!mmget_not_zero(mm))
		goto wakeup;

	/*
	 * Flush page faults out of all CPUs. NOTE: all page faults
	 * must be retried without returning VM_FAULT_SIGBUS if
	 * userfaultfd_ctx_get() succeeds but vma->vma_userfault_ctx
	 * changes while handle_userfault released the mmap_lock. So
	 * it's critical that released is set to true (above), before
	 * taking the mmap_lock for writing.
	 */
	mmap_write_lock(mm);
	prev = NULL;
	for (vma = mm->mmap; vma; vma = vma->vm_next) {
		cond_resched();
		BUG_ON(!!vma->vm_userfaultfd_ctx.ctx ^
		       !!(vma->vm_flags & __VM_UFFD_FLAGS));
		if (vma->vm_userfaultfd_ctx.ctx != ctx) {
			prev = vma;
			continue;
		}
		new_flags = vma->vm_flags & ~__VM_UFFD_FLAGS;
		prev = vma_merge(mm, prev, vma->vm_start, vma->vm_end,
				 new_flags, vma->anon_vma,
				 vma->vm_file, vma->vm_pgoff,
				 vma_policy(vma),
<<<<<<< HEAD
				 NULL_VM_UFFD_CTX, vma_anon_name(vma));
=======
				 NULL_VM_UFFD_CTX, anon_vma_name(vma));
>>>>>>> 7bf263ef
		if (prev)
			vma = prev;
		else
			prev = vma;
		vma->vm_flags = new_flags;
		vma->vm_userfaultfd_ctx = NULL_VM_UFFD_CTX;
	}
	mmap_write_unlock(mm);
	mmput(mm);
wakeup:
	/*
	 * After no new page faults can wait on this fault_*wqh, flush
	 * the last page faults that may have been already waiting on
	 * the fault_*wqh.
	 */
	spin_lock_irq(&ctx->fault_pending_wqh.lock);
	__wake_up_locked_key(&ctx->fault_pending_wqh, TASK_NORMAL, &range);
	__wake_up(&ctx->fault_wqh, TASK_NORMAL, 1, &range);
	spin_unlock_irq(&ctx->fault_pending_wqh.lock);

	/* Flush pending events that may still wait on event_wqh */
	wake_up_all(&ctx->event_wqh);

	wake_up_poll(&ctx->fd_wqh, EPOLLHUP);
	userfaultfd_ctx_put(ctx);
	return 0;
}

/* fault_pending_wqh.lock must be hold by the caller */
static inline struct userfaultfd_wait_queue *find_userfault_in(
		wait_queue_head_t *wqh)
{
	wait_queue_entry_t *wq;
	struct userfaultfd_wait_queue *uwq;

	lockdep_assert_held(&wqh->lock);

	uwq = NULL;
	if (!waitqueue_active(wqh))
		goto out;
	/* walk in reverse to provide FIFO behavior to read userfaults */
	wq = list_last_entry(&wqh->head, typeof(*wq), entry);
	uwq = container_of(wq, struct userfaultfd_wait_queue, wq);
out:
	return uwq;
}

static inline struct userfaultfd_wait_queue *find_userfault(
		struct userfaultfd_ctx *ctx)
{
	return find_userfault_in(&ctx->fault_pending_wqh);
}

static inline struct userfaultfd_wait_queue *find_userfault_evt(
		struct userfaultfd_ctx *ctx)
{
	return find_userfault_in(&ctx->event_wqh);
}

static __poll_t userfaultfd_poll(struct file *file, poll_table *wait)
{
	struct userfaultfd_ctx *ctx = file->private_data;
	__poll_t ret;

	poll_wait(file, &ctx->fd_wqh, wait);

	if (!userfaultfd_is_initialized(ctx))
		return EPOLLERR;

	/*
	 * poll() never guarantees that read won't block.
	 * userfaults can be waken before they're read().
	 */
	if (unlikely(!(file->f_flags & O_NONBLOCK)))
		return EPOLLERR;
	/*
	 * lockless access to see if there are pending faults
	 * __pollwait last action is the add_wait_queue but
	 * the spin_unlock would allow the waitqueue_active to
	 * pass above the actual list_add inside
	 * add_wait_queue critical section. So use a full
	 * memory barrier to serialize the list_add write of
	 * add_wait_queue() with the waitqueue_active read
	 * below.
	 */
	ret = 0;
	smp_mb();
	if (waitqueue_active(&ctx->fault_pending_wqh))
		ret = EPOLLIN;
	else if (waitqueue_active(&ctx->event_wqh))
		ret = EPOLLIN;

	return ret;
}

static const struct file_operations userfaultfd_fops;

static int resolve_userfault_fork(struct userfaultfd_ctx *new,
				  struct inode *inode,
				  struct uffd_msg *msg)
{
	int fd;

	fd = anon_inode_getfd_secure("[userfaultfd]", &userfaultfd_fops, new,
			O_RDWR | (new->flags & UFFD_SHARED_FCNTL_FLAGS), inode);
	if (fd < 0)
		return fd;

	msg->arg.reserved.reserved1 = 0;
	msg->arg.fork.ufd = fd;
	return 0;
}

static ssize_t userfaultfd_ctx_read(struct userfaultfd_ctx *ctx, int no_wait,
				    struct uffd_msg *msg, struct inode *inode)
{
	ssize_t ret;
	DECLARE_WAITQUEUE(wait, current);
	struct userfaultfd_wait_queue *uwq;
	/*
	 * Handling fork event requires sleeping operations, so
	 * we drop the event_wqh lock, then do these ops, then
	 * lock it back and wake up the waiter. While the lock is
	 * dropped the ewq may go away so we keep track of it
	 * carefully.
	 */
	LIST_HEAD(fork_event);
	struct userfaultfd_ctx *fork_nctx = NULL;

	/* always take the fd_wqh lock before the fault_pending_wqh lock */
	spin_lock_irq(&ctx->fd_wqh.lock);
	__add_wait_queue(&ctx->fd_wqh, &wait);
	for (;;) {
		set_current_state(TASK_INTERRUPTIBLE);
		spin_lock(&ctx->fault_pending_wqh.lock);
		uwq = find_userfault(ctx);
		if (uwq) {
			/*
			 * Use a seqcount to repeat the lockless check
			 * in wake_userfault() to avoid missing
			 * wakeups because during the refile both
			 * waitqueue could become empty if this is the
			 * only userfault.
			 */
			write_seqcount_begin(&ctx->refile_seq);

			/*
			 * The fault_pending_wqh.lock prevents the uwq
			 * to disappear from under us.
			 *
			 * Refile this userfault from
			 * fault_pending_wqh to fault_wqh, it's not
			 * pending anymore after we read it.
			 *
			 * Use list_del() by hand (as
			 * userfaultfd_wake_function also uses
			 * list_del_init() by hand) to be sure nobody
			 * changes __remove_wait_queue() to use
			 * list_del_init() in turn breaking the
			 * !list_empty_careful() check in
			 * handle_userfault(). The uwq->wq.head list
			 * must never be empty at any time during the
			 * refile, or the waitqueue could disappear
			 * from under us. The "wait_queue_head_t"
			 * parameter of __remove_wait_queue() is unused
			 * anyway.
			 */
			list_del(&uwq->wq.entry);
			add_wait_queue(&ctx->fault_wqh, &uwq->wq);

			write_seqcount_end(&ctx->refile_seq);

			/* careful to always initialize msg if ret == 0 */
			*msg = uwq->msg;
			spin_unlock(&ctx->fault_pending_wqh.lock);
			ret = 0;
			break;
		}
		spin_unlock(&ctx->fault_pending_wqh.lock);

		spin_lock(&ctx->event_wqh.lock);
		uwq = find_userfault_evt(ctx);
		if (uwq) {
			*msg = uwq->msg;

			if (uwq->msg.event == UFFD_EVENT_FORK) {
				fork_nctx = (struct userfaultfd_ctx *)
					(unsigned long)
					uwq->msg.arg.reserved.reserved1;
				list_move(&uwq->wq.entry, &fork_event);
				/*
				 * fork_nctx can be freed as soon as
				 * we drop the lock, unless we take a
				 * reference on it.
				 */
				userfaultfd_ctx_get(fork_nctx);
				spin_unlock(&ctx->event_wqh.lock);
				ret = 0;
				break;
			}

			userfaultfd_event_complete(ctx, uwq);
			spin_unlock(&ctx->event_wqh.lock);
			ret = 0;
			break;
		}
		spin_unlock(&ctx->event_wqh.lock);

		if (signal_pending(current)) {
			ret = -ERESTARTSYS;
			break;
		}
		if (no_wait) {
			ret = -EAGAIN;
			break;
		}
		spin_unlock_irq(&ctx->fd_wqh.lock);
		schedule();
		spin_lock_irq(&ctx->fd_wqh.lock);
	}
	__remove_wait_queue(&ctx->fd_wqh, &wait);
	__set_current_state(TASK_RUNNING);
	spin_unlock_irq(&ctx->fd_wqh.lock);

	if (!ret && msg->event == UFFD_EVENT_FORK) {
		ret = resolve_userfault_fork(fork_nctx, inode, msg);
		spin_lock_irq(&ctx->event_wqh.lock);
		if (!list_empty(&fork_event)) {
			/*
			 * The fork thread didn't abort, so we can
			 * drop the temporary refcount.
			 */
			userfaultfd_ctx_put(fork_nctx);

			uwq = list_first_entry(&fork_event,
					       typeof(*uwq),
					       wq.entry);
			/*
			 * If fork_event list wasn't empty and in turn
			 * the event wasn't already released by fork
			 * (the event is allocated on fork kernel
			 * stack), put the event back to its place in
			 * the event_wq. fork_event head will be freed
			 * as soon as we return so the event cannot
			 * stay queued there no matter the current
			 * "ret" value.
			 */
			list_del(&uwq->wq.entry);
			__add_wait_queue(&ctx->event_wqh, &uwq->wq);

			/*
			 * Leave the event in the waitqueue and report
			 * error to userland if we failed to resolve
			 * the userfault fork.
			 */
			if (likely(!ret))
				userfaultfd_event_complete(ctx, uwq);
		} else {
			/*
			 * Here the fork thread aborted and the
			 * refcount from the fork thread on fork_nctx
			 * has already been released. We still hold
			 * the reference we took before releasing the
			 * lock above. If resolve_userfault_fork
			 * failed we've to drop it because the
			 * fork_nctx has to be freed in such case. If
			 * it succeeded we'll hold it because the new
			 * uffd references it.
			 */
			if (ret)
				userfaultfd_ctx_put(fork_nctx);
		}
		spin_unlock_irq(&ctx->event_wqh.lock);
	}

	return ret;
}

static ssize_t userfaultfd_read(struct file *file, char __user *buf,
				size_t count, loff_t *ppos)
{
	struct userfaultfd_ctx *ctx = file->private_data;
	ssize_t _ret, ret = 0;
	struct uffd_msg msg;
	int no_wait = file->f_flags & O_NONBLOCK;
	struct inode *inode = file_inode(file);

	if (!userfaultfd_is_initialized(ctx))
		return -EINVAL;

	for (;;) {
		if (count < sizeof(msg))
			return ret ? ret : -EINVAL;
		_ret = userfaultfd_ctx_read(ctx, no_wait, &msg, inode);
		if (_ret < 0)
			return ret ? ret : _ret;
		if (copy_to_user((__u64 __user *) buf, &msg, sizeof(msg)))
			return ret ? ret : -EFAULT;
		ret += sizeof(msg);
		buf += sizeof(msg);
		count -= sizeof(msg);
		/*
		 * Allow to read more than one fault at time but only
		 * block if waiting for the very first one.
		 */
		no_wait = O_NONBLOCK;
	}
}

static void __wake_userfault(struct userfaultfd_ctx *ctx,
			     struct userfaultfd_wake_range *range)
{
	spin_lock_irq(&ctx->fault_pending_wqh.lock);
	/* wake all in the range and autoremove */
	if (waitqueue_active(&ctx->fault_pending_wqh))
		__wake_up_locked_key(&ctx->fault_pending_wqh, TASK_NORMAL,
				     range);
	if (waitqueue_active(&ctx->fault_wqh))
		__wake_up(&ctx->fault_wqh, TASK_NORMAL, 1, range);
	spin_unlock_irq(&ctx->fault_pending_wqh.lock);
}

static __always_inline void wake_userfault(struct userfaultfd_ctx *ctx,
					   struct userfaultfd_wake_range *range)
{
	unsigned seq;
	bool need_wakeup;

	/*
	 * To be sure waitqueue_active() is not reordered by the CPU
	 * before the pagetable update, use an explicit SMP memory
	 * barrier here. PT lock release or mmap_read_unlock(mm) still
	 * have release semantics that can allow the
	 * waitqueue_active() to be reordered before the pte update.
	 */
	smp_mb();

	/*
	 * Use waitqueue_active because it's very frequent to
	 * change the address space atomically even if there are no
	 * userfaults yet. So we take the spinlock only when we're
	 * sure we've userfaults to wake.
	 */
	do {
		seq = read_seqcount_begin(&ctx->refile_seq);
		need_wakeup = waitqueue_active(&ctx->fault_pending_wqh) ||
			waitqueue_active(&ctx->fault_wqh);
		cond_resched();
	} while (read_seqcount_retry(&ctx->refile_seq, seq));
	if (need_wakeup)
		__wake_userfault(ctx, range);
}

static __always_inline int validate_range(struct mm_struct *mm,
					  __u64 start, __u64 len)
{
	__u64 task_size = mm->task_size;

	if (start & ~PAGE_MASK)
		return -EINVAL;
	if (len & ~PAGE_MASK)
		return -EINVAL;
	if (!len)
		return -EINVAL;
	if (start < mmap_min_addr)
		return -EINVAL;
	if (start >= task_size)
		return -EINVAL;
	if (len > task_size - start)
		return -EINVAL;
	return 0;
}

static inline bool vma_can_userfault(struct vm_area_struct *vma,
				     unsigned long vm_flags)
{
	/* FIXME: add WP support to hugetlbfs and shmem */
	if (vm_flags & VM_UFFD_WP) {
		if (is_vm_hugetlb_page(vma) || vma_is_shmem(vma))
			return false;
	}

	if (vm_flags & VM_UFFD_MINOR) {
		if (!(is_vm_hugetlb_page(vma) || vma_is_shmem(vma)))
			return false;
	}

	return vma_is_anonymous(vma) || is_vm_hugetlb_page(vma) ||
	       vma_is_shmem(vma);
}

static int userfaultfd_register(struct userfaultfd_ctx *ctx,
				unsigned long arg)
{
	struct mm_struct *mm = ctx->mm;
	struct vm_area_struct *vma, *prev, *cur;
	int ret;
	struct uffdio_register uffdio_register;
	struct uffdio_register __user *user_uffdio_register;
	unsigned long vm_flags, new_flags;
	bool found;
	bool basic_ioctls;
	unsigned long start, end, vma_end;

	user_uffdio_register = (struct uffdio_register __user *) arg;

	ret = -EFAULT;
	if (copy_from_user(&uffdio_register, user_uffdio_register,
			   sizeof(uffdio_register)-sizeof(__u64)))
		goto out;

	ret = -EINVAL;
	if (!uffdio_register.mode)
		goto out;
	if (uffdio_register.mode & ~UFFD_API_REGISTER_MODES)
		goto out;
	vm_flags = 0;
	if (uffdio_register.mode & UFFDIO_REGISTER_MODE_MISSING)
		vm_flags |= VM_UFFD_MISSING;
	if (uffdio_register.mode & UFFDIO_REGISTER_MODE_WP) {
#ifndef CONFIG_HAVE_ARCH_USERFAULTFD_WP
		goto out;
#endif
		vm_flags |= VM_UFFD_WP;
	}
	if (uffdio_register.mode & UFFDIO_REGISTER_MODE_MINOR) {
#ifndef CONFIG_HAVE_ARCH_USERFAULTFD_MINOR
		goto out;
#endif
		vm_flags |= VM_UFFD_MINOR;
	}

	ret = validate_range(mm, uffdio_register.range.start,
			     uffdio_register.range.len);
	if (ret)
		goto out;

	start = uffdio_register.range.start;
	end = start + uffdio_register.range.len;

	ret = -ENOMEM;
	if (!mmget_not_zero(mm))
		goto out;

	mmap_write_lock(mm);
	vma = find_vma_prev(mm, start, &prev);
	if (!vma)
		goto out_unlock;

	/* check that there's at least one vma in the range */
	ret = -EINVAL;
	if (vma->vm_start >= end)
		goto out_unlock;

	/*
	 * If the first vma contains huge pages, make sure start address
	 * is aligned to huge page size.
	 */
	if (is_vm_hugetlb_page(vma)) {
		unsigned long vma_hpagesize = vma_kernel_pagesize(vma);

		if (start & (vma_hpagesize - 1))
			goto out_unlock;
	}

	/*
	 * Search for not compatible vmas.
	 */
	found = false;
	basic_ioctls = false;
	for (cur = vma; cur && cur->vm_start < end; cur = cur->vm_next) {
		cond_resched();

		BUG_ON(!!cur->vm_userfaultfd_ctx.ctx ^
		       !!(cur->vm_flags & __VM_UFFD_FLAGS));

		/* check not compatible vmas */
		ret = -EINVAL;
		if (!vma_can_userfault(cur, vm_flags))
			goto out_unlock;

		/*
		 * UFFDIO_COPY will fill file holes even without
		 * PROT_WRITE. This check enforces that if this is a
		 * MAP_SHARED, the process has write permission to the backing
		 * file. If VM_MAYWRITE is set it also enforces that on a
		 * MAP_SHARED vma: there is no F_WRITE_SEAL and no further
		 * F_WRITE_SEAL can be taken until the vma is destroyed.
		 */
		ret = -EPERM;
		if (unlikely(!(cur->vm_flags & VM_MAYWRITE)))
			goto out_unlock;

		/*
		 * If this vma contains ending address, and huge pages
		 * check alignment.
		 */
		if (is_vm_hugetlb_page(cur) && end <= cur->vm_end &&
		    end > cur->vm_start) {
			unsigned long vma_hpagesize = vma_kernel_pagesize(cur);

			ret = -EINVAL;

			if (end & (vma_hpagesize - 1))
				goto out_unlock;
		}
		if ((vm_flags & VM_UFFD_WP) && !(cur->vm_flags & VM_MAYWRITE))
			goto out_unlock;

		/*
		 * Check that this vma isn't already owned by a
		 * different userfaultfd. We can't allow more than one
		 * userfaultfd to own a single vma simultaneously or we
		 * wouldn't know which one to deliver the userfaults to.
		 */
		ret = -EBUSY;
		if (cur->vm_userfaultfd_ctx.ctx &&
		    cur->vm_userfaultfd_ctx.ctx != ctx)
			goto out_unlock;

		/*
		 * Note vmas containing huge pages
		 */
		if (is_vm_hugetlb_page(cur))
			basic_ioctls = true;

		found = true;
	}
	BUG_ON(!found);

	if (vma->vm_start < start)
		prev = vma;

	ret = 0;
	do {
		cond_resched();

		BUG_ON(!vma_can_userfault(vma, vm_flags));
		BUG_ON(vma->vm_userfaultfd_ctx.ctx &&
		       vma->vm_userfaultfd_ctx.ctx != ctx);
		WARN_ON(!(vma->vm_flags & VM_MAYWRITE));

		/*
		 * Nothing to do: this vma is already registered into this
		 * userfaultfd and with the right tracking mode too.
		 */
		if (vma->vm_userfaultfd_ctx.ctx == ctx &&
		    (vma->vm_flags & vm_flags) == vm_flags)
			goto skip;

		if (vma->vm_start > start)
			start = vma->vm_start;
		vma_end = min(end, vma->vm_end);

		new_flags = (vma->vm_flags & ~__VM_UFFD_FLAGS) | vm_flags;
		prev = vma_merge(mm, prev, start, vma_end, new_flags,
				 vma->anon_vma, vma->vm_file, vma->vm_pgoff,
				 vma_policy(vma),
				 ((struct vm_userfaultfd_ctx){ ctx }),
<<<<<<< HEAD
				 vma_anon_name(vma));
=======
				 anon_vma_name(vma));
>>>>>>> 7bf263ef
		if (prev) {
			vma = prev;
			goto next;
		}
		if (vma->vm_start < start) {
			ret = split_vma(mm, vma, start, 1);
			if (ret)
				break;
		}
		if (vma->vm_end > end) {
			ret = split_vma(mm, vma, end, 0);
			if (ret)
				break;
		}
	next:
		/*
		 * In the vma_merge() successful mprotect-like case 8:
		 * the next vma was merged into the current one and
		 * the current one has not been updated yet.
		 */
		vma->vm_flags = new_flags;
		vma->vm_userfaultfd_ctx.ctx = ctx;

		if (is_vm_hugetlb_page(vma) && uffd_disable_huge_pmd_share(vma))
			hugetlb_unshare_all_pmds(vma);

	skip:
		prev = vma;
		start = vma->vm_end;
		vma = vma->vm_next;
	} while (vma && vma->vm_start < end);
out_unlock:
	mmap_write_unlock(mm);
	mmput(mm);
	if (!ret) {
		__u64 ioctls_out;

		ioctls_out = basic_ioctls ? UFFD_API_RANGE_IOCTLS_BASIC :
		    UFFD_API_RANGE_IOCTLS;

		/*
		 * Declare the WP ioctl only if the WP mode is
		 * specified and all checks passed with the range
		 */
		if (!(uffdio_register.mode & UFFDIO_REGISTER_MODE_WP))
			ioctls_out &= ~((__u64)1 << _UFFDIO_WRITEPROTECT);

		/* CONTINUE ioctl is only supported for MINOR ranges. */
		if (!(uffdio_register.mode & UFFDIO_REGISTER_MODE_MINOR))
			ioctls_out &= ~((__u64)1 << _UFFDIO_CONTINUE);

		/*
		 * Now that we scanned all vmas we can already tell
		 * userland which ioctls methods are guaranteed to
		 * succeed on this range.
		 */
		if (put_user(ioctls_out, &user_uffdio_register->ioctls))
			ret = -EFAULT;
	}
out:
	return ret;
}

static int userfaultfd_unregister(struct userfaultfd_ctx *ctx,
				  unsigned long arg)
{
	struct mm_struct *mm = ctx->mm;
	struct vm_area_struct *vma, *prev, *cur;
	int ret;
	struct uffdio_range uffdio_unregister;
	unsigned long new_flags;
	bool found;
	unsigned long start, end, vma_end;
	const void __user *buf = (void __user *)arg;

	ret = -EFAULT;
	if (copy_from_user(&uffdio_unregister, buf, sizeof(uffdio_unregister)))
		goto out;

	ret = validate_range(mm, uffdio_unregister.start,
			     uffdio_unregister.len);
	if (ret)
		goto out;

	start = uffdio_unregister.start;
	end = start + uffdio_unregister.len;

	ret = -ENOMEM;
	if (!mmget_not_zero(mm))
		goto out;

	mmap_write_lock(mm);
	vma = find_vma_prev(mm, start, &prev);
	if (!vma)
		goto out_unlock;

	/* check that there's at least one vma in the range */
	ret = -EINVAL;
	if (vma->vm_start >= end)
		goto out_unlock;

	/*
	 * If the first vma contains huge pages, make sure start address
	 * is aligned to huge page size.
	 */
	if (is_vm_hugetlb_page(vma)) {
		unsigned long vma_hpagesize = vma_kernel_pagesize(vma);

		if (start & (vma_hpagesize - 1))
			goto out_unlock;
	}

	/*
	 * Search for not compatible vmas.
	 */
	found = false;
	ret = -EINVAL;
	for (cur = vma; cur && cur->vm_start < end; cur = cur->vm_next) {
		cond_resched();

		BUG_ON(!!cur->vm_userfaultfd_ctx.ctx ^
		       !!(cur->vm_flags & __VM_UFFD_FLAGS));

		/*
		 * Check not compatible vmas, not strictly required
		 * here as not compatible vmas cannot have an
		 * userfaultfd_ctx registered on them, but this
		 * provides for more strict behavior to notice
		 * unregistration errors.
		 */
		if (!vma_can_userfault(cur, cur->vm_flags))
			goto out_unlock;

		found = true;
	}
	BUG_ON(!found);

	if (vma->vm_start < start)
		prev = vma;

	ret = 0;
	do {
		cond_resched();

		BUG_ON(!vma_can_userfault(vma, vma->vm_flags));

		/*
		 * Nothing to do: this vma is already registered into this
		 * userfaultfd and with the right tracking mode too.
		 */
		if (!vma->vm_userfaultfd_ctx.ctx)
			goto skip;

		WARN_ON(!(vma->vm_flags & VM_MAYWRITE));

		if (vma->vm_start > start)
			start = vma->vm_start;
		vma_end = min(end, vma->vm_end);

		if (userfaultfd_missing(vma)) {
			/*
			 * Wake any concurrent pending userfault while
			 * we unregister, so they will not hang
			 * permanently and it avoids userland to call
			 * UFFDIO_WAKE explicitly.
			 */
			struct userfaultfd_wake_range range;
			range.start = start;
			range.len = vma_end - start;
			wake_userfault(vma->vm_userfaultfd_ctx.ctx, &range);
		}

		new_flags = vma->vm_flags & ~__VM_UFFD_FLAGS;
		prev = vma_merge(mm, prev, start, vma_end, new_flags,
				 vma->anon_vma, vma->vm_file, vma->vm_pgoff,
				 vma_policy(vma),
<<<<<<< HEAD
				 NULL_VM_UFFD_CTX, vma_anon_name(vma));
=======
				 NULL_VM_UFFD_CTX, anon_vma_name(vma));
>>>>>>> 7bf263ef
		if (prev) {
			vma = prev;
			goto next;
		}
		if (vma->vm_start < start) {
			ret = split_vma(mm, vma, start, 1);
			if (ret)
				break;
		}
		if (vma->vm_end > end) {
			ret = split_vma(mm, vma, end, 0);
			if (ret)
				break;
		}
	next:
		/*
		 * In the vma_merge() successful mprotect-like case 8:
		 * the next vma was merged into the current one and
		 * the current one has not been updated yet.
		 */
		vma->vm_flags = new_flags;
		vma->vm_userfaultfd_ctx = NULL_VM_UFFD_CTX;

	skip:
		prev = vma;
		start = vma->vm_end;
		vma = vma->vm_next;
	} while (vma && vma->vm_start < end);
out_unlock:
	mmap_write_unlock(mm);
	mmput(mm);
out:
	return ret;
}

/*
 * userfaultfd_wake may be used in combination with the
 * UFFDIO_*_MODE_DONTWAKE to wakeup userfaults in batches.
 */
static int userfaultfd_wake(struct userfaultfd_ctx *ctx,
			    unsigned long arg)
{
	int ret;
	struct uffdio_range uffdio_wake;
	struct userfaultfd_wake_range range;
	const void __user *buf = (void __user *)arg;

	ret = -EFAULT;
	if (copy_from_user(&uffdio_wake, buf, sizeof(uffdio_wake)))
		goto out;

	ret = validate_range(ctx->mm, uffdio_wake.start, uffdio_wake.len);
	if (ret)
		goto out;

	range.start = uffdio_wake.start;
	range.len = uffdio_wake.len;

	/*
	 * len == 0 means wake all and we don't want to wake all here,
	 * so check it again to be sure.
	 */
	VM_BUG_ON(!range.len);

	wake_userfault(ctx, &range);
	ret = 0;

out:
	return ret;
}

static int userfaultfd_copy(struct userfaultfd_ctx *ctx,
			    unsigned long arg)
{
	__s64 ret;
	struct uffdio_copy uffdio_copy;
	struct uffdio_copy __user *user_uffdio_copy;
	struct userfaultfd_wake_range range;

	user_uffdio_copy = (struct uffdio_copy __user *) arg;

	ret = -EAGAIN;
	if (atomic_read(&ctx->mmap_changing))
		goto out;

	ret = -EFAULT;
	if (copy_from_user(&uffdio_copy, user_uffdio_copy,
			   /* don't copy "copy" last field */
			   sizeof(uffdio_copy)-sizeof(__s64)))
		goto out;

	ret = validate_range(ctx->mm, uffdio_copy.dst, uffdio_copy.len);
	if (ret)
		goto out;
	/*
	 * double check for wraparound just in case. copy_from_user()
	 * will later check uffdio_copy.src + uffdio_copy.len to fit
	 * in the userland range.
	 */
	ret = -EINVAL;
	if (uffdio_copy.src + uffdio_copy.len <= uffdio_copy.src)
		goto out;
	if (uffdio_copy.mode & ~(UFFDIO_COPY_MODE_DONTWAKE|UFFDIO_COPY_MODE_WP))
		goto out;
	if (mmget_not_zero(ctx->mm)) {
		ret = mcopy_atomic(ctx->mm, uffdio_copy.dst, uffdio_copy.src,
				   uffdio_copy.len, &ctx->mmap_changing,
				   uffdio_copy.mode);
		mmput(ctx->mm);
	} else {
		return -ESRCH;
	}
	if (unlikely(put_user(ret, &user_uffdio_copy->copy)))
		return -EFAULT;
	if (ret < 0)
		goto out;
	BUG_ON(!ret);
	/* len == 0 would wake all */
	range.len = ret;
	if (!(uffdio_copy.mode & UFFDIO_COPY_MODE_DONTWAKE)) {
		range.start = uffdio_copy.dst;
		wake_userfault(ctx, &range);
	}
	ret = range.len == uffdio_copy.len ? 0 : -EAGAIN;
out:
	return ret;
}

static int userfaultfd_zeropage(struct userfaultfd_ctx *ctx,
				unsigned long arg)
{
	__s64 ret;
	struct uffdio_zeropage uffdio_zeropage;
	struct uffdio_zeropage __user *user_uffdio_zeropage;
	struct userfaultfd_wake_range range;

	user_uffdio_zeropage = (struct uffdio_zeropage __user *) arg;

	ret = -EAGAIN;
	if (atomic_read(&ctx->mmap_changing))
		goto out;

	ret = -EFAULT;
	if (copy_from_user(&uffdio_zeropage, user_uffdio_zeropage,
			   /* don't copy "zeropage" last field */
			   sizeof(uffdio_zeropage)-sizeof(__s64)))
		goto out;

	ret = validate_range(ctx->mm, uffdio_zeropage.range.start,
			     uffdio_zeropage.range.len);
	if (ret)
		goto out;
	ret = -EINVAL;
	if (uffdio_zeropage.mode & ~UFFDIO_ZEROPAGE_MODE_DONTWAKE)
		goto out;

	if (mmget_not_zero(ctx->mm)) {
		ret = mfill_zeropage(ctx->mm, uffdio_zeropage.range.start,
				     uffdio_zeropage.range.len,
				     &ctx->mmap_changing);
		mmput(ctx->mm);
	} else {
		return -ESRCH;
	}
	if (unlikely(put_user(ret, &user_uffdio_zeropage->zeropage)))
		return -EFAULT;
	if (ret < 0)
		goto out;
	/* len == 0 would wake all */
	BUG_ON(!ret);
	range.len = ret;
	if (!(uffdio_zeropage.mode & UFFDIO_ZEROPAGE_MODE_DONTWAKE)) {
		range.start = uffdio_zeropage.range.start;
		wake_userfault(ctx, &range);
	}
	ret = range.len == uffdio_zeropage.range.len ? 0 : -EAGAIN;
out:
	return ret;
}

static int userfaultfd_writeprotect(struct userfaultfd_ctx *ctx,
				    unsigned long arg)
{
	int ret;
	struct uffdio_writeprotect uffdio_wp;
	struct uffdio_writeprotect __user *user_uffdio_wp;
	struct userfaultfd_wake_range range;
	bool mode_wp, mode_dontwake;

	if (atomic_read(&ctx->mmap_changing))
		return -EAGAIN;

	user_uffdio_wp = (struct uffdio_writeprotect __user *) arg;

	if (copy_from_user(&uffdio_wp, user_uffdio_wp,
			   sizeof(struct uffdio_writeprotect)))
		return -EFAULT;

	ret = validate_range(ctx->mm, uffdio_wp.range.start,
			     uffdio_wp.range.len);
	if (ret)
		return ret;

	if (uffdio_wp.mode & ~(UFFDIO_WRITEPROTECT_MODE_DONTWAKE |
			       UFFDIO_WRITEPROTECT_MODE_WP))
		return -EINVAL;

	mode_wp = uffdio_wp.mode & UFFDIO_WRITEPROTECT_MODE_WP;
	mode_dontwake = uffdio_wp.mode & UFFDIO_WRITEPROTECT_MODE_DONTWAKE;

	if (mode_wp && mode_dontwake)
		return -EINVAL;

	if (mmget_not_zero(ctx->mm)) {
		ret = mwriteprotect_range(ctx->mm, uffdio_wp.range.start,
					  uffdio_wp.range.len, mode_wp,
					  &ctx->mmap_changing);
		mmput(ctx->mm);
	} else {
		return -ESRCH;
	}

	if (ret)
		return ret;

	if (!mode_wp && !mode_dontwake) {
		range.start = uffdio_wp.range.start;
		range.len = uffdio_wp.range.len;
		wake_userfault(ctx, &range);
	}
	return ret;
}

static int userfaultfd_continue(struct userfaultfd_ctx *ctx, unsigned long arg)
{
	__s64 ret;
	struct uffdio_continue uffdio_continue;
	struct uffdio_continue __user *user_uffdio_continue;
	struct userfaultfd_wake_range range;

	user_uffdio_continue = (struct uffdio_continue __user *)arg;

	ret = -EAGAIN;
	if (atomic_read(&ctx->mmap_changing))
		goto out;

	ret = -EFAULT;
	if (copy_from_user(&uffdio_continue, user_uffdio_continue,
			   /* don't copy the output fields */
			   sizeof(uffdio_continue) - (sizeof(__s64))))
		goto out;

	ret = validate_range(ctx->mm, uffdio_continue.range.start,
			     uffdio_continue.range.len);
	if (ret)
		goto out;

	ret = -EINVAL;
	/* double check for wraparound just in case. */
	if (uffdio_continue.range.start + uffdio_continue.range.len <=
	    uffdio_continue.range.start) {
		goto out;
	}
	if (uffdio_continue.mode & ~UFFDIO_CONTINUE_MODE_DONTWAKE)
		goto out;

	if (mmget_not_zero(ctx->mm)) {
		ret = mcopy_continue(ctx->mm, uffdio_continue.range.start,
				     uffdio_continue.range.len,
				     &ctx->mmap_changing);
		mmput(ctx->mm);
	} else {
		return -ESRCH;
	}

	if (unlikely(put_user(ret, &user_uffdio_continue->mapped)))
		return -EFAULT;
	if (ret < 0)
		goto out;

	/* len == 0 would wake all */
	BUG_ON(!ret);
	range.len = ret;
	if (!(uffdio_continue.mode & UFFDIO_CONTINUE_MODE_DONTWAKE)) {
		range.start = uffdio_continue.range.start;
		wake_userfault(ctx, &range);
	}
	ret = range.len == uffdio_continue.range.len ? 0 : -EAGAIN;

out:
	return ret;
}

static inline unsigned int uffd_ctx_features(__u64 user_features)
{
	/*
	 * For the current set of features the bits just coincide. Set
	 * UFFD_FEATURE_INITIALIZED to mark the features as enabled.
	 */
	return (unsigned int)user_features | UFFD_FEATURE_INITIALIZED;
}

/*
 * userland asks for a certain API version and we return which bits
 * and ioctl commands are implemented in this kernel for such API
 * version or -EINVAL if unknown.
 */
static int userfaultfd_api(struct userfaultfd_ctx *ctx,
			   unsigned long arg)
{
	struct uffdio_api uffdio_api;
	void __user *buf = (void __user *)arg;
	unsigned int ctx_features;
	int ret;
	__u64 features;

	ret = -EFAULT;
	if (copy_from_user(&uffdio_api, buf, sizeof(uffdio_api)))
		goto out;
	features = uffdio_api.features;
	ret = -EINVAL;
	if (uffdio_api.api != UFFD_API || (features & ~UFFD_API_FEATURES))
		goto err_out;
	ret = -EPERM;
	if ((features & UFFD_FEATURE_EVENT_FORK) && !capable(CAP_SYS_PTRACE))
		goto err_out;
	/* report all available features and ioctls to userland */
	uffdio_api.features = UFFD_API_FEATURES;
#ifndef CONFIG_HAVE_ARCH_USERFAULTFD_MINOR
	uffdio_api.features &=
		~(UFFD_FEATURE_MINOR_HUGETLBFS | UFFD_FEATURE_MINOR_SHMEM);
#endif
#ifndef CONFIG_HAVE_ARCH_USERFAULTFD_WP
	uffdio_api.features &= ~UFFD_FEATURE_PAGEFAULT_FLAG_WP;
#endif
	uffdio_api.ioctls = UFFD_API_IOCTLS;
	ret = -EFAULT;
	if (copy_to_user(buf, &uffdio_api, sizeof(uffdio_api)))
		goto out;

	/* only enable the requested features for this uffd context */
	ctx_features = uffd_ctx_features(features);
	ret = -EINVAL;
	if (cmpxchg(&ctx->features, 0, ctx_features) != 0)
		goto err_out;

	ret = 0;
out:
	return ret;
err_out:
	memset(&uffdio_api, 0, sizeof(uffdio_api));
	if (copy_to_user(buf, &uffdio_api, sizeof(uffdio_api)))
		ret = -EFAULT;
	goto out;
}

static long userfaultfd_ioctl(struct file *file, unsigned cmd,
			      unsigned long arg)
{
	int ret = -EINVAL;
	struct userfaultfd_ctx *ctx = file->private_data;

	if (cmd != UFFDIO_API && !userfaultfd_is_initialized(ctx))
		return -EINVAL;

	switch(cmd) {
	case UFFDIO_API:
		ret = userfaultfd_api(ctx, arg);
		break;
	case UFFDIO_REGISTER:
		ret = userfaultfd_register(ctx, arg);
		break;
	case UFFDIO_UNREGISTER:
		ret = userfaultfd_unregister(ctx, arg);
		break;
	case UFFDIO_WAKE:
		ret = userfaultfd_wake(ctx, arg);
		break;
	case UFFDIO_COPY:
		ret = userfaultfd_copy(ctx, arg);
		break;
	case UFFDIO_ZEROPAGE:
		ret = userfaultfd_zeropage(ctx, arg);
		break;
	case UFFDIO_WRITEPROTECT:
		ret = userfaultfd_writeprotect(ctx, arg);
		break;
	case UFFDIO_CONTINUE:
		ret = userfaultfd_continue(ctx, arg);
		break;
	}
	return ret;
}

#ifdef CONFIG_PROC_FS
static void userfaultfd_show_fdinfo(struct seq_file *m, struct file *f)
{
	struct userfaultfd_ctx *ctx = f->private_data;
	wait_queue_entry_t *wq;
	unsigned long pending = 0, total = 0;

	spin_lock_irq(&ctx->fault_pending_wqh.lock);
	list_for_each_entry(wq, &ctx->fault_pending_wqh.head, entry) {
		pending++;
		total++;
	}
	list_for_each_entry(wq, &ctx->fault_wqh.head, entry) {
		total++;
	}
	spin_unlock_irq(&ctx->fault_pending_wqh.lock);

	/*
	 * If more protocols will be added, there will be all shown
	 * separated by a space. Like this:
	 *	protocols: aa:... bb:...
	 */
	seq_printf(m, "pending:\t%lu\ntotal:\t%lu\nAPI:\t%Lx:%x:%Lx\n",
		   pending, total, UFFD_API, ctx->features,
		   UFFD_API_IOCTLS|UFFD_API_RANGE_IOCTLS);
}
#endif

static const struct file_operations userfaultfd_fops = {
#ifdef CONFIG_PROC_FS
	.show_fdinfo	= userfaultfd_show_fdinfo,
#endif
	.release	= userfaultfd_release,
	.poll		= userfaultfd_poll,
	.read		= userfaultfd_read,
	.unlocked_ioctl = userfaultfd_ioctl,
	.compat_ioctl	= compat_ptr_ioctl,
	.llseek		= noop_llseek,
};

static void init_once_userfaultfd_ctx(void *mem)
{
	struct userfaultfd_ctx *ctx = (struct userfaultfd_ctx *) mem;

	init_waitqueue_head(&ctx->fault_pending_wqh);
	init_waitqueue_head(&ctx->fault_wqh);
	init_waitqueue_head(&ctx->event_wqh);
	init_waitqueue_head(&ctx->fd_wqh);
	seqcount_spinlock_init(&ctx->refile_seq, &ctx->fault_pending_wqh.lock);
}

SYSCALL_DEFINE1(userfaultfd, int, flags)
{
	struct userfaultfd_ctx *ctx;
	int fd;

	if (!sysctl_unprivileged_userfaultfd &&
	    (flags & UFFD_USER_MODE_ONLY) == 0 &&
	    !capable(CAP_SYS_PTRACE)) {
		printk_once(KERN_WARNING "uffd: Set unprivileged_userfaultfd "
			"sysctl knob to 1 if kernel faults must be handled "
			"without obtaining CAP_SYS_PTRACE capability\n");
		return -EPERM;
	}

	BUG_ON(!current->mm);

	/* Check the UFFD_* constants for consistency.  */
	BUILD_BUG_ON(UFFD_USER_MODE_ONLY & UFFD_SHARED_FCNTL_FLAGS);
	BUILD_BUG_ON(UFFD_CLOEXEC != O_CLOEXEC);
	BUILD_BUG_ON(UFFD_NONBLOCK != O_NONBLOCK);

	if (flags & ~(UFFD_SHARED_FCNTL_FLAGS | UFFD_USER_MODE_ONLY))
		return -EINVAL;

	ctx = kmem_cache_alloc(userfaultfd_ctx_cachep, GFP_KERNEL);
	if (!ctx)
		return -ENOMEM;

	refcount_set(&ctx->refcount, 1);
	ctx->flags = flags;
	ctx->features = 0;
	ctx->released = false;
	atomic_set(&ctx->mmap_changing, 0);
	ctx->mm = current->mm;
	/* prevent the mm struct to be freed */
	mmgrab(ctx->mm);

	fd = anon_inode_getfd_secure("[userfaultfd]", &userfaultfd_fops, ctx,
			O_RDWR | (flags & UFFD_SHARED_FCNTL_FLAGS), NULL);
	if (fd < 0) {
		mmdrop(ctx->mm);
		kmem_cache_free(userfaultfd_ctx_cachep, ctx);
	}
	return fd;
}

static int __init userfaultfd_init(void)
{
	userfaultfd_ctx_cachep = kmem_cache_create("userfaultfd_ctx_cache",
						sizeof(struct userfaultfd_ctx),
						0,
						SLAB_HWCACHE_ALIGN|SLAB_PANIC,
						init_once_userfaultfd_ctx);
	return 0;
}
__initcall(userfaultfd_init);<|MERGE_RESOLUTION|>--- conflicted
+++ resolved
@@ -878,11 +878,7 @@
 				 new_flags, vma->anon_vma,
 				 vma->vm_file, vma->vm_pgoff,
 				 vma_policy(vma),
-<<<<<<< HEAD
-				 NULL_VM_UFFD_CTX, vma_anon_name(vma));
-=======
 				 NULL_VM_UFFD_CTX, anon_vma_name(vma));
->>>>>>> 7bf263ef
 		if (prev)
 			vma = prev;
 		else
@@ -1442,11 +1438,7 @@
 				 vma->anon_vma, vma->vm_file, vma->vm_pgoff,
 				 vma_policy(vma),
 				 ((struct vm_userfaultfd_ctx){ ctx }),
-<<<<<<< HEAD
-				 vma_anon_name(vma));
-=======
 				 anon_vma_name(vma));
->>>>>>> 7bf263ef
 		if (prev) {
 			vma = prev;
 			goto next;
@@ -1623,11 +1615,7 @@
 		prev = vma_merge(mm, prev, start, vma_end, new_flags,
 				 vma->anon_vma, vma->vm_file, vma->vm_pgoff,
 				 vma_policy(vma),
-<<<<<<< HEAD
-				 NULL_VM_UFFD_CTX, vma_anon_name(vma));
-=======
 				 NULL_VM_UFFD_CTX, anon_vma_name(vma));
->>>>>>> 7bf263ef
 		if (prev) {
 			vma = prev;
 			goto next;
