--- conflicted
+++ resolved
@@ -1867,11 +1867,7 @@
 			   sizeof(uffdio_continue) - (sizeof(__s64))))
 		goto out;
 
-<<<<<<< HEAD
-	ret = validate_range(ctx->mm, &uffdio_continue.range.start,
-=======
 	ret = validate_range(ctx->mm, uffdio_continue.range.start,
->>>>>>> 8a30a2ca
 			     uffdio_continue.range.len);
 	if (ret)
 		goto out;
