--- conflicted
+++ resolved
@@ -112,11 +112,7 @@
 	int err;
 	struct ovl_fh *fh = NULL;
 
-<<<<<<< HEAD
-	res = ovl_do_vfs_getxattr(dentry, name, NULL, 0);
-=======
 	res = ovl_do_getxattr(ofs, dentry, ox, NULL, 0);
->>>>>>> 071a0578
 	if (res < 0) {
 		if (res == -ENODATA || res == -EOPNOTSUPP)
 			return NULL;
@@ -130,11 +126,7 @@
 	if (!fh)
 		return ERR_PTR(-ENOMEM);
 
-<<<<<<< HEAD
-	res = ovl_do_vfs_getxattr(dentry, name, fh->buf, res);
-=======
 	res = ovl_do_getxattr(ofs, dentry, ox, fh->buf, res);
->>>>>>> 071a0578
 	if (res < 0)
 		goto fail;
 
