/*
  FUSE: Filesystem in Userspace
  Copyright (C) 2001-2008  Miklos Szeredi <miklos@szeredi.hu>

  This program can be distributed under the terms of the GNU GPL.
  See the file COPYING.
*/

#include "fuse_i.h"

#include <linux/pagemap.h>
#include <linux/slab.h>
#include <linux/kernel.h>
#include <linux/sched.h>
#include <linux/sched/signal.h>
#include <linux/module.h>
#include <linux/compat.h>
#include <linux/swap.h>
#include <linux/falloc.h>
#include <linux/uio.h>
#include <linux/fs.h>

static struct page **fuse_pages_alloc(unsigned int npages, gfp_t flags,
				      struct fuse_page_desc **desc)
{
	struct page **pages;

	pages = kzalloc(npages * (sizeof(struct page *) +
				  sizeof(struct fuse_page_desc)), flags);
	*desc = (void *) (pages + npages);

	return pages;
}

static int fuse_send_open(struct fuse_mount *fm, u64 nodeid, struct file *file,
			  int opcode, struct fuse_open_out *outargp)
{
	struct fuse_open_in inarg;
	FUSE_ARGS(args);

	memset(&inarg, 0, sizeof(inarg));
	inarg.flags = file->f_flags & ~(O_CREAT | O_EXCL | O_NOCTTY);
	if (!fm->fc->atomic_o_trunc)
		inarg.flags &= ~O_TRUNC;
	args.opcode = opcode;
	args.nodeid = nodeid;
	args.in_numargs = 1;
	args.in_args[0].size = sizeof(inarg);
	args.in_args[0].value = &inarg;
	args.out_numargs = 1;
	args.out_args[0].size = sizeof(*outargp);
	args.out_args[0].value = outargp;

	return fuse_simple_request(fm, &args);
}

struct fuse_release_args {
	struct fuse_args args;
	struct fuse_release_in inarg;
	struct inode *inode;
};

struct fuse_file *fuse_file_alloc(struct fuse_mount *fm)
{
	struct fuse_file *ff;

	ff = kzalloc(sizeof(struct fuse_file), GFP_KERNEL_ACCOUNT);
	if (unlikely(!ff))
		return NULL;

	ff->fm = fm;
	ff->release_args = kzalloc(sizeof(*ff->release_args),
				   GFP_KERNEL_ACCOUNT);
	if (!ff->release_args) {
		kfree(ff);
		return NULL;
	}

	INIT_LIST_HEAD(&ff->write_entry);
	mutex_init(&ff->readdir.lock);
	refcount_set(&ff->count, 1);
	RB_CLEAR_NODE(&ff->polled_node);
	init_waitqueue_head(&ff->poll_wait);

	ff->kh = atomic64_inc_return(&fm->fc->khctr);

	return ff;
}

void fuse_file_free(struct fuse_file *ff)
{
	kfree(ff->release_args);
	mutex_destroy(&ff->readdir.lock);
	kfree(ff);
}

static struct fuse_file *fuse_file_get(struct fuse_file *ff)
{
	refcount_inc(&ff->count);
	return ff;
}

static void fuse_release_end(struct fuse_mount *fm, struct fuse_args *args,
			     int error)
{
	struct fuse_release_args *ra = container_of(args, typeof(*ra), args);

	iput(ra->inode);
	kfree(ra);
}

static void fuse_file_put(struct fuse_file *ff, bool sync, bool isdir)
{
	if (refcount_dec_and_test(&ff->count)) {
		struct fuse_args *args = &ff->release_args->args;

		if (isdir ? ff->fm->fc->no_opendir : ff->fm->fc->no_open) {
			/* Do nothing when client does not implement 'open' */
			fuse_release_end(ff->fm, args, 0);
		} else if (sync) {
			fuse_simple_request(ff->fm, args);
			fuse_release_end(ff->fm, args, 0);
		} else {
			args->end = fuse_release_end;
			if (fuse_simple_background(ff->fm, args,
						   GFP_KERNEL | __GFP_NOFAIL))
				fuse_release_end(ff->fm, args, -ENOTCONN);
		}
		kfree(ff);
	}
}

int fuse_do_open(struct fuse_mount *fm, u64 nodeid, struct file *file,
		 bool isdir)
{
	struct fuse_conn *fc = fm->fc;
	struct fuse_file *ff;
	int opcode = isdir ? FUSE_OPENDIR : FUSE_OPEN;

	ff = fuse_file_alloc(fm);
	if (!ff)
		return -ENOMEM;

	ff->fh = 0;
	/* Default for no-open */
	ff->open_flags = FOPEN_KEEP_CACHE | (isdir ? FOPEN_CACHE_DIR : 0);
	if (isdir ? !fc->no_opendir : !fc->no_open) {
		struct fuse_open_out outarg;
		int err;

		err = fuse_send_open(fm, nodeid, file, opcode, &outarg);
		if (!err) {
			ff->fh = outarg.fh;
			ff->open_flags = outarg.open_flags;

		} else if (err != -ENOSYS) {
			fuse_file_free(ff);
			return err;
		} else {
			if (isdir)
				fc->no_opendir = 1;
			else
				fc->no_open = 1;
		}
	}

	if (isdir)
		ff->open_flags &= ~FOPEN_DIRECT_IO;

	ff->nodeid = nodeid;
	file->private_data = ff;

	return 0;
}
EXPORT_SYMBOL_GPL(fuse_do_open);

static void fuse_link_write_file(struct file *file)
{
	struct inode *inode = file_inode(file);
	struct fuse_inode *fi = get_fuse_inode(inode);
	struct fuse_file *ff = file->private_data;
	/*
	 * file may be written through mmap, so chain it onto the
	 * inodes's write_file list
	 */
	spin_lock(&fi->lock);
	if (list_empty(&ff->write_entry))
		list_add(&ff->write_entry, &fi->write_files);
	spin_unlock(&fi->lock);
}

void fuse_finish_open(struct inode *inode, struct file *file)
{
	struct fuse_file *ff = file->private_data;
	struct fuse_conn *fc = get_fuse_conn(inode);

	if (!(ff->open_flags & FOPEN_KEEP_CACHE))
		invalidate_inode_pages2(inode->i_mapping);
	if (ff->open_flags & FOPEN_STREAM)
		stream_open(inode, file);
	else if (ff->open_flags & FOPEN_NONSEEKABLE)
		nonseekable_open(inode, file);
	if (fc->atomic_o_trunc && (file->f_flags & O_TRUNC)) {
		struct fuse_inode *fi = get_fuse_inode(inode);

		spin_lock(&fi->lock);
		fi->attr_version = atomic64_inc_return(&fc->attr_version);
		i_size_write(inode, 0);
		spin_unlock(&fi->lock);
		fuse_invalidate_attr(inode);
		if (fc->writeback_cache)
			file_update_time(file);
	}
	if ((file->f_mode & FMODE_WRITE) && fc->writeback_cache)
		fuse_link_write_file(file);
}

int fuse_open_common(struct inode *inode, struct file *file, bool isdir)
{
	struct fuse_mount *fm = get_fuse_mount(inode);
	struct fuse_conn *fc = fm->fc;
	int err;
	bool is_wb_truncate = (file->f_flags & O_TRUNC) &&
			  fc->atomic_o_trunc &&
			  fc->writeback_cache;
	bool dax_truncate = (file->f_flags & O_TRUNC) &&
			  fc->atomic_o_trunc && FUSE_IS_DAX(inode);

	err = generic_file_open(inode, file);
	if (err)
		return err;

	if (is_wb_truncate || dax_truncate) {
		inode_lock(inode);
		fuse_set_nowrite(inode);
	}

	if (dax_truncate) {
		down_write(&get_fuse_inode(inode)->i_mmap_sem);
		err = fuse_dax_break_layouts(inode, 0, 0);
		if (err)
			goto out;
	}

	err = fuse_do_open(fm, get_node_id(inode), file, isdir);
	if (!err)
		fuse_finish_open(inode, file);

out:
	if (dax_truncate)
		up_write(&get_fuse_inode(inode)->i_mmap_sem);

	if (is_wb_truncate | dax_truncate) {
		fuse_release_nowrite(inode);
		inode_unlock(inode);
	}

	return err;
}

static void fuse_prepare_release(struct fuse_inode *fi, struct fuse_file *ff,
				 int flags, int opcode)
{
	struct fuse_conn *fc = ff->fm->fc;
	struct fuse_release_args *ra = ff->release_args;

	/* Inode is NULL on error path of fuse_create_open() */
	if (likely(fi)) {
		spin_lock(&fi->lock);
		list_del(&ff->write_entry);
		spin_unlock(&fi->lock);
	}
	spin_lock(&fc->lock);
	if (!RB_EMPTY_NODE(&ff->polled_node))
		rb_erase(&ff->polled_node, &fc->polled_files);
	spin_unlock(&fc->lock);

	wake_up_interruptible_all(&ff->poll_wait);

	ra->inarg.fh = ff->fh;
	ra->inarg.flags = flags;
	ra->args.in_numargs = 1;
	ra->args.in_args[0].size = sizeof(struct fuse_release_in);
	ra->args.in_args[0].value = &ra->inarg;
	ra->args.opcode = opcode;
	ra->args.nodeid = ff->nodeid;
	ra->args.force = true;
	ra->args.nocreds = true;
}

void fuse_release_common(struct file *file, bool isdir)
{
	struct fuse_inode *fi = get_fuse_inode(file_inode(file));
	struct fuse_file *ff = file->private_data;
	struct fuse_release_args *ra = ff->release_args;
	int opcode = isdir ? FUSE_RELEASEDIR : FUSE_RELEASE;

	fuse_prepare_release(fi, ff, file->f_flags, opcode);

	if (ff->flock) {
		ra->inarg.release_flags |= FUSE_RELEASE_FLOCK_UNLOCK;
		ra->inarg.lock_owner = fuse_lock_owner_id(ff->fm->fc,
							  (fl_owner_t) file);
	}
	/* Hold inode until release is finished */
	ra->inode = igrab(file_inode(file));

	/*
	 * Normally this will send the RELEASE request, however if
	 * some asynchronous READ or WRITE requests are outstanding,
	 * the sending will be delayed.
	 *
	 * Make the release synchronous if this is a fuseblk mount,
	 * synchronous RELEASE is allowed (and desirable) in this case
	 * because the server can be trusted not to screw up.
	 */
	fuse_file_put(ff, ff->fm->fc->destroy, isdir);
}

static int fuse_open(struct inode *inode, struct file *file)
{
	return fuse_open_common(inode, file, false);
}

static int fuse_release(struct inode *inode, struct file *file)
{
	struct fuse_conn *fc = get_fuse_conn(inode);

	/* see fuse_vma_close() for !writeback_cache case */
	if (fc->writeback_cache)
		write_inode_now(inode, 1);

	fuse_release_common(file, false);

	/* return value is ignored by VFS */
	return 0;
}

void fuse_sync_release(struct fuse_inode *fi, struct fuse_file *ff, int flags)
{
	WARN_ON(refcount_read(&ff->count) > 1);
	fuse_prepare_release(fi, ff, flags, FUSE_RELEASE);
	/*
	 * iput(NULL) is a no-op and since the refcount is 1 and everything's
	 * synchronous, we are fine with not doing igrab() here"
	 */
	fuse_file_put(ff, true, false);
}
EXPORT_SYMBOL_GPL(fuse_sync_release);

/*
 * Scramble the ID space with XTEA, so that the value of the files_struct
 * pointer is not exposed to userspace.
 */
u64 fuse_lock_owner_id(struct fuse_conn *fc, fl_owner_t id)
{
	u32 *k = fc->scramble_key;
	u64 v = (unsigned long) id;
	u32 v0 = v;
	u32 v1 = v >> 32;
	u32 sum = 0;
	int i;

	for (i = 0; i < 32; i++) {
		v0 += ((v1 << 4 ^ v1 >> 5) + v1) ^ (sum + k[sum & 3]);
		sum += 0x9E3779B9;
		v1 += ((v0 << 4 ^ v0 >> 5) + v0) ^ (sum + k[sum>>11 & 3]);
	}

	return (u64) v0 + ((u64) v1 << 32);
}

struct fuse_writepage_args {
	struct fuse_io_args ia;
	struct rb_node writepages_entry;
	struct list_head queue_entry;
	struct fuse_writepage_args *next;
	struct inode *inode;
};

static struct fuse_writepage_args *fuse_find_writeback(struct fuse_inode *fi,
					    pgoff_t idx_from, pgoff_t idx_to)
{
	struct rb_node *n;

	n = fi->writepages.rb_node;

	while (n) {
		struct fuse_writepage_args *wpa;
		pgoff_t curr_index;

		wpa = rb_entry(n, struct fuse_writepage_args, writepages_entry);
		WARN_ON(get_fuse_inode(wpa->inode) != fi);
		curr_index = wpa->ia.write.in.offset >> PAGE_SHIFT;
		if (idx_from >= curr_index + wpa->ia.ap.num_pages)
			n = n->rb_right;
		else if (idx_to < curr_index)
			n = n->rb_left;
		else
			return wpa;
	}
	return NULL;
}

/*
 * Check if any page in a range is under writeback
 *
 * This is currently done by walking the list of writepage requests
 * for the inode, which can be pretty inefficient.
 */
static bool fuse_range_is_writeback(struct inode *inode, pgoff_t idx_from,
				   pgoff_t idx_to)
{
	struct fuse_inode *fi = get_fuse_inode(inode);
	bool found;

	spin_lock(&fi->lock);
	found = fuse_find_writeback(fi, idx_from, idx_to);
	spin_unlock(&fi->lock);

	return found;
}

static inline bool fuse_page_is_writeback(struct inode *inode, pgoff_t index)
{
	return fuse_range_is_writeback(inode, index, index);
}

/*
 * Wait for page writeback to be completed.
 *
 * Since fuse doesn't rely on the VM writeback tracking, this has to
 * use some other means.
 */
static void fuse_wait_on_page_writeback(struct inode *inode, pgoff_t index)
{
	struct fuse_inode *fi = get_fuse_inode(inode);

	wait_event(fi->page_waitq, !fuse_page_is_writeback(inode, index));
}

/*
 * Wait for all pending writepages on the inode to finish.
 *
 * This is currently done by blocking further writes with FUSE_NOWRITE
 * and waiting for all sent writes to complete.
 *
 * This must be called under i_mutex, otherwise the FUSE_NOWRITE usage
 * could conflict with truncation.
 */
static void fuse_sync_writes(struct inode *inode)
{
	fuse_set_nowrite(inode);
	fuse_release_nowrite(inode);
}

static int fuse_flush(struct file *file, fl_owner_t id)
{
	struct inode *inode = file_inode(file);
	struct fuse_mount *fm = get_fuse_mount(inode);
	struct fuse_file *ff = file->private_data;
	struct fuse_flush_in inarg;
	FUSE_ARGS(args);
	int err;

	if (is_bad_inode(inode))
		return -EIO;

	err = write_inode_now(inode, 1);
	if (err)
		return err;

	inode_lock(inode);
	fuse_sync_writes(inode);
	inode_unlock(inode);

	err = filemap_check_errors(file->f_mapping);
	if (err)
		return err;

	err = 0;
	if (fm->fc->no_flush)
		goto inval_attr_out;

	memset(&inarg, 0, sizeof(inarg));
	inarg.fh = ff->fh;
	inarg.lock_owner = fuse_lock_owner_id(fm->fc, id);
	args.opcode = FUSE_FLUSH;
	args.nodeid = get_node_id(inode);
	args.in_numargs = 1;
	args.in_args[0].size = sizeof(inarg);
	args.in_args[0].value = &inarg;
	args.force = true;

	err = fuse_simple_request(fm, &args);
	if (err == -ENOSYS) {
		fm->fc->no_flush = 1;
		err = 0;
	}

inval_attr_out:
	/*
	 * In memory i_blocks is not maintained by fuse, if writeback cache is
	 * enabled, i_blocks from cached attr may not be accurate.
	 */
	if (!err && fm->fc->writeback_cache)
		fuse_invalidate_attr(inode);
	return err;
}

int fuse_fsync_common(struct file *file, loff_t start, loff_t end,
		      int datasync, int opcode)
{
	struct inode *inode = file->f_mapping->host;
	struct fuse_mount *fm = get_fuse_mount(inode);
	struct fuse_file *ff = file->private_data;
	FUSE_ARGS(args);
	struct fuse_fsync_in inarg;

	memset(&inarg, 0, sizeof(inarg));
	inarg.fh = ff->fh;
	inarg.fsync_flags = datasync ? FUSE_FSYNC_FDATASYNC : 0;
	args.opcode = opcode;
	args.nodeid = get_node_id(inode);
	args.in_numargs = 1;
	args.in_args[0].size = sizeof(inarg);
	args.in_args[0].value = &inarg;
	return fuse_simple_request(fm, &args);
}

static int fuse_fsync(struct file *file, loff_t start, loff_t end,
		      int datasync)
{
	struct inode *inode = file->f_mapping->host;
	struct fuse_conn *fc = get_fuse_conn(inode);
	int err;

	if (is_bad_inode(inode))
		return -EIO;

	inode_lock(inode);

	/*
	 * Start writeback against all dirty pages of the inode, then
	 * wait for all outstanding writes, before sending the FSYNC
	 * request.
	 */
	err = file_write_and_wait_range(file, start, end);
	if (err)
		goto out;

	fuse_sync_writes(inode);

	/*
	 * Due to implementation of fuse writeback
	 * file_write_and_wait_range() does not catch errors.
	 * We have to do this directly after fuse_sync_writes()
	 */
	err = file_check_and_advance_wb_err(file);
	if (err)
		goto out;

	err = sync_inode_metadata(inode, 1);
	if (err)
		goto out;

	if (fc->no_fsync)
		goto out;

	err = fuse_fsync_common(file, start, end, datasync, FUSE_FSYNC);
	if (err == -ENOSYS) {
		fc->no_fsync = 1;
		err = 0;
	}
out:
	inode_unlock(inode);

	return err;
}

void fuse_read_args_fill(struct fuse_io_args *ia, struct file *file, loff_t pos,
			 size_t count, int opcode)
{
	struct fuse_file *ff = file->private_data;
	struct fuse_args *args = &ia->ap.args;

	ia->read.in.fh = ff->fh;
	ia->read.in.offset = pos;
	ia->read.in.size = count;
	ia->read.in.flags = file->f_flags;
	args->opcode = opcode;
	args->nodeid = ff->nodeid;
	args->in_numargs = 1;
	args->in_args[0].size = sizeof(ia->read.in);
	args->in_args[0].value = &ia->read.in;
	args->out_argvar = true;
	args->out_numargs = 1;
	args->out_args[0].size = count;
}

static void fuse_release_user_pages(struct fuse_args_pages *ap,
				    bool should_dirty)
{
	unsigned int i;

	for (i = 0; i < ap->num_pages; i++) {
		if (should_dirty)
			set_page_dirty_lock(ap->pages[i]);
		put_page(ap->pages[i]);
	}
}

static void fuse_io_release(struct kref *kref)
{
	kfree(container_of(kref, struct fuse_io_priv, refcnt));
}

static ssize_t fuse_get_res_by_io(struct fuse_io_priv *io)
{
	if (io->err)
		return io->err;

	if (io->bytes >= 0 && io->write)
		return -EIO;

	return io->bytes < 0 ? io->size : io->bytes;
}

/**
 * In case of short read, the caller sets 'pos' to the position of
 * actual end of fuse request in IO request. Otherwise, if bytes_requested
 * == bytes_transferred or rw == WRITE, the caller sets 'pos' to -1.
 *
 * An example:
 * User requested DIO read of 64K. It was splitted into two 32K fuse requests,
 * both submitted asynchronously. The first of them was ACKed by userspace as
 * fully completed (req->out.args[0].size == 32K) resulting in pos == -1. The
 * second request was ACKed as short, e.g. only 1K was read, resulting in
 * pos == 33K.
 *
 * Thus, when all fuse requests are completed, the minimal non-negative 'pos'
 * will be equal to the length of the longest contiguous fragment of
 * transferred data starting from the beginning of IO request.
 */
static void fuse_aio_complete(struct fuse_io_priv *io, int err, ssize_t pos)
{
	int left;

	spin_lock(&io->lock);
	if (err)
		io->err = io->err ? : err;
	else if (pos >= 0 && (io->bytes < 0 || pos < io->bytes))
		io->bytes = pos;

	left = --io->reqs;
	if (!left && io->blocking)
		complete(io->done);
	spin_unlock(&io->lock);

	if (!left && !io->blocking) {
		ssize_t res = fuse_get_res_by_io(io);

		if (res >= 0) {
			struct inode *inode = file_inode(io->iocb->ki_filp);
			struct fuse_conn *fc = get_fuse_conn(inode);
			struct fuse_inode *fi = get_fuse_inode(inode);

			spin_lock(&fi->lock);
			fi->attr_version = atomic64_inc_return(&fc->attr_version);
			spin_unlock(&fi->lock);
		}

		io->iocb->ki_complete(io->iocb, res, 0);
	}

	kref_put(&io->refcnt, fuse_io_release);
}

static struct fuse_io_args *fuse_io_alloc(struct fuse_io_priv *io,
					  unsigned int npages)
{
	struct fuse_io_args *ia;

	ia = kzalloc(sizeof(*ia), GFP_KERNEL);
	if (ia) {
		ia->io = io;
		ia->ap.pages = fuse_pages_alloc(npages, GFP_KERNEL,
						&ia->ap.descs);
		if (!ia->ap.pages) {
			kfree(ia);
			ia = NULL;
		}
	}
	return ia;
}

static void fuse_io_free(struct fuse_io_args *ia)
{
	kfree(ia->ap.pages);
	kfree(ia);
}

static void fuse_aio_complete_req(struct fuse_mount *fm, struct fuse_args *args,
				  int err)
{
	struct fuse_io_args *ia = container_of(args, typeof(*ia), ap.args);
	struct fuse_io_priv *io = ia->io;
	ssize_t pos = -1;

	fuse_release_user_pages(&ia->ap, io->should_dirty);

	if (err) {
		/* Nothing */
	} else if (io->write) {
		if (ia->write.out.size > ia->write.in.size) {
			err = -EIO;
		} else if (ia->write.in.size != ia->write.out.size) {
			pos = ia->write.in.offset - io->offset +
				ia->write.out.size;
		}
	} else {
		u32 outsize = args->out_args[0].size;

		if (ia->read.in.size != outsize)
			pos = ia->read.in.offset - io->offset + outsize;
	}

	fuse_aio_complete(io, err, pos);
	fuse_io_free(ia);
}

static ssize_t fuse_async_req_send(struct fuse_mount *fm,
				   struct fuse_io_args *ia, size_t num_bytes)
{
	ssize_t err;
	struct fuse_io_priv *io = ia->io;

	spin_lock(&io->lock);
	kref_get(&io->refcnt);
	io->size += num_bytes;
	io->reqs++;
	spin_unlock(&io->lock);

	ia->ap.args.end = fuse_aio_complete_req;
	ia->ap.args.may_block = io->should_dirty;
<<<<<<< HEAD
	err = fuse_simple_background(fc, &ia->ap.args, GFP_KERNEL);
	if (err)
		fuse_aio_complete_req(fc, &ia->ap.args, err);
=======
	err = fuse_simple_background(fm, &ia->ap.args, GFP_KERNEL);
	if (err)
		fuse_aio_complete_req(fm, &ia->ap.args, err);
>>>>>>> d1988041

	return num_bytes;
}

static ssize_t fuse_send_read(struct fuse_io_args *ia, loff_t pos, size_t count,
			      fl_owner_t owner)
{
	struct file *file = ia->io->iocb->ki_filp;
	struct fuse_file *ff = file->private_data;
	struct fuse_mount *fm = ff->fm;

	fuse_read_args_fill(ia, file, pos, count, FUSE_READ);
	if (owner != NULL) {
		ia->read.in.read_flags |= FUSE_READ_LOCKOWNER;
		ia->read.in.lock_owner = fuse_lock_owner_id(fm->fc, owner);
	}

	if (ia->io->async)
		return fuse_async_req_send(fm, ia, count);

	return fuse_simple_request(fm, &ia->ap.args);
}

static void fuse_read_update_size(struct inode *inode, loff_t size,
				  u64 attr_ver)
{
	struct fuse_conn *fc = get_fuse_conn(inode);
	struct fuse_inode *fi = get_fuse_inode(inode);

	spin_lock(&fi->lock);
	if (attr_ver == fi->attr_version && size < inode->i_size &&
	    !test_bit(FUSE_I_SIZE_UNSTABLE, &fi->state)) {
		fi->attr_version = atomic64_inc_return(&fc->attr_version);
		i_size_write(inode, size);
	}
	spin_unlock(&fi->lock);
}

static void fuse_short_read(struct inode *inode, u64 attr_ver, size_t num_read,
			    struct fuse_args_pages *ap)
{
	struct fuse_conn *fc = get_fuse_conn(inode);

	if (fc->writeback_cache) {
		/*
		 * A hole in a file. Some data after the hole are in page cache,
		 * but have not reached the client fs yet. So, the hole is not
		 * present there.
		 */
		int i;
		int start_idx = num_read >> PAGE_SHIFT;
		size_t off = num_read & (PAGE_SIZE - 1);

		for (i = start_idx; i < ap->num_pages; i++) {
			zero_user_segment(ap->pages[i], off, PAGE_SIZE);
			off = 0;
		}
	} else {
		loff_t pos = page_offset(ap->pages[0]) + num_read;
		fuse_read_update_size(inode, pos, attr_ver);
	}
}

static int fuse_do_readpage(struct file *file, struct page *page)
{
	struct inode *inode = page->mapping->host;
	struct fuse_mount *fm = get_fuse_mount(inode);
	loff_t pos = page_offset(page);
	struct fuse_page_desc desc = { .length = PAGE_SIZE };
	struct fuse_io_args ia = {
		.ap.args.page_zeroing = true,
		.ap.args.out_pages = true,
		.ap.num_pages = 1,
		.ap.pages = &page,
		.ap.descs = &desc,
	};
	ssize_t res;
	u64 attr_ver;

	/*
	 * Page writeback can extend beyond the lifetime of the
	 * page-cache page, so make sure we read a properly synced
	 * page.
	 */
	fuse_wait_on_page_writeback(inode, page->index);

	attr_ver = fuse_get_attr_version(fm->fc);

	/* Don't overflow end offset */
	if (pos + (desc.length - 1) == LLONG_MAX)
		desc.length--;

	/* Don't overflow end offset */
	if (pos + (desc.length - 1) == LLONG_MAX)
		desc.length--;

	fuse_read_args_fill(&ia, file, pos, desc.length, FUSE_READ);
	res = fuse_simple_request(fm, &ia.ap.args);
	if (res < 0)
		return res;
	/*
	 * Short read means EOF.  If file size is larger, truncate it
	 */
	if (res < desc.length)
		fuse_short_read(inode, attr_ver, res, &ia.ap);

	SetPageUptodate(page);

	return 0;
}

static int fuse_readpage(struct file *file, struct page *page)
{
	struct inode *inode = page->mapping->host;
	int err;

	err = -EIO;
	if (is_bad_inode(inode))
		goto out;

	err = fuse_do_readpage(file, page);
	fuse_invalidate_atime(inode);
 out:
	unlock_page(page);
	return err;
}

static void fuse_readpages_end(struct fuse_mount *fm, struct fuse_args *args,
			       int err)
{
	int i;
	struct fuse_io_args *ia = container_of(args, typeof(*ia), ap.args);
	struct fuse_args_pages *ap = &ia->ap;
	size_t count = ia->read.in.size;
	size_t num_read = args->out_args[0].size;
	struct address_space *mapping = NULL;

	for (i = 0; mapping == NULL && i < ap->num_pages; i++)
		mapping = ap->pages[i]->mapping;

	if (mapping) {
		struct inode *inode = mapping->host;

		/*
		 * Short read means EOF. If file size is larger, truncate it
		 */
		if (!err && num_read < count)
			fuse_short_read(inode, ia->read.attr_ver, num_read, ap);

		fuse_invalidate_atime(inode);
	}

	for (i = 0; i < ap->num_pages; i++) {
		struct page *page = ap->pages[i];

		if (!err)
			SetPageUptodate(page);
		else
			SetPageError(page);
		unlock_page(page);
		put_page(page);
	}
	if (ia->ff)
		fuse_file_put(ia->ff, false, false);

	fuse_io_free(ia);
}

static void fuse_send_readpages(struct fuse_io_args *ia, struct file *file)
{
	struct fuse_file *ff = file->private_data;
	struct fuse_mount *fm = ff->fm;
	struct fuse_args_pages *ap = &ia->ap;
	loff_t pos = page_offset(ap->pages[0]);
	size_t count = ap->num_pages << PAGE_SHIFT;
	ssize_t res;
	int err;

	ap->args.out_pages = true;
	ap->args.page_zeroing = true;
	ap->args.page_replace = true;

	/* Don't overflow end offset */
	if (pos + (count - 1) == LLONG_MAX) {
		count--;
		ap->descs[ap->num_pages - 1].length--;
	}
	WARN_ON((loff_t) (pos + count) < 0);

	fuse_read_args_fill(ia, file, pos, count, FUSE_READ);
	ia->read.attr_ver = fuse_get_attr_version(fm->fc);
	if (fm->fc->async_read) {
		ia->ff = fuse_file_get(ff);
		ap->args.end = fuse_readpages_end;
		err = fuse_simple_background(fm, &ap->args, GFP_KERNEL);
		if (!err)
			return;
	} else {
<<<<<<< HEAD
		res = fuse_simple_request(fc, &ap->args);
=======
		res = fuse_simple_request(fm, &ap->args);
>>>>>>> d1988041
		err = res < 0 ? res : 0;
	}
	fuse_readpages_end(fm, &ap->args, err);
}

static void fuse_readahead(struct readahead_control *rac)
{
	struct inode *inode = rac->mapping->host;
	struct fuse_conn *fc = get_fuse_conn(inode);
	unsigned int i, max_pages, nr_pages = 0;

	if (is_bad_inode(inode))
		return;

	max_pages = min_t(unsigned int, fc->max_pages,
			fc->max_read / PAGE_SIZE);

	for (;;) {
		struct fuse_io_args *ia;
		struct fuse_args_pages *ap;

		nr_pages = readahead_count(rac) - nr_pages;
		if (nr_pages > max_pages)
			nr_pages = max_pages;
		if (nr_pages == 0)
			break;
		ia = fuse_io_alloc(NULL, nr_pages);
		if (!ia)
			return;
		ap = &ia->ap;
		nr_pages = __readahead_batch(rac, ap->pages, nr_pages);
		for (i = 0; i < nr_pages; i++) {
			fuse_wait_on_page_writeback(inode,
						    readahead_index(rac) + i);
			ap->descs[i].length = PAGE_SIZE;
		}
		ap->num_pages = nr_pages;
		fuse_send_readpages(ia, rac->file);
	}
}

static ssize_t fuse_cache_read_iter(struct kiocb *iocb, struct iov_iter *to)
{
	struct inode *inode = iocb->ki_filp->f_mapping->host;
	struct fuse_conn *fc = get_fuse_conn(inode);

	/*
	 * In auto invalidate mode, always update attributes on read.
	 * Otherwise, only update if we attempt to read past EOF (to ensure
	 * i_size is up to date).
	 */
	if (fc->auto_inval_data ||
	    (iocb->ki_pos + iov_iter_count(to) > i_size_read(inode))) {
		int err;
		err = fuse_update_attributes(inode, iocb->ki_filp);
		if (err)
			return err;
	}

	return generic_file_read_iter(iocb, to);
}

static void fuse_write_args_fill(struct fuse_io_args *ia, struct fuse_file *ff,
				 loff_t pos, size_t count)
{
	struct fuse_args *args = &ia->ap.args;

	ia->write.in.fh = ff->fh;
	ia->write.in.offset = pos;
	ia->write.in.size = count;
	args->opcode = FUSE_WRITE;
	args->nodeid = ff->nodeid;
	args->in_numargs = 2;
	if (ff->fm->fc->minor < 9)
		args->in_args[0].size = FUSE_COMPAT_WRITE_IN_SIZE;
	else
		args->in_args[0].size = sizeof(ia->write.in);
	args->in_args[0].value = &ia->write.in;
	args->in_args[1].size = count;
	args->out_numargs = 1;
	args->out_args[0].size = sizeof(ia->write.out);
	args->out_args[0].value = &ia->write.out;
}

static unsigned int fuse_write_flags(struct kiocb *iocb)
{
	unsigned int flags = iocb->ki_filp->f_flags;

	if (iocb->ki_flags & IOCB_DSYNC)
		flags |= O_DSYNC;
	if (iocb->ki_flags & IOCB_SYNC)
		flags |= O_SYNC;

	return flags;
}

static ssize_t fuse_send_write(struct fuse_io_args *ia, loff_t pos,
			       size_t count, fl_owner_t owner)
{
	struct kiocb *iocb = ia->io->iocb;
	struct file *file = iocb->ki_filp;
	struct fuse_file *ff = file->private_data;
	struct fuse_mount *fm = ff->fm;
	struct fuse_write_in *inarg = &ia->write.in;
	ssize_t err;

	fuse_write_args_fill(ia, ff, pos, count);
	inarg->flags = fuse_write_flags(iocb);
	if (owner != NULL) {
		inarg->write_flags |= FUSE_WRITE_LOCKOWNER;
		inarg->lock_owner = fuse_lock_owner_id(fm->fc, owner);
	}

	if (ia->io->async)
		return fuse_async_req_send(fm, ia, count);

	err = fuse_simple_request(fm, &ia->ap.args);
	if (!err && ia->write.out.size > count)
		err = -EIO;

	return err ?: ia->write.out.size;
}

bool fuse_write_update_size(struct inode *inode, loff_t pos)
{
	struct fuse_conn *fc = get_fuse_conn(inode);
	struct fuse_inode *fi = get_fuse_inode(inode);
	bool ret = false;

	spin_lock(&fi->lock);
	fi->attr_version = atomic64_inc_return(&fc->attr_version);
	if (pos > inode->i_size) {
		i_size_write(inode, pos);
		ret = true;
	}
	spin_unlock(&fi->lock);

	return ret;
}

static ssize_t fuse_send_write_pages(struct fuse_io_args *ia,
				     struct kiocb *iocb, struct inode *inode,
				     loff_t pos, size_t count)
{
	struct fuse_args_pages *ap = &ia->ap;
	struct file *file = iocb->ki_filp;
	struct fuse_file *ff = file->private_data;
	struct fuse_mount *fm = ff->fm;
	unsigned int offset, i;
	int err;

	for (i = 0; i < ap->num_pages; i++)
		fuse_wait_on_page_writeback(inode, ap->pages[i]->index);

	fuse_write_args_fill(ia, ff, pos, count);
	ia->write.in.flags = fuse_write_flags(iocb);

<<<<<<< HEAD
	err = fuse_simple_request(fc, &ap->args);
=======
	err = fuse_simple_request(fm, &ap->args);
>>>>>>> d1988041
	if (!err && ia->write.out.size > count)
		err = -EIO;

	offset = ap->descs[0].offset;
	count = ia->write.out.size;
	for (i = 0; i < ap->num_pages; i++) {
		struct page *page = ap->pages[i];

		if (!err && !offset && count >= PAGE_SIZE)
			SetPageUptodate(page);

		if (count > PAGE_SIZE - offset)
			count -= PAGE_SIZE - offset;
		else
			count = 0;
		offset = 0;

		unlock_page(page);
		put_page(page);
	}

	return err;
}

static ssize_t fuse_fill_write_pages(struct fuse_args_pages *ap,
				     struct address_space *mapping,
				     struct iov_iter *ii, loff_t pos,
				     unsigned int max_pages)
{
	struct fuse_conn *fc = get_fuse_conn(mapping->host);
	unsigned offset = pos & (PAGE_SIZE - 1);
	size_t count = 0;
	int err;

	ap->args.in_pages = true;
	ap->descs[0].offset = offset;

	do {
		size_t tmp;
		struct page *page;
		pgoff_t index = pos >> PAGE_SHIFT;
		size_t bytes = min_t(size_t, PAGE_SIZE - offset,
				     iov_iter_count(ii));

		bytes = min_t(size_t, bytes, fc->max_write - count);

 again:
		err = -EFAULT;
		if (iov_iter_fault_in_readable(ii, bytes))
			break;

		err = -ENOMEM;
		page = grab_cache_page_write_begin(mapping, index, 0);
		if (!page)
			break;

		if (mapping_writably_mapped(mapping))
			flush_dcache_page(page);

		tmp = iov_iter_copy_from_user_atomic(page, ii, offset, bytes);
		flush_dcache_page(page);

		iov_iter_advance(ii, tmp);
		if (!tmp) {
			unlock_page(page);
			put_page(page);
			bytes = min(bytes, iov_iter_single_seg_count(ii));
			goto again;
		}

		err = 0;
		ap->pages[ap->num_pages] = page;
		ap->descs[ap->num_pages].length = tmp;
		ap->num_pages++;

		count += tmp;
		pos += tmp;
		offset += tmp;
		if (offset == PAGE_SIZE)
			offset = 0;

		if (!fc->big_writes)
			break;
	} while (iov_iter_count(ii) && count < fc->max_write &&
		 ap->num_pages < max_pages && offset == 0);

	return count > 0 ? count : err;
}

static inline unsigned int fuse_wr_pages(loff_t pos, size_t len,
				     unsigned int max_pages)
{
	return min_t(unsigned int,
		     ((pos + len - 1) >> PAGE_SHIFT) -
		     (pos >> PAGE_SHIFT) + 1,
		     max_pages);
}

static ssize_t fuse_perform_write(struct kiocb *iocb,
				  struct address_space *mapping,
				  struct iov_iter *ii, loff_t pos)
{
	struct inode *inode = mapping->host;
	struct fuse_conn *fc = get_fuse_conn(inode);
	struct fuse_inode *fi = get_fuse_inode(inode);
	int err = 0;
	ssize_t res = 0;

	if (inode->i_size < pos + iov_iter_count(ii))
		set_bit(FUSE_I_SIZE_UNSTABLE, &fi->state);

	do {
		ssize_t count;
		struct fuse_io_args ia = {};
		struct fuse_args_pages *ap = &ia.ap;
		unsigned int nr_pages = fuse_wr_pages(pos, iov_iter_count(ii),
						      fc->max_pages);

		ap->pages = fuse_pages_alloc(nr_pages, GFP_KERNEL, &ap->descs);
		if (!ap->pages) {
			err = -ENOMEM;
			break;
		}

		count = fuse_fill_write_pages(ap, mapping, ii, pos, nr_pages);
		if (count <= 0) {
			err = count;
		} else {
			err = fuse_send_write_pages(&ia, iocb, inode,
						    pos, count);
			if (!err) {
				size_t num_written = ia.write.out.size;

				res += num_written;
				pos += num_written;

				/* break out of the loop on short write */
				if (num_written != count)
					err = -EIO;
			}
		}
		kfree(ap->pages);
	} while (!err && iov_iter_count(ii));

	if (res > 0)
		fuse_write_update_size(inode, pos);

	clear_bit(FUSE_I_SIZE_UNSTABLE, &fi->state);
	fuse_invalidate_attr(inode);

	return res > 0 ? res : err;
}

static ssize_t fuse_cache_write_iter(struct kiocb *iocb, struct iov_iter *from)
{
	struct file *file = iocb->ki_filp;
	struct address_space *mapping = file->f_mapping;
	ssize_t written = 0;
	ssize_t written_buffered = 0;
	struct inode *inode = mapping->host;
	ssize_t err;
	loff_t endbyte = 0;

	if (get_fuse_conn(inode)->writeback_cache) {
		/* Update size (EOF optimization) and mode (SUID clearing) */
		err = fuse_update_attributes(mapping->host, file);
		if (err)
			return err;

		return generic_file_write_iter(iocb, from);
	}

	inode_lock(inode);

	/* We can write back this queue in page reclaim */
	current->backing_dev_info = inode_to_bdi(inode);

	err = generic_write_checks(iocb, from);
	if (err <= 0)
		goto out;

	err = file_remove_privs(file);
	if (err)
		goto out;

	err = file_update_time(file);
	if (err)
		goto out;

	if (iocb->ki_flags & IOCB_DIRECT) {
		loff_t pos = iocb->ki_pos;
		written = generic_file_direct_write(iocb, from);
		if (written < 0 || !iov_iter_count(from))
			goto out;

		pos += written;

		written_buffered = fuse_perform_write(iocb, mapping, from, pos);
		if (written_buffered < 0) {
			err = written_buffered;
			goto out;
		}
		endbyte = pos + written_buffered - 1;

		err = filemap_write_and_wait_range(file->f_mapping, pos,
						   endbyte);
		if (err)
			goto out;

		invalidate_mapping_pages(file->f_mapping,
					 pos >> PAGE_SHIFT,
					 endbyte >> PAGE_SHIFT);

		written += written_buffered;
		iocb->ki_pos = pos + written_buffered;
	} else {
		written = fuse_perform_write(iocb, mapping, from, iocb->ki_pos);
		if (written >= 0)
			iocb->ki_pos += written;
	}
out:
	current->backing_dev_info = NULL;
	inode_unlock(inode);
	if (written > 0)
		written = generic_write_sync(iocb, written);

	return written ? written : err;
}

static inline void fuse_page_descs_length_init(struct fuse_page_desc *descs,
					       unsigned int index,
					       unsigned int nr_pages)
{
	int i;

	for (i = index; i < index + nr_pages; i++)
		descs[i].length = PAGE_SIZE - descs[i].offset;
}

static inline unsigned long fuse_get_user_addr(const struct iov_iter *ii)
{
	return (unsigned long)ii->iov->iov_base + ii->iov_offset;
}

static inline size_t fuse_get_frag_size(const struct iov_iter *ii,
					size_t max_size)
{
	return min(iov_iter_single_seg_count(ii), max_size);
}

static int fuse_get_user_pages(struct fuse_args_pages *ap, struct iov_iter *ii,
			       size_t *nbytesp, int write,
			       unsigned int max_pages)
{
	size_t nbytes = 0;  /* # bytes already packed in req */
	ssize_t ret = 0;

	/* Special case for kernel I/O: can copy directly into the buffer */
	if (iov_iter_is_kvec(ii)) {
		unsigned long user_addr = fuse_get_user_addr(ii);
		size_t frag_size = fuse_get_frag_size(ii, *nbytesp);

		if (write)
			ap->args.in_args[1].value = (void *) user_addr;
		else
			ap->args.out_args[0].value = (void *) user_addr;

		iov_iter_advance(ii, frag_size);
		*nbytesp = frag_size;
		return 0;
	}

	while (nbytes < *nbytesp && ap->num_pages < max_pages) {
		unsigned npages;
		size_t start;
		ret = iov_iter_get_pages(ii, &ap->pages[ap->num_pages],
					*nbytesp - nbytes,
					max_pages - ap->num_pages,
					&start);
		if (ret < 0)
			break;

		iov_iter_advance(ii, ret);
		nbytes += ret;

		ret += start;
		npages = (ret + PAGE_SIZE - 1) / PAGE_SIZE;

		ap->descs[ap->num_pages].offset = start;
		fuse_page_descs_length_init(ap->descs, ap->num_pages, npages);

		ap->num_pages += npages;
		ap->descs[ap->num_pages - 1].length -=
			(PAGE_SIZE - ret) & (PAGE_SIZE - 1);
	}

	if (write)
		ap->args.in_pages = true;
	else
		ap->args.out_pages = true;

	*nbytesp = nbytes;

	return ret < 0 ? ret : 0;
}

ssize_t fuse_direct_io(struct fuse_io_priv *io, struct iov_iter *iter,
		       loff_t *ppos, int flags)
{
	int write = flags & FUSE_DIO_WRITE;
	int cuse = flags & FUSE_DIO_CUSE;
	struct file *file = io->iocb->ki_filp;
	struct inode *inode = file->f_mapping->host;
	struct fuse_file *ff = file->private_data;
	struct fuse_conn *fc = ff->fm->fc;
	size_t nmax = write ? fc->max_write : fc->max_read;
	loff_t pos = *ppos;
	size_t count = iov_iter_count(iter);
	pgoff_t idx_from = pos >> PAGE_SHIFT;
	pgoff_t idx_to = (pos + count - 1) >> PAGE_SHIFT;
	ssize_t res = 0;
	int err = 0;
	struct fuse_io_args *ia;
	unsigned int max_pages;

	max_pages = iov_iter_npages(iter, fc->max_pages);
	ia = fuse_io_alloc(io, max_pages);
	if (!ia)
		return -ENOMEM;

	ia->io = io;
	if (!cuse && fuse_range_is_writeback(inode, idx_from, idx_to)) {
		if (!write)
			inode_lock(inode);
		fuse_sync_writes(inode);
		if (!write)
			inode_unlock(inode);
	}

	io->should_dirty = !write && iter_is_iovec(iter);
	while (count) {
		ssize_t nres;
		fl_owner_t owner = current->files;
		size_t nbytes = min(count, nmax);

		err = fuse_get_user_pages(&ia->ap, iter, &nbytes, write,
					  max_pages);
		if (err && !nbytes)
			break;

		if (write) {
			if (!capable(CAP_FSETID))
				ia->write.in.write_flags |= FUSE_WRITE_KILL_PRIV;

			nres = fuse_send_write(ia, pos, nbytes, owner);
		} else {
			nres = fuse_send_read(ia, pos, nbytes, owner);
		}

		if (!io->async || nres < 0) {
			fuse_release_user_pages(&ia->ap, io->should_dirty);
			fuse_io_free(ia);
		}
		ia = NULL;
		if (nres < 0) {
			iov_iter_revert(iter, nbytes);
			err = nres;
			break;
		}
		WARN_ON(nres > nbytes);

		count -= nres;
		res += nres;
		pos += nres;
		if (nres != nbytes) {
			iov_iter_revert(iter, nbytes - nres);
			break;
		}
		if (count) {
			max_pages = iov_iter_npages(iter, fc->max_pages);
			ia = fuse_io_alloc(io, max_pages);
			if (!ia)
				break;
		}
	}
	if (ia)
		fuse_io_free(ia);
	if (res > 0)
		*ppos = pos;

	return res > 0 ? res : err;
}
EXPORT_SYMBOL_GPL(fuse_direct_io);

static ssize_t __fuse_direct_read(struct fuse_io_priv *io,
				  struct iov_iter *iter,
				  loff_t *ppos)
{
	ssize_t res;
	struct inode *inode = file_inode(io->iocb->ki_filp);

	res = fuse_direct_io(io, iter, ppos, 0);

	fuse_invalidate_atime(inode);

	return res;
}

static ssize_t fuse_direct_IO(struct kiocb *iocb, struct iov_iter *iter);

static ssize_t fuse_direct_read_iter(struct kiocb *iocb, struct iov_iter *to)
{
	ssize_t res;

	if (!is_sync_kiocb(iocb) && iocb->ki_flags & IOCB_DIRECT) {
		res = fuse_direct_IO(iocb, to);
	} else {
		struct fuse_io_priv io = FUSE_IO_PRIV_SYNC(iocb);

		res = __fuse_direct_read(&io, to, &iocb->ki_pos);
	}

	return res;
}

static ssize_t fuse_direct_write_iter(struct kiocb *iocb, struct iov_iter *from)
{
	struct inode *inode = file_inode(iocb->ki_filp);
	struct fuse_io_priv io = FUSE_IO_PRIV_SYNC(iocb);
	ssize_t res;

	/* Don't allow parallel writes to the same file */
	inode_lock(inode);
	res = generic_write_checks(iocb, from);
	if (res > 0) {
		if (!is_sync_kiocb(iocb) && iocb->ki_flags & IOCB_DIRECT) {
			res = fuse_direct_IO(iocb, from);
		} else {
			res = fuse_direct_io(&io, from, &iocb->ki_pos,
					     FUSE_DIO_WRITE);
		}
	}
	fuse_invalidate_attr(inode);
	if (res > 0)
		fuse_write_update_size(inode, iocb->ki_pos);
	inode_unlock(inode);

	return res;
}

static ssize_t fuse_file_read_iter(struct kiocb *iocb, struct iov_iter *to)
{
	struct file *file = iocb->ki_filp;
	struct fuse_file *ff = file->private_data;
	struct inode *inode = file_inode(file);

	if (is_bad_inode(inode))
		return -EIO;

	if (FUSE_IS_DAX(inode))
		return fuse_dax_read_iter(iocb, to);

	if (!(ff->open_flags & FOPEN_DIRECT_IO))
		return fuse_cache_read_iter(iocb, to);
	else
		return fuse_direct_read_iter(iocb, to);
}

static ssize_t fuse_file_write_iter(struct kiocb *iocb, struct iov_iter *from)
{
	struct file *file = iocb->ki_filp;
	struct fuse_file *ff = file->private_data;
	struct inode *inode = file_inode(file);

	if (is_bad_inode(inode))
		return -EIO;

	if (FUSE_IS_DAX(inode))
		return fuse_dax_write_iter(iocb, from);

	if (!(ff->open_flags & FOPEN_DIRECT_IO))
		return fuse_cache_write_iter(iocb, from);
	else
		return fuse_direct_write_iter(iocb, from);
}

static void fuse_writepage_free(struct fuse_writepage_args *wpa)
{
	struct fuse_args_pages *ap = &wpa->ia.ap;
	int i;

	for (i = 0; i < ap->num_pages; i++)
		__free_page(ap->pages[i]);

	if (wpa->ia.ff)
		fuse_file_put(wpa->ia.ff, false, false);

	kfree(ap->pages);
	kfree(wpa);
}

static void fuse_writepage_finish(struct fuse_mount *fm,
				  struct fuse_writepage_args *wpa)
{
	struct fuse_args_pages *ap = &wpa->ia.ap;
	struct inode *inode = wpa->inode;
	struct fuse_inode *fi = get_fuse_inode(inode);
	struct backing_dev_info *bdi = inode_to_bdi(inode);
	int i;

	for (i = 0; i < ap->num_pages; i++) {
		dec_wb_stat(&bdi->wb, WB_WRITEBACK);
		dec_node_page_state(ap->pages[i], NR_WRITEBACK_TEMP);
		wb_writeout_inc(&bdi->wb);
	}
	wake_up(&fi->page_waitq);
}

/* Called under fi->lock, may release and reacquire it */
static void fuse_send_writepage(struct fuse_mount *fm,
				struct fuse_writepage_args *wpa, loff_t size)
__releases(fi->lock)
__acquires(fi->lock)
{
	struct fuse_writepage_args *aux, *next;
	struct fuse_inode *fi = get_fuse_inode(wpa->inode);
	struct fuse_write_in *inarg = &wpa->ia.write.in;
	struct fuse_args *args = &wpa->ia.ap.args;
	__u64 data_size = wpa->ia.ap.num_pages * PAGE_SIZE;
	int err;

	fi->writectr++;
	if (inarg->offset + data_size <= size) {
		inarg->size = data_size;
	} else if (inarg->offset < size) {
		inarg->size = size - inarg->offset;
	} else {
		/* Got truncated off completely */
		goto out_free;
	}

	args->in_args[1].size = inarg->size;
	args->force = true;
	args->nocreds = true;

	err = fuse_simple_background(fm, args, GFP_ATOMIC);
	if (err == -ENOMEM) {
		spin_unlock(&fi->lock);
		err = fuse_simple_background(fm, args, GFP_NOFS | __GFP_NOFAIL);
		spin_lock(&fi->lock);
	}

	/* Fails on broken connection only */
	if (unlikely(err))
		goto out_free;

	return;

 out_free:
	fi->writectr--;
	rb_erase(&wpa->writepages_entry, &fi->writepages);
	fuse_writepage_finish(fm, wpa);
	spin_unlock(&fi->lock);

	/* After fuse_writepage_finish() aux request list is private */
	for (aux = wpa->next; aux; aux = next) {
		next = aux->next;
		aux->next = NULL;
		fuse_writepage_free(aux);
	}

	fuse_writepage_free(wpa);
	spin_lock(&fi->lock);
}

/*
 * If fi->writectr is positive (no truncate or fsync going on) send
 * all queued writepage requests.
 *
 * Called with fi->lock
 */
void fuse_flush_writepages(struct inode *inode)
__releases(fi->lock)
__acquires(fi->lock)
{
	struct fuse_mount *fm = get_fuse_mount(inode);
	struct fuse_inode *fi = get_fuse_inode(inode);
	loff_t crop = i_size_read(inode);
	struct fuse_writepage_args *wpa;

	while (fi->writectr >= 0 && !list_empty(&fi->queued_writes)) {
		wpa = list_entry(fi->queued_writes.next,
				 struct fuse_writepage_args, queue_entry);
		list_del_init(&wpa->queue_entry);
		fuse_send_writepage(fm, wpa, crop);
	}
}

static struct fuse_writepage_args *fuse_insert_writeback(struct rb_root *root,
						struct fuse_writepage_args *wpa)
{
	pgoff_t idx_from = wpa->ia.write.in.offset >> PAGE_SHIFT;
	pgoff_t idx_to = idx_from + wpa->ia.ap.num_pages - 1;
	struct rb_node **p = &root->rb_node;
	struct rb_node  *parent = NULL;

	WARN_ON(!wpa->ia.ap.num_pages);
	while (*p) {
		struct fuse_writepage_args *curr;
		pgoff_t curr_index;

		parent = *p;
		curr = rb_entry(parent, struct fuse_writepage_args,
				writepages_entry);
		WARN_ON(curr->inode != wpa->inode);
		curr_index = curr->ia.write.in.offset >> PAGE_SHIFT;

		if (idx_from >= curr_index + curr->ia.ap.num_pages)
			p = &(*p)->rb_right;
		else if (idx_to < curr_index)
			p = &(*p)->rb_left;
		else
			return curr;
	}

	rb_link_node(&wpa->writepages_entry, parent, p);
	rb_insert_color(&wpa->writepages_entry, root);
	return NULL;
}

static void tree_insert(struct rb_root *root, struct fuse_writepage_args *wpa)
{
	WARN_ON(fuse_insert_writeback(root, wpa));
}

static void fuse_writepage_end(struct fuse_mount *fm, struct fuse_args *args,
			       int error)
{
	struct fuse_writepage_args *wpa =
		container_of(args, typeof(*wpa), ia.ap.args);
	struct inode *inode = wpa->inode;
	struct fuse_inode *fi = get_fuse_inode(inode);

	mapping_set_error(inode->i_mapping, error);
	spin_lock(&fi->lock);
	rb_erase(&wpa->writepages_entry, &fi->writepages);
	while (wpa->next) {
		struct fuse_mount *fm = get_fuse_mount(inode);
		struct fuse_write_in *inarg = &wpa->ia.write.in;
		struct fuse_writepage_args *next = wpa->next;

		wpa->next = next->next;
		next->next = NULL;
		next->ia.ff = fuse_file_get(wpa->ia.ff);
		tree_insert(&fi->writepages, next);

		/*
		 * Skip fuse_flush_writepages() to make it easy to crop requests
		 * based on primary request size.
		 *
		 * 1st case (trivial): there are no concurrent activities using
		 * fuse_set/release_nowrite.  Then we're on safe side because
		 * fuse_flush_writepages() would call fuse_send_writepage()
		 * anyway.
		 *
		 * 2nd case: someone called fuse_set_nowrite and it is waiting
		 * now for completion of all in-flight requests.  This happens
		 * rarely and no more than once per page, so this should be
		 * okay.
		 *
		 * 3rd case: someone (e.g. fuse_do_setattr()) is in the middle
		 * of fuse_set_nowrite..fuse_release_nowrite section.  The fact
		 * that fuse_set_nowrite returned implies that all in-flight
		 * requests were completed along with all of their secondary
		 * requests.  Further primary requests are blocked by negative
		 * writectr.  Hence there cannot be any in-flight requests and
		 * no invocations of fuse_writepage_end() while we're in
		 * fuse_set_nowrite..fuse_release_nowrite section.
		 */
		fuse_send_writepage(fm, next, inarg->offset + inarg->size);
	}
	fi->writectr--;
	fuse_writepage_finish(fm, wpa);
	spin_unlock(&fi->lock);
	fuse_writepage_free(wpa);
}

static struct fuse_file *__fuse_write_file_get(struct fuse_conn *fc,
					       struct fuse_inode *fi)
{
	struct fuse_file *ff = NULL;

	spin_lock(&fi->lock);
	if (!list_empty(&fi->write_files)) {
		ff = list_entry(fi->write_files.next, struct fuse_file,
				write_entry);
		fuse_file_get(ff);
	}
	spin_unlock(&fi->lock);

	return ff;
}

static struct fuse_file *fuse_write_file_get(struct fuse_conn *fc,
					     struct fuse_inode *fi)
{
	struct fuse_file *ff = __fuse_write_file_get(fc, fi);
	WARN_ON(!ff);
	return ff;
}

int fuse_write_inode(struct inode *inode, struct writeback_control *wbc)
{
	struct fuse_conn *fc = get_fuse_conn(inode);
	struct fuse_inode *fi = get_fuse_inode(inode);
	struct fuse_file *ff;
	int err;

	ff = __fuse_write_file_get(fc, fi);
	err = fuse_flush_times(inode, ff);
	if (ff)
		fuse_file_put(ff, false, false);

	return err;
}

static struct fuse_writepage_args *fuse_writepage_args_alloc(void)
{
	struct fuse_writepage_args *wpa;
	struct fuse_args_pages *ap;

	wpa = kzalloc(sizeof(*wpa), GFP_NOFS);
	if (wpa) {
		ap = &wpa->ia.ap;
		ap->num_pages = 0;
		ap->pages = fuse_pages_alloc(1, GFP_NOFS, &ap->descs);
		if (!ap->pages) {
			kfree(wpa);
			wpa = NULL;
		}
	}
	return wpa;

}

static int fuse_writepage_locked(struct page *page)
{
	struct address_space *mapping = page->mapping;
	struct inode *inode = mapping->host;
	struct fuse_conn *fc = get_fuse_conn(inode);
	struct fuse_inode *fi = get_fuse_inode(inode);
	struct fuse_writepage_args *wpa;
	struct fuse_args_pages *ap;
	struct page *tmp_page;
	int error = -ENOMEM;

	set_page_writeback(page);

	wpa = fuse_writepage_args_alloc();
	if (!wpa)
		goto err;
	ap = &wpa->ia.ap;

	tmp_page = alloc_page(GFP_NOFS | __GFP_HIGHMEM);
	if (!tmp_page)
		goto err_free;

	error = -EIO;
	wpa->ia.ff = fuse_write_file_get(fc, fi);
	if (!wpa->ia.ff)
		goto err_nofile;

	fuse_write_args_fill(&wpa->ia, wpa->ia.ff, page_offset(page), 0);

	copy_highpage(tmp_page, page);
	wpa->ia.write.in.write_flags |= FUSE_WRITE_CACHE;
	wpa->next = NULL;
	ap->args.in_pages = true;
	ap->num_pages = 1;
	ap->pages[0] = tmp_page;
	ap->descs[0].offset = 0;
	ap->descs[0].length = PAGE_SIZE;
	ap->args.end = fuse_writepage_end;
	wpa->inode = inode;

	inc_wb_stat(&inode_to_bdi(inode)->wb, WB_WRITEBACK);
	inc_node_page_state(tmp_page, NR_WRITEBACK_TEMP);

	spin_lock(&fi->lock);
	tree_insert(&fi->writepages, wpa);
	list_add_tail(&wpa->queue_entry, &fi->queued_writes);
	fuse_flush_writepages(inode);
	spin_unlock(&fi->lock);

	end_page_writeback(page);

	return 0;

err_nofile:
	__free_page(tmp_page);
err_free:
	kfree(wpa);
err:
	mapping_set_error(page->mapping, error);
	end_page_writeback(page);
	return error;
}

static int fuse_writepage(struct page *page, struct writeback_control *wbc)
{
	int err;

	if (fuse_page_is_writeback(page->mapping->host, page->index)) {
		/*
		 * ->writepages() should be called for sync() and friends.  We
		 * should only get here on direct reclaim and then we are
		 * allowed to skip a page which is already in flight
		 */
		WARN_ON(wbc->sync_mode == WB_SYNC_ALL);

		redirty_page_for_writepage(wbc, page);
		unlock_page(page);
		return 0;
	}

	err = fuse_writepage_locked(page);
	unlock_page(page);

	return err;
}

struct fuse_fill_wb_data {
	struct fuse_writepage_args *wpa;
	struct fuse_file *ff;
	struct inode *inode;
	struct page **orig_pages;
	unsigned int max_pages;
};

static bool fuse_pages_realloc(struct fuse_fill_wb_data *data)
{
	struct fuse_args_pages *ap = &data->wpa->ia.ap;
	struct fuse_conn *fc = get_fuse_conn(data->inode);
	struct page **pages;
	struct fuse_page_desc *descs;
	unsigned int npages = min_t(unsigned int,
				    max_t(unsigned int, data->max_pages * 2,
					  FUSE_DEFAULT_MAX_PAGES_PER_REQ),
				    fc->max_pages);
	WARN_ON(npages <= data->max_pages);

	pages = fuse_pages_alloc(npages, GFP_NOFS, &descs);
	if (!pages)
		return false;

	memcpy(pages, ap->pages, sizeof(struct page *) * ap->num_pages);
	memcpy(descs, ap->descs, sizeof(struct fuse_page_desc) * ap->num_pages);
	kfree(ap->pages);
	ap->pages = pages;
	ap->descs = descs;
	data->max_pages = npages;

	return true;
}

static void fuse_writepages_send(struct fuse_fill_wb_data *data)
{
	struct fuse_writepage_args *wpa = data->wpa;
	struct inode *inode = data->inode;
	struct fuse_inode *fi = get_fuse_inode(inode);
	int num_pages = wpa->ia.ap.num_pages;
	int i;

	wpa->ia.ff = fuse_file_get(data->ff);
	spin_lock(&fi->lock);
	list_add_tail(&wpa->queue_entry, &fi->queued_writes);
	fuse_flush_writepages(inode);
	spin_unlock(&fi->lock);

	for (i = 0; i < num_pages; i++)
		end_page_writeback(data->orig_pages[i]);
}

/*
 * Check under fi->lock if the page is under writeback, and insert it onto the
 * rb_tree if not. Otherwise iterate auxiliary write requests, to see if there's
 * one already added for a page at this offset.  If there's none, then insert
 * this new request onto the auxiliary list, otherwise reuse the existing one by
 * swapping the new temp page with the old one.
 */
static bool fuse_writepage_add(struct fuse_writepage_args *new_wpa,
			       struct page *page)
{
	struct fuse_inode *fi = get_fuse_inode(new_wpa->inode);
	struct fuse_writepage_args *tmp;
	struct fuse_writepage_args *old_wpa;
	struct fuse_args_pages *new_ap = &new_wpa->ia.ap;

	WARN_ON(new_ap->num_pages != 0);
	new_ap->num_pages = 1;

	spin_lock(&fi->lock);
	old_wpa = fuse_insert_writeback(&fi->writepages, new_wpa);
	if (!old_wpa) {
		spin_unlock(&fi->lock);
		return true;
	}

	for (tmp = old_wpa->next; tmp; tmp = tmp->next) {
		pgoff_t curr_index;

		WARN_ON(tmp->inode != new_wpa->inode);
		curr_index = tmp->ia.write.in.offset >> PAGE_SHIFT;
		if (curr_index == page->index) {
			WARN_ON(tmp->ia.ap.num_pages != 1);
			swap(tmp->ia.ap.pages[0], new_ap->pages[0]);
			break;
		}
	}

	if (!tmp) {
		new_wpa->next = old_wpa->next;
		old_wpa->next = new_wpa;
	}

	spin_unlock(&fi->lock);

	if (tmp) {
		struct backing_dev_info *bdi = inode_to_bdi(new_wpa->inode);

		dec_wb_stat(&bdi->wb, WB_WRITEBACK);
		dec_node_page_state(new_ap->pages[0], NR_WRITEBACK_TEMP);
		wb_writeout_inc(&bdi->wb);
		fuse_writepage_free(new_wpa);
	}

	return false;
}

static bool fuse_writepage_need_send(struct fuse_conn *fc, struct page *page,
				     struct fuse_args_pages *ap,
				     struct fuse_fill_wb_data *data)
{
	WARN_ON(!ap->num_pages);

	/*
	 * Being under writeback is unlikely but possible.  For example direct
	 * read to an mmaped fuse file will set the page dirty twice; once when
	 * the pages are faulted with get_user_pages(), and then after the read
	 * completed.
	 */
	if (fuse_page_is_writeback(data->inode, page->index))
		return true;

	/* Reached max pages */
	if (ap->num_pages == fc->max_pages)
		return true;

	/* Reached max write bytes */
	if ((ap->num_pages + 1) * PAGE_SIZE > fc->max_write)
		return true;

	/* Discontinuity */
	if (data->orig_pages[ap->num_pages - 1]->index + 1 != page->index)
		return true;

	/* Need to grow the pages array?  If so, did the expansion fail? */
	if (ap->num_pages == data->max_pages && !fuse_pages_realloc(data))
		return true;

	return false;
}

static int fuse_writepages_fill(struct page *page,
		struct writeback_control *wbc, void *_data)
{
	struct fuse_fill_wb_data *data = _data;
	struct fuse_writepage_args *wpa = data->wpa;
	struct fuse_args_pages *ap = &wpa->ia.ap;
	struct inode *inode = data->inode;
	struct fuse_inode *fi = get_fuse_inode(inode);
	struct fuse_conn *fc = get_fuse_conn(inode);
	struct page *tmp_page;
	int err;

	if (!data->ff) {
		err = -EIO;
		data->ff = fuse_write_file_get(fc, fi);
		if (!data->ff)
			goto out_unlock;
	}

	if (wpa && fuse_writepage_need_send(fc, page, ap, data)) {
		fuse_writepages_send(data);
		data->wpa = NULL;
	}

	err = -ENOMEM;
	tmp_page = alloc_page(GFP_NOFS | __GFP_HIGHMEM);
	if (!tmp_page)
		goto out_unlock;

	/*
	 * The page must not be redirtied until the writeout is completed
	 * (i.e. userspace has sent a reply to the write request).  Otherwise
	 * there could be more than one temporary page instance for each real
	 * page.
	 *
	 * This is ensured by holding the page lock in page_mkwrite() while
	 * checking fuse_page_is_writeback().  We already hold the page lock
	 * since clear_page_dirty_for_io() and keep it held until we add the
	 * request to the fi->writepages list and increment ap->num_pages.
	 * After this fuse_page_is_writeback() will indicate that the page is
	 * under writeback, so we can release the page lock.
	 */
	if (data->wpa == NULL) {
		err = -ENOMEM;
		wpa = fuse_writepage_args_alloc();
		if (!wpa) {
			__free_page(tmp_page);
			goto out_unlock;
		}
		data->max_pages = 1;

		ap = &wpa->ia.ap;
		fuse_write_args_fill(&wpa->ia, data->ff, page_offset(page), 0);
		wpa->ia.write.in.write_flags |= FUSE_WRITE_CACHE;
		wpa->next = NULL;
		ap->args.in_pages = true;
		ap->args.end = fuse_writepage_end;
		ap->num_pages = 0;
		wpa->inode = inode;
	}
	set_page_writeback(page);

	copy_highpage(tmp_page, page);
	ap->pages[ap->num_pages] = tmp_page;
	ap->descs[ap->num_pages].offset = 0;
	ap->descs[ap->num_pages].length = PAGE_SIZE;
	data->orig_pages[ap->num_pages] = page;

	inc_wb_stat(&inode_to_bdi(inode)->wb, WB_WRITEBACK);
	inc_node_page_state(tmp_page, NR_WRITEBACK_TEMP);

	err = 0;
	if (data->wpa) {
		/*
		 * Protected by fi->lock against concurrent access by
		 * fuse_page_is_writeback().
		 */
		spin_lock(&fi->lock);
		ap->num_pages++;
		spin_unlock(&fi->lock);
	} else if (fuse_writepage_add(wpa, page)) {
		data->wpa = wpa;
	} else {
		end_page_writeback(page);
	}
out_unlock:
	unlock_page(page);

	return err;
}

static int fuse_writepages(struct address_space *mapping,
			   struct writeback_control *wbc)
{
	struct inode *inode = mapping->host;
	struct fuse_conn *fc = get_fuse_conn(inode);
	struct fuse_fill_wb_data data;
	int err;

	err = -EIO;
	if (is_bad_inode(inode))
		goto out;

	data.inode = inode;
	data.wpa = NULL;
	data.ff = NULL;

	err = -ENOMEM;
	data.orig_pages = kcalloc(fc->max_pages,
				  sizeof(struct page *),
				  GFP_NOFS);
	if (!data.orig_pages)
		goto out;

	err = write_cache_pages(mapping, wbc, fuse_writepages_fill, &data);
	if (data.wpa) {
		WARN_ON(!data.wpa->ia.ap.num_pages);
		fuse_writepages_send(&data);
	}
	if (data.ff)
		fuse_file_put(data.ff, false, false);

	kfree(data.orig_pages);
out:
	return err;
}

/*
 * It's worthy to make sure that space is reserved on disk for the write,
 * but how to implement it without killing performance need more thinking.
 */
static int fuse_write_begin(struct file *file, struct address_space *mapping,
		loff_t pos, unsigned len, unsigned flags,
		struct page **pagep, void **fsdata)
{
	pgoff_t index = pos >> PAGE_SHIFT;
	struct fuse_conn *fc = get_fuse_conn(file_inode(file));
	struct page *page;
	loff_t fsize;
	int err = -ENOMEM;

	WARN_ON(!fc->writeback_cache);

	page = grab_cache_page_write_begin(mapping, index, flags);
	if (!page)
		goto error;

	fuse_wait_on_page_writeback(mapping->host, page->index);

	if (PageUptodate(page) || len == PAGE_SIZE)
		goto success;
	/*
	 * Check if the start this page comes after the end of file, in which
	 * case the readpage can be optimized away.
	 */
	fsize = i_size_read(mapping->host);
	if (fsize <= (pos & PAGE_MASK)) {
		size_t off = pos & ~PAGE_MASK;
		if (off)
			zero_user_segment(page, 0, off);
		goto success;
	}
	err = fuse_do_readpage(file, page);
	if (err)
		goto cleanup;
success:
	*pagep = page;
	return 0;

cleanup:
	unlock_page(page);
	put_page(page);
error:
	return err;
}

static int fuse_write_end(struct file *file, struct address_space *mapping,
		loff_t pos, unsigned len, unsigned copied,
		struct page *page, void *fsdata)
{
	struct inode *inode = page->mapping->host;

	/* Haven't copied anything?  Skip zeroing, size extending, dirtying. */
	if (!copied)
		goto unlock;

	if (!PageUptodate(page)) {
		/* Zero any unwritten bytes at the end of the page */
		size_t endoff = (pos + copied) & ~PAGE_MASK;
		if (endoff)
			zero_user_segment(page, endoff, PAGE_SIZE);
		SetPageUptodate(page);
	}

	fuse_write_update_size(inode, pos + copied);
	set_page_dirty(page);

unlock:
	unlock_page(page);
	put_page(page);

	return copied;
}

static int fuse_launder_page(struct page *page)
{
	int err = 0;
	if (clear_page_dirty_for_io(page)) {
		struct inode *inode = page->mapping->host;
		err = fuse_writepage_locked(page);
		if (!err)
			fuse_wait_on_page_writeback(inode, page->index);
	}
	return err;
}

/*
 * Write back dirty pages now, because there may not be any suitable
 * open files later
 */
static void fuse_vma_close(struct vm_area_struct *vma)
{
	filemap_write_and_wait(vma->vm_file->f_mapping);
}

/*
 * Wait for writeback against this page to complete before allowing it
 * to be marked dirty again, and hence written back again, possibly
 * before the previous writepage completed.
 *
 * Block here, instead of in ->writepage(), so that the userspace fs
 * can only block processes actually operating on the filesystem.
 *
 * Otherwise unprivileged userspace fs would be able to block
 * unrelated:
 *
 * - page migration
 * - sync(2)
 * - try_to_free_pages() with order > PAGE_ALLOC_COSTLY_ORDER
 */
static vm_fault_t fuse_page_mkwrite(struct vm_fault *vmf)
{
	struct page *page = vmf->page;
	struct inode *inode = file_inode(vmf->vma->vm_file);

	file_update_time(vmf->vma->vm_file);
	lock_page(page);
	if (page->mapping != inode->i_mapping) {
		unlock_page(page);
		return VM_FAULT_NOPAGE;
	}

	fuse_wait_on_page_writeback(inode, page->index);
	return VM_FAULT_LOCKED;
}

static const struct vm_operations_struct fuse_file_vm_ops = {
	.close		= fuse_vma_close,
	.fault		= filemap_fault,
	.map_pages	= filemap_map_pages,
	.page_mkwrite	= fuse_page_mkwrite,
};

static int fuse_file_mmap(struct file *file, struct vm_area_struct *vma)
{
	struct fuse_file *ff = file->private_data;

	/* DAX mmap is superior to direct_io mmap */
	if (FUSE_IS_DAX(file_inode(file)))
		return fuse_dax_mmap(file, vma);

	if (ff->open_flags & FOPEN_DIRECT_IO) {
		/* Can't provide the coherency needed for MAP_SHARED */
		if (vma->vm_flags & VM_MAYSHARE)
			return -ENODEV;

		invalidate_inode_pages2(file->f_mapping);

		return generic_file_mmap(file, vma);
	}

	if ((vma->vm_flags & VM_SHARED) && (vma->vm_flags & VM_MAYWRITE))
		fuse_link_write_file(file);

	file_accessed(file);
	vma->vm_ops = &fuse_file_vm_ops;
	return 0;
}

static int convert_fuse_file_lock(struct fuse_conn *fc,
				  const struct fuse_file_lock *ffl,
				  struct file_lock *fl)
{
	switch (ffl->type) {
	case F_UNLCK:
		break;

	case F_RDLCK:
	case F_WRLCK:
		if (ffl->start > OFFSET_MAX || ffl->end > OFFSET_MAX ||
		    ffl->end < ffl->start)
			return -EIO;

		fl->fl_start = ffl->start;
		fl->fl_end = ffl->end;

		/*
		 * Convert pid into init's pid namespace.  The locks API will
		 * translate it into the caller's pid namespace.
		 */
		rcu_read_lock();
		fl->fl_pid = pid_nr_ns(find_pid_ns(ffl->pid, fc->pid_ns), &init_pid_ns);
		rcu_read_unlock();
		break;

	default:
		return -EIO;
	}
	fl->fl_type = ffl->type;
	return 0;
}

static void fuse_lk_fill(struct fuse_args *args, struct file *file,
			 const struct file_lock *fl, int opcode, pid_t pid,
			 int flock, struct fuse_lk_in *inarg)
{
	struct inode *inode = file_inode(file);
	struct fuse_conn *fc = get_fuse_conn(inode);
	struct fuse_file *ff = file->private_data;

	memset(inarg, 0, sizeof(*inarg));
	inarg->fh = ff->fh;
	inarg->owner = fuse_lock_owner_id(fc, fl->fl_owner);
	inarg->lk.start = fl->fl_start;
	inarg->lk.end = fl->fl_end;
	inarg->lk.type = fl->fl_type;
	inarg->lk.pid = pid;
	if (flock)
		inarg->lk_flags |= FUSE_LK_FLOCK;
	args->opcode = opcode;
	args->nodeid = get_node_id(inode);
	args->in_numargs = 1;
	args->in_args[0].size = sizeof(*inarg);
	args->in_args[0].value = inarg;
}

static int fuse_getlk(struct file *file, struct file_lock *fl)
{
	struct inode *inode = file_inode(file);
	struct fuse_mount *fm = get_fuse_mount(inode);
	FUSE_ARGS(args);
	struct fuse_lk_in inarg;
	struct fuse_lk_out outarg;
	int err;

	fuse_lk_fill(&args, file, fl, FUSE_GETLK, 0, 0, &inarg);
	args.out_numargs = 1;
	args.out_args[0].size = sizeof(outarg);
	args.out_args[0].value = &outarg;
	err = fuse_simple_request(fm, &args);
	if (!err)
		err = convert_fuse_file_lock(fm->fc, &outarg.lk, fl);

	return err;
}

static int fuse_setlk(struct file *file, struct file_lock *fl, int flock)
{
	struct inode *inode = file_inode(file);
	struct fuse_mount *fm = get_fuse_mount(inode);
	FUSE_ARGS(args);
	struct fuse_lk_in inarg;
	int opcode = (fl->fl_flags & FL_SLEEP) ? FUSE_SETLKW : FUSE_SETLK;
	struct pid *pid = fl->fl_type != F_UNLCK ? task_tgid(current) : NULL;
	pid_t pid_nr = pid_nr_ns(pid, fm->fc->pid_ns);
	int err;

	if (fl->fl_lmops && fl->fl_lmops->lm_grant) {
		/* NLM needs asynchronous locks, which we don't support yet */
		return -ENOLCK;
	}

	/* Unlock on close is handled by the flush method */
	if ((fl->fl_flags & FL_CLOSE_POSIX) == FL_CLOSE_POSIX)
		return 0;

	fuse_lk_fill(&args, file, fl, opcode, pid_nr, flock, &inarg);
	err = fuse_simple_request(fm, &args);

	/* locking is restartable */
	if (err == -EINTR)
		err = -ERESTARTSYS;

	return err;
}

static int fuse_file_lock(struct file *file, int cmd, struct file_lock *fl)
{
	struct inode *inode = file_inode(file);
	struct fuse_conn *fc = get_fuse_conn(inode);
	int err;

	if (cmd == F_CANCELLK) {
		err = 0;
	} else if (cmd == F_GETLK) {
		if (fc->no_lock) {
			posix_test_lock(file, fl);
			err = 0;
		} else
			err = fuse_getlk(file, fl);
	} else {
		if (fc->no_lock)
			err = posix_lock_file(file, fl, NULL);
		else
			err = fuse_setlk(file, fl, 0);
	}
	return err;
}

static int fuse_file_flock(struct file *file, int cmd, struct file_lock *fl)
{
	struct inode *inode = file_inode(file);
	struct fuse_conn *fc = get_fuse_conn(inode);
	int err;

	if (fc->no_flock) {
		err = locks_lock_file_wait(file, fl);
	} else {
		struct fuse_file *ff = file->private_data;

		/* emulate flock with POSIX locks */
		ff->flock = true;
		err = fuse_setlk(file, fl, 1);
	}

	return err;
}

static sector_t fuse_bmap(struct address_space *mapping, sector_t block)
{
	struct inode *inode = mapping->host;
	struct fuse_mount *fm = get_fuse_mount(inode);
	FUSE_ARGS(args);
	struct fuse_bmap_in inarg;
	struct fuse_bmap_out outarg;
	int err;

	if (!inode->i_sb->s_bdev || fm->fc->no_bmap)
		return 0;

	memset(&inarg, 0, sizeof(inarg));
	inarg.block = block;
	inarg.blocksize = inode->i_sb->s_blocksize;
	args.opcode = FUSE_BMAP;
	args.nodeid = get_node_id(inode);
	args.in_numargs = 1;
	args.in_args[0].size = sizeof(inarg);
	args.in_args[0].value = &inarg;
	args.out_numargs = 1;
	args.out_args[0].size = sizeof(outarg);
	args.out_args[0].value = &outarg;
	err = fuse_simple_request(fm, &args);
	if (err == -ENOSYS)
		fm->fc->no_bmap = 1;

	return err ? 0 : outarg.block;
}

static loff_t fuse_lseek(struct file *file, loff_t offset, int whence)
{
	struct inode *inode = file->f_mapping->host;
	struct fuse_mount *fm = get_fuse_mount(inode);
	struct fuse_file *ff = file->private_data;
	FUSE_ARGS(args);
	struct fuse_lseek_in inarg = {
		.fh = ff->fh,
		.offset = offset,
		.whence = whence
	};
	struct fuse_lseek_out outarg;
	int err;

	if (fm->fc->no_lseek)
		goto fallback;

	args.opcode = FUSE_LSEEK;
	args.nodeid = ff->nodeid;
	args.in_numargs = 1;
	args.in_args[0].size = sizeof(inarg);
	args.in_args[0].value = &inarg;
	args.out_numargs = 1;
	args.out_args[0].size = sizeof(outarg);
	args.out_args[0].value = &outarg;
	err = fuse_simple_request(fm, &args);
	if (err) {
		if (err == -ENOSYS) {
			fm->fc->no_lseek = 1;
			goto fallback;
		}
		return err;
	}

	return vfs_setpos(file, outarg.offset, inode->i_sb->s_maxbytes);

fallback:
	err = fuse_update_attributes(inode, file);
	if (!err)
		return generic_file_llseek(file, offset, whence);
	else
		return err;
}

static loff_t fuse_file_llseek(struct file *file, loff_t offset, int whence)
{
	loff_t retval;
	struct inode *inode = file_inode(file);

	switch (whence) {
	case SEEK_SET:
	case SEEK_CUR:
		 /* No i_mutex protection necessary for SEEK_CUR and SEEK_SET */
		retval = generic_file_llseek(file, offset, whence);
		break;
	case SEEK_END:
		inode_lock(inode);
		retval = fuse_update_attributes(inode, file);
		if (!retval)
			retval = generic_file_llseek(file, offset, whence);
		inode_unlock(inode);
		break;
	case SEEK_HOLE:
	case SEEK_DATA:
		inode_lock(inode);
		retval = fuse_lseek(file, offset, whence);
		inode_unlock(inode);
		break;
	default:
		retval = -EINVAL;
	}

	return retval;
}

/*
 * CUSE servers compiled on 32bit broke on 64bit kernels because the
 * ABI was defined to be 'struct iovec' which is different on 32bit
 * and 64bit.  Fortunately we can determine which structure the server
 * used from the size of the reply.
 */
static int fuse_copy_ioctl_iovec_old(struct iovec *dst, void *src,
				     size_t transferred, unsigned count,
				     bool is_compat)
{
#ifdef CONFIG_COMPAT
	if (count * sizeof(struct compat_iovec) == transferred) {
		struct compat_iovec *ciov = src;
		unsigned i;

		/*
		 * With this interface a 32bit server cannot support
		 * non-compat (i.e. ones coming from 64bit apps) ioctl
		 * requests
		 */
		if (!is_compat)
			return -EINVAL;

		for (i = 0; i < count; i++) {
			dst[i].iov_base = compat_ptr(ciov[i].iov_base);
			dst[i].iov_len = ciov[i].iov_len;
		}
		return 0;
	}
#endif

	if (count * sizeof(struct iovec) != transferred)
		return -EIO;

	memcpy(dst, src, transferred);
	return 0;
}

/* Make sure iov_length() won't overflow */
static int fuse_verify_ioctl_iov(struct fuse_conn *fc, struct iovec *iov,
				 size_t count)
{
	size_t n;
	u32 max = fc->max_pages << PAGE_SHIFT;

	for (n = 0; n < count; n++, iov++) {
		if (iov->iov_len > (size_t) max)
			return -ENOMEM;
		max -= iov->iov_len;
	}
	return 0;
}

static int fuse_copy_ioctl_iovec(struct fuse_conn *fc, struct iovec *dst,
				 void *src, size_t transferred, unsigned count,
				 bool is_compat)
{
	unsigned i;
	struct fuse_ioctl_iovec *fiov = src;

	if (fc->minor < 16) {
		return fuse_copy_ioctl_iovec_old(dst, src, transferred,
						 count, is_compat);
	}

	if (count * sizeof(struct fuse_ioctl_iovec) != transferred)
		return -EIO;

	for (i = 0; i < count; i++) {
		/* Did the server supply an inappropriate value? */
		if (fiov[i].base != (unsigned long) fiov[i].base ||
		    fiov[i].len != (unsigned long) fiov[i].len)
			return -EIO;

		dst[i].iov_base = (void __user *) (unsigned long) fiov[i].base;
		dst[i].iov_len = (size_t) fiov[i].len;

#ifdef CONFIG_COMPAT
		if (is_compat &&
		    (ptr_to_compat(dst[i].iov_base) != fiov[i].base ||
		     (compat_size_t) dst[i].iov_len != fiov[i].len))
			return -EIO;
#endif
	}

	return 0;
}


/*
 * For ioctls, there is no generic way to determine how much memory
 * needs to be read and/or written.  Furthermore, ioctls are allowed
 * to dereference the passed pointer, so the parameter requires deep
 * copying but FUSE has no idea whatsoever about what to copy in or
 * out.
 *
 * This is solved by allowing FUSE server to retry ioctl with
 * necessary in/out iovecs.  Let's assume the ioctl implementation
 * needs to read in the following structure.
 *
 * struct a {
 *	char	*buf;
 *	size_t	buflen;
 * }
 *
 * On the first callout to FUSE server, inarg->in_size and
 * inarg->out_size will be NULL; then, the server completes the ioctl
 * with FUSE_IOCTL_RETRY set in out->flags, out->in_iovs set to 1 and
 * the actual iov array to
 *
 * { { .iov_base = inarg.arg,	.iov_len = sizeof(struct a) } }
 *
 * which tells FUSE to copy in the requested area and retry the ioctl.
 * On the second round, the server has access to the structure and
 * from that it can tell what to look for next, so on the invocation,
 * it sets FUSE_IOCTL_RETRY, out->in_iovs to 2 and iov array to
 *
 * { { .iov_base = inarg.arg,	.iov_len = sizeof(struct a)	},
 *   { .iov_base = a.buf,	.iov_len = a.buflen		} }
 *
 * FUSE will copy both struct a and the pointed buffer from the
 * process doing the ioctl and retry ioctl with both struct a and the
 * buffer.
 *
 * This time, FUSE server has everything it needs and completes ioctl
 * without FUSE_IOCTL_RETRY which finishes the ioctl call.
 *
 * Copying data out works the same way.
 *
 * Note that if FUSE_IOCTL_UNRESTRICTED is clear, the kernel
 * automatically initializes in and out iovs by decoding @cmd with
 * _IOC_* macros and the server is not allowed to request RETRY.  This
 * limits ioctl data transfers to well-formed ioctls and is the forced
 * behavior for all FUSE servers.
 */
long fuse_do_ioctl(struct file *file, unsigned int cmd, unsigned long arg,
		   unsigned int flags)
{
	struct fuse_file *ff = file->private_data;
	struct fuse_mount *fm = ff->fm;
	struct fuse_ioctl_in inarg = {
		.fh = ff->fh,
		.cmd = cmd,
		.arg = arg,
		.flags = flags
	};
	struct fuse_ioctl_out outarg;
	struct iovec *iov_page = NULL;
	struct iovec *in_iov = NULL, *out_iov = NULL;
	unsigned int in_iovs = 0, out_iovs = 0, max_pages;
	size_t in_size, out_size, c;
	ssize_t transferred;
	int err, i;
	struct iov_iter ii;
	struct fuse_args_pages ap = {};

#if BITS_PER_LONG == 32
	inarg.flags |= FUSE_IOCTL_32BIT;
#else
	if (flags & FUSE_IOCTL_COMPAT) {
		inarg.flags |= FUSE_IOCTL_32BIT;
#ifdef CONFIG_X86_X32
		if (in_x32_syscall())
			inarg.flags |= FUSE_IOCTL_COMPAT_X32;
#endif
	}
#endif

	/* assume all the iovs returned by client always fits in a page */
	BUILD_BUG_ON(sizeof(struct fuse_ioctl_iovec) * FUSE_IOCTL_MAX_IOV > PAGE_SIZE);

	err = -ENOMEM;
	ap.pages = fuse_pages_alloc(fm->fc->max_pages, GFP_KERNEL, &ap.descs);
	iov_page = (struct iovec *) __get_free_page(GFP_KERNEL);
	if (!ap.pages || !iov_page)
		goto out;

	fuse_page_descs_length_init(ap.descs, 0, fm->fc->max_pages);

	/*
	 * If restricted, initialize IO parameters as encoded in @cmd.
	 * RETRY from server is not allowed.
	 */
	if (!(flags & FUSE_IOCTL_UNRESTRICTED)) {
		struct iovec *iov = iov_page;

		iov->iov_base = (void __user *)arg;

		switch (cmd) {
		case FS_IOC_GETFLAGS:
		case FS_IOC_SETFLAGS:
			iov->iov_len = sizeof(int);
			break;
		default:
			iov->iov_len = _IOC_SIZE(cmd);
			break;
		}

		if (_IOC_DIR(cmd) & _IOC_WRITE) {
			in_iov = iov;
			in_iovs = 1;
		}

		if (_IOC_DIR(cmd) & _IOC_READ) {
			out_iov = iov;
			out_iovs = 1;
		}
	}

 retry:
	inarg.in_size = in_size = iov_length(in_iov, in_iovs);
	inarg.out_size = out_size = iov_length(out_iov, out_iovs);

	/*
	 * Out data can be used either for actual out data or iovs,
	 * make sure there always is at least one page.
	 */
	out_size = max_t(size_t, out_size, PAGE_SIZE);
	max_pages = DIV_ROUND_UP(max(in_size, out_size), PAGE_SIZE);

	/* make sure there are enough buffer pages and init request with them */
	err = -ENOMEM;
	if (max_pages > fm->fc->max_pages)
		goto out;
	while (ap.num_pages < max_pages) {
		ap.pages[ap.num_pages] = alloc_page(GFP_KERNEL | __GFP_HIGHMEM);
		if (!ap.pages[ap.num_pages])
			goto out;
		ap.num_pages++;
	}


	/* okay, let's send it to the client */
	ap.args.opcode = FUSE_IOCTL;
	ap.args.nodeid = ff->nodeid;
	ap.args.in_numargs = 1;
	ap.args.in_args[0].size = sizeof(inarg);
	ap.args.in_args[0].value = &inarg;
	if (in_size) {
		ap.args.in_numargs++;
		ap.args.in_args[1].size = in_size;
		ap.args.in_pages = true;

		err = -EFAULT;
		iov_iter_init(&ii, WRITE, in_iov, in_iovs, in_size);
		for (i = 0; iov_iter_count(&ii) && !WARN_ON(i >= ap.num_pages); i++) {
			c = copy_page_from_iter(ap.pages[i], 0, PAGE_SIZE, &ii);
			if (c != PAGE_SIZE && iov_iter_count(&ii))
				goto out;
		}
	}

	ap.args.out_numargs = 2;
	ap.args.out_args[0].size = sizeof(outarg);
	ap.args.out_args[0].value = &outarg;
	ap.args.out_args[1].size = out_size;
	ap.args.out_pages = true;
	ap.args.out_argvar = true;

	transferred = fuse_simple_request(fm, &ap.args);
	err = transferred;
	if (transferred < 0)
		goto out;

	/* did it ask for retry? */
	if (outarg.flags & FUSE_IOCTL_RETRY) {
		void *vaddr;

		/* no retry if in restricted mode */
		err = -EIO;
		if (!(flags & FUSE_IOCTL_UNRESTRICTED))
			goto out;

		in_iovs = outarg.in_iovs;
		out_iovs = outarg.out_iovs;

		/*
		 * Make sure things are in boundary, separate checks
		 * are to protect against overflow.
		 */
		err = -ENOMEM;
		if (in_iovs > FUSE_IOCTL_MAX_IOV ||
		    out_iovs > FUSE_IOCTL_MAX_IOV ||
		    in_iovs + out_iovs > FUSE_IOCTL_MAX_IOV)
			goto out;

		vaddr = kmap_atomic(ap.pages[0]);
		err = fuse_copy_ioctl_iovec(fm->fc, iov_page, vaddr,
					    transferred, in_iovs + out_iovs,
					    (flags & FUSE_IOCTL_COMPAT) != 0);
		kunmap_atomic(vaddr);
		if (err)
			goto out;

		in_iov = iov_page;
		out_iov = in_iov + in_iovs;

		err = fuse_verify_ioctl_iov(fm->fc, in_iov, in_iovs);
		if (err)
			goto out;

		err = fuse_verify_ioctl_iov(fm->fc, out_iov, out_iovs);
		if (err)
			goto out;

		goto retry;
	}

	err = -EIO;
	if (transferred > inarg.out_size)
		goto out;

	err = -EFAULT;
	iov_iter_init(&ii, READ, out_iov, out_iovs, transferred);
	for (i = 0; iov_iter_count(&ii) && !WARN_ON(i >= ap.num_pages); i++) {
		c = copy_page_to_iter(ap.pages[i], 0, PAGE_SIZE, &ii);
		if (c != PAGE_SIZE && iov_iter_count(&ii))
			goto out;
	}
	err = 0;
 out:
	free_page((unsigned long) iov_page);
	while (ap.num_pages)
		__free_page(ap.pages[--ap.num_pages]);
	kfree(ap.pages);

	return err ? err : outarg.result;
}
EXPORT_SYMBOL_GPL(fuse_do_ioctl);

long fuse_ioctl_common(struct file *file, unsigned int cmd,
		       unsigned long arg, unsigned int flags)
{
	struct inode *inode = file_inode(file);
	struct fuse_conn *fc = get_fuse_conn(inode);

	if (!fuse_allow_current_process(fc))
		return -EACCES;

	if (is_bad_inode(inode))
		return -EIO;

	return fuse_do_ioctl(file, cmd, arg, flags);
}

static long fuse_file_ioctl(struct file *file, unsigned int cmd,
			    unsigned long arg)
{
	return fuse_ioctl_common(file, cmd, arg, 0);
}

static long fuse_file_compat_ioctl(struct file *file, unsigned int cmd,
				   unsigned long arg)
{
	return fuse_ioctl_common(file, cmd, arg, FUSE_IOCTL_COMPAT);
}

/*
 * All files which have been polled are linked to RB tree
 * fuse_conn->polled_files which is indexed by kh.  Walk the tree and
 * find the matching one.
 */
static struct rb_node **fuse_find_polled_node(struct fuse_conn *fc, u64 kh,
					      struct rb_node **parent_out)
{
	struct rb_node **link = &fc->polled_files.rb_node;
	struct rb_node *last = NULL;

	while (*link) {
		struct fuse_file *ff;

		last = *link;
		ff = rb_entry(last, struct fuse_file, polled_node);

		if (kh < ff->kh)
			link = &last->rb_left;
		else if (kh > ff->kh)
			link = &last->rb_right;
		else
			return link;
	}

	if (parent_out)
		*parent_out = last;
	return link;
}

/*
 * The file is about to be polled.  Make sure it's on the polled_files
 * RB tree.  Note that files once added to the polled_files tree are
 * not removed before the file is released.  This is because a file
 * polled once is likely to be polled again.
 */
static void fuse_register_polled_file(struct fuse_conn *fc,
				      struct fuse_file *ff)
{
	spin_lock(&fc->lock);
	if (RB_EMPTY_NODE(&ff->polled_node)) {
		struct rb_node **link, *parent;

		link = fuse_find_polled_node(fc, ff->kh, &parent);
		BUG_ON(*link);
		rb_link_node(&ff->polled_node, parent, link);
		rb_insert_color(&ff->polled_node, &fc->polled_files);
	}
	spin_unlock(&fc->lock);
}

__poll_t fuse_file_poll(struct file *file, poll_table *wait)
{
	struct fuse_file *ff = file->private_data;
	struct fuse_mount *fm = ff->fm;
	struct fuse_poll_in inarg = { .fh = ff->fh, .kh = ff->kh };
	struct fuse_poll_out outarg;
	FUSE_ARGS(args);
	int err;

	if (fm->fc->no_poll)
		return DEFAULT_POLLMASK;

	poll_wait(file, &ff->poll_wait, wait);
	inarg.events = mangle_poll(poll_requested_events(wait));

	/*
	 * Ask for notification iff there's someone waiting for it.
	 * The client may ignore the flag and always notify.
	 */
	if (waitqueue_active(&ff->poll_wait)) {
		inarg.flags |= FUSE_POLL_SCHEDULE_NOTIFY;
		fuse_register_polled_file(fm->fc, ff);
	}

	args.opcode = FUSE_POLL;
	args.nodeid = ff->nodeid;
	args.in_numargs = 1;
	args.in_args[0].size = sizeof(inarg);
	args.in_args[0].value = &inarg;
	args.out_numargs = 1;
	args.out_args[0].size = sizeof(outarg);
	args.out_args[0].value = &outarg;
	err = fuse_simple_request(fm, &args);

	if (!err)
		return demangle_poll(outarg.revents);
	if (err == -ENOSYS) {
		fm->fc->no_poll = 1;
		return DEFAULT_POLLMASK;
	}
	return EPOLLERR;
}
EXPORT_SYMBOL_GPL(fuse_file_poll);

/*
 * This is called from fuse_handle_notify() on FUSE_NOTIFY_POLL and
 * wakes up the poll waiters.
 */
int fuse_notify_poll_wakeup(struct fuse_conn *fc,
			    struct fuse_notify_poll_wakeup_out *outarg)
{
	u64 kh = outarg->kh;
	struct rb_node **link;

	spin_lock(&fc->lock);

	link = fuse_find_polled_node(fc, kh, NULL);
	if (*link) {
		struct fuse_file *ff;

		ff = rb_entry(*link, struct fuse_file, polled_node);
		wake_up_interruptible_sync(&ff->poll_wait);
	}

	spin_unlock(&fc->lock);
	return 0;
}

static void fuse_do_truncate(struct file *file)
{
	struct inode *inode = file->f_mapping->host;
	struct iattr attr;

	attr.ia_valid = ATTR_SIZE;
	attr.ia_size = i_size_read(inode);

	attr.ia_file = file;
	attr.ia_valid |= ATTR_FILE;

	fuse_do_setattr(file_dentry(file), &attr, file);
}

static inline loff_t fuse_round_up(struct fuse_conn *fc, loff_t off)
{
	return round_up(off, fc->max_pages << PAGE_SHIFT);
}

static ssize_t
fuse_direct_IO(struct kiocb *iocb, struct iov_iter *iter)
{
	DECLARE_COMPLETION_ONSTACK(wait);
	ssize_t ret = 0;
	struct file *file = iocb->ki_filp;
	struct fuse_file *ff = file->private_data;
	loff_t pos = 0;
	struct inode *inode;
	loff_t i_size;
	size_t count = iov_iter_count(iter), shortened = 0;
	loff_t offset = iocb->ki_pos;
	struct fuse_io_priv *io;

	pos = offset;
	inode = file->f_mapping->host;
	i_size = i_size_read(inode);

	if ((iov_iter_rw(iter) == READ) && (offset >= i_size))
		return 0;

	io = kmalloc(sizeof(struct fuse_io_priv), GFP_KERNEL);
	if (!io)
		return -ENOMEM;
	spin_lock_init(&io->lock);
	kref_init(&io->refcnt);
	io->reqs = 1;
	io->bytes = -1;
	io->size = 0;
	io->offset = offset;
	io->write = (iov_iter_rw(iter) == WRITE);
	io->err = 0;
	/*
	 * By default, we want to optimize all I/Os with async request
	 * submission to the client filesystem if supported.
	 */
<<<<<<< HEAD
	io->async = ff->fc->async_dio;
=======
	io->async = ff->fm->fc->async_dio;
>>>>>>> d1988041
	io->iocb = iocb;
	io->blocking = is_sync_kiocb(iocb);

	/* optimization for short read */
	if (io->async && !io->write && offset + count > i_size) {
<<<<<<< HEAD
		iov_iter_truncate(iter, fuse_round_up(ff->fc, i_size - offset));
=======
		iov_iter_truncate(iter, fuse_round_up(ff->fm->fc, i_size - offset));
>>>>>>> d1988041
		shortened = count - iov_iter_count(iter);
		count -= shortened;
	}

	/*
	 * We cannot asynchronously extend the size of a file.
	 * In such case the aio will behave exactly like sync io.
	 */
	if ((offset + count > i_size) && io->write)
		io->blocking = true;

	if (io->async && io->blocking) {
		/*
		 * Additional reference to keep io around after
		 * calling fuse_aio_complete()
		 */
		kref_get(&io->refcnt);
		io->done = &wait;
	}

	if (iov_iter_rw(iter) == WRITE) {
		ret = fuse_direct_io(io, iter, &pos, FUSE_DIO_WRITE);
		fuse_invalidate_attr(inode);
	} else {
		ret = __fuse_direct_read(io, iter, &pos);
	}
	iov_iter_reexpand(iter, iov_iter_count(iter) + shortened);

	if (io->async) {
		bool blocking = io->blocking;

		fuse_aio_complete(io, ret < 0 ? ret : 0, -1);

		/* we have a non-extending, async request, so return */
		if (!blocking)
			return -EIOCBQUEUED;

		wait_for_completion(&wait);
		ret = fuse_get_res_by_io(io);
	}

	kref_put(&io->refcnt, fuse_io_release);

	if (iov_iter_rw(iter) == WRITE) {
		if (ret > 0)
			fuse_write_update_size(inode, pos);
		else if (ret < 0 && offset + count > i_size)
			fuse_do_truncate(file);
	}

	return ret;
}

static int fuse_writeback_range(struct inode *inode, loff_t start, loff_t end)
{
	int err = filemap_write_and_wait_range(inode->i_mapping, start, end);

	if (!err)
		fuse_sync_writes(inode);

	return err;
}

static long fuse_file_fallocate(struct file *file, int mode, loff_t offset,
				loff_t length)
{
	struct fuse_file *ff = file->private_data;
	struct inode *inode = file_inode(file);
	struct fuse_inode *fi = get_fuse_inode(inode);
	struct fuse_mount *fm = ff->fm;
	FUSE_ARGS(args);
	struct fuse_fallocate_in inarg = {
		.fh = ff->fh,
		.offset = offset,
		.length = length,
		.mode = mode
	};
	int err;
	bool lock_inode = !(mode & FALLOC_FL_KEEP_SIZE) ||
			   (mode & FALLOC_FL_PUNCH_HOLE);

	bool block_faults = FUSE_IS_DAX(inode) && lock_inode;

	if (mode & ~(FALLOC_FL_KEEP_SIZE | FALLOC_FL_PUNCH_HOLE))
		return -EOPNOTSUPP;

	if (fm->fc->no_fallocate)
		return -EOPNOTSUPP;

	if (lock_inode) {
		inode_lock(inode);
		if (block_faults) {
			down_write(&fi->i_mmap_sem);
			err = fuse_dax_break_layouts(inode, 0, 0);
			if (err)
				goto out;
		}

		if (mode & FALLOC_FL_PUNCH_HOLE) {
			loff_t endbyte = offset + length - 1;

			err = fuse_writeback_range(inode, offset, endbyte);
			if (err)
				goto out;
		}
	}

	if (!(mode & FALLOC_FL_KEEP_SIZE) &&
	    offset + length > i_size_read(inode)) {
		err = inode_newsize_ok(inode, offset + length);
		if (err)
			goto out;
	}

	if (!(mode & FALLOC_FL_KEEP_SIZE))
		set_bit(FUSE_I_SIZE_UNSTABLE, &fi->state);

	args.opcode = FUSE_FALLOCATE;
	args.nodeid = ff->nodeid;
	args.in_numargs = 1;
	args.in_args[0].size = sizeof(inarg);
	args.in_args[0].value = &inarg;
	err = fuse_simple_request(fm, &args);
	if (err == -ENOSYS) {
		fm->fc->no_fallocate = 1;
		err = -EOPNOTSUPP;
	}
	if (err)
		goto out;

	/* we could have extended the file */
	if (!(mode & FALLOC_FL_KEEP_SIZE)) {
		bool changed = fuse_write_update_size(inode, offset + length);

		if (changed && fm->fc->writeback_cache)
			file_update_time(file);
	}

	if (mode & FALLOC_FL_PUNCH_HOLE)
		truncate_pagecache_range(inode, offset, offset + length - 1);

	fuse_invalidate_attr(inode);

out:
	if (!(mode & FALLOC_FL_KEEP_SIZE))
		clear_bit(FUSE_I_SIZE_UNSTABLE, &fi->state);

	if (block_faults)
		up_write(&fi->i_mmap_sem);

	if (lock_inode)
		inode_unlock(inode);

	return err;
}

static ssize_t __fuse_copy_file_range(struct file *file_in, loff_t pos_in,
				      struct file *file_out, loff_t pos_out,
				      size_t len, unsigned int flags)
{
	struct fuse_file *ff_in = file_in->private_data;
	struct fuse_file *ff_out = file_out->private_data;
	struct inode *inode_in = file_inode(file_in);
	struct inode *inode_out = file_inode(file_out);
	struct fuse_inode *fi_out = get_fuse_inode(inode_out);
	struct fuse_mount *fm = ff_in->fm;
	struct fuse_conn *fc = fm->fc;
	FUSE_ARGS(args);
	struct fuse_copy_file_range_in inarg = {
		.fh_in = ff_in->fh,
		.off_in = pos_in,
		.nodeid_out = ff_out->nodeid,
		.fh_out = ff_out->fh,
		.off_out = pos_out,
		.len = len,
		.flags = flags
	};
	struct fuse_write_out outarg;
	ssize_t err;
	/* mark unstable when write-back is not used, and file_out gets
	 * extended */
	bool is_unstable = (!fc->writeback_cache) &&
			   ((pos_out + len) > inode_out->i_size);

	if (fc->no_copy_file_range)
		return -EOPNOTSUPP;

	if (file_inode(file_in)->i_sb != file_inode(file_out)->i_sb)
		return -EXDEV;

	inode_lock(inode_in);
	err = fuse_writeback_range(inode_in, pos_in, pos_in + len - 1);
	inode_unlock(inode_in);
	if (err)
		return err;

	inode_lock(inode_out);

	err = file_modified(file_out);
	if (err)
		goto out;

	/*
	 * Write out dirty pages in the destination file before sending the COPY
	 * request to userspace.  After the request is completed, truncate off
	 * pages (including partial ones) from the cache that have been copied,
	 * since these contain stale data at that point.
	 *
	 * This should be mostly correct, but if the COPY writes to partial
	 * pages (at the start or end) and the parts not covered by the COPY are
	 * written through a memory map after calling fuse_writeback_range(),
	 * then these partial page modifications will be lost on truncation.
	 *
	 * It is unlikely that someone would rely on such mixed style
	 * modifications.  Yet this does give less guarantees than if the
	 * copying was performed with write(2).
	 *
	 * To fix this a i_mmap_sem style lock could be used to prevent new
	 * faults while the copy is ongoing.
	 */
	err = fuse_writeback_range(inode_out, pos_out, pos_out + len - 1);
	if (err)
		goto out;

	if (is_unstable)
		set_bit(FUSE_I_SIZE_UNSTABLE, &fi_out->state);

	args.opcode = FUSE_COPY_FILE_RANGE;
	args.nodeid = ff_in->nodeid;
	args.in_numargs = 1;
	args.in_args[0].size = sizeof(inarg);
	args.in_args[0].value = &inarg;
	args.out_numargs = 1;
	args.out_args[0].size = sizeof(outarg);
	args.out_args[0].value = &outarg;
	err = fuse_simple_request(fm, &args);
	if (err == -ENOSYS) {
		fc->no_copy_file_range = 1;
		err = -EOPNOTSUPP;
	}
	if (err)
		goto out;

	truncate_inode_pages_range(inode_out->i_mapping,
				   ALIGN_DOWN(pos_out, PAGE_SIZE),
				   ALIGN(pos_out + outarg.size, PAGE_SIZE) - 1);

	if (fc->writeback_cache) {
		fuse_write_update_size(inode_out, pos_out + outarg.size);
		file_update_time(file_out);
	}

	fuse_invalidate_attr(inode_out);

	err = outarg.size;
out:
	if (is_unstable)
		clear_bit(FUSE_I_SIZE_UNSTABLE, &fi_out->state);

	inode_unlock(inode_out);
	file_accessed(file_in);

	return err;
}

static ssize_t fuse_copy_file_range(struct file *src_file, loff_t src_off,
				    struct file *dst_file, loff_t dst_off,
				    size_t len, unsigned int flags)
{
	ssize_t ret;

	ret = __fuse_copy_file_range(src_file, src_off, dst_file, dst_off,
				     len, flags);

	if (ret == -EOPNOTSUPP || ret == -EXDEV)
		ret = generic_copy_file_range(src_file, src_off, dst_file,
					      dst_off, len, flags);
	return ret;
}

static const struct file_operations fuse_file_operations = {
	.llseek		= fuse_file_llseek,
	.read_iter	= fuse_file_read_iter,
	.write_iter	= fuse_file_write_iter,
	.mmap		= fuse_file_mmap,
	.open		= fuse_open,
	.flush		= fuse_flush,
	.release	= fuse_release,
	.fsync		= fuse_fsync,
	.lock		= fuse_file_lock,
	.get_unmapped_area = thp_get_unmapped_area,
	.flock		= fuse_file_flock,
	.splice_read	= generic_file_splice_read,
	.splice_write	= iter_file_splice_write,
	.unlocked_ioctl	= fuse_file_ioctl,
	.compat_ioctl	= fuse_file_compat_ioctl,
	.poll		= fuse_file_poll,
	.fallocate	= fuse_file_fallocate,
	.copy_file_range = fuse_copy_file_range,
};

static const struct address_space_operations fuse_file_aops  = {
	.readpage	= fuse_readpage,
	.readahead	= fuse_readahead,
	.writepage	= fuse_writepage,
	.writepages	= fuse_writepages,
	.launder_page	= fuse_launder_page,
	.set_page_dirty	= __set_page_dirty_nobuffers,
	.bmap		= fuse_bmap,
	.direct_IO	= fuse_direct_IO,
	.write_begin	= fuse_write_begin,
	.write_end	= fuse_write_end,
};

void fuse_init_file_inode(struct inode *inode)
{
	struct fuse_inode *fi = get_fuse_inode(inode);

	inode->i_fop = &fuse_file_operations;
	inode->i_data.a_ops = &fuse_file_aops;

	INIT_LIST_HEAD(&fi->write_files);
	INIT_LIST_HEAD(&fi->queued_writes);
	fi->writectr = 0;
	init_waitqueue_head(&fi->page_waitq);
	fi->writepages = RB_ROOT;

	if (IS_ENABLED(CONFIG_FUSE_DAX))
		fuse_dax_inode_init(inode);
}<|MERGE_RESOLUTION|>--- conflicted
+++ resolved
@@ -743,15 +743,9 @@
 
 	ia->ap.args.end = fuse_aio_complete_req;
 	ia->ap.args.may_block = io->should_dirty;
-<<<<<<< HEAD
-	err = fuse_simple_background(fc, &ia->ap.args, GFP_KERNEL);
-	if (err)
-		fuse_aio_complete_req(fc, &ia->ap.args, err);
-=======
 	err = fuse_simple_background(fm, &ia->ap.args, GFP_KERNEL);
 	if (err)
 		fuse_aio_complete_req(fm, &ia->ap.args, err);
->>>>>>> d1988041
 
 	return num_bytes;
 }
@@ -844,10 +838,6 @@
 	if (pos + (desc.length - 1) == LLONG_MAX)
 		desc.length--;
 
-	/* Don't overflow end offset */
-	if (pos + (desc.length - 1) == LLONG_MAX)
-		desc.length--;
-
 	fuse_read_args_fill(&ia, file, pos, desc.length, FUSE_READ);
 	res = fuse_simple_request(fm, &ia.ap.args);
 	if (res < 0)
@@ -950,11 +940,7 @@
 		if (!err)
 			return;
 	} else {
-<<<<<<< HEAD
-		res = fuse_simple_request(fc, &ap->args);
-=======
 		res = fuse_simple_request(fm, &ap->args);
->>>>>>> d1988041
 		err = res < 0 ? res : 0;
 	}
 	fuse_readpages_end(fm, &ap->args, err);
@@ -1112,11 +1098,7 @@
 	fuse_write_args_fill(ia, ff, pos, count);
 	ia->write.in.flags = fuse_write_flags(iocb);
 
-<<<<<<< HEAD
-	err = fuse_simple_request(fc, &ap->args);
-=======
 	err = fuse_simple_request(fm, &ap->args);
->>>>>>> d1988041
 	if (!err && ia->write.out.size > count)
 		err = -EIO;
 
@@ -3164,21 +3146,13 @@
 	 * By default, we want to optimize all I/Os with async request
 	 * submission to the client filesystem if supported.
 	 */
-<<<<<<< HEAD
-	io->async = ff->fc->async_dio;
-=======
 	io->async = ff->fm->fc->async_dio;
->>>>>>> d1988041
 	io->iocb = iocb;
 	io->blocking = is_sync_kiocb(iocb);
 
 	/* optimization for short read */
 	if (io->async && !io->write && offset + count > i_size) {
-<<<<<<< HEAD
-		iov_iter_truncate(iter, fuse_round_up(ff->fc, i_size - offset));
-=======
 		iov_iter_truncate(iter, fuse_round_up(ff->fm->fc, i_size - offset));
->>>>>>> d1988041
 		shortened = count - iov_iter_count(iter);
 		count -= shortened;
 	}
