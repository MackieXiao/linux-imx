--- conflicted
+++ resolved
@@ -1940,8 +1940,6 @@
 			kern_path(path, 0, req->args->canonical_path);
 	}
 
-<<<<<<< HEAD
-=======
 	if (!err && (req->in.h.opcode == FUSE_LOOKUP ||
 		     req->in.h.opcode == (FUSE_LOOKUP | FUSE_POSTFILTER)) &&
 		req->args->out_args[1].size == sizeof(struct fuse_entry_bpf_out)) {
@@ -1955,7 +1953,6 @@
 			feb->bpf_file = fget(febo->bpf_fd);
 	}
 
->>>>>>> 93e4fc4c
 	spin_lock(&fpq->lock);
 	clear_bit(FR_LOCKED, &req->flags);
 	if (!fpq->connected)
