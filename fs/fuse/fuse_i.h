--- conflicted
+++ resolved
@@ -284,8 +284,6 @@
 	/** Container for data related to the passthrough functionality */
 	struct fuse_passthrough passthrough;
 
-<<<<<<< HEAD
-=======
 #ifdef CONFIG_FUSE_BPF
 	/**
 	 * TODO: Reconcile with passthrough file
@@ -294,7 +292,6 @@
 	struct file *backing_file;
 #endif
 
->>>>>>> 93e4fc4c
 	/** RB node to be linked on fuse_conn->polled_files */
 	struct rb_node polled_node;
 
@@ -1418,10 +1415,7 @@
 		       unsigned int open_flags, fl_owner_t id, bool isdir);
 
 /* passthrough.c */
-<<<<<<< HEAD
-=======
 void fuse_copyattr(struct file *dst_file, struct file *src_file);
->>>>>>> 93e4fc4c
 int fuse_passthrough_open(struct fuse_dev *fud, u32 lower_fd);
 int fuse_passthrough_setup(struct fuse_conn *fc, struct fuse_file *ff,
 			   struct fuse_open_out *openarg);
@@ -1430,8 +1424,6 @@
 ssize_t fuse_passthrough_write_iter(struct kiocb *iocb, struct iov_iter *from);
 ssize_t fuse_passthrough_mmap(struct file *file, struct vm_area_struct *vma);
 
-<<<<<<< HEAD
-=======
 /* backing.c */
 
 /*
@@ -2075,5 +2067,4 @@
 
 #endif /* CONFIG_FUSE_BPF */
 
->>>>>>> 93e4fc4c
 #endif /* _FS_FUSE_I_H */