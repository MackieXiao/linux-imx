--- conflicted
+++ resolved
@@ -254,11 +254,7 @@
 		spin_unlock(&erofs_sb_list_lock);
 		sbi->shrinker_run_no = run_no;
 
-<<<<<<< HEAD
-		freed += erofs_shrink_workstation(sbi, nr - freed, false);
-=======
 		freed += erofs_shrink_workstation(sbi, nr - freed);
->>>>>>> d1988041
 
 		spin_lock(&erofs_sb_list_lock);
 		/* Get the next list element before we move this one */
