// SPDX-License-Identifier: GPL-2.0-only
/*
 * Copyright (C) 2017-2018 HUAWEI, Inc.
 *             https://www.huawei.com/
 */
#include <linux/module.h>
#include <linux/buffer_head.h>
#include <linux/statfs.h>
#include <linux/parser.h>
#include <linux/seq_file.h>
#include <linux/crc32c.h>
#include <linux/fs_context.h>
#include <linux/fs_parser.h>
#include <linux/dax.h>
#include "xattr.h"

#define CREATE_TRACE_POINTS
#include <trace/events/erofs.h>

static struct kmem_cache *erofs_inode_cachep __read_mostly;

void _erofs_err(struct super_block *sb, const char *function,
		const char *fmt, ...)
{
	struct va_format vaf;
	va_list args;

	va_start(args, fmt);

	vaf.fmt = fmt;
	vaf.va = &args;

	pr_err("(device %s): %s: %pV", sb->s_id, function, &vaf);
	va_end(args);
}

void _erofs_info(struct super_block *sb, const char *function,
		 const char *fmt, ...)
{
	struct va_format vaf;
	va_list args;

	va_start(args, fmt);

	vaf.fmt = fmt;
	vaf.va = &args;

	pr_info("(device %s): %pV", sb->s_id, &vaf);
	va_end(args);
}

static int erofs_superblock_csum_verify(struct super_block *sb, void *sbdata)
{
	struct erofs_super_block *dsb;
	u32 expected_crc, crc;

	dsb = kmemdup(sbdata + EROFS_SUPER_OFFSET,
		      EROFS_BLKSIZ - EROFS_SUPER_OFFSET, GFP_KERNEL);
	if (!dsb)
		return -ENOMEM;

	expected_crc = le32_to_cpu(dsb->checksum);
	dsb->checksum = 0;
	/* to allow for x86 boot sectors and other oddities. */
	crc = crc32c(~0, dsb, EROFS_BLKSIZ - EROFS_SUPER_OFFSET);
	kfree(dsb);

	if (crc != expected_crc) {
		erofs_err(sb, "invalid checksum 0x%08x, 0x%08x expected",
			  crc, expected_crc);
		return -EBADMSG;
	}
	return 0;
}

static void erofs_inode_init_once(void *ptr)
{
	struct erofs_inode *vi = ptr;

	inode_init_once(&vi->vfs_inode);
}

static struct inode *erofs_alloc_inode(struct super_block *sb)
{
	struct erofs_inode *vi =
		kmem_cache_alloc(erofs_inode_cachep, GFP_KERNEL);

	if (!vi)
		return NULL;

	/* zero out everything except vfs_inode */
	memset(vi, 0, offsetof(struct erofs_inode, vfs_inode));
	return &vi->vfs_inode;
}

static void erofs_free_inode(struct inode *inode)
{
	struct erofs_inode *vi = EROFS_I(inode);

	/* be careful of RCU symlink path */
	if (inode->i_op == &erofs_fast_symlink_iops)
		kfree(inode->i_link);
	kfree(vi->xattr_shared_xattrs);

	kmem_cache_free(erofs_inode_cachep, vi);
}

static bool check_layout_compatibility(struct super_block *sb,
				       struct erofs_super_block *dsb)
{
	const unsigned int feature = le32_to_cpu(dsb->feature_incompat);

	EROFS_SB(sb)->feature_incompat = feature;

	/* check if current kernel meets all mandatory requirements */
	if (feature & (~EROFS_ALL_FEATURE_INCOMPAT)) {
		erofs_err(sb,
			  "unidentified incompatible feature %x, please upgrade kernel version",
			   feature & ~EROFS_ALL_FEATURE_INCOMPAT);
		return false;
	}
	return true;
}

#ifdef CONFIG_EROFS_FS_ZIP
/* read variable-sized metadata, offset will be aligned by 4-byte */
static void *erofs_read_metadata(struct super_block *sb, struct page **pagep,
				 erofs_off_t *offset, int *lengthp)
{
	struct page *page = *pagep;
	u8 *buffer, *ptr;
	int len, i, cnt;
	erofs_blk_t blk;

	*offset = round_up(*offset, 4);
	blk = erofs_blknr(*offset);

	if (!page || page->index != blk) {
		if (page) {
			unlock_page(page);
			put_page(page);
		}
		page = erofs_get_meta_page(sb, blk);
		if (IS_ERR(page))
			goto err_nullpage;
	}

	ptr = kmap(page);
	len = le16_to_cpu(*(__le16 *)&ptr[erofs_blkoff(*offset)]);
	if (!len)
		len = U16_MAX + 1;
	buffer = kmalloc(len, GFP_KERNEL);
	if (!buffer) {
		buffer = ERR_PTR(-ENOMEM);
		goto out;
	}
	*offset += sizeof(__le16);
	*lengthp = len;

	for (i = 0; i < len; i += cnt) {
		cnt = min(EROFS_BLKSIZ - (int)erofs_blkoff(*offset), len - i);
		blk = erofs_blknr(*offset);

		if (!page || page->index != blk) {
			if (page) {
				kunmap(page);
				unlock_page(page);
				put_page(page);
			}
			page = erofs_get_meta_page(sb, blk);
			if (IS_ERR(page)) {
				kfree(buffer);
				goto err_nullpage;
			}
			ptr = kmap(page);
		}
		memcpy(buffer + i, ptr + erofs_blkoff(*offset), cnt);
		*offset += cnt;
	}
out:
	kunmap(page);
	*pagep = page;
	return buffer;
err_nullpage:
	*pagep = NULL;
	return page;
}

static int erofs_load_compr_cfgs(struct super_block *sb,
				 struct erofs_super_block *dsb)
{
	struct erofs_sb_info *sbi;
	struct page *page;
	unsigned int algs, alg;
	erofs_off_t offset;
	int size, ret;

	sbi = EROFS_SB(sb);
	sbi->available_compr_algs = le16_to_cpu(dsb->u1.available_compr_algs);

	if (sbi->available_compr_algs & ~Z_EROFS_ALL_COMPR_ALGS) {
		erofs_err(sb, "try to load compressed fs with unsupported algorithms %x",
			  sbi->available_compr_algs & ~Z_EROFS_ALL_COMPR_ALGS);
		return -EINVAL;
	}

	offset = EROFS_SUPER_OFFSET + sbi->sb_size;
	page = NULL;
	alg = 0;
	ret = 0;

	for (algs = sbi->available_compr_algs; algs; algs >>= 1, ++alg) {
		void *data;

		if (!(algs & 1))
			continue;

		data = erofs_read_metadata(sb, &page, &offset, &size);
		if (IS_ERR(data)) {
			ret = PTR_ERR(data);
			goto err;
		}

		switch (alg) {
		case Z_EROFS_COMPRESSION_LZ4:
			ret = z_erofs_load_lz4_config(sb, dsb, data, size);
			break;
		case Z_EROFS_COMPRESSION_LZMA:
			ret = z_erofs_load_lzma_config(sb, dsb, data, size);
			break;
		default:
			DBG_BUGON(1);
			ret = -EFAULT;
		}
		kfree(data);
		if (ret)
			goto err;
	}
err:
	if (page) {
		unlock_page(page);
		put_page(page);
	}
	return ret;
}
#else
static int erofs_load_compr_cfgs(struct super_block *sb,
				 struct erofs_super_block *dsb)
{
	if (dsb->u1.available_compr_algs) {
		erofs_err(sb, "try to load compressed fs when compression is disabled");
		return -EINVAL;
	}
	return 0;
}
#endif

static int erofs_init_devices(struct super_block *sb,
			      struct erofs_super_block *dsb)
{
	struct erofs_sb_info *sbi = EROFS_SB(sb);
	unsigned int ondisk_extradevs;
	erofs_off_t pos;
	struct page *page = NULL;
	struct erofs_device_info *dif;
	struct erofs_deviceslot *dis;
	void *ptr;
	int id, err = 0;

	sbi->total_blocks = sbi->primarydevice_blocks;
	if (!erofs_sb_has_device_table(sbi))
		ondisk_extradevs = 0;
	else
		ondisk_extradevs = le16_to_cpu(dsb->extra_devices);

	if (ondisk_extradevs != sbi->devs->extra_devices) {
		erofs_err(sb, "extra devices don't match (ondisk %u, given %u)",
			  ondisk_extradevs, sbi->devs->extra_devices);
		return -EINVAL;
	}
	if (!ondisk_extradevs)
		return 0;

	sbi->device_id_mask = roundup_pow_of_two(ondisk_extradevs + 1) - 1;
	pos = le16_to_cpu(dsb->devt_slotoff) * EROFS_DEVT_SLOT_SIZE;
	down_read(&sbi->devs->rwsem);
	idr_for_each_entry(&sbi->devs->tree, dif, id) {
		erofs_blk_t blk = erofs_blknr(pos);
		struct block_device *bdev;

		if (!page || page->index != blk) {
			if (page) {
				kunmap(page);
				unlock_page(page);
				put_page(page);
			}

			page = erofs_get_meta_page(sb, blk);
			if (IS_ERR(page)) {
				up_read(&sbi->devs->rwsem);
				return PTR_ERR(page);
			}
			ptr = kmap(page);
		}
		dis = ptr + erofs_blkoff(pos);

		bdev = blkdev_get_by_path(dif->path,
					  FMODE_READ | FMODE_EXCL,
					  sb->s_type);
		if (IS_ERR(bdev)) {
			err = PTR_ERR(bdev);
			goto err_out;
		}
		dif->bdev = bdev;
		dif->dax_dev = fs_dax_get_by_bdev(bdev);
		dif->blocks = le32_to_cpu(dis->blocks);
		dif->mapped_blkaddr = le32_to_cpu(dis->mapped_blkaddr);
		sbi->total_blocks += dif->blocks;
		pos += EROFS_DEVT_SLOT_SIZE;
	}
err_out:
	up_read(&sbi->devs->rwsem);
	if (page) {
		kunmap(page);
		unlock_page(page);
		put_page(page);
	}
	return err;
}

static int erofs_read_superblock(struct super_block *sb)
{
	struct erofs_sb_info *sbi;
	struct page *page;
	struct erofs_super_block *dsb;
	unsigned int blkszbits;
	void *data;
	int ret;

	page = read_mapping_page(sb->s_bdev->bd_inode->i_mapping, 0, NULL);
	if (IS_ERR(page)) {
		erofs_err(sb, "cannot read erofs superblock");
		return PTR_ERR(page);
	}

	sbi = EROFS_SB(sb);

	data = kmap(page);
	dsb = (struct erofs_super_block *)(data + EROFS_SUPER_OFFSET);

	ret = -EINVAL;
	if (le32_to_cpu(dsb->magic) != EROFS_SUPER_MAGIC_V1) {
		erofs_err(sb, "cannot find valid erofs superblock");
		goto out;
	}

	sbi->feature_compat = le32_to_cpu(dsb->feature_compat);
	if (erofs_sb_has_sb_chksum(sbi)) {
		ret = erofs_superblock_csum_verify(sb, data);
		if (ret)
			goto out;
	}

	ret = -EINVAL;
	blkszbits = dsb->blkszbits;
	/* 9(512 bytes) + LOG_SECTORS_PER_BLOCK == LOG_BLOCK_SIZE */
	if (blkszbits != LOG_BLOCK_SIZE) {
		erofs_err(sb, "blkszbits %u isn't supported on this platform",
			  blkszbits);
		goto out;
	}

	if (!check_layout_compatibility(sb, dsb))
		goto out;

	sbi->sb_size = 128 + dsb->sb_extslots * EROFS_SB_EXTSLOT_SIZE;
	if (sbi->sb_size > EROFS_BLKSIZ) {
		erofs_err(sb, "invalid sb_extslots %u (more than a fs block)",
			  sbi->sb_size);
		goto out;
	}
	sbi->primarydevice_blocks = le32_to_cpu(dsb->blocks);
	sbi->meta_blkaddr = le32_to_cpu(dsb->meta_blkaddr);
#ifdef CONFIG_EROFS_FS_XATTR
	sbi->xattr_blkaddr = le32_to_cpu(dsb->xattr_blkaddr);
#endif
	sbi->islotbits = ilog2(sizeof(struct erofs_inode_compact));
	sbi->root_nid = le16_to_cpu(dsb->root_nid);
	sbi->inos = le64_to_cpu(dsb->inos);

	sbi->build_time = le64_to_cpu(dsb->build_time);
	sbi->build_time_nsec = le32_to_cpu(dsb->build_time_nsec);

	memcpy(&sb->s_uuid, dsb->uuid, sizeof(dsb->uuid));

	ret = strscpy(sbi->volume_name, dsb->volume_name,
		      sizeof(dsb->volume_name));
	if (ret < 0) {	/* -E2BIG */
		erofs_err(sb, "bad volume name without NIL terminator");
		ret = -EFSCORRUPTED;
		goto out;
	}

	/* parse on-disk compression configurations */
	if (erofs_sb_has_compr_cfgs(sbi))
		ret = erofs_load_compr_cfgs(sb, dsb);
	else
		ret = z_erofs_load_lz4_config(sb, dsb, NULL, 0);
	if (ret < 0)
		goto out;

	/* handle multiple devices */
	ret = erofs_init_devices(sb, dsb);
out:
	kunmap(page);
	put_page(page);
	return ret;
}

/* set up default EROFS parameters */
static void erofs_default_options(struct erofs_fs_context *ctx)
{
#ifdef CONFIG_EROFS_FS_ZIP
	ctx->opt.cache_strategy = EROFS_ZIP_CACHE_READAROUND;
	ctx->opt.max_sync_decompress_pages = 3;
	ctx->opt.readahead_sync_decompress = false;
#endif
#ifdef CONFIG_EROFS_FS_XATTR
	set_opt(&ctx->opt, XATTR_USER);
#endif
#ifdef CONFIG_EROFS_FS_POSIX_ACL
	set_opt(&ctx->opt, POSIX_ACL);
#endif
}

enum {
	Opt_user_xattr,
	Opt_acl,
	Opt_cache_strategy,
	Opt_dax,
	Opt_dax_enum,
	Opt_device,
	Opt_err
};

static const struct constant_table erofs_param_cache_strategy[] = {
	{"disabled",	EROFS_ZIP_CACHE_DISABLED},
	{"readahead",	EROFS_ZIP_CACHE_READAHEAD},
	{"readaround",	EROFS_ZIP_CACHE_READAROUND},
	{}
};

static const struct constant_table erofs_dax_param_enums[] = {
	{"always",	EROFS_MOUNT_DAX_ALWAYS},
	{"never",	EROFS_MOUNT_DAX_NEVER},
	{}
};

static const struct fs_parameter_spec erofs_fs_parameters[] = {
	fsparam_flag_no("user_xattr",	Opt_user_xattr),
	fsparam_flag_no("acl",		Opt_acl),
	fsparam_enum("cache_strategy",	Opt_cache_strategy,
		     erofs_param_cache_strategy),
	fsparam_flag("dax",             Opt_dax),
	fsparam_enum("dax",		Opt_dax_enum, erofs_dax_param_enums),
	fsparam_string("device",	Opt_device),
	{}
};

static bool erofs_fc_set_dax_mode(struct fs_context *fc, unsigned int mode)
{
#ifdef CONFIG_FS_DAX
	struct erofs_fs_context *ctx = fc->fs_private;

	switch (mode) {
	case EROFS_MOUNT_DAX_ALWAYS:
		warnfc(fc, "DAX enabled. Warning: EXPERIMENTAL, use at your own risk");
		set_opt(&ctx->opt, DAX_ALWAYS);
		clear_opt(&ctx->opt, DAX_NEVER);
		return true;
	case EROFS_MOUNT_DAX_NEVER:
		set_opt(&ctx->opt, DAX_NEVER);
		clear_opt(&ctx->opt, DAX_ALWAYS);
		return true;
	default:
		DBG_BUGON(1);
		return false;
	}
#else
	errorfc(fc, "dax options not supported");
	return false;
#endif
}

static int erofs_fc_parse_param(struct fs_context *fc,
				struct fs_parameter *param)
{
	struct erofs_fs_context *ctx = fc->fs_private;
	struct fs_parse_result result;
	struct erofs_device_info *dif;
	int opt, ret;

	opt = fs_parse(fc, erofs_fs_parameters, param, &result);
	if (opt < 0)
		return opt;

	switch (opt) {
	case Opt_user_xattr:
#ifdef CONFIG_EROFS_FS_XATTR
		if (result.boolean)
			set_opt(&ctx->opt, XATTR_USER);
		else
			clear_opt(&ctx->opt, XATTR_USER);
#else
		errorfc(fc, "{,no}user_xattr options not supported");
#endif
		break;
	case Opt_acl:
#ifdef CONFIG_EROFS_FS_POSIX_ACL
		if (result.boolean)
			set_opt(&ctx->opt, POSIX_ACL);
		else
			clear_opt(&ctx->opt, POSIX_ACL);
#else
		errorfc(fc, "{,no}acl options not supported");
#endif
		break;
	case Opt_cache_strategy:
#ifdef CONFIG_EROFS_FS_ZIP
		ctx->opt.cache_strategy = result.uint_32;
#else
		errorfc(fc, "compression not supported, cache_strategy ignored");
#endif
		break;
	case Opt_dax:
		if (!erofs_fc_set_dax_mode(fc, EROFS_MOUNT_DAX_ALWAYS))
			return -EINVAL;
		break;
	case Opt_dax_enum:
		if (!erofs_fc_set_dax_mode(fc, result.uint_32))
			return -EINVAL;
		break;
	case Opt_device:
		dif = kzalloc(sizeof(*dif), GFP_KERNEL);
		if (!dif)
			return -ENOMEM;
		dif->path = kstrdup(param->string, GFP_KERNEL);
		if (!dif->path) {
			kfree(dif);
			return -ENOMEM;
		}
		down_write(&ctx->devs->rwsem);
		ret = idr_alloc(&ctx->devs->tree, dif, 0, 0, GFP_KERNEL);
		up_write(&ctx->devs->rwsem);
		if (ret < 0) {
			kfree(dif->path);
			kfree(dif);
			return ret;
		}
		++ctx->devs->extra_devices;
		break;
	default:
		return -ENOPARAM;
	}
	return 0;
}

#ifdef CONFIG_EROFS_FS_ZIP
static const struct address_space_operations managed_cache_aops;

static int erofs_managed_cache_releasepage(struct page *page, gfp_t gfp_mask)
{
	int ret = 1;	/* 0 - busy */
	struct address_space *const mapping = page->mapping;

	DBG_BUGON(!PageLocked(page));
	DBG_BUGON(mapping->a_ops != &managed_cache_aops);

	if (PagePrivate(page))
		ret = erofs_try_to_free_cached_page(page);

	return ret;
}

static void erofs_managed_cache_invalidatepage(struct page *page,
					       unsigned int offset,
					       unsigned int length)
{
	const unsigned int stop = length + offset;

	DBG_BUGON(!PageLocked(page));

	/* Check for potential overflow in debug mode */
	DBG_BUGON(stop > PAGE_SIZE || stop < length);

	if (offset == 0 && stop == PAGE_SIZE)
		while (!erofs_managed_cache_releasepage(page, GFP_NOFS))
			cond_resched();
}

static const struct address_space_operations managed_cache_aops = {
	.releasepage = erofs_managed_cache_releasepage,
	.invalidatepage = erofs_managed_cache_invalidatepage,
};

static int erofs_init_managed_cache(struct super_block *sb)
{
	struct erofs_sb_info *const sbi = EROFS_SB(sb);
	struct inode *const inode = new_inode(sb);

	if (!inode)
		return -ENOMEM;

	set_nlink(inode, 1);
	inode->i_size = OFFSET_MAX;

	inode->i_mapping->a_ops = &managed_cache_aops;
	mapping_set_gfp_mask(inode->i_mapping,
			     GFP_NOFS | __GFP_HIGHMEM | __GFP_MOVABLE);
	sbi->managed_cache = inode;
	return 0;
}
#else
static int erofs_init_managed_cache(struct super_block *sb) { return 0; }
#endif

static int erofs_fc_fill_super(struct super_block *sb, struct fs_context *fc)
{
	struct inode *inode;
	struct erofs_sb_info *sbi;
	struct erofs_fs_context *ctx = fc->fs_private;
	int err;

	sb->s_magic = EROFS_SUPER_MAGIC;

	if (!sb_set_blocksize(sb, EROFS_BLKSIZ)) {
		erofs_err(sb, "failed to set erofs blksize");
		return -EINVAL;
	}

	sbi = kzalloc(sizeof(*sbi), GFP_KERNEL);
	if (!sbi)
		return -ENOMEM;

	sb->s_fs_info = sbi;
	sbi->opt = ctx->opt;
	sbi->dax_dev = fs_dax_get_by_bdev(sb->s_bdev);
	sbi->devs = ctx->devs;
	ctx->devs = NULL;

	err = erofs_read_superblock(sb);
	if (err)
		return err;

	if (test_opt(&sbi->opt, DAX_ALWAYS) &&
	    !dax_supported(sbi->dax_dev, sb->s_bdev, EROFS_BLKSIZ, 0, bdev_nr_sectors(sb->s_bdev))) {
		errorfc(fc, "DAX unsupported by block device. Turning off DAX.");
		clear_opt(&sbi->opt, DAX_ALWAYS);
	}
	sb->s_flags |= SB_RDONLY | SB_NOATIME;
	sb->s_maxbytes = MAX_LFS_FILESIZE;
	sb->s_time_gran = 1;

	sb->s_op = &erofs_sops;
	sb->s_xattr = erofs_xattr_handlers;

	if (test_opt(&sbi->opt, POSIX_ACL))
		sb->s_flags |= SB_POSIXACL;
	else
		sb->s_flags &= ~SB_POSIXACL;

#ifdef CONFIG_EROFS_FS_ZIP
	xa_init(&sbi->managed_pslots);
#endif

	/* get the root inode */
	inode = erofs_iget(sb, ROOT_NID(sbi), true);
	if (IS_ERR(inode))
		return PTR_ERR(inode);

	if (!S_ISDIR(inode->i_mode)) {
		erofs_err(sb, "rootino(nid %llu) is not a directory(i_mode %o)",
			  ROOT_NID(sbi), inode->i_mode);
		iput(inode);
		return -EINVAL;
	}

	sb->s_root = d_make_root(inode);
	if (!sb->s_root)
		return -ENOMEM;

	erofs_shrinker_register(sb);
	/* sb->s_umount is already locked, SB_ACTIVE and SB_BORN are not set */
	err = erofs_init_managed_cache(sb);
	if (err)
		return err;

	err = erofs_register_sysfs(sb);
	if (err)
		return err;

	erofs_info(sb, "mounted with root inode @ nid %llu.", ROOT_NID(sbi));
	return 0;
}

static int erofs_fc_get_tree(struct fs_context *fc)
{
	return get_tree_bdev(fc, erofs_fc_fill_super);
}

static int erofs_fc_reconfigure(struct fs_context *fc)
{
	struct super_block *sb = fc->root->d_sb;
	struct erofs_sb_info *sbi = EROFS_SB(sb);
	struct erofs_fs_context *ctx = fc->fs_private;

	DBG_BUGON(!sb_rdonly(sb));

	if (test_opt(&ctx->opt, POSIX_ACL))
		fc->sb_flags |= SB_POSIXACL;
	else
		fc->sb_flags &= ~SB_POSIXACL;

	sbi->opt = ctx->opt;

	fc->sb_flags |= SB_RDONLY;
	return 0;
}

static int erofs_release_device_info(int id, void *ptr, void *data)
{
	struct erofs_device_info *dif = ptr;

	fs_put_dax(dif->dax_dev);
	if (dif->bdev)
		blkdev_put(dif->bdev, FMODE_READ | FMODE_EXCL);
	kfree(dif->path);
	kfree(dif);
	return 0;
}

static void erofs_free_dev_context(struct erofs_dev_context *devs)
{
	if (!devs)
		return;
	idr_for_each(&devs->tree, &erofs_release_device_info, NULL);
	idr_destroy(&devs->tree);
	kfree(devs);
}

static void erofs_fc_free(struct fs_context *fc)
{
	struct erofs_fs_context *ctx = fc->fs_private;

	erofs_free_dev_context(ctx->devs);
	kfree(ctx);
}

static const struct fs_context_operations erofs_context_ops = {
	.parse_param	= erofs_fc_parse_param,
	.get_tree       = erofs_fc_get_tree,
	.reconfigure    = erofs_fc_reconfigure,
	.free		= erofs_fc_free,
};

static int erofs_init_fs_context(struct fs_context *fc)
{
	struct erofs_fs_context *ctx = kzalloc(sizeof(*ctx), GFP_KERNEL);

	if (!ctx)
		return -ENOMEM;
	ctx->devs = kzalloc(sizeof(struct erofs_dev_context), GFP_KERNEL);
	if (!ctx->devs) {
		kfree(ctx);
		return -ENOMEM;
	}
	fc->fs_private = ctx;

	idr_init(&ctx->devs->tree);
	init_rwsem(&ctx->devs->rwsem);
	erofs_default_options(ctx);
	fc->ops = &erofs_context_ops;
	return 0;
}

/*
 * could be triggered after deactivate_locked_super()
 * is called, thus including umount and failed to initialize.
 */
static void erofs_kill_sb(struct super_block *sb)
{
	struct erofs_sb_info *sbi;

	WARN_ON(sb->s_magic != EROFS_SUPER_MAGIC);

	kill_block_super(sb);

	sbi = EROFS_SB(sb);
	if (!sbi)
		return;

	erofs_free_dev_context(sbi->devs);
	fs_put_dax(sbi->dax_dev);
	kfree(sbi);
	sb->s_fs_info = NULL;
}

/* called when ->s_root is non-NULL */
static void erofs_put_super(struct super_block *sb)
{
	struct erofs_sb_info *const sbi = EROFS_SB(sb);

	DBG_BUGON(!sbi);

	erofs_unregister_sysfs(sb);
	erofs_shrinker_unregister(sb);
#ifdef CONFIG_EROFS_FS_ZIP
	iput(sbi->managed_cache);
	sbi->managed_cache = NULL;
#endif
}

static struct file_system_type erofs_fs_type = {
	.owner          = THIS_MODULE,
	.name           = "erofs",
	.init_fs_context = erofs_init_fs_context,
	.kill_sb        = erofs_kill_sb,
	.fs_flags       = FS_REQUIRES_DEV,
};
MODULE_ALIAS_FS("erofs");

static int __init erofs_module_init(void)
{
	int err;

	erofs_check_ondisk_layout_definitions();

	erofs_inode_cachep = kmem_cache_create("erofs_inode",
					       sizeof(struct erofs_inode), 0,
					       SLAB_RECLAIM_ACCOUNT,
					       erofs_inode_init_once);
	if (!erofs_inode_cachep) {
		err = -ENOMEM;
		goto icache_err;
	}

	err = erofs_init_shrinker();
	if (err)
		goto shrinker_err;

	err = z_erofs_lzma_init();
	if (err)
		goto lzma_err;

	erofs_pcpubuf_init();
	err = z_erofs_init_zip_subsystem();
	if (err)
		goto zip_err;

	err = erofs_init_sysfs();
	if (err)
		goto sysfs_err;

	err = register_filesystem(&erofs_fs_type);
	if (err)
		goto fs_err;

	return 0;

fs_err:
	erofs_exit_sysfs();
sysfs_err:
	z_erofs_exit_zip_subsystem();
zip_err:
	z_erofs_lzma_exit();
lzma_err:
	erofs_exit_shrinker();
shrinker_err:
	kmem_cache_destroy(erofs_inode_cachep);
icache_err:
	return err;
}

static void __exit erofs_module_exit(void)
{
	unregister_filesystem(&erofs_fs_type);

	/* Ensure all RCU free inodes / pclusters are safe to be destroyed. */
	rcu_barrier();

<<<<<<< HEAD
=======
	erofs_exit_sysfs();
>>>>>>> 7bf263ef
	z_erofs_exit_zip_subsystem();
	z_erofs_lzma_exit();
	erofs_exit_shrinker();
	kmem_cache_destroy(erofs_inode_cachep);
	erofs_pcpubuf_exit();
}

/* get filesystem statistics */
static int erofs_statfs(struct dentry *dentry, struct kstatfs *buf)
{
	struct super_block *sb = dentry->d_sb;
	struct erofs_sb_info *sbi = EROFS_SB(sb);
	u64 id = huge_encode_dev(sb->s_bdev->bd_dev);

	buf->f_type = sb->s_magic;
	buf->f_bsize = EROFS_BLKSIZ;
	buf->f_blocks = sbi->total_blocks;
	buf->f_bfree = buf->f_bavail = 0;

	buf->f_files = ULLONG_MAX;
	buf->f_ffree = ULLONG_MAX - sbi->inos;

	buf->f_namelen = EROFS_NAME_LEN;

	buf->f_fsid    = u64_to_fsid(id);
	return 0;
}

static int erofs_show_options(struct seq_file *seq, struct dentry *root)
{
	struct erofs_sb_info *sbi = EROFS_SB(root->d_sb);
	struct erofs_mount_opts *opt = &sbi->opt;

#ifdef CONFIG_EROFS_FS_XATTR
	if (test_opt(opt, XATTR_USER))
		seq_puts(seq, ",user_xattr");
	else
		seq_puts(seq, ",nouser_xattr");
#endif
#ifdef CONFIG_EROFS_FS_POSIX_ACL
	if (test_opt(opt, POSIX_ACL))
		seq_puts(seq, ",acl");
	else
		seq_puts(seq, ",noacl");
#endif
#ifdef CONFIG_EROFS_FS_ZIP
	if (opt->cache_strategy == EROFS_ZIP_CACHE_DISABLED)
		seq_puts(seq, ",cache_strategy=disabled");
	else if (opt->cache_strategy == EROFS_ZIP_CACHE_READAHEAD)
		seq_puts(seq, ",cache_strategy=readahead");
	else if (opt->cache_strategy == EROFS_ZIP_CACHE_READAROUND)
		seq_puts(seq, ",cache_strategy=readaround");
#endif
	if (test_opt(opt, DAX_ALWAYS))
		seq_puts(seq, ",dax=always");
	if (test_opt(opt, DAX_NEVER))
		seq_puts(seq, ",dax=never");
	return 0;
}

const struct super_operations erofs_sops = {
	.put_super = erofs_put_super,
	.alloc_inode = erofs_alloc_inode,
	.free_inode = erofs_free_inode,
	.statfs = erofs_statfs,
	.show_options = erofs_show_options,
};

module_init(erofs_module_init);
module_exit(erofs_module_exit);

MODULE_DESCRIPTION("Enhanced ROM File System");
MODULE_AUTHOR("Gao Xiang, Chao Yu, Miao Xie, CONSUMER BG, HUAWEI Inc.");
MODULE_LICENSE("GPL");<|MERGE_RESOLUTION|>--- conflicted
+++ resolved
@@ -888,10 +888,7 @@
 	/* Ensure all RCU free inodes / pclusters are safe to be destroyed. */
 	rcu_barrier();
 
-<<<<<<< HEAD
-=======
 	erofs_exit_sysfs();
->>>>>>> 7bf263ef
 	z_erofs_exit_zip_subsystem();
 	z_erofs_lzma_exit();
 	erofs_exit_shrinker();
