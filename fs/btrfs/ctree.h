/* SPDX-License-Identifier: GPL-2.0 */
/*
 * Copyright (C) 2007 Oracle.  All rights reserved.
 */

#ifndef BTRFS_CTREE_H
#define BTRFS_CTREE_H

#include <linux/mm.h>
#include <linux/sched/signal.h>
#include <linux/highmem.h>
#include <linux/fs.h>
#include <linux/rwsem.h>
#include <linux/semaphore.h>
#include <linux/completion.h>
#include <linux/backing-dev.h>
#include <linux/wait.h>
#include <linux/slab.h>
#include <trace/events/btrfs.h>
#include <asm/kmap_types.h>
#include <asm/unaligned.h>
#include <linux/pagemap.h>
#include <linux/btrfs.h>
#include <linux/btrfs_tree.h>
#include <linux/workqueue.h>
#include <linux/security.h>
#include <linux/sizes.h>
#include <linux/dynamic_debug.h>
#include <linux/refcount.h>
#include <linux/crc32c.h>
#include "extent-io-tree.h"
#include "extent_io.h"
#include "extent_map.h"
#include "async-thread.h"
#include "block-rsv.h"
#include "locking.h"

struct btrfs_trans_handle;
struct btrfs_transaction;
struct btrfs_pending_snapshot;
struct btrfs_delayed_ref_root;
struct btrfs_space_info;
struct btrfs_block_group;
extern struct kmem_cache *btrfs_trans_handle_cachep;
extern struct kmem_cache *btrfs_bit_radix_cachep;
extern struct kmem_cache *btrfs_path_cachep;
extern struct kmem_cache *btrfs_free_space_cachep;
extern struct kmem_cache *btrfs_free_space_bitmap_cachep;
struct btrfs_ordered_sum;
struct btrfs_ref;

#define BTRFS_MAGIC 0x4D5F53665248425FULL /* ascii _BHRfS_M, no null */

/*
 * Maximum number of mirrors that can be available for all profiles counting
 * the target device of dev-replace as one. During an active device replace
 * procedure, the target device of the copy operation is a mirror for the
 * filesystem data as well that can be used to read data in order to repair
 * read errors on other disks.
 *
 * Current value is derived from RAID1C4 with 4 copies.
 */
#define BTRFS_MAX_MIRRORS (4 + 1)

#define BTRFS_MAX_LEVEL 8

#define BTRFS_OLDEST_GENERATION	0ULL

/*
 * the max metadata block size.  This limit is somewhat artificial,
 * but the memmove costs go through the roof for larger blocks.
 */
#define BTRFS_MAX_METADATA_BLOCKSIZE 65536

/*
 * we can actually store much bigger names, but lets not confuse the rest
 * of linux
 */
#define BTRFS_NAME_LEN 255

/*
 * Theoretical limit is larger, but we keep this down to a sane
 * value. That should limit greatly the possibility of collisions on
 * inode ref items.
 */
#define BTRFS_LINK_MAX 65535U

#define BTRFS_EMPTY_DIR_SIZE 0

/* ioprio of readahead is set to idle */
#define BTRFS_IOPRIO_READA (IOPRIO_PRIO_VALUE(IOPRIO_CLASS_IDLE, 0))

#define BTRFS_DIRTY_METADATA_THRESH	SZ_32M

/*
 * Use large batch size to reduce overhead of metadata updates.  On the reader
 * side, we only read it when we are close to ENOSPC and the read overhead is
 * mostly related to the number of CPUs, so it is OK to use arbitrary large
 * value here.
 */
#define BTRFS_TOTAL_BYTES_PINNED_BATCH	SZ_128M

#define BTRFS_MAX_EXTENT_SIZE SZ_128M

/*
 * Deltas are an effective way to populate global statistics.  Give macro names
 * to make it clear what we're doing.  An example is discard_extents in
 * btrfs_free_space_ctl.
 */
#define BTRFS_STAT_NR_ENTRIES	2
#define BTRFS_STAT_CURR		0
#define BTRFS_STAT_PREV		1

/*
 * Count how many BTRFS_MAX_EXTENT_SIZE cover the @size
 */
static inline u32 count_max_extents(u64 size)
{
	return div_u64(size + BTRFS_MAX_EXTENT_SIZE - 1, BTRFS_MAX_EXTENT_SIZE);
}

static inline unsigned long btrfs_chunk_item_size(int num_stripes)
{
	BUG_ON(num_stripes == 0);
	return sizeof(struct btrfs_chunk) +
		sizeof(struct btrfs_stripe) * (num_stripes - 1);
}

/*
 * Runtime (in-memory) states of filesystem
 */
enum {
	/* Global indicator of serious filesystem errors */
	BTRFS_FS_STATE_ERROR,
	/*
	 * Filesystem is being remounted, allow to skip some operations, like
	 * defrag
	 */
	BTRFS_FS_STATE_REMOUNTING,
	/* Track if a transaction abort has been reported on this filesystem */
	BTRFS_FS_STATE_TRANS_ABORTED,
	/*
	 * Bio operations should be blocked on this filesystem because a source
	 * or target device is being destroyed as part of a device replace
	 */
	BTRFS_FS_STATE_DEV_REPLACING,
	/* The btrfs_fs_info created for self-tests */
	BTRFS_FS_STATE_DUMMY_FS_INFO,
};

#define BTRFS_BACKREF_REV_MAX		256
#define BTRFS_BACKREF_REV_SHIFT		56
#define BTRFS_BACKREF_REV_MASK		(((u64)BTRFS_BACKREF_REV_MAX - 1) << \
					 BTRFS_BACKREF_REV_SHIFT)

#define BTRFS_OLD_BACKREF_REV		0
#define BTRFS_MIXED_BACKREF_REV		1

/*
 * every tree block (leaf or node) starts with this header.
 */
struct btrfs_header {
	/* these first four must match the super block */
	u8 csum[BTRFS_CSUM_SIZE];
	u8 fsid[BTRFS_FSID_SIZE]; /* FS specific uuid */
	__le64 bytenr; /* which block this node is supposed to live in */
	__le64 flags;

	/* allowed to be different from the super from here on down */
	u8 chunk_tree_uuid[BTRFS_UUID_SIZE];
	__le64 generation;
	__le64 owner;
	__le32 nritems;
	u8 level;
} __attribute__ ((__packed__));

/*
 * this is a very generous portion of the super block, giving us
 * room to translate 14 chunks with 3 stripes each.
 */
#define BTRFS_SYSTEM_CHUNK_ARRAY_SIZE 2048

/*
 * just in case we somehow lose the roots and are not able to mount,
 * we store an array of the roots from previous transactions
 * in the super.
 */
#define BTRFS_NUM_BACKUP_ROOTS 4
struct btrfs_root_backup {
	__le64 tree_root;
	__le64 tree_root_gen;

	__le64 chunk_root;
	__le64 chunk_root_gen;

	__le64 extent_root;
	__le64 extent_root_gen;

	__le64 fs_root;
	__le64 fs_root_gen;

	__le64 dev_root;
	__le64 dev_root_gen;

	__le64 csum_root;
	__le64 csum_root_gen;

	__le64 total_bytes;
	__le64 bytes_used;
	__le64 num_devices;
	/* future */
	__le64 unused_64[4];

	u8 tree_root_level;
	u8 chunk_root_level;
	u8 extent_root_level;
	u8 fs_root_level;
	u8 dev_root_level;
	u8 csum_root_level;
	/* future and to align */
	u8 unused_8[10];
} __attribute__ ((__packed__));

/*
 * the super block basically lists the main trees of the FS
 * it currently lacks any block count etc etc
 */
struct btrfs_super_block {
	/* the first 4 fields must match struct btrfs_header */
	u8 csum[BTRFS_CSUM_SIZE];
	/* FS specific UUID, visible to user */
	u8 fsid[BTRFS_FSID_SIZE];
	__le64 bytenr; /* this block number */
	__le64 flags;

	/* allowed to be different from the btrfs_header from here own down */
	__le64 magic;
	__le64 generation;
	__le64 root;
	__le64 chunk_root;
	__le64 log_root;

	/* this will help find the new super based on the log root */
	__le64 log_root_transid;
	__le64 total_bytes;
	__le64 bytes_used;
	__le64 root_dir_objectid;
	__le64 num_devices;
	__le32 sectorsize;
	__le32 nodesize;
	__le32 __unused_leafsize;
	__le32 stripesize;
	__le32 sys_chunk_array_size;
	__le64 chunk_root_generation;
	__le64 compat_flags;
	__le64 compat_ro_flags;
	__le64 incompat_flags;
	__le16 csum_type;
	u8 root_level;
	u8 chunk_root_level;
	u8 log_root_level;
	struct btrfs_dev_item dev_item;

	char label[BTRFS_LABEL_SIZE];

	__le64 cache_generation;
	__le64 uuid_tree_generation;

	/* the UUID written into btree blocks */
	u8 metadata_uuid[BTRFS_FSID_SIZE];

	/* future expansion */
	__le64 reserved[28];
	u8 sys_chunk_array[BTRFS_SYSTEM_CHUNK_ARRAY_SIZE];
	struct btrfs_root_backup super_roots[BTRFS_NUM_BACKUP_ROOTS];
} __attribute__ ((__packed__));

/*
 * Compat flags that we support.  If any incompat flags are set other than the
 * ones specified below then we will fail to mount
 */
#define BTRFS_FEATURE_COMPAT_SUPP		0ULL
#define BTRFS_FEATURE_COMPAT_SAFE_SET		0ULL
#define BTRFS_FEATURE_COMPAT_SAFE_CLEAR		0ULL

#define BTRFS_FEATURE_COMPAT_RO_SUPP			\
	(BTRFS_FEATURE_COMPAT_RO_FREE_SPACE_TREE |	\
	 BTRFS_FEATURE_COMPAT_RO_FREE_SPACE_TREE_VALID)

#define BTRFS_FEATURE_COMPAT_RO_SAFE_SET	0ULL
#define BTRFS_FEATURE_COMPAT_RO_SAFE_CLEAR	0ULL

#define BTRFS_FEATURE_INCOMPAT_SUPP			\
	(BTRFS_FEATURE_INCOMPAT_MIXED_BACKREF |		\
	 BTRFS_FEATURE_INCOMPAT_DEFAULT_SUBVOL |	\
	 BTRFS_FEATURE_INCOMPAT_MIXED_GROUPS |		\
	 BTRFS_FEATURE_INCOMPAT_BIG_METADATA |		\
	 BTRFS_FEATURE_INCOMPAT_COMPRESS_LZO |		\
	 BTRFS_FEATURE_INCOMPAT_COMPRESS_ZSTD |		\
	 BTRFS_FEATURE_INCOMPAT_RAID56 |		\
	 BTRFS_FEATURE_INCOMPAT_EXTENDED_IREF |		\
	 BTRFS_FEATURE_INCOMPAT_SKINNY_METADATA |	\
	 BTRFS_FEATURE_INCOMPAT_NO_HOLES	|	\
	 BTRFS_FEATURE_INCOMPAT_METADATA_UUID	|	\
	 BTRFS_FEATURE_INCOMPAT_RAID1C34)

#define BTRFS_FEATURE_INCOMPAT_SAFE_SET			\
	(BTRFS_FEATURE_INCOMPAT_EXTENDED_IREF)
#define BTRFS_FEATURE_INCOMPAT_SAFE_CLEAR		0ULL

/*
 * A leaf is full of items. offset and size tell us where to find
 * the item in the leaf (relative to the start of the data area)
 */
struct btrfs_item {
	struct btrfs_disk_key key;
	__le32 offset;
	__le32 size;
} __attribute__ ((__packed__));

/*
 * leaves have an item area and a data area:
 * [item0, item1....itemN] [free space] [dataN...data1, data0]
 *
 * The data is separate from the items to get the keys closer together
 * during searches.
 */
struct btrfs_leaf {
	struct btrfs_header header;
	struct btrfs_item items[];
} __attribute__ ((__packed__));

/*
 * all non-leaf blocks are nodes, they hold only keys and pointers to
 * other blocks
 */
struct btrfs_key_ptr {
	struct btrfs_disk_key key;
	__le64 blockptr;
	__le64 generation;
} __attribute__ ((__packed__));

struct btrfs_node {
	struct btrfs_header header;
	struct btrfs_key_ptr ptrs[];
} __attribute__ ((__packed__));

/*
 * btrfs_paths remember the path taken from the root down to the leaf.
 * level 0 is always the leaf, and nodes[1...BTRFS_MAX_LEVEL] will point
 * to any other levels that are present.
 *
 * The slots array records the index of the item or block pointer
 * used while walking the tree.
 */
enum { READA_NONE, READA_BACK, READA_FORWARD };
struct btrfs_path {
	struct extent_buffer *nodes[BTRFS_MAX_LEVEL];
	int slots[BTRFS_MAX_LEVEL];
	/* if there is real range locking, this locks field will change */
	u8 locks[BTRFS_MAX_LEVEL];
	u8 reada;
	/* keep some upper locks as we walk down */
	u8 lowest_level;

	/*
	 * set by btrfs_split_item, tells search_slot to keep all locks
	 * and to force calls to keep space in the nodes
	 */
	unsigned int search_for_split:1;
	unsigned int keep_locks:1;
	unsigned int skip_locking:1;
	unsigned int leave_spinning:1;
	unsigned int search_commit_root:1;
	unsigned int need_commit_sem:1;
	unsigned int skip_release_on_error:1;
	unsigned int recurse:1;
};
#define BTRFS_MAX_EXTENT_ITEM_SIZE(r) ((BTRFS_LEAF_DATA_SIZE(r->fs_info) >> 4) - \
					sizeof(struct btrfs_item))
struct btrfs_dev_replace {
	u64 replace_state;	/* see #define above */
	time64_t time_started;	/* seconds since 1-Jan-1970 */
	time64_t time_stopped;	/* seconds since 1-Jan-1970 */
	atomic64_t num_write_errors;
	atomic64_t num_uncorrectable_read_errors;

	u64 cursor_left;
	u64 committed_cursor_left;
	u64 cursor_left_last_write_of_item;
	u64 cursor_right;

	u64 cont_reading_from_srcdev_mode;	/* see #define above */

	int is_valid;
	int item_needs_writeback;
	struct btrfs_device *srcdev;
	struct btrfs_device *tgtdev;

	struct mutex lock_finishing_cancel_unmount;
	struct rw_semaphore rwsem;

	struct btrfs_scrub_progress scrub_progress;

	struct percpu_counter bio_counter;
	wait_queue_head_t replace_wait;
};

/*
 * free clusters are used to claim free space in relatively large chunks,
 * allowing us to do less seeky writes. They are used for all metadata
 * allocations. In ssd_spread mode they are also used for data allocations.
 */
struct btrfs_free_cluster {
	spinlock_t lock;
	spinlock_t refill_lock;
	struct rb_root root;

	/* largest extent in this cluster */
	u64 max_size;

	/* first extent starting offset */
	u64 window_start;

	/* We did a full search and couldn't create a cluster */
	bool fragmented;

	struct btrfs_block_group *block_group;
	/*
	 * when a cluster is allocated from a block group, we put the
	 * cluster onto a list in the block group so that it can
	 * be freed before the block group is freed.
	 */
	struct list_head block_group_list;
};

enum btrfs_caching_type {
	BTRFS_CACHE_NO,
	BTRFS_CACHE_STARTED,
	BTRFS_CACHE_FAST,
	BTRFS_CACHE_FINISHED,
	BTRFS_CACHE_ERROR,
};

/*
 * Tree to record all locked full stripes of a RAID5/6 block group
 */
struct btrfs_full_stripe_locks_tree {
	struct rb_root root;
	struct mutex lock;
};

/* Discard control. */
/*
 * Async discard uses multiple lists to differentiate the discard filter
 * parameters.  Index 0 is for completely free block groups where we need to
 * ensure the entire block group is trimmed without being lossy.  Indices
 * afterwards represent monotonically decreasing discard filter sizes to
 * prioritize what should be discarded next.
 */
#define BTRFS_NR_DISCARD_LISTS		3
#define BTRFS_DISCARD_INDEX_UNUSED	0
#define BTRFS_DISCARD_INDEX_START	1

struct btrfs_discard_ctl {
	struct workqueue_struct *discard_workers;
	struct delayed_work work;
	spinlock_t lock;
	struct btrfs_block_group *block_group;
	struct list_head discard_list[BTRFS_NR_DISCARD_LISTS];
	u64 prev_discard;
	atomic_t discardable_extents;
	atomic64_t discardable_bytes;
	u64 max_discard_size;
	unsigned long delay;
	u32 iops_limit;
	u32 kbps_limit;
	u64 discard_extent_bytes;
	u64 discard_bitmap_bytes;
	atomic64_t discard_bytes_saved;
};

/* delayed seq elem */
struct seq_list {
	struct list_head list;
	u64 seq;
};

#define SEQ_LIST_INIT(name)	{ .list = LIST_HEAD_INIT((name).list), .seq = 0 }

#define SEQ_LAST	((u64)-1)

enum btrfs_orphan_cleanup_state {
	ORPHAN_CLEANUP_STARTED	= 1,
	ORPHAN_CLEANUP_DONE	= 2,
};

void btrfs_init_async_reclaim_work(struct btrfs_fs_info *fs_info);

/* fs_info */
struct reloc_control;
struct btrfs_device;
struct btrfs_fs_devices;
struct btrfs_balance_control;
struct btrfs_delayed_root;

/*
 * Block group or device which contains an active swapfile. Used for preventing
 * unsafe operations while a swapfile is active.
 *
 * These are sorted on (ptr, inode) (note that a block group or device can
 * contain more than one swapfile). We compare the pointer values because we
 * don't actually care what the object is, we just need a quick check whether
 * the object exists in the rbtree.
 */
struct btrfs_swapfile_pin {
	struct rb_node node;
	void *ptr;
	struct inode *inode;
	/*
	 * If true, ptr points to a struct btrfs_block_group. Otherwise, ptr
	 * points to a struct btrfs_device.
	 */
	bool is_block_group;
};

bool btrfs_pinned_by_swapfile(struct btrfs_fs_info *fs_info, void *ptr);

enum {
	BTRFS_FS_BARRIER,
	BTRFS_FS_CLOSING_START,
	BTRFS_FS_CLOSING_DONE,
	BTRFS_FS_LOG_RECOVERING,
	BTRFS_FS_OPEN,
	BTRFS_FS_QUOTA_ENABLED,
	BTRFS_FS_UPDATE_UUID_TREE_GEN,
	BTRFS_FS_CREATING_FREE_SPACE_TREE,
	BTRFS_FS_BTREE_ERR,
	BTRFS_FS_LOG1_ERR,
	BTRFS_FS_LOG2_ERR,
	BTRFS_FS_QUOTA_OVERRIDE,
	/* Used to record internally whether fs has been frozen */
	BTRFS_FS_FROZEN,
	/*
	 * Indicate that balance has been set up from the ioctl and is in the
	 * main phase. The fs_info::balance_ctl is initialized.
	 * Set and cleared while holding fs_info::balance_mutex.
	 */
	BTRFS_FS_BALANCE_RUNNING,

	/* Indicate that the cleaner thread is awake and doing something. */
	BTRFS_FS_CLEANER_RUNNING,

	/*
	 * The checksumming has an optimized version and is considered fast,
	 * so we don't need to offload checksums to workqueues.
	 */
	BTRFS_FS_CSUM_IMPL_FAST,

	/* Indicate that the discard workqueue can service discards. */
	BTRFS_FS_DISCARD_RUNNING,
};

/*
 * Exclusive operations (device replace, resize, device add/remove, balance)
 */
enum btrfs_exclusive_operation {
	BTRFS_EXCLOP_NONE,
	BTRFS_EXCLOP_BALANCE,
	BTRFS_EXCLOP_DEV_ADD,
	BTRFS_EXCLOP_DEV_REMOVE,
	BTRFS_EXCLOP_DEV_REPLACE,
	BTRFS_EXCLOP_RESIZE,
	BTRFS_EXCLOP_SWAP_ACTIVATE,
};

struct btrfs_fs_info {
	u8 chunk_tree_uuid[BTRFS_UUID_SIZE];
	unsigned long flags;
	struct btrfs_root *extent_root;
	struct btrfs_root *tree_root;
	struct btrfs_root *chunk_root;
	struct btrfs_root *dev_root;
	struct btrfs_root *fs_root;
	struct btrfs_root *csum_root;
	struct btrfs_root *quota_root;
	struct btrfs_root *uuid_root;
	struct btrfs_root *free_space_root;
	struct btrfs_root *data_reloc_root;

	/* the log root tree is a directory of all the other log roots */
	struct btrfs_root *log_root_tree;

	spinlock_t fs_roots_radix_lock;
	struct radix_tree_root fs_roots_radix;

	/* block group cache stuff */
	spinlock_t block_group_cache_lock;
	u64 first_logical_byte;
	struct rb_root block_group_cache_tree;

	/* keep track of unallocated space */
	atomic64_t free_chunk_space;

	/* Track ranges which are used by log trees blocks/logged data extents */
	struct extent_io_tree excluded_extents;

	/* logical->physical extent mapping */
	struct extent_map_tree mapping_tree;

	/*
	 * block reservation for extent, checksum, root tree and
	 * delayed dir index item
	 */
	struct btrfs_block_rsv global_block_rsv;
	/* block reservation for metadata operations */
	struct btrfs_block_rsv trans_block_rsv;
	/* block reservation for chunk tree */
	struct btrfs_block_rsv chunk_block_rsv;
	/* block reservation for delayed operations */
	struct btrfs_block_rsv delayed_block_rsv;
	/* block reservation for delayed refs */
	struct btrfs_block_rsv delayed_refs_rsv;

	struct btrfs_block_rsv empty_block_rsv;

	u64 generation;
	u64 last_trans_committed;
	u64 avg_delayed_ref_runtime;

	/*
	 * this is updated to the current trans every time a full commit
	 * is required instead of the faster short fsync log commits
	 */
	u64 last_trans_log_full_commit;
	unsigned long mount_opt;
	/*
	 * Track requests for actions that need to be done during transaction
	 * commit (like for some mount options).
	 */
	unsigned long pending_changes;
	unsigned long compress_type:4;
	unsigned int compress_level;
	u32 commit_interval;
	/*
	 * It is a suggestive number, the read side is safe even it gets a
	 * wrong number because we will write out the data into a regular
	 * extent. The write side(mount/remount) is under ->s_umount lock,
	 * so it is also safe.
	 */
	u64 max_inline;

	struct btrfs_transaction *running_transaction;
	wait_queue_head_t transaction_throttle;
	wait_queue_head_t transaction_wait;
	wait_queue_head_t transaction_blocked_wait;
	wait_queue_head_t async_submit_wait;

	/*
	 * Used to protect the incompat_flags, compat_flags, compat_ro_flags
	 * when they are updated.
	 *
	 * Because we do not clear the flags for ever, so we needn't use
	 * the lock on the read side.
	 *
	 * We also needn't use the lock when we mount the fs, because
	 * there is no other task which will update the flag.
	 */
	spinlock_t super_lock;
	struct btrfs_super_block *super_copy;
	struct btrfs_super_block *super_for_commit;
	struct super_block *sb;
	struct inode *btree_inode;
	struct mutex tree_log_mutex;
	struct mutex transaction_kthread_mutex;
	struct mutex cleaner_mutex;
	struct mutex chunk_mutex;

	/*
	 * this is taken to make sure we don't set block groups ro after
	 * the free space cache has been allocated on them
	 */
	struct mutex ro_block_group_mutex;

	/* this is used during read/modify/write to make sure
	 * no two ios are trying to mod the same stripe at the same
	 * time
	 */
	struct btrfs_stripe_hash_table *stripe_hash_table;

	/*
	 * this protects the ordered operations list only while we are
	 * processing all of the entries on it.  This way we make
	 * sure the commit code doesn't find the list temporarily empty
	 * because another function happens to be doing non-waiting preflush
	 * before jumping into the main commit.
	 */
	struct mutex ordered_operations_mutex;

	struct rw_semaphore commit_root_sem;

	struct rw_semaphore cleanup_work_sem;

	struct rw_semaphore subvol_sem;

	spinlock_t trans_lock;
	/*
	 * the reloc mutex goes with the trans lock, it is taken
	 * during commit to protect us from the relocation code
	 */
	struct mutex reloc_mutex;

	struct list_head trans_list;
	struct list_head dead_roots;
	struct list_head caching_block_groups;

	spinlock_t delayed_iput_lock;
	struct list_head delayed_iputs;
	atomic_t nr_delayed_iputs;
	wait_queue_head_t delayed_iputs_wait;

	atomic64_t tree_mod_seq;

	/* this protects tree_mod_log and tree_mod_seq_list */
	rwlock_t tree_mod_log_lock;
	struct rb_root tree_mod_log;
	struct list_head tree_mod_seq_list;

	atomic_t async_delalloc_pages;

	/*
	 * this is used to protect the following list -- ordered_roots.
	 */
	spinlock_t ordered_root_lock;

	/*
	 * all fs/file tree roots in which there are data=ordered extents
	 * pending writeback are added into this list.
	 *
	 * these can span multiple transactions and basically include
	 * every dirty data page that isn't from nodatacow
	 */
	struct list_head ordered_roots;

	struct mutex delalloc_root_mutex;
	spinlock_t delalloc_root_lock;
	/* all fs/file tree roots that have delalloc inodes. */
	struct list_head delalloc_roots;

	/*
	 * there is a pool of worker threads for checksumming during writes
	 * and a pool for checksumming after reads.  This is because readers
	 * can run with FS locks held, and the writers may be waiting for
	 * those locks.  We don't want ordering in the pending list to cause
	 * deadlocks, and so the two are serviced separately.
	 *
	 * A third pool does submit_bio to avoid deadlocking with the other
	 * two
	 */
	struct btrfs_workqueue *workers;
	struct btrfs_workqueue *delalloc_workers;
	struct btrfs_workqueue *flush_workers;
	struct btrfs_workqueue *endio_workers;
	struct btrfs_workqueue *endio_meta_workers;
	struct btrfs_workqueue *endio_raid56_workers;
	struct btrfs_workqueue *rmw_workers;
	struct btrfs_workqueue *endio_meta_write_workers;
	struct btrfs_workqueue *endio_write_workers;
	struct btrfs_workqueue *endio_freespace_worker;
	struct btrfs_workqueue *caching_workers;
	struct btrfs_workqueue *readahead_workers;

	/*
	 * fixup workers take dirty pages that didn't properly go through
	 * the cow mechanism and make them safe to write.  It happens
	 * for the sys_munmap function call path
	 */
	struct btrfs_workqueue *fixup_workers;
	struct btrfs_workqueue *delayed_workers;

	struct task_struct *transaction_kthread;
	struct task_struct *cleaner_kthread;
	u32 thread_pool_size;

	struct kobject *space_info_kobj;
	struct kobject *qgroups_kobj;

	u64 total_pinned;

	/* used to keep from writing metadata until there is a nice batch */
	struct percpu_counter dirty_metadata_bytes;
	struct percpu_counter delalloc_bytes;
	struct percpu_counter dio_bytes;
	s32 dirty_metadata_batch;
	s32 delalloc_batch;

	struct list_head dirty_cowonly_roots;

	struct btrfs_fs_devices *fs_devices;

	/*
	 * The space_info list is effectively read only after initial
	 * setup.  It is populated at mount time and cleaned up after
	 * all block groups are removed.  RCU is used to protect it.
	 */
	struct list_head space_info;

	struct btrfs_space_info *data_sinfo;

	struct reloc_control *reloc_ctl;

	/* data_alloc_cluster is only used in ssd_spread mode */
	struct btrfs_free_cluster data_alloc_cluster;

	/* all metadata allocations go through this cluster */
	struct btrfs_free_cluster meta_alloc_cluster;

	/* auto defrag inodes go here */
	spinlock_t defrag_inodes_lock;
	struct rb_root defrag_inodes;
	atomic_t defrag_running;

	/* Used to protect avail_{data, metadata, system}_alloc_bits */
	seqlock_t profiles_lock;
	/*
	 * these three are in extended format (availability of single
	 * chunks is denoted by BTRFS_AVAIL_ALLOC_BIT_SINGLE bit, other
	 * types are denoted by corresponding BTRFS_BLOCK_GROUP_* bits)
	 */
	u64 avail_data_alloc_bits;
	u64 avail_metadata_alloc_bits;
	u64 avail_system_alloc_bits;

	/* restriper state */
	spinlock_t balance_lock;
	struct mutex balance_mutex;
	atomic_t balance_pause_req;
	atomic_t balance_cancel_req;
	struct btrfs_balance_control *balance_ctl;
	wait_queue_head_t balance_wait_q;

	u32 data_chunk_allocations;
	u32 metadata_ratio;

	void *bdev_holder;

	/* private scrub information */
	struct mutex scrub_lock;
	atomic_t scrubs_running;
	atomic_t scrub_pause_req;
	atomic_t scrubs_paused;
	atomic_t scrub_cancel_req;
	wait_queue_head_t scrub_pause_wait;
	/*
	 * The worker pointers are NULL iff the refcount is 0, ie. scrub is not
	 * running.
	 */
	refcount_t scrub_workers_refcnt;
	struct btrfs_workqueue *scrub_workers;
	struct btrfs_workqueue *scrub_wr_completion_workers;
	struct btrfs_workqueue *scrub_parity_workers;

	struct btrfs_discard_ctl discard_ctl;

#ifdef CONFIG_BTRFS_FS_CHECK_INTEGRITY
	u32 check_integrity_print_mask;
#endif
	/* is qgroup tracking in a consistent state? */
	u64 qgroup_flags;

	/* holds configuration and tracking. Protected by qgroup_lock */
	struct rb_root qgroup_tree;
	spinlock_t qgroup_lock;

	/*
	 * used to avoid frequently calling ulist_alloc()/ulist_free()
	 * when doing qgroup accounting, it must be protected by qgroup_lock.
	 */
	struct ulist *qgroup_ulist;

	/*
	 * Protect user change for quota operations. If a transaction is needed,
	 * it must be started before locking this lock.
	 */
	struct mutex qgroup_ioctl_lock;

	/* list of dirty qgroups to be written at next commit */
	struct list_head dirty_qgroups;

	/* used by qgroup for an efficient tree traversal */
	u64 qgroup_seq;

	/* qgroup rescan items */
	struct mutex qgroup_rescan_lock; /* protects the progress item */
	struct btrfs_key qgroup_rescan_progress;
	struct btrfs_workqueue *qgroup_rescan_workers;
	struct completion qgroup_rescan_completion;
	struct btrfs_work qgroup_rescan_work;
	bool qgroup_rescan_running;	/* protected by qgroup_rescan_lock */

	/* filesystem state */
	unsigned long fs_state;

	struct btrfs_delayed_root *delayed_root;

	/* readahead tree */
	spinlock_t reada_lock;
	struct radix_tree_root reada_tree;

	/* readahead works cnt */
	atomic_t reada_works_cnt;

	/* Extent buffer radix tree */
	spinlock_t buffer_lock;
	struct radix_tree_root buffer_radix;

	/* next backup root to be overwritten */
	int backup_root_index;

	/* device replace state */
	struct btrfs_dev_replace dev_replace;

	struct semaphore uuid_tree_rescan_sem;

	/* Used to reclaim the metadata space in the background. */
	struct work_struct async_reclaim_work;
	struct work_struct async_data_reclaim_work;

	spinlock_t unused_bgs_lock;
	struct list_head unused_bgs;
	struct mutex unused_bg_unpin_mutex;
	struct mutex delete_unused_bgs_mutex;

	/* Cached block sizes */
	u32 nodesize;
	u32 sectorsize;
	u32 stripesize;

	/* Block groups and devices containing active swapfiles. */
	spinlock_t swapfile_pins_lock;
	struct rb_root swapfile_pins;

	struct crypto_shash *csum_shash;

	/*
	 * Number of send operations in progress.
	 * Updated while holding fs_info::balance_mutex.
	 */
	int send_in_progress;

	/* Type of exclusive operation running */
	unsigned long exclusive_operation;

#ifdef CONFIG_BTRFS_FS_REF_VERIFY
	spinlock_t ref_verify_lock;
	struct rb_root block_tree;
#endif

#ifdef CONFIG_BTRFS_DEBUG
	struct kobject *debug_kobj;
	struct kobject *discard_debug_kobj;
	struct list_head allocated_roots;

	spinlock_t eb_leak_lock;
	struct list_head allocated_ebs;
#endif
};

static inline struct btrfs_fs_info *btrfs_sb(struct super_block *sb)
{
	return sb->s_fs_info;
}

/*
 * The state of btrfs root
 */
enum {
	/*
	 * btrfs_record_root_in_trans is a multi-step process, and it can race
	 * with the balancing code.   But the race is very small, and only the
	 * first time the root is added to each transaction.  So IN_TRANS_SETUP
	 * is used to tell us when more checks are required
	 */
	BTRFS_ROOT_IN_TRANS_SETUP,

	/*
	 * Set if tree blocks of this root can be shared by other roots.
	 * Only subvolume trees and their reloc trees have this bit set.
	 * Conflicts with TRACK_DIRTY bit.
	 *
	 * This affects two things:
	 *
	 * - How balance works
	 *   For shareable roots, we need to use reloc tree and do path
	 *   replacement for balance, and need various pre/post hooks for
	 *   snapshot creation to handle them.
	 *
	 *   While for non-shareable trees, we just simply do a tree search
	 *   with COW.
	 *
	 * - How dirty roots are tracked
	 *   For shareable roots, btrfs_record_root_in_trans() is needed to
	 *   track them, while non-subvolume roots have TRACK_DIRTY bit, they
	 *   don't need to set this manually.
	 */
	BTRFS_ROOT_SHAREABLE,
	BTRFS_ROOT_TRACK_DIRTY,
	BTRFS_ROOT_IN_RADIX,
	BTRFS_ROOT_ORPHAN_ITEM_INSERTED,
	BTRFS_ROOT_DEFRAG_RUNNING,
	BTRFS_ROOT_FORCE_COW,
	BTRFS_ROOT_MULTI_LOG_TASKS,
	BTRFS_ROOT_DIRTY,
	BTRFS_ROOT_DELETING,

	/*
	 * Reloc tree is orphan, only kept here for qgroup delayed subtree scan
	 *
	 * Set for the subvolume tree owning the reloc tree.
	 */
	BTRFS_ROOT_DEAD_RELOC_TREE,
	/* Mark dead root stored on device whose cleanup needs to be resumed */
	BTRFS_ROOT_DEAD_TREE,
	/* The root has a log tree. Used only for subvolume roots. */
	BTRFS_ROOT_HAS_LOG_TREE,
<<<<<<< HEAD
=======
	/* Qgroup flushing is in progress */
	BTRFS_ROOT_QGROUP_FLUSHING,
>>>>>>> d1988041
};

/*
 * Record swapped tree blocks of a subvolume tree for delayed subtree trace
 * code. For detail check comment in fs/btrfs/qgroup.c.
 */
struct btrfs_qgroup_swapped_blocks {
	spinlock_t lock;
	/* RM_EMPTY_ROOT() of above blocks[] */
	bool swapped;
	struct rb_root blocks[BTRFS_MAX_LEVEL];
};

/*
 * in ram representation of the tree.  extent_root is used for all allocations
 * and for the extent tree extent_root root.
 */
struct btrfs_root {
	struct extent_buffer *node;

	struct extent_buffer *commit_root;
	struct btrfs_root *log_root;
	struct btrfs_root *reloc_root;

	unsigned long state;
	struct btrfs_root_item root_item;
	struct btrfs_key root_key;
	struct btrfs_fs_info *fs_info;
	struct extent_io_tree dirty_log_pages;

	struct mutex objectid_mutex;

	spinlock_t accounting_lock;
	struct btrfs_block_rsv *block_rsv;

	/* free ino cache stuff */
	struct btrfs_free_space_ctl *free_ino_ctl;
	enum btrfs_caching_type ino_cache_state;
	spinlock_t ino_cache_lock;
	wait_queue_head_t ino_cache_wait;
	struct btrfs_free_space_ctl *free_ino_pinned;
	u64 ino_cache_progress;
	struct inode *ino_cache_inode;

	struct mutex log_mutex;
	wait_queue_head_t log_writer_wait;
	wait_queue_head_t log_commit_wait[2];
	struct list_head log_ctxs[2];
	/* Used only for log trees of subvolumes, not for the log root tree */
	atomic_t log_writers;
	atomic_t log_commit[2];
	/* Used only for log trees of subvolumes, not for the log root tree */
	atomic_t log_batch;
	int log_transid;
	/* No matter the commit succeeds or not*/
	int log_transid_committed;
	/* Just be updated when the commit succeeds. */
	int last_log_commit;
	pid_t log_start_pid;

	u64 last_trans;

	u32 type;

	u64 highest_objectid;

	struct btrfs_key defrag_progress;
	struct btrfs_key defrag_max;

	/* The dirty list is only used by non-shareable roots */
	struct list_head dirty_list;

	struct list_head root_list;

	spinlock_t log_extents_lock[2];
	struct list_head logged_list[2];

	int orphan_cleanup_state;

	spinlock_t inode_lock;
	/* red-black tree that keeps track of in-memory inodes */
	struct rb_root inode_tree;

	/*
	 * radix tree that keeps track of delayed nodes of every inode,
	 * protected by inode_lock
	 */
	struct radix_tree_root delayed_nodes_tree;
	/*
	 * right now this just gets used so that a root has its own devid
	 * for stat.  It may be used for more later
	 */
	dev_t anon_dev;

	spinlock_t root_item_lock;
	refcount_t refs;

	struct mutex delalloc_mutex;
	spinlock_t delalloc_lock;
	/*
	 * all of the inodes that have delalloc bytes.  It is possible for
	 * this list to be empty even when there is still dirty data=ordered
	 * extents waiting to finish IO.
	 */
	struct list_head delalloc_inodes;
	struct list_head delalloc_root;
	u64 nr_delalloc_inodes;

	struct mutex ordered_extent_mutex;
	/*
	 * this is used by the balancing code to wait for all the pending
	 * ordered extents
	 */
	spinlock_t ordered_extent_lock;

	/*
	 * all of the data=ordered extents pending writeback
	 * these can span multiple transactions and basically include
	 * every dirty data page that isn't from nodatacow
	 */
	struct list_head ordered_extents;
	struct list_head ordered_root;
	u64 nr_ordered_extents;

	/*
	 * Not empty if this subvolume root has gone through tree block swap
	 * (relocation)
	 *
	 * Will be used by reloc_control::dirty_subvol_roots.
	 */
	struct list_head reloc_dirty_list;

	/*
	 * Number of currently running SEND ioctls to prevent
	 * manipulation with the read-only status via SUBVOL_SETFLAGS
	 */
	int send_in_progress;
	/*
	 * Number of currently running deduplication operations that have a
	 * destination inode belonging to this root. Protected by the lock
	 * root_item_lock.
	 */
	int dedupe_in_progress;
	/* For exclusion of snapshot creation and nocow writes */
	struct btrfs_drew_lock snapshot_lock;

	atomic_t snapshot_force_cow;

	/* For qgroup metadata reserved space */
	spinlock_t qgroup_meta_rsv_lock;
	u64 qgroup_meta_rsv_pertrans;
	u64 qgroup_meta_rsv_prealloc;
	wait_queue_head_t qgroup_flush_wait;

	/* Number of active swapfiles */
	atomic_t nr_swapfiles;

	/* Record pairs of swapped blocks for qgroup */
	struct btrfs_qgroup_swapped_blocks swapped_blocks;

	/* Used only by log trees, when logging csum items */
	struct extent_io_tree log_csum_range;

#ifdef CONFIG_BTRFS_FS_RUN_SANITY_TESTS
	u64 alloc_bytenr;
#endif

#ifdef CONFIG_BTRFS_DEBUG
	struct list_head leak_list;
#endif
};

/*
 * Structure that conveys information about an extent that is going to replace
 * all the extents in a file range.
 */
struct btrfs_replace_extent_info {
	u64 disk_offset;
	u64 disk_len;
	u64 data_offset;
	u64 data_len;
	u64 file_offset;
	/* Pointer to a file extent item of type regular or prealloc. */
	char *extent_buf;
	/*
	 * Set to true when attempting to replace a file range with a new extent
	 * described by this structure, set to false when attempting to clone an
	 * existing extent into a file range.
	 */
	bool is_new_extent;
	/* Meaningful only if is_new_extent is true. */
	int qgroup_reserved;
	/*
	 * Meaningful only if is_new_extent is true.
	 * Used to track how many extent items we have already inserted in a
	 * subvolume tree that refer to the extent described by this structure,
	 * so that we know when to create a new delayed ref or update an existing
	 * one.
	 */
	int insertions;
};

struct btrfs_file_private {
	void *filldir_buf;
};


static inline u32 BTRFS_LEAF_DATA_SIZE(const struct btrfs_fs_info *info)
{

	return info->nodesize - sizeof(struct btrfs_header);
}

#define BTRFS_LEAF_DATA_OFFSET		offsetof(struct btrfs_leaf, items)

static inline u32 BTRFS_MAX_ITEM_SIZE(const struct btrfs_fs_info *info)
{
	return BTRFS_LEAF_DATA_SIZE(info) - sizeof(struct btrfs_item);
}

static inline u32 BTRFS_NODEPTRS_PER_BLOCK(const struct btrfs_fs_info *info)
{
	return BTRFS_LEAF_DATA_SIZE(info) / sizeof(struct btrfs_key_ptr);
}

#define BTRFS_FILE_EXTENT_INLINE_DATA_START		\
		(offsetof(struct btrfs_file_extent_item, disk_bytenr))
static inline u32 BTRFS_MAX_INLINE_DATA_SIZE(const struct btrfs_fs_info *info)
{
	return BTRFS_MAX_ITEM_SIZE(info) -
	       BTRFS_FILE_EXTENT_INLINE_DATA_START;
}

static inline u32 BTRFS_MAX_XATTR_SIZE(const struct btrfs_fs_info *info)
{
	return BTRFS_MAX_ITEM_SIZE(info) - sizeof(struct btrfs_dir_item);
}

/*
 * Flags for mount options.
 *
 * Note: don't forget to add new options to btrfs_show_options()
 */
#define BTRFS_MOUNT_NODATASUM		(1 << 0)
#define BTRFS_MOUNT_NODATACOW		(1 << 1)
#define BTRFS_MOUNT_NOBARRIER		(1 << 2)
#define BTRFS_MOUNT_SSD			(1 << 3)
#define BTRFS_MOUNT_DEGRADED		(1 << 4)
#define BTRFS_MOUNT_COMPRESS		(1 << 5)
#define BTRFS_MOUNT_NOTREELOG           (1 << 6)
#define BTRFS_MOUNT_FLUSHONCOMMIT       (1 << 7)
#define BTRFS_MOUNT_SSD_SPREAD		(1 << 8)
#define BTRFS_MOUNT_NOSSD		(1 << 9)
#define BTRFS_MOUNT_DISCARD_SYNC	(1 << 10)
#define BTRFS_MOUNT_FORCE_COMPRESS      (1 << 11)
#define BTRFS_MOUNT_SPACE_CACHE		(1 << 12)
#define BTRFS_MOUNT_CLEAR_CACHE		(1 << 13)
#define BTRFS_MOUNT_USER_SUBVOL_RM_ALLOWED (1 << 14)
#define BTRFS_MOUNT_ENOSPC_DEBUG	 (1 << 15)
#define BTRFS_MOUNT_AUTO_DEFRAG		(1 << 16)
#define BTRFS_MOUNT_INODE_MAP_CACHE	(1 << 17)
#define BTRFS_MOUNT_USEBACKUPROOT	(1 << 18)
#define BTRFS_MOUNT_SKIP_BALANCE	(1 << 19)
#define BTRFS_MOUNT_CHECK_INTEGRITY	(1 << 20)
#define BTRFS_MOUNT_CHECK_INTEGRITY_INCLUDING_EXTENT_DATA (1 << 21)
#define BTRFS_MOUNT_PANIC_ON_FATAL_ERROR	(1 << 22)
#define BTRFS_MOUNT_RESCAN_UUID_TREE	(1 << 23)
#define BTRFS_MOUNT_FRAGMENT_DATA	(1 << 24)
#define BTRFS_MOUNT_FRAGMENT_METADATA	(1 << 25)
#define BTRFS_MOUNT_FREE_SPACE_TREE	(1 << 26)
#define BTRFS_MOUNT_NOLOGREPLAY		(1 << 27)
#define BTRFS_MOUNT_REF_VERIFY		(1 << 28)
#define BTRFS_MOUNT_DISCARD_ASYNC	(1 << 29)

#define BTRFS_DEFAULT_COMMIT_INTERVAL	(30)
#define BTRFS_DEFAULT_MAX_INLINE	(2048)

#define btrfs_clear_opt(o, opt)		((o) &= ~BTRFS_MOUNT_##opt)
#define btrfs_set_opt(o, opt)		((o) |= BTRFS_MOUNT_##opt)
#define btrfs_raw_test_opt(o, opt)	((o) & BTRFS_MOUNT_##opt)
#define btrfs_test_opt(fs_info, opt)	((fs_info)->mount_opt & \
					 BTRFS_MOUNT_##opt)

#define btrfs_set_and_info(fs_info, opt, fmt, args...)			\
do {									\
	if (!btrfs_test_opt(fs_info, opt))				\
		btrfs_info(fs_info, fmt, ##args);			\
	btrfs_set_opt(fs_info->mount_opt, opt);				\
} while (0)

#define btrfs_clear_and_info(fs_info, opt, fmt, args...)		\
do {									\
	if (btrfs_test_opt(fs_info, opt))				\
		btrfs_info(fs_info, fmt, ##args);			\
	btrfs_clear_opt(fs_info->mount_opt, opt);			\
} while (0)

/*
 * Requests for changes that need to be done during transaction commit.
 *
 * Internal mount options that are used for special handling of the real
 * mount options (eg. cannot be set during remount and have to be set during
 * transaction commit)
 */

#define BTRFS_PENDING_SET_INODE_MAP_CACHE	(0)
#define BTRFS_PENDING_CLEAR_INODE_MAP_CACHE	(1)
#define BTRFS_PENDING_COMMIT			(2)

#define btrfs_test_pending(info, opt)	\
	test_bit(BTRFS_PENDING_##opt, &(info)->pending_changes)
#define btrfs_set_pending(info, opt)	\
	set_bit(BTRFS_PENDING_##opt, &(info)->pending_changes)
#define btrfs_clear_pending(info, opt)	\
	clear_bit(BTRFS_PENDING_##opt, &(info)->pending_changes)

/*
 * Helpers for setting pending mount option changes.
 *
 * Expects corresponding macros
 * BTRFS_PENDING_SET_ and CLEAR_ + short mount option name
 */
#define btrfs_set_pending_and_info(info, opt, fmt, args...)            \
do {                                                                   \
       if (!btrfs_raw_test_opt((info)->mount_opt, opt)) {              \
               btrfs_info((info), fmt, ##args);                        \
               btrfs_set_pending((info), SET_##opt);                   \
               btrfs_clear_pending((info), CLEAR_##opt);               \
       }                                                               \
} while(0)

#define btrfs_clear_pending_and_info(info, opt, fmt, args...)          \
do {                                                                   \
       if (btrfs_raw_test_opt((info)->mount_opt, opt)) {               \
               btrfs_info((info), fmt, ##args);                        \
               btrfs_set_pending((info), CLEAR_##opt);                 \
               btrfs_clear_pending((info), SET_##opt);                 \
       }                                                               \
} while(0)

/*
 * Inode flags
 */
#define BTRFS_INODE_NODATASUM		(1 << 0)
#define BTRFS_INODE_NODATACOW		(1 << 1)
#define BTRFS_INODE_READONLY		(1 << 2)
#define BTRFS_INODE_NOCOMPRESS		(1 << 3)
#define BTRFS_INODE_PREALLOC		(1 << 4)
#define BTRFS_INODE_SYNC		(1 << 5)
#define BTRFS_INODE_IMMUTABLE		(1 << 6)
#define BTRFS_INODE_APPEND		(1 << 7)
#define BTRFS_INODE_NODUMP		(1 << 8)
#define BTRFS_INODE_NOATIME		(1 << 9)
#define BTRFS_INODE_DIRSYNC		(1 << 10)
#define BTRFS_INODE_COMPRESS		(1 << 11)

#define BTRFS_INODE_ROOT_ITEM_INIT	(1 << 31)

#define BTRFS_INODE_FLAG_MASK						\
	(BTRFS_INODE_NODATASUM |					\
	 BTRFS_INODE_NODATACOW |					\
	 BTRFS_INODE_READONLY |						\
	 BTRFS_INODE_NOCOMPRESS |					\
	 BTRFS_INODE_PREALLOC |						\
	 BTRFS_INODE_SYNC |						\
	 BTRFS_INODE_IMMUTABLE |					\
	 BTRFS_INODE_APPEND |						\
	 BTRFS_INODE_NODUMP |						\
	 BTRFS_INODE_NOATIME |						\
	 BTRFS_INODE_DIRSYNC |						\
	 BTRFS_INODE_COMPRESS |						\
	 BTRFS_INODE_ROOT_ITEM_INIT)

struct btrfs_map_token {
	struct extent_buffer *eb;
	char *kaddr;
	unsigned long offset;
};

#define BTRFS_BYTES_TO_BLKS(fs_info, bytes) \
				((bytes) >> (fs_info)->sb->s_blocksize_bits)

static inline void btrfs_init_map_token(struct btrfs_map_token *token,
					struct extent_buffer *eb)
{
	token->eb = eb;
	token->kaddr = page_address(eb->pages[0]);
	token->offset = 0;
}

/* some macros to generate set/get functions for the struct fields.  This
 * assumes there is a lefoo_to_cpu for every type, so lets make a simple
 * one for u8:
 */
#define le8_to_cpu(v) (v)
#define cpu_to_le8(v) (v)
#define __le8 u8

static inline u8 get_unaligned_le8(const void *p)
{
       return *(u8 *)p;
}

static inline void put_unaligned_le8(u8 val, void *p)
{
       *(u8 *)p = val;
}

#define read_eb_member(eb, ptr, type, member, result) (\
	read_extent_buffer(eb, (char *)(result),			\
			   ((unsigned long)(ptr)) +			\
			    offsetof(type, member),			\
			   sizeof(((type *)0)->member)))

#define write_eb_member(eb, ptr, type, member, result) (\
	write_extent_buffer(eb, (char *)(result),			\
			   ((unsigned long)(ptr)) +			\
			    offsetof(type, member),			\
			   sizeof(((type *)0)->member)))

#define DECLARE_BTRFS_SETGET_BITS(bits)					\
u##bits btrfs_get_token_##bits(struct btrfs_map_token *token,		\
			       const void *ptr, unsigned long off);	\
void btrfs_set_token_##bits(struct btrfs_map_token *token,		\
			    const void *ptr, unsigned long off,		\
			    u##bits val);				\
u##bits btrfs_get_##bits(const struct extent_buffer *eb,		\
			 const void *ptr, unsigned long off);		\
void btrfs_set_##bits(const struct extent_buffer *eb, void *ptr,	\
		      unsigned long off, u##bits val);

DECLARE_BTRFS_SETGET_BITS(8)
DECLARE_BTRFS_SETGET_BITS(16)
DECLARE_BTRFS_SETGET_BITS(32)
DECLARE_BTRFS_SETGET_BITS(64)

#define BTRFS_SETGET_FUNCS(name, type, member, bits)			\
static inline u##bits btrfs_##name(const struct extent_buffer *eb,	\
				   const type *s)			\
{									\
	BUILD_BUG_ON(sizeof(u##bits) != sizeof(((type *)0))->member);	\
	return btrfs_get_##bits(eb, s, offsetof(type, member));		\
}									\
static inline void btrfs_set_##name(const struct extent_buffer *eb, type *s, \
				    u##bits val)			\
{									\
	BUILD_BUG_ON(sizeof(u##bits) != sizeof(((type *)0))->member);	\
	btrfs_set_##bits(eb, s, offsetof(type, member), val);		\
}									\
static inline u##bits btrfs_token_##name(struct btrfs_map_token *token,	\
					 const type *s)			\
{									\
	BUILD_BUG_ON(sizeof(u##bits) != sizeof(((type *)0))->member);	\
	return btrfs_get_token_##bits(token, s, offsetof(type, member));\
}									\
static inline void btrfs_set_token_##name(struct btrfs_map_token *token,\
					  type *s, u##bits val)		\
{									\
	BUILD_BUG_ON(sizeof(u##bits) != sizeof(((type *)0))->member);	\
	btrfs_set_token_##bits(token, s, offsetof(type, member), val);	\
}

#define BTRFS_SETGET_HEADER_FUNCS(name, type, member, bits)		\
static inline u##bits btrfs_##name(const struct extent_buffer *eb)	\
{									\
	const type *p = page_address(eb->pages[0]);			\
	return get_unaligned_le##bits(&p->member);			\
}									\
static inline void btrfs_set_##name(const struct extent_buffer *eb,	\
				    u##bits val)			\
{									\
	type *p = page_address(eb->pages[0]);				\
	put_unaligned_le##bits(val, &p->member);			\
}

#define BTRFS_SETGET_STACK_FUNCS(name, type, member, bits)		\
static inline u##bits btrfs_##name(const type *s)			\
{									\
	return get_unaligned_le##bits(&s->member);			\
}									\
static inline void btrfs_set_##name(type *s, u##bits val)		\
{									\
	put_unaligned_le##bits(val, &s->member);			\
}

static inline u64 btrfs_device_total_bytes(const struct extent_buffer *eb,
					   struct btrfs_dev_item *s)
{
	BUILD_BUG_ON(sizeof(u64) !=
		     sizeof(((struct btrfs_dev_item *)0))->total_bytes);
	return btrfs_get_64(eb, s, offsetof(struct btrfs_dev_item,
					    total_bytes));
}
static inline void btrfs_set_device_total_bytes(const struct extent_buffer *eb,
						struct btrfs_dev_item *s,
						u64 val)
{
	BUILD_BUG_ON(sizeof(u64) !=
		     sizeof(((struct btrfs_dev_item *)0))->total_bytes);
	WARN_ON(!IS_ALIGNED(val, eb->fs_info->sectorsize));
	btrfs_set_64(eb, s, offsetof(struct btrfs_dev_item, total_bytes), val);
}


BTRFS_SETGET_FUNCS(device_type, struct btrfs_dev_item, type, 64);
BTRFS_SETGET_FUNCS(device_bytes_used, struct btrfs_dev_item, bytes_used, 64);
BTRFS_SETGET_FUNCS(device_io_align, struct btrfs_dev_item, io_align, 32);
BTRFS_SETGET_FUNCS(device_io_width, struct btrfs_dev_item, io_width, 32);
BTRFS_SETGET_FUNCS(device_start_offset, struct btrfs_dev_item,
		   start_offset, 64);
BTRFS_SETGET_FUNCS(device_sector_size, struct btrfs_dev_item, sector_size, 32);
BTRFS_SETGET_FUNCS(device_id, struct btrfs_dev_item, devid, 64);
BTRFS_SETGET_FUNCS(device_group, struct btrfs_dev_item, dev_group, 32);
BTRFS_SETGET_FUNCS(device_seek_speed, struct btrfs_dev_item, seek_speed, 8);
BTRFS_SETGET_FUNCS(device_bandwidth, struct btrfs_dev_item, bandwidth, 8);
BTRFS_SETGET_FUNCS(device_generation, struct btrfs_dev_item, generation, 64);

BTRFS_SETGET_STACK_FUNCS(stack_device_type, struct btrfs_dev_item, type, 64);
BTRFS_SETGET_STACK_FUNCS(stack_device_total_bytes, struct btrfs_dev_item,
			 total_bytes, 64);
BTRFS_SETGET_STACK_FUNCS(stack_device_bytes_used, struct btrfs_dev_item,
			 bytes_used, 64);
BTRFS_SETGET_STACK_FUNCS(stack_device_io_align, struct btrfs_dev_item,
			 io_align, 32);
BTRFS_SETGET_STACK_FUNCS(stack_device_io_width, struct btrfs_dev_item,
			 io_width, 32);
BTRFS_SETGET_STACK_FUNCS(stack_device_sector_size, struct btrfs_dev_item,
			 sector_size, 32);
BTRFS_SETGET_STACK_FUNCS(stack_device_id, struct btrfs_dev_item, devid, 64);
BTRFS_SETGET_STACK_FUNCS(stack_device_group, struct btrfs_dev_item,
			 dev_group, 32);
BTRFS_SETGET_STACK_FUNCS(stack_device_seek_speed, struct btrfs_dev_item,
			 seek_speed, 8);
BTRFS_SETGET_STACK_FUNCS(stack_device_bandwidth, struct btrfs_dev_item,
			 bandwidth, 8);
BTRFS_SETGET_STACK_FUNCS(stack_device_generation, struct btrfs_dev_item,
			 generation, 64);

static inline unsigned long btrfs_device_uuid(struct btrfs_dev_item *d)
{
	return (unsigned long)d + offsetof(struct btrfs_dev_item, uuid);
}

static inline unsigned long btrfs_device_fsid(struct btrfs_dev_item *d)
{
	return (unsigned long)d + offsetof(struct btrfs_dev_item, fsid);
}

BTRFS_SETGET_FUNCS(chunk_length, struct btrfs_chunk, length, 64);
BTRFS_SETGET_FUNCS(chunk_owner, struct btrfs_chunk, owner, 64);
BTRFS_SETGET_FUNCS(chunk_stripe_len, struct btrfs_chunk, stripe_len, 64);
BTRFS_SETGET_FUNCS(chunk_io_align, struct btrfs_chunk, io_align, 32);
BTRFS_SETGET_FUNCS(chunk_io_width, struct btrfs_chunk, io_width, 32);
BTRFS_SETGET_FUNCS(chunk_sector_size, struct btrfs_chunk, sector_size, 32);
BTRFS_SETGET_FUNCS(chunk_type, struct btrfs_chunk, type, 64);
BTRFS_SETGET_FUNCS(chunk_num_stripes, struct btrfs_chunk, num_stripes, 16);
BTRFS_SETGET_FUNCS(chunk_sub_stripes, struct btrfs_chunk, sub_stripes, 16);
BTRFS_SETGET_FUNCS(stripe_devid, struct btrfs_stripe, devid, 64);
BTRFS_SETGET_FUNCS(stripe_offset, struct btrfs_stripe, offset, 64);

static inline char *btrfs_stripe_dev_uuid(struct btrfs_stripe *s)
{
	return (char *)s + offsetof(struct btrfs_stripe, dev_uuid);
}

BTRFS_SETGET_STACK_FUNCS(stack_chunk_length, struct btrfs_chunk, length, 64);
BTRFS_SETGET_STACK_FUNCS(stack_chunk_owner, struct btrfs_chunk, owner, 64);
BTRFS_SETGET_STACK_FUNCS(stack_chunk_stripe_len, struct btrfs_chunk,
			 stripe_len, 64);
BTRFS_SETGET_STACK_FUNCS(stack_chunk_io_align, struct btrfs_chunk,
			 io_align, 32);
BTRFS_SETGET_STACK_FUNCS(stack_chunk_io_width, struct btrfs_chunk,
			 io_width, 32);
BTRFS_SETGET_STACK_FUNCS(stack_chunk_sector_size, struct btrfs_chunk,
			 sector_size, 32);
BTRFS_SETGET_STACK_FUNCS(stack_chunk_type, struct btrfs_chunk, type, 64);
BTRFS_SETGET_STACK_FUNCS(stack_chunk_num_stripes, struct btrfs_chunk,
			 num_stripes, 16);
BTRFS_SETGET_STACK_FUNCS(stack_chunk_sub_stripes, struct btrfs_chunk,
			 sub_stripes, 16);
BTRFS_SETGET_STACK_FUNCS(stack_stripe_devid, struct btrfs_stripe, devid, 64);
BTRFS_SETGET_STACK_FUNCS(stack_stripe_offset, struct btrfs_stripe, offset, 64);

static inline struct btrfs_stripe *btrfs_stripe_nr(struct btrfs_chunk *c,
						   int nr)
{
	unsigned long offset = (unsigned long)c;
	offset += offsetof(struct btrfs_chunk, stripe);
	offset += nr * sizeof(struct btrfs_stripe);
	return (struct btrfs_stripe *)offset;
}

static inline char *btrfs_stripe_dev_uuid_nr(struct btrfs_chunk *c, int nr)
{
	return btrfs_stripe_dev_uuid(btrfs_stripe_nr(c, nr));
}

static inline u64 btrfs_stripe_offset_nr(const struct extent_buffer *eb,
					 struct btrfs_chunk *c, int nr)
{
	return btrfs_stripe_offset(eb, btrfs_stripe_nr(c, nr));
}

static inline u64 btrfs_stripe_devid_nr(const struct extent_buffer *eb,
					 struct btrfs_chunk *c, int nr)
{
	return btrfs_stripe_devid(eb, btrfs_stripe_nr(c, nr));
}

/* struct btrfs_block_group_item */
BTRFS_SETGET_STACK_FUNCS(stack_block_group_used, struct btrfs_block_group_item,
			 used, 64);
BTRFS_SETGET_FUNCS(block_group_used, struct btrfs_block_group_item,
			 used, 64);
BTRFS_SETGET_STACK_FUNCS(stack_block_group_chunk_objectid,
			struct btrfs_block_group_item, chunk_objectid, 64);

BTRFS_SETGET_FUNCS(block_group_chunk_objectid,
		   struct btrfs_block_group_item, chunk_objectid, 64);
BTRFS_SETGET_FUNCS(block_group_flags,
		   struct btrfs_block_group_item, flags, 64);
BTRFS_SETGET_STACK_FUNCS(stack_block_group_flags,
			struct btrfs_block_group_item, flags, 64);

/* struct btrfs_free_space_info */
BTRFS_SETGET_FUNCS(free_space_extent_count, struct btrfs_free_space_info,
		   extent_count, 32);
BTRFS_SETGET_FUNCS(free_space_flags, struct btrfs_free_space_info, flags, 32);

/* struct btrfs_inode_ref */
BTRFS_SETGET_FUNCS(inode_ref_name_len, struct btrfs_inode_ref, name_len, 16);
BTRFS_SETGET_FUNCS(inode_ref_index, struct btrfs_inode_ref, index, 64);

/* struct btrfs_inode_extref */
BTRFS_SETGET_FUNCS(inode_extref_parent, struct btrfs_inode_extref,
		   parent_objectid, 64);
BTRFS_SETGET_FUNCS(inode_extref_name_len, struct btrfs_inode_extref,
		   name_len, 16);
BTRFS_SETGET_FUNCS(inode_extref_index, struct btrfs_inode_extref, index, 64);

/* struct btrfs_inode_item */
BTRFS_SETGET_FUNCS(inode_generation, struct btrfs_inode_item, generation, 64);
BTRFS_SETGET_FUNCS(inode_sequence, struct btrfs_inode_item, sequence, 64);
BTRFS_SETGET_FUNCS(inode_transid, struct btrfs_inode_item, transid, 64);
BTRFS_SETGET_FUNCS(inode_size, struct btrfs_inode_item, size, 64);
BTRFS_SETGET_FUNCS(inode_nbytes, struct btrfs_inode_item, nbytes, 64);
BTRFS_SETGET_FUNCS(inode_block_group, struct btrfs_inode_item, block_group, 64);
BTRFS_SETGET_FUNCS(inode_nlink, struct btrfs_inode_item, nlink, 32);
BTRFS_SETGET_FUNCS(inode_uid, struct btrfs_inode_item, uid, 32);
BTRFS_SETGET_FUNCS(inode_gid, struct btrfs_inode_item, gid, 32);
BTRFS_SETGET_FUNCS(inode_mode, struct btrfs_inode_item, mode, 32);
BTRFS_SETGET_FUNCS(inode_rdev, struct btrfs_inode_item, rdev, 64);
BTRFS_SETGET_FUNCS(inode_flags, struct btrfs_inode_item, flags, 64);
BTRFS_SETGET_STACK_FUNCS(stack_inode_generation, struct btrfs_inode_item,
			 generation, 64);
BTRFS_SETGET_STACK_FUNCS(stack_inode_sequence, struct btrfs_inode_item,
			 sequence, 64);
BTRFS_SETGET_STACK_FUNCS(stack_inode_transid, struct btrfs_inode_item,
			 transid, 64);
BTRFS_SETGET_STACK_FUNCS(stack_inode_size, struct btrfs_inode_item, size, 64);
BTRFS_SETGET_STACK_FUNCS(stack_inode_nbytes, struct btrfs_inode_item,
			 nbytes, 64);
BTRFS_SETGET_STACK_FUNCS(stack_inode_block_group, struct btrfs_inode_item,
			 block_group, 64);
BTRFS_SETGET_STACK_FUNCS(stack_inode_nlink, struct btrfs_inode_item, nlink, 32);
BTRFS_SETGET_STACK_FUNCS(stack_inode_uid, struct btrfs_inode_item, uid, 32);
BTRFS_SETGET_STACK_FUNCS(stack_inode_gid, struct btrfs_inode_item, gid, 32);
BTRFS_SETGET_STACK_FUNCS(stack_inode_mode, struct btrfs_inode_item, mode, 32);
BTRFS_SETGET_STACK_FUNCS(stack_inode_rdev, struct btrfs_inode_item, rdev, 64);
BTRFS_SETGET_STACK_FUNCS(stack_inode_flags, struct btrfs_inode_item, flags, 64);
BTRFS_SETGET_FUNCS(timespec_sec, struct btrfs_timespec, sec, 64);
BTRFS_SETGET_FUNCS(timespec_nsec, struct btrfs_timespec, nsec, 32);
BTRFS_SETGET_STACK_FUNCS(stack_timespec_sec, struct btrfs_timespec, sec, 64);
BTRFS_SETGET_STACK_FUNCS(stack_timespec_nsec, struct btrfs_timespec, nsec, 32);

/* struct btrfs_dev_extent */
BTRFS_SETGET_FUNCS(dev_extent_chunk_tree, struct btrfs_dev_extent,
		   chunk_tree, 64);
BTRFS_SETGET_FUNCS(dev_extent_chunk_objectid, struct btrfs_dev_extent,
		   chunk_objectid, 64);
BTRFS_SETGET_FUNCS(dev_extent_chunk_offset, struct btrfs_dev_extent,
		   chunk_offset, 64);
BTRFS_SETGET_FUNCS(dev_extent_length, struct btrfs_dev_extent, length, 64);
BTRFS_SETGET_FUNCS(extent_refs, struct btrfs_extent_item, refs, 64);
BTRFS_SETGET_FUNCS(extent_generation, struct btrfs_extent_item,
		   generation, 64);
BTRFS_SETGET_FUNCS(extent_flags, struct btrfs_extent_item, flags, 64);

BTRFS_SETGET_FUNCS(tree_block_level, struct btrfs_tree_block_info, level, 8);

static inline void btrfs_tree_block_key(const struct extent_buffer *eb,
					struct btrfs_tree_block_info *item,
					struct btrfs_disk_key *key)
{
	read_eb_member(eb, item, struct btrfs_tree_block_info, key, key);
}

static inline void btrfs_set_tree_block_key(const struct extent_buffer *eb,
					    struct btrfs_tree_block_info *item,
					    struct btrfs_disk_key *key)
{
	write_eb_member(eb, item, struct btrfs_tree_block_info, key, key);
}

BTRFS_SETGET_FUNCS(extent_data_ref_root, struct btrfs_extent_data_ref,
		   root, 64);
BTRFS_SETGET_FUNCS(extent_data_ref_objectid, struct btrfs_extent_data_ref,
		   objectid, 64);
BTRFS_SETGET_FUNCS(extent_data_ref_offset, struct btrfs_extent_data_ref,
		   offset, 64);
BTRFS_SETGET_FUNCS(extent_data_ref_count, struct btrfs_extent_data_ref,
		   count, 32);

BTRFS_SETGET_FUNCS(shared_data_ref_count, struct btrfs_shared_data_ref,
		   count, 32);

BTRFS_SETGET_FUNCS(extent_inline_ref_type, struct btrfs_extent_inline_ref,
		   type, 8);
BTRFS_SETGET_FUNCS(extent_inline_ref_offset, struct btrfs_extent_inline_ref,
		   offset, 64);

static inline u32 btrfs_extent_inline_ref_size(int type)
{
	if (type == BTRFS_TREE_BLOCK_REF_KEY ||
	    type == BTRFS_SHARED_BLOCK_REF_KEY)
		return sizeof(struct btrfs_extent_inline_ref);
	if (type == BTRFS_SHARED_DATA_REF_KEY)
		return sizeof(struct btrfs_shared_data_ref) +
		       sizeof(struct btrfs_extent_inline_ref);
	if (type == BTRFS_EXTENT_DATA_REF_KEY)
		return sizeof(struct btrfs_extent_data_ref) +
		       offsetof(struct btrfs_extent_inline_ref, offset);
	return 0;
}

/* struct btrfs_node */
BTRFS_SETGET_FUNCS(key_blockptr, struct btrfs_key_ptr, blockptr, 64);
BTRFS_SETGET_FUNCS(key_generation, struct btrfs_key_ptr, generation, 64);
BTRFS_SETGET_STACK_FUNCS(stack_key_blockptr, struct btrfs_key_ptr,
			 blockptr, 64);
BTRFS_SETGET_STACK_FUNCS(stack_key_generation, struct btrfs_key_ptr,
			 generation, 64);

static inline u64 btrfs_node_blockptr(const struct extent_buffer *eb, int nr)
{
	unsigned long ptr;
	ptr = offsetof(struct btrfs_node, ptrs) +
		sizeof(struct btrfs_key_ptr) * nr;
	return btrfs_key_blockptr(eb, (struct btrfs_key_ptr *)ptr);
}

static inline void btrfs_set_node_blockptr(const struct extent_buffer *eb,
					   int nr, u64 val)
{
	unsigned long ptr;
	ptr = offsetof(struct btrfs_node, ptrs) +
		sizeof(struct btrfs_key_ptr) * nr;
	btrfs_set_key_blockptr(eb, (struct btrfs_key_ptr *)ptr, val);
}

static inline u64 btrfs_node_ptr_generation(const struct extent_buffer *eb, int nr)
{
	unsigned long ptr;
	ptr = offsetof(struct btrfs_node, ptrs) +
		sizeof(struct btrfs_key_ptr) * nr;
	return btrfs_key_generation(eb, (struct btrfs_key_ptr *)ptr);
}

static inline void btrfs_set_node_ptr_generation(const struct extent_buffer *eb,
						 int nr, u64 val)
{
	unsigned long ptr;
	ptr = offsetof(struct btrfs_node, ptrs) +
		sizeof(struct btrfs_key_ptr) * nr;
	btrfs_set_key_generation(eb, (struct btrfs_key_ptr *)ptr, val);
}

static inline unsigned long btrfs_node_key_ptr_offset(int nr)
{
	return offsetof(struct btrfs_node, ptrs) +
		sizeof(struct btrfs_key_ptr) * nr;
}

void btrfs_node_key(const struct extent_buffer *eb,
		    struct btrfs_disk_key *disk_key, int nr);

static inline void btrfs_set_node_key(const struct extent_buffer *eb,
				      struct btrfs_disk_key *disk_key, int nr)
{
	unsigned long ptr;
	ptr = btrfs_node_key_ptr_offset(nr);
	write_eb_member(eb, (struct btrfs_key_ptr *)ptr,
		       struct btrfs_key_ptr, key, disk_key);
}

/* struct btrfs_item */
BTRFS_SETGET_FUNCS(item_offset, struct btrfs_item, offset, 32);
BTRFS_SETGET_FUNCS(item_size, struct btrfs_item, size, 32);
BTRFS_SETGET_STACK_FUNCS(stack_item_offset, struct btrfs_item, offset, 32);
BTRFS_SETGET_STACK_FUNCS(stack_item_size, struct btrfs_item, size, 32);

static inline unsigned long btrfs_item_nr_offset(int nr)
{
	return offsetof(struct btrfs_leaf, items) +
		sizeof(struct btrfs_item) * nr;
}

static inline struct btrfs_item *btrfs_item_nr(int nr)
{
	return (struct btrfs_item *)btrfs_item_nr_offset(nr);
}

static inline u32 btrfs_item_end(const struct extent_buffer *eb,
				 struct btrfs_item *item)
{
	return btrfs_item_offset(eb, item) + btrfs_item_size(eb, item);
}

static inline u32 btrfs_item_end_nr(const struct extent_buffer *eb, int nr)
{
	return btrfs_item_end(eb, btrfs_item_nr(nr));
}

static inline u32 btrfs_item_offset_nr(const struct extent_buffer *eb, int nr)
{
	return btrfs_item_offset(eb, btrfs_item_nr(nr));
}

static inline u32 btrfs_item_size_nr(const struct extent_buffer *eb, int nr)
{
	return btrfs_item_size(eb, btrfs_item_nr(nr));
}

static inline void btrfs_item_key(const struct extent_buffer *eb,
			   struct btrfs_disk_key *disk_key, int nr)
{
	struct btrfs_item *item = btrfs_item_nr(nr);
	read_eb_member(eb, item, struct btrfs_item, key, disk_key);
}

static inline void btrfs_set_item_key(struct extent_buffer *eb,
			       struct btrfs_disk_key *disk_key, int nr)
{
	struct btrfs_item *item = btrfs_item_nr(nr);
	write_eb_member(eb, item, struct btrfs_item, key, disk_key);
}

BTRFS_SETGET_FUNCS(dir_log_end, struct btrfs_dir_log_item, end, 64);

/*
 * struct btrfs_root_ref
 */
BTRFS_SETGET_FUNCS(root_ref_dirid, struct btrfs_root_ref, dirid, 64);
BTRFS_SETGET_FUNCS(root_ref_sequence, struct btrfs_root_ref, sequence, 64);
BTRFS_SETGET_FUNCS(root_ref_name_len, struct btrfs_root_ref, name_len, 16);

/* struct btrfs_dir_item */
BTRFS_SETGET_FUNCS(dir_data_len, struct btrfs_dir_item, data_len, 16);
BTRFS_SETGET_FUNCS(dir_type, struct btrfs_dir_item, type, 8);
BTRFS_SETGET_FUNCS(dir_name_len, struct btrfs_dir_item, name_len, 16);
BTRFS_SETGET_FUNCS(dir_transid, struct btrfs_dir_item, transid, 64);
BTRFS_SETGET_STACK_FUNCS(stack_dir_type, struct btrfs_dir_item, type, 8);
BTRFS_SETGET_STACK_FUNCS(stack_dir_data_len, struct btrfs_dir_item,
			 data_len, 16);
BTRFS_SETGET_STACK_FUNCS(stack_dir_name_len, struct btrfs_dir_item,
			 name_len, 16);
BTRFS_SETGET_STACK_FUNCS(stack_dir_transid, struct btrfs_dir_item,
			 transid, 64);

static inline void btrfs_dir_item_key(const struct extent_buffer *eb,
				      const struct btrfs_dir_item *item,
				      struct btrfs_disk_key *key)
{
	read_eb_member(eb, item, struct btrfs_dir_item, location, key);
}

static inline void btrfs_set_dir_item_key(struct extent_buffer *eb,
					  struct btrfs_dir_item *item,
					  const struct btrfs_disk_key *key)
{
	write_eb_member(eb, item, struct btrfs_dir_item, location, key);
}

BTRFS_SETGET_FUNCS(free_space_entries, struct btrfs_free_space_header,
		   num_entries, 64);
BTRFS_SETGET_FUNCS(free_space_bitmaps, struct btrfs_free_space_header,
		   num_bitmaps, 64);
BTRFS_SETGET_FUNCS(free_space_generation, struct btrfs_free_space_header,
		   generation, 64);

static inline void btrfs_free_space_key(const struct extent_buffer *eb,
					const struct btrfs_free_space_header *h,
					struct btrfs_disk_key *key)
{
	read_eb_member(eb, h, struct btrfs_free_space_header, location, key);
}

static inline void btrfs_set_free_space_key(struct extent_buffer *eb,
					    struct btrfs_free_space_header *h,
					    const struct btrfs_disk_key *key)
{
	write_eb_member(eb, h, struct btrfs_free_space_header, location, key);
}

/* struct btrfs_disk_key */
BTRFS_SETGET_STACK_FUNCS(disk_key_objectid, struct btrfs_disk_key,
			 objectid, 64);
BTRFS_SETGET_STACK_FUNCS(disk_key_offset, struct btrfs_disk_key, offset, 64);
BTRFS_SETGET_STACK_FUNCS(disk_key_type, struct btrfs_disk_key, type, 8);

#ifdef __LITTLE_ENDIAN

/*
 * Optimized helpers for little-endian architectures where CPU and on-disk
 * structures have the same endianness and we can skip conversions.
 */

static inline void btrfs_disk_key_to_cpu(struct btrfs_key *cpu_key,
					 const struct btrfs_disk_key *disk_key)
{
	memcpy(cpu_key, disk_key, sizeof(struct btrfs_key));
}

static inline void btrfs_cpu_key_to_disk(struct btrfs_disk_key *disk_key,
					 const struct btrfs_key *cpu_key)
{
	memcpy(disk_key, cpu_key, sizeof(struct btrfs_key));
}

static inline void btrfs_node_key_to_cpu(const struct extent_buffer *eb,
					 struct btrfs_key *cpu_key, int nr)
{
	struct btrfs_disk_key *disk_key = (struct btrfs_disk_key *)cpu_key;

	btrfs_node_key(eb, disk_key, nr);
}

static inline void btrfs_item_key_to_cpu(const struct extent_buffer *eb,
					 struct btrfs_key *cpu_key, int nr)
{
	struct btrfs_disk_key *disk_key = (struct btrfs_disk_key *)cpu_key;

	btrfs_item_key(eb, disk_key, nr);
}

static inline void btrfs_dir_item_key_to_cpu(const struct extent_buffer *eb,
					     const struct btrfs_dir_item *item,
					     struct btrfs_key *cpu_key)
{
	struct btrfs_disk_key *disk_key = (struct btrfs_disk_key *)cpu_key;

	btrfs_dir_item_key(eb, item, disk_key);
}

#else

static inline void btrfs_disk_key_to_cpu(struct btrfs_key *cpu,
					 const struct btrfs_disk_key *disk)
{
	cpu->offset = le64_to_cpu(disk->offset);
	cpu->type = disk->type;
	cpu->objectid = le64_to_cpu(disk->objectid);
}

static inline void btrfs_cpu_key_to_disk(struct btrfs_disk_key *disk,
					 const struct btrfs_key *cpu)
{
	disk->offset = cpu_to_le64(cpu->offset);
	disk->type = cpu->type;
	disk->objectid = cpu_to_le64(cpu->objectid);
}

static inline void btrfs_node_key_to_cpu(const struct extent_buffer *eb,
					 struct btrfs_key *key, int nr)
{
	struct btrfs_disk_key disk_key;
	btrfs_node_key(eb, &disk_key, nr);
	btrfs_disk_key_to_cpu(key, &disk_key);
}

static inline void btrfs_item_key_to_cpu(const struct extent_buffer *eb,
					 struct btrfs_key *key, int nr)
{
	struct btrfs_disk_key disk_key;
	btrfs_item_key(eb, &disk_key, nr);
	btrfs_disk_key_to_cpu(key, &disk_key);
}

static inline void btrfs_dir_item_key_to_cpu(const struct extent_buffer *eb,
					     const struct btrfs_dir_item *item,
					     struct btrfs_key *key)
{
	struct btrfs_disk_key disk_key;
	btrfs_dir_item_key(eb, item, &disk_key);
	btrfs_disk_key_to_cpu(key, &disk_key);
}

#endif

/* struct btrfs_header */
BTRFS_SETGET_HEADER_FUNCS(header_bytenr, struct btrfs_header, bytenr, 64);
BTRFS_SETGET_HEADER_FUNCS(header_generation, struct btrfs_header,
			  generation, 64);
BTRFS_SETGET_HEADER_FUNCS(header_owner, struct btrfs_header, owner, 64);
BTRFS_SETGET_HEADER_FUNCS(header_nritems, struct btrfs_header, nritems, 32);
BTRFS_SETGET_HEADER_FUNCS(header_flags, struct btrfs_header, flags, 64);
BTRFS_SETGET_HEADER_FUNCS(header_level, struct btrfs_header, level, 8);
BTRFS_SETGET_STACK_FUNCS(stack_header_generation, struct btrfs_header,
			 generation, 64);
BTRFS_SETGET_STACK_FUNCS(stack_header_owner, struct btrfs_header, owner, 64);
BTRFS_SETGET_STACK_FUNCS(stack_header_nritems, struct btrfs_header,
			 nritems, 32);
BTRFS_SETGET_STACK_FUNCS(stack_header_bytenr, struct btrfs_header, bytenr, 64);

static inline int btrfs_header_flag(const struct extent_buffer *eb, u64 flag)
{
	return (btrfs_header_flags(eb) & flag) == flag;
}

static inline void btrfs_set_header_flag(struct extent_buffer *eb, u64 flag)
{
	u64 flags = btrfs_header_flags(eb);
	btrfs_set_header_flags(eb, flags | flag);
}

static inline void btrfs_clear_header_flag(struct extent_buffer *eb, u64 flag)
{
	u64 flags = btrfs_header_flags(eb);
	btrfs_set_header_flags(eb, flags & ~flag);
}

static inline int btrfs_header_backref_rev(const struct extent_buffer *eb)
{
	u64 flags = btrfs_header_flags(eb);
	return flags >> BTRFS_BACKREF_REV_SHIFT;
}

static inline void btrfs_set_header_backref_rev(struct extent_buffer *eb,
						int rev)
{
	u64 flags = btrfs_header_flags(eb);
	flags &= ~BTRFS_BACKREF_REV_MASK;
	flags |= (u64)rev << BTRFS_BACKREF_REV_SHIFT;
	btrfs_set_header_flags(eb, flags);
}

static inline int btrfs_is_leaf(const struct extent_buffer *eb)
{
	return btrfs_header_level(eb) == 0;
}

/* struct btrfs_root_item */
BTRFS_SETGET_FUNCS(disk_root_generation, struct btrfs_root_item,
		   generation, 64);
BTRFS_SETGET_FUNCS(disk_root_refs, struct btrfs_root_item, refs, 32);
BTRFS_SETGET_FUNCS(disk_root_bytenr, struct btrfs_root_item, bytenr, 64);
BTRFS_SETGET_FUNCS(disk_root_level, struct btrfs_root_item, level, 8);

BTRFS_SETGET_STACK_FUNCS(root_generation, struct btrfs_root_item,
			 generation, 64);
BTRFS_SETGET_STACK_FUNCS(root_bytenr, struct btrfs_root_item, bytenr, 64);
BTRFS_SETGET_STACK_FUNCS(root_level, struct btrfs_root_item, level, 8);
BTRFS_SETGET_STACK_FUNCS(root_dirid, struct btrfs_root_item, root_dirid, 64);
BTRFS_SETGET_STACK_FUNCS(root_refs, struct btrfs_root_item, refs, 32);
BTRFS_SETGET_STACK_FUNCS(root_flags, struct btrfs_root_item, flags, 64);
BTRFS_SETGET_STACK_FUNCS(root_used, struct btrfs_root_item, bytes_used, 64);
BTRFS_SETGET_STACK_FUNCS(root_limit, struct btrfs_root_item, byte_limit, 64);
BTRFS_SETGET_STACK_FUNCS(root_last_snapshot, struct btrfs_root_item,
			 last_snapshot, 64);
BTRFS_SETGET_STACK_FUNCS(root_generation_v2, struct btrfs_root_item,
			 generation_v2, 64);
BTRFS_SETGET_STACK_FUNCS(root_ctransid, struct btrfs_root_item,
			 ctransid, 64);
BTRFS_SETGET_STACK_FUNCS(root_otransid, struct btrfs_root_item,
			 otransid, 64);
BTRFS_SETGET_STACK_FUNCS(root_stransid, struct btrfs_root_item,
			 stransid, 64);
BTRFS_SETGET_STACK_FUNCS(root_rtransid, struct btrfs_root_item,
			 rtransid, 64);

static inline bool btrfs_root_readonly(const struct btrfs_root *root)
{
	return (root->root_item.flags & cpu_to_le64(BTRFS_ROOT_SUBVOL_RDONLY)) != 0;
}

static inline bool btrfs_root_dead(const struct btrfs_root *root)
{
	return (root->root_item.flags & cpu_to_le64(BTRFS_ROOT_SUBVOL_DEAD)) != 0;
}

/* struct btrfs_root_backup */
BTRFS_SETGET_STACK_FUNCS(backup_tree_root, struct btrfs_root_backup,
		   tree_root, 64);
BTRFS_SETGET_STACK_FUNCS(backup_tree_root_gen, struct btrfs_root_backup,
		   tree_root_gen, 64);
BTRFS_SETGET_STACK_FUNCS(backup_tree_root_level, struct btrfs_root_backup,
		   tree_root_level, 8);

BTRFS_SETGET_STACK_FUNCS(backup_chunk_root, struct btrfs_root_backup,
		   chunk_root, 64);
BTRFS_SETGET_STACK_FUNCS(backup_chunk_root_gen, struct btrfs_root_backup,
		   chunk_root_gen, 64);
BTRFS_SETGET_STACK_FUNCS(backup_chunk_root_level, struct btrfs_root_backup,
		   chunk_root_level, 8);

BTRFS_SETGET_STACK_FUNCS(backup_extent_root, struct btrfs_root_backup,
		   extent_root, 64);
BTRFS_SETGET_STACK_FUNCS(backup_extent_root_gen, struct btrfs_root_backup,
		   extent_root_gen, 64);
BTRFS_SETGET_STACK_FUNCS(backup_extent_root_level, struct btrfs_root_backup,
		   extent_root_level, 8);

BTRFS_SETGET_STACK_FUNCS(backup_fs_root, struct btrfs_root_backup,
		   fs_root, 64);
BTRFS_SETGET_STACK_FUNCS(backup_fs_root_gen, struct btrfs_root_backup,
		   fs_root_gen, 64);
BTRFS_SETGET_STACK_FUNCS(backup_fs_root_level, struct btrfs_root_backup,
		   fs_root_level, 8);

BTRFS_SETGET_STACK_FUNCS(backup_dev_root, struct btrfs_root_backup,
		   dev_root, 64);
BTRFS_SETGET_STACK_FUNCS(backup_dev_root_gen, struct btrfs_root_backup,
		   dev_root_gen, 64);
BTRFS_SETGET_STACK_FUNCS(backup_dev_root_level, struct btrfs_root_backup,
		   dev_root_level, 8);

BTRFS_SETGET_STACK_FUNCS(backup_csum_root, struct btrfs_root_backup,
		   csum_root, 64);
BTRFS_SETGET_STACK_FUNCS(backup_csum_root_gen, struct btrfs_root_backup,
		   csum_root_gen, 64);
BTRFS_SETGET_STACK_FUNCS(backup_csum_root_level, struct btrfs_root_backup,
		   csum_root_level, 8);
BTRFS_SETGET_STACK_FUNCS(backup_total_bytes, struct btrfs_root_backup,
		   total_bytes, 64);
BTRFS_SETGET_STACK_FUNCS(backup_bytes_used, struct btrfs_root_backup,
		   bytes_used, 64);
BTRFS_SETGET_STACK_FUNCS(backup_num_devices, struct btrfs_root_backup,
		   num_devices, 64);

/* struct btrfs_balance_item */
BTRFS_SETGET_FUNCS(balance_flags, struct btrfs_balance_item, flags, 64);

static inline void btrfs_balance_data(const struct extent_buffer *eb,
				      const struct btrfs_balance_item *bi,
				      struct btrfs_disk_balance_args *ba)
{
	read_eb_member(eb, bi, struct btrfs_balance_item, data, ba);
}

static inline void btrfs_set_balance_data(struct extent_buffer *eb,
				  struct btrfs_balance_item *bi,
				  const struct btrfs_disk_balance_args *ba)
{
	write_eb_member(eb, bi, struct btrfs_balance_item, data, ba);
}

static inline void btrfs_balance_meta(const struct extent_buffer *eb,
				      const struct btrfs_balance_item *bi,
				      struct btrfs_disk_balance_args *ba)
{
	read_eb_member(eb, bi, struct btrfs_balance_item, meta, ba);
}

static inline void btrfs_set_balance_meta(struct extent_buffer *eb,
				  struct btrfs_balance_item *bi,
				  const struct btrfs_disk_balance_args *ba)
{
	write_eb_member(eb, bi, struct btrfs_balance_item, meta, ba);
}

static inline void btrfs_balance_sys(const struct extent_buffer *eb,
				     const struct btrfs_balance_item *bi,
				     struct btrfs_disk_balance_args *ba)
{
	read_eb_member(eb, bi, struct btrfs_balance_item, sys, ba);
}

static inline void btrfs_set_balance_sys(struct extent_buffer *eb,
				 struct btrfs_balance_item *bi,
				 const struct btrfs_disk_balance_args *ba)
{
	write_eb_member(eb, bi, struct btrfs_balance_item, sys, ba);
}

static inline void
btrfs_disk_balance_args_to_cpu(struct btrfs_balance_args *cpu,
			       const struct btrfs_disk_balance_args *disk)
{
	memset(cpu, 0, sizeof(*cpu));

	cpu->profiles = le64_to_cpu(disk->profiles);
	cpu->usage = le64_to_cpu(disk->usage);
	cpu->devid = le64_to_cpu(disk->devid);
	cpu->pstart = le64_to_cpu(disk->pstart);
	cpu->pend = le64_to_cpu(disk->pend);
	cpu->vstart = le64_to_cpu(disk->vstart);
	cpu->vend = le64_to_cpu(disk->vend);
	cpu->target = le64_to_cpu(disk->target);
	cpu->flags = le64_to_cpu(disk->flags);
	cpu->limit = le64_to_cpu(disk->limit);
	cpu->stripes_min = le32_to_cpu(disk->stripes_min);
	cpu->stripes_max = le32_to_cpu(disk->stripes_max);
}

static inline void
btrfs_cpu_balance_args_to_disk(struct btrfs_disk_balance_args *disk,
			       const struct btrfs_balance_args *cpu)
{
	memset(disk, 0, sizeof(*disk));

	disk->profiles = cpu_to_le64(cpu->profiles);
	disk->usage = cpu_to_le64(cpu->usage);
	disk->devid = cpu_to_le64(cpu->devid);
	disk->pstart = cpu_to_le64(cpu->pstart);
	disk->pend = cpu_to_le64(cpu->pend);
	disk->vstart = cpu_to_le64(cpu->vstart);
	disk->vend = cpu_to_le64(cpu->vend);
	disk->target = cpu_to_le64(cpu->target);
	disk->flags = cpu_to_le64(cpu->flags);
	disk->limit = cpu_to_le64(cpu->limit);
	disk->stripes_min = cpu_to_le32(cpu->stripes_min);
	disk->stripes_max = cpu_to_le32(cpu->stripes_max);
}

/* struct btrfs_super_block */
BTRFS_SETGET_STACK_FUNCS(super_bytenr, struct btrfs_super_block, bytenr, 64);
BTRFS_SETGET_STACK_FUNCS(super_flags, struct btrfs_super_block, flags, 64);
BTRFS_SETGET_STACK_FUNCS(super_generation, struct btrfs_super_block,
			 generation, 64);
BTRFS_SETGET_STACK_FUNCS(super_root, struct btrfs_super_block, root, 64);
BTRFS_SETGET_STACK_FUNCS(super_sys_array_size,
			 struct btrfs_super_block, sys_chunk_array_size, 32);
BTRFS_SETGET_STACK_FUNCS(super_chunk_root_generation,
			 struct btrfs_super_block, chunk_root_generation, 64);
BTRFS_SETGET_STACK_FUNCS(super_root_level, struct btrfs_super_block,
			 root_level, 8);
BTRFS_SETGET_STACK_FUNCS(super_chunk_root, struct btrfs_super_block,
			 chunk_root, 64);
BTRFS_SETGET_STACK_FUNCS(super_chunk_root_level, struct btrfs_super_block,
			 chunk_root_level, 8);
BTRFS_SETGET_STACK_FUNCS(super_log_root, struct btrfs_super_block,
			 log_root, 64);
BTRFS_SETGET_STACK_FUNCS(super_log_root_transid, struct btrfs_super_block,
			 log_root_transid, 64);
BTRFS_SETGET_STACK_FUNCS(super_log_root_level, struct btrfs_super_block,
			 log_root_level, 8);
BTRFS_SETGET_STACK_FUNCS(super_total_bytes, struct btrfs_super_block,
			 total_bytes, 64);
BTRFS_SETGET_STACK_FUNCS(super_bytes_used, struct btrfs_super_block,
			 bytes_used, 64);
BTRFS_SETGET_STACK_FUNCS(super_sectorsize, struct btrfs_super_block,
			 sectorsize, 32);
BTRFS_SETGET_STACK_FUNCS(super_nodesize, struct btrfs_super_block,
			 nodesize, 32);
BTRFS_SETGET_STACK_FUNCS(super_stripesize, struct btrfs_super_block,
			 stripesize, 32);
BTRFS_SETGET_STACK_FUNCS(super_root_dir, struct btrfs_super_block,
			 root_dir_objectid, 64);
BTRFS_SETGET_STACK_FUNCS(super_num_devices, struct btrfs_super_block,
			 num_devices, 64);
BTRFS_SETGET_STACK_FUNCS(super_compat_flags, struct btrfs_super_block,
			 compat_flags, 64);
BTRFS_SETGET_STACK_FUNCS(super_compat_ro_flags, struct btrfs_super_block,
			 compat_ro_flags, 64);
BTRFS_SETGET_STACK_FUNCS(super_incompat_flags, struct btrfs_super_block,
			 incompat_flags, 64);
BTRFS_SETGET_STACK_FUNCS(super_csum_type, struct btrfs_super_block,
			 csum_type, 16);
BTRFS_SETGET_STACK_FUNCS(super_cache_generation, struct btrfs_super_block,
			 cache_generation, 64);
BTRFS_SETGET_STACK_FUNCS(super_magic, struct btrfs_super_block, magic, 64);
BTRFS_SETGET_STACK_FUNCS(super_uuid_tree_generation, struct btrfs_super_block,
			 uuid_tree_generation, 64);

int btrfs_super_csum_size(const struct btrfs_super_block *s);
const char *btrfs_super_csum_name(u16 csum_type);
const char *btrfs_super_csum_driver(u16 csum_type);
size_t __attribute_const__ btrfs_get_num_csums(void);


/*
 * The leaf data grows from end-to-front in the node.
 * this returns the address of the start of the last item,
 * which is the stop of the leaf data stack
 */
static inline unsigned int leaf_data_end(const struct extent_buffer *leaf)
{
	u32 nr = btrfs_header_nritems(leaf);

	if (nr == 0)
		return BTRFS_LEAF_DATA_SIZE(leaf->fs_info);
	return btrfs_item_offset_nr(leaf, nr - 1);
}

/* struct btrfs_file_extent_item */
BTRFS_SETGET_STACK_FUNCS(stack_file_extent_type, struct btrfs_file_extent_item,
			 type, 8);
BTRFS_SETGET_STACK_FUNCS(stack_file_extent_disk_bytenr,
			 struct btrfs_file_extent_item, disk_bytenr, 64);
BTRFS_SETGET_STACK_FUNCS(stack_file_extent_offset,
			 struct btrfs_file_extent_item, offset, 64);
BTRFS_SETGET_STACK_FUNCS(stack_file_extent_generation,
			 struct btrfs_file_extent_item, generation, 64);
BTRFS_SETGET_STACK_FUNCS(stack_file_extent_num_bytes,
			 struct btrfs_file_extent_item, num_bytes, 64);
BTRFS_SETGET_STACK_FUNCS(stack_file_extent_ram_bytes,
			 struct btrfs_file_extent_item, ram_bytes, 64);
BTRFS_SETGET_STACK_FUNCS(stack_file_extent_disk_num_bytes,
			 struct btrfs_file_extent_item, disk_num_bytes, 64);
BTRFS_SETGET_STACK_FUNCS(stack_file_extent_compression,
			 struct btrfs_file_extent_item, compression, 8);

static inline unsigned long
btrfs_file_extent_inline_start(const struct btrfs_file_extent_item *e)
{
	return (unsigned long)e + BTRFS_FILE_EXTENT_INLINE_DATA_START;
}

static inline u32 btrfs_file_extent_calc_inline_size(u32 datasize)
{
	return BTRFS_FILE_EXTENT_INLINE_DATA_START + datasize;
}

BTRFS_SETGET_FUNCS(file_extent_type, struct btrfs_file_extent_item, type, 8);
BTRFS_SETGET_FUNCS(file_extent_disk_bytenr, struct btrfs_file_extent_item,
		   disk_bytenr, 64);
BTRFS_SETGET_FUNCS(file_extent_generation, struct btrfs_file_extent_item,
		   generation, 64);
BTRFS_SETGET_FUNCS(file_extent_disk_num_bytes, struct btrfs_file_extent_item,
		   disk_num_bytes, 64);
BTRFS_SETGET_FUNCS(file_extent_offset, struct btrfs_file_extent_item,
		  offset, 64);
BTRFS_SETGET_FUNCS(file_extent_num_bytes, struct btrfs_file_extent_item,
		   num_bytes, 64);
BTRFS_SETGET_FUNCS(file_extent_ram_bytes, struct btrfs_file_extent_item,
		   ram_bytes, 64);
BTRFS_SETGET_FUNCS(file_extent_compression, struct btrfs_file_extent_item,
		   compression, 8);
BTRFS_SETGET_FUNCS(file_extent_encryption, struct btrfs_file_extent_item,
		   encryption, 8);
BTRFS_SETGET_FUNCS(file_extent_other_encoding, struct btrfs_file_extent_item,
		   other_encoding, 16);

/*
 * this returns the number of bytes used by the item on disk, minus the
 * size of any extent headers.  If a file is compressed on disk, this is
 * the compressed size
 */
static inline u32 btrfs_file_extent_inline_item_len(
						const struct extent_buffer *eb,
						struct btrfs_item *e)
{
	return btrfs_item_size(eb, e) - BTRFS_FILE_EXTENT_INLINE_DATA_START;
}

/* btrfs_qgroup_status_item */
BTRFS_SETGET_FUNCS(qgroup_status_generation, struct btrfs_qgroup_status_item,
		   generation, 64);
BTRFS_SETGET_FUNCS(qgroup_status_version, struct btrfs_qgroup_status_item,
		   version, 64);
BTRFS_SETGET_FUNCS(qgroup_status_flags, struct btrfs_qgroup_status_item,
		   flags, 64);
BTRFS_SETGET_FUNCS(qgroup_status_rescan, struct btrfs_qgroup_status_item,
		   rescan, 64);

/* btrfs_qgroup_info_item */
BTRFS_SETGET_FUNCS(qgroup_info_generation, struct btrfs_qgroup_info_item,
		   generation, 64);
BTRFS_SETGET_FUNCS(qgroup_info_rfer, struct btrfs_qgroup_info_item, rfer, 64);
BTRFS_SETGET_FUNCS(qgroup_info_rfer_cmpr, struct btrfs_qgroup_info_item,
		   rfer_cmpr, 64);
BTRFS_SETGET_FUNCS(qgroup_info_excl, struct btrfs_qgroup_info_item, excl, 64);
BTRFS_SETGET_FUNCS(qgroup_info_excl_cmpr, struct btrfs_qgroup_info_item,
		   excl_cmpr, 64);

BTRFS_SETGET_STACK_FUNCS(stack_qgroup_info_generation,
			 struct btrfs_qgroup_info_item, generation, 64);
BTRFS_SETGET_STACK_FUNCS(stack_qgroup_info_rfer, struct btrfs_qgroup_info_item,
			 rfer, 64);
BTRFS_SETGET_STACK_FUNCS(stack_qgroup_info_rfer_cmpr,
			 struct btrfs_qgroup_info_item, rfer_cmpr, 64);
BTRFS_SETGET_STACK_FUNCS(stack_qgroup_info_excl, struct btrfs_qgroup_info_item,
			 excl, 64);
BTRFS_SETGET_STACK_FUNCS(stack_qgroup_info_excl_cmpr,
			 struct btrfs_qgroup_info_item, excl_cmpr, 64);

/* btrfs_qgroup_limit_item */
BTRFS_SETGET_FUNCS(qgroup_limit_flags, struct btrfs_qgroup_limit_item,
		   flags, 64);
BTRFS_SETGET_FUNCS(qgroup_limit_max_rfer, struct btrfs_qgroup_limit_item,
		   max_rfer, 64);
BTRFS_SETGET_FUNCS(qgroup_limit_max_excl, struct btrfs_qgroup_limit_item,
		   max_excl, 64);
BTRFS_SETGET_FUNCS(qgroup_limit_rsv_rfer, struct btrfs_qgroup_limit_item,
		   rsv_rfer, 64);
BTRFS_SETGET_FUNCS(qgroup_limit_rsv_excl, struct btrfs_qgroup_limit_item,
		   rsv_excl, 64);

/* btrfs_dev_replace_item */
BTRFS_SETGET_FUNCS(dev_replace_src_devid,
		   struct btrfs_dev_replace_item, src_devid, 64);
BTRFS_SETGET_FUNCS(dev_replace_cont_reading_from_srcdev_mode,
		   struct btrfs_dev_replace_item, cont_reading_from_srcdev_mode,
		   64);
BTRFS_SETGET_FUNCS(dev_replace_replace_state, struct btrfs_dev_replace_item,
		   replace_state, 64);
BTRFS_SETGET_FUNCS(dev_replace_time_started, struct btrfs_dev_replace_item,
		   time_started, 64);
BTRFS_SETGET_FUNCS(dev_replace_time_stopped, struct btrfs_dev_replace_item,
		   time_stopped, 64);
BTRFS_SETGET_FUNCS(dev_replace_num_write_errors, struct btrfs_dev_replace_item,
		   num_write_errors, 64);
BTRFS_SETGET_FUNCS(dev_replace_num_uncorrectable_read_errors,
		   struct btrfs_dev_replace_item, num_uncorrectable_read_errors,
		   64);
BTRFS_SETGET_FUNCS(dev_replace_cursor_left, struct btrfs_dev_replace_item,
		   cursor_left, 64);
BTRFS_SETGET_FUNCS(dev_replace_cursor_right, struct btrfs_dev_replace_item,
		   cursor_right, 64);

BTRFS_SETGET_STACK_FUNCS(stack_dev_replace_src_devid,
			 struct btrfs_dev_replace_item, src_devid, 64);
BTRFS_SETGET_STACK_FUNCS(stack_dev_replace_cont_reading_from_srcdev_mode,
			 struct btrfs_dev_replace_item,
			 cont_reading_from_srcdev_mode, 64);
BTRFS_SETGET_STACK_FUNCS(stack_dev_replace_replace_state,
			 struct btrfs_dev_replace_item, replace_state, 64);
BTRFS_SETGET_STACK_FUNCS(stack_dev_replace_time_started,
			 struct btrfs_dev_replace_item, time_started, 64);
BTRFS_SETGET_STACK_FUNCS(stack_dev_replace_time_stopped,
			 struct btrfs_dev_replace_item, time_stopped, 64);
BTRFS_SETGET_STACK_FUNCS(stack_dev_replace_num_write_errors,
			 struct btrfs_dev_replace_item, num_write_errors, 64);
BTRFS_SETGET_STACK_FUNCS(stack_dev_replace_num_uncorrectable_read_errors,
			 struct btrfs_dev_replace_item,
			 num_uncorrectable_read_errors, 64);
BTRFS_SETGET_STACK_FUNCS(stack_dev_replace_cursor_left,
			 struct btrfs_dev_replace_item, cursor_left, 64);
BTRFS_SETGET_STACK_FUNCS(stack_dev_replace_cursor_right,
			 struct btrfs_dev_replace_item, cursor_right, 64);

/* helper function to cast into the data area of the leaf. */
#define btrfs_item_ptr(leaf, slot, type) \
	((type *)(BTRFS_LEAF_DATA_OFFSET + \
	btrfs_item_offset_nr(leaf, slot)))

#define btrfs_item_ptr_offset(leaf, slot) \
	((unsigned long)(BTRFS_LEAF_DATA_OFFSET + \
	btrfs_item_offset_nr(leaf, slot)))

static inline u32 btrfs_crc32c(u32 crc, const void *address, unsigned length)
{
	return crc32c(crc, address, length);
}

static inline void btrfs_crc32c_final(u32 crc, u8 *result)
{
	put_unaligned_le32(~crc, result);
}

static inline u64 btrfs_name_hash(const char *name, int len)
{
       return crc32c((u32)~1, name, len);
}

/*
 * Figure the key offset of an extended inode ref
 */
static inline u64 btrfs_extref_hash(u64 parent_objectid, const char *name,
                                   int len)
{
       return (u64) crc32c(parent_objectid, name, len);
}

static inline gfp_t btrfs_alloc_write_mask(struct address_space *mapping)
{
	return mapping_gfp_constraint(mapping, ~__GFP_FS);
}

/* extent-tree.c */

enum btrfs_inline_ref_type {
	BTRFS_REF_TYPE_INVALID,
	BTRFS_REF_TYPE_BLOCK,
	BTRFS_REF_TYPE_DATA,
	BTRFS_REF_TYPE_ANY,
};

int btrfs_get_extent_inline_ref_type(const struct extent_buffer *eb,
				     struct btrfs_extent_inline_ref *iref,
				     enum btrfs_inline_ref_type is_data);
u64 hash_extent_data_ref(u64 root_objectid, u64 owner, u64 offset);

u64 btrfs_csum_bytes_to_leaves(struct btrfs_fs_info *fs_info, u64 csum_bytes);

/*
 * Use this if we would be adding new items, as we could split nodes as we cow
 * down the tree.
 */
static inline u64 btrfs_calc_insert_metadata_size(struct btrfs_fs_info *fs_info,
						  unsigned num_items)
{
	return (u64)fs_info->nodesize * BTRFS_MAX_LEVEL * 2 * num_items;
}

/*
 * Doing a truncate or a modification won't result in new nodes or leaves, just
 * what we need for COW.
 */
static inline u64 btrfs_calc_metadata_size(struct btrfs_fs_info *fs_info,
						 unsigned num_items)
{
	return (u64)fs_info->nodesize * BTRFS_MAX_LEVEL * num_items;
}

int btrfs_add_excluded_extent(struct btrfs_fs_info *fs_info,
			      u64 start, u64 num_bytes);
void btrfs_free_excluded_extents(struct btrfs_block_group *cache);
int btrfs_run_delayed_refs(struct btrfs_trans_handle *trans,
			   unsigned long count);
void btrfs_cleanup_ref_head_accounting(struct btrfs_fs_info *fs_info,
				  struct btrfs_delayed_ref_root *delayed_refs,
				  struct btrfs_delayed_ref_head *head);
int btrfs_lookup_data_extent(struct btrfs_fs_info *fs_info, u64 start, u64 len);
int btrfs_lookup_extent_info(struct btrfs_trans_handle *trans,
			     struct btrfs_fs_info *fs_info, u64 bytenr,
			     u64 offset, int metadata, u64 *refs, u64 *flags);
int btrfs_pin_extent(struct btrfs_trans_handle *trans, u64 bytenr, u64 num,
		     int reserved);
int btrfs_pin_extent_for_log_replay(struct btrfs_trans_handle *trans,
				    u64 bytenr, u64 num_bytes);
int btrfs_exclude_logged_extents(struct extent_buffer *eb);
int btrfs_cross_ref_exist(struct btrfs_root *root,
			  u64 objectid, u64 offset, u64 bytenr, bool strict);
struct extent_buffer *btrfs_alloc_tree_block(struct btrfs_trans_handle *trans,
					     struct btrfs_root *root,
					     u64 parent, u64 root_objectid,
					     const struct btrfs_disk_key *key,
					     int level, u64 hint,
					     u64 empty_size,
					     enum btrfs_lock_nesting nest);
void btrfs_free_tree_block(struct btrfs_trans_handle *trans,
			   struct btrfs_root *root,
			   struct extent_buffer *buf,
			   u64 parent, int last_ref);
int btrfs_alloc_reserved_file_extent(struct btrfs_trans_handle *trans,
				     struct btrfs_root *root, u64 owner,
				     u64 offset, u64 ram_bytes,
				     struct btrfs_key *ins);
int btrfs_alloc_logged_file_extent(struct btrfs_trans_handle *trans,
				   u64 root_objectid, u64 owner, u64 offset,
				   struct btrfs_key *ins);
int btrfs_reserve_extent(struct btrfs_root *root, u64 ram_bytes, u64 num_bytes,
			 u64 min_alloc_size, u64 empty_size, u64 hint_byte,
			 struct btrfs_key *ins, int is_data, int delalloc);
int btrfs_inc_ref(struct btrfs_trans_handle *trans, struct btrfs_root *root,
		  struct extent_buffer *buf, int full_backref);
int btrfs_dec_ref(struct btrfs_trans_handle *trans, struct btrfs_root *root,
		  struct extent_buffer *buf, int full_backref);
int btrfs_set_disk_extent_flags(struct btrfs_trans_handle *trans,
				struct extent_buffer *eb, u64 flags,
				int level, int is_data);
int btrfs_free_extent(struct btrfs_trans_handle *trans, struct btrfs_ref *ref);

int btrfs_free_reserved_extent(struct btrfs_fs_info *fs_info,
			       u64 start, u64 len, int delalloc);
int btrfs_pin_reserved_extent(struct btrfs_trans_handle *trans, u64 start,
			      u64 len);
void btrfs_prepare_extent_commit(struct btrfs_fs_info *fs_info);
int btrfs_finish_extent_commit(struct btrfs_trans_handle *trans);
int btrfs_inc_extent_ref(struct btrfs_trans_handle *trans,
			 struct btrfs_ref *generic_ref);

int btrfs_extent_readonly(struct btrfs_fs_info *fs_info, u64 bytenr);
void btrfs_clear_space_info_full(struct btrfs_fs_info *info);

/*
 * Different levels for to flush space when doing space reservations.
 *
 * The higher the level, the more methods we try to reclaim space.
 */
enum btrfs_reserve_flush_enum {
	/* If we are in the transaction, we can't flush anything.*/
	BTRFS_RESERVE_NO_FLUSH,

	/*
	 * Flush space by:
	 * - Running delayed inode items
	 * - Allocating a new chunk
	 */
	BTRFS_RESERVE_FLUSH_LIMIT,

	/*
	 * Flush space by:
	 * - Running delayed inode items
	 * - Running delayed refs
	 * - Running delalloc and waiting for ordered extents
	 * - Allocating a new chunk
	 */
	BTRFS_RESERVE_FLUSH_EVICT,

	/*
	 * Flush space by above mentioned methods and by:
	 * - Running delayed iputs
	 * - Commiting transaction
	 *
	 * Can be interruped by fatal signal.
	 */
	BTRFS_RESERVE_FLUSH_DATA,
	BTRFS_RESERVE_FLUSH_FREE_SPACE_INODE,
	BTRFS_RESERVE_FLUSH_ALL,
<<<<<<< HEAD
=======

	/*
	 * Pretty much the same as FLUSH_ALL, but can also steal space from
	 * global rsv.
	 *
	 * Can be interruped by fatal signal.
	 */
>>>>>>> d1988041
	BTRFS_RESERVE_FLUSH_ALL_STEAL,
};

enum btrfs_flush_state {
	FLUSH_DELAYED_ITEMS_NR	=	1,
	FLUSH_DELAYED_ITEMS	=	2,
	FLUSH_DELAYED_REFS_NR	=	3,
	FLUSH_DELAYED_REFS	=	4,
	FLUSH_DELALLOC		=	5,
	FLUSH_DELALLOC_WAIT	=	6,
	ALLOC_CHUNK		=	7,
	ALLOC_CHUNK_FORCE	=	8,
	RUN_DELAYED_IPUTS	=	9,
	COMMIT_TRANS		=	10,
};

int btrfs_subvolume_reserve_metadata(struct btrfs_root *root,
				     struct btrfs_block_rsv *rsv,
				     int nitems, bool use_global_rsv);
void btrfs_subvolume_release_metadata(struct btrfs_root *root,
				      struct btrfs_block_rsv *rsv);
void btrfs_delalloc_release_extents(struct btrfs_inode *inode, u64 num_bytes);

int btrfs_delalloc_reserve_metadata(struct btrfs_inode *inode, u64 num_bytes);
u64 btrfs_account_ro_block_groups_free_space(struct btrfs_space_info *sinfo);
int btrfs_error_unpin_extent_range(struct btrfs_fs_info *fs_info,
				   u64 start, u64 end);
int btrfs_discard_extent(struct btrfs_fs_info *fs_info, u64 bytenr,
			 u64 num_bytes, u64 *actual_bytes);
int btrfs_trim_fs(struct btrfs_fs_info *fs_info, struct fstrim_range *range);

int btrfs_init_space_info(struct btrfs_fs_info *fs_info);
int btrfs_delayed_refs_qgroup_accounting(struct btrfs_trans_handle *trans,
					 struct btrfs_fs_info *fs_info);
int btrfs_start_write_no_snapshotting(struct btrfs_root *root);
void btrfs_end_write_no_snapshotting(struct btrfs_root *root);
void btrfs_wait_for_snapshot_creation(struct btrfs_root *root);

/* ctree.c */
int btrfs_bin_search(struct extent_buffer *eb, const struct btrfs_key *key,
		     int *slot);
int __pure btrfs_comp_cpu_keys(const struct btrfs_key *k1, const struct btrfs_key *k2);
int btrfs_previous_item(struct btrfs_root *root,
			struct btrfs_path *path, u64 min_objectid,
			int type);
int btrfs_previous_extent_item(struct btrfs_root *root,
			struct btrfs_path *path, u64 min_objectid);
void btrfs_set_item_key_safe(struct btrfs_fs_info *fs_info,
			     struct btrfs_path *path,
			     const struct btrfs_key *new_key);
struct extent_buffer *btrfs_root_node(struct btrfs_root *root);
int btrfs_find_next_key(struct btrfs_root *root, struct btrfs_path *path,
			struct btrfs_key *key, int lowest_level,
			u64 min_trans);
int btrfs_search_forward(struct btrfs_root *root, struct btrfs_key *min_key,
			 struct btrfs_path *path,
			 u64 min_trans);
struct extent_buffer *btrfs_read_node_slot(struct extent_buffer *parent,
					   int slot);

int btrfs_cow_block(struct btrfs_trans_handle *trans,
		    struct btrfs_root *root, struct extent_buffer *buf,
		    struct extent_buffer *parent, int parent_slot,
		    struct extent_buffer **cow_ret,
		    enum btrfs_lock_nesting nest);
int btrfs_copy_root(struct btrfs_trans_handle *trans,
		      struct btrfs_root *root,
		      struct extent_buffer *buf,
		      struct extent_buffer **cow_ret, u64 new_root_objectid);
int btrfs_block_can_be_shared(struct btrfs_root *root,
			      struct extent_buffer *buf);
void btrfs_extend_item(struct btrfs_path *path, u32 data_size);
void btrfs_truncate_item(struct btrfs_path *path, u32 new_size, int from_end);
int btrfs_split_item(struct btrfs_trans_handle *trans,
		     struct btrfs_root *root,
		     struct btrfs_path *path,
		     const struct btrfs_key *new_key,
		     unsigned long split_offset);
int btrfs_duplicate_item(struct btrfs_trans_handle *trans,
			 struct btrfs_root *root,
			 struct btrfs_path *path,
			 const struct btrfs_key *new_key);
int btrfs_find_item(struct btrfs_root *fs_root, struct btrfs_path *path,
		u64 inum, u64 ioff, u8 key_type, struct btrfs_key *found_key);
int btrfs_search_slot(struct btrfs_trans_handle *trans, struct btrfs_root *root,
		      const struct btrfs_key *key, struct btrfs_path *p,
		      int ins_len, int cow);
int btrfs_search_old_slot(struct btrfs_root *root, const struct btrfs_key *key,
			  struct btrfs_path *p, u64 time_seq);
int btrfs_search_slot_for_read(struct btrfs_root *root,
			       const struct btrfs_key *key,
			       struct btrfs_path *p, int find_higher,
			       int return_any);
int btrfs_realloc_node(struct btrfs_trans_handle *trans,
		       struct btrfs_root *root, struct extent_buffer *parent,
		       int start_slot, u64 *last_ret,
		       struct btrfs_key *progress);
void btrfs_release_path(struct btrfs_path *p);
struct btrfs_path *btrfs_alloc_path(void);
void btrfs_free_path(struct btrfs_path *p);

int btrfs_del_items(struct btrfs_trans_handle *trans, struct btrfs_root *root,
		   struct btrfs_path *path, int slot, int nr);
static inline int btrfs_del_item(struct btrfs_trans_handle *trans,
				 struct btrfs_root *root,
				 struct btrfs_path *path)
{
	return btrfs_del_items(trans, root, path, path->slots[0], 1);
}

void setup_items_for_insert(struct btrfs_root *root, struct btrfs_path *path,
			    const struct btrfs_key *cpu_key, u32 *data_size,
			    int nr);
int btrfs_insert_item(struct btrfs_trans_handle *trans, struct btrfs_root *root,
		      const struct btrfs_key *key, void *data, u32 data_size);
int btrfs_insert_empty_items(struct btrfs_trans_handle *trans,
			     struct btrfs_root *root,
			     struct btrfs_path *path,
			     const struct btrfs_key *cpu_key, u32 *data_size,
			     int nr);

static inline int btrfs_insert_empty_item(struct btrfs_trans_handle *trans,
					  struct btrfs_root *root,
					  struct btrfs_path *path,
					  const struct btrfs_key *key,
					  u32 data_size)
{
	return btrfs_insert_empty_items(trans, root, path, key, &data_size, 1);
}

int btrfs_next_leaf(struct btrfs_root *root, struct btrfs_path *path);
int btrfs_prev_leaf(struct btrfs_root *root, struct btrfs_path *path);
int btrfs_next_old_leaf(struct btrfs_root *root, struct btrfs_path *path,
			u64 time_seq);
static inline int btrfs_next_old_item(struct btrfs_root *root,
				      struct btrfs_path *p, u64 time_seq)
{
	++p->slots[0];
	if (p->slots[0] >= btrfs_header_nritems(p->nodes[0]))
		return btrfs_next_old_leaf(root, p, time_seq);
	return 0;
}
static inline int btrfs_next_item(struct btrfs_root *root, struct btrfs_path *p)
{
	return btrfs_next_old_item(root, p, 0);
}
int btrfs_leaf_free_space(struct extent_buffer *leaf);
int __must_check btrfs_drop_snapshot(struct btrfs_root *root, int update_ref,
				     int for_reloc);
int btrfs_drop_subtree(struct btrfs_trans_handle *trans,
			struct btrfs_root *root,
			struct extent_buffer *node,
			struct extent_buffer *parent);
static inline int btrfs_fs_closing(struct btrfs_fs_info *fs_info)
{
	/*
	 * Do it this way so we only ever do one test_bit in the normal case.
	 */
	if (test_bit(BTRFS_FS_CLOSING_START, &fs_info->flags)) {
		if (test_bit(BTRFS_FS_CLOSING_DONE, &fs_info->flags))
			return 2;
		return 1;
	}
	return 0;
}

/*
 * If we remount the fs to be R/O or umount the fs, the cleaner needn't do
 * anything except sleeping. This function is used to check the status of
 * the fs.
 */
static inline int btrfs_need_cleaner_sleep(struct btrfs_fs_info *fs_info)
{
	return fs_info->sb->s_flags & SB_RDONLY || btrfs_fs_closing(fs_info);
}

/* tree mod log functions from ctree.c */
u64 btrfs_get_tree_mod_seq(struct btrfs_fs_info *fs_info,
			   struct seq_list *elem);
void btrfs_put_tree_mod_seq(struct btrfs_fs_info *fs_info,
			    struct seq_list *elem);
int btrfs_old_root_level(struct btrfs_root *root, u64 time_seq);

/* root-item.c */
int btrfs_add_root_ref(struct btrfs_trans_handle *trans, u64 root_id,
		       u64 ref_id, u64 dirid, u64 sequence, const char *name,
		       int name_len);
int btrfs_del_root_ref(struct btrfs_trans_handle *trans, u64 root_id,
		       u64 ref_id, u64 dirid, u64 *sequence, const char *name,
		       int name_len);
int btrfs_del_root(struct btrfs_trans_handle *trans,
		   const struct btrfs_key *key);
int btrfs_insert_root(struct btrfs_trans_handle *trans, struct btrfs_root *root,
		      const struct btrfs_key *key,
		      struct btrfs_root_item *item);
int __must_check btrfs_update_root(struct btrfs_trans_handle *trans,
				   struct btrfs_root *root,
				   struct btrfs_key *key,
				   struct btrfs_root_item *item);
int btrfs_find_root(struct btrfs_root *root, const struct btrfs_key *search_key,
		    struct btrfs_path *path, struct btrfs_root_item *root_item,
		    struct btrfs_key *root_key);
int btrfs_find_orphan_roots(struct btrfs_fs_info *fs_info);
void btrfs_set_root_node(struct btrfs_root_item *item,
			 struct extent_buffer *node);
void btrfs_check_and_init_root_item(struct btrfs_root_item *item);
void btrfs_update_root_times(struct btrfs_trans_handle *trans,
			     struct btrfs_root *root);

/* uuid-tree.c */
int btrfs_uuid_tree_add(struct btrfs_trans_handle *trans, u8 *uuid, u8 type,
			u64 subid);
int btrfs_uuid_tree_remove(struct btrfs_trans_handle *trans, u8 *uuid, u8 type,
			u64 subid);
int btrfs_uuid_tree_iterate(struct btrfs_fs_info *fs_info);

/* dir-item.c */
int btrfs_check_dir_item_collision(struct btrfs_root *root, u64 dir,
			  const char *name, int name_len);
int btrfs_insert_dir_item(struct btrfs_trans_handle *trans, const char *name,
			  int name_len, struct btrfs_inode *dir,
			  struct btrfs_key *location, u8 type, u64 index);
struct btrfs_dir_item *btrfs_lookup_dir_item(struct btrfs_trans_handle *trans,
					     struct btrfs_root *root,
					     struct btrfs_path *path, u64 dir,
					     const char *name, int name_len,
					     int mod);
struct btrfs_dir_item *
btrfs_lookup_dir_index_item(struct btrfs_trans_handle *trans,
			    struct btrfs_root *root,
			    struct btrfs_path *path, u64 dir,
			    u64 objectid, const char *name, int name_len,
			    int mod);
struct btrfs_dir_item *
btrfs_search_dir_index_item(struct btrfs_root *root,
			    struct btrfs_path *path, u64 dirid,
			    const char *name, int name_len);
int btrfs_delete_one_dir_name(struct btrfs_trans_handle *trans,
			      struct btrfs_root *root,
			      struct btrfs_path *path,
			      struct btrfs_dir_item *di);
int btrfs_insert_xattr_item(struct btrfs_trans_handle *trans,
			    struct btrfs_root *root,
			    struct btrfs_path *path, u64 objectid,
			    const char *name, u16 name_len,
			    const void *data, u16 data_len);
struct btrfs_dir_item *btrfs_lookup_xattr(struct btrfs_trans_handle *trans,
					  struct btrfs_root *root,
					  struct btrfs_path *path, u64 dir,
					  const char *name, u16 name_len,
					  int mod);
struct btrfs_dir_item *btrfs_match_dir_item_name(struct btrfs_fs_info *fs_info,
						 struct btrfs_path *path,
						 const char *name,
						 int name_len);

/* orphan.c */
int btrfs_insert_orphan_item(struct btrfs_trans_handle *trans,
			     struct btrfs_root *root, u64 offset);
int btrfs_del_orphan_item(struct btrfs_trans_handle *trans,
			  struct btrfs_root *root, u64 offset);
int btrfs_find_orphan_item(struct btrfs_root *root, u64 offset);

/* inode-item.c */
int btrfs_insert_inode_ref(struct btrfs_trans_handle *trans,
			   struct btrfs_root *root,
			   const char *name, int name_len,
			   u64 inode_objectid, u64 ref_objectid, u64 index);
int btrfs_del_inode_ref(struct btrfs_trans_handle *trans,
			   struct btrfs_root *root,
			   const char *name, int name_len,
			   u64 inode_objectid, u64 ref_objectid, u64 *index);
int btrfs_insert_empty_inode(struct btrfs_trans_handle *trans,
			     struct btrfs_root *root,
			     struct btrfs_path *path, u64 objectid);
int btrfs_lookup_inode(struct btrfs_trans_handle *trans, struct btrfs_root
		       *root, struct btrfs_path *path,
		       struct btrfs_key *location, int mod);

struct btrfs_inode_extref *
btrfs_lookup_inode_extref(struct btrfs_trans_handle *trans,
			  struct btrfs_root *root,
			  struct btrfs_path *path,
			  const char *name, int name_len,
			  u64 inode_objectid, u64 ref_objectid, int ins_len,
			  int cow);

struct btrfs_inode_ref *btrfs_find_name_in_backref(struct extent_buffer *leaf,
						   int slot, const char *name,
						   int name_len);
struct btrfs_inode_extref *btrfs_find_name_in_ext_backref(
		struct extent_buffer *leaf, int slot, u64 ref_objectid,
		const char *name, int name_len);
/* file-item.c */
struct btrfs_dio_private;
int btrfs_del_csums(struct btrfs_trans_handle *trans,
		    struct btrfs_root *root, u64 bytenr, u64 len);
blk_status_t btrfs_lookup_bio_sums(struct inode *inode, struct bio *bio,
				   u64 offset, u8 *dst);
int btrfs_insert_file_extent(struct btrfs_trans_handle *trans,
			     struct btrfs_root *root,
			     u64 objectid, u64 pos,
			     u64 disk_offset, u64 disk_num_bytes,
			     u64 num_bytes, u64 offset, u64 ram_bytes,
			     u8 compression, u8 encryption, u16 other_encoding);
int btrfs_lookup_file_extent(struct btrfs_trans_handle *trans,
			     struct btrfs_root *root,
			     struct btrfs_path *path, u64 objectid,
			     u64 bytenr, int mod);
int btrfs_csum_file_blocks(struct btrfs_trans_handle *trans,
			   struct btrfs_root *root,
			   struct btrfs_ordered_sum *sums);
blk_status_t btrfs_csum_one_bio(struct btrfs_inode *inode, struct bio *bio,
				u64 file_start, int contig);
int btrfs_lookup_csums_range(struct btrfs_root *root, u64 start, u64 end,
			     struct list_head *list, int search_commit);
void btrfs_extent_item_to_extent_map(struct btrfs_inode *inode,
				     const struct btrfs_path *path,
				     struct btrfs_file_extent_item *fi,
				     const bool new_inline,
				     struct extent_map *em);
int btrfs_inode_clear_file_extent_range(struct btrfs_inode *inode, u64 start,
					u64 len);
int btrfs_inode_set_file_extent_range(struct btrfs_inode *inode, u64 start,
				      u64 len);
void btrfs_inode_safe_disk_i_size_write(struct inode *inode, u64 new_i_size);
u64 btrfs_file_extent_end(const struct btrfs_path *path);

/* inode.c */
blk_status_t btrfs_submit_data_bio(struct inode *inode, struct bio *bio,
				   int mirror_num, unsigned long bio_flags);
int btrfs_verify_data_csum(struct btrfs_io_bio *io_bio, u64 phy_offset,
			   struct page *page, u64 start, u64 end, int mirror);
struct extent_map *btrfs_get_extent_fiemap(struct btrfs_inode *inode,
					   u64 start, u64 len);
noinline int can_nocow_extent(struct inode *inode, u64 offset, u64 *len,
			      u64 *orig_start, u64 *orig_block_len,
			      u64 *ram_bytes, bool strict);

void __btrfs_del_delalloc_inode(struct btrfs_root *root,
				struct btrfs_inode *inode);
struct inode *btrfs_lookup_dentry(struct inode *dir, struct dentry *dentry);
int btrfs_set_inode_index(struct btrfs_inode *dir, u64 *index);
int btrfs_unlink_inode(struct btrfs_trans_handle *trans,
		       struct btrfs_root *root,
		       struct btrfs_inode *dir, struct btrfs_inode *inode,
		       const char *name, int name_len);
int btrfs_add_link(struct btrfs_trans_handle *trans,
		   struct btrfs_inode *parent_inode, struct btrfs_inode *inode,
		   const char *name, int name_len, int add_backref, u64 index);
int btrfs_delete_subvolume(struct inode *dir, struct dentry *dentry);
int btrfs_truncate_block(struct inode *inode, loff_t from, loff_t len,
			int front);
int btrfs_truncate_inode_items(struct btrfs_trans_handle *trans,
			       struct btrfs_root *root,
			       struct inode *inode, u64 new_size,
			       u32 min_type);

int btrfs_start_delalloc_snapshot(struct btrfs_root *root);
int btrfs_start_delalloc_roots(struct btrfs_fs_info *fs_info, u64 nr);
int btrfs_set_extent_delalloc(struct btrfs_inode *inode, u64 start, u64 end,
			      unsigned int extra_bits,
			      struct extent_state **cached_state);
int btrfs_create_subvol_root(struct btrfs_trans_handle *trans,
			     struct btrfs_root *new_root,
			     struct btrfs_root *parent_root,
			     u64 new_dirid);
 void btrfs_set_delalloc_extent(struct inode *inode, struct extent_state *state,
			       unsigned *bits);
void btrfs_clear_delalloc_extent(struct inode *inode,
				 struct extent_state *state, unsigned *bits);
void btrfs_merge_delalloc_extent(struct inode *inode, struct extent_state *new,
				 struct extent_state *other);
void btrfs_split_delalloc_extent(struct inode *inode,
				 struct extent_state *orig, u64 split);
int btrfs_bio_fits_in_stripe(struct page *page, size_t size, struct bio *bio,
			     unsigned long bio_flags);
void btrfs_set_range_writeback(struct extent_io_tree *tree, u64 start, u64 end);
vm_fault_t btrfs_page_mkwrite(struct vm_fault *vmf);
int btrfs_readpage(struct file *file, struct page *page);
void btrfs_evict_inode(struct inode *inode);
int btrfs_write_inode(struct inode *inode, struct writeback_control *wbc);
struct inode *btrfs_alloc_inode(struct super_block *sb);
void btrfs_destroy_inode(struct inode *inode);
void btrfs_free_inode(struct inode *inode);
int btrfs_drop_inode(struct inode *inode);
int __init btrfs_init_cachep(void);
void __cold btrfs_destroy_cachep(void);
struct inode *btrfs_iget_path(struct super_block *s, u64 ino,
			      struct btrfs_root *root, struct btrfs_path *path);
struct inode *btrfs_iget(struct super_block *s, u64 ino, struct btrfs_root *root);
struct extent_map *btrfs_get_extent(struct btrfs_inode *inode,
				    struct page *page, size_t pg_offset,
				    u64 start, u64 end);
int btrfs_update_inode(struct btrfs_trans_handle *trans,
			      struct btrfs_root *root,
			      struct inode *inode);
int btrfs_update_inode_fallback(struct btrfs_trans_handle *trans,
				struct btrfs_root *root, struct inode *inode);
int btrfs_orphan_add(struct btrfs_trans_handle *trans,
		struct btrfs_inode *inode);
int btrfs_orphan_cleanup(struct btrfs_root *root);
int btrfs_cont_expand(struct inode *inode, loff_t oldsize, loff_t size);
void btrfs_add_delayed_iput(struct inode *inode);
void btrfs_run_delayed_iputs(struct btrfs_fs_info *fs_info);
int btrfs_wait_on_delayed_iputs(struct btrfs_fs_info *fs_info);
int btrfs_prealloc_file_range(struct inode *inode, int mode,
			      u64 start, u64 num_bytes, u64 min_size,
			      loff_t actual_len, u64 *alloc_hint);
int btrfs_prealloc_file_range_trans(struct inode *inode,
				    struct btrfs_trans_handle *trans, int mode,
				    u64 start, u64 num_bytes, u64 min_size,
				    loff_t actual_len, u64 *alloc_hint);
int btrfs_run_delalloc_range(struct btrfs_inode *inode, struct page *locked_page,
		u64 start, u64 end, int *page_started, unsigned long *nr_written,
		struct writeback_control *wbc);
int btrfs_writepage_cow_fixup(struct page *page, u64 start, u64 end);
void btrfs_writepage_endio_finish_ordered(struct page *page, u64 start,
					  u64 end, int uptodate);
extern const struct dentry_operations btrfs_dentry_operations;
ssize_t btrfs_direct_IO(struct kiocb *iocb, struct iov_iter *iter);

/* ioctl.c */
long btrfs_ioctl(struct file *file, unsigned int cmd, unsigned long arg);
long btrfs_compat_ioctl(struct file *file, unsigned int cmd, unsigned long arg);
int btrfs_ioctl_get_supported_features(void __user *arg);
void btrfs_sync_inode_flags_to_i_flags(struct inode *inode);
int __pure btrfs_is_empty_uuid(u8 *uuid);
int btrfs_defrag_file(struct inode *inode, struct file *file,
		      struct btrfs_ioctl_defrag_range_args *range,
		      u64 newer_than, unsigned long max_pages);
void btrfs_get_block_group_info(struct list_head *groups_list,
				struct btrfs_ioctl_space_info *space);
void btrfs_update_ioctl_balance_args(struct btrfs_fs_info *fs_info,
			       struct btrfs_ioctl_balance_args *bargs);
bool btrfs_exclop_start(struct btrfs_fs_info *fs_info,
			enum btrfs_exclusive_operation type);
void btrfs_exclop_finish(struct btrfs_fs_info *fs_info);

/* file.c */
int __init btrfs_auto_defrag_init(void);
void __cold btrfs_auto_defrag_exit(void);
int btrfs_add_inode_defrag(struct btrfs_trans_handle *trans,
			   struct btrfs_inode *inode);
int btrfs_run_defrag_inodes(struct btrfs_fs_info *fs_info);
void btrfs_cleanup_defrag_inodes(struct btrfs_fs_info *fs_info);
int btrfs_sync_file(struct file *file, loff_t start, loff_t end, int datasync);
void btrfs_drop_extent_cache(struct btrfs_inode *inode, u64 start, u64 end,
			     int skip_pinned);
extern const struct file_operations btrfs_file_operations;
int __btrfs_drop_extents(struct btrfs_trans_handle *trans,
			 struct btrfs_root *root, struct btrfs_inode *inode,
			 struct btrfs_path *path, u64 start, u64 end,
			 u64 *drop_end, int drop_cache,
			 int replace_extent,
			 u32 extent_item_size,
			 int *key_inserted);
int btrfs_drop_extents(struct btrfs_trans_handle *trans,
		       struct btrfs_root *root, struct inode *inode, u64 start,
		       u64 end, int drop_cache);
int btrfs_replace_file_extents(struct inode *inode, struct btrfs_path *path,
			   const u64 start, const u64 end,
			   struct btrfs_replace_extent_info *extent_info,
			   struct btrfs_trans_handle **trans_out);
int btrfs_mark_extent_written(struct btrfs_trans_handle *trans,
			      struct btrfs_inode *inode, u64 start, u64 end);
int btrfs_release_file(struct inode *inode, struct file *file);
int btrfs_dirty_pages(struct btrfs_inode *inode, struct page **pages,
		      size_t num_pages, loff_t pos, size_t write_bytes,
		      struct extent_state **cached);
int btrfs_fdatawrite_range(struct inode *inode, loff_t start, loff_t end);
<<<<<<< HEAD
loff_t btrfs_remap_file_range(struct file *file_in, loff_t pos_in,
			      struct file *file_out, loff_t pos_out,
			      loff_t len, unsigned int remap_flags);
int btrfs_check_can_nocow(struct btrfs_inode *inode, loff_t pos,
			  size_t *write_bytes);
=======
int btrfs_check_nocow_lock(struct btrfs_inode *inode, loff_t pos,
			   size_t *write_bytes);
void btrfs_check_nocow_unlock(struct btrfs_inode *inode);
>>>>>>> d1988041

/* tree-defrag.c */
int btrfs_defrag_leaves(struct btrfs_trans_handle *trans,
			struct btrfs_root *root);

/* super.c */
int btrfs_parse_options(struct btrfs_fs_info *info, char *options,
			unsigned long new_flags);
int btrfs_sync_fs(struct super_block *sb, int wait);
char *btrfs_get_subvol_name_from_objectid(struct btrfs_fs_info *fs_info,
					  u64 subvol_objectid);

static inline __printf(2, 3) __cold
void btrfs_no_printk(const struct btrfs_fs_info *fs_info, const char *fmt, ...)
{
}

#ifdef CONFIG_PRINTK
__printf(2, 3)
__cold
void btrfs_printk(const struct btrfs_fs_info *fs_info, const char *fmt, ...);
#else
#define btrfs_printk(fs_info, fmt, args...) \
	btrfs_no_printk(fs_info, fmt, ##args)
#endif

#define btrfs_emerg(fs_info, fmt, args...) \
	btrfs_printk(fs_info, KERN_EMERG fmt, ##args)
#define btrfs_alert(fs_info, fmt, args...) \
	btrfs_printk(fs_info, KERN_ALERT fmt, ##args)
#define btrfs_crit(fs_info, fmt, args...) \
	btrfs_printk(fs_info, KERN_CRIT fmt, ##args)
#define btrfs_err(fs_info, fmt, args...) \
	btrfs_printk(fs_info, KERN_ERR fmt, ##args)
#define btrfs_warn(fs_info, fmt, args...) \
	btrfs_printk(fs_info, KERN_WARNING fmt, ##args)
#define btrfs_notice(fs_info, fmt, args...) \
	btrfs_printk(fs_info, KERN_NOTICE fmt, ##args)
#define btrfs_info(fs_info, fmt, args...) \
	btrfs_printk(fs_info, KERN_INFO fmt, ##args)

/*
 * Wrappers that use printk_in_rcu
 */
#define btrfs_emerg_in_rcu(fs_info, fmt, args...) \
	btrfs_printk_in_rcu(fs_info, KERN_EMERG fmt, ##args)
#define btrfs_alert_in_rcu(fs_info, fmt, args...) \
	btrfs_printk_in_rcu(fs_info, KERN_ALERT fmt, ##args)
#define btrfs_crit_in_rcu(fs_info, fmt, args...) \
	btrfs_printk_in_rcu(fs_info, KERN_CRIT fmt, ##args)
#define btrfs_err_in_rcu(fs_info, fmt, args...) \
	btrfs_printk_in_rcu(fs_info, KERN_ERR fmt, ##args)
#define btrfs_warn_in_rcu(fs_info, fmt, args...) \
	btrfs_printk_in_rcu(fs_info, KERN_WARNING fmt, ##args)
#define btrfs_notice_in_rcu(fs_info, fmt, args...) \
	btrfs_printk_in_rcu(fs_info, KERN_NOTICE fmt, ##args)
#define btrfs_info_in_rcu(fs_info, fmt, args...) \
	btrfs_printk_in_rcu(fs_info, KERN_INFO fmt, ##args)

/*
 * Wrappers that use a ratelimited printk_in_rcu
 */
#define btrfs_emerg_rl_in_rcu(fs_info, fmt, args...) \
	btrfs_printk_rl_in_rcu(fs_info, KERN_EMERG fmt, ##args)
#define btrfs_alert_rl_in_rcu(fs_info, fmt, args...) \
	btrfs_printk_rl_in_rcu(fs_info, KERN_ALERT fmt, ##args)
#define btrfs_crit_rl_in_rcu(fs_info, fmt, args...) \
	btrfs_printk_rl_in_rcu(fs_info, KERN_CRIT fmt, ##args)
#define btrfs_err_rl_in_rcu(fs_info, fmt, args...) \
	btrfs_printk_rl_in_rcu(fs_info, KERN_ERR fmt, ##args)
#define btrfs_warn_rl_in_rcu(fs_info, fmt, args...) \
	btrfs_printk_rl_in_rcu(fs_info, KERN_WARNING fmt, ##args)
#define btrfs_notice_rl_in_rcu(fs_info, fmt, args...) \
	btrfs_printk_rl_in_rcu(fs_info, KERN_NOTICE fmt, ##args)
#define btrfs_info_rl_in_rcu(fs_info, fmt, args...) \
	btrfs_printk_rl_in_rcu(fs_info, KERN_INFO fmt, ##args)

/*
 * Wrappers that use a ratelimited printk
 */
#define btrfs_emerg_rl(fs_info, fmt, args...) \
	btrfs_printk_ratelimited(fs_info, KERN_EMERG fmt, ##args)
#define btrfs_alert_rl(fs_info, fmt, args...) \
	btrfs_printk_ratelimited(fs_info, KERN_ALERT fmt, ##args)
#define btrfs_crit_rl(fs_info, fmt, args...) \
	btrfs_printk_ratelimited(fs_info, KERN_CRIT fmt, ##args)
#define btrfs_err_rl(fs_info, fmt, args...) \
	btrfs_printk_ratelimited(fs_info, KERN_ERR fmt, ##args)
#define btrfs_warn_rl(fs_info, fmt, args...) \
	btrfs_printk_ratelimited(fs_info, KERN_WARNING fmt, ##args)
#define btrfs_notice_rl(fs_info, fmt, args...) \
	btrfs_printk_ratelimited(fs_info, KERN_NOTICE fmt, ##args)
#define btrfs_info_rl(fs_info, fmt, args...) \
	btrfs_printk_ratelimited(fs_info, KERN_INFO fmt, ##args)

#if defined(CONFIG_DYNAMIC_DEBUG)
#define btrfs_debug(fs_info, fmt, args...)				\
	_dynamic_func_call_no_desc(fmt, btrfs_printk,			\
				   fs_info, KERN_DEBUG fmt, ##args)
#define btrfs_debug_in_rcu(fs_info, fmt, args...)			\
	_dynamic_func_call_no_desc(fmt, btrfs_printk_in_rcu,		\
				   fs_info, KERN_DEBUG fmt, ##args)
#define btrfs_debug_rl_in_rcu(fs_info, fmt, args...)			\
	_dynamic_func_call_no_desc(fmt, btrfs_printk_rl_in_rcu,		\
				   fs_info, KERN_DEBUG fmt, ##args)
#define btrfs_debug_rl(fs_info, fmt, args...)				\
	_dynamic_func_call_no_desc(fmt, btrfs_printk_ratelimited,	\
				   fs_info, KERN_DEBUG fmt, ##args)
#elif defined(DEBUG)
#define btrfs_debug(fs_info, fmt, args...) \
	btrfs_printk(fs_info, KERN_DEBUG fmt, ##args)
#define btrfs_debug_in_rcu(fs_info, fmt, args...) \
	btrfs_printk_in_rcu(fs_info, KERN_DEBUG fmt, ##args)
#define btrfs_debug_rl_in_rcu(fs_info, fmt, args...) \
	btrfs_printk_rl_in_rcu(fs_info, KERN_DEBUG fmt, ##args)
#define btrfs_debug_rl(fs_info, fmt, args...) \
	btrfs_printk_ratelimited(fs_info, KERN_DEBUG fmt, ##args)
#else
#define btrfs_debug(fs_info, fmt, args...) \
	btrfs_no_printk(fs_info, KERN_DEBUG fmt, ##args)
#define btrfs_debug_in_rcu(fs_info, fmt, args...) \
	btrfs_no_printk_in_rcu(fs_info, KERN_DEBUG fmt, ##args)
#define btrfs_debug_rl_in_rcu(fs_info, fmt, args...) \
	btrfs_no_printk_in_rcu(fs_info, KERN_DEBUG fmt, ##args)
#define btrfs_debug_rl(fs_info, fmt, args...) \
	btrfs_no_printk(fs_info, KERN_DEBUG fmt, ##args)
#endif

#define btrfs_printk_in_rcu(fs_info, fmt, args...)	\
do {							\
	rcu_read_lock();				\
	btrfs_printk(fs_info, fmt, ##args);		\
	rcu_read_unlock();				\
} while (0)

#define btrfs_no_printk_in_rcu(fs_info, fmt, args...)	\
do {							\
	rcu_read_lock();				\
	btrfs_no_printk(fs_info, fmt, ##args);		\
	rcu_read_unlock();				\
} while (0)

#define btrfs_printk_ratelimited(fs_info, fmt, args...)		\
do {								\
	static DEFINE_RATELIMIT_STATE(_rs,			\
		DEFAULT_RATELIMIT_INTERVAL,			\
		DEFAULT_RATELIMIT_BURST);       		\
	if (__ratelimit(&_rs))					\
		btrfs_printk(fs_info, fmt, ##args);		\
} while (0)

#define btrfs_printk_rl_in_rcu(fs_info, fmt, args...)		\
do {								\
	rcu_read_lock();					\
	btrfs_printk_ratelimited(fs_info, fmt, ##args);		\
	rcu_read_unlock();					\
} while (0)

#ifdef CONFIG_BTRFS_ASSERT
__cold __noreturn
static inline void assertfail(const char *expr, const char *file, int line)
{
	pr_err("assertion failed: %s, in %s:%d\n", expr, file, line);
	BUG();
}

#define ASSERT(expr)						\
	(likely(expr) ? (void)0 : assertfail(#expr, __FILE__, __LINE__))

#else
static inline void assertfail(const char *expr, const char* file, int line) { }
#define ASSERT(expr)	(void)(expr)
#endif

/*
 * Use that for functions that are conditionally exported for sanity tests but
 * otherwise static
 */
#ifndef CONFIG_BTRFS_FS_RUN_SANITY_TESTS
#define EXPORT_FOR_TESTS static
#else
#define EXPORT_FOR_TESTS
#endif

__cold
static inline void btrfs_print_v0_err(struct btrfs_fs_info *fs_info)
{
	btrfs_err(fs_info,
"Unsupported V0 extent filesystem detected. Aborting. Please re-create your filesystem with a newer kernel");
}

__printf(5, 6)
__cold
void __btrfs_handle_fs_error(struct btrfs_fs_info *fs_info, const char *function,
		     unsigned int line, int errno, const char *fmt, ...);

const char * __attribute_const__ btrfs_decode_error(int errno);

__cold
void __btrfs_abort_transaction(struct btrfs_trans_handle *trans,
			       const char *function,
			       unsigned int line, int errno);

/*
 * Call btrfs_abort_transaction as early as possible when an error condition is
 * detected, that way the exact line number is reported.
 */
#define btrfs_abort_transaction(trans, errno)		\
do {								\
	/* Report first abort since mount */			\
	if (!test_and_set_bit(BTRFS_FS_STATE_TRANS_ABORTED,	\
			&((trans)->fs_info->fs_state))) {	\
		if ((errno) != -EIO && (errno) != -EROFS) {		\
			WARN(1, KERN_DEBUG				\
			"BTRFS: Transaction aborted (error %d)\n",	\
			(errno));					\
		} else {						\
			btrfs_debug((trans)->fs_info,			\
				    "Transaction aborted (error %d)", \
				  (errno));			\
		}						\
	}							\
	__btrfs_abort_transaction((trans), __func__,		\
				  __LINE__, (errno));		\
} while (0)

#define btrfs_handle_fs_error(fs_info, errno, fmt, args...)		\
do {								\
	__btrfs_handle_fs_error((fs_info), __func__, __LINE__,	\
			  (errno), fmt, ##args);		\
} while (0)

__printf(5, 6)
__cold
void __btrfs_panic(struct btrfs_fs_info *fs_info, const char *function,
		   unsigned int line, int errno, const char *fmt, ...);
/*
 * If BTRFS_MOUNT_PANIC_ON_FATAL_ERROR is in mount_opt, __btrfs_panic
 * will panic().  Otherwise we BUG() here.
 */
#define btrfs_panic(fs_info, errno, fmt, args...)			\
do {									\
	__btrfs_panic(fs_info, __func__, __LINE__, errno, fmt, ##args);	\
	BUG();								\
} while (0)


/* compatibility and incompatibility defines */

#define btrfs_set_fs_incompat(__fs_info, opt) \
	__btrfs_set_fs_incompat((__fs_info), BTRFS_FEATURE_INCOMPAT_##opt, \
				#opt)

static inline void __btrfs_set_fs_incompat(struct btrfs_fs_info *fs_info,
					   u64 flag, const char* name)
{
	struct btrfs_super_block *disk_super;
	u64 features;

	disk_super = fs_info->super_copy;
	features = btrfs_super_incompat_flags(disk_super);
	if (!(features & flag)) {
		spin_lock(&fs_info->super_lock);
		features = btrfs_super_incompat_flags(disk_super);
		if (!(features & flag)) {
			features |= flag;
			btrfs_set_super_incompat_flags(disk_super, features);
			btrfs_info(fs_info,
				"setting incompat feature flag for %s (0x%llx)",
				name, flag);
		}
		spin_unlock(&fs_info->super_lock);
	}
}

#define btrfs_clear_fs_incompat(__fs_info, opt) \
	__btrfs_clear_fs_incompat((__fs_info), BTRFS_FEATURE_INCOMPAT_##opt, \
				  #opt)

static inline void __btrfs_clear_fs_incompat(struct btrfs_fs_info *fs_info,
					     u64 flag, const char* name)
{
	struct btrfs_super_block *disk_super;
	u64 features;

	disk_super = fs_info->super_copy;
	features = btrfs_super_incompat_flags(disk_super);
	if (features & flag) {
		spin_lock(&fs_info->super_lock);
		features = btrfs_super_incompat_flags(disk_super);
		if (features & flag) {
			features &= ~flag;
			btrfs_set_super_incompat_flags(disk_super, features);
			btrfs_info(fs_info,
				"clearing incompat feature flag for %s (0x%llx)",
				name, flag);
		}
		spin_unlock(&fs_info->super_lock);
	}
}

#define btrfs_fs_incompat(fs_info, opt) \
	__btrfs_fs_incompat((fs_info), BTRFS_FEATURE_INCOMPAT_##opt)

static inline bool __btrfs_fs_incompat(struct btrfs_fs_info *fs_info, u64 flag)
{
	struct btrfs_super_block *disk_super;
	disk_super = fs_info->super_copy;
	return !!(btrfs_super_incompat_flags(disk_super) & flag);
}

#define btrfs_set_fs_compat_ro(__fs_info, opt) \
	__btrfs_set_fs_compat_ro((__fs_info), BTRFS_FEATURE_COMPAT_RO_##opt, \
				 #opt)

static inline void __btrfs_set_fs_compat_ro(struct btrfs_fs_info *fs_info,
					    u64 flag, const char *name)
{
	struct btrfs_super_block *disk_super;
	u64 features;

	disk_super = fs_info->super_copy;
	features = btrfs_super_compat_ro_flags(disk_super);
	if (!(features & flag)) {
		spin_lock(&fs_info->super_lock);
		features = btrfs_super_compat_ro_flags(disk_super);
		if (!(features & flag)) {
			features |= flag;
			btrfs_set_super_compat_ro_flags(disk_super, features);
			btrfs_info(fs_info,
				"setting compat-ro feature flag for %s (0x%llx)",
				name, flag);
		}
		spin_unlock(&fs_info->super_lock);
	}
}

#define btrfs_clear_fs_compat_ro(__fs_info, opt) \
	__btrfs_clear_fs_compat_ro((__fs_info), BTRFS_FEATURE_COMPAT_RO_##opt, \
				   #opt)

static inline void __btrfs_clear_fs_compat_ro(struct btrfs_fs_info *fs_info,
					      u64 flag, const char *name)
{
	struct btrfs_super_block *disk_super;
	u64 features;

	disk_super = fs_info->super_copy;
	features = btrfs_super_compat_ro_flags(disk_super);
	if (features & flag) {
		spin_lock(&fs_info->super_lock);
		features = btrfs_super_compat_ro_flags(disk_super);
		if (features & flag) {
			features &= ~flag;
			btrfs_set_super_compat_ro_flags(disk_super, features);
			btrfs_info(fs_info,
				"clearing compat-ro feature flag for %s (0x%llx)",
				name, flag);
		}
		spin_unlock(&fs_info->super_lock);
	}
}

#define btrfs_fs_compat_ro(fs_info, opt) \
	__btrfs_fs_compat_ro((fs_info), BTRFS_FEATURE_COMPAT_RO_##opt)

static inline int __btrfs_fs_compat_ro(struct btrfs_fs_info *fs_info, u64 flag)
{
	struct btrfs_super_block *disk_super;
	disk_super = fs_info->super_copy;
	return !!(btrfs_super_compat_ro_flags(disk_super) & flag);
}

/* acl.c */
#ifdef CONFIG_BTRFS_FS_POSIX_ACL
struct posix_acl *btrfs_get_acl(struct inode *inode, int type);
int btrfs_set_acl(struct inode *inode, struct posix_acl *acl, int type);
int btrfs_init_acl(struct btrfs_trans_handle *trans,
		   struct inode *inode, struct inode *dir);
#else
#define btrfs_get_acl NULL
#define btrfs_set_acl NULL
static inline int btrfs_init_acl(struct btrfs_trans_handle *trans,
				 struct inode *inode, struct inode *dir)
{
	return 0;
}
#endif

/* relocation.c */
int btrfs_relocate_block_group(struct btrfs_fs_info *fs_info, u64 group_start);
int btrfs_init_reloc_root(struct btrfs_trans_handle *trans,
			  struct btrfs_root *root);
int btrfs_update_reloc_root(struct btrfs_trans_handle *trans,
			    struct btrfs_root *root);
int btrfs_recover_relocation(struct btrfs_root *root);
int btrfs_reloc_clone_csums(struct btrfs_inode *inode, u64 file_pos, u64 len);
int btrfs_reloc_cow_block(struct btrfs_trans_handle *trans,
			  struct btrfs_root *root, struct extent_buffer *buf,
			  struct extent_buffer *cow);
void btrfs_reloc_pre_snapshot(struct btrfs_pending_snapshot *pending,
			      u64 *bytes_to_reserve);
int btrfs_reloc_post_snapshot(struct btrfs_trans_handle *trans,
			      struct btrfs_pending_snapshot *pending);
int btrfs_should_cancel_balance(struct btrfs_fs_info *fs_info);
struct btrfs_root *find_reloc_root(struct btrfs_fs_info *fs_info,
				   u64 bytenr);
int btrfs_should_ignore_reloc_root(struct btrfs_root *root);

/* scrub.c */
int btrfs_scrub_dev(struct btrfs_fs_info *fs_info, u64 devid, u64 start,
		    u64 end, struct btrfs_scrub_progress *progress,
		    int readonly, int is_dev_replace);
void btrfs_scrub_pause(struct btrfs_fs_info *fs_info);
void btrfs_scrub_continue(struct btrfs_fs_info *fs_info);
int btrfs_scrub_cancel(struct btrfs_fs_info *info);
int btrfs_scrub_cancel_dev(struct btrfs_device *dev);
int btrfs_scrub_progress(struct btrfs_fs_info *fs_info, u64 devid,
			 struct btrfs_scrub_progress *progress);
static inline void btrfs_init_full_stripe_locks_tree(
			struct btrfs_full_stripe_locks_tree *locks_root)
{
	locks_root->root = RB_ROOT;
	mutex_init(&locks_root->lock);
}

/* dev-replace.c */
void btrfs_bio_counter_inc_blocked(struct btrfs_fs_info *fs_info);
void btrfs_bio_counter_inc_noblocked(struct btrfs_fs_info *fs_info);
void btrfs_bio_counter_sub(struct btrfs_fs_info *fs_info, s64 amount);

static inline void btrfs_bio_counter_dec(struct btrfs_fs_info *fs_info)
{
	btrfs_bio_counter_sub(fs_info, 1);
}

/* reada.c */
struct reada_control {
	struct btrfs_fs_info	*fs_info;		/* tree to prefetch */
	struct btrfs_key	key_start;
	struct btrfs_key	key_end;	/* exclusive */
	atomic_t		elems;
	struct kref		refcnt;
	wait_queue_head_t	wait;
};
struct reada_control *btrfs_reada_add(struct btrfs_root *root,
			      struct btrfs_key *start, struct btrfs_key *end);
int btrfs_reada_wait(void *handle);
void btrfs_reada_detach(void *handle);
int btree_readahead_hook(struct extent_buffer *eb, int err);
void btrfs_reada_remove_dev(struct btrfs_device *dev);
void btrfs_reada_undo_remove_dev(struct btrfs_device *dev);

static inline int is_fstree(u64 rootid)
{
	if (rootid == BTRFS_FS_TREE_OBJECTID ||
	    ((s64)rootid >= (s64)BTRFS_FIRST_FREE_OBJECTID &&
	      !btrfs_qgroup_level(rootid)))
		return 1;
	return 0;
}

static inline int btrfs_defrag_cancelled(struct btrfs_fs_info *fs_info)
{
	return signal_pending(current);
}

#define in_range(b, first, len) ((b) >= (first) && (b) < (first) + (len))

/* Sanity test specific functions */
#ifdef CONFIG_BTRFS_FS_RUN_SANITY_TESTS
void btrfs_test_destroy_inode(struct inode *inode);
static inline int btrfs_is_testing(struct btrfs_fs_info *fs_info)
{
	return test_bit(BTRFS_FS_STATE_DUMMY_FS_INFO, &fs_info->fs_state);
}
#else
static inline int btrfs_is_testing(struct btrfs_fs_info *fs_info)
{
	return 0;
}
#endif

#endif<|MERGE_RESOLUTION|>--- conflicted
+++ resolved
@@ -1023,11 +1023,8 @@
 	BTRFS_ROOT_DEAD_TREE,
 	/* The root has a log tree. Used only for subvolume roots. */
 	BTRFS_ROOT_HAS_LOG_TREE,
-<<<<<<< HEAD
-=======
 	/* Qgroup flushing is in progress */
 	BTRFS_ROOT_QGROUP_FLUSHING,
->>>>>>> d1988041
 };
 
 /*
@@ -2639,8 +2636,6 @@
 	BTRFS_RESERVE_FLUSH_DATA,
 	BTRFS_RESERVE_FLUSH_FREE_SPACE_INODE,
 	BTRFS_RESERVE_FLUSH_ALL,
-<<<<<<< HEAD
-=======
 
 	/*
 	 * Pretty much the same as FLUSH_ALL, but can also steal space from
@@ -2648,7 +2643,6 @@
 	 *
 	 * Can be interruped by fatal signal.
 	 */
->>>>>>> d1988041
 	BTRFS_RESERVE_FLUSH_ALL_STEAL,
 };
 
@@ -3120,17 +3114,9 @@
 		      size_t num_pages, loff_t pos, size_t write_bytes,
 		      struct extent_state **cached);
 int btrfs_fdatawrite_range(struct inode *inode, loff_t start, loff_t end);
-<<<<<<< HEAD
-loff_t btrfs_remap_file_range(struct file *file_in, loff_t pos_in,
-			      struct file *file_out, loff_t pos_out,
-			      loff_t len, unsigned int remap_flags);
-int btrfs_check_can_nocow(struct btrfs_inode *inode, loff_t pos,
-			  size_t *write_bytes);
-=======
 int btrfs_check_nocow_lock(struct btrfs_inode *inode, loff_t pos,
 			   size_t *write_bytes);
 void btrfs_check_nocow_unlock(struct btrfs_inode *inode);
->>>>>>> d1988041
 
 /* tree-defrag.c */
 int btrfs_defrag_leaves(struct btrfs_trans_handle *trans,
