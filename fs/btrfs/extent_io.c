// SPDX-License-Identifier: GPL-2.0

#include <linux/bitops.h>
#include <linux/slab.h>
#include <linux/bio.h>
#include <linux/mm.h>
#include <linux/pagemap.h>
#include <linux/page-flags.h>
#include <linux/spinlock.h>
#include <linux/blkdev.h>
#include <linux/swap.h>
#include <linux/writeback.h>
#include <linux/pagevec.h>
#include <linux/prefetch.h>
#include <linux/cleancache.h>
#include <linux/fsverity.h>
#include "misc.h"
#include "extent_io.h"
#include "extent-io-tree.h"
#include "extent_map.h"
#include "ctree.h"
#include "btrfs_inode.h"
#include "volumes.h"
#include "check-integrity.h"
#include "locking.h"
#include "rcu-string.h"
#include "backref.h"
#include "disk-io.h"
#include "subpage.h"
#include "zoned.h"
#include "block-group.h"

static struct kmem_cache *extent_state_cache;
static struct kmem_cache *extent_buffer_cache;
static struct bio_set btrfs_bioset;

static inline bool extent_state_in_tree(const struct extent_state *state)
{
	return !RB_EMPTY_NODE(&state->rb_node);
}

#ifdef CONFIG_BTRFS_DEBUG
static LIST_HEAD(states);
static DEFINE_SPINLOCK(leak_lock);

static inline void btrfs_leak_debug_add(spinlock_t *lock,
					struct list_head *new,
					struct list_head *head)
{
	unsigned long flags;

	spin_lock_irqsave(lock, flags);
	list_add(new, head);
	spin_unlock_irqrestore(lock, flags);
}

static inline void btrfs_leak_debug_del(spinlock_t *lock,
					struct list_head *entry)
{
	unsigned long flags;

	spin_lock_irqsave(lock, flags);
	list_del(entry);
	spin_unlock_irqrestore(lock, flags);
}

void btrfs_extent_buffer_leak_debug_check(struct btrfs_fs_info *fs_info)
{
	struct extent_buffer *eb;
	unsigned long flags;

	/*
	 * If we didn't get into open_ctree our allocated_ebs will not be
	 * initialized, so just skip this.
	 */
	if (!fs_info->allocated_ebs.next)
		return;

	spin_lock_irqsave(&fs_info->eb_leak_lock, flags);
	while (!list_empty(&fs_info->allocated_ebs)) {
		eb = list_first_entry(&fs_info->allocated_ebs,
				      struct extent_buffer, leak_list);
		pr_err(
	"BTRFS: buffer leak start %llu len %lu refs %d bflags %lu owner %llu\n",
		       eb->start, eb->len, atomic_read(&eb->refs), eb->bflags,
		       btrfs_header_owner(eb));
		list_del(&eb->leak_list);
		kmem_cache_free(extent_buffer_cache, eb);
	}
	spin_unlock_irqrestore(&fs_info->eb_leak_lock, flags);
}

static inline void btrfs_extent_state_leak_debug_check(void)
{
	struct extent_state *state;

	while (!list_empty(&states)) {
		state = list_entry(states.next, struct extent_state, leak_list);
		pr_err("BTRFS: state leak: start %llu end %llu state %u in tree %d refs %d\n",
		       state->start, state->end, state->state,
		       extent_state_in_tree(state),
		       refcount_read(&state->refs));
		list_del(&state->leak_list);
		kmem_cache_free(extent_state_cache, state);
	}
}

#define btrfs_debug_check_extent_io_range(tree, start, end)		\
	__btrfs_debug_check_extent_io_range(__func__, (tree), (start), (end))
static inline void __btrfs_debug_check_extent_io_range(const char *caller,
		struct extent_io_tree *tree, u64 start, u64 end)
{
	struct inode *inode = tree->private_data;
	u64 isize;

	if (!inode || !is_data_inode(inode))
		return;

	isize = i_size_read(inode);
	if (end >= PAGE_SIZE && (end % 2) == 0 && end != isize - 1) {
		btrfs_debug_rl(BTRFS_I(inode)->root->fs_info,
		    "%s: ino %llu isize %llu odd range [%llu,%llu]",
			caller, btrfs_ino(BTRFS_I(inode)), isize, start, end);
	}
}
#else
#define btrfs_leak_debug_add(lock, new, head)	do {} while (0)
#define btrfs_leak_debug_del(lock, entry)	do {} while (0)
#define btrfs_extent_state_leak_debug_check()	do {} while (0)
#define btrfs_debug_check_extent_io_range(c, s, e)	do {} while (0)
#endif

struct tree_entry {
	u64 start;
	u64 end;
	struct rb_node rb_node;
};

struct extent_page_data {
	struct btrfs_bio_ctrl bio_ctrl;
	/* tells writepage not to lock the state bits for this range
	 * it still does the unlocking
	 */
	unsigned int extent_locked:1;

	/* tells the submit_bio code to use REQ_SYNC */
	unsigned int sync_io:1;
};

static int add_extent_changeset(struct extent_state *state, u32 bits,
				 struct extent_changeset *changeset,
				 int set)
{
	int ret;

	if (!changeset)
		return 0;
	if (set && (state->state & bits) == bits)
		return 0;
	if (!set && (state->state & bits) == 0)
		return 0;
	changeset->bytes_changed += state->end - state->start + 1;
	ret = ulist_add(&changeset->range_changed, state->start, state->end,
			GFP_ATOMIC);
	return ret;
}

int __must_check submit_one_bio(struct bio *bio, int mirror_num,
				unsigned long bio_flags)
{
	blk_status_t ret = 0;
	struct extent_io_tree *tree = bio->bi_private;

	bio->bi_private = NULL;

	/* Caller should ensure the bio has at least some range added */
	ASSERT(bio->bi_iter.bi_size);
	if (is_data_inode(tree->private_data))
		ret = btrfs_submit_data_bio(tree->private_data, bio, mirror_num,
					    bio_flags);
	else
		ret = btrfs_submit_metadata_bio(tree->private_data, bio,
						mirror_num, bio_flags);

	return blk_status_to_errno(ret);
}

/* Cleanup unsubmitted bios */
static void end_write_bio(struct extent_page_data *epd, int ret)
{
	struct bio *bio = epd->bio_ctrl.bio;

	if (bio) {
		bio->bi_status = errno_to_blk_status(ret);
		bio_endio(bio);
		epd->bio_ctrl.bio = NULL;
	}
}

/*
 * Submit bio from extent page data via submit_one_bio
 *
 * Return 0 if everything is OK.
 * Return <0 for error.
 */
static int __must_check flush_write_bio(struct extent_page_data *epd)
{
	int ret = 0;
	struct bio *bio = epd->bio_ctrl.bio;

	if (bio) {
		ret = submit_one_bio(bio, 0, 0);
		/*
		 * Clean up of epd->bio is handled by its endio function.
		 * And endio is either triggered by successful bio execution
		 * or the error handler of submit bio hook.
		 * So at this point, no matter what happened, we don't need
		 * to clean up epd->bio.
		 */
		epd->bio_ctrl.bio = NULL;
	}
	return ret;
}

int __init extent_state_cache_init(void)
{
	extent_state_cache = kmem_cache_create("btrfs_extent_state",
			sizeof(struct extent_state), 0,
			SLAB_MEM_SPREAD, NULL);
	if (!extent_state_cache)
		return -ENOMEM;
	return 0;
}

int __init extent_io_init(void)
{
	extent_buffer_cache = kmem_cache_create("btrfs_extent_buffer",
			sizeof(struct extent_buffer), 0,
			SLAB_MEM_SPREAD, NULL);
	if (!extent_buffer_cache)
		return -ENOMEM;

	if (bioset_init(&btrfs_bioset, BIO_POOL_SIZE,
			offsetof(struct btrfs_io_bio, bio),
			BIOSET_NEED_BVECS))
		goto free_buffer_cache;

	if (bioset_integrity_create(&btrfs_bioset, BIO_POOL_SIZE))
		goto free_bioset;

	return 0;

free_bioset:
	bioset_exit(&btrfs_bioset);

free_buffer_cache:
	kmem_cache_destroy(extent_buffer_cache);
	extent_buffer_cache = NULL;
	return -ENOMEM;
}

void __cold extent_state_cache_exit(void)
{
	btrfs_extent_state_leak_debug_check();
	kmem_cache_destroy(extent_state_cache);
}

void __cold extent_io_exit(void)
{
	/*
	 * Make sure all delayed rcu free are flushed before we
	 * destroy caches.
	 */
	rcu_barrier();
	kmem_cache_destroy(extent_buffer_cache);
	bioset_exit(&btrfs_bioset);
}

/*
 * For the file_extent_tree, we want to hold the inode lock when we lookup and
 * update the disk_i_size, but lockdep will complain because our io_tree we hold
 * the tree lock and get the inode lock when setting delalloc.  These two things
 * are unrelated, so make a class for the file_extent_tree so we don't get the
 * two locking patterns mixed up.
 */
static struct lock_class_key file_extent_tree_class;

void extent_io_tree_init(struct btrfs_fs_info *fs_info,
			 struct extent_io_tree *tree, unsigned int owner,
			 void *private_data)
{
	tree->fs_info = fs_info;
	tree->state = RB_ROOT;
	tree->dirty_bytes = 0;
	spin_lock_init(&tree->lock);
	tree->private_data = private_data;
	tree->owner = owner;
	if (owner == IO_TREE_INODE_FILE_EXTENT)
		lockdep_set_class(&tree->lock, &file_extent_tree_class);
}

void extent_io_tree_release(struct extent_io_tree *tree)
{
	spin_lock(&tree->lock);
	/*
	 * Do a single barrier for the waitqueue_active check here, the state
	 * of the waitqueue should not change once extent_io_tree_release is
	 * called.
	 */
	smp_mb();
	while (!RB_EMPTY_ROOT(&tree->state)) {
		struct rb_node *node;
		struct extent_state *state;

		node = rb_first(&tree->state);
		state = rb_entry(node, struct extent_state, rb_node);
		rb_erase(&state->rb_node, &tree->state);
		RB_CLEAR_NODE(&state->rb_node);
		/*
		 * btree io trees aren't supposed to have tasks waiting for
		 * changes in the flags of extent states ever.
		 */
		ASSERT(!waitqueue_active(&state->wq));
		free_extent_state(state);

		cond_resched_lock(&tree->lock);
	}
	spin_unlock(&tree->lock);
}

static struct extent_state *alloc_extent_state(gfp_t mask)
{
	struct extent_state *state;

	/*
	 * The given mask might be not appropriate for the slab allocator,
	 * drop the unsupported bits
	 */
	mask &= ~(__GFP_DMA32|__GFP_HIGHMEM);
	state = kmem_cache_alloc(extent_state_cache, mask);
	if (!state)
		return state;
	state->state = 0;
	state->failrec = NULL;
	RB_CLEAR_NODE(&state->rb_node);
	btrfs_leak_debug_add(&leak_lock, &state->leak_list, &states);
	refcount_set(&state->refs, 1);
	init_waitqueue_head(&state->wq);
	trace_alloc_extent_state(state, mask, _RET_IP_);
	return state;
}

void free_extent_state(struct extent_state *state)
{
	if (!state)
		return;
	if (refcount_dec_and_test(&state->refs)) {
		WARN_ON(extent_state_in_tree(state));
		btrfs_leak_debug_del(&leak_lock, &state->leak_list);
		trace_free_extent_state(state, _RET_IP_);
		kmem_cache_free(extent_state_cache, state);
	}
}

static struct rb_node *tree_insert(struct rb_root *root,
				   struct rb_node *search_start,
				   u64 offset,
				   struct rb_node *node,
				   struct rb_node ***p_in,
				   struct rb_node **parent_in)
{
	struct rb_node **p;
	struct rb_node *parent = NULL;
	struct tree_entry *entry;

	if (p_in && parent_in) {
		p = *p_in;
		parent = *parent_in;
		goto do_insert;
	}

	p = search_start ? &search_start : &root->rb_node;
	while (*p) {
		parent = *p;
		entry = rb_entry(parent, struct tree_entry, rb_node);

		if (offset < entry->start)
			p = &(*p)->rb_left;
		else if (offset > entry->end)
			p = &(*p)->rb_right;
		else
			return parent;
	}

do_insert:
	rb_link_node(node, parent, p);
	rb_insert_color(node, root);
	return NULL;
}

/**
 * Search @tree for an entry that contains @offset. Such entry would have
 * entry->start <= offset && entry->end >= offset.
 *
 * @tree:       the tree to search
 * @offset:     offset that should fall within an entry in @tree
 * @next_ret:   pointer to the first entry whose range ends after @offset
 * @prev_ret:   pointer to the first entry whose range begins before @offset
 * @p_ret:      pointer where new node should be anchored (used when inserting an
 *	        entry in the tree)
 * @parent_ret: points to entry which would have been the parent of the entry,
 *               containing @offset
 *
 * This function returns a pointer to the entry that contains @offset byte
 * address. If no such entry exists, then NULL is returned and the other
 * pointer arguments to the function are filled, otherwise the found entry is
 * returned and other pointers are left untouched.
 */
static struct rb_node *__etree_search(struct extent_io_tree *tree, u64 offset,
				      struct rb_node **next_ret,
				      struct rb_node **prev_ret,
				      struct rb_node ***p_ret,
				      struct rb_node **parent_ret)
{
	struct rb_root *root = &tree->state;
	struct rb_node **n = &root->rb_node;
	struct rb_node *prev = NULL;
	struct rb_node *orig_prev = NULL;
	struct tree_entry *entry;
	struct tree_entry *prev_entry = NULL;

	while (*n) {
		prev = *n;
		entry = rb_entry(prev, struct tree_entry, rb_node);
		prev_entry = entry;

		if (offset < entry->start)
			n = &(*n)->rb_left;
		else if (offset > entry->end)
			n = &(*n)->rb_right;
		else
			return *n;
	}

	if (p_ret)
		*p_ret = n;
	if (parent_ret)
		*parent_ret = prev;

	if (next_ret) {
		orig_prev = prev;
		while (prev && offset > prev_entry->end) {
			prev = rb_next(prev);
			prev_entry = rb_entry(prev, struct tree_entry, rb_node);
		}
		*next_ret = prev;
		prev = orig_prev;
	}

	if (prev_ret) {
		prev_entry = rb_entry(prev, struct tree_entry, rb_node);
		while (prev && offset < prev_entry->start) {
			prev = rb_prev(prev);
			prev_entry = rb_entry(prev, struct tree_entry, rb_node);
		}
		*prev_ret = prev;
	}
	return NULL;
}

static inline struct rb_node *
tree_search_for_insert(struct extent_io_tree *tree,
		       u64 offset,
		       struct rb_node ***p_ret,
		       struct rb_node **parent_ret)
{
	struct rb_node *next= NULL;
	struct rb_node *ret;

	ret = __etree_search(tree, offset, &next, NULL, p_ret, parent_ret);
	if (!ret)
		return next;
	return ret;
}

static inline struct rb_node *tree_search(struct extent_io_tree *tree,
					  u64 offset)
{
	return tree_search_for_insert(tree, offset, NULL, NULL);
}

/*
 * utility function to look for merge candidates inside a given range.
 * Any extents with matching state are merged together into a single
 * extent in the tree.  Extents with EXTENT_IO in their state field
 * are not merged because the end_io handlers need to be able to do
 * operations on them without sleeping (or doing allocations/splits).
 *
 * This should be called with the tree lock held.
 */
static void merge_state(struct extent_io_tree *tree,
		        struct extent_state *state)
{
	struct extent_state *other;
	struct rb_node *other_node;

	if (state->state & (EXTENT_LOCKED | EXTENT_BOUNDARY))
		return;

	other_node = rb_prev(&state->rb_node);
	if (other_node) {
		other = rb_entry(other_node, struct extent_state, rb_node);
		if (other->end == state->start - 1 &&
		    other->state == state->state) {
			if (tree->private_data &&
			    is_data_inode(tree->private_data))
				btrfs_merge_delalloc_extent(tree->private_data,
							    state, other);
			state->start = other->start;
			rb_erase(&other->rb_node, &tree->state);
			RB_CLEAR_NODE(&other->rb_node);
			free_extent_state(other);
		}
	}
	other_node = rb_next(&state->rb_node);
	if (other_node) {
		other = rb_entry(other_node, struct extent_state, rb_node);
		if (other->start == state->end + 1 &&
		    other->state == state->state) {
			if (tree->private_data &&
			    is_data_inode(tree->private_data))
				btrfs_merge_delalloc_extent(tree->private_data,
							    state, other);
			state->end = other->end;
			rb_erase(&other->rb_node, &tree->state);
			RB_CLEAR_NODE(&other->rb_node);
			free_extent_state(other);
		}
	}
}

static void set_state_bits(struct extent_io_tree *tree,
			   struct extent_state *state, u32 *bits,
			   struct extent_changeset *changeset);

/*
 * insert an extent_state struct into the tree.  'bits' are set on the
 * struct before it is inserted.
 *
 * This may return -EEXIST if the extent is already there, in which case the
 * state struct is freed.
 *
 * The tree lock is not taken internally.  This is a utility function and
 * probably isn't what you want to call (see set/clear_extent_bit).
 */
static int insert_state(struct extent_io_tree *tree,
			struct extent_state *state, u64 start, u64 end,
			struct rb_node ***p,
			struct rb_node **parent,
			u32 *bits, struct extent_changeset *changeset)
{
	struct rb_node *node;

	if (end < start) {
		btrfs_err(tree->fs_info,
			"insert state: end < start %llu %llu", end, start);
		WARN_ON(1);
	}
	state->start = start;
	state->end = end;

	set_state_bits(tree, state, bits, changeset);

	node = tree_insert(&tree->state, NULL, end, &state->rb_node, p, parent);
	if (node) {
		struct extent_state *found;
		found = rb_entry(node, struct extent_state, rb_node);
		btrfs_err(tree->fs_info,
		       "found node %llu %llu on insert of %llu %llu",
		       found->start, found->end, start, end);
		return -EEXIST;
	}
	merge_state(tree, state);
	return 0;
}

/*
 * split a given extent state struct in two, inserting the preallocated
 * struct 'prealloc' as the newly created second half.  'split' indicates an
 * offset inside 'orig' where it should be split.
 *
 * Before calling,
 * the tree has 'orig' at [orig->start, orig->end].  After calling, there
 * are two extent state structs in the tree:
 * prealloc: [orig->start, split - 1]
 * orig: [ split, orig->end ]
 *
 * The tree locks are not taken by this function. They need to be held
 * by the caller.
 */
static int split_state(struct extent_io_tree *tree, struct extent_state *orig,
		       struct extent_state *prealloc, u64 split)
{
	struct rb_node *node;

	if (tree->private_data && is_data_inode(tree->private_data))
		btrfs_split_delalloc_extent(tree->private_data, orig, split);

	prealloc->start = orig->start;
	prealloc->end = split - 1;
	prealloc->state = orig->state;
	orig->start = split;

	node = tree_insert(&tree->state, &orig->rb_node, prealloc->end,
			   &prealloc->rb_node, NULL, NULL);
	if (node) {
		free_extent_state(prealloc);
		return -EEXIST;
	}
	return 0;
}

static struct extent_state *next_state(struct extent_state *state)
{
	struct rb_node *next = rb_next(&state->rb_node);
	if (next)
		return rb_entry(next, struct extent_state, rb_node);
	else
		return NULL;
}

/*
 * utility function to clear some bits in an extent state struct.
 * it will optionally wake up anyone waiting on this state (wake == 1).
 *
 * If no bits are set on the state struct after clearing things, the
 * struct is freed and removed from the tree
 */
static struct extent_state *clear_state_bit(struct extent_io_tree *tree,
					    struct extent_state *state,
					    u32 *bits, int wake,
					    struct extent_changeset *changeset)
{
	struct extent_state *next;
	u32 bits_to_clear = *bits & ~EXTENT_CTLBITS;
	int ret;

	if ((bits_to_clear & EXTENT_DIRTY) && (state->state & EXTENT_DIRTY)) {
		u64 range = state->end - state->start + 1;
		WARN_ON(range > tree->dirty_bytes);
		tree->dirty_bytes -= range;
	}

	if (tree->private_data && is_data_inode(tree->private_data))
		btrfs_clear_delalloc_extent(tree->private_data, state, bits);

	ret = add_extent_changeset(state, bits_to_clear, changeset, 0);
	BUG_ON(ret < 0);
	state->state &= ~bits_to_clear;
	if (wake)
		wake_up(&state->wq);
	if (state->state == 0) {
		next = next_state(state);
		if (extent_state_in_tree(state)) {
			rb_erase(&state->rb_node, &tree->state);
			RB_CLEAR_NODE(&state->rb_node);
			free_extent_state(state);
		} else {
			WARN_ON(1);
		}
	} else {
		merge_state(tree, state);
		next = next_state(state);
	}
	return next;
}

static struct extent_state *
alloc_extent_state_atomic(struct extent_state *prealloc)
{
	if (!prealloc)
		prealloc = alloc_extent_state(GFP_ATOMIC);

	return prealloc;
}

static void extent_io_tree_panic(struct extent_io_tree *tree, int err)
{
	btrfs_panic(tree->fs_info, err,
	"locking error: extent tree was modified by another thread while locked");
}

/*
 * clear some bits on a range in the tree.  This may require splitting
 * or inserting elements in the tree, so the gfp mask is used to
 * indicate which allocations or sleeping are allowed.
 *
 * pass 'wake' == 1 to kick any sleepers, and 'delete' == 1 to remove
 * the given range from the tree regardless of state (ie for truncate).
 *
 * the range [start, end] is inclusive.
 *
 * This takes the tree lock, and returns 0 on success and < 0 on error.
 */
int __clear_extent_bit(struct extent_io_tree *tree, u64 start, u64 end,
		       u32 bits, int wake, int delete,
		       struct extent_state **cached_state,
		       gfp_t mask, struct extent_changeset *changeset)
{
	struct extent_state *state;
	struct extent_state *cached;
	struct extent_state *prealloc = NULL;
	struct rb_node *node;
	u64 last_end;
	int err;
	int clear = 0;

	btrfs_debug_check_extent_io_range(tree, start, end);
	trace_btrfs_clear_extent_bit(tree, start, end - start + 1, bits);

	if (bits & EXTENT_DELALLOC)
		bits |= EXTENT_NORESERVE;

	if (delete)
		bits |= ~EXTENT_CTLBITS;

	if (bits & (EXTENT_LOCKED | EXTENT_BOUNDARY))
		clear = 1;
again:
	if (!prealloc && gfpflags_allow_blocking(mask)) {
		/*
		 * Don't care for allocation failure here because we might end
		 * up not needing the pre-allocated extent state at all, which
		 * is the case if we only have in the tree extent states that
		 * cover our input range and don't cover too any other range.
		 * If we end up needing a new extent state we allocate it later.
		 */
		prealloc = alloc_extent_state(mask);
	}

	spin_lock(&tree->lock);
	if (cached_state) {
		cached = *cached_state;

		if (clear) {
			*cached_state = NULL;
			cached_state = NULL;
		}

		if (cached && extent_state_in_tree(cached) &&
		    cached->start <= start && cached->end > start) {
			if (clear)
				refcount_dec(&cached->refs);
			state = cached;
			goto hit_next;
		}
		if (clear)
			free_extent_state(cached);
	}
	/*
	 * this search will find the extents that end after
	 * our range starts
	 */
	node = tree_search(tree, start);
	if (!node)
		goto out;
	state = rb_entry(node, struct extent_state, rb_node);
hit_next:
	if (state->start > end)
		goto out;
	WARN_ON(state->end < start);
	last_end = state->end;

	/* the state doesn't have the wanted bits, go ahead */
	if (!(state->state & bits)) {
		state = next_state(state);
		goto next;
	}

	/*
	 *     | ---- desired range ---- |
	 *  | state | or
	 *  | ------------- state -------------- |
	 *
	 * We need to split the extent we found, and may flip
	 * bits on second half.
	 *
	 * If the extent we found extends past our range, we
	 * just split and search again.  It'll get split again
	 * the next time though.
	 *
	 * If the extent we found is inside our range, we clear
	 * the desired bit on it.
	 */

	if (state->start < start) {
		prealloc = alloc_extent_state_atomic(prealloc);
		BUG_ON(!prealloc);
		err = split_state(tree, state, prealloc, start);
		if (err)
			extent_io_tree_panic(tree, err);

		prealloc = NULL;
		if (err)
			goto out;
		if (state->end <= end) {
			state = clear_state_bit(tree, state, &bits, wake,
						changeset);
			goto next;
		}
		goto search_again;
	}
	/*
	 * | ---- desired range ---- |
	 *                        | state |
	 * We need to split the extent, and clear the bit
	 * on the first half
	 */
	if (state->start <= end && state->end > end) {
		prealloc = alloc_extent_state_atomic(prealloc);
		BUG_ON(!prealloc);
		err = split_state(tree, state, prealloc, end + 1);
		if (err)
			extent_io_tree_panic(tree, err);

		if (wake)
			wake_up(&state->wq);

		clear_state_bit(tree, prealloc, &bits, wake, changeset);

		prealloc = NULL;
		goto out;
	}

	state = clear_state_bit(tree, state, &bits, wake, changeset);
next:
	if (last_end == (u64)-1)
		goto out;
	start = last_end + 1;
	if (start <= end && state && !need_resched())
		goto hit_next;

search_again:
	if (start > end)
		goto out;
	spin_unlock(&tree->lock);
	if (gfpflags_allow_blocking(mask))
		cond_resched();
	goto again;

out:
	spin_unlock(&tree->lock);
	if (prealloc)
		free_extent_state(prealloc);

	return 0;

}

static void wait_on_state(struct extent_io_tree *tree,
			  struct extent_state *state)
		__releases(tree->lock)
		__acquires(tree->lock)
{
	DEFINE_WAIT(wait);
	prepare_to_wait(&state->wq, &wait, TASK_UNINTERRUPTIBLE);
	spin_unlock(&tree->lock);
	schedule();
	spin_lock(&tree->lock);
	finish_wait(&state->wq, &wait);
}

/*
 * waits for one or more bits to clear on a range in the state tree.
 * The range [start, end] is inclusive.
 * The tree lock is taken by this function
 */
static void wait_extent_bit(struct extent_io_tree *tree, u64 start, u64 end,
			    u32 bits)
{
	struct extent_state *state;
	struct rb_node *node;

	btrfs_debug_check_extent_io_range(tree, start, end);

	spin_lock(&tree->lock);
again:
	while (1) {
		/*
		 * this search will find all the extents that end after
		 * our range starts
		 */
		node = tree_search(tree, start);
process_node:
		if (!node)
			break;

		state = rb_entry(node, struct extent_state, rb_node);

		if (state->start > end)
			goto out;

		if (state->state & bits) {
			start = state->start;
			refcount_inc(&state->refs);
			wait_on_state(tree, state);
			free_extent_state(state);
			goto again;
		}
		start = state->end + 1;

		if (start > end)
			break;

		if (!cond_resched_lock(&tree->lock)) {
			node = rb_next(node);
			goto process_node;
		}
	}
out:
	spin_unlock(&tree->lock);
}

static void set_state_bits(struct extent_io_tree *tree,
			   struct extent_state *state,
			   u32 *bits, struct extent_changeset *changeset)
{
	u32 bits_to_set = *bits & ~EXTENT_CTLBITS;
	int ret;

	if (tree->private_data && is_data_inode(tree->private_data))
		btrfs_set_delalloc_extent(tree->private_data, state, bits);

	if ((bits_to_set & EXTENT_DIRTY) && !(state->state & EXTENT_DIRTY)) {
		u64 range = state->end - state->start + 1;
		tree->dirty_bytes += range;
	}
	ret = add_extent_changeset(state, bits_to_set, changeset, 1);
	BUG_ON(ret < 0);
	state->state |= bits_to_set;
}

static void cache_state_if_flags(struct extent_state *state,
				 struct extent_state **cached_ptr,
				 unsigned flags)
{
	if (cached_ptr && !(*cached_ptr)) {
		if (!flags || (state->state & flags)) {
			*cached_ptr = state;
			refcount_inc(&state->refs);
		}
	}
}

static void cache_state(struct extent_state *state,
			struct extent_state **cached_ptr)
{
	return cache_state_if_flags(state, cached_ptr,
				    EXTENT_LOCKED | EXTENT_BOUNDARY);
}

/*
 * set some bits on a range in the tree.  This may require allocations or
 * sleeping, so the gfp mask is used to indicate what is allowed.
 *
 * If any of the exclusive bits are set, this will fail with -EEXIST if some
 * part of the range already has the desired bits set.  The start of the
 * existing range is returned in failed_start in this case.
 *
 * [start, end] is inclusive This takes the tree lock.
 */
int set_extent_bit(struct extent_io_tree *tree, u64 start, u64 end, u32 bits,
		   u32 exclusive_bits, u64 *failed_start,
		   struct extent_state **cached_state, gfp_t mask,
		   struct extent_changeset *changeset)
{
	struct extent_state *state;
	struct extent_state *prealloc = NULL;
	struct rb_node *node;
	struct rb_node **p;
	struct rb_node *parent;
	int err = 0;
	u64 last_start;
	u64 last_end;

	btrfs_debug_check_extent_io_range(tree, start, end);
	trace_btrfs_set_extent_bit(tree, start, end - start + 1, bits);

	if (exclusive_bits)
		ASSERT(failed_start);
	else
		ASSERT(failed_start == NULL);
again:
	if (!prealloc && gfpflags_allow_blocking(mask)) {
		/*
		 * Don't care for allocation failure here because we might end
		 * up not needing the pre-allocated extent state at all, which
		 * is the case if we only have in the tree extent states that
		 * cover our input range and don't cover too any other range.
		 * If we end up needing a new extent state we allocate it later.
		 */
		prealloc = alloc_extent_state(mask);
	}

	spin_lock(&tree->lock);
	if (cached_state && *cached_state) {
		state = *cached_state;
		if (state->start <= start && state->end > start &&
		    extent_state_in_tree(state)) {
			node = &state->rb_node;
			goto hit_next;
		}
	}
	/*
	 * this search will find all the extents that end after
	 * our range starts.
	 */
	node = tree_search_for_insert(tree, start, &p, &parent);
	if (!node) {
		prealloc = alloc_extent_state_atomic(prealloc);
		BUG_ON(!prealloc);
		err = insert_state(tree, prealloc, start, end,
				   &p, &parent, &bits, changeset);
		if (err)
			extent_io_tree_panic(tree, err);

		cache_state(prealloc, cached_state);
		prealloc = NULL;
		goto out;
	}
	state = rb_entry(node, struct extent_state, rb_node);
hit_next:
	last_start = state->start;
	last_end = state->end;

	/*
	 * | ---- desired range ---- |
	 * | state |
	 *
	 * Just lock what we found and keep going
	 */
	if (state->start == start && state->end <= end) {
		if (state->state & exclusive_bits) {
			*failed_start = state->start;
			err = -EEXIST;
			goto out;
		}

		set_state_bits(tree, state, &bits, changeset);
		cache_state(state, cached_state);
		merge_state(tree, state);
		if (last_end == (u64)-1)
			goto out;
		start = last_end + 1;
		state = next_state(state);
		if (start < end && state && state->start == start &&
		    !need_resched())
			goto hit_next;
		goto search_again;
	}

	/*
	 *     | ---- desired range ---- |
	 * | state |
	 *   or
	 * | ------------- state -------------- |
	 *
	 * We need to split the extent we found, and may flip bits on
	 * second half.
	 *
	 * If the extent we found extends past our
	 * range, we just split and search again.  It'll get split
	 * again the next time though.
	 *
	 * If the extent we found is inside our range, we set the
	 * desired bit on it.
	 */
	if (state->start < start) {
		if (state->state & exclusive_bits) {
			*failed_start = start;
			err = -EEXIST;
			goto out;
		}

		/*
		 * If this extent already has all the bits we want set, then
		 * skip it, not necessary to split it or do anything with it.
		 */
		if ((state->state & bits) == bits) {
			start = state->end + 1;
			cache_state(state, cached_state);
			goto search_again;
		}

		prealloc = alloc_extent_state_atomic(prealloc);
		BUG_ON(!prealloc);
		err = split_state(tree, state, prealloc, start);
		if (err)
			extent_io_tree_panic(tree, err);

		prealloc = NULL;
		if (err)
			goto out;
		if (state->end <= end) {
			set_state_bits(tree, state, &bits, changeset);
			cache_state(state, cached_state);
			merge_state(tree, state);
			if (last_end == (u64)-1)
				goto out;
			start = last_end + 1;
			state = next_state(state);
			if (start < end && state && state->start == start &&
			    !need_resched())
				goto hit_next;
		}
		goto search_again;
	}
	/*
	 * | ---- desired range ---- |
	 *     | state | or               | state |
	 *
	 * There's a hole, we need to insert something in it and
	 * ignore the extent we found.
	 */
	if (state->start > start) {
		u64 this_end;
		if (end < last_start)
			this_end = end;
		else
			this_end = last_start - 1;

		prealloc = alloc_extent_state_atomic(prealloc);
		BUG_ON(!prealloc);

		/*
		 * Avoid to free 'prealloc' if it can be merged with
		 * the later extent.
		 */
		err = insert_state(tree, prealloc, start, this_end,
				   NULL, NULL, &bits, changeset);
		if (err)
			extent_io_tree_panic(tree, err);

		cache_state(prealloc, cached_state);
		prealloc = NULL;
		start = this_end + 1;
		goto search_again;
	}
	/*
	 * | ---- desired range ---- |
	 *                        | state |
	 * We need to split the extent, and set the bit
	 * on the first half
	 */
	if (state->start <= end && state->end > end) {
		if (state->state & exclusive_bits) {
			*failed_start = start;
			err = -EEXIST;
			goto out;
		}

		prealloc = alloc_extent_state_atomic(prealloc);
		BUG_ON(!prealloc);
		err = split_state(tree, state, prealloc, end + 1);
		if (err)
			extent_io_tree_panic(tree, err);

		set_state_bits(tree, prealloc, &bits, changeset);
		cache_state(prealloc, cached_state);
		merge_state(tree, prealloc);
		prealloc = NULL;
		goto out;
	}

search_again:
	if (start > end)
		goto out;
	spin_unlock(&tree->lock);
	if (gfpflags_allow_blocking(mask))
		cond_resched();
	goto again;

out:
	spin_unlock(&tree->lock);
	if (prealloc)
		free_extent_state(prealloc);

	return err;

}

/**
 * convert_extent_bit - convert all bits in a given range from one bit to
 * 			another
 * @tree:	the io tree to search
 * @start:	the start offset in bytes
 * @end:	the end offset in bytes (inclusive)
 * @bits:	the bits to set in this range
 * @clear_bits:	the bits to clear in this range
 * @cached_state:	state that we're going to cache
 *
 * This will go through and set bits for the given range.  If any states exist
 * already in this range they are set with the given bit and cleared of the
 * clear_bits.  This is only meant to be used by things that are mergeable, ie
 * converting from say DELALLOC to DIRTY.  This is not meant to be used with
 * boundary bits like LOCK.
 *
 * All allocations are done with GFP_NOFS.
 */
int convert_extent_bit(struct extent_io_tree *tree, u64 start, u64 end,
		       u32 bits, u32 clear_bits,
		       struct extent_state **cached_state)
{
	struct extent_state *state;
	struct extent_state *prealloc = NULL;
	struct rb_node *node;
	struct rb_node **p;
	struct rb_node *parent;
	int err = 0;
	u64 last_start;
	u64 last_end;
	bool first_iteration = true;

	btrfs_debug_check_extent_io_range(tree, start, end);
	trace_btrfs_convert_extent_bit(tree, start, end - start + 1, bits,
				       clear_bits);

again:
	if (!prealloc) {
		/*
		 * Best effort, don't worry if extent state allocation fails
		 * here for the first iteration. We might have a cached state
		 * that matches exactly the target range, in which case no
		 * extent state allocations are needed. We'll only know this
		 * after locking the tree.
		 */
		prealloc = alloc_extent_state(GFP_NOFS);
		if (!prealloc && !first_iteration)
			return -ENOMEM;
	}

	spin_lock(&tree->lock);
	if (cached_state && *cached_state) {
		state = *cached_state;
		if (state->start <= start && state->end > start &&
		    extent_state_in_tree(state)) {
			node = &state->rb_node;
			goto hit_next;
		}
	}

	/*
	 * this search will find all the extents that end after
	 * our range starts.
	 */
	node = tree_search_for_insert(tree, start, &p, &parent);
	if (!node) {
		prealloc = alloc_extent_state_atomic(prealloc);
		if (!prealloc) {
			err = -ENOMEM;
			goto out;
		}
		err = insert_state(tree, prealloc, start, end,
				   &p, &parent, &bits, NULL);
		if (err)
			extent_io_tree_panic(tree, err);
		cache_state(prealloc, cached_state);
		prealloc = NULL;
		goto out;
	}
	state = rb_entry(node, struct extent_state, rb_node);
hit_next:
	last_start = state->start;
	last_end = state->end;

	/*
	 * | ---- desired range ---- |
	 * | state |
	 *
	 * Just lock what we found and keep going
	 */
	if (state->start == start && state->end <= end) {
		set_state_bits(tree, state, &bits, NULL);
		cache_state(state, cached_state);
		state = clear_state_bit(tree, state, &clear_bits, 0, NULL);
		if (last_end == (u64)-1)
			goto out;
		start = last_end + 1;
		if (start < end && state && state->start == start &&
		    !need_resched())
			goto hit_next;
		goto search_again;
	}

	/*
	 *     | ---- desired range ---- |
	 * | state |
	 *   or
	 * | ------------- state -------------- |
	 *
	 * We need to split the extent we found, and may flip bits on
	 * second half.
	 *
	 * If the extent we found extends past our
	 * range, we just split and search again.  It'll get split
	 * again the next time though.
	 *
	 * If the extent we found is inside our range, we set the
	 * desired bit on it.
	 */
	if (state->start < start) {
		prealloc = alloc_extent_state_atomic(prealloc);
		if (!prealloc) {
			err = -ENOMEM;
			goto out;
		}
		err = split_state(tree, state, prealloc, start);
		if (err)
			extent_io_tree_panic(tree, err);
		prealloc = NULL;
		if (err)
			goto out;
		if (state->end <= end) {
			set_state_bits(tree, state, &bits, NULL);
			cache_state(state, cached_state);
			state = clear_state_bit(tree, state, &clear_bits, 0,
						NULL);
			if (last_end == (u64)-1)
				goto out;
			start = last_end + 1;
			if (start < end && state && state->start == start &&
			    !need_resched())
				goto hit_next;
		}
		goto search_again;
	}
	/*
	 * | ---- desired range ---- |
	 *     | state | or               | state |
	 *
	 * There's a hole, we need to insert something in it and
	 * ignore the extent we found.
	 */
	if (state->start > start) {
		u64 this_end;
		if (end < last_start)
			this_end = end;
		else
			this_end = last_start - 1;

		prealloc = alloc_extent_state_atomic(prealloc);
		if (!prealloc) {
			err = -ENOMEM;
			goto out;
		}

		/*
		 * Avoid to free 'prealloc' if it can be merged with
		 * the later extent.
		 */
		err = insert_state(tree, prealloc, start, this_end,
				   NULL, NULL, &bits, NULL);
		if (err)
			extent_io_tree_panic(tree, err);
		cache_state(prealloc, cached_state);
		prealloc = NULL;
		start = this_end + 1;
		goto search_again;
	}
	/*
	 * | ---- desired range ---- |
	 *                        | state |
	 * We need to split the extent, and set the bit
	 * on the first half
	 */
	if (state->start <= end && state->end > end) {
		prealloc = alloc_extent_state_atomic(prealloc);
		if (!prealloc) {
			err = -ENOMEM;
			goto out;
		}

		err = split_state(tree, state, prealloc, end + 1);
		if (err)
			extent_io_tree_panic(tree, err);

		set_state_bits(tree, prealloc, &bits, NULL);
		cache_state(prealloc, cached_state);
		clear_state_bit(tree, prealloc, &clear_bits, 0, NULL);
		prealloc = NULL;
		goto out;
	}

search_again:
	if (start > end)
		goto out;
	spin_unlock(&tree->lock);
	cond_resched();
	first_iteration = false;
	goto again;

out:
	spin_unlock(&tree->lock);
	if (prealloc)
		free_extent_state(prealloc);

	return err;
}

/* wrappers around set/clear extent bit */
int set_record_extent_bits(struct extent_io_tree *tree, u64 start, u64 end,
			   u32 bits, struct extent_changeset *changeset)
{
	/*
	 * We don't support EXTENT_LOCKED yet, as current changeset will
	 * record any bits changed, so for EXTENT_LOCKED case, it will
	 * either fail with -EEXIST or changeset will record the whole
	 * range.
	 */
	BUG_ON(bits & EXTENT_LOCKED);

	return set_extent_bit(tree, start, end, bits, 0, NULL, NULL, GFP_NOFS,
			      changeset);
}

int set_extent_bits_nowait(struct extent_io_tree *tree, u64 start, u64 end,
			   u32 bits)
{
	return set_extent_bit(tree, start, end, bits, 0, NULL, NULL,
			      GFP_NOWAIT, NULL);
}

int clear_extent_bit(struct extent_io_tree *tree, u64 start, u64 end,
		     u32 bits, int wake, int delete,
		     struct extent_state **cached)
{
	return __clear_extent_bit(tree, start, end, bits, wake, delete,
				  cached, GFP_NOFS, NULL);
}

int clear_record_extent_bits(struct extent_io_tree *tree, u64 start, u64 end,
		u32 bits, struct extent_changeset *changeset)
{
	/*
	 * Don't support EXTENT_LOCKED case, same reason as
	 * set_record_extent_bits().
	 */
	BUG_ON(bits & EXTENT_LOCKED);

	return __clear_extent_bit(tree, start, end, bits, 0, 0, NULL, GFP_NOFS,
				  changeset);
}

/*
 * either insert or lock state struct between start and end use mask to tell
 * us if waiting is desired.
 */
int lock_extent_bits(struct extent_io_tree *tree, u64 start, u64 end,
		     struct extent_state **cached_state)
{
	int err;
	u64 failed_start;

	while (1) {
		err = set_extent_bit(tree, start, end, EXTENT_LOCKED,
				     EXTENT_LOCKED, &failed_start,
				     cached_state, GFP_NOFS, NULL);
		if (err == -EEXIST) {
			wait_extent_bit(tree, failed_start, end, EXTENT_LOCKED);
			start = failed_start;
		} else
			break;
		WARN_ON(start > end);
	}
	return err;
}

int try_lock_extent(struct extent_io_tree *tree, u64 start, u64 end)
{
	int err;
	u64 failed_start;

	err = set_extent_bit(tree, start, end, EXTENT_LOCKED, EXTENT_LOCKED,
			     &failed_start, NULL, GFP_NOFS, NULL);
	if (err == -EEXIST) {
		if (failed_start > start)
			clear_extent_bit(tree, start, failed_start - 1,
					 EXTENT_LOCKED, 1, 0, NULL);
		return 0;
	}
	return 1;
}

void extent_range_clear_dirty_for_io(struct inode *inode, u64 start, u64 end)
{
	unsigned long index = start >> PAGE_SHIFT;
	unsigned long end_index = end >> PAGE_SHIFT;
	struct page *page;

	while (index <= end_index) {
		page = find_get_page(inode->i_mapping, index);
		BUG_ON(!page); /* Pages should be in the extent_io_tree */
		clear_page_dirty_for_io(page);
		put_page(page);
		index++;
	}
}

void extent_range_redirty_for_io(struct inode *inode, u64 start, u64 end)
{
	unsigned long index = start >> PAGE_SHIFT;
	unsigned long end_index = end >> PAGE_SHIFT;
	struct page *page;

	while (index <= end_index) {
		page = find_get_page(inode->i_mapping, index);
		BUG_ON(!page); /* Pages should be in the extent_io_tree */
		__set_page_dirty_nobuffers(page);
		account_page_redirty(page);
		put_page(page);
		index++;
	}
}

/* find the first state struct with 'bits' set after 'start', and
 * return it.  tree->lock must be held.  NULL will returned if
 * nothing was found after 'start'
 */
static struct extent_state *
find_first_extent_bit_state(struct extent_io_tree *tree, u64 start, u32 bits)
{
	struct rb_node *node;
	struct extent_state *state;

	/*
	 * this search will find all the extents that end after
	 * our range starts.
	 */
	node = tree_search(tree, start);
	if (!node)
		goto out;

	while (1) {
		state = rb_entry(node, struct extent_state, rb_node);
		if (state->end >= start && (state->state & bits))
			return state;

		node = rb_next(node);
		if (!node)
			break;
	}
out:
	return NULL;
}

/*
 * Find the first offset in the io tree with one or more @bits set.
 *
 * Note: If there are multiple bits set in @bits, any of them will match.
 *
 * Return 0 if we find something, and update @start_ret and @end_ret.
 * Return 1 if we found nothing.
 */
int find_first_extent_bit(struct extent_io_tree *tree, u64 start,
			  u64 *start_ret, u64 *end_ret, u32 bits,
			  struct extent_state **cached_state)
{
	struct extent_state *state;
	int ret = 1;

	spin_lock(&tree->lock);
	if (cached_state && *cached_state) {
		state = *cached_state;
		if (state->end == start - 1 && extent_state_in_tree(state)) {
			while ((state = next_state(state)) != NULL) {
				if (state->state & bits)
					goto got_it;
			}
			free_extent_state(*cached_state);
			*cached_state = NULL;
			goto out;
		}
		free_extent_state(*cached_state);
		*cached_state = NULL;
	}

	state = find_first_extent_bit_state(tree, start, bits);
got_it:
	if (state) {
		cache_state_if_flags(state, cached_state, 0);
		*start_ret = state->start;
		*end_ret = state->end;
		ret = 0;
	}
out:
	spin_unlock(&tree->lock);
	return ret;
}

/**
 * Find a contiguous area of bits
 *
 * @tree:      io tree to check
 * @start:     offset to start the search from
 * @start_ret: the first offset we found with the bits set
 * @end_ret:   the final contiguous range of the bits that were set
 * @bits:      bits to look for
 *
 * set_extent_bit and clear_extent_bit can temporarily split contiguous ranges
 * to set bits appropriately, and then merge them again.  During this time it
 * will drop the tree->lock, so use this helper if you want to find the actual
 * contiguous area for given bits.  We will search to the first bit we find, and
 * then walk down the tree until we find a non-contiguous area.  The area
 * returned will be the full contiguous area with the bits set.
 */
int find_contiguous_extent_bit(struct extent_io_tree *tree, u64 start,
			       u64 *start_ret, u64 *end_ret, u32 bits)
{
	struct extent_state *state;
	int ret = 1;

	spin_lock(&tree->lock);
	state = find_first_extent_bit_state(tree, start, bits);
	if (state) {
		*start_ret = state->start;
		*end_ret = state->end;
		while ((state = next_state(state)) != NULL) {
			if (state->start > (*end_ret + 1))
				break;
			*end_ret = state->end;
		}
		ret = 0;
	}
	spin_unlock(&tree->lock);
	return ret;
}

/**
 * Find the first range that has @bits not set. This range could start before
 * @start.
 *
 * @tree:      the tree to search
 * @start:     offset at/after which the found extent should start
 * @start_ret: records the beginning of the range
 * @end_ret:   records the end of the range (inclusive)
 * @bits:      the set of bits which must be unset
 *
 * Since unallocated range is also considered one which doesn't have the bits
 * set it's possible that @end_ret contains -1, this happens in case the range
 * spans (last_range_end, end of device]. In this case it's up to the caller to
 * trim @end_ret to the appropriate size.
 */
void find_first_clear_extent_bit(struct extent_io_tree *tree, u64 start,
				 u64 *start_ret, u64 *end_ret, u32 bits)
{
	struct extent_state *state;
	struct rb_node *node, *prev = NULL, *next;

	spin_lock(&tree->lock);

	/* Find first extent with bits cleared */
	while (1) {
		node = __etree_search(tree, start, &next, &prev, NULL, NULL);
		if (!node && !next && !prev) {
			/*
			 * Tree is completely empty, send full range and let
			 * caller deal with it
			 */
			*start_ret = 0;
			*end_ret = -1;
			goto out;
		} else if (!node && !next) {
			/*
			 * We are past the last allocated chunk, set start at
			 * the end of the last extent.
			 */
			state = rb_entry(prev, struct extent_state, rb_node);
			*start_ret = state->end + 1;
			*end_ret = -1;
			goto out;
		} else if (!node) {
			node = next;
		}
		/*
		 * At this point 'node' either contains 'start' or start is
		 * before 'node'
		 */
		state = rb_entry(node, struct extent_state, rb_node);

		if (in_range(start, state->start, state->end - state->start + 1)) {
			if (state->state & bits) {
				/*
				 * |--range with bits sets--|
				 *    |
				 *    start
				 */
				start = state->end + 1;
			} else {
				/*
				 * 'start' falls within a range that doesn't
				 * have the bits set, so take its start as
				 * the beginning of the desired range
				 *
				 * |--range with bits cleared----|
				 *      |
				 *      start
				 */
				*start_ret = state->start;
				break;
			}
		} else {
			/*
			 * |---prev range---|---hole/unset---|---node range---|
			 *                          |
			 *                        start
			 *
			 *                        or
			 *
			 * |---hole/unset--||--first node--|
			 * 0   |
			 *    start
			 */
			if (prev) {
				state = rb_entry(prev, struct extent_state,
						 rb_node);
				*start_ret = state->end + 1;
			} else {
				*start_ret = 0;
			}
			break;
		}
	}

	/*
	 * Find the longest stretch from start until an entry which has the
	 * bits set
	 */
	while (1) {
		state = rb_entry(node, struct extent_state, rb_node);
		if (state->end >= start && !(state->state & bits)) {
			*end_ret = state->end;
		} else {
			*end_ret = state->start - 1;
			break;
		}

		node = rb_next(node);
		if (!node)
			break;
	}
out:
	spin_unlock(&tree->lock);
}

/*
 * find a contiguous range of bytes in the file marked as delalloc, not
 * more than 'max_bytes'.  start and end are used to return the range,
 *
 * true is returned if we find something, false if nothing was in the tree
 */
bool btrfs_find_delalloc_range(struct extent_io_tree *tree, u64 *start,
			       u64 *end, u64 max_bytes,
			       struct extent_state **cached_state)
{
	struct rb_node *node;
	struct extent_state *state;
	u64 cur_start = *start;
	bool found = false;
	u64 total_bytes = 0;

	spin_lock(&tree->lock);

	/*
	 * this search will find all the extents that end after
	 * our range starts.
	 */
	node = tree_search(tree, cur_start);
	if (!node) {
		*end = (u64)-1;
		goto out;
	}

	while (1) {
		state = rb_entry(node, struct extent_state, rb_node);
		if (found && (state->start != cur_start ||
			      (state->state & EXTENT_BOUNDARY))) {
			goto out;
		}
		if (!(state->state & EXTENT_DELALLOC)) {
			if (!found)
				*end = state->end;
			goto out;
		}
		if (!found) {
			*start = state->start;
			*cached_state = state;
			refcount_inc(&state->refs);
		}
		found = true;
		*end = state->end;
		cur_start = state->end + 1;
		node = rb_next(node);
		total_bytes += state->end - state->start + 1;
		if (total_bytes >= max_bytes)
			break;
		if (!node)
			break;
	}
out:
	spin_unlock(&tree->lock);
	return found;
}

/*
 * Process one page for __process_pages_contig().
 *
 * Return >0 if we hit @page == @locked_page.
 * Return 0 if we updated the page status.
 * Return -EGAIN if the we need to try again.
 * (For PAGE_LOCK case but got dirty page or page not belong to mapping)
 */
static int process_one_page(struct btrfs_fs_info *fs_info,
			    struct address_space *mapping,
			    struct page *page, struct page *locked_page,
			    unsigned long page_ops, u64 start, u64 end)
{
	u32 len;

	ASSERT(end + 1 - start != 0 && end + 1 - start < U32_MAX);
	len = end + 1 - start;

	if (page_ops & PAGE_SET_ORDERED)
		btrfs_page_clamp_set_ordered(fs_info, page, start, len);
	if (page_ops & PAGE_SET_ERROR)
		btrfs_page_clamp_set_error(fs_info, page, start, len);
	if (page_ops & PAGE_START_WRITEBACK) {
		btrfs_page_clamp_clear_dirty(fs_info, page, start, len);
		btrfs_page_clamp_set_writeback(fs_info, page, start, len);
	}
	if (page_ops & PAGE_END_WRITEBACK)
		btrfs_page_clamp_clear_writeback(fs_info, page, start, len);

	if (page == locked_page)
		return 1;

	if (page_ops & PAGE_LOCK) {
		int ret;

		ret = btrfs_page_start_writer_lock(fs_info, page, start, len);
		if (ret)
			return ret;
		if (!PageDirty(page) || page->mapping != mapping) {
			btrfs_page_end_writer_lock(fs_info, page, start, len);
			return -EAGAIN;
		}
	}
	if (page_ops & PAGE_UNLOCK)
		btrfs_page_end_writer_lock(fs_info, page, start, len);
	return 0;
}

static int __process_pages_contig(struct address_space *mapping,
				  struct page *locked_page,
				  u64 start, u64 end, unsigned long page_ops,
				  u64 *processed_end)
{
	struct btrfs_fs_info *fs_info = btrfs_sb(mapping->host->i_sb);
	pgoff_t start_index = start >> PAGE_SHIFT;
	pgoff_t end_index = end >> PAGE_SHIFT;
	pgoff_t index = start_index;
	unsigned long nr_pages = end_index - start_index + 1;
	unsigned long pages_processed = 0;
	struct page *pages[16];
	int err = 0;
	int i;

	if (page_ops & PAGE_LOCK) {
		ASSERT(page_ops == PAGE_LOCK);
		ASSERT(processed_end && *processed_end == start);
	}

	if ((page_ops & PAGE_SET_ERROR) && nr_pages > 0)
		mapping_set_error(mapping, -EIO);

	while (nr_pages > 0) {
		int found_pages;

		found_pages = find_get_pages_contig(mapping, index,
				     min_t(unsigned long,
				     nr_pages, ARRAY_SIZE(pages)), pages);
		if (found_pages == 0) {
			/*
			 * Only if we're going to lock these pages, we can find
			 * nothing at @index.
			 */
			ASSERT(page_ops & PAGE_LOCK);
			err = -EAGAIN;
			goto out;
		}

		for (i = 0; i < found_pages; i++) {
			int process_ret;

			process_ret = process_one_page(fs_info, mapping,
					pages[i], locked_page, page_ops,
					start, end);
			if (process_ret < 0) {
				for (; i < found_pages; i++)
					put_page(pages[i]);
				err = -EAGAIN;
				goto out;
			}
			put_page(pages[i]);
			pages_processed++;
		}
		nr_pages -= found_pages;
		index += found_pages;
		cond_resched();
	}
out:
	if (err && processed_end) {
		/*
		 * Update @processed_end. I know this is awful since it has
		 * two different return value patterns (inclusive vs exclusive).
		 *
		 * But the exclusive pattern is necessary if @start is 0, or we
		 * underflow and check against processed_end won't work as
		 * expected.
		 */
		if (pages_processed)
			*processed_end = min(end,
			((u64)(start_index + pages_processed) << PAGE_SHIFT) - 1);
		else
			*processed_end = start;
	}
	return err;
}

static noinline void __unlock_for_delalloc(struct inode *inode,
					   struct page *locked_page,
					   u64 start, u64 end)
{
	unsigned long index = start >> PAGE_SHIFT;
	unsigned long end_index = end >> PAGE_SHIFT;

	ASSERT(locked_page);
	if (index == locked_page->index && end_index == index)
		return;

	__process_pages_contig(inode->i_mapping, locked_page, start, end,
			       PAGE_UNLOCK, NULL);
}

static noinline int lock_delalloc_pages(struct inode *inode,
					struct page *locked_page,
					u64 delalloc_start,
					u64 delalloc_end)
{
	unsigned long index = delalloc_start >> PAGE_SHIFT;
	unsigned long end_index = delalloc_end >> PAGE_SHIFT;
	u64 processed_end = delalloc_start;
	int ret;

	ASSERT(locked_page);
	if (index == locked_page->index && index == end_index)
		return 0;

	ret = __process_pages_contig(inode->i_mapping, locked_page, delalloc_start,
				     delalloc_end, PAGE_LOCK, &processed_end);
	if (ret == -EAGAIN && processed_end > delalloc_start)
		__unlock_for_delalloc(inode, locked_page, delalloc_start,
				      processed_end);
	return ret;
}

/*
 * Find and lock a contiguous range of bytes in the file marked as delalloc, no
 * more than @max_bytes.  @Start and @end are used to return the range,
 *
 * Return: true if we find something
 *         false if nothing was in the tree
 */
EXPORT_FOR_TESTS
noinline_for_stack bool find_lock_delalloc_range(struct inode *inode,
				    struct page *locked_page, u64 *start,
				    u64 *end)
{
	struct extent_io_tree *tree = &BTRFS_I(inode)->io_tree;
	u64 max_bytes = BTRFS_MAX_EXTENT_SIZE;
	u64 delalloc_start;
	u64 delalloc_end;
	bool found;
	struct extent_state *cached_state = NULL;
	int ret;
	int loops = 0;

again:
	/* step one, find a bunch of delalloc bytes starting at start */
	delalloc_start = *start;
	delalloc_end = 0;
	found = btrfs_find_delalloc_range(tree, &delalloc_start, &delalloc_end,
					  max_bytes, &cached_state);
	if (!found || delalloc_end <= *start) {
		*start = delalloc_start;
		*end = delalloc_end;
		free_extent_state(cached_state);
		return false;
	}

	/*
	 * start comes from the offset of locked_page.  We have to lock
	 * pages in order, so we can't process delalloc bytes before
	 * locked_page
	 */
	if (delalloc_start < *start)
		delalloc_start = *start;

	/*
	 * make sure to limit the number of pages we try to lock down
	 */
	if (delalloc_end + 1 - delalloc_start > max_bytes)
		delalloc_end = delalloc_start + max_bytes - 1;

	/* step two, lock all the pages after the page that has start */
	ret = lock_delalloc_pages(inode, locked_page,
				  delalloc_start, delalloc_end);
	ASSERT(!ret || ret == -EAGAIN);
	if (ret == -EAGAIN) {
		/* some of the pages are gone, lets avoid looping by
		 * shortening the size of the delalloc range we're searching
		 */
		free_extent_state(cached_state);
		cached_state = NULL;
		if (!loops) {
			max_bytes = PAGE_SIZE;
			loops = 1;
			goto again;
		} else {
			found = false;
			goto out_failed;
		}
	}

	/* step three, lock the state bits for the whole range */
	lock_extent_bits(tree, delalloc_start, delalloc_end, &cached_state);

	/* then test to make sure it is all still delalloc */
	ret = test_range_bit(tree, delalloc_start, delalloc_end,
			     EXTENT_DELALLOC, 1, cached_state);
	if (!ret) {
		unlock_extent_cached(tree, delalloc_start, delalloc_end,
				     &cached_state);
		__unlock_for_delalloc(inode, locked_page,
			      delalloc_start, delalloc_end);
		cond_resched();
		goto again;
	}
	free_extent_state(cached_state);
	*start = delalloc_start;
	*end = delalloc_end;
out_failed:
	return found;
}

void extent_clear_unlock_delalloc(struct btrfs_inode *inode, u64 start, u64 end,
				  struct page *locked_page,
				  u32 clear_bits, unsigned long page_ops)
{
	clear_extent_bit(&inode->io_tree, start, end, clear_bits, 1, 0, NULL);

	__process_pages_contig(inode->vfs_inode.i_mapping, locked_page,
			       start, end, page_ops, NULL);
}

/*
 * count the number of bytes in the tree that have a given bit(s)
 * set.  This can be fairly slow, except for EXTENT_DIRTY which is
 * cached.  The total number found is returned.
 */
u64 count_range_bits(struct extent_io_tree *tree,
		     u64 *start, u64 search_end, u64 max_bytes,
		     u32 bits, int contig)
{
	struct rb_node *node;
	struct extent_state *state;
	u64 cur_start = *start;
	u64 total_bytes = 0;
	u64 last = 0;
	int found = 0;

	if (WARN_ON(search_end <= cur_start))
		return 0;

	spin_lock(&tree->lock);
	if (cur_start == 0 && bits == EXTENT_DIRTY) {
		total_bytes = tree->dirty_bytes;
		goto out;
	}
	/*
	 * this search will find all the extents that end after
	 * our range starts.
	 */
	node = tree_search(tree, cur_start);
	if (!node)
		goto out;

	while (1) {
		state = rb_entry(node, struct extent_state, rb_node);
		if (state->start > search_end)
			break;
		if (contig && found && state->start > last + 1)
			break;
		if (state->end >= cur_start && (state->state & bits) == bits) {
			total_bytes += min(search_end, state->end) + 1 -
				       max(cur_start, state->start);
			if (total_bytes >= max_bytes)
				break;
			if (!found) {
				*start = max(cur_start, state->start);
				found = 1;
			}
			last = state->end;
		} else if (contig && found) {
			break;
		}
		node = rb_next(node);
		if (!node)
			break;
	}
out:
	spin_unlock(&tree->lock);
	return total_bytes;
}

/*
 * set the private field for a given byte offset in the tree.  If there isn't
 * an extent_state there already, this does nothing.
 */
int set_state_failrec(struct extent_io_tree *tree, u64 start,
		      struct io_failure_record *failrec)
{
	struct rb_node *node;
	struct extent_state *state;
	int ret = 0;

	spin_lock(&tree->lock);
	/*
	 * this search will find all the extents that end after
	 * our range starts.
	 */
	node = tree_search(tree, start);
	if (!node) {
		ret = -ENOENT;
		goto out;
	}
	state = rb_entry(node, struct extent_state, rb_node);
	if (state->start != start) {
		ret = -ENOENT;
		goto out;
	}
	state->failrec = failrec;
out:
	spin_unlock(&tree->lock);
	return ret;
}

struct io_failure_record *get_state_failrec(struct extent_io_tree *tree, u64 start)
{
	struct rb_node *node;
	struct extent_state *state;
	struct io_failure_record *failrec;

	spin_lock(&tree->lock);
	/*
	 * this search will find all the extents that end after
	 * our range starts.
	 */
	node = tree_search(tree, start);
	if (!node) {
		failrec = ERR_PTR(-ENOENT);
		goto out;
	}
	state = rb_entry(node, struct extent_state, rb_node);
	if (state->start != start) {
		failrec = ERR_PTR(-ENOENT);
		goto out;
	}

	failrec = state->failrec;
out:
	spin_unlock(&tree->lock);
	return failrec;
}

/*
 * searches a range in the state tree for a given mask.
 * If 'filled' == 1, this returns 1 only if every extent in the tree
 * has the bits set.  Otherwise, 1 is returned if any bit in the
 * range is found set.
 */
int test_range_bit(struct extent_io_tree *tree, u64 start, u64 end,
		   u32 bits, int filled, struct extent_state *cached)
{
	struct extent_state *state = NULL;
	struct rb_node *node;
	int bitset = 0;

	spin_lock(&tree->lock);
	if (cached && extent_state_in_tree(cached) && cached->start <= start &&
	    cached->end > start)
		node = &cached->rb_node;
	else
		node = tree_search(tree, start);
	while (node && start <= end) {
		state = rb_entry(node, struct extent_state, rb_node);

		if (filled && state->start > start) {
			bitset = 0;
			break;
		}

		if (state->start > end)
			break;

		if (state->state & bits) {
			bitset = 1;
			if (!filled)
				break;
		} else if (filled) {
			bitset = 0;
			break;
		}

		if (state->end == (u64)-1)
			break;

		start = state->end + 1;
		if (start > end)
			break;
		node = rb_next(node);
		if (!node) {
			if (filled)
				bitset = 0;
			break;
		}
	}
	spin_unlock(&tree->lock);
	return bitset;
}

int free_io_failure(struct extent_io_tree *failure_tree,
		    struct extent_io_tree *io_tree,
		    struct io_failure_record *rec)
{
	int ret;
	int err = 0;

	set_state_failrec(failure_tree, rec->start, NULL);
	ret = clear_extent_bits(failure_tree, rec->start,
				rec->start + rec->len - 1,
				EXTENT_LOCKED | EXTENT_DIRTY);
	if (ret)
		err = ret;

	ret = clear_extent_bits(io_tree, rec->start,
				rec->start + rec->len - 1,
				EXTENT_DAMAGED);
	if (ret && !err)
		err = ret;

	kfree(rec);
	return err;
}

/*
 * this bypasses the standard btrfs submit functions deliberately, as
 * the standard behavior is to write all copies in a raid setup. here we only
 * want to write the one bad copy. so we do the mapping for ourselves and issue
 * submit_bio directly.
 * to avoid any synchronization issues, wait for the data after writing, which
 * actually prevents the read that triggered the error from finishing.
 * currently, there can be no more than two copies of every data bit. thus,
 * exactly one rewrite is required.
 */
int repair_io_failure(struct btrfs_fs_info *fs_info, u64 ino, u64 start,
		      u64 length, u64 logical, struct page *page,
		      unsigned int pg_offset, int mirror_num)
{
	struct bio *bio;
	struct btrfs_device *dev;
	u64 map_length = 0;
	u64 sector;
	struct btrfs_bio *bbio = NULL;
	int ret;

	ASSERT(!(fs_info->sb->s_flags & SB_RDONLY));
	BUG_ON(!mirror_num);

	if (btrfs_is_zoned(fs_info))
		return btrfs_repair_one_zone(fs_info, logical);

	bio = btrfs_io_bio_alloc(1);
	bio->bi_iter.bi_size = 0;
	map_length = length;

	/*
	 * Avoid races with device replace and make sure our bbio has devices
	 * associated to its stripes that don't go away while we are doing the
	 * read repair operation.
	 */
	btrfs_bio_counter_inc_blocked(fs_info);
	if (btrfs_is_parity_mirror(fs_info, logical, length)) {
		/*
		 * Note that we don't use BTRFS_MAP_WRITE because it's supposed
		 * to update all raid stripes, but here we just want to correct
		 * bad stripe, thus BTRFS_MAP_READ is abused to only get the bad
		 * stripe's dev and sector.
		 */
		ret = btrfs_map_block(fs_info, BTRFS_MAP_READ, logical,
				      &map_length, &bbio, 0);
		if (ret) {
			btrfs_bio_counter_dec(fs_info);
			bio_put(bio);
			return -EIO;
		}
		ASSERT(bbio->mirror_num == 1);
	} else {
		ret = btrfs_map_block(fs_info, BTRFS_MAP_WRITE, logical,
				      &map_length, &bbio, mirror_num);
		if (ret) {
			btrfs_bio_counter_dec(fs_info);
			bio_put(bio);
			return -EIO;
		}
		BUG_ON(mirror_num != bbio->mirror_num);
	}

	sector = bbio->stripes[bbio->mirror_num - 1].physical >> 9;
	bio->bi_iter.bi_sector = sector;
	dev = bbio->stripes[bbio->mirror_num - 1].dev;
	btrfs_put_bbio(bbio);
	if (!dev || !dev->bdev ||
	    !test_bit(BTRFS_DEV_STATE_WRITEABLE, &dev->dev_state)) {
		btrfs_bio_counter_dec(fs_info);
		bio_put(bio);
		return -EIO;
	}
	bio_set_dev(bio, dev->bdev);
	bio->bi_opf = REQ_OP_WRITE | REQ_SYNC;
	bio_add_page(bio, page, length, pg_offset);

	if (btrfsic_submit_bio_wait(bio)) {
		/* try to remap that extent elsewhere? */
		btrfs_bio_counter_dec(fs_info);
		bio_put(bio);
		btrfs_dev_stat_inc_and_print(dev, BTRFS_DEV_STAT_WRITE_ERRS);
		return -EIO;
	}

	btrfs_info_rl_in_rcu(fs_info,
		"read error corrected: ino %llu off %llu (dev %s sector %llu)",
				  ino, start,
				  rcu_str_deref(dev->name), sector);
	btrfs_bio_counter_dec(fs_info);
	bio_put(bio);
	return 0;
}

int btrfs_repair_eb_io_failure(const struct extent_buffer *eb, int mirror_num)
{
	struct btrfs_fs_info *fs_info = eb->fs_info;
	u64 start = eb->start;
	int i, num_pages = num_extent_pages(eb);
	int ret = 0;

	if (sb_rdonly(fs_info->sb))
		return -EROFS;

	for (i = 0; i < num_pages; i++) {
		struct page *p = eb->pages[i];

		ret = repair_io_failure(fs_info, 0, start, PAGE_SIZE, start, p,
					start - page_offset(p), mirror_num);
		if (ret)
			break;
		start += PAGE_SIZE;
	}

	return ret;
}

/*
 * each time an IO finishes, we do a fast check in the IO failure tree
 * to see if we need to process or clean up an io_failure_record
 */
int clean_io_failure(struct btrfs_fs_info *fs_info,
		     struct extent_io_tree *failure_tree,
		     struct extent_io_tree *io_tree, u64 start,
		     struct page *page, u64 ino, unsigned int pg_offset)
{
	u64 private;
	struct io_failure_record *failrec;
	struct extent_state *state;
	int num_copies;
	int ret;

	private = 0;
	ret = count_range_bits(failure_tree, &private, (u64)-1, 1,
			       EXTENT_DIRTY, 0);
	if (!ret)
		return 0;

	failrec = get_state_failrec(failure_tree, start);
	if (IS_ERR(failrec))
		return 0;

	BUG_ON(!failrec->this_mirror);

	if (sb_rdonly(fs_info->sb))
		goto out;

	spin_lock(&io_tree->lock);
	state = find_first_extent_bit_state(io_tree,
					    failrec->start,
					    EXTENT_LOCKED);
	spin_unlock(&io_tree->lock);

	if (state && state->start <= failrec->start &&
	    state->end >= failrec->start + failrec->len - 1) {
		num_copies = btrfs_num_copies(fs_info, failrec->logical,
					      failrec->len);
		if (num_copies > 1)  {
			repair_io_failure(fs_info, ino, start, failrec->len,
					  failrec->logical, page, pg_offset,
					  failrec->failed_mirror);
		}
	}

out:
	free_io_failure(failure_tree, io_tree, failrec);

	return 0;
}

/*
 * Can be called when
 * - hold extent lock
 * - under ordered extent
 * - the inode is freeing
 */
void btrfs_free_io_failure_record(struct btrfs_inode *inode, u64 start, u64 end)
{
	struct extent_io_tree *failure_tree = &inode->io_failure_tree;
	struct io_failure_record *failrec;
	struct extent_state *state, *next;

	if (RB_EMPTY_ROOT(&failure_tree->state))
		return;

	spin_lock(&failure_tree->lock);
	state = find_first_extent_bit_state(failure_tree, start, EXTENT_DIRTY);
	while (state) {
		if (state->start > end)
			break;

		ASSERT(state->end <= end);

		next = next_state(state);

		failrec = state->failrec;
		free_extent_state(state);
		kfree(failrec);

		state = next;
	}
	spin_unlock(&failure_tree->lock);
}

static struct io_failure_record *btrfs_get_io_failure_record(struct inode *inode,
							     u64 start)
{
	struct btrfs_fs_info *fs_info = btrfs_sb(inode->i_sb);
	struct io_failure_record *failrec;
	struct extent_map *em;
	struct extent_io_tree *failure_tree = &BTRFS_I(inode)->io_failure_tree;
	struct extent_io_tree *tree = &BTRFS_I(inode)->io_tree;
	struct extent_map_tree *em_tree = &BTRFS_I(inode)->extent_tree;
	const u32 sectorsize = fs_info->sectorsize;
	int ret;
	u64 logical;

	failrec = get_state_failrec(failure_tree, start);
	if (!IS_ERR(failrec)) {
		btrfs_debug(fs_info,
	"Get IO Failure Record: (found) logical=%llu, start=%llu, len=%llu",
			failrec->logical, failrec->start, failrec->len);
		/*
		 * when data can be on disk more than twice, add to failrec here
		 * (e.g. with a list for failed_mirror) to make
		 * clean_io_failure() clean all those errors at once.
		 */

		return failrec;
	}

	failrec = kzalloc(sizeof(*failrec), GFP_NOFS);
	if (!failrec)
		return ERR_PTR(-ENOMEM);

	failrec->start = start;
	failrec->len = sectorsize;
	failrec->this_mirror = 0;
	failrec->bio_flags = 0;

	read_lock(&em_tree->lock);
	em = lookup_extent_mapping(em_tree, start, failrec->len);
	if (!em) {
		read_unlock(&em_tree->lock);
		kfree(failrec);
		return ERR_PTR(-EIO);
	}

	if (em->start > start || em->start + em->len <= start) {
		free_extent_map(em);
		em = NULL;
	}
	read_unlock(&em_tree->lock);
	if (!em) {
		kfree(failrec);
		return ERR_PTR(-EIO);
	}

	logical = start - em->start;
	logical = em->block_start + logical;
	if (test_bit(EXTENT_FLAG_COMPRESSED, &em->flags)) {
		logical = em->block_start;
		failrec->bio_flags = EXTENT_BIO_COMPRESSED;
		extent_set_compress_type(&failrec->bio_flags, em->compress_type);
	}

	btrfs_debug(fs_info,
		    "Get IO Failure Record: (new) logical=%llu, start=%llu, len=%llu",
		    logical, start, failrec->len);

	failrec->logical = logical;
	free_extent_map(em);

	/* Set the bits in the private failure tree */
	ret = set_extent_bits(failure_tree, start, start + sectorsize - 1,
			      EXTENT_LOCKED | EXTENT_DIRTY);
	if (ret >= 0) {
		ret = set_state_failrec(failure_tree, start, failrec);
		/* Set the bits in the inode's tree */
		ret = set_extent_bits(tree, start, start + sectorsize - 1,
				      EXTENT_DAMAGED);
	} else if (ret < 0) {
		kfree(failrec);
		return ERR_PTR(ret);
	}

	return failrec;
}

static bool btrfs_check_repairable(struct inode *inode,
				   struct io_failure_record *failrec,
				   int failed_mirror)
{
	struct btrfs_fs_info *fs_info = btrfs_sb(inode->i_sb);
	int num_copies;

	num_copies = btrfs_num_copies(fs_info, failrec->logical, failrec->len);
	if (num_copies == 1) {
		/*
		 * we only have a single copy of the data, so don't bother with
		 * all the retry and error correction code that follows. no
		 * matter what the error is, it is very likely to persist.
		 */
		btrfs_debug(fs_info,
			"Check Repairable: cannot repair, num_copies=%d, next_mirror %d, failed_mirror %d",
			num_copies, failrec->this_mirror, failed_mirror);
		return false;
	}

	/* The failure record should only contain one sector */
	ASSERT(failrec->len == fs_info->sectorsize);

	/*
	 * There are two premises:
	 * a) deliver good data to the caller
	 * b) correct the bad sectors on disk
	 *
	 * Since we're only doing repair for one sector, we only need to get
	 * a good copy of the failed sector and if we succeed, we have setup
	 * everything for repair_io_failure to do the rest for us.
	 */
	failrec->failed_mirror = failed_mirror;
	failrec->this_mirror++;
	if (failrec->this_mirror == failed_mirror)
		failrec->this_mirror++;

	if (failrec->this_mirror > num_copies) {
		btrfs_debug(fs_info,
			"Check Repairable: (fail) num_copies=%d, next_mirror %d, failed_mirror %d",
			num_copies, failrec->this_mirror, failed_mirror);
		return false;
	}

	return true;
}

int btrfs_repair_one_sector(struct inode *inode,
			    struct bio *failed_bio, u32 bio_offset,
			    struct page *page, unsigned int pgoff,
			    u64 start, int failed_mirror,
			    submit_bio_hook_t *submit_bio_hook)
{
	struct io_failure_record *failrec;
	struct btrfs_fs_info *fs_info = btrfs_sb(inode->i_sb);
	struct extent_io_tree *tree = &BTRFS_I(inode)->io_tree;
	struct extent_io_tree *failure_tree = &BTRFS_I(inode)->io_failure_tree;
	struct btrfs_io_bio *failed_io_bio = btrfs_io_bio(failed_bio);
	const int icsum = bio_offset >> fs_info->sectorsize_bits;
	struct bio *repair_bio;
	struct btrfs_io_bio *repair_io_bio;
	blk_status_t status;

	btrfs_debug(fs_info,
		   "repair read error: read error at %llu", start);

	BUG_ON(bio_op(failed_bio) == REQ_OP_WRITE);

	failrec = btrfs_get_io_failure_record(inode, start);
	if (IS_ERR(failrec))
		return PTR_ERR(failrec);


	if (!btrfs_check_repairable(inode, failrec, failed_mirror)) {
		free_io_failure(failure_tree, tree, failrec);
		return -EIO;
	}

	repair_bio = btrfs_io_bio_alloc(1);
	repair_io_bio = btrfs_io_bio(repair_bio);
	repair_bio->bi_opf = REQ_OP_READ;
	repair_bio->bi_end_io = failed_bio->bi_end_io;
	repair_bio->bi_iter.bi_sector = failrec->logical >> 9;
	repair_bio->bi_private = failed_bio->bi_private;

	if (failed_io_bio->csum) {
		const u32 csum_size = fs_info->csum_size;

		repair_io_bio->csum = repair_io_bio->csum_inline;
		memcpy(repair_io_bio->csum,
		       failed_io_bio->csum + csum_size * icsum, csum_size);
	}

	bio_add_page(repair_bio, page, failrec->len, pgoff);
	repair_io_bio->logical = failrec->start;
	repair_io_bio->iter = repair_bio->bi_iter;

	btrfs_debug(btrfs_sb(inode->i_sb),
		    "repair read error: submitting new read to mirror %d",
		    failrec->this_mirror);

	status = submit_bio_hook(inode, repair_bio, failrec->this_mirror,
				 failrec->bio_flags);
	if (status) {
		free_io_failure(failure_tree, tree, failrec);
		bio_put(repair_bio);
	}
	return blk_status_to_errno(status);
}

static void end_page_read(struct page *page, bool uptodate, u64 start, u32 len)
{
	struct btrfs_fs_info *fs_info = btrfs_sb(page->mapping->host->i_sb);

	ASSERT(page_offset(page) <= start &&
	       start + len <= page_offset(page) + PAGE_SIZE);

	if (uptodate) {
		if (fsverity_active(page->mapping->host) &&
		    !PageError(page) &&
		    !PageUptodate(page) &&
		    start < i_size_read(page->mapping->host) &&
		    !fsverity_verify_page(page)) {
			btrfs_page_set_error(fs_info, page, start, len);
		} else {
			btrfs_page_set_uptodate(fs_info, page, start, len);
		}
	} else {
		btrfs_page_clear_uptodate(fs_info, page, start, len);
		btrfs_page_set_error(fs_info, page, start, len);
	}

	if (fs_info->sectorsize == PAGE_SIZE)
		unlock_page(page);
	else
		btrfs_subpage_end_reader(fs_info, page, start, len);
}

static blk_status_t submit_read_repair(struct inode *inode,
				      struct bio *failed_bio, u32 bio_offset,
				      struct page *page, unsigned int pgoff,
				      u64 start, u64 end, int failed_mirror,
				      unsigned int error_bitmap,
				      submit_bio_hook_t *submit_bio_hook)
{
	struct btrfs_fs_info *fs_info = btrfs_sb(inode->i_sb);
	const u32 sectorsize = fs_info->sectorsize;
	const int nr_bits = (end + 1 - start) >> fs_info->sectorsize_bits;
	int error = 0;
	int i;

	BUG_ON(bio_op(failed_bio) == REQ_OP_WRITE);

	/* We're here because we had some read errors or csum mismatch */
	ASSERT(error_bitmap);

	/*
	 * We only get called on buffered IO, thus page must be mapped and bio
	 * must not be cloned.
	 */
	ASSERT(page->mapping && !bio_flagged(failed_bio, BIO_CLONED));

	/* Iterate through all the sectors in the range */
	for (i = 0; i < nr_bits; i++) {
		const unsigned int offset = i * sectorsize;
		struct extent_state *cached = NULL;
		bool uptodate = false;
		int ret;

		if (!(error_bitmap & (1U << i))) {
			/*
			 * This sector has no error, just end the page read
			 * and unlock the range.
			 */
			uptodate = true;
			goto next;
		}

		ret = btrfs_repair_one_sector(inode, failed_bio,
				bio_offset + offset,
				page, pgoff + offset, start + offset,
				failed_mirror, submit_bio_hook);
		if (!ret) {
			/*
			 * We have submitted the read repair, the page release
			 * will be handled by the endio function of the
			 * submitted repair bio.
			 * Thus we don't need to do any thing here.
			 */
			continue;
		}
		/*
		 * Repair failed, just record the error but still continue.
		 * Or the remaining sectors will not be properly unlocked.
		 */
		if (!error)
			error = ret;
next:
		end_page_read(page, uptodate, start + offset, sectorsize);
		if (uptodate)
			set_extent_uptodate(&BTRFS_I(inode)->io_tree,
					start + offset,
					start + offset + sectorsize - 1,
					&cached, GFP_ATOMIC);
		unlock_extent_cached_atomic(&BTRFS_I(inode)->io_tree,
				start + offset,
				start + offset + sectorsize - 1,
				&cached);
	}
	return errno_to_blk_status(error);
}

/* lots and lots of room for performance fixes in the end_bio funcs */

void end_extent_writepage(struct page *page, int err, u64 start, u64 end)
{
	struct btrfs_inode *inode;
	const bool uptodate = (err == 0);
	int ret = 0;

	ASSERT(page && page->mapping);
	inode = BTRFS_I(page->mapping->host);
	btrfs_writepage_endio_finish_ordered(inode, page, start, end, uptodate);

	if (!uptodate) {
		const struct btrfs_fs_info *fs_info = inode->root->fs_info;
		u32 len;

		ASSERT(end + 1 - start <= U32_MAX);
		len = end + 1 - start;

		btrfs_page_clear_uptodate(fs_info, page, start, len);
		btrfs_page_set_error(fs_info, page, start, len);
		ret = err < 0 ? err : -EIO;
		mapping_set_error(page->mapping, ret);
	}
}

/*
 * after a writepage IO is done, we need to:
 * clear the uptodate bits on error
 * clear the writeback bits in the extent tree for this IO
 * end_page_writeback if the page has no more pending IO
 *
 * Scheduling is not allowed, so the extent state tree is expected
 * to have one and only one object corresponding to this IO.
 */
static void end_bio_extent_writepage(struct bio *bio)
{
	int error = blk_status_to_errno(bio->bi_status);
	struct bio_vec *bvec;
	u64 start;
	u64 end;
	struct bvec_iter_all iter_all;
	bool first_bvec = true;

	ASSERT(!bio_flagged(bio, BIO_CLONED));
	bio_for_each_segment_all(bvec, bio, iter_all) {
		struct page *page = bvec->bv_page;
		struct inode *inode = page->mapping->host;
		struct btrfs_fs_info *fs_info = btrfs_sb(inode->i_sb);
		const u32 sectorsize = fs_info->sectorsize;

		/* Our read/write should always be sector aligned. */
		if (!IS_ALIGNED(bvec->bv_offset, sectorsize))
			btrfs_err(fs_info,
		"partial page write in btrfs with offset %u and length %u",
				  bvec->bv_offset, bvec->bv_len);
		else if (!IS_ALIGNED(bvec->bv_len, sectorsize))
			btrfs_info(fs_info,
		"incomplete page write with offset %u and length %u",
				   bvec->bv_offset, bvec->bv_len);

		start = page_offset(page) + bvec->bv_offset;
		end = start + bvec->bv_len - 1;

		if (first_bvec) {
			btrfs_record_physical_zoned(inode, start, bio);
			first_bvec = false;
		}

		end_extent_writepage(page, error, start, end);

		btrfs_page_clear_writeback(fs_info, page, start, bvec->bv_len);
	}

	bio_put(bio);
}

/*
 * Record previously processed extent range
 *
 * For endio_readpage_release_extent() to handle a full extent range, reducing
 * the extent io operations.
 */
struct processed_extent {
	struct btrfs_inode *inode;
	/* Start of the range in @inode */
	u64 start;
	/* End of the range in @inode */
	u64 end;
	bool uptodate;
};

/*
 * Try to release processed extent range
 *
 * May not release the extent range right now if the current range is
 * contiguous to processed extent.
 *
 * Will release processed extent when any of @inode, @uptodate, the range is
 * no longer contiguous to the processed range.
 *
 * Passing @inode == NULL will force processed extent to be released.
 */
static void endio_readpage_release_extent(struct processed_extent *processed,
			      struct btrfs_inode *inode, u64 start, u64 end,
			      bool uptodate)
{
	struct extent_state *cached = NULL;
	struct extent_io_tree *tree;

	/* The first extent, initialize @processed */
	if (!processed->inode)
		goto update;

	/*
	 * Contiguous to processed extent, just uptodate the end.
	 *
	 * Several things to notice:
	 *
	 * - bio can be merged as long as on-disk bytenr is contiguous
	 *   This means we can have page belonging to other inodes, thus need to
	 *   check if the inode still matches.
	 * - bvec can contain range beyond current page for multi-page bvec
	 *   Thus we need to do processed->end + 1 >= start check
	 */
	if (processed->inode == inode && processed->uptodate == uptodate &&
	    processed->end + 1 >= start && end >= processed->end) {
		processed->end = end;
		return;
	}

	tree = &processed->inode->io_tree;
	/*
	 * Now we don't have range contiguous to the processed range, release
	 * the processed range now.
	 */
	if (processed->uptodate && tree->track_uptodate)
		set_extent_uptodate(tree, processed->start, processed->end,
				    &cached, GFP_ATOMIC);
	unlock_extent_cached_atomic(tree, processed->start, processed->end,
				    &cached);

update:
	/* Update processed to current range */
	processed->inode = inode;
	processed->start = start;
	processed->end = end;
	processed->uptodate = uptodate;
}

static void begin_page_read(struct btrfs_fs_info *fs_info, struct page *page)
{
	ASSERT(PageLocked(page));
	if (fs_info->sectorsize == PAGE_SIZE)
		return;

	ASSERT(PagePrivate(page));
	btrfs_subpage_start_reader(fs_info, page, page_offset(page), PAGE_SIZE);
}

/*
 * Find extent buffer for a givne bytenr.
 *
 * This is for end_bio_extent_readpage(), thus we can't do any unsafe locking
 * in endio context.
 */
static struct extent_buffer *find_extent_buffer_readpage(
		struct btrfs_fs_info *fs_info, struct page *page, u64 bytenr)
{
	struct extent_buffer *eb;

	/*
	 * For regular sectorsize, we can use page->private to grab extent
	 * buffer
	 */
	if (fs_info->sectorsize == PAGE_SIZE) {
		ASSERT(PagePrivate(page) && page->private);
		return (struct extent_buffer *)page->private;
	}

	/* For subpage case, we need to lookup buffer radix tree */
	rcu_read_lock();
	eb = radix_tree_lookup(&fs_info->buffer_radix,
			       bytenr >> fs_info->sectorsize_bits);
	rcu_read_unlock();
	ASSERT(eb);
	return eb;
}

/*
 * after a readpage IO is done, we need to:
 * clear the uptodate bits on error
 * set the uptodate bits if things worked
 * set the page up to date if all extents in the tree are uptodate
 * clear the lock bit in the extent tree
 * unlock the page if there are no other extents locked for it
 *
 * Scheduling is not allowed, so the extent state tree is expected
 * to have one and only one object corresponding to this IO.
 */
static void end_bio_extent_readpage(struct bio *bio)
{
	struct bio_vec *bvec;
	struct btrfs_io_bio *io_bio = btrfs_io_bio(bio);
	struct extent_io_tree *tree, *failure_tree;
	struct processed_extent processed = { 0 };
	/*
	 * The offset to the beginning of a bio, since one bio can never be
	 * larger than UINT_MAX, u32 here is enough.
	 */
	u32 bio_offset = 0;
	int mirror;
	int ret;
	struct bvec_iter_all iter_all;

	ASSERT(!bio_flagged(bio, BIO_CLONED));
	bio_for_each_segment_all(bvec, bio, iter_all) {
		bool uptodate = !bio->bi_status;
		struct page *page = bvec->bv_page;
		struct inode *inode = page->mapping->host;
		struct btrfs_fs_info *fs_info = btrfs_sb(inode->i_sb);
		const u32 sectorsize = fs_info->sectorsize;
		unsigned int error_bitmap = (unsigned int)-1;
		u64 start;
		u64 end;
		u32 len;

		btrfs_debug(fs_info,
			"end_bio_extent_readpage: bi_sector=%llu, err=%d, mirror=%u",
			bio->bi_iter.bi_sector, bio->bi_status,
			io_bio->mirror_num);
		tree = &BTRFS_I(inode)->io_tree;
		failure_tree = &BTRFS_I(inode)->io_failure_tree;

		/*
		 * We always issue full-sector reads, but if some block in a
		 * page fails to read, blk_update_request() will advance
		 * bv_offset and adjust bv_len to compensate.  Print a warning
		 * for unaligned offsets, and an error if they don't add up to
		 * a full sector.
		 */
		if (!IS_ALIGNED(bvec->bv_offset, sectorsize))
			btrfs_err(fs_info,
		"partial page read in btrfs with offset %u and length %u",
				  bvec->bv_offset, bvec->bv_len);
		else if (!IS_ALIGNED(bvec->bv_offset + bvec->bv_len,
				     sectorsize))
			btrfs_info(fs_info,
		"incomplete page read with offset %u and length %u",
				   bvec->bv_offset, bvec->bv_len);

		start = page_offset(page) + bvec->bv_offset;
		end = start + bvec->bv_len - 1;
		len = bvec->bv_len;

		mirror = io_bio->mirror_num;
		if (likely(uptodate)) {
			if (is_data_inode(inode)) {
				error_bitmap = btrfs_verify_data_csum(io_bio,
						bio_offset, page, start, end);
				ret = error_bitmap;
			} else {
				ret = btrfs_validate_metadata_buffer(io_bio,
					page, start, end, mirror);
			}
			if (ret)
				uptodate = false;
			else
				clean_io_failure(BTRFS_I(inode)->root->fs_info,
						 failure_tree, tree, start,
						 page,
						 btrfs_ino(BTRFS_I(inode)), 0);
		}

		if (likely(uptodate))
			goto readpage_ok;

		if (is_data_inode(inode)) {
			/*
			 * btrfs_submit_read_repair() will handle all the good
			 * and bad sectors, we just continue to the next bvec.
			 */
			submit_read_repair(inode, bio, bio_offset, page,
					   start - page_offset(page), start,
					   end, mirror, error_bitmap,
					   btrfs_submit_data_bio);

			ASSERT(bio_offset + len > bio_offset);
			bio_offset += len;
			continue;
		} else {
			struct extent_buffer *eb;

			eb = find_extent_buffer_readpage(fs_info, page, start);
			set_bit(EXTENT_BUFFER_READ_ERR, &eb->bflags);
			eb->read_mirror = mirror;
			atomic_dec(&eb->io_pages);
			if (test_and_clear_bit(EXTENT_BUFFER_READAHEAD,
					       &eb->bflags))
				btree_readahead_hook(eb, -EIO);
		}
readpage_ok:
		if (likely(uptodate)) {
			loff_t i_size = i_size_read(inode);
			pgoff_t end_index = i_size >> PAGE_SHIFT;

			/*
			 * Zero out the remaining part if this range straddles
			 * i_size.
			 *
			 * Here we should only zero the range inside the bvec,
			 * not touch anything else.
			 *
			 * NOTE: i_size is exclusive while end is inclusive.
			 */
			if (page->index == end_index && i_size <= end) {
				u32 zero_start = max(offset_in_page(i_size),
						     offset_in_page(start));

				zero_user_segment(page, zero_start,
						  offset_in_page(end) + 1);
			}
		}
		ASSERT(bio_offset + len > bio_offset);
		bio_offset += len;

		/* Update page status and unlock */
		end_page_read(page, uptodate, start, len);
		endio_readpage_release_extent(&processed, BTRFS_I(inode),
					      start, end, PageUptodate(page));
	}
	/* Release the last extent */
	endio_readpage_release_extent(&processed, NULL, 0, 0, false);
	btrfs_io_bio_free_csum(io_bio);
	bio_put(bio);
}

/*
 * Initialize the members up to but not including 'bio'. Use after allocating a
 * new bio by bio_alloc_bioset as it does not initialize the bytes outside of
 * 'bio' because use of __GFP_ZERO is not supported.
 */
static inline void btrfs_io_bio_init(struct btrfs_io_bio *btrfs_bio)
{
	memset(btrfs_bio, 0, offsetof(struct btrfs_io_bio, bio));
}

/*
 * The following helpers allocate a bio. As it's backed by a bioset, it'll
 * never fail.  We're returning a bio right now but you can call btrfs_io_bio
 * for the appropriate container_of magic
 */
struct bio *btrfs_bio_alloc(u64 first_byte)
{
	struct bio *bio;

	bio = bio_alloc_bioset(GFP_NOFS, BIO_MAX_VECS, &btrfs_bioset);
	bio->bi_iter.bi_sector = first_byte >> 9;
	btrfs_io_bio_init(btrfs_io_bio(bio));
	return bio;
}

struct bio *btrfs_bio_clone(struct bio *bio)
{
	struct btrfs_io_bio *btrfs_bio;
	struct bio *new;

	/* Bio allocation backed by a bioset does not fail */
	new = bio_clone_fast(bio, GFP_NOFS, &btrfs_bioset);
	btrfs_bio = btrfs_io_bio(new);
	btrfs_io_bio_init(btrfs_bio);
	btrfs_bio->iter = bio->bi_iter;
	return new;
}

struct bio *btrfs_io_bio_alloc(unsigned int nr_iovecs)
{
	struct bio *bio;

	/* Bio allocation backed by a bioset does not fail */
	bio = bio_alloc_bioset(GFP_NOFS, nr_iovecs, &btrfs_bioset);
	btrfs_io_bio_init(btrfs_io_bio(bio));
	return bio;
}

struct bio *btrfs_bio_clone_partial(struct bio *orig, u64 offset, u64 size)
{
	struct bio *bio;
	struct btrfs_io_bio *btrfs_bio;

	ASSERT(offset <= UINT_MAX && size <= UINT_MAX);

	/* this will never fail when it's backed by a bioset */
	bio = bio_clone_fast(orig, GFP_NOFS, &btrfs_bioset);
	ASSERT(bio);

	btrfs_bio = btrfs_io_bio(bio);
	btrfs_io_bio_init(btrfs_bio);

	bio_trim(bio, offset >> 9, size >> 9);
	btrfs_bio->iter = bio->bi_iter;
	return bio;
}

/**
 * Attempt to add a page to bio
 *
 * @bio:	destination bio
 * @page:	page to add to the bio
 * @disk_bytenr:  offset of the new bio or to check whether we are adding
 *                a contiguous page to the previous one
 * @pg_offset:	starting offset in the page
 * @size:	portion of page that we want to write
 * @prev_bio_flags:  flags of previous bio to see if we can merge the current one
 * @bio_flags:	flags of the current bio to see if we can merge them
 *
 * Attempt to add a page to bio considering stripe alignment etc.
 *
 * Return >= 0 for the number of bytes added to the bio.
 * Can return 0 if the current bio is already at stripe/zone boundary.
 * Return <0 for error.
 */
static int btrfs_bio_add_page(struct btrfs_bio_ctrl *bio_ctrl,
			      struct page *page,
			      u64 disk_bytenr, unsigned int size,
			      unsigned int pg_offset,
			      unsigned long bio_flags)
{
	struct bio *bio = bio_ctrl->bio;
	u32 bio_size = bio->bi_iter.bi_size;
	u32 real_size;
	const sector_t sector = disk_bytenr >> SECTOR_SHIFT;
	bool contig;
	int ret;

	ASSERT(bio);
	/* The limit should be calculated when bio_ctrl->bio is allocated */
	ASSERT(bio_ctrl->len_to_oe_boundary && bio_ctrl->len_to_stripe_boundary);
	if (bio_ctrl->bio_flags != bio_flags)
		return 0;

	if (bio_ctrl->bio_flags & EXTENT_BIO_COMPRESSED)
		contig = bio->bi_iter.bi_sector == sector;
	else
		contig = bio_end_sector(bio) == sector;
	if (!contig)
		return 0;

	real_size = min(bio_ctrl->len_to_oe_boundary,
			bio_ctrl->len_to_stripe_boundary) - bio_size;
	real_size = min(real_size, size);

	/*
	 * If real_size is 0, never call bio_add_*_page(), as even size is 0,
	 * bio will still execute its endio function on the page!
	 */
	if (real_size == 0)
		return 0;

	if (bio_op(bio) == REQ_OP_ZONE_APPEND)
		ret = bio_add_zone_append_page(bio, page, real_size, pg_offset);
	else
		ret = bio_add_page(bio, page, real_size, pg_offset);

	return ret;
}

static int calc_bio_boundaries(struct btrfs_bio_ctrl *bio_ctrl,
			       struct btrfs_inode *inode, u64 file_offset)
{
	struct btrfs_fs_info *fs_info = inode->root->fs_info;
	struct btrfs_io_geometry geom;
	struct btrfs_ordered_extent *ordered;
	struct extent_map *em;
	u64 logical = (bio_ctrl->bio->bi_iter.bi_sector << SECTOR_SHIFT);
	int ret;

	/*
	 * Pages for compressed extent are never submitted to disk directly,
	 * thus it has no real boundary, just set them to U32_MAX.
	 *
	 * The split happens for real compressed bio, which happens in
	 * btrfs_submit_compressed_read/write().
	 */
	if (bio_ctrl->bio_flags & EXTENT_BIO_COMPRESSED) {
		bio_ctrl->len_to_oe_boundary = U32_MAX;
		bio_ctrl->len_to_stripe_boundary = U32_MAX;
		return 0;
	}
	em = btrfs_get_chunk_map(fs_info, logical, fs_info->sectorsize);
	if (IS_ERR(em))
		return PTR_ERR(em);
	ret = btrfs_get_io_geometry(fs_info, em, btrfs_op(bio_ctrl->bio),
				    logical, &geom);
	free_extent_map(em);
	if (ret < 0) {
		return ret;
	}
	if (geom.len > U32_MAX)
		bio_ctrl->len_to_stripe_boundary = U32_MAX;
	else
		bio_ctrl->len_to_stripe_boundary = (u32)geom.len;

	if (!btrfs_is_zoned(fs_info) ||
	    bio_op(bio_ctrl->bio) != REQ_OP_ZONE_APPEND) {
		bio_ctrl->len_to_oe_boundary = U32_MAX;
		return 0;
	}

	/* Ordered extent not yet created, so we're good */
	ordered = btrfs_lookup_ordered_extent(inode, file_offset);
	if (!ordered) {
		bio_ctrl->len_to_oe_boundary = U32_MAX;
		return 0;
	}

	bio_ctrl->len_to_oe_boundary = min_t(u32, U32_MAX,
		ordered->disk_bytenr + ordered->disk_num_bytes - logical);
	btrfs_put_ordered_extent(ordered);
	return 0;
}

static int alloc_new_bio(struct btrfs_inode *inode,
			 struct btrfs_bio_ctrl *bio_ctrl,
			 struct writeback_control *wbc,
			 unsigned int opf,
			 bio_end_io_t end_io_func,
			 u64 disk_bytenr, u32 offset, u64 file_offset,
			 unsigned long bio_flags)
{
	struct btrfs_fs_info *fs_info = inode->root->fs_info;
	struct bio *bio;
	int ret;

	/*
	 * For compressed page range, its disk_bytenr is always @disk_bytenr
	 * passed in, no matter if we have added any range into previous bio.
	 */
	if (bio_flags & EXTENT_BIO_COMPRESSED)
		bio = btrfs_bio_alloc(disk_bytenr);
	else
		bio = btrfs_bio_alloc(disk_bytenr + offset);
	bio_ctrl->bio = bio;
	bio_ctrl->bio_flags = bio_flags;
	bio->bi_end_io = end_io_func;
	bio->bi_private = &inode->io_tree;
	bio->bi_write_hint = inode->vfs_inode.i_write_hint;
	bio->bi_opf = opf;
	ret = calc_bio_boundaries(bio_ctrl, inode, file_offset);
	if (ret < 0)
		goto error;
	if (wbc) {
		struct block_device *bdev;

		bdev = fs_info->fs_devices->latest_dev->bdev;
		bio_set_dev(bio, bdev);
		wbc_init_bio(wbc, bio);
	}
	if (btrfs_is_zoned(fs_info) && bio_op(bio) == REQ_OP_ZONE_APPEND) {
		struct btrfs_device *device;

		device = btrfs_zoned_get_device(fs_info, disk_bytenr,
						fs_info->sectorsize);
		if (IS_ERR(device)) {
			ret = PTR_ERR(device);
			goto error;
		}

		btrfs_io_bio(bio)->device = device;
	}
	return 0;
error:
	bio_ctrl->bio = NULL;
	bio->bi_status = errno_to_blk_status(ret);
	bio_endio(bio);
	return ret;
}

/*
 * @opf:	bio REQ_OP_* and REQ_* flags as one value
 * @wbc:	optional writeback control for io accounting
 * @page:	page to add to the bio
 * @disk_bytenr: logical bytenr where the write will be
 * @size:	portion of page that we want to write to
 * @pg_offset:	offset of the new bio or to check whether we are adding
 *              a contiguous page to the previous one
 * @bio_ret:	must be valid pointer, newly allocated bio will be stored there
 * @end_io_func:     end_io callback for new bio
 * @mirror_num:	     desired mirror to read/write
 * @prev_bio_flags:  flags of previous bio to see if we can merge the current one
 * @bio_flags:	flags of the current bio to see if we can merge them
 */
static int submit_extent_page(unsigned int opf,
			      struct writeback_control *wbc,
			      struct btrfs_bio_ctrl *bio_ctrl,
			      struct page *page, u64 disk_bytenr,
			      size_t size, unsigned long pg_offset,
			      bio_end_io_t end_io_func,
			      int mirror_num,
			      unsigned long bio_flags,
			      bool force_bio_submit)
{
	int ret = 0;
	struct btrfs_inode *inode = BTRFS_I(page->mapping->host);
	unsigned int cur = pg_offset;

	ASSERT(bio_ctrl);

	ASSERT(pg_offset < PAGE_SIZE && size <= PAGE_SIZE &&
	       pg_offset + size <= PAGE_SIZE);
	if (force_bio_submit && bio_ctrl->bio) {
		ret = submit_one_bio(bio_ctrl->bio, mirror_num, bio_ctrl->bio_flags);
		bio_ctrl->bio = NULL;
		if (ret < 0)
			return ret;
	}

	while (cur < pg_offset + size) {
		u32 offset = cur - pg_offset;
		int added;

		/* Allocate new bio if needed */
		if (!bio_ctrl->bio) {
			ret = alloc_new_bio(inode, bio_ctrl, wbc, opf,
					    end_io_func, disk_bytenr, offset,
					    page_offset(page) + cur,
					    bio_flags);
			if (ret < 0)
				return ret;
		}
		/*
		 * We must go through btrfs_bio_add_page() to ensure each
		 * page range won't cross various boundaries.
		 */
		if (bio_flags & EXTENT_BIO_COMPRESSED)
			added = btrfs_bio_add_page(bio_ctrl, page, disk_bytenr,
					size - offset, pg_offset + offset,
					bio_flags);
		else
			added = btrfs_bio_add_page(bio_ctrl, page,
					disk_bytenr + offset, size - offset,
					pg_offset + offset, bio_flags);

		/* Metadata page range should never be split */
		if (!is_data_inode(&inode->vfs_inode))
			ASSERT(added == 0 || added == size - offset);

		/* At least we added some page, update the account */
		if (wbc && added)
			wbc_account_cgroup_owner(wbc, page, added);

		/* We have reached boundary, submit right now */
		if (added < size - offset) {
			/* The bio should contain some page(s) */
			ASSERT(bio_ctrl->bio->bi_iter.bi_size);
			ret = submit_one_bio(bio_ctrl->bio, mirror_num,
					bio_ctrl->bio_flags);
			bio_ctrl->bio = NULL;
			if (ret < 0)
				return ret;
		}
		cur += added;
	}
	return 0;
}

static int attach_extent_buffer_page(struct extent_buffer *eb,
				     struct page *page,
				     struct btrfs_subpage *prealloc)
{
	struct btrfs_fs_info *fs_info = eb->fs_info;
	int ret = 0;

	/*
	 * If the page is mapped to btree inode, we should hold the private
	 * lock to prevent race.
	 * For cloned or dummy extent buffers, their pages are not mapped and
	 * will not race with any other ebs.
	 */
	if (page->mapping)
		lockdep_assert_held(&page->mapping->private_lock);

	if (fs_info->sectorsize == PAGE_SIZE) {
		if (!PagePrivate(page))
			attach_page_private(page, eb);
		else
			WARN_ON(page->private != (unsigned long)eb);
		return 0;
	}

	/* Already mapped, just free prealloc */
	if (PagePrivate(page)) {
		btrfs_free_subpage(prealloc);
		return 0;
	}

	if (prealloc)
		/* Has preallocated memory for subpage */
		attach_page_private(page, prealloc);
	else
		/* Do new allocation to attach subpage */
		ret = btrfs_attach_subpage(fs_info, page,
					   BTRFS_SUBPAGE_METADATA);
	return ret;
}

int set_page_extent_mapped(struct page *page)
{
	struct btrfs_fs_info *fs_info;

	ASSERT(page->mapping);

	if (PagePrivate(page))
		return 0;

	fs_info = btrfs_sb(page->mapping->host->i_sb);

	if (fs_info->sectorsize < PAGE_SIZE)
		return btrfs_attach_subpage(fs_info, page, BTRFS_SUBPAGE_DATA);

	attach_page_private(page, (void *)EXTENT_PAGE_PRIVATE);
	return 0;
}

void clear_page_extent_mapped(struct page *page)
{
	struct btrfs_fs_info *fs_info;

	ASSERT(page->mapping);

	if (!PagePrivate(page))
		return;

	fs_info = btrfs_sb(page->mapping->host->i_sb);
	if (fs_info->sectorsize < PAGE_SIZE)
		return btrfs_detach_subpage(fs_info, page);

	detach_page_private(page);
}

static struct extent_map *
__get_extent_map(struct inode *inode, struct page *page, size_t pg_offset,
		 u64 start, u64 len, struct extent_map **em_cached)
{
	struct extent_map *em;

	if (em_cached && *em_cached) {
		em = *em_cached;
		if (extent_map_in_tree(em) && start >= em->start &&
		    start < extent_map_end(em)) {
			refcount_inc(&em->refs);
			return em;
		}

		free_extent_map(em);
		*em_cached = NULL;
	}

	em = btrfs_get_extent(BTRFS_I(inode), page, pg_offset, start, len);
	if (em_cached && !IS_ERR_OR_NULL(em)) {
		BUG_ON(*em_cached);
		refcount_inc(&em->refs);
		*em_cached = em;
	}
	return em;
}
/*
 * basic readpage implementation.  Locked extent state structs are inserted
 * into the tree that are removed when the IO is done (by the end_io
 * handlers)
 * XXX JDM: This needs looking at to ensure proper page locking
 * return 0 on success, otherwise return error
 */
int btrfs_do_readpage(struct page *page, struct extent_map **em_cached,
		      struct btrfs_bio_ctrl *bio_ctrl,
		      unsigned int read_flags, u64 *prev_em_start)
{
	struct inode *inode = page->mapping->host;
	struct btrfs_fs_info *fs_info = btrfs_sb(inode->i_sb);
	u64 start = page_offset(page);
	const u64 end = start + PAGE_SIZE - 1;
	u64 cur = start;
	u64 extent_offset;
	u64 last_byte = i_size_read(inode);
	u64 block_start;
	u64 cur_end;
	struct extent_map *em;
	int ret = 0;
	size_t pg_offset = 0;
	size_t iosize;
	size_t blocksize = inode->i_sb->s_blocksize;
	struct extent_io_tree *tree = &BTRFS_I(inode)->io_tree;

	ret = set_page_extent_mapped(page);
	if (ret < 0) {
		unlock_extent(tree, start, end);
		btrfs_page_set_error(fs_info, page, start, PAGE_SIZE);
		unlock_page(page);
		goto out;
	}

	if (!PageUptodate(page)) {
		if (cleancache_get_page(page) == 0) {
			BUG_ON(blocksize != PAGE_SIZE);
			unlock_extent(tree, start, end);
			unlock_page(page);
			goto out;
		}
	}

	if (page->index == last_byte >> PAGE_SHIFT) {
		size_t zero_offset = offset_in_page(last_byte);

		if (zero_offset) {
			iosize = PAGE_SIZE - zero_offset;
			memzero_page(page, zero_offset, iosize);
			flush_dcache_page(page);
		}
	}
	begin_page_read(fs_info, page);
	while (cur <= end) {
		unsigned long this_bio_flag = 0;
		bool force_bio_submit = false;
		u64 disk_bytenr;

		if (cur >= last_byte) {
			struct extent_state *cached = NULL;

			iosize = PAGE_SIZE - pg_offset;
			memzero_page(page, pg_offset, iosize);
			flush_dcache_page(page);
			set_extent_uptodate(tree, cur, cur + iosize - 1,
					    &cached, GFP_NOFS);
			unlock_extent_cached(tree, cur,
					     cur + iosize - 1, &cached);
			end_page_read(page, true, cur, iosize);
			break;
		}
		em = __get_extent_map(inode, page, pg_offset, cur,
				      end - cur + 1, em_cached);
		if (IS_ERR_OR_NULL(em)) {
			unlock_extent(tree, cur, end);
			end_page_read(page, false, cur, end + 1 - cur);
			break;
		}
		extent_offset = cur - em->start;
		BUG_ON(extent_map_end(em) <= cur);
		BUG_ON(end < cur);

		if (test_bit(EXTENT_FLAG_COMPRESSED, &em->flags)) {
			this_bio_flag |= EXTENT_BIO_COMPRESSED;
			extent_set_compress_type(&this_bio_flag,
						 em->compress_type);
		}

		iosize = min(extent_map_end(em) - cur, end - cur + 1);
		cur_end = min(extent_map_end(em) - 1, end);
		iosize = ALIGN(iosize, blocksize);
		if (this_bio_flag & EXTENT_BIO_COMPRESSED)
			disk_bytenr = em->block_start;
		else
			disk_bytenr = em->block_start + extent_offset;
		block_start = em->block_start;
		if (test_bit(EXTENT_FLAG_PREALLOC, &em->flags))
			block_start = EXTENT_MAP_HOLE;

		/*
		 * If we have a file range that points to a compressed extent
		 * and it's followed by a consecutive file range that points
		 * to the same compressed extent (possibly with a different
		 * offset and/or length, so it either points to the whole extent
		 * or only part of it), we must make sure we do not submit a
		 * single bio to populate the pages for the 2 ranges because
		 * this makes the compressed extent read zero out the pages
		 * belonging to the 2nd range. Imagine the following scenario:
		 *
		 *  File layout
		 *  [0 - 8K]                     [8K - 24K]
		 *    |                               |
		 *    |                               |
		 * points to extent X,         points to extent X,
		 * offset 4K, length of 8K     offset 0, length 16K
		 *
		 * [extent X, compressed length = 4K uncompressed length = 16K]
		 *
		 * If the bio to read the compressed extent covers both ranges,
		 * it will decompress extent X into the pages belonging to the
		 * first range and then it will stop, zeroing out the remaining
		 * pages that belong to the other range that points to extent X.
		 * So here we make sure we submit 2 bios, one for the first
		 * range and another one for the third range. Both will target
		 * the same physical extent from disk, but we can't currently
		 * make the compressed bio endio callback populate the pages
		 * for both ranges because each compressed bio is tightly
		 * coupled with a single extent map, and each range can have
		 * an extent map with a different offset value relative to the
		 * uncompressed data of our extent and different lengths. This
		 * is a corner case so we prioritize correctness over
		 * non-optimal behavior (submitting 2 bios for the same extent).
		 */
		if (test_bit(EXTENT_FLAG_COMPRESSED, &em->flags) &&
		    prev_em_start && *prev_em_start != (u64)-1 &&
		    *prev_em_start != em->start)
			force_bio_submit = true;

		if (prev_em_start)
			*prev_em_start = em->start;

		free_extent_map(em);
		em = NULL;

		/* we've found a hole, just zero and go on */
		if (block_start == EXTENT_MAP_HOLE) {
			struct extent_state *cached = NULL;

			memzero_page(page, pg_offset, iosize);
			flush_dcache_page(page);

			set_extent_uptodate(tree, cur, cur + iosize - 1,
					    &cached, GFP_NOFS);
			unlock_extent_cached(tree, cur,
					     cur + iosize - 1, &cached);
			end_page_read(page, true, cur, iosize);
			cur = cur + iosize;
			pg_offset += iosize;
			continue;
		}
		/* the get_extent function already copied into the page */
		if (test_range_bit(tree, cur, cur_end,
				   EXTENT_UPTODATE, 1, NULL)) {
			unlock_extent(tree, cur, cur + iosize - 1);
			end_page_read(page, true, cur, iosize);
			cur = cur + iosize;
			pg_offset += iosize;
			continue;
		}
		/* we have an inline extent but it didn't get marked up
		 * to date.  Error out
		 */
		if (block_start == EXTENT_MAP_INLINE) {
			unlock_extent(tree, cur, cur + iosize - 1);
			end_page_read(page, false, cur, iosize);
			cur = cur + iosize;
			pg_offset += iosize;
			continue;
		}

		ret = submit_extent_page(REQ_OP_READ | read_flags, NULL,
					 bio_ctrl, page, disk_bytenr, iosize,
					 pg_offset,
					 end_bio_extent_readpage, 0,
					 this_bio_flag,
					 force_bio_submit);
		if (ret) {
<<<<<<< HEAD
			unlock_extent(tree, cur, cur + iosize - 1);
			end_page_read(page, false, cur, iosize);
=======
			/*
			 * We have to unlock the remaining range, or the page
			 * will never be unlocked.
			 */
			unlock_extent(tree, cur, end);
			end_page_read(page, false, cur, end + 1 - cur);
>>>>>>> 2a6c029a
			goto out;
		}
		cur = cur + iosize;
		pg_offset += iosize;
	}
out:
	return ret;
}

static inline void contiguous_readpages(struct page *pages[], int nr_pages,
					u64 start, u64 end,
					struct extent_map **em_cached,
					struct btrfs_bio_ctrl *bio_ctrl,
					u64 *prev_em_start)
{
	struct btrfs_inode *inode = BTRFS_I(pages[0]->mapping->host);
	int index;

	btrfs_lock_and_flush_ordered_range(inode, start, end, NULL);

	for (index = 0; index < nr_pages; index++) {
		btrfs_do_readpage(pages[index], em_cached, bio_ctrl,
				  REQ_RAHEAD, prev_em_start);
		put_page(pages[index]);
	}
}

static void update_nr_written(struct writeback_control *wbc,
			      unsigned long nr_written)
{
	wbc->nr_to_write -= nr_written;
}

/*
 * helper for __extent_writepage, doing all of the delayed allocation setup.
 *
 * This returns 1 if btrfs_run_delalloc_range function did all the work required
 * to write the page (copy into inline extent).  In this case the IO has
 * been started and the page is already unlocked.
 *
 * This returns 0 if all went well (page still locked)
 * This returns < 0 if there were errors (page still locked)
 */
static noinline_for_stack int writepage_delalloc(struct btrfs_inode *inode,
		struct page *page, struct writeback_control *wbc,
		u64 delalloc_start, unsigned long *nr_written)
{
	u64 page_end = delalloc_start + PAGE_SIZE - 1;
	bool found;
	u64 delalloc_to_write = 0;
	u64 delalloc_end = 0;
	int ret;
	int page_started = 0;


	while (delalloc_end < page_end) {
		found = find_lock_delalloc_range(&inode->vfs_inode, page,
					       &delalloc_start,
					       &delalloc_end);
		if (!found) {
			delalloc_start = delalloc_end + 1;
			continue;
		}
		ret = btrfs_run_delalloc_range(inode, page, delalloc_start,
				delalloc_end, &page_started, nr_written, wbc);
		if (ret) {
			btrfs_page_set_error(inode->root->fs_info, page,
					     page_offset(page), PAGE_SIZE);
			return ret;
		}
		/*
		 * delalloc_end is already one less than the total length, so
		 * we don't subtract one from PAGE_SIZE
		 */
		delalloc_to_write += (delalloc_end - delalloc_start +
				      PAGE_SIZE) >> PAGE_SHIFT;
		delalloc_start = delalloc_end + 1;
	}
	if (wbc->nr_to_write < delalloc_to_write) {
		int thresh = 8192;

		if (delalloc_to_write < thresh * 2)
			thresh = delalloc_to_write;
		wbc->nr_to_write = min_t(u64, delalloc_to_write,
					 thresh);
	}

	/* did the fill delalloc function already unlock and start
	 * the IO?
	 */
	if (page_started) {
		/*
		 * we've unlocked the page, so we can't update
		 * the mapping's writeback index, just update
		 * nr_to_write.
		 */
		wbc->nr_to_write -= *nr_written;
		return 1;
	}

	return 0;
}

/*
 * Find the first byte we need to write.
 *
 * For subpage, one page can contain several sectors, and
 * __extent_writepage_io() will just grab all extent maps in the page
 * range and try to submit all non-inline/non-compressed extents.
 *
 * This is a big problem for subpage, we shouldn't re-submit already written
 * data at all.
 * This function will lookup subpage dirty bit to find which range we really
 * need to submit.
 *
 * Return the next dirty range in [@start, @end).
 * If no dirty range is found, @start will be page_offset(page) + PAGE_SIZE.
 */
static void find_next_dirty_byte(struct btrfs_fs_info *fs_info,
				 struct page *page, u64 *start, u64 *end)
{
	struct btrfs_subpage *subpage = (struct btrfs_subpage *)page->private;
	u64 orig_start = *start;
	/* Declare as unsigned long so we can use bitmap ops */
	unsigned long dirty_bitmap;
	unsigned long flags;
	int nbits = (orig_start - page_offset(page)) >> fs_info->sectorsize_bits;
	int range_start_bit = nbits;
	int range_end_bit;

	/*
	 * For regular sector size == page size case, since one page only
	 * contains one sector, we return the page offset directly.
	 */
	if (fs_info->sectorsize == PAGE_SIZE) {
		*start = page_offset(page);
		*end = page_offset(page) + PAGE_SIZE;
		return;
	}

	/* We should have the page locked, but just in case */
	spin_lock_irqsave(&subpage->lock, flags);
	dirty_bitmap = subpage->dirty_bitmap;
	spin_unlock_irqrestore(&subpage->lock, flags);

	bitmap_next_set_region(&dirty_bitmap, &range_start_bit, &range_end_bit,
			       BTRFS_SUBPAGE_BITMAP_SIZE);
	*start = page_offset(page) + range_start_bit * fs_info->sectorsize;
	*end = page_offset(page) + range_end_bit * fs_info->sectorsize;
}

/*
 * helper for __extent_writepage.  This calls the writepage start hooks,
 * and does the loop to map the page into extents and bios.
 *
 * We return 1 if the IO is started and the page is unlocked,
 * 0 if all went well (page still locked)
 * < 0 if there were errors (page still locked)
 */
static noinline_for_stack int __extent_writepage_io(struct btrfs_inode *inode,
				 struct page *page,
				 struct writeback_control *wbc,
				 struct extent_page_data *epd,
				 loff_t i_size,
				 unsigned long nr_written,
				 int *nr_ret)
{
	struct btrfs_fs_info *fs_info = inode->root->fs_info;
	u64 cur = page_offset(page);
	u64 end = cur + PAGE_SIZE - 1;
	u64 extent_offset;
	u64 block_start;
	struct extent_map *em;
	int saved_ret = 0;
	int ret = 0;
	int nr = 0;
	u32 opf = REQ_OP_WRITE;
	const unsigned int write_flags = wbc_to_write_flags(wbc);
	bool has_error = false;
	bool compressed;

	ret = btrfs_writepage_cow_fixup(page);
	if (ret) {
		/* Fixup worker will requeue */
		redirty_page_for_writepage(wbc, page);
		update_nr_written(wbc, nr_written);
		unlock_page(page);
		return 1;
	}

	/*
	 * we don't want to touch the inode after unlocking the page,
	 * so we update the mapping writeback index now
	 */
	update_nr_written(wbc, nr_written + 1);

	while (cur <= end) {
		u64 disk_bytenr;
		u64 em_end;
		u64 dirty_range_start = cur;
		u64 dirty_range_end;
		u32 iosize;

		if (cur >= i_size) {
			btrfs_writepage_endio_finish_ordered(inode, page, cur,
							     end, true);
			/*
			 * This range is beyond i_size, thus we don't need to
			 * bother writing back.
			 * But we still need to clear the dirty subpage bit, or
			 * the next time the page gets dirtied, we will try to
			 * writeback the sectors with subpage dirty bits,
			 * causing writeback without ordered extent.
			 */
			btrfs_page_clear_dirty(fs_info, page, cur, end + 1 - cur);
			break;
		}

		find_next_dirty_byte(fs_info, page, &dirty_range_start,
				     &dirty_range_end);
		if (cur < dirty_range_start) {
			cur = dirty_range_start;
			continue;
		}

		em = btrfs_get_extent(inode, NULL, 0, cur, end - cur + 1);
		if (IS_ERR_OR_NULL(em)) {
			btrfs_page_set_error(fs_info, page, cur, end - cur + 1);
			ret = PTR_ERR_OR_ZERO(em);
			has_error = true;
			if (!saved_ret)
				saved_ret = ret;
			break;
		}

		extent_offset = cur - em->start;
		em_end = extent_map_end(em);
		ASSERT(cur <= em_end);
		ASSERT(cur < end);
		ASSERT(IS_ALIGNED(em->start, fs_info->sectorsize));
		ASSERT(IS_ALIGNED(em->len, fs_info->sectorsize));
		block_start = em->block_start;
		compressed = test_bit(EXTENT_FLAG_COMPRESSED, &em->flags);
		disk_bytenr = em->block_start + extent_offset;

		/*
		 * Note that em_end from extent_map_end() and dirty_range_end from
		 * find_next_dirty_byte() are all exclusive
		 */
		iosize = min(min(em_end, end + 1), dirty_range_end) - cur;

		if (btrfs_use_zone_append(inode, em->block_start))
			opf = REQ_OP_ZONE_APPEND;

		free_extent_map(em);
		em = NULL;

		/*
		 * compressed and inline extents are written through other
		 * paths in the FS
		 */
		if (compressed || block_start == EXTENT_MAP_HOLE ||
		    block_start == EXTENT_MAP_INLINE) {
			if (compressed)
				nr++;
			else
				btrfs_writepage_endio_finish_ordered(inode,
						page, cur, cur + iosize - 1, true);
			btrfs_page_clear_dirty(fs_info, page, cur, iosize);
			cur += iosize;
			continue;
		}

		btrfs_set_range_writeback(inode, cur, cur + iosize - 1);
		if (!PageWriteback(page)) {
			btrfs_err(inode->root->fs_info,
				   "page %lu not writeback, cur %llu end %llu",
			       page->index, cur, end);
		}

		/*
		 * Although the PageDirty bit is cleared before entering this
		 * function, subpage dirty bit is not cleared.
		 * So clear subpage dirty bit here so next time we won't submit
		 * page for range already written to disk.
		 */
		btrfs_page_clear_dirty(fs_info, page, cur, iosize);

		ret = submit_extent_page(opf | write_flags, wbc,
					 &epd->bio_ctrl, page,
					 disk_bytenr, iosize,
					 cur - page_offset(page),
					 end_bio_extent_writepage,
					 0, 0, false);
		if (ret) {
			has_error = true;
			if (!saved_ret)
				saved_ret = ret;

			btrfs_page_set_error(fs_info, page, cur, iosize);
			if (PageWriteback(page))
				btrfs_page_clear_writeback(fs_info, page, cur,
							   iosize);
		}

		cur += iosize;
		nr++;
	}
	/*
	 * If we finish without problem, we should not only clear page dirty,
	 * but also empty subpage dirty bits
	 */
	if (!has_error)
		btrfs_page_assert_not_dirty(fs_info, page);
	else
		ret = saved_ret;
	*nr_ret = nr;
	return ret;
}

/*
 * the writepage semantics are similar to regular writepage.  extent
 * records are inserted to lock ranges in the tree, and as dirty areas
 * are found, they are marked writeback.  Then the lock bits are removed
 * and the end_io handler clears the writeback ranges
 *
 * Return 0 if everything goes well.
 * Return <0 for error.
 */
static int __extent_writepage(struct page *page, struct writeback_control *wbc,
			      struct extent_page_data *epd)
{
	struct inode *inode = page->mapping->host;
	u64 start = page_offset(page);
	u64 page_end = start + PAGE_SIZE - 1;
	int ret;
	int nr = 0;
	size_t pg_offset;
	loff_t i_size = i_size_read(inode);
	unsigned long end_index = i_size >> PAGE_SHIFT;
	unsigned long nr_written = 0;

	trace___extent_writepage(page, inode, wbc);

	WARN_ON(!PageLocked(page));

	btrfs_page_clear_error(btrfs_sb(inode->i_sb), page,
			       page_offset(page), PAGE_SIZE);

	pg_offset = offset_in_page(i_size);
	if (page->index > end_index ||
	   (page->index == end_index && !pg_offset)) {
		page->mapping->a_ops->invalidatepage(page, 0, PAGE_SIZE);
		unlock_page(page);
		return 0;
	}

	if (page->index == end_index) {
		memzero_page(page, pg_offset, PAGE_SIZE - pg_offset);
		flush_dcache_page(page);
	}

	ret = set_page_extent_mapped(page);
	if (ret < 0) {
		SetPageError(page);
		goto done;
	}

	if (!epd->extent_locked) {
		ret = writepage_delalloc(BTRFS_I(inode), page, wbc, start,
					 &nr_written);
		if (ret == 1)
			return 0;
		if (ret)
			goto done;
	}

	ret = __extent_writepage_io(BTRFS_I(inode), page, wbc, epd, i_size,
				    nr_written, &nr);
	if (ret == 1)
		return 0;

done:
	if (nr == 0) {
		/* make sure the mapping tag for page dirty gets cleared */
		set_page_writeback(page);
		end_page_writeback(page);
	}
	/*
	 * Here we used to have a check for PageError() and then set @ret and
	 * call end_extent_writepage().
	 *
	 * But in fact setting @ret here will cause different error paths
	 * between subpage and regular sectorsize.
	 *
	 * For regular page size, we never submit current page, but only add
	 * current page to current bio.
	 * The bio submission can only happen in next page.
	 * Thus if we hit the PageError() branch, @ret is already set to
	 * non-zero value and will not get updated for regular sectorsize.
	 *
	 * But for subpage case, it's possible we submit part of current page,
	 * thus can get PageError() set by submitted bio of the same page,
	 * while our @ret is still 0.
	 *
	 * So here we unify the behavior and don't set @ret.
	 * Error can still be properly passed to higher layer as page will
	 * be set error, here we just don't handle the IO failure.
	 *
	 * NOTE: This is just a hotfix for subpage.
	 * The root fix will be properly ending ordered extent when we hit
	 * an error during writeback.
	 *
	 * But that needs a bigger refactoring, as we not only need to grab the
	 * submitted OE, but also need to know exactly at which bytenr we hit
	 * the error.
	 * Currently the full page based __extent_writepage_io() is not
	 * capable of that.
	 */
	if (PageError(page))
		end_extent_writepage(page, ret, start, page_end);
	unlock_page(page);
	ASSERT(ret <= 0);
	return ret;
}

void wait_on_extent_buffer_writeback(struct extent_buffer *eb)
{
	wait_on_bit_io(&eb->bflags, EXTENT_BUFFER_WRITEBACK,
		       TASK_UNINTERRUPTIBLE);
}

static void end_extent_buffer_writeback(struct extent_buffer *eb)
{
	clear_bit(EXTENT_BUFFER_WRITEBACK, &eb->bflags);
	smp_mb__after_atomic();
	wake_up_bit(&eb->bflags, EXTENT_BUFFER_WRITEBACK);
}

/*
 * Lock extent buffer status and pages for writeback.
 *
 * May try to flush write bio if we can't get the lock.
 *
 * Return  0 if the extent buffer doesn't need to be submitted.
 *           (E.g. the extent buffer is not dirty)
 * Return >0 is the extent buffer is submitted to bio.
 * Return <0 if something went wrong, no page is locked.
 */
static noinline_for_stack int lock_extent_buffer_for_io(struct extent_buffer *eb,
			  struct extent_page_data *epd)
{
	struct btrfs_fs_info *fs_info = eb->fs_info;
	int i, num_pages, failed_page_nr;
	int flush = 0;
	int ret = 0;

	if (!btrfs_try_tree_write_lock(eb)) {
		ret = flush_write_bio(epd);
		if (ret < 0)
			return ret;
		flush = 1;
		btrfs_tree_lock(eb);
	}

	if (test_bit(EXTENT_BUFFER_WRITEBACK, &eb->bflags)) {
		btrfs_tree_unlock(eb);
		if (!epd->sync_io)
			return 0;
		if (!flush) {
			ret = flush_write_bio(epd);
			if (ret < 0)
				return ret;
			flush = 1;
		}
		while (1) {
			wait_on_extent_buffer_writeback(eb);
			btrfs_tree_lock(eb);
			if (!test_bit(EXTENT_BUFFER_WRITEBACK, &eb->bflags))
				break;
			btrfs_tree_unlock(eb);
		}
	}

	/*
	 * We need to do this to prevent races in people who check if the eb is
	 * under IO since we can end up having no IO bits set for a short period
	 * of time.
	 */
	spin_lock(&eb->refs_lock);
	if (test_and_clear_bit(EXTENT_BUFFER_DIRTY, &eb->bflags)) {
		set_bit(EXTENT_BUFFER_WRITEBACK, &eb->bflags);
		spin_unlock(&eb->refs_lock);
		btrfs_set_header_flag(eb, BTRFS_HEADER_FLAG_WRITTEN);
		percpu_counter_add_batch(&fs_info->dirty_metadata_bytes,
					 -eb->len,
					 fs_info->dirty_metadata_batch);
		ret = 1;
	} else {
		spin_unlock(&eb->refs_lock);
	}

	btrfs_tree_unlock(eb);

	/*
	 * Either we don't need to submit any tree block, or we're submitting
	 * subpage eb.
	 * Subpage metadata doesn't use page locking at all, so we can skip
	 * the page locking.
	 */
	if (!ret || fs_info->sectorsize < PAGE_SIZE)
		return ret;

	num_pages = num_extent_pages(eb);
	for (i = 0; i < num_pages; i++) {
		struct page *p = eb->pages[i];

		if (!trylock_page(p)) {
			if (!flush) {
				int err;

				err = flush_write_bio(epd);
				if (err < 0) {
					ret = err;
					failed_page_nr = i;
					goto err_unlock;
				}
				flush = 1;
			}
			lock_page(p);
		}
	}

	return ret;
err_unlock:
	/* Unlock already locked pages */
	for (i = 0; i < failed_page_nr; i++)
		unlock_page(eb->pages[i]);
	/*
	 * Clear EXTENT_BUFFER_WRITEBACK and wake up anyone waiting on it.
	 * Also set back EXTENT_BUFFER_DIRTY so future attempts to this eb can
	 * be made and undo everything done before.
	 */
	btrfs_tree_lock(eb);
	spin_lock(&eb->refs_lock);
	set_bit(EXTENT_BUFFER_DIRTY, &eb->bflags);
	end_extent_buffer_writeback(eb);
	spin_unlock(&eb->refs_lock);
	percpu_counter_add_batch(&fs_info->dirty_metadata_bytes, eb->len,
				 fs_info->dirty_metadata_batch);
	btrfs_clear_header_flag(eb, BTRFS_HEADER_FLAG_WRITTEN);
	btrfs_tree_unlock(eb);
	return ret;
}

static void set_btree_ioerr(struct page *page, struct extent_buffer *eb)
{
	struct btrfs_fs_info *fs_info = eb->fs_info;

	btrfs_page_set_error(fs_info, page, eb->start, eb->len);
	if (test_and_set_bit(EXTENT_BUFFER_WRITE_ERR, &eb->bflags))
		return;

	/*
	 * A read may stumble upon this buffer later, make sure that it gets an
	 * error and knows there was an error.
	 */
	clear_bit(EXTENT_BUFFER_UPTODATE, &eb->bflags);

	/*
	 * If we error out, we should add back the dirty_metadata_bytes
	 * to make it consistent.
	 */
	percpu_counter_add_batch(&fs_info->dirty_metadata_bytes,
				 eb->len, fs_info->dirty_metadata_batch);

	/*
	 * If writeback for a btree extent that doesn't belong to a log tree
	 * failed, increment the counter transaction->eb_write_errors.
	 * We do this because while the transaction is running and before it's
	 * committing (when we call filemap_fdata[write|wait]_range against
	 * the btree inode), we might have
	 * btree_inode->i_mapping->a_ops->writepages() called by the VM - if it
	 * returns an error or an error happens during writeback, when we're
	 * committing the transaction we wouldn't know about it, since the pages
	 * can be no longer dirty nor marked anymore for writeback (if a
	 * subsequent modification to the extent buffer didn't happen before the
	 * transaction commit), which makes filemap_fdata[write|wait]_range not
	 * able to find the pages tagged with SetPageError at transaction
	 * commit time. So if this happens we must abort the transaction,
	 * otherwise we commit a super block with btree roots that point to
	 * btree nodes/leafs whose content on disk is invalid - either garbage
	 * or the content of some node/leaf from a past generation that got
	 * cowed or deleted and is no longer valid.
	 *
	 * Note: setting AS_EIO/AS_ENOSPC in the btree inode's i_mapping would
	 * not be enough - we need to distinguish between log tree extents vs
	 * non-log tree extents, and the next filemap_fdatawait_range() call
	 * will catch and clear such errors in the mapping - and that call might
	 * be from a log sync and not from a transaction commit. Also, checking
	 * for the eb flag EXTENT_BUFFER_WRITE_ERR at transaction commit time is
	 * not done and would not be reliable - the eb might have been released
	 * from memory and reading it back again means that flag would not be
	 * set (since it's a runtime flag, not persisted on disk).
	 *
	 * Using the flags below in the btree inode also makes us achieve the
	 * goal of AS_EIO/AS_ENOSPC when writepages() returns success, started
	 * writeback for all dirty pages and before filemap_fdatawait_range()
	 * is called, the writeback for all dirty pages had already finished
	 * with errors - because we were not using AS_EIO/AS_ENOSPC,
	 * filemap_fdatawait_range() would return success, as it could not know
	 * that writeback errors happened (the pages were no longer tagged for
	 * writeback).
	 */
	switch (eb->log_index) {
	case -1:
		set_bit(BTRFS_FS_BTREE_ERR, &fs_info->flags);
		break;
	case 0:
		set_bit(BTRFS_FS_LOG1_ERR, &fs_info->flags);
		break;
	case 1:
		set_bit(BTRFS_FS_LOG2_ERR, &fs_info->flags);
		break;
	default:
		BUG(); /* unexpected, logic error */
	}
}

/*
 * The endio specific version which won't touch any unsafe spinlock in endio
 * context.
 */
static struct extent_buffer *find_extent_buffer_nolock(
		struct btrfs_fs_info *fs_info, u64 start)
{
	struct extent_buffer *eb;

	rcu_read_lock();
	eb = radix_tree_lookup(&fs_info->buffer_radix,
			       start >> fs_info->sectorsize_bits);
	if (eb && atomic_inc_not_zero(&eb->refs)) {
		rcu_read_unlock();
		return eb;
	}
	rcu_read_unlock();
	return NULL;
}

/*
 * The endio function for subpage extent buffer write.
 *
 * Unlike end_bio_extent_buffer_writepage(), we only call end_page_writeback()
 * after all extent buffers in the page has finished their writeback.
 */
static void end_bio_subpage_eb_writepage(struct bio *bio)
{
	struct btrfs_fs_info *fs_info;
	struct bio_vec *bvec;
	struct bvec_iter_all iter_all;

	fs_info = btrfs_sb(bio_first_page_all(bio)->mapping->host->i_sb);
	ASSERT(fs_info->sectorsize < PAGE_SIZE);

	ASSERT(!bio_flagged(bio, BIO_CLONED));
	bio_for_each_segment_all(bvec, bio, iter_all) {
		struct page *page = bvec->bv_page;
		u64 bvec_start = page_offset(page) + bvec->bv_offset;
		u64 bvec_end = bvec_start + bvec->bv_len - 1;
		u64 cur_bytenr = bvec_start;

		ASSERT(IS_ALIGNED(bvec->bv_len, fs_info->nodesize));

		/* Iterate through all extent buffers in the range */
		while (cur_bytenr <= bvec_end) {
			struct extent_buffer *eb;
			int done;

			/*
			 * Here we can't use find_extent_buffer(), as it may
			 * try to lock eb->refs_lock, which is not safe in endio
			 * context.
			 */
			eb = find_extent_buffer_nolock(fs_info, cur_bytenr);
			ASSERT(eb);

			cur_bytenr = eb->start + eb->len;

			ASSERT(test_bit(EXTENT_BUFFER_WRITEBACK, &eb->bflags));
			done = atomic_dec_and_test(&eb->io_pages);
			ASSERT(done);

			if (bio->bi_status ||
			    test_bit(EXTENT_BUFFER_WRITE_ERR, &eb->bflags)) {
				ClearPageUptodate(page);
				set_btree_ioerr(page, eb);
			}

			btrfs_subpage_clear_writeback(fs_info, page, eb->start,
						      eb->len);
			end_extent_buffer_writeback(eb);
			/*
			 * free_extent_buffer() will grab spinlock which is not
			 * safe in endio context. Thus here we manually dec
			 * the ref.
			 */
			atomic_dec(&eb->refs);
		}
	}
	bio_put(bio);
}

static void end_bio_extent_buffer_writepage(struct bio *bio)
{
	struct bio_vec *bvec;
	struct extent_buffer *eb;
	int done;
	struct bvec_iter_all iter_all;

	ASSERT(!bio_flagged(bio, BIO_CLONED));
	bio_for_each_segment_all(bvec, bio, iter_all) {
		struct page *page = bvec->bv_page;

		eb = (struct extent_buffer *)page->private;
		BUG_ON(!eb);
		done = atomic_dec_and_test(&eb->io_pages);

		if (bio->bi_status ||
		    test_bit(EXTENT_BUFFER_WRITE_ERR, &eb->bflags)) {
			ClearPageUptodate(page);
			set_btree_ioerr(page, eb);
		}

		end_page_writeback(page);

		if (!done)
			continue;

		end_extent_buffer_writeback(eb);
	}

	bio_put(bio);
}

static void prepare_eb_write(struct extent_buffer *eb)
{
	u32 nritems;
	unsigned long start;
	unsigned long end;

	clear_bit(EXTENT_BUFFER_WRITE_ERR, &eb->bflags);
	atomic_set(&eb->io_pages, num_extent_pages(eb));

	/* Set btree blocks beyond nritems with 0 to avoid stale content */
	nritems = btrfs_header_nritems(eb);
	if (btrfs_header_level(eb) > 0) {
		end = btrfs_node_key_ptr_offset(nritems);
		memzero_extent_buffer(eb, end, eb->len - end);
	} else {
		/*
		 * Leaf:
		 * header 0 1 2 .. N ... data_N .. data_2 data_1 data_0
		 */
		start = btrfs_item_nr_offset(nritems);
		end = BTRFS_LEAF_DATA_OFFSET + leaf_data_end(eb);
		memzero_extent_buffer(eb, start, end - start);
	}
}

/*
 * Unlike the work in write_one_eb(), we rely completely on extent locking.
 * Page locking is only utilized at minimum to keep the VMM code happy.
 */
static int write_one_subpage_eb(struct extent_buffer *eb,
				struct writeback_control *wbc,
				struct extent_page_data *epd)
{
	struct btrfs_fs_info *fs_info = eb->fs_info;
	struct page *page = eb->pages[0];
	unsigned int write_flags = wbc_to_write_flags(wbc) | REQ_META;
	bool no_dirty_ebs = false;
	int ret;

	prepare_eb_write(eb);

	/* clear_page_dirty_for_io() in subpage helper needs page locked */
	lock_page(page);
	btrfs_subpage_set_writeback(fs_info, page, eb->start, eb->len);

	/* Check if this is the last dirty bit to update nr_written */
	no_dirty_ebs = btrfs_subpage_clear_and_test_dirty(fs_info, page,
							  eb->start, eb->len);
	if (no_dirty_ebs)
		clear_page_dirty_for_io(page);

	ret = submit_extent_page(REQ_OP_WRITE | write_flags, wbc,
			&epd->bio_ctrl, page, eb->start, eb->len,
			eb->start - page_offset(page),
			end_bio_subpage_eb_writepage, 0, 0, false);
	if (ret) {
		btrfs_subpage_clear_writeback(fs_info, page, eb->start, eb->len);
		set_btree_ioerr(page, eb);
		unlock_page(page);

		if (atomic_dec_and_test(&eb->io_pages))
			end_extent_buffer_writeback(eb);
		return -EIO;
	}
	unlock_page(page);
	/*
	 * Submission finished without problem, if no range of the page is
	 * dirty anymore, we have submitted a page.  Update nr_written in wbc.
	 */
	if (no_dirty_ebs)
		update_nr_written(wbc, 1);
	return ret;
}

static noinline_for_stack int write_one_eb(struct extent_buffer *eb,
			struct writeback_control *wbc,
			struct extent_page_data *epd)
{
	u64 disk_bytenr = eb->start;
	int i, num_pages;
	unsigned int write_flags = wbc_to_write_flags(wbc) | REQ_META;
	int ret = 0;

	prepare_eb_write(eb);

	num_pages = num_extent_pages(eb);
	for (i = 0; i < num_pages; i++) {
		struct page *p = eb->pages[i];

		clear_page_dirty_for_io(p);
		set_page_writeback(p);
		ret = submit_extent_page(REQ_OP_WRITE | write_flags, wbc,
					 &epd->bio_ctrl, p, disk_bytenr,
					 PAGE_SIZE, 0,
					 end_bio_extent_buffer_writepage,
					 0, 0, false);
		if (ret) {
			set_btree_ioerr(p, eb);
			if (PageWriteback(p))
				end_page_writeback(p);
			if (atomic_sub_and_test(num_pages - i, &eb->io_pages))
				end_extent_buffer_writeback(eb);
			ret = -EIO;
			break;
		}
		disk_bytenr += PAGE_SIZE;
		update_nr_written(wbc, 1);
		unlock_page(p);
	}

	if (unlikely(ret)) {
		for (; i < num_pages; i++) {
			struct page *p = eb->pages[i];
			clear_page_dirty_for_io(p);
			unlock_page(p);
		}
	}

	return ret;
}

/*
 * Submit one subpage btree page.
 *
 * The main difference to submit_eb_page() is:
 * - Page locking
 *   For subpage, we don't rely on page locking at all.
 *
 * - Flush write bio
 *   We only flush bio if we may be unable to fit current extent buffers into
 *   current bio.
 *
 * Return >=0 for the number of submitted extent buffers.
 * Return <0 for fatal error.
 */
static int submit_eb_subpage(struct page *page,
			     struct writeback_control *wbc,
			     struct extent_page_data *epd)
{
	struct btrfs_fs_info *fs_info = btrfs_sb(page->mapping->host->i_sb);
	int submitted = 0;
	u64 page_start = page_offset(page);
	int bit_start = 0;
	const int nbits = BTRFS_SUBPAGE_BITMAP_SIZE;
	int sectors_per_node = fs_info->nodesize >> fs_info->sectorsize_bits;
	int ret;

	/* Lock and write each dirty extent buffers in the range */
	while (bit_start < nbits) {
		struct btrfs_subpage *subpage = (struct btrfs_subpage *)page->private;
		struct extent_buffer *eb;
		unsigned long flags;
		u64 start;

		/*
		 * Take private lock to ensure the subpage won't be detached
		 * in the meantime.
		 */
		spin_lock(&page->mapping->private_lock);
		if (!PagePrivate(page)) {
			spin_unlock(&page->mapping->private_lock);
			break;
		}
		spin_lock_irqsave(&subpage->lock, flags);
		if (!((1 << bit_start) & subpage->dirty_bitmap)) {
			spin_unlock_irqrestore(&subpage->lock, flags);
			spin_unlock(&page->mapping->private_lock);
			bit_start++;
			continue;
		}

		start = page_start + bit_start * fs_info->sectorsize;
		bit_start += sectors_per_node;

		/*
		 * Here we just want to grab the eb without touching extra
		 * spin locks, so call find_extent_buffer_nolock().
		 */
		eb = find_extent_buffer_nolock(fs_info, start);
		spin_unlock_irqrestore(&subpage->lock, flags);
		spin_unlock(&page->mapping->private_lock);

		/*
		 * The eb has already reached 0 refs thus find_extent_buffer()
		 * doesn't return it. We don't need to write back such eb
		 * anyway.
		 */
		if (!eb)
			continue;

		ret = lock_extent_buffer_for_io(eb, epd);
		if (ret == 0) {
			free_extent_buffer(eb);
			continue;
		}
		if (ret < 0) {
			free_extent_buffer(eb);
			goto cleanup;
		}
		ret = write_one_subpage_eb(eb, wbc, epd);
		free_extent_buffer(eb);
		if (ret < 0)
			goto cleanup;
		submitted++;
	}
	return submitted;

cleanup:
	/* We hit error, end bio for the submitted extent buffers */
	end_write_bio(epd, ret);
	return ret;
}

/*
 * Submit all page(s) of one extent buffer.
 *
 * @page:	the page of one extent buffer
 * @eb_context:	to determine if we need to submit this page, if current page
 *		belongs to this eb, we don't need to submit
 *
 * The caller should pass each page in their bytenr order, and here we use
 * @eb_context to determine if we have submitted pages of one extent buffer.
 *
 * If we have, we just skip until we hit a new page that doesn't belong to
 * current @eb_context.
 *
 * If not, we submit all the page(s) of the extent buffer.
 *
 * Return >0 if we have submitted the extent buffer successfully.
 * Return 0 if we don't need to submit the page, as it's already submitted by
 * previous call.
 * Return <0 for fatal error.
 */
static int submit_eb_page(struct page *page, struct writeback_control *wbc,
			  struct extent_page_data *epd,
			  struct extent_buffer **eb_context)
{
	struct address_space *mapping = page->mapping;
	struct btrfs_block_group *cache = NULL;
	struct extent_buffer *eb;
	int ret;

	if (!PagePrivate(page))
		return 0;

	if (btrfs_sb(page->mapping->host->i_sb)->sectorsize < PAGE_SIZE)
		return submit_eb_subpage(page, wbc, epd);

	spin_lock(&mapping->private_lock);
	if (!PagePrivate(page)) {
		spin_unlock(&mapping->private_lock);
		return 0;
	}

	eb = (struct extent_buffer *)page->private;

	/*
	 * Shouldn't happen and normally this would be a BUG_ON but no point
	 * crashing the machine for something we can survive anyway.
	 */
	if (WARN_ON(!eb)) {
		spin_unlock(&mapping->private_lock);
		return 0;
	}

	if (eb == *eb_context) {
		spin_unlock(&mapping->private_lock);
		return 0;
	}
	ret = atomic_inc_not_zero(&eb->refs);
	spin_unlock(&mapping->private_lock);
	if (!ret)
		return 0;

	if (!btrfs_check_meta_write_pointer(eb->fs_info, eb, &cache)) {
		/*
		 * If for_sync, this hole will be filled with
		 * trasnsaction commit.
		 */
		if (wbc->sync_mode == WB_SYNC_ALL && !wbc->for_sync)
			ret = -EAGAIN;
		else
			ret = 0;
		free_extent_buffer(eb);
		return ret;
	}

	*eb_context = eb;

	ret = lock_extent_buffer_for_io(eb, epd);
	if (ret <= 0) {
		btrfs_revert_meta_write_pointer(cache, eb);
		if (cache)
			btrfs_put_block_group(cache);
		free_extent_buffer(eb);
		return ret;
	}
	if (cache)
		btrfs_put_block_group(cache);
	ret = write_one_eb(eb, wbc, epd);
	free_extent_buffer(eb);
	if (ret < 0)
		return ret;
	return 1;
}

int btree_write_cache_pages(struct address_space *mapping,
				   struct writeback_control *wbc)
{
	struct extent_buffer *eb_context = NULL;
	struct extent_page_data epd = {
		.bio_ctrl = { 0 },
		.extent_locked = 0,
		.sync_io = wbc->sync_mode == WB_SYNC_ALL,
	};
	struct btrfs_fs_info *fs_info = BTRFS_I(mapping->host)->root->fs_info;
	int ret = 0;
	int done = 0;
	int nr_to_write_done = 0;
	struct pagevec pvec;
	int nr_pages;
	pgoff_t index;
	pgoff_t end;		/* Inclusive */
	int scanned = 0;
	xa_mark_t tag;

	pagevec_init(&pvec);
	if (wbc->range_cyclic) {
		index = mapping->writeback_index; /* Start from prev offset */
		end = -1;
		/*
		 * Start from the beginning does not need to cycle over the
		 * range, mark it as scanned.
		 */
		scanned = (index == 0);
	} else {
		index = wbc->range_start >> PAGE_SHIFT;
		end = wbc->range_end >> PAGE_SHIFT;
		scanned = 1;
	}
	if (wbc->sync_mode == WB_SYNC_ALL)
		tag = PAGECACHE_TAG_TOWRITE;
	else
		tag = PAGECACHE_TAG_DIRTY;
	btrfs_zoned_meta_io_lock(fs_info);
retry:
	if (wbc->sync_mode == WB_SYNC_ALL)
		tag_pages_for_writeback(mapping, index, end);
	while (!done && !nr_to_write_done && (index <= end) &&
	       (nr_pages = pagevec_lookup_range_tag(&pvec, mapping, &index, end,
			tag))) {
		unsigned i;

		for (i = 0; i < nr_pages; i++) {
			struct page *page = pvec.pages[i];

			ret = submit_eb_page(page, wbc, &epd, &eb_context);
			if (ret == 0)
				continue;
			if (ret < 0) {
				done = 1;
				break;
			}

			/*
			 * the filesystem may choose to bump up nr_to_write.
			 * We have to make sure to honor the new nr_to_write
			 * at any time
			 */
			nr_to_write_done = wbc->nr_to_write <= 0;
		}
		pagevec_release(&pvec);
		cond_resched();
	}
	if (!scanned && !done) {
		/*
		 * We hit the last page and there is more work to be done: wrap
		 * back to the start of the file
		 */
		scanned = 1;
		index = 0;
		goto retry;
	}
	if (ret < 0) {
		end_write_bio(&epd, ret);
		goto out;
	}
	/*
	 * If something went wrong, don't allow any metadata write bio to be
	 * submitted.
	 *
	 * This would prevent use-after-free if we had dirty pages not
	 * cleaned up, which can still happen by fuzzed images.
	 *
	 * - Bad extent tree
	 *   Allowing existing tree block to be allocated for other trees.
	 *
	 * - Log tree operations
	 *   Exiting tree blocks get allocated to log tree, bumps its
	 *   generation, then get cleaned in tree re-balance.
	 *   Such tree block will not be written back, since it's clean,
	 *   thus no WRITTEN flag set.
	 *   And after log writes back, this tree block is not traced by
	 *   any dirty extent_io_tree.
	 *
	 * - Offending tree block gets re-dirtied from its original owner
	 *   Since it has bumped generation, no WRITTEN flag, it can be
	 *   reused without COWing. This tree block will not be traced
	 *   by btrfs_transaction::dirty_pages.
	 *
	 *   Now such dirty tree block will not be cleaned by any dirty
	 *   extent io tree. Thus we don't want to submit such wild eb
	 *   if the fs already has error.
	 */
	if (!test_bit(BTRFS_FS_STATE_ERROR, &fs_info->fs_state)) {
		ret = flush_write_bio(&epd);
	} else {
		ret = -EROFS;
		end_write_bio(&epd, ret);
	}
out:
	btrfs_zoned_meta_io_unlock(fs_info);
	return ret;
}

/**
 * Walk the list of dirty pages of the given address space and write all of them.
 *
 * @mapping: address space structure to write
 * @wbc:     subtract the number of written pages from *@wbc->nr_to_write
 * @epd:     holds context for the write, namely the bio
 *
 * If a page is already under I/O, write_cache_pages() skips it, even
 * if it's dirty.  This is desirable behaviour for memory-cleaning writeback,
 * but it is INCORRECT for data-integrity system calls such as fsync().  fsync()
 * and msync() need to guarantee that all the data which was dirty at the time
 * the call was made get new I/O started against them.  If wbc->sync_mode is
 * WB_SYNC_ALL then we were called for data integrity and we must wait for
 * existing IO to complete.
 */
static int extent_write_cache_pages(struct address_space *mapping,
			     struct writeback_control *wbc,
			     struct extent_page_data *epd)
{
	struct inode *inode = mapping->host;
	int ret = 0;
	int done = 0;
	int nr_to_write_done = 0;
	struct pagevec pvec;
	int nr_pages;
	pgoff_t index;
	pgoff_t end;		/* Inclusive */
	pgoff_t done_index;
	int range_whole = 0;
	int scanned = 0;
	xa_mark_t tag;

	/*
	 * We have to hold onto the inode so that ordered extents can do their
	 * work when the IO finishes.  The alternative to this is failing to add
	 * an ordered extent if the igrab() fails there and that is a huge pain
	 * to deal with, so instead just hold onto the inode throughout the
	 * writepages operation.  If it fails here we are freeing up the inode
	 * anyway and we'd rather not waste our time writing out stuff that is
	 * going to be truncated anyway.
	 */
	if (!igrab(inode))
		return 0;

	pagevec_init(&pvec);
	if (wbc->range_cyclic) {
		index = mapping->writeback_index; /* Start from prev offset */
		end = -1;
		/*
		 * Start from the beginning does not need to cycle over the
		 * range, mark it as scanned.
		 */
		scanned = (index == 0);
	} else {
		index = wbc->range_start >> PAGE_SHIFT;
		end = wbc->range_end >> PAGE_SHIFT;
		if (wbc->range_start == 0 && wbc->range_end == LLONG_MAX)
			range_whole = 1;
		scanned = 1;
	}

	/*
	 * We do the tagged writepage as long as the snapshot flush bit is set
	 * and we are the first one who do the filemap_flush() on this inode.
	 *
	 * The nr_to_write == LONG_MAX is needed to make sure other flushers do
	 * not race in and drop the bit.
	 */
	if (range_whole && wbc->nr_to_write == LONG_MAX &&
	    test_and_clear_bit(BTRFS_INODE_SNAPSHOT_FLUSH,
			       &BTRFS_I(inode)->runtime_flags))
		wbc->tagged_writepages = 1;

	if (wbc->sync_mode == WB_SYNC_ALL || wbc->tagged_writepages)
		tag = PAGECACHE_TAG_TOWRITE;
	else
		tag = PAGECACHE_TAG_DIRTY;
retry:
	if (wbc->sync_mode == WB_SYNC_ALL || wbc->tagged_writepages)
		tag_pages_for_writeback(mapping, index, end);
	done_index = index;
	while (!done && !nr_to_write_done && (index <= end) &&
			(nr_pages = pagevec_lookup_range_tag(&pvec, mapping,
						&index, end, tag))) {
		unsigned i;

		for (i = 0; i < nr_pages; i++) {
			struct page *page = pvec.pages[i];

			done_index = page->index + 1;
			/*
			 * At this point we hold neither the i_pages lock nor
			 * the page lock: the page may be truncated or
			 * invalidated (changing page->mapping to NULL),
			 * or even swizzled back from swapper_space to
			 * tmpfs file mapping
			 */
			if (!trylock_page(page)) {
				ret = flush_write_bio(epd);
				BUG_ON(ret < 0);
				lock_page(page);
			}

			if (unlikely(page->mapping != mapping)) {
				unlock_page(page);
				continue;
			}

			if (wbc->sync_mode != WB_SYNC_NONE) {
				if (PageWriteback(page)) {
					ret = flush_write_bio(epd);
					BUG_ON(ret < 0);
				}
				wait_on_page_writeback(page);
			}

			if (PageWriteback(page) ||
			    !clear_page_dirty_for_io(page)) {
				unlock_page(page);
				continue;
			}

			ret = __extent_writepage(page, wbc, epd);
			if (ret < 0) {
				done = 1;
				break;
			}

			/*
			 * the filesystem may choose to bump up nr_to_write.
			 * We have to make sure to honor the new nr_to_write
			 * at any time
			 */
			nr_to_write_done = wbc->nr_to_write <= 0;
		}
		pagevec_release(&pvec);
		cond_resched();
	}
	if (!scanned && !done) {
		/*
		 * We hit the last page and there is more work to be done: wrap
		 * back to the start of the file
		 */
		scanned = 1;
		index = 0;

		/*
		 * If we're looping we could run into a page that is locked by a
		 * writer and that writer could be waiting on writeback for a
		 * page in our current bio, and thus deadlock, so flush the
		 * write bio here.
		 */
		ret = flush_write_bio(epd);
		if (!ret)
			goto retry;
	}

	if (wbc->range_cyclic || (wbc->nr_to_write > 0 && range_whole))
		mapping->writeback_index = done_index;

	btrfs_add_delayed_iput(inode);
	return ret;
}

int extent_write_full_page(struct page *page, struct writeback_control *wbc)
{
	int ret;
	struct extent_page_data epd = {
		.bio_ctrl = { 0 },
		.extent_locked = 0,
		.sync_io = wbc->sync_mode == WB_SYNC_ALL,
	};

	ret = __extent_writepage(page, wbc, &epd);
	ASSERT(ret <= 0);
	if (ret < 0) {
		end_write_bio(&epd, ret);
		return ret;
	}

	ret = flush_write_bio(&epd);
	ASSERT(ret <= 0);
	return ret;
}

int extent_write_locked_range(struct inode *inode, u64 start, u64 end,
			      int mode)
{
	int ret = 0;
	struct address_space *mapping = inode->i_mapping;
	struct page *page;
	unsigned long nr_pages = (end - start + PAGE_SIZE) >>
		PAGE_SHIFT;

	struct extent_page_data epd = {
		.bio_ctrl = { 0 },
		.extent_locked = 1,
		.sync_io = mode == WB_SYNC_ALL,
	};
	struct writeback_control wbc_writepages = {
		.sync_mode	= mode,
		.nr_to_write	= nr_pages * 2,
		.range_start	= start,
		.range_end	= end + 1,
		/* We're called from an async helper function */
		.punt_to_cgroup	= 1,
		.no_cgroup_owner = 1,
	};

	wbc_attach_fdatawrite_inode(&wbc_writepages, inode);
	while (start <= end) {
		page = find_get_page(mapping, start >> PAGE_SHIFT);
		if (clear_page_dirty_for_io(page))
			ret = __extent_writepage(page, &wbc_writepages, &epd);
		else {
			btrfs_writepage_endio_finish_ordered(BTRFS_I(inode),
					page, start, start + PAGE_SIZE - 1, true);
			unlock_page(page);
		}
		put_page(page);
		start += PAGE_SIZE;
	}

	ASSERT(ret <= 0);
	if (ret == 0)
		ret = flush_write_bio(&epd);
	else
		end_write_bio(&epd, ret);

	wbc_detach_inode(&wbc_writepages);
	return ret;
}

int extent_writepages(struct address_space *mapping,
		      struct writeback_control *wbc)
{
	struct inode *inode = mapping->host;
	const bool data_reloc = btrfs_is_data_reloc_root(BTRFS_I(inode)->root);
	const bool zoned = btrfs_is_zoned(BTRFS_I(inode)->root->fs_info);
	int ret = 0;
	struct extent_page_data epd = {
		.bio_ctrl = { 0 },
		.extent_locked = 0,
		.sync_io = wbc->sync_mode == WB_SYNC_ALL,
	};

	/*
	 * Allow only a single thread to do the reloc work in zoned mode to
	 * protect the write pointer updates.
	 */
	if (data_reloc && zoned)
		btrfs_inode_lock(inode, 0);
	ret = extent_write_cache_pages(mapping, wbc, &epd);
	if (data_reloc && zoned)
		btrfs_inode_unlock(inode, 0);
	ASSERT(ret <= 0);
	if (ret < 0) {
		end_write_bio(&epd, ret);
		return ret;
	}
	ret = flush_write_bio(&epd);
	return ret;
}

void extent_readahead(struct readahead_control *rac)
{
	struct btrfs_bio_ctrl bio_ctrl = { 0 };
	struct page *pagepool[16];
	struct extent_map *em_cached = NULL;
	u64 prev_em_start = (u64)-1;
	int nr;

	while ((nr = readahead_page_batch(rac, pagepool))) {
		u64 contig_start = readahead_pos(rac);
		u64 contig_end = contig_start + readahead_batch_length(rac) - 1;

		contiguous_readpages(pagepool, nr, contig_start, contig_end,
				&em_cached, &bio_ctrl, &prev_em_start);
	}

	if (em_cached)
		free_extent_map(em_cached);

	if (bio_ctrl.bio) {
		if (submit_one_bio(bio_ctrl.bio, 0, bio_ctrl.bio_flags))
			return;
	}
}

/*
 * basic invalidatepage code, this waits on any locked or writeback
 * ranges corresponding to the page, and then deletes any extent state
 * records from the tree
 */
int extent_invalidatepage(struct extent_io_tree *tree,
			  struct page *page, unsigned long offset)
{
	struct extent_state *cached_state = NULL;
	u64 start = page_offset(page);
	u64 end = start + PAGE_SIZE - 1;
	size_t blocksize = page->mapping->host->i_sb->s_blocksize;

	/* This function is only called for the btree inode */
	ASSERT(tree->owner == IO_TREE_BTREE_INODE_IO);

	start += ALIGN(offset, blocksize);
	if (start > end)
		return 0;

	lock_extent_bits(tree, start, end, &cached_state);
	wait_on_page_writeback(page);

	/*
	 * Currently for btree io tree, only EXTENT_LOCKED is utilized,
	 * so here we only need to unlock the extent range to free any
	 * existing extent state.
	 */
	unlock_extent_cached(tree, start, end, &cached_state);
	return 0;
}

/*
 * a helper for releasepage, this tests for areas of the page that
 * are locked or under IO and drops the related state bits if it is safe
 * to drop the page.
 */
static int try_release_extent_state(struct extent_io_tree *tree,
				    struct page *page, gfp_t mask)
{
	u64 start = page_offset(page);
	u64 end = start + PAGE_SIZE - 1;
	int ret = 1;

	if (test_range_bit(tree, start, end, EXTENT_LOCKED, 0, NULL)) {
		ret = 0;
	} else {
		/*
		 * At this point we can safely clear everything except the
		 * locked bit, the nodatasum bit and the delalloc new bit.
		 * The delalloc new bit will be cleared by ordered extent
		 * completion.
		 */
		ret = __clear_extent_bit(tree, start, end,
			 ~(EXTENT_LOCKED | EXTENT_NODATASUM | EXTENT_DELALLOC_NEW),
			 0, 0, NULL, mask, NULL);

		/* if clear_extent_bit failed for enomem reasons,
		 * we can't allow the release to continue.
		 */
		if (ret < 0)
			ret = 0;
		else
			ret = 1;
	}
	return ret;
}

/*
 * a helper for releasepage.  As long as there are no locked extents
 * in the range corresponding to the page, both state records and extent
 * map records are removed
 */
int try_release_extent_mapping(struct page *page, gfp_t mask)
{
	struct extent_map *em;
	u64 start = page_offset(page);
	u64 end = start + PAGE_SIZE - 1;
	struct btrfs_inode *btrfs_inode = BTRFS_I(page->mapping->host);
	struct extent_io_tree *tree = &btrfs_inode->io_tree;
	struct extent_map_tree *map = &btrfs_inode->extent_tree;

	if (gfpflags_allow_blocking(mask) &&
	    page->mapping->host->i_size > SZ_16M) {
		u64 len;
		while (start <= end) {
			struct btrfs_fs_info *fs_info;
			u64 cur_gen;

			len = end - start + 1;
			write_lock(&map->lock);
			em = lookup_extent_mapping(map, start, len);
			if (!em) {
				write_unlock(&map->lock);
				break;
			}
			if (test_bit(EXTENT_FLAG_PINNED, &em->flags) ||
			    em->start != start) {
				write_unlock(&map->lock);
				free_extent_map(em);
				break;
			}
			if (test_range_bit(tree, em->start,
					   extent_map_end(em) - 1,
					   EXTENT_LOCKED, 0, NULL))
				goto next;
			/*
			 * If it's not in the list of modified extents, used
			 * by a fast fsync, we can remove it. If it's being
			 * logged we can safely remove it since fsync took an
			 * extra reference on the em.
			 */
			if (list_empty(&em->list) ||
			    test_bit(EXTENT_FLAG_LOGGING, &em->flags))
				goto remove_em;
			/*
			 * If it's in the list of modified extents, remove it
			 * only if its generation is older then the current one,
			 * in which case we don't need it for a fast fsync.
			 * Otherwise don't remove it, we could be racing with an
			 * ongoing fast fsync that could miss the new extent.
			 */
			fs_info = btrfs_inode->root->fs_info;
			spin_lock(&fs_info->trans_lock);
			cur_gen = fs_info->generation;
			spin_unlock(&fs_info->trans_lock);
			if (em->generation >= cur_gen)
				goto next;
remove_em:
			/*
			 * We only remove extent maps that are not in the list of
			 * modified extents or that are in the list but with a
			 * generation lower then the current generation, so there
			 * is no need to set the full fsync flag on the inode (it
			 * hurts the fsync performance for workloads with a data
			 * size that exceeds or is close to the system's memory).
			 */
			remove_extent_mapping(map, em);
			/* once for the rb tree */
			free_extent_map(em);
next:
			start = extent_map_end(em);
			write_unlock(&map->lock);

			/* once for us */
			free_extent_map(em);

			cond_resched(); /* Allow large-extent preemption. */
		}
	}
	return try_release_extent_state(tree, page, mask);
}

/*
 * helper function for fiemap, which doesn't want to see any holes.
 * This maps until we find something past 'last'
 */
static struct extent_map *get_extent_skip_holes(struct btrfs_inode *inode,
						u64 offset, u64 last)
{
	u64 sectorsize = btrfs_inode_sectorsize(inode);
	struct extent_map *em;
	u64 len;

	if (offset >= last)
		return NULL;

	while (1) {
		len = last - offset;
		if (len == 0)
			break;
		len = ALIGN(len, sectorsize);
		em = btrfs_get_extent_fiemap(inode, offset, len);
		if (IS_ERR_OR_NULL(em))
			return em;

		/* if this isn't a hole return it */
		if (em->block_start != EXTENT_MAP_HOLE)
			return em;

		/* this is a hole, advance to the next extent */
		offset = extent_map_end(em);
		free_extent_map(em);
		if (offset >= last)
			break;
	}
	return NULL;
}

/*
 * To cache previous fiemap extent
 *
 * Will be used for merging fiemap extent
 */
struct fiemap_cache {
	u64 offset;
	u64 phys;
	u64 len;
	u32 flags;
	bool cached;
};

/*
 * Helper to submit fiemap extent.
 *
 * Will try to merge current fiemap extent specified by @offset, @phys,
 * @len and @flags with cached one.
 * And only when we fails to merge, cached one will be submitted as
 * fiemap extent.
 *
 * Return value is the same as fiemap_fill_next_extent().
 */
static int emit_fiemap_extent(struct fiemap_extent_info *fieinfo,
				struct fiemap_cache *cache,
				u64 offset, u64 phys, u64 len, u32 flags)
{
	int ret = 0;

	if (!cache->cached)
		goto assign;

	/*
	 * Sanity check, extent_fiemap() should have ensured that new
	 * fiemap extent won't overlap with cached one.
	 * Not recoverable.
	 *
	 * NOTE: Physical address can overlap, due to compression
	 */
	if (cache->offset + cache->len > offset) {
		WARN_ON(1);
		return -EINVAL;
	}

	/*
	 * Only merges fiemap extents if
	 * 1) Their logical addresses are continuous
	 *
	 * 2) Their physical addresses are continuous
	 *    So truly compressed (physical size smaller than logical size)
	 *    extents won't get merged with each other
	 *
	 * 3) Share same flags except FIEMAP_EXTENT_LAST
	 *    So regular extent won't get merged with prealloc extent
	 */
	if (cache->offset + cache->len  == offset &&
	    cache->phys + cache->len == phys  &&
	    (cache->flags & ~FIEMAP_EXTENT_LAST) ==
			(flags & ~FIEMAP_EXTENT_LAST)) {
		cache->len += len;
		cache->flags |= flags;
		goto try_submit_last;
	}

	/* Not mergeable, need to submit cached one */
	ret = fiemap_fill_next_extent(fieinfo, cache->offset, cache->phys,
				      cache->len, cache->flags);
	cache->cached = false;
	if (ret)
		return ret;
assign:
	cache->cached = true;
	cache->offset = offset;
	cache->phys = phys;
	cache->len = len;
	cache->flags = flags;
try_submit_last:
	if (cache->flags & FIEMAP_EXTENT_LAST) {
		ret = fiemap_fill_next_extent(fieinfo, cache->offset,
				cache->phys, cache->len, cache->flags);
		cache->cached = false;
	}
	return ret;
}

/*
 * Emit last fiemap cache
 *
 * The last fiemap cache may still be cached in the following case:
 * 0		      4k		    8k
 * |<- Fiemap range ->|
 * |<------------  First extent ----------->|
 *
 * In this case, the first extent range will be cached but not emitted.
 * So we must emit it before ending extent_fiemap().
 */
static int emit_last_fiemap_cache(struct fiemap_extent_info *fieinfo,
				  struct fiemap_cache *cache)
{
	int ret;

	if (!cache->cached)
		return 0;

	ret = fiemap_fill_next_extent(fieinfo, cache->offset, cache->phys,
				      cache->len, cache->flags);
	cache->cached = false;
	if (ret > 0)
		ret = 0;
	return ret;
}

int extent_fiemap(struct btrfs_inode *inode, struct fiemap_extent_info *fieinfo,
		  u64 start, u64 len)
{
	int ret = 0;
	u64 off;
	u64 max = start + len;
	u32 flags = 0;
	u32 found_type;
	u64 last;
	u64 last_for_get_extent = 0;
	u64 disko = 0;
	u64 isize = i_size_read(&inode->vfs_inode);
	struct btrfs_key found_key;
	struct extent_map *em = NULL;
	struct extent_state *cached_state = NULL;
	struct btrfs_path *path;
	struct btrfs_root *root = inode->root;
	struct fiemap_cache cache = { 0 };
	struct ulist *roots;
	struct ulist *tmp_ulist;
	int end = 0;
	u64 em_start = 0;
	u64 em_len = 0;
	u64 em_end = 0;

	if (len == 0)
		return -EINVAL;

	path = btrfs_alloc_path();
	if (!path)
		return -ENOMEM;

	roots = ulist_alloc(GFP_KERNEL);
	tmp_ulist = ulist_alloc(GFP_KERNEL);
	if (!roots || !tmp_ulist) {
		ret = -ENOMEM;
		goto out_free_ulist;
	}

	/*
	 * We can't initialize that to 'start' as this could miss extents due
	 * to extent item merging
	 */
	off = 0;
	start = round_down(start, btrfs_inode_sectorsize(inode));
	len = round_up(max, btrfs_inode_sectorsize(inode)) - start;

	/*
	 * lookup the last file extent.  We're not using i_size here
	 * because there might be preallocation past i_size
	 */
	ret = btrfs_lookup_file_extent(NULL, root, path, btrfs_ino(inode), -1,
				       0);
	if (ret < 0) {
		goto out_free_ulist;
	} else {
		WARN_ON(!ret);
		if (ret == 1)
			ret = 0;
	}

	path->slots[0]--;
	btrfs_item_key_to_cpu(path->nodes[0], &found_key, path->slots[0]);
	found_type = found_key.type;

	/* No extents, but there might be delalloc bits */
	if (found_key.objectid != btrfs_ino(inode) ||
	    found_type != BTRFS_EXTENT_DATA_KEY) {
		/* have to trust i_size as the end */
		last = (u64)-1;
		last_for_get_extent = isize;
	} else {
		/*
		 * remember the start of the last extent.  There are a
		 * bunch of different factors that go into the length of the
		 * extent, so its much less complex to remember where it started
		 */
		last = found_key.offset;
		last_for_get_extent = last + 1;
	}
	btrfs_release_path(path);

	/*
	 * we might have some extents allocated but more delalloc past those
	 * extents.  so, we trust isize unless the start of the last extent is
	 * beyond isize
	 */
	if (last < isize) {
		last = (u64)-1;
		last_for_get_extent = isize;
	}

	lock_extent_bits(&inode->io_tree, start, start + len - 1,
			 &cached_state);

	em = get_extent_skip_holes(inode, start, last_for_get_extent);
	if (!em)
		goto out;
	if (IS_ERR(em)) {
		ret = PTR_ERR(em);
		goto out;
	}

	while (!end) {
		u64 offset_in_extent = 0;

		/* break if the extent we found is outside the range */
		if (em->start >= max || extent_map_end(em) < off)
			break;

		/*
		 * get_extent may return an extent that starts before our
		 * requested range.  We have to make sure the ranges
		 * we return to fiemap always move forward and don't
		 * overlap, so adjust the offsets here
		 */
		em_start = max(em->start, off);

		/*
		 * record the offset from the start of the extent
		 * for adjusting the disk offset below.  Only do this if the
		 * extent isn't compressed since our in ram offset may be past
		 * what we have actually allocated on disk.
		 */
		if (!test_bit(EXTENT_FLAG_COMPRESSED, &em->flags))
			offset_in_extent = em_start - em->start;
		em_end = extent_map_end(em);
		em_len = em_end - em_start;
		flags = 0;
		if (em->block_start < EXTENT_MAP_LAST_BYTE)
			disko = em->block_start + offset_in_extent;
		else
			disko = 0;

		/*
		 * bump off for our next call to get_extent
		 */
		off = extent_map_end(em);
		if (off >= max)
			end = 1;

		if (em->block_start == EXTENT_MAP_LAST_BYTE) {
			end = 1;
			flags |= FIEMAP_EXTENT_LAST;
		} else if (em->block_start == EXTENT_MAP_INLINE) {
			flags |= (FIEMAP_EXTENT_DATA_INLINE |
				  FIEMAP_EXTENT_NOT_ALIGNED);
		} else if (em->block_start == EXTENT_MAP_DELALLOC) {
			flags |= (FIEMAP_EXTENT_DELALLOC |
				  FIEMAP_EXTENT_UNKNOWN);
		} else if (fieinfo->fi_extents_max) {
			u64 bytenr = em->block_start -
				(em->start - em->orig_start);

			/*
			 * As btrfs supports shared space, this information
			 * can be exported to userspace tools via
			 * flag FIEMAP_EXTENT_SHARED.  If fi_extents_max == 0
			 * then we're just getting a count and we can skip the
			 * lookup stuff.
			 */
			ret = btrfs_check_shared(root, btrfs_ino(inode),
						 bytenr, roots, tmp_ulist);
			if (ret < 0)
				goto out_free;
			if (ret)
				flags |= FIEMAP_EXTENT_SHARED;
			ret = 0;
		}
		if (test_bit(EXTENT_FLAG_COMPRESSED, &em->flags))
			flags |= FIEMAP_EXTENT_ENCODED;
		if (test_bit(EXTENT_FLAG_PREALLOC, &em->flags))
			flags |= FIEMAP_EXTENT_UNWRITTEN;

		free_extent_map(em);
		em = NULL;
		if ((em_start >= last) || em_len == (u64)-1 ||
		   (last == (u64)-1 && isize <= em_end)) {
			flags |= FIEMAP_EXTENT_LAST;
			end = 1;
		}

		/* now scan forward to see if this is really the last extent. */
		em = get_extent_skip_holes(inode, off, last_for_get_extent);
		if (IS_ERR(em)) {
			ret = PTR_ERR(em);
			goto out;
		}
		if (!em) {
			flags |= FIEMAP_EXTENT_LAST;
			end = 1;
		}
		ret = emit_fiemap_extent(fieinfo, &cache, em_start, disko,
					   em_len, flags);
		if (ret) {
			if (ret == 1)
				ret = 0;
			goto out_free;
		}
	}
out_free:
	if (!ret)
		ret = emit_last_fiemap_cache(fieinfo, &cache);
	free_extent_map(em);
out:
	unlock_extent_cached(&inode->io_tree, start, start + len - 1,
			     &cached_state);

out_free_ulist:
	btrfs_free_path(path);
	ulist_free(roots);
	ulist_free(tmp_ulist);
	return ret;
}

static void __free_extent_buffer(struct extent_buffer *eb)
{
	kmem_cache_free(extent_buffer_cache, eb);
}

int extent_buffer_under_io(const struct extent_buffer *eb)
{
	return (atomic_read(&eb->io_pages) ||
		test_bit(EXTENT_BUFFER_WRITEBACK, &eb->bflags) ||
		test_bit(EXTENT_BUFFER_DIRTY, &eb->bflags));
}

static bool page_range_has_eb(struct btrfs_fs_info *fs_info, struct page *page)
{
	struct btrfs_subpage *subpage;

	lockdep_assert_held(&page->mapping->private_lock);

	if (PagePrivate(page)) {
		subpage = (struct btrfs_subpage *)page->private;
		if (atomic_read(&subpage->eb_refs))
			return true;
		/*
		 * Even there is no eb refs here, we may still have
		 * end_page_read() call relying on page::private.
		 */
		if (atomic_read(&subpage->readers))
			return true;
	}
	return false;
}

static void detach_extent_buffer_page(struct extent_buffer *eb, struct page *page)
{
	struct btrfs_fs_info *fs_info = eb->fs_info;
	const bool mapped = !test_bit(EXTENT_BUFFER_UNMAPPED, &eb->bflags);

	/*
	 * For mapped eb, we're going to change the page private, which should
	 * be done under the private_lock.
	 */
	if (mapped)
		spin_lock(&page->mapping->private_lock);

	if (!PagePrivate(page)) {
		if (mapped)
			spin_unlock(&page->mapping->private_lock);
		return;
	}

	if (fs_info->sectorsize == PAGE_SIZE) {
		/*
		 * We do this since we'll remove the pages after we've
		 * removed the eb from the radix tree, so we could race
		 * and have this page now attached to the new eb.  So
		 * only clear page_private if it's still connected to
		 * this eb.
		 */
		if (PagePrivate(page) &&
		    page->private == (unsigned long)eb) {
			BUG_ON(test_bit(EXTENT_BUFFER_DIRTY, &eb->bflags));
			BUG_ON(PageDirty(page));
			BUG_ON(PageWriteback(page));
			/*
			 * We need to make sure we haven't be attached
			 * to a new eb.
			 */
			detach_page_private(page);
		}
		if (mapped)
			spin_unlock(&page->mapping->private_lock);
		return;
	}

	/*
	 * For subpage, we can have dummy eb with page private.  In this case,
	 * we can directly detach the private as such page is only attached to
	 * one dummy eb, no sharing.
	 */
	if (!mapped) {
		btrfs_detach_subpage(fs_info, page);
		return;
	}

	btrfs_page_dec_eb_refs(fs_info, page);

	/*
	 * We can only detach the page private if there are no other ebs in the
	 * page range and no unfinished IO.
	 */
	if (!page_range_has_eb(fs_info, page))
		btrfs_detach_subpage(fs_info, page);

	spin_unlock(&page->mapping->private_lock);
}

/* Release all pages attached to the extent buffer */
static void btrfs_release_extent_buffer_pages(struct extent_buffer *eb)
{
	int i;
	int num_pages;

	ASSERT(!extent_buffer_under_io(eb));

	num_pages = num_extent_pages(eb);
	for (i = 0; i < num_pages; i++) {
		struct page *page = eb->pages[i];

		if (!page)
			continue;

		detach_extent_buffer_page(eb, page);

		/* One for when we allocated the page */
		put_page(page);
	}
}

/*
 * Helper for releasing the extent buffer.
 */
static inline void btrfs_release_extent_buffer(struct extent_buffer *eb)
{
	btrfs_release_extent_buffer_pages(eb);
	btrfs_leak_debug_del(&eb->fs_info->eb_leak_lock, &eb->leak_list);
	__free_extent_buffer(eb);
}

static struct extent_buffer *
__alloc_extent_buffer(struct btrfs_fs_info *fs_info, u64 start,
		      unsigned long len)
{
	struct extent_buffer *eb = NULL;

	eb = kmem_cache_zalloc(extent_buffer_cache, GFP_NOFS|__GFP_NOFAIL);
	eb->start = start;
	eb->len = len;
	eb->fs_info = fs_info;
	eb->bflags = 0;
	init_rwsem(&eb->lock);

	btrfs_leak_debug_add(&fs_info->eb_leak_lock, &eb->leak_list,
			     &fs_info->allocated_ebs);
	INIT_LIST_HEAD(&eb->release_list);

	spin_lock_init(&eb->refs_lock);
	atomic_set(&eb->refs, 1);
	atomic_set(&eb->io_pages, 0);

	ASSERT(len <= BTRFS_MAX_METADATA_BLOCKSIZE);

	return eb;
}

struct extent_buffer *btrfs_clone_extent_buffer(const struct extent_buffer *src)
{
	int i;
	struct page *p;
	struct extent_buffer *new;
	int num_pages = num_extent_pages(src);

	new = __alloc_extent_buffer(src->fs_info, src->start, src->len);
	if (new == NULL)
		return NULL;

	/*
	 * Set UNMAPPED before calling btrfs_release_extent_buffer(), as
	 * btrfs_release_extent_buffer() have different behavior for
	 * UNMAPPED subpage extent buffer.
	 */
	set_bit(EXTENT_BUFFER_UNMAPPED, &new->bflags);

	for (i = 0; i < num_pages; i++) {
		int ret;

		p = alloc_page(GFP_NOFS);
		if (!p) {
			btrfs_release_extent_buffer(new);
			return NULL;
		}
		ret = attach_extent_buffer_page(new, p, NULL);
		if (ret < 0) {
			put_page(p);
			btrfs_release_extent_buffer(new);
			return NULL;
		}
		WARN_ON(PageDirty(p));
		new->pages[i] = p;
		copy_page(page_address(p), page_address(src->pages[i]));
	}
	set_extent_buffer_uptodate(new);

	return new;
}

struct extent_buffer *__alloc_dummy_extent_buffer(struct btrfs_fs_info *fs_info,
						  u64 start, unsigned long len)
{
	struct extent_buffer *eb;
	int num_pages;
	int i;

	eb = __alloc_extent_buffer(fs_info, start, len);
	if (!eb)
		return NULL;

	num_pages = num_extent_pages(eb);
	for (i = 0; i < num_pages; i++) {
		int ret;

		eb->pages[i] = alloc_page(GFP_NOFS);
		if (!eb->pages[i])
			goto err;
		ret = attach_extent_buffer_page(eb, eb->pages[i], NULL);
		if (ret < 0)
			goto err;
	}
	set_extent_buffer_uptodate(eb);
	btrfs_set_header_nritems(eb, 0);
	set_bit(EXTENT_BUFFER_UNMAPPED, &eb->bflags);

	return eb;
err:
	for (; i > 0; i--) {
		detach_extent_buffer_page(eb, eb->pages[i - 1]);
		__free_page(eb->pages[i - 1]);
	}
	__free_extent_buffer(eb);
	return NULL;
}

struct extent_buffer *alloc_dummy_extent_buffer(struct btrfs_fs_info *fs_info,
						u64 start)
{
	return __alloc_dummy_extent_buffer(fs_info, start, fs_info->nodesize);
}

static void check_buffer_tree_ref(struct extent_buffer *eb)
{
	int refs;
	/*
	 * The TREE_REF bit is first set when the extent_buffer is added
	 * to the radix tree. It is also reset, if unset, when a new reference
	 * is created by find_extent_buffer.
	 *
	 * It is only cleared in two cases: freeing the last non-tree
	 * reference to the extent_buffer when its STALE bit is set or
	 * calling releasepage when the tree reference is the only reference.
	 *
	 * In both cases, care is taken to ensure that the extent_buffer's
	 * pages are not under io. However, releasepage can be concurrently
	 * called with creating new references, which is prone to race
	 * conditions between the calls to check_buffer_tree_ref in those
	 * codepaths and clearing TREE_REF in try_release_extent_buffer.
	 *
	 * The actual lifetime of the extent_buffer in the radix tree is
	 * adequately protected by the refcount, but the TREE_REF bit and
	 * its corresponding reference are not. To protect against this
	 * class of races, we call check_buffer_tree_ref from the codepaths
	 * which trigger io after they set eb->io_pages. Note that once io is
	 * initiated, TREE_REF can no longer be cleared, so that is the
	 * moment at which any such race is best fixed.
	 */
	refs = atomic_read(&eb->refs);
	if (refs >= 2 && test_bit(EXTENT_BUFFER_TREE_REF, &eb->bflags))
		return;

	spin_lock(&eb->refs_lock);
	if (!test_and_set_bit(EXTENT_BUFFER_TREE_REF, &eb->bflags))
		atomic_inc(&eb->refs);
	spin_unlock(&eb->refs_lock);
}

static void mark_extent_buffer_accessed(struct extent_buffer *eb,
		struct page *accessed)
{
	int num_pages, i;

	check_buffer_tree_ref(eb);

	num_pages = num_extent_pages(eb);
	for (i = 0; i < num_pages; i++) {
		struct page *p = eb->pages[i];

		if (p != accessed)
			mark_page_accessed(p);
	}
}

struct extent_buffer *find_extent_buffer(struct btrfs_fs_info *fs_info,
					 u64 start)
{
	struct extent_buffer *eb;

	eb = find_extent_buffer_nolock(fs_info, start);
	if (!eb)
		return NULL;
	/*
	 * Lock our eb's refs_lock to avoid races with free_extent_buffer().
	 * When we get our eb it might be flagged with EXTENT_BUFFER_STALE and
	 * another task running free_extent_buffer() might have seen that flag
	 * set, eb->refs == 2, that the buffer isn't under IO (dirty and
	 * writeback flags not set) and it's still in the tree (flag
	 * EXTENT_BUFFER_TREE_REF set), therefore being in the process of
	 * decrementing the extent buffer's reference count twice.  So here we
	 * could race and increment the eb's reference count, clear its stale
	 * flag, mark it as dirty and drop our reference before the other task
	 * finishes executing free_extent_buffer, which would later result in
	 * an attempt to free an extent buffer that is dirty.
	 */
	if (test_bit(EXTENT_BUFFER_STALE, &eb->bflags)) {
		spin_lock(&eb->refs_lock);
		spin_unlock(&eb->refs_lock);
	}
	mark_extent_buffer_accessed(eb, NULL);
	return eb;
}

#ifdef CONFIG_BTRFS_FS_RUN_SANITY_TESTS
struct extent_buffer *alloc_test_extent_buffer(struct btrfs_fs_info *fs_info,
					u64 start)
{
	struct extent_buffer *eb, *exists = NULL;
	int ret;

	eb = find_extent_buffer(fs_info, start);
	if (eb)
		return eb;
	eb = alloc_dummy_extent_buffer(fs_info, start);
	if (!eb)
		return ERR_PTR(-ENOMEM);
	eb->fs_info = fs_info;
again:
	ret = radix_tree_preload(GFP_NOFS);
	if (ret) {
		exists = ERR_PTR(ret);
		goto free_eb;
	}
	spin_lock(&fs_info->buffer_lock);
	ret = radix_tree_insert(&fs_info->buffer_radix,
				start >> fs_info->sectorsize_bits, eb);
	spin_unlock(&fs_info->buffer_lock);
	radix_tree_preload_end();
	if (ret == -EEXIST) {
		exists = find_extent_buffer(fs_info, start);
		if (exists)
			goto free_eb;
		else
			goto again;
	}
	check_buffer_tree_ref(eb);
	set_bit(EXTENT_BUFFER_IN_TREE, &eb->bflags);

	return eb;
free_eb:
	btrfs_release_extent_buffer(eb);
	return exists;
}
#endif

static struct extent_buffer *grab_extent_buffer(
		struct btrfs_fs_info *fs_info, struct page *page)
{
	struct extent_buffer *exists;

	/*
	 * For subpage case, we completely rely on radix tree to ensure we
	 * don't try to insert two ebs for the same bytenr.  So here we always
	 * return NULL and just continue.
	 */
	if (fs_info->sectorsize < PAGE_SIZE)
		return NULL;

	/* Page not yet attached to an extent buffer */
	if (!PagePrivate(page))
		return NULL;

	/*
	 * We could have already allocated an eb for this page and attached one
	 * so lets see if we can get a ref on the existing eb, and if we can we
	 * know it's good and we can just return that one, else we know we can
	 * just overwrite page->private.
	 */
	exists = (struct extent_buffer *)page->private;
	if (atomic_inc_not_zero(&exists->refs))
		return exists;

	WARN_ON(PageDirty(page));
	detach_page_private(page);
	return NULL;
}

struct extent_buffer *alloc_extent_buffer(struct btrfs_fs_info *fs_info,
					  u64 start, u64 owner_root, int level)
{
	unsigned long len = fs_info->nodesize;
	int num_pages;
	int i;
	unsigned long index = start >> PAGE_SHIFT;
	struct extent_buffer *eb;
	struct extent_buffer *exists = NULL;
	struct page *p;
	struct address_space *mapping = fs_info->btree_inode->i_mapping;
	int uptodate = 1;
	int ret;

	if (!IS_ALIGNED(start, fs_info->sectorsize)) {
		btrfs_err(fs_info, "bad tree block start %llu", start);
		return ERR_PTR(-EINVAL);
	}

#if BITS_PER_LONG == 32
	if (start >= MAX_LFS_FILESIZE) {
		btrfs_err_rl(fs_info,
		"extent buffer %llu is beyond 32bit page cache limit", start);
		btrfs_err_32bit_limit(fs_info);
		return ERR_PTR(-EOVERFLOW);
	}
	if (start >= BTRFS_32BIT_EARLY_WARN_THRESHOLD)
		btrfs_warn_32bit_limit(fs_info);
#endif

	if (fs_info->sectorsize < PAGE_SIZE &&
	    offset_in_page(start) + len > PAGE_SIZE) {
		btrfs_err(fs_info,
		"tree block crosses page boundary, start %llu nodesize %lu",
			  start, len);
		return ERR_PTR(-EINVAL);
	}

	eb = find_extent_buffer(fs_info, start);
	if (eb)
		return eb;

	eb = __alloc_extent_buffer(fs_info, start, len);
	if (!eb)
		return ERR_PTR(-ENOMEM);
	btrfs_set_buffer_lockdep_class(owner_root, eb, level);

	num_pages = num_extent_pages(eb);
	for (i = 0; i < num_pages; i++, index++) {
		struct btrfs_subpage *prealloc = NULL;

		p = find_or_create_page(mapping, index, GFP_NOFS|__GFP_NOFAIL);
		if (!p) {
			exists = ERR_PTR(-ENOMEM);
			goto free_eb;
		}

		/*
		 * Preallocate page->private for subpage case, so that we won't
		 * allocate memory with private_lock hold.  The memory will be
		 * freed by attach_extent_buffer_page() or freed manually if
		 * we exit earlier.
		 *
		 * Although we have ensured one subpage eb can only have one
		 * page, but it may change in the future for 16K page size
		 * support, so we still preallocate the memory in the loop.
		 */
		ret = btrfs_alloc_subpage(fs_info, &prealloc,
					  BTRFS_SUBPAGE_METADATA);
		if (ret < 0) {
			unlock_page(p);
			put_page(p);
			exists = ERR_PTR(ret);
			goto free_eb;
		}

		spin_lock(&mapping->private_lock);
		exists = grab_extent_buffer(fs_info, p);
		if (exists) {
			spin_unlock(&mapping->private_lock);
			unlock_page(p);
			put_page(p);
			mark_extent_buffer_accessed(exists, p);
			btrfs_free_subpage(prealloc);
			goto free_eb;
		}
		/* Should not fail, as we have preallocated the memory */
		ret = attach_extent_buffer_page(eb, p, prealloc);
		ASSERT(!ret);
		/*
		 * To inform we have extra eb under allocation, so that
		 * detach_extent_buffer_page() won't release the page private
		 * when the eb hasn't yet been inserted into radix tree.
		 *
		 * The ref will be decreased when the eb released the page, in
		 * detach_extent_buffer_page().
		 * Thus needs no special handling in error path.
		 */
		btrfs_page_inc_eb_refs(fs_info, p);
		spin_unlock(&mapping->private_lock);

		WARN_ON(btrfs_page_test_dirty(fs_info, p, eb->start, eb->len));
		eb->pages[i] = p;
		if (!PageUptodate(p))
			uptodate = 0;

		/*
		 * We can't unlock the pages just yet since the extent buffer
		 * hasn't been properly inserted in the radix tree, this
		 * opens a race with btree_releasepage which can free a page
		 * while we are still filling in all pages for the buffer and
		 * we could crash.
		 */
	}
	if (uptodate)
		set_bit(EXTENT_BUFFER_UPTODATE, &eb->bflags);
again:
	ret = radix_tree_preload(GFP_NOFS);
	if (ret) {
		exists = ERR_PTR(ret);
		goto free_eb;
	}

	spin_lock(&fs_info->buffer_lock);
	ret = radix_tree_insert(&fs_info->buffer_radix,
				start >> fs_info->sectorsize_bits, eb);
	spin_unlock(&fs_info->buffer_lock);
	radix_tree_preload_end();
	if (ret == -EEXIST) {
		exists = find_extent_buffer(fs_info, start);
		if (exists)
			goto free_eb;
		else
			goto again;
	}
	/* add one reference for the tree */
	check_buffer_tree_ref(eb);
	set_bit(EXTENT_BUFFER_IN_TREE, &eb->bflags);

	/*
	 * Now it's safe to unlock the pages because any calls to
	 * btree_releasepage will correctly detect that a page belongs to a
	 * live buffer and won't free them prematurely.
	 */
	for (i = 0; i < num_pages; i++)
		unlock_page(eb->pages[i]);
	return eb;

free_eb:
	WARN_ON(!atomic_dec_and_test(&eb->refs));
	for (i = 0; i < num_pages; i++) {
		if (eb->pages[i])
			unlock_page(eb->pages[i]);
	}

	btrfs_release_extent_buffer(eb);
	return exists;
}

static inline void btrfs_release_extent_buffer_rcu(struct rcu_head *head)
{
	struct extent_buffer *eb =
			container_of(head, struct extent_buffer, rcu_head);

	__free_extent_buffer(eb);
}

static int release_extent_buffer(struct extent_buffer *eb)
	__releases(&eb->refs_lock)
{
	lockdep_assert_held(&eb->refs_lock);

	WARN_ON(atomic_read(&eb->refs) == 0);
	if (atomic_dec_and_test(&eb->refs)) {
		if (test_and_clear_bit(EXTENT_BUFFER_IN_TREE, &eb->bflags)) {
			struct btrfs_fs_info *fs_info = eb->fs_info;

			spin_unlock(&eb->refs_lock);

			spin_lock(&fs_info->buffer_lock);
			radix_tree_delete(&fs_info->buffer_radix,
					  eb->start >> fs_info->sectorsize_bits);
			spin_unlock(&fs_info->buffer_lock);
		} else {
			spin_unlock(&eb->refs_lock);
		}

		btrfs_leak_debug_del(&eb->fs_info->eb_leak_lock, &eb->leak_list);
		/* Should be safe to release our pages at this point */
		btrfs_release_extent_buffer_pages(eb);
#ifdef CONFIG_BTRFS_FS_RUN_SANITY_TESTS
		if (unlikely(test_bit(EXTENT_BUFFER_UNMAPPED, &eb->bflags))) {
			__free_extent_buffer(eb);
			return 1;
		}
#endif
		call_rcu(&eb->rcu_head, btrfs_release_extent_buffer_rcu);
		return 1;
	}
	spin_unlock(&eb->refs_lock);

	return 0;
}

void free_extent_buffer(struct extent_buffer *eb)
{
	int refs;
	int old;
	if (!eb)
		return;

	while (1) {
		refs = atomic_read(&eb->refs);
		if ((!test_bit(EXTENT_BUFFER_UNMAPPED, &eb->bflags) && refs <= 3)
		    || (test_bit(EXTENT_BUFFER_UNMAPPED, &eb->bflags) &&
			refs == 1))
			break;
		old = atomic_cmpxchg(&eb->refs, refs, refs - 1);
		if (old == refs)
			return;
	}

	spin_lock(&eb->refs_lock);
	if (atomic_read(&eb->refs) == 2 &&
	    test_bit(EXTENT_BUFFER_STALE, &eb->bflags) &&
	    !extent_buffer_under_io(eb) &&
	    test_and_clear_bit(EXTENT_BUFFER_TREE_REF, &eb->bflags))
		atomic_dec(&eb->refs);

	/*
	 * I know this is terrible, but it's temporary until we stop tracking
	 * the uptodate bits and such for the extent buffers.
	 */
	release_extent_buffer(eb);
}

void free_extent_buffer_stale(struct extent_buffer *eb)
{
	if (!eb)
		return;

	spin_lock(&eb->refs_lock);
	set_bit(EXTENT_BUFFER_STALE, &eb->bflags);

	if (atomic_read(&eb->refs) == 2 && !extent_buffer_under_io(eb) &&
	    test_and_clear_bit(EXTENT_BUFFER_TREE_REF, &eb->bflags))
		atomic_dec(&eb->refs);
	release_extent_buffer(eb);
}

static void btree_clear_page_dirty(struct page *page)
{
	ASSERT(PageDirty(page));
	ASSERT(PageLocked(page));
	clear_page_dirty_for_io(page);
	xa_lock_irq(&page->mapping->i_pages);
	if (!PageDirty(page))
		__xa_clear_mark(&page->mapping->i_pages,
				page_index(page), PAGECACHE_TAG_DIRTY);
	xa_unlock_irq(&page->mapping->i_pages);
}

static void clear_subpage_extent_buffer_dirty(const struct extent_buffer *eb)
{
	struct btrfs_fs_info *fs_info = eb->fs_info;
	struct page *page = eb->pages[0];
	bool last;

	/* btree_clear_page_dirty() needs page locked */
	lock_page(page);
	last = btrfs_subpage_clear_and_test_dirty(fs_info, page, eb->start,
						  eb->len);
	if (last)
		btree_clear_page_dirty(page);
	unlock_page(page);
	WARN_ON(atomic_read(&eb->refs) == 0);
}

void clear_extent_buffer_dirty(const struct extent_buffer *eb)
{
	int i;
	int num_pages;
	struct page *page;

	if (eb->fs_info->sectorsize < PAGE_SIZE)
		return clear_subpage_extent_buffer_dirty(eb);

	num_pages = num_extent_pages(eb);

	for (i = 0; i < num_pages; i++) {
		page = eb->pages[i];
		if (!PageDirty(page))
			continue;
		lock_page(page);
		btree_clear_page_dirty(page);
		ClearPageError(page);
		unlock_page(page);
	}
	WARN_ON(atomic_read(&eb->refs) == 0);
}

bool set_extent_buffer_dirty(struct extent_buffer *eb)
{
	int i;
	int num_pages;
	bool was_dirty;

	check_buffer_tree_ref(eb);

	was_dirty = test_and_set_bit(EXTENT_BUFFER_DIRTY, &eb->bflags);

	num_pages = num_extent_pages(eb);
	WARN_ON(atomic_read(&eb->refs) == 0);
	WARN_ON(!test_bit(EXTENT_BUFFER_TREE_REF, &eb->bflags));

	if (!was_dirty) {
		bool subpage = eb->fs_info->sectorsize < PAGE_SIZE;

		/*
		 * For subpage case, we can have other extent buffers in the
		 * same page, and in clear_subpage_extent_buffer_dirty() we
		 * have to clear page dirty without subpage lock held.
		 * This can cause race where our page gets dirty cleared after
		 * we just set it.
		 *
		 * Thankfully, clear_subpage_extent_buffer_dirty() has locked
		 * its page for other reasons, we can use page lock to prevent
		 * the above race.
		 */
		if (subpage)
			lock_page(eb->pages[0]);
		for (i = 0; i < num_pages; i++)
			btrfs_page_set_dirty(eb->fs_info, eb->pages[i],
					     eb->start, eb->len);
		if (subpage)
			unlock_page(eb->pages[0]);
	}
#ifdef CONFIG_BTRFS_DEBUG
	for (i = 0; i < num_pages; i++)
		ASSERT(PageDirty(eb->pages[i]));
#endif

	return was_dirty;
}

void clear_extent_buffer_uptodate(struct extent_buffer *eb)
{
	struct btrfs_fs_info *fs_info = eb->fs_info;
	struct page *page;
	int num_pages;
	int i;

	clear_bit(EXTENT_BUFFER_UPTODATE, &eb->bflags);
	num_pages = num_extent_pages(eb);
	for (i = 0; i < num_pages; i++) {
		page = eb->pages[i];
		if (page)
			btrfs_page_clear_uptodate(fs_info, page,
						  eb->start, eb->len);
	}
}

void set_extent_buffer_uptodate(struct extent_buffer *eb)
{
	struct btrfs_fs_info *fs_info = eb->fs_info;
	struct page *page;
	int num_pages;
	int i;

	set_bit(EXTENT_BUFFER_UPTODATE, &eb->bflags);
	num_pages = num_extent_pages(eb);
	for (i = 0; i < num_pages; i++) {
		page = eb->pages[i];
		btrfs_page_set_uptodate(fs_info, page, eb->start, eb->len);
	}
}

static int read_extent_buffer_subpage(struct extent_buffer *eb, int wait,
				      int mirror_num)
{
	struct btrfs_fs_info *fs_info = eb->fs_info;
	struct extent_io_tree *io_tree;
	struct page *page = eb->pages[0];
	struct btrfs_bio_ctrl bio_ctrl = { 0 };
	int ret = 0;

	ASSERT(!test_bit(EXTENT_BUFFER_UNMAPPED, &eb->bflags));
	ASSERT(PagePrivate(page));
	io_tree = &BTRFS_I(fs_info->btree_inode)->io_tree;

	if (wait == WAIT_NONE) {
		if (!try_lock_extent(io_tree, eb->start, eb->start + eb->len - 1))
			return -EAGAIN;
	} else {
		ret = lock_extent(io_tree, eb->start, eb->start + eb->len - 1);
		if (ret < 0)
			return ret;
	}

	ret = 0;
	if (test_bit(EXTENT_BUFFER_UPTODATE, &eb->bflags) ||
	    PageUptodate(page) ||
	    btrfs_subpage_test_uptodate(fs_info, page, eb->start, eb->len)) {
		set_bit(EXTENT_BUFFER_UPTODATE, &eb->bflags);
		unlock_extent(io_tree, eb->start, eb->start + eb->len - 1);
		return ret;
	}

	clear_bit(EXTENT_BUFFER_READ_ERR, &eb->bflags);
	eb->read_mirror = 0;
	atomic_set(&eb->io_pages, 1);
	check_buffer_tree_ref(eb);
	btrfs_subpage_clear_error(fs_info, page, eb->start, eb->len);

	btrfs_subpage_start_reader(fs_info, page, eb->start, eb->len);
	ret = submit_extent_page(REQ_OP_READ | REQ_META, NULL, &bio_ctrl,
				 page, eb->start, eb->len,
				 eb->start - page_offset(page),
				 end_bio_extent_readpage, mirror_num, 0,
				 true);
	if (ret) {
		/*
		 * In the endio function, if we hit something wrong we will
		 * increase the io_pages, so here we need to decrease it for
		 * error path.
		 */
		atomic_dec(&eb->io_pages);
	}
	if (bio_ctrl.bio) {
		int tmp;

		tmp = submit_one_bio(bio_ctrl.bio, mirror_num, 0);
		bio_ctrl.bio = NULL;
		if (tmp < 0)
			return tmp;
	}
	if (ret || wait != WAIT_COMPLETE)
		return ret;

	wait_extent_bit(io_tree, eb->start, eb->start + eb->len - 1, EXTENT_LOCKED);
	if (!test_bit(EXTENT_BUFFER_UPTODATE, &eb->bflags))
		ret = -EIO;
	return ret;
}

int read_extent_buffer_pages(struct extent_buffer *eb, int wait, int mirror_num)
{
	int i;
	struct page *page;
	int err;
	int ret = 0;
	int locked_pages = 0;
	int all_uptodate = 1;
	int num_pages;
	unsigned long num_reads = 0;
	struct btrfs_bio_ctrl bio_ctrl = { 0 };

	if (test_bit(EXTENT_BUFFER_UPTODATE, &eb->bflags))
		return 0;

	/*
	 * We could have had EXTENT_BUFFER_UPTODATE cleared by the write
	 * operation, which could potentially still be in flight.  In this case
	 * we simply want to return an error.
	 */
	if (unlikely(test_bit(EXTENT_BUFFER_WRITE_ERR, &eb->bflags)))
		return -EIO;

	if (eb->fs_info->sectorsize < PAGE_SIZE)
		return read_extent_buffer_subpage(eb, wait, mirror_num);

	num_pages = num_extent_pages(eb);
	for (i = 0; i < num_pages; i++) {
		page = eb->pages[i];
		if (wait == WAIT_NONE) {
			/*
			 * WAIT_NONE is only utilized by readahead. If we can't
			 * acquire the lock atomically it means either the eb
			 * is being read out or under modification.
			 * Either way the eb will be or has been cached,
			 * readahead can exit safely.
			 */
			if (!trylock_page(page))
				goto unlock_exit;
		} else {
			lock_page(page);
		}
		locked_pages++;
	}
	/*
	 * We need to firstly lock all pages to make sure that
	 * the uptodate bit of our pages won't be affected by
	 * clear_extent_buffer_uptodate().
	 */
	for (i = 0; i < num_pages; i++) {
		page = eb->pages[i];
		if (!PageUptodate(page)) {
			num_reads++;
			all_uptodate = 0;
		}
	}

	if (all_uptodate) {
		set_bit(EXTENT_BUFFER_UPTODATE, &eb->bflags);
		goto unlock_exit;
	}

	clear_bit(EXTENT_BUFFER_READ_ERR, &eb->bflags);
	eb->read_mirror = 0;
	atomic_set(&eb->io_pages, num_reads);
	/*
	 * It is possible for releasepage to clear the TREE_REF bit before we
	 * set io_pages. See check_buffer_tree_ref for a more detailed comment.
	 */
	check_buffer_tree_ref(eb);
	for (i = 0; i < num_pages; i++) {
		page = eb->pages[i];

		if (!PageUptodate(page)) {
			if (ret) {
				atomic_dec(&eb->io_pages);
				unlock_page(page);
				continue;
			}

			ClearPageError(page);
			err = submit_extent_page(REQ_OP_READ | REQ_META, NULL,
					 &bio_ctrl, page, page_offset(page),
					 PAGE_SIZE, 0, end_bio_extent_readpage,
					 mirror_num, 0, false);
			if (err) {
				/*
				 * We failed to submit the bio so it's the
				 * caller's responsibility to perform cleanup
				 * i.e unlock page/set error bit.
				 */
				ret = err;
				SetPageError(page);
				unlock_page(page);
				atomic_dec(&eb->io_pages);
			}
		} else {
			unlock_page(page);
		}
	}

	if (bio_ctrl.bio) {
		err = submit_one_bio(bio_ctrl.bio, mirror_num, bio_ctrl.bio_flags);
		bio_ctrl.bio = NULL;
		if (err)
			return err;
	}

	if (ret || wait != WAIT_COMPLETE)
		return ret;

	for (i = 0; i < num_pages; i++) {
		page = eb->pages[i];
		wait_on_page_locked(page);
		if (!PageUptodate(page))
			ret = -EIO;
	}

	return ret;

unlock_exit:
	while (locked_pages > 0) {
		locked_pages--;
		page = eb->pages[locked_pages];
		unlock_page(page);
	}
	return ret;
}

static bool report_eb_range(const struct extent_buffer *eb, unsigned long start,
			    unsigned long len)
{
	btrfs_warn(eb->fs_info,
		"access to eb bytenr %llu len %lu out of range start %lu len %lu",
		eb->start, eb->len, start, len);
	WARN_ON(IS_ENABLED(CONFIG_BTRFS_DEBUG));

	return true;
}

/*
 * Check if the [start, start + len) range is valid before reading/writing
 * the eb.
 * NOTE: @start and @len are offset inside the eb, not logical address.
 *
 * Caller should not touch the dst/src memory if this function returns error.
 */
static inline int check_eb_range(const struct extent_buffer *eb,
				 unsigned long start, unsigned long len)
{
	unsigned long offset;

	/* start, start + len should not go beyond eb->len nor overflow */
	if (unlikely(check_add_overflow(start, len, &offset) || offset > eb->len))
		return report_eb_range(eb, start, len);

	return false;
}

void read_extent_buffer(const struct extent_buffer *eb, void *dstv,
			unsigned long start, unsigned long len)
{
	size_t cur;
	size_t offset;
	struct page *page;
	char *kaddr;
	char *dst = (char *)dstv;
	unsigned long i = get_eb_page_index(start);

	if (check_eb_range(eb, start, len))
		return;

	offset = get_eb_offset_in_page(eb, start);

	while (len > 0) {
		page = eb->pages[i];

		cur = min(len, (PAGE_SIZE - offset));
		kaddr = page_address(page);
		memcpy(dst, kaddr + offset, cur);

		dst += cur;
		len -= cur;
		offset = 0;
		i++;
	}
}

int read_extent_buffer_to_user_nofault(const struct extent_buffer *eb,
				       void __user *dstv,
				       unsigned long start, unsigned long len)
{
	size_t cur;
	size_t offset;
	struct page *page;
	char *kaddr;
	char __user *dst = (char __user *)dstv;
	unsigned long i = get_eb_page_index(start);
	int ret = 0;

	WARN_ON(start > eb->len);
	WARN_ON(start + len > eb->start + eb->len);

	offset = get_eb_offset_in_page(eb, start);

	while (len > 0) {
		page = eb->pages[i];

		cur = min(len, (PAGE_SIZE - offset));
		kaddr = page_address(page);
		if (copy_to_user_nofault(dst, kaddr + offset, cur)) {
			ret = -EFAULT;
			break;
		}

		dst += cur;
		len -= cur;
		offset = 0;
		i++;
	}

	return ret;
}

int memcmp_extent_buffer(const struct extent_buffer *eb, const void *ptrv,
			 unsigned long start, unsigned long len)
{
	size_t cur;
	size_t offset;
	struct page *page;
	char *kaddr;
	char *ptr = (char *)ptrv;
	unsigned long i = get_eb_page_index(start);
	int ret = 0;

	if (check_eb_range(eb, start, len))
		return -EINVAL;

	offset = get_eb_offset_in_page(eb, start);

	while (len > 0) {
		page = eb->pages[i];

		cur = min(len, (PAGE_SIZE - offset));

		kaddr = page_address(page);
		ret = memcmp(ptr, kaddr + offset, cur);
		if (ret)
			break;

		ptr += cur;
		len -= cur;
		offset = 0;
		i++;
	}
	return ret;
}

/*
 * Check that the extent buffer is uptodate.
 *
 * For regular sector size == PAGE_SIZE case, check if @page is uptodate.
 * For subpage case, check if the range covered by the eb has EXTENT_UPTODATE.
 */
static void assert_eb_page_uptodate(const struct extent_buffer *eb,
				    struct page *page)
{
	struct btrfs_fs_info *fs_info = eb->fs_info;

	/*
	 * If we are using the commit root we could potentially clear a page
	 * Uptodate while we're using the extent buffer that we've previously
	 * looked up.  We don't want to complain in this case, as the page was
	 * valid before, we just didn't write it out.  Instead we want to catch
	 * the case where we didn't actually read the block properly, which
	 * would have !PageUptodate && !PageError, as we clear PageError before
	 * reading.
	 */
	if (fs_info->sectorsize < PAGE_SIZE) {
		bool uptodate, error;

		uptodate = btrfs_subpage_test_uptodate(fs_info, page,
						       eb->start, eb->len);
		error = btrfs_subpage_test_error(fs_info, page, eb->start, eb->len);
		WARN_ON(!uptodate && !error);
	} else {
		WARN_ON(!PageUptodate(page) && !PageError(page));
	}
}

void write_extent_buffer_chunk_tree_uuid(const struct extent_buffer *eb,
		const void *srcv)
{
	char *kaddr;

	assert_eb_page_uptodate(eb, eb->pages[0]);
	kaddr = page_address(eb->pages[0]) +
		get_eb_offset_in_page(eb, offsetof(struct btrfs_header,
						   chunk_tree_uuid));
	memcpy(kaddr, srcv, BTRFS_FSID_SIZE);
}

void write_extent_buffer_fsid(const struct extent_buffer *eb, const void *srcv)
{
	char *kaddr;

	assert_eb_page_uptodate(eb, eb->pages[0]);
	kaddr = page_address(eb->pages[0]) +
		get_eb_offset_in_page(eb, offsetof(struct btrfs_header, fsid));
	memcpy(kaddr, srcv, BTRFS_FSID_SIZE);
}

void write_extent_buffer(const struct extent_buffer *eb, const void *srcv,
			 unsigned long start, unsigned long len)
{
	size_t cur;
	size_t offset;
	struct page *page;
	char *kaddr;
	char *src = (char *)srcv;
	unsigned long i = get_eb_page_index(start);

	WARN_ON(test_bit(EXTENT_BUFFER_NO_CHECK, &eb->bflags));

	if (check_eb_range(eb, start, len))
		return;

	offset = get_eb_offset_in_page(eb, start);

	while (len > 0) {
		page = eb->pages[i];
		assert_eb_page_uptodate(eb, page);

		cur = min(len, PAGE_SIZE - offset);
		kaddr = page_address(page);
		memcpy(kaddr + offset, src, cur);

		src += cur;
		len -= cur;
		offset = 0;
		i++;
	}
}

void memzero_extent_buffer(const struct extent_buffer *eb, unsigned long start,
		unsigned long len)
{
	size_t cur;
	size_t offset;
	struct page *page;
	char *kaddr;
	unsigned long i = get_eb_page_index(start);

	if (check_eb_range(eb, start, len))
		return;

	offset = get_eb_offset_in_page(eb, start);

	while (len > 0) {
		page = eb->pages[i];
		assert_eb_page_uptodate(eb, page);

		cur = min(len, PAGE_SIZE - offset);
		kaddr = page_address(page);
		memset(kaddr + offset, 0, cur);

		len -= cur;
		offset = 0;
		i++;
	}
}

void copy_extent_buffer_full(const struct extent_buffer *dst,
			     const struct extent_buffer *src)
{
	int i;
	int num_pages;

	ASSERT(dst->len == src->len);

	if (dst->fs_info->sectorsize == PAGE_SIZE) {
		num_pages = num_extent_pages(dst);
		for (i = 0; i < num_pages; i++)
			copy_page(page_address(dst->pages[i]),
				  page_address(src->pages[i]));
	} else {
		size_t src_offset = get_eb_offset_in_page(src, 0);
		size_t dst_offset = get_eb_offset_in_page(dst, 0);

		ASSERT(src->fs_info->sectorsize < PAGE_SIZE);
		memcpy(page_address(dst->pages[0]) + dst_offset,
		       page_address(src->pages[0]) + src_offset,
		       src->len);
	}
}

void copy_extent_buffer(const struct extent_buffer *dst,
			const struct extent_buffer *src,
			unsigned long dst_offset, unsigned long src_offset,
			unsigned long len)
{
	u64 dst_len = dst->len;
	size_t cur;
	size_t offset;
	struct page *page;
	char *kaddr;
	unsigned long i = get_eb_page_index(dst_offset);

	if (check_eb_range(dst, dst_offset, len) ||
	    check_eb_range(src, src_offset, len))
		return;

	WARN_ON(src->len != dst_len);

	offset = get_eb_offset_in_page(dst, dst_offset);

	while (len > 0) {
		page = dst->pages[i];
		assert_eb_page_uptodate(dst, page);

		cur = min(len, (unsigned long)(PAGE_SIZE - offset));

		kaddr = page_address(page);
		read_extent_buffer(src, kaddr + offset, src_offset, cur);

		src_offset += cur;
		len -= cur;
		offset = 0;
		i++;
	}
}

/*
 * eb_bitmap_offset() - calculate the page and offset of the byte containing the
 * given bit number
 * @eb: the extent buffer
 * @start: offset of the bitmap item in the extent buffer
 * @nr: bit number
 * @page_index: return index of the page in the extent buffer that contains the
 * given bit number
 * @page_offset: return offset into the page given by page_index
 *
 * This helper hides the ugliness of finding the byte in an extent buffer which
 * contains a given bit.
 */
static inline void eb_bitmap_offset(const struct extent_buffer *eb,
				    unsigned long start, unsigned long nr,
				    unsigned long *page_index,
				    size_t *page_offset)
{
	size_t byte_offset = BIT_BYTE(nr);
	size_t offset;

	/*
	 * The byte we want is the offset of the extent buffer + the offset of
	 * the bitmap item in the extent buffer + the offset of the byte in the
	 * bitmap item.
	 */
	offset = start + offset_in_page(eb->start) + byte_offset;

	*page_index = offset >> PAGE_SHIFT;
	*page_offset = offset_in_page(offset);
}

/**
 * extent_buffer_test_bit - determine whether a bit in a bitmap item is set
 * @eb: the extent buffer
 * @start: offset of the bitmap item in the extent buffer
 * @nr: bit number to test
 */
int extent_buffer_test_bit(const struct extent_buffer *eb, unsigned long start,
			   unsigned long nr)
{
	u8 *kaddr;
	struct page *page;
	unsigned long i;
	size_t offset;

	eb_bitmap_offset(eb, start, nr, &i, &offset);
	page = eb->pages[i];
	assert_eb_page_uptodate(eb, page);
	kaddr = page_address(page);
	return 1U & (kaddr[offset] >> (nr & (BITS_PER_BYTE - 1)));
}

/**
 * extent_buffer_bitmap_set - set an area of a bitmap
 * @eb: the extent buffer
 * @start: offset of the bitmap item in the extent buffer
 * @pos: bit number of the first bit
 * @len: number of bits to set
 */
void extent_buffer_bitmap_set(const struct extent_buffer *eb, unsigned long start,
			      unsigned long pos, unsigned long len)
{
	u8 *kaddr;
	struct page *page;
	unsigned long i;
	size_t offset;
	const unsigned int size = pos + len;
	int bits_to_set = BITS_PER_BYTE - (pos % BITS_PER_BYTE);
	u8 mask_to_set = BITMAP_FIRST_BYTE_MASK(pos);

	eb_bitmap_offset(eb, start, pos, &i, &offset);
	page = eb->pages[i];
	assert_eb_page_uptodate(eb, page);
	kaddr = page_address(page);

	while (len >= bits_to_set) {
		kaddr[offset] |= mask_to_set;
		len -= bits_to_set;
		bits_to_set = BITS_PER_BYTE;
		mask_to_set = ~0;
		if (++offset >= PAGE_SIZE && len > 0) {
			offset = 0;
			page = eb->pages[++i];
			assert_eb_page_uptodate(eb, page);
			kaddr = page_address(page);
		}
	}
	if (len) {
		mask_to_set &= BITMAP_LAST_BYTE_MASK(size);
		kaddr[offset] |= mask_to_set;
	}
}


/**
 * extent_buffer_bitmap_clear - clear an area of a bitmap
 * @eb: the extent buffer
 * @start: offset of the bitmap item in the extent buffer
 * @pos: bit number of the first bit
 * @len: number of bits to clear
 */
void extent_buffer_bitmap_clear(const struct extent_buffer *eb,
				unsigned long start, unsigned long pos,
				unsigned long len)
{
	u8 *kaddr;
	struct page *page;
	unsigned long i;
	size_t offset;
	const unsigned int size = pos + len;
	int bits_to_clear = BITS_PER_BYTE - (pos % BITS_PER_BYTE);
	u8 mask_to_clear = BITMAP_FIRST_BYTE_MASK(pos);

	eb_bitmap_offset(eb, start, pos, &i, &offset);
	page = eb->pages[i];
	assert_eb_page_uptodate(eb, page);
	kaddr = page_address(page);

	while (len >= bits_to_clear) {
		kaddr[offset] &= ~mask_to_clear;
		len -= bits_to_clear;
		bits_to_clear = BITS_PER_BYTE;
		mask_to_clear = ~0;
		if (++offset >= PAGE_SIZE && len > 0) {
			offset = 0;
			page = eb->pages[++i];
			assert_eb_page_uptodate(eb, page);
			kaddr = page_address(page);
		}
	}
	if (len) {
		mask_to_clear &= BITMAP_LAST_BYTE_MASK(size);
		kaddr[offset] &= ~mask_to_clear;
	}
}

static inline bool areas_overlap(unsigned long src, unsigned long dst, unsigned long len)
{
	unsigned long distance = (src > dst) ? src - dst : dst - src;
	return distance < len;
}

static void copy_pages(struct page *dst_page, struct page *src_page,
		       unsigned long dst_off, unsigned long src_off,
		       unsigned long len)
{
	char *dst_kaddr = page_address(dst_page);
	char *src_kaddr;
	int must_memmove = 0;

	if (dst_page != src_page) {
		src_kaddr = page_address(src_page);
	} else {
		src_kaddr = dst_kaddr;
		if (areas_overlap(src_off, dst_off, len))
			must_memmove = 1;
	}

	if (must_memmove)
		memmove(dst_kaddr + dst_off, src_kaddr + src_off, len);
	else
		memcpy(dst_kaddr + dst_off, src_kaddr + src_off, len);
}

void memcpy_extent_buffer(const struct extent_buffer *dst,
			  unsigned long dst_offset, unsigned long src_offset,
			  unsigned long len)
{
	size_t cur;
	size_t dst_off_in_page;
	size_t src_off_in_page;
	unsigned long dst_i;
	unsigned long src_i;

	if (check_eb_range(dst, dst_offset, len) ||
	    check_eb_range(dst, src_offset, len))
		return;

	while (len > 0) {
		dst_off_in_page = get_eb_offset_in_page(dst, dst_offset);
		src_off_in_page = get_eb_offset_in_page(dst, src_offset);

		dst_i = get_eb_page_index(dst_offset);
		src_i = get_eb_page_index(src_offset);

		cur = min(len, (unsigned long)(PAGE_SIZE -
					       src_off_in_page));
		cur = min_t(unsigned long, cur,
			(unsigned long)(PAGE_SIZE - dst_off_in_page));

		copy_pages(dst->pages[dst_i], dst->pages[src_i],
			   dst_off_in_page, src_off_in_page, cur);

		src_offset += cur;
		dst_offset += cur;
		len -= cur;
	}
}

void memmove_extent_buffer(const struct extent_buffer *dst,
			   unsigned long dst_offset, unsigned long src_offset,
			   unsigned long len)
{
	size_t cur;
	size_t dst_off_in_page;
	size_t src_off_in_page;
	unsigned long dst_end = dst_offset + len - 1;
	unsigned long src_end = src_offset + len - 1;
	unsigned long dst_i;
	unsigned long src_i;

	if (check_eb_range(dst, dst_offset, len) ||
	    check_eb_range(dst, src_offset, len))
		return;
	if (dst_offset < src_offset) {
		memcpy_extent_buffer(dst, dst_offset, src_offset, len);
		return;
	}
	while (len > 0) {
		dst_i = get_eb_page_index(dst_end);
		src_i = get_eb_page_index(src_end);

		dst_off_in_page = get_eb_offset_in_page(dst, dst_end);
		src_off_in_page = get_eb_offset_in_page(dst, src_end);

		cur = min_t(unsigned long, len, src_off_in_page + 1);
		cur = min(cur, dst_off_in_page + 1);
		copy_pages(dst->pages[dst_i], dst->pages[src_i],
			   dst_off_in_page - cur + 1,
			   src_off_in_page - cur + 1, cur);

		dst_end -= cur;
		src_end -= cur;
		len -= cur;
	}
}

static struct extent_buffer *get_next_extent_buffer(
		struct btrfs_fs_info *fs_info, struct page *page, u64 bytenr)
{
	struct extent_buffer *gang[BTRFS_SUBPAGE_BITMAP_SIZE];
	struct extent_buffer *found = NULL;
	u64 page_start = page_offset(page);
	int ret;
	int i;

	ASSERT(in_range(bytenr, page_start, PAGE_SIZE));
	ASSERT(PAGE_SIZE / fs_info->nodesize <= BTRFS_SUBPAGE_BITMAP_SIZE);
	lockdep_assert_held(&fs_info->buffer_lock);

	ret = radix_tree_gang_lookup(&fs_info->buffer_radix, (void **)gang,
			bytenr >> fs_info->sectorsize_bits,
			PAGE_SIZE / fs_info->nodesize);
	for (i = 0; i < ret; i++) {
		/* Already beyond page end */
		if (gang[i]->start >= page_start + PAGE_SIZE)
			break;
		/* Found one */
		if (gang[i]->start >= bytenr) {
			found = gang[i];
			break;
		}
	}
	return found;
}

static int try_release_subpage_extent_buffer(struct page *page)
{
	struct btrfs_fs_info *fs_info = btrfs_sb(page->mapping->host->i_sb);
	u64 cur = page_offset(page);
	const u64 end = page_offset(page) + PAGE_SIZE;
	int ret;

	while (cur < end) {
		struct extent_buffer *eb = NULL;

		/*
		 * Unlike try_release_extent_buffer() which uses page->private
		 * to grab buffer, for subpage case we rely on radix tree, thus
		 * we need to ensure radix tree consistency.
		 *
		 * We also want an atomic snapshot of the radix tree, thus go
		 * with spinlock rather than RCU.
		 */
		spin_lock(&fs_info->buffer_lock);
		eb = get_next_extent_buffer(fs_info, page, cur);
		if (!eb) {
			/* No more eb in the page range after or at cur */
			spin_unlock(&fs_info->buffer_lock);
			break;
		}
		cur = eb->start + eb->len;

		/*
		 * The same as try_release_extent_buffer(), to ensure the eb
		 * won't disappear out from under us.
		 */
		spin_lock(&eb->refs_lock);
		if (atomic_read(&eb->refs) != 1 || extent_buffer_under_io(eb)) {
			spin_unlock(&eb->refs_lock);
			spin_unlock(&fs_info->buffer_lock);
			break;
		}
		spin_unlock(&fs_info->buffer_lock);

		/*
		 * If tree ref isn't set then we know the ref on this eb is a
		 * real ref, so just return, this eb will likely be freed soon
		 * anyway.
		 */
		if (!test_and_clear_bit(EXTENT_BUFFER_TREE_REF, &eb->bflags)) {
			spin_unlock(&eb->refs_lock);
			break;
		}

		/*
		 * Here we don't care about the return value, we will always
		 * check the page private at the end.  And
		 * release_extent_buffer() will release the refs_lock.
		 */
		release_extent_buffer(eb);
	}
	/*
	 * Finally to check if we have cleared page private, as if we have
	 * released all ebs in the page, the page private should be cleared now.
	 */
	spin_lock(&page->mapping->private_lock);
	if (!PagePrivate(page))
		ret = 1;
	else
		ret = 0;
	spin_unlock(&page->mapping->private_lock);
	return ret;

}

int try_release_extent_buffer(struct page *page)
{
	struct extent_buffer *eb;

	if (btrfs_sb(page->mapping->host->i_sb)->sectorsize < PAGE_SIZE)
		return try_release_subpage_extent_buffer(page);

	/*
	 * We need to make sure nobody is changing page->private, as we rely on
	 * page->private as the pointer to extent buffer.
	 */
	spin_lock(&page->mapping->private_lock);
	if (!PagePrivate(page)) {
		spin_unlock(&page->mapping->private_lock);
		return 1;
	}

	eb = (struct extent_buffer *)page->private;
	BUG_ON(!eb);

	/*
	 * This is a little awful but should be ok, we need to make sure that
	 * the eb doesn't disappear out from under us while we're looking at
	 * this page.
	 */
	spin_lock(&eb->refs_lock);
	if (atomic_read(&eb->refs) != 1 || extent_buffer_under_io(eb)) {
		spin_unlock(&eb->refs_lock);
		spin_unlock(&page->mapping->private_lock);
		return 0;
	}
	spin_unlock(&page->mapping->private_lock);

	/*
	 * If tree ref isn't set then we know the ref on this eb is a real ref,
	 * so just return, this page will likely be freed soon anyway.
	 */
	if (!test_and_clear_bit(EXTENT_BUFFER_TREE_REF, &eb->bflags)) {
		spin_unlock(&eb->refs_lock);
		return 0;
	}

	return release_extent_buffer(eb);
}

/*
 * btrfs_readahead_tree_block - attempt to readahead a child block
 * @fs_info:	the fs_info
 * @bytenr:	bytenr to read
 * @owner_root: objectid of the root that owns this eb
 * @gen:	generation for the uptodate check, can be 0
 * @level:	level for the eb
 *
 * Attempt to readahead a tree block at @bytenr.  If @gen is 0 then we do a
 * normal uptodate check of the eb, without checking the generation.  If we have
 * to read the block we will not block on anything.
 */
void btrfs_readahead_tree_block(struct btrfs_fs_info *fs_info,
				u64 bytenr, u64 owner_root, u64 gen, int level)
{
	struct extent_buffer *eb;
	int ret;

	eb = btrfs_find_create_tree_block(fs_info, bytenr, owner_root, level);
	if (IS_ERR(eb))
		return;

	if (btrfs_buffer_uptodate(eb, gen, 1)) {
		free_extent_buffer(eb);
		return;
	}

	ret = read_extent_buffer_pages(eb, WAIT_NONE, 0);
	if (ret < 0)
		free_extent_buffer_stale(eb);
	else
		free_extent_buffer(eb);
}

/*
 * btrfs_readahead_node_child - readahead a node's child block
 * @node:	parent node we're reading from
 * @slot:	slot in the parent node for the child we want to read
 *
 * A helper for btrfs_readahead_tree_block, we simply read the bytenr pointed at
 * the slot in the node provided.
 */
void btrfs_readahead_node_child(struct extent_buffer *node, int slot)
{
	btrfs_readahead_tree_block(node->fs_info,
				   btrfs_node_blockptr(node, slot),
				   btrfs_header_owner(node),
				   btrfs_node_ptr_generation(node, slot),
				   btrfs_header_level(node) - 1);
}<|MERGE_RESOLUTION|>--- conflicted
+++ resolved
@@ -3727,17 +3727,12 @@
 					 this_bio_flag,
 					 force_bio_submit);
 		if (ret) {
-<<<<<<< HEAD
-			unlock_extent(tree, cur, cur + iosize - 1);
-			end_page_read(page, false, cur, iosize);
-=======
 			/*
 			 * We have to unlock the remaining range, or the page
 			 * will never be unlocked.
 			 */
 			unlock_extent(tree, cur, end);
 			end_page_read(page, false, cur, end + 1 - cur);
->>>>>>> 2a6c029a
 			goto out;
 		}
 		cur = cur + iosize;
