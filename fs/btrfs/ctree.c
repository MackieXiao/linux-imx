/*
 * Copyright (C) 2007,2008 Oracle.  All rights reserved.
 *
 * This program is free software; you can redistribute it and/or
 * modify it under the terms of the GNU General Public
 * License v2 as published by the Free Software Foundation.
 *
 * This program is distributed in the hope that it will be useful,
 * but WITHOUT ANY WARRANTY; without even the implied warranty of
 * MERCHANTABILITY or FITNESS FOR A PARTICULAR PURPOSE.  See the GNU
 * General Public License for more details.
 *
 * You should have received a copy of the GNU General Public
 * License along with this program; if not, write to the
 * Free Software Foundation, Inc., 59 Temple Place - Suite 330,
 * Boston, MA 021110-1307, USA.
 */

#include <linux/sched.h>
#include "ctree.h"
#include "disk-io.h"
#include "transaction.h"
#include "print-tree.h"
#include "locking.h"

static int split_node(struct btrfs_trans_handle *trans, struct btrfs_root
		      *root, struct btrfs_path *path, int level);
static int split_leaf(struct btrfs_trans_handle *trans, struct btrfs_root
		      *root, struct btrfs_key *ins_key,
		      struct btrfs_path *path, int data_size, int extend);
static int push_node_left(struct btrfs_trans_handle *trans,
			  struct btrfs_root *root, struct extent_buffer *dst,
			  struct extent_buffer *src, int empty);
static int balance_node_right(struct btrfs_trans_handle *trans,
			      struct btrfs_root *root,
			      struct extent_buffer *dst_buf,
			      struct extent_buffer *src_buf);
static int del_ptr(struct btrfs_trans_handle *trans, struct btrfs_root *root,
		   struct btrfs_path *path, int level, int slot);

struct btrfs_path *btrfs_alloc_path(void)
{
	struct btrfs_path *path;
	path = kmem_cache_zalloc(btrfs_path_cachep, GFP_NOFS);
	if (path)
		path->reada = 1;
	return path;
}

/*
 * set all locked nodes in the path to blocking locks.  This should
 * be done before scheduling
 */
noinline void btrfs_set_path_blocking(struct btrfs_path *p)
{
	int i;
	for (i = 0; i < BTRFS_MAX_LEVEL; i++) {
		if (p->nodes[i] && p->locks[i])
			btrfs_set_lock_blocking(p->nodes[i]);
	}
}

/*
 * reset all the locked nodes in the patch to spinning locks.
 *
 * held is used to keep lockdep happy, when lockdep is enabled
 * we set held to a blocking lock before we go around and
 * retake all the spinlocks in the path.  You can safely use NULL
 * for held
 */
noinline void btrfs_clear_path_blocking(struct btrfs_path *p,
					struct extent_buffer *held)
{
	int i;

#ifdef CONFIG_DEBUG_LOCK_ALLOC
	/* lockdep really cares that we take all of these spinlocks
	 * in the right order.  If any of the locks in the path are not
	 * currently blocking, it is going to complain.  So, make really
	 * really sure by forcing the path to blocking before we clear
	 * the path blocking.
	 */
	if (held)
		btrfs_set_lock_blocking(held);
	btrfs_set_path_blocking(p);
#endif

	for (i = BTRFS_MAX_LEVEL - 1; i >= 0; i--) {
		if (p->nodes[i] && p->locks[i])
			btrfs_clear_lock_blocking(p->nodes[i]);
	}

#ifdef CONFIG_DEBUG_LOCK_ALLOC
	if (held)
		btrfs_clear_lock_blocking(held);
#endif
}

/* this also releases the path */
void btrfs_free_path(struct btrfs_path *p)
{
	btrfs_release_path(NULL, p);
	kmem_cache_free(btrfs_path_cachep, p);
}

/*
 * path release drops references on the extent buffers in the path
 * and it drops any locks held by this path
 *
 * It is safe to call this on paths that no locks or extent buffers held.
 */
noinline void btrfs_release_path(struct btrfs_root *root, struct btrfs_path *p)
{
	int i;

	for (i = 0; i < BTRFS_MAX_LEVEL; i++) {
		p->slots[i] = 0;
		if (!p->nodes[i])
			continue;
		if (p->locks[i]) {
			btrfs_tree_unlock(p->nodes[i]);
			p->locks[i] = 0;
		}
		free_extent_buffer(p->nodes[i]);
		p->nodes[i] = NULL;
	}
}

/*
 * safely gets a reference on the root node of a tree.  A lock
 * is not taken, so a concurrent writer may put a different node
 * at the root of the tree.  See btrfs_lock_root_node for the
 * looping required.
 *
 * The extent buffer returned by this has a reference taken, so
 * it won't disappear.  It may stop being the root of the tree
 * at any time because there are no locks held.
 */
struct extent_buffer *btrfs_root_node(struct btrfs_root *root)
{
	struct extent_buffer *eb;
	spin_lock(&root->node_lock);
	eb = root->node;
	extent_buffer_get(eb);
	spin_unlock(&root->node_lock);
	return eb;
}

/* loop around taking references on and locking the root node of the
 * tree until you end up with a lock on the root.  A locked buffer
 * is returned, with a reference held.
 */
struct extent_buffer *btrfs_lock_root_node(struct btrfs_root *root)
{
	struct extent_buffer *eb;

	while (1) {
		eb = btrfs_root_node(root);
		btrfs_tree_lock(eb);

		spin_lock(&root->node_lock);
		if (eb == root->node) {
			spin_unlock(&root->node_lock);
			break;
		}
		spin_unlock(&root->node_lock);

		btrfs_tree_unlock(eb);
		free_extent_buffer(eb);
	}
	return eb;
}

/* cowonly root (everything not a reference counted cow subvolume), just get
 * put onto a simple dirty list.  transaction.c walks this to make sure they
 * get properly updated on disk.
 */
static void add_root_to_dirty_list(struct btrfs_root *root)
{
	if (root->track_dirty && list_empty(&root->dirty_list)) {
		list_add(&root->dirty_list,
			 &root->fs_info->dirty_cowonly_roots);
	}
}

/*
 * used by snapshot creation to make a copy of a root for a tree with
 * a given objectid.  The buffer with the new root node is returned in
 * cow_ret, and this func returns zero on success or a negative error code.
 */
int btrfs_copy_root(struct btrfs_trans_handle *trans,
		      struct btrfs_root *root,
		      struct extent_buffer *buf,
		      struct extent_buffer **cow_ret, u64 new_root_objectid)
{
	struct extent_buffer *cow;
	u32 nritems;
	int ret = 0;
	int level;
	struct btrfs_disk_key disk_key;

	WARN_ON(root->ref_cows && trans->transid !=
		root->fs_info->running_transaction->transid);
	WARN_ON(root->ref_cows && trans->transid != root->last_trans);

	level = btrfs_header_level(buf);
	nritems = btrfs_header_nritems(buf);
	if (level == 0)
		btrfs_item_key(buf, &disk_key, 0);
	else
		btrfs_node_key(buf, &disk_key, 0);

	cow = btrfs_alloc_free_block(trans, root, buf->len, 0,
				     new_root_objectid, &disk_key, level,
				     buf->start, 0);
	if (IS_ERR(cow))
		return PTR_ERR(cow);

	copy_extent_buffer(cow, buf, 0, 0, cow->len);
	btrfs_set_header_bytenr(cow, cow->start);
	btrfs_set_header_generation(cow, trans->transid);
	btrfs_set_header_backref_rev(cow, BTRFS_MIXED_BACKREF_REV);
	btrfs_clear_header_flag(cow, BTRFS_HEADER_FLAG_WRITTEN |
				     BTRFS_HEADER_FLAG_RELOC);
	if (new_root_objectid == BTRFS_TREE_RELOC_OBJECTID)
		btrfs_set_header_flag(cow, BTRFS_HEADER_FLAG_RELOC);
	else
		btrfs_set_header_owner(cow, new_root_objectid);

	write_extent_buffer(cow, root->fs_info->fsid,
			    (unsigned long)btrfs_header_fsid(cow),
			    BTRFS_FSID_SIZE);

	WARN_ON(btrfs_header_generation(buf) > trans->transid);
	if (new_root_objectid == BTRFS_TREE_RELOC_OBJECTID)
		ret = btrfs_inc_ref(trans, root, cow, 1);
	else
		ret = btrfs_inc_ref(trans, root, cow, 0);

	if (ret)
		return ret;

	btrfs_mark_buffer_dirty(cow);
	*cow_ret = cow;
	return 0;
}

/*
 * check if the tree block can be shared by multiple trees
 */
int btrfs_block_can_be_shared(struct btrfs_root *root,
			      struct extent_buffer *buf)
{
	/*
	 * Tree blocks not in refernece counted trees and tree roots
	 * are never shared. If a block was allocated after the last
	 * snapshot and the block was not allocated by tree relocation,
	 * we know the block is not shared.
	 */
	if (root->ref_cows &&
	    buf != root->node && buf != root->commit_root &&
	    (btrfs_header_generation(buf) <=
	     btrfs_root_last_snapshot(&root->root_item) ||
	     btrfs_header_flag(buf, BTRFS_HEADER_FLAG_RELOC)))
		return 1;
#ifdef BTRFS_COMPAT_EXTENT_TREE_V0
	if (root->ref_cows &&
	    btrfs_header_backref_rev(buf) < BTRFS_MIXED_BACKREF_REV)
		return 1;
#endif
	return 0;
}

static noinline int update_ref_for_cow(struct btrfs_trans_handle *trans,
				       struct btrfs_root *root,
				       struct extent_buffer *buf,
				       struct extent_buffer *cow)
{
	u64 refs;
	u64 owner;
	u64 flags;
	u64 new_flags = 0;
	int ret;

	/*
	 * Backrefs update rules:
	 *
	 * Always use full backrefs for extent pointers in tree block
	 * allocated by tree relocation.
	 *
	 * If a shared tree block is no longer referenced by its owner
	 * tree (btrfs_header_owner(buf) == root->root_key.objectid),
	 * use full backrefs for extent pointers in tree block.
	 *
	 * If a tree block is been relocating
	 * (root->root_key.objectid == BTRFS_TREE_RELOC_OBJECTID),
	 * use full backrefs for extent pointers in tree block.
	 * The reason for this is some operations (such as drop tree)
	 * are only allowed for blocks use full backrefs.
	 */

	if (btrfs_block_can_be_shared(root, buf)) {
		ret = btrfs_lookup_extent_info(trans, root, buf->start,
					       buf->len, &refs, &flags);
		BUG_ON(ret);
		BUG_ON(refs == 0);
	} else {
		refs = 1;
		if (root->root_key.objectid == BTRFS_TREE_RELOC_OBJECTID ||
		    btrfs_header_backref_rev(buf) < BTRFS_MIXED_BACKREF_REV)
			flags = BTRFS_BLOCK_FLAG_FULL_BACKREF;
		else
			flags = 0;
	}

	owner = btrfs_header_owner(buf);
	BUG_ON(owner == BTRFS_TREE_RELOC_OBJECTID &&
	       !(flags & BTRFS_BLOCK_FLAG_FULL_BACKREF));

	if (refs > 1) {
		if ((owner == root->root_key.objectid ||
		     root->root_key.objectid == BTRFS_TREE_RELOC_OBJECTID) &&
		    !(flags & BTRFS_BLOCK_FLAG_FULL_BACKREF)) {
			ret = btrfs_inc_ref(trans, root, buf, 1);
			BUG_ON(ret);

			if (root->root_key.objectid ==
			    BTRFS_TREE_RELOC_OBJECTID) {
				ret = btrfs_dec_ref(trans, root, buf, 0);
				BUG_ON(ret);
				ret = btrfs_inc_ref(trans, root, cow, 1);
				BUG_ON(ret);
			}
			new_flags |= BTRFS_BLOCK_FLAG_FULL_BACKREF;
		} else {

			if (root->root_key.objectid ==
			    BTRFS_TREE_RELOC_OBJECTID)
				ret = btrfs_inc_ref(trans, root, cow, 1);
			else
				ret = btrfs_inc_ref(trans, root, cow, 0);
			BUG_ON(ret);
		}
		if (new_flags != 0) {
			ret = btrfs_set_disk_extent_flags(trans, root,
							  buf->start,
							  buf->len,
							  new_flags, 0);
			BUG_ON(ret);
		}
	} else {
		if (flags & BTRFS_BLOCK_FLAG_FULL_BACKREF) {
			if (root->root_key.objectid ==
			    BTRFS_TREE_RELOC_OBJECTID)
				ret = btrfs_inc_ref(trans, root, cow, 1);
			else
				ret = btrfs_inc_ref(trans, root, cow, 0);
			BUG_ON(ret);
			ret = btrfs_dec_ref(trans, root, buf, 1);
			BUG_ON(ret);
		}
		clean_tree_block(trans, root, buf);
	}
	return 0;
}

/*
 * does the dirty work in cow of a single block.  The parent block (if
 * supplied) is updated to point to the new cow copy.  The new buffer is marked
 * dirty and returned locked.  If you modify the block it needs to be marked
 * dirty again.
 *
 * search_start -- an allocation hint for the new block
 *
 * empty_size -- a hint that you plan on doing more cow.  This is the size in
 * bytes the allocator should try to find free next to the block it returns.
 * This is just a hint and may be ignored by the allocator.
 */
static noinline int __btrfs_cow_block(struct btrfs_trans_handle *trans,
			     struct btrfs_root *root,
			     struct extent_buffer *buf,
			     struct extent_buffer *parent, int parent_slot,
			     struct extent_buffer **cow_ret,
			     u64 search_start, u64 empty_size)
{
	struct btrfs_disk_key disk_key;
	struct extent_buffer *cow;
	int level;
	int unlock_orig = 0;
	u64 parent_start;

	if (*cow_ret == buf)
		unlock_orig = 1;

	btrfs_assert_tree_locked(buf);

	WARN_ON(root->ref_cows && trans->transid !=
		root->fs_info->running_transaction->transid);
	WARN_ON(root->ref_cows && trans->transid != root->last_trans);

	level = btrfs_header_level(buf);

	if (level == 0)
		btrfs_item_key(buf, &disk_key, 0);
	else
		btrfs_node_key(buf, &disk_key, 0);

	if (root->root_key.objectid == BTRFS_TREE_RELOC_OBJECTID) {
		if (parent)
			parent_start = parent->start;
		else
			parent_start = 0;
	} else
		parent_start = 0;

	cow = btrfs_alloc_free_block(trans, root, buf->len, parent_start,
				     root->root_key.objectid, &disk_key,
				     level, search_start, empty_size);
	if (IS_ERR(cow))
		return PTR_ERR(cow);

	/* cow is set to blocking by btrfs_init_new_buffer */

	copy_extent_buffer(cow, buf, 0, 0, cow->len);
	btrfs_set_header_bytenr(cow, cow->start);
	btrfs_set_header_generation(cow, trans->transid);
	btrfs_set_header_backref_rev(cow, BTRFS_MIXED_BACKREF_REV);
	btrfs_clear_header_flag(cow, BTRFS_HEADER_FLAG_WRITTEN |
				     BTRFS_HEADER_FLAG_RELOC);
	if (root->root_key.objectid == BTRFS_TREE_RELOC_OBJECTID)
		btrfs_set_header_flag(cow, BTRFS_HEADER_FLAG_RELOC);
	else
		btrfs_set_header_owner(cow, root->root_key.objectid);

	write_extent_buffer(cow, root->fs_info->fsid,
			    (unsigned long)btrfs_header_fsid(cow),
			    BTRFS_FSID_SIZE);

	update_ref_for_cow(trans, root, buf, cow);

	if (buf == root->node) {
		WARN_ON(parent && parent != buf);
		if (root->root_key.objectid == BTRFS_TREE_RELOC_OBJECTID ||
		    btrfs_header_backref_rev(buf) < BTRFS_MIXED_BACKREF_REV)
			parent_start = buf->start;
		else
			parent_start = 0;

		spin_lock(&root->node_lock);
		root->node = cow;
		extent_buffer_get(cow);
		spin_unlock(&root->node_lock);

		btrfs_free_extent(trans, root, buf->start, buf->len,
				  parent_start, root->root_key.objectid,
				  level, 0);
		free_extent_buffer(buf);
		add_root_to_dirty_list(root);
	} else {
		if (root->root_key.objectid == BTRFS_TREE_RELOC_OBJECTID)
			parent_start = parent->start;
		else
			parent_start = 0;

		WARN_ON(trans->transid != btrfs_header_generation(parent));
		btrfs_set_node_blockptr(parent, parent_slot,
					cow->start);
		btrfs_set_node_ptr_generation(parent, parent_slot,
					      trans->transid);
		btrfs_mark_buffer_dirty(parent);
		btrfs_free_extent(trans, root, buf->start, buf->len,
				  parent_start, root->root_key.objectid,
				  level, 0);
	}
	if (unlock_orig)
		btrfs_tree_unlock(buf);
	free_extent_buffer(buf);
	btrfs_mark_buffer_dirty(cow);
	*cow_ret = cow;
	return 0;
}

static inline int should_cow_block(struct btrfs_trans_handle *trans,
				   struct btrfs_root *root,
				   struct extent_buffer *buf)
{
	if (btrfs_header_generation(buf) == trans->transid &&
	    !btrfs_header_flag(buf, BTRFS_HEADER_FLAG_WRITTEN) &&
	    !(root->root_key.objectid != BTRFS_TREE_RELOC_OBJECTID &&
	      btrfs_header_flag(buf, BTRFS_HEADER_FLAG_RELOC)))
		return 0;
	return 1;
}

/*
 * cows a single block, see __btrfs_cow_block for the real work.
 * This version of it has extra checks so that a block isn't cow'd more than
 * once per transaction, as long as it hasn't been written yet
 */
noinline int btrfs_cow_block(struct btrfs_trans_handle *trans,
		    struct btrfs_root *root, struct extent_buffer *buf,
		    struct extent_buffer *parent, int parent_slot,
		    struct extent_buffer **cow_ret)
{
	u64 search_start;
	int ret;

	if (trans->transaction != root->fs_info->running_transaction) {
		printk(KERN_CRIT "trans %llu running %llu\n",
		       (unsigned long long)trans->transid,
		       (unsigned long long)
		       root->fs_info->running_transaction->transid);
		WARN_ON(1);
	}
	if (trans->transid != root->fs_info->generation) {
		printk(KERN_CRIT "trans %llu running %llu\n",
		       (unsigned long long)trans->transid,
		       (unsigned long long)root->fs_info->generation);
		WARN_ON(1);
	}

	if (!should_cow_block(trans, root, buf)) {
		*cow_ret = buf;
		return 0;
	}

	search_start = buf->start & ~((u64)(1024 * 1024 * 1024) - 1);

	if (parent)
		btrfs_set_lock_blocking(parent);
	btrfs_set_lock_blocking(buf);

	ret = __btrfs_cow_block(trans, root, buf, parent,
				 parent_slot, cow_ret, search_start, 0);
	return ret;
}

/*
 * helper function for defrag to decide if two blocks pointed to by a
 * node are actually close by
 */
static int close_blocks(u64 blocknr, u64 other, u32 blocksize)
{
	if (blocknr < other && other - (blocknr + blocksize) < 32768)
		return 1;
	if (blocknr > other && blocknr - (other + blocksize) < 32768)
		return 1;
	return 0;
}

/*
 * compare two keys in a memcmp fashion
 */
static int comp_keys(struct btrfs_disk_key *disk, struct btrfs_key *k2)
{
	struct btrfs_key k1;

	btrfs_disk_key_to_cpu(&k1, disk);

	return btrfs_comp_cpu_keys(&k1, k2);
}

/*
 * same as comp_keys only with two btrfs_key's
 */
int btrfs_comp_cpu_keys(struct btrfs_key *k1, struct btrfs_key *k2)
{
	if (k1->objectid > k2->objectid)
		return 1;
	if (k1->objectid < k2->objectid)
		return -1;
	if (k1->type > k2->type)
		return 1;
	if (k1->type < k2->type)
		return -1;
	if (k1->offset > k2->offset)
		return 1;
	if (k1->offset < k2->offset)
		return -1;
	return 0;
}

/*
 * this is used by the defrag code to go through all the
 * leaves pointed to by a node and reallocate them so that
 * disk order is close to key order
 */
int btrfs_realloc_node(struct btrfs_trans_handle *trans,
		       struct btrfs_root *root, struct extent_buffer *parent,
		       int start_slot, int cache_only, u64 *last_ret,
		       struct btrfs_key *progress)
{
	struct extent_buffer *cur;
	u64 blocknr;
	u64 gen;
	u64 search_start = *last_ret;
	u64 last_block = 0;
	u64 other;
	u32 parent_nritems;
	int end_slot;
	int i;
	int err = 0;
	int parent_level;
	int uptodate;
	u32 blocksize;
	int progress_passed = 0;
	struct btrfs_disk_key disk_key;

	parent_level = btrfs_header_level(parent);
	if (cache_only && parent_level != 1)
		return 0;

	if (trans->transaction != root->fs_info->running_transaction)
		WARN_ON(1);
	if (trans->transid != root->fs_info->generation)
		WARN_ON(1);

	parent_nritems = btrfs_header_nritems(parent);
	blocksize = btrfs_level_size(root, parent_level - 1);
	end_slot = parent_nritems;

	if (parent_nritems == 1)
		return 0;

	btrfs_set_lock_blocking(parent);

	for (i = start_slot; i < end_slot; i++) {
		int close = 1;

		if (!parent->map_token) {
			map_extent_buffer(parent,
					btrfs_node_key_ptr_offset(i),
					sizeof(struct btrfs_key_ptr),
					&parent->map_token, &parent->kaddr,
					&parent->map_start, &parent->map_len,
					KM_USER1);
		}
		btrfs_node_key(parent, &disk_key, i);
		if (!progress_passed && comp_keys(&disk_key, progress) < 0)
			continue;

		progress_passed = 1;
		blocknr = btrfs_node_blockptr(parent, i);
		gen = btrfs_node_ptr_generation(parent, i);
		if (last_block == 0)
			last_block = blocknr;

		if (i > 0) {
			other = btrfs_node_blockptr(parent, i - 1);
			close = close_blocks(blocknr, other, blocksize);
		}
		if (!close && i < end_slot - 2) {
			other = btrfs_node_blockptr(parent, i + 1);
			close = close_blocks(blocknr, other, blocksize);
		}
		if (close) {
			last_block = blocknr;
			continue;
		}
		if (parent->map_token) {
			unmap_extent_buffer(parent, parent->map_token,
					    KM_USER1);
			parent->map_token = NULL;
		}

		cur = btrfs_find_tree_block(root, blocknr, blocksize);
		if (cur)
			uptodate = btrfs_buffer_uptodate(cur, gen);
		else
			uptodate = 0;
		if (!cur || !uptodate) {
			if (cache_only) {
				free_extent_buffer(cur);
				continue;
			}
			if (!cur) {
				cur = read_tree_block(root, blocknr,
							 blocksize, gen);
			} else if (!uptodate) {
				btrfs_read_buffer(cur, gen);
			}
		}
		if (search_start == 0)
			search_start = last_block;

		btrfs_tree_lock(cur);
		btrfs_set_lock_blocking(cur);
		err = __btrfs_cow_block(trans, root, cur, parent, i,
					&cur, search_start,
					min(16 * blocksize,
					    (end_slot - i) * blocksize));
		if (err) {
			btrfs_tree_unlock(cur);
			free_extent_buffer(cur);
			break;
		}
		search_start = cur->start;
		last_block = cur->start;
		*last_ret = search_start;
		btrfs_tree_unlock(cur);
		free_extent_buffer(cur);
	}
	if (parent->map_token) {
		unmap_extent_buffer(parent, parent->map_token,
				    KM_USER1);
		parent->map_token = NULL;
	}
	return err;
}

/*
 * The leaf data grows from end-to-front in the node.
 * this returns the address of the start of the last item,
 * which is the stop of the leaf data stack
 */
static inline unsigned int leaf_data_end(struct btrfs_root *root,
					 struct extent_buffer *leaf)
{
	u32 nr = btrfs_header_nritems(leaf);
	if (nr == 0)
		return BTRFS_LEAF_DATA_SIZE(root);
	return btrfs_item_offset_nr(leaf, nr - 1);
}

/*
 * extra debugging checks to make sure all the items in a key are
 * well formed and in the proper order
 */
static int check_node(struct btrfs_root *root, struct btrfs_path *path,
		      int level)
{
	struct extent_buffer *parent = NULL;
	struct extent_buffer *node = path->nodes[level];
	struct btrfs_disk_key parent_key;
	struct btrfs_disk_key node_key;
	int parent_slot;
	int slot;
	struct btrfs_key cpukey;
	u32 nritems = btrfs_header_nritems(node);

	if (path->nodes[level + 1])
		parent = path->nodes[level + 1];

	slot = path->slots[level];
	BUG_ON(nritems == 0);
	if (parent) {
		parent_slot = path->slots[level + 1];
		btrfs_node_key(parent, &parent_key, parent_slot);
		btrfs_node_key(node, &node_key, 0);
		BUG_ON(memcmp(&parent_key, &node_key,
			      sizeof(struct btrfs_disk_key)));
		BUG_ON(btrfs_node_blockptr(parent, parent_slot) !=
		       btrfs_header_bytenr(node));
	}
	BUG_ON(nritems > BTRFS_NODEPTRS_PER_BLOCK(root));
	if (slot != 0) {
		btrfs_node_key_to_cpu(node, &cpukey, slot - 1);
		btrfs_node_key(node, &node_key, slot);
		BUG_ON(comp_keys(&node_key, &cpukey) <= 0);
	}
	if (slot < nritems - 1) {
		btrfs_node_key_to_cpu(node, &cpukey, slot + 1);
		btrfs_node_key(node, &node_key, slot);
		BUG_ON(comp_keys(&node_key, &cpukey) >= 0);
	}
	return 0;
}

/*
 * extra checking to make sure all the items in a leaf are
 * well formed and in the proper order
 */
static int check_leaf(struct btrfs_root *root, struct btrfs_path *path,
		      int level)
{
	struct extent_buffer *leaf = path->nodes[level];
	struct extent_buffer *parent = NULL;
	int parent_slot;
	struct btrfs_key cpukey;
	struct btrfs_disk_key parent_key;
	struct btrfs_disk_key leaf_key;
	int slot = path->slots[0];

	u32 nritems = btrfs_header_nritems(leaf);

	if (path->nodes[level + 1])
		parent = path->nodes[level + 1];

	if (nritems == 0)
		return 0;

	if (parent) {
		parent_slot = path->slots[level + 1];
		btrfs_node_key(parent, &parent_key, parent_slot);
		btrfs_item_key(leaf, &leaf_key, 0);

		BUG_ON(memcmp(&parent_key, &leaf_key,
		       sizeof(struct btrfs_disk_key)));
		BUG_ON(btrfs_node_blockptr(parent, parent_slot) !=
		       btrfs_header_bytenr(leaf));
	}
	if (slot != 0 && slot < nritems - 1) {
		btrfs_item_key(leaf, &leaf_key, slot);
		btrfs_item_key_to_cpu(leaf, &cpukey, slot - 1);
		if (comp_keys(&leaf_key, &cpukey) <= 0) {
			btrfs_print_leaf(root, leaf);
			printk(KERN_CRIT "slot %d offset bad key\n", slot);
			BUG_ON(1);
		}
		if (btrfs_item_offset_nr(leaf, slot - 1) !=
		       btrfs_item_end_nr(leaf, slot)) {
			btrfs_print_leaf(root, leaf);
			printk(KERN_CRIT "slot %d offset bad\n", slot);
			BUG_ON(1);
		}
	}
	if (slot < nritems - 1) {
		btrfs_item_key(leaf, &leaf_key, slot);
		btrfs_item_key_to_cpu(leaf, &cpukey, slot + 1);
		BUG_ON(comp_keys(&leaf_key, &cpukey) >= 0);
		if (btrfs_item_offset_nr(leaf, slot) !=
			btrfs_item_end_nr(leaf, slot + 1)) {
			btrfs_print_leaf(root, leaf);
			printk(KERN_CRIT "slot %d offset bad\n", slot);
			BUG_ON(1);
		}
	}
	BUG_ON(btrfs_item_offset_nr(leaf, 0) +
	       btrfs_item_size_nr(leaf, 0) != BTRFS_LEAF_DATA_SIZE(root));
	return 0;
}

static noinline int check_block(struct btrfs_root *root,
				struct btrfs_path *path, int level)
{
	return 0;
	if (level == 0)
		return check_leaf(root, path, level);
	return check_node(root, path, level);
}

/*
 * search for key in the extent_buffer.  The items start at offset p,
 * and they are item_size apart.  There are 'max' items in p.
 *
 * the slot in the array is returned via slot, and it points to
 * the place where you would insert key if it is not found in
 * the array.
 *
 * slot may point to max if the key is bigger than all of the keys
 */
static noinline int generic_bin_search(struct extent_buffer *eb,
				       unsigned long p,
				       int item_size, struct btrfs_key *key,
				       int max, int *slot)
{
	int low = 0;
	int high = max;
	int mid;
	int ret;
	struct btrfs_disk_key *tmp = NULL;
	struct btrfs_disk_key unaligned;
	unsigned long offset;
	char *map_token = NULL;
	char *kaddr = NULL;
	unsigned long map_start = 0;
	unsigned long map_len = 0;
	int err;

	while (low < high) {
		mid = (low + high) / 2;
		offset = p + mid * item_size;

		if (!map_token || offset < map_start ||
		    (offset + sizeof(struct btrfs_disk_key)) >
		    map_start + map_len) {
			if (map_token) {
				unmap_extent_buffer(eb, map_token, KM_USER0);
				map_token = NULL;
			}

			err = map_private_extent_buffer(eb, offset,
						sizeof(struct btrfs_disk_key),
						&map_token, &kaddr,
						&map_start, &map_len, KM_USER0);

			if (!err) {
				tmp = (struct btrfs_disk_key *)(kaddr + offset -
							map_start);
			} else {
				read_extent_buffer(eb, &unaligned,
						   offset, sizeof(unaligned));
				tmp = &unaligned;
			}

		} else {
			tmp = (struct btrfs_disk_key *)(kaddr + offset -
							map_start);
		}
		ret = comp_keys(tmp, key);

		if (ret < 0)
			low = mid + 1;
		else if (ret > 0)
			high = mid;
		else {
			*slot = mid;
			if (map_token)
				unmap_extent_buffer(eb, map_token, KM_USER0);
			return 0;
		}
	}
	*slot = low;
	if (map_token)
		unmap_extent_buffer(eb, map_token, KM_USER0);
	return 1;
}

/*
 * simple bin_search frontend that does the right thing for
 * leaves vs nodes
 */
static int bin_search(struct extent_buffer *eb, struct btrfs_key *key,
		      int level, int *slot)
{
	if (level == 0) {
		return generic_bin_search(eb,
					  offsetof(struct btrfs_leaf, items),
					  sizeof(struct btrfs_item),
					  key, btrfs_header_nritems(eb),
					  slot);
	} else {
		return generic_bin_search(eb,
					  offsetof(struct btrfs_node, ptrs),
					  sizeof(struct btrfs_key_ptr),
					  key, btrfs_header_nritems(eb),
					  slot);
	}
	return -1;
}

int btrfs_bin_search(struct extent_buffer *eb, struct btrfs_key *key,
		     int level, int *slot)
{
	return bin_search(eb, key, level, slot);
}

/* given a node and slot number, this reads the blocks it points to.  The
 * extent buffer is returned with a reference taken (but unlocked).
 * NULL is returned on error.
 */
static noinline struct extent_buffer *read_node_slot(struct btrfs_root *root,
				   struct extent_buffer *parent, int slot)
{
	int level = btrfs_header_level(parent);
	if (slot < 0)
		return NULL;
	if (slot >= btrfs_header_nritems(parent))
		return NULL;

	BUG_ON(level == 0);

	return read_tree_block(root, btrfs_node_blockptr(parent, slot),
		       btrfs_level_size(root, level - 1),
		       btrfs_node_ptr_generation(parent, slot));
}

/*
 * node level balancing, used to make sure nodes are in proper order for
 * item deletion.  We balance from the top down, so we have to make sure
 * that a deletion won't leave an node completely empty later on.
 */
static noinline int balance_level(struct btrfs_trans_handle *trans,
			 struct btrfs_root *root,
			 struct btrfs_path *path, int level)
{
	struct extent_buffer *right = NULL;
	struct extent_buffer *mid;
	struct extent_buffer *left = NULL;
	struct extent_buffer *parent = NULL;
	int ret = 0;
	int wret;
	int pslot;
	int orig_slot = path->slots[level];
	int err_on_enospc = 0;
	u64 orig_ptr;

	if (level == 0)
		return 0;

	mid = path->nodes[level];

	WARN_ON(!path->locks[level]);
	WARN_ON(btrfs_header_generation(mid) != trans->transid);

	orig_ptr = btrfs_node_blockptr(mid, orig_slot);

	if (level < BTRFS_MAX_LEVEL - 1)
		parent = path->nodes[level + 1];
	pslot = path->slots[level + 1];

	/*
	 * deal with the case where there is only one pointer in the root
	 * by promoting the node below to a root
	 */
	if (!parent) {
		struct extent_buffer *child;

		if (btrfs_header_nritems(mid) != 1)
			return 0;

		/* promote the child to a root */
		child = read_node_slot(root, mid, 0);
		BUG_ON(!child);
		btrfs_tree_lock(child);
		btrfs_set_lock_blocking(child);
		ret = btrfs_cow_block(trans, root, child, mid, 0, &child);
		BUG_ON(ret);

		spin_lock(&root->node_lock);
		root->node = child;
		spin_unlock(&root->node_lock);

		add_root_to_dirty_list(root);
		btrfs_tree_unlock(child);

		path->locks[level] = 0;
		path->nodes[level] = NULL;
		clean_tree_block(trans, root, mid);
		btrfs_tree_unlock(mid);
		/* once for the path */
		free_extent_buffer(mid);
		ret = btrfs_free_extent(trans, root, mid->start, mid->len,
					0, root->root_key.objectid, level, 1);
		/* once for the root ptr */
		free_extent_buffer(mid);
		return ret;
	}
	if (btrfs_header_nritems(mid) >
	    BTRFS_NODEPTRS_PER_BLOCK(root) / 4)
		return 0;

<<<<<<< HEAD
	if (btrfs_header_nritems(mid) > 2)
		return 0;

=======
>>>>>>> 80ffb3cc
	if (btrfs_header_nritems(mid) < 2)
		err_on_enospc = 1;

	left = read_node_slot(root, parent, pslot - 1);
	if (left) {
		btrfs_tree_lock(left);
		btrfs_set_lock_blocking(left);
		wret = btrfs_cow_block(trans, root, left,
				       parent, pslot - 1, &left);
		if (wret) {
			ret = wret;
			goto enospc;
		}
	}
	right = read_node_slot(root, parent, pslot + 1);
	if (right) {
		btrfs_tree_lock(right);
		btrfs_set_lock_blocking(right);
		wret = btrfs_cow_block(trans, root, right,
				       parent, pslot + 1, &right);
		if (wret) {
			ret = wret;
			goto enospc;
		}
	}

	/* first, try to make some room in the middle buffer */
	if (left) {
		orig_slot += btrfs_header_nritems(left);
		wret = push_node_left(trans, root, left, mid, 1);
		if (wret < 0)
			ret = wret;
		if (btrfs_header_nritems(mid) < 2)
			err_on_enospc = 1;
	}

	/*
	 * then try to empty the right most buffer into the middle
	 */
	if (right) {
		wret = push_node_left(trans, root, mid, right, 1);
		if (wret < 0 && wret != -ENOSPC)
			ret = wret;
		if (btrfs_header_nritems(right) == 0) {
			u64 bytenr = right->start;
			u32 blocksize = right->len;

			clean_tree_block(trans, root, right);
			btrfs_tree_unlock(right);
			free_extent_buffer(right);
			right = NULL;
			wret = del_ptr(trans, root, path, level + 1, pslot +
				       1);
			if (wret)
				ret = wret;
			wret = btrfs_free_extent(trans, root, bytenr,
						 blocksize, 0,
						 root->root_key.objectid,
						 level, 0);
			if (wret)
				ret = wret;
		} else {
			struct btrfs_disk_key right_key;
			btrfs_node_key(right, &right_key, 0);
			btrfs_set_node_key(parent, &right_key, pslot + 1);
			btrfs_mark_buffer_dirty(parent);
		}
	}
	if (btrfs_header_nritems(mid) == 1) {
		/*
		 * we're not allowed to leave a node with one item in the
		 * tree during a delete.  A deletion from lower in the tree
		 * could try to delete the only pointer in this node.
		 * So, pull some keys from the left.
		 * There has to be a left pointer at this point because
		 * otherwise we would have pulled some pointers from the
		 * right
		 */
		BUG_ON(!left);
		wret = balance_node_right(trans, root, mid, left);
		if (wret < 0) {
			ret = wret;
			goto enospc;
		}
		if (wret == 1) {
			wret = push_node_left(trans, root, left, mid, 1);
			if (wret < 0)
				ret = wret;
		}
		BUG_ON(wret == 1);
	}
	if (btrfs_header_nritems(mid) == 0) {
		/* we've managed to empty the middle node, drop it */
		u64 bytenr = mid->start;
		u32 blocksize = mid->len;

		clean_tree_block(trans, root, mid);
		btrfs_tree_unlock(mid);
		free_extent_buffer(mid);
		mid = NULL;
		wret = del_ptr(trans, root, path, level + 1, pslot);
		if (wret)
			ret = wret;
		wret = btrfs_free_extent(trans, root, bytenr, blocksize,
					 0, root->root_key.objectid,
					 level, 0);
		if (wret)
			ret = wret;
	} else {
		/* update the parent key to reflect our changes */
		struct btrfs_disk_key mid_key;
		btrfs_node_key(mid, &mid_key, 0);
		btrfs_set_node_key(parent, &mid_key, pslot);
		btrfs_mark_buffer_dirty(parent);
	}

	/* update the path */
	if (left) {
		if (btrfs_header_nritems(left) > orig_slot) {
			extent_buffer_get(left);
			/* left was locked after cow */
			path->nodes[level] = left;
			path->slots[level + 1] -= 1;
			path->slots[level] = orig_slot;
			if (mid) {
				btrfs_tree_unlock(mid);
				free_extent_buffer(mid);
			}
		} else {
			orig_slot -= btrfs_header_nritems(left);
			path->slots[level] = orig_slot;
		}
	}
	/* double check we haven't messed things up */
	check_block(root, path, level);
	if (orig_ptr !=
	    btrfs_node_blockptr(path->nodes[level], path->slots[level]))
		BUG();
enospc:
	if (right) {
		btrfs_tree_unlock(right);
		free_extent_buffer(right);
	}
	if (left) {
		if (path->nodes[level] != left)
			btrfs_tree_unlock(left);
		free_extent_buffer(left);
	}
	return ret;
}

/* Node balancing for insertion.  Here we only split or push nodes around
 * when they are completely full.  This is also done top down, so we
 * have to be pessimistic.
 */
static noinline int push_nodes_for_insert(struct btrfs_trans_handle *trans,
					  struct btrfs_root *root,
					  struct btrfs_path *path, int level)
{
	struct extent_buffer *right = NULL;
	struct extent_buffer *mid;
	struct extent_buffer *left = NULL;
	struct extent_buffer *parent = NULL;
	int ret = 0;
	int wret;
	int pslot;
	int orig_slot = path->slots[level];
	u64 orig_ptr;

	if (level == 0)
		return 1;

	mid = path->nodes[level];
	WARN_ON(btrfs_header_generation(mid) != trans->transid);
	orig_ptr = btrfs_node_blockptr(mid, orig_slot);

	if (level < BTRFS_MAX_LEVEL - 1)
		parent = path->nodes[level + 1];
	pslot = path->slots[level + 1];

	if (!parent)
		return 1;

	left = read_node_slot(root, parent, pslot - 1);

	/* first, try to make some room in the middle buffer */
	if (left) {
		u32 left_nr;

		btrfs_tree_lock(left);
		btrfs_set_lock_blocking(left);

		left_nr = btrfs_header_nritems(left);
		if (left_nr >= BTRFS_NODEPTRS_PER_BLOCK(root) - 1) {
			wret = 1;
		} else {
			ret = btrfs_cow_block(trans, root, left, parent,
					      pslot - 1, &left);
			if (ret)
				wret = 1;
			else {
				wret = push_node_left(trans, root,
						      left, mid, 0);
			}
		}
		if (wret < 0)
			ret = wret;
		if (wret == 0) {
			struct btrfs_disk_key disk_key;
			orig_slot += left_nr;
			btrfs_node_key(mid, &disk_key, 0);
			btrfs_set_node_key(parent, &disk_key, pslot);
			btrfs_mark_buffer_dirty(parent);
			if (btrfs_header_nritems(left) > orig_slot) {
				path->nodes[level] = left;
				path->slots[level + 1] -= 1;
				path->slots[level] = orig_slot;
				btrfs_tree_unlock(mid);
				free_extent_buffer(mid);
			} else {
				orig_slot -=
					btrfs_header_nritems(left);
				path->slots[level] = orig_slot;
				btrfs_tree_unlock(left);
				free_extent_buffer(left);
			}
			return 0;
		}
		btrfs_tree_unlock(left);
		free_extent_buffer(left);
	}
	right = read_node_slot(root, parent, pslot + 1);

	/*
	 * then try to empty the right most buffer into the middle
	 */
	if (right) {
		u32 right_nr;

		btrfs_tree_lock(right);
		btrfs_set_lock_blocking(right);

		right_nr = btrfs_header_nritems(right);
		if (right_nr >= BTRFS_NODEPTRS_PER_BLOCK(root) - 1) {
			wret = 1;
		} else {
			ret = btrfs_cow_block(trans, root, right,
					      parent, pslot + 1,
					      &right);
			if (ret)
				wret = 1;
			else {
				wret = balance_node_right(trans, root,
							  right, mid);
			}
		}
		if (wret < 0)
			ret = wret;
		if (wret == 0) {
			struct btrfs_disk_key disk_key;

			btrfs_node_key(right, &disk_key, 0);
			btrfs_set_node_key(parent, &disk_key, pslot + 1);
			btrfs_mark_buffer_dirty(parent);

			if (btrfs_header_nritems(mid) <= orig_slot) {
				path->nodes[level] = right;
				path->slots[level + 1] += 1;
				path->slots[level] = orig_slot -
					btrfs_header_nritems(mid);
				btrfs_tree_unlock(mid);
				free_extent_buffer(mid);
			} else {
				btrfs_tree_unlock(right);
				free_extent_buffer(right);
			}
			return 0;
		}
		btrfs_tree_unlock(right);
		free_extent_buffer(right);
	}
	return 1;
}

/*
 * readahead one full node of leaves, finding things that are close
 * to the block in 'slot', and triggering ra on them.
 */
static void reada_for_search(struct btrfs_root *root,
			     struct btrfs_path *path,
			     int level, int slot, u64 objectid)
{
	struct extent_buffer *node;
	struct btrfs_disk_key disk_key;
	u32 nritems;
	u64 search;
	u64 target;
	u64 nread = 0;
	int direction = path->reada;
	struct extent_buffer *eb;
	u32 nr;
	u32 blocksize;
	u32 nscan = 0;

	if (level != 1)
		return;

	if (!path->nodes[level])
		return;

	node = path->nodes[level];

	search = btrfs_node_blockptr(node, slot);
	blocksize = btrfs_level_size(root, level - 1);
	eb = btrfs_find_tree_block(root, search, blocksize);
	if (eb) {
		free_extent_buffer(eb);
		return;
	}

	target = search;

	nritems = btrfs_header_nritems(node);
	nr = slot;
	while (1) {
		if (direction < 0) {
			if (nr == 0)
				break;
			nr--;
		} else if (direction > 0) {
			nr++;
			if (nr >= nritems)
				break;
		}
		if (path->reada < 0 && objectid) {
			btrfs_node_key(node, &disk_key, nr);
			if (btrfs_disk_key_objectid(&disk_key) != objectid)
				break;
		}
		search = btrfs_node_blockptr(node, nr);
		if ((search <= target && target - search <= 65536) ||
		    (search > target && search - target <= 65536)) {
			readahead_tree_block(root, search, blocksize,
				     btrfs_node_ptr_generation(node, nr));
			nread += blocksize;
		}
		nscan++;
		if ((nread > 65536 || nscan > 32))
			break;
	}
}

/*
 * returns -EAGAIN if it had to drop the path, or zero if everything was in
 * cache
 */
static noinline int reada_for_balance(struct btrfs_root *root,
				      struct btrfs_path *path, int level)
{
	int slot;
	int nritems;
	struct extent_buffer *parent;
	struct extent_buffer *eb;
	u64 gen;
	u64 block1 = 0;
	u64 block2 = 0;
	int ret = 0;
	int blocksize;

	parent = path->nodes[level + 1];
	if (!parent)
		return 0;

	nritems = btrfs_header_nritems(parent);
	slot = path->slots[level + 1];
	blocksize = btrfs_level_size(root, level);

	if (slot > 0) {
		block1 = btrfs_node_blockptr(parent, slot - 1);
		gen = btrfs_node_ptr_generation(parent, slot - 1);
		eb = btrfs_find_tree_block(root, block1, blocksize);
		if (eb && btrfs_buffer_uptodate(eb, gen))
			block1 = 0;
		free_extent_buffer(eb);
	}
	if (slot + 1 < nritems) {
		block2 = btrfs_node_blockptr(parent, slot + 1);
		gen = btrfs_node_ptr_generation(parent, slot + 1);
		eb = btrfs_find_tree_block(root, block2, blocksize);
		if (eb && btrfs_buffer_uptodate(eb, gen))
			block2 = 0;
		free_extent_buffer(eb);
	}
	if (block1 || block2) {
		ret = -EAGAIN;

		/* release the whole path */
		btrfs_release_path(root, path);

		/* read the blocks */
		if (block1)
			readahead_tree_block(root, block1, blocksize, 0);
		if (block2)
			readahead_tree_block(root, block2, blocksize, 0);

		if (block1) {
			eb = read_tree_block(root, block1, blocksize, 0);
			free_extent_buffer(eb);
		}
		if (block2) {
			eb = read_tree_block(root, block2, blocksize, 0);
			free_extent_buffer(eb);
		}
	}
	return ret;
}


/*
 * when we walk down the tree, it is usually safe to unlock the higher layers
 * in the tree.  The exceptions are when our path goes through slot 0, because
 * operations on the tree might require changing key pointers higher up in the
 * tree.
 *
 * callers might also have set path->keep_locks, which tells this code to keep
 * the lock if the path points to the last slot in the block.  This is part of
 * walking through the tree, and selecting the next slot in the higher block.
 *
 * lowest_unlock sets the lowest level in the tree we're allowed to unlock.  so
 * if lowest_unlock is 1, level 0 won't be unlocked
 */
static noinline void unlock_up(struct btrfs_path *path, int level,
			       int lowest_unlock)
{
	int i;
	int skip_level = level;
	int no_skips = 0;
	struct extent_buffer *t;

	for (i = level; i < BTRFS_MAX_LEVEL; i++) {
		if (!path->nodes[i])
			break;
		if (!path->locks[i])
			break;
		if (!no_skips && path->slots[i] == 0) {
			skip_level = i + 1;
			continue;
		}
		if (!no_skips && path->keep_locks) {
			u32 nritems;
			t = path->nodes[i];
			nritems = btrfs_header_nritems(t);
			if (nritems < 1 || path->slots[i] >= nritems - 1) {
				skip_level = i + 1;
				continue;
			}
		}
		if (skip_level < i && i >= lowest_unlock)
			no_skips = 1;

		t = path->nodes[i];
		if (i >= lowest_unlock && i > skip_level && path->locks[i]) {
			btrfs_tree_unlock(t);
			path->locks[i] = 0;
		}
	}
}

/*
 * This releases any locks held in the path starting at level and
 * going all the way up to the root.
 *
 * btrfs_search_slot will keep the lock held on higher nodes in a few
 * corner cases, such as COW of the block at slot zero in the node.  This
 * ignores those rules, and it should only be called when there are no
 * more updates to be done higher up in the tree.
 */
noinline void btrfs_unlock_up_safe(struct btrfs_path *path, int level)
{
	int i;

	if (path->keep_locks)
		return;

	for (i = level; i < BTRFS_MAX_LEVEL; i++) {
		if (!path->nodes[i])
			continue;
		if (!path->locks[i])
			continue;
		btrfs_tree_unlock(path->nodes[i]);
		path->locks[i] = 0;
	}
}

/*
 * helper function for btrfs_search_slot.  The goal is to find a block
 * in cache without setting the path to blocking.  If we find the block
 * we return zero and the path is unchanged.
 *
 * If we can't find the block, we set the path blocking and do some
 * reada.  -EAGAIN is returned and the search must be repeated.
 */
static int
read_block_for_search(struct btrfs_trans_handle *trans,
		       struct btrfs_root *root, struct btrfs_path *p,
		       struct extent_buffer **eb_ret, int level, int slot,
		       struct btrfs_key *key)
{
	u64 blocknr;
	u64 gen;
	u32 blocksize;
	struct extent_buffer *b = *eb_ret;
	struct extent_buffer *tmp;
	int ret;

	blocknr = btrfs_node_blockptr(b, slot);
	gen = btrfs_node_ptr_generation(b, slot);
	blocksize = btrfs_level_size(root, level - 1);

	tmp = btrfs_find_tree_block(root, blocknr, blocksize);
	if (tmp && btrfs_buffer_uptodate(tmp, gen)) {
		/*
		 * we found an up to date block without sleeping, return
		 * right away
		 */
		*eb_ret = tmp;
		return 0;
	}

	/*
	 * reduce lock contention at high levels
	 * of the btree by dropping locks before
	 * we read.  Don't release the lock on the current
	 * level because we need to walk this node to figure
	 * out which blocks to read.
	 */
	btrfs_unlock_up_safe(p, level + 1);
	btrfs_set_path_blocking(p);

	if (tmp)
		free_extent_buffer(tmp);
	if (p->reada)
		reada_for_search(root, p, level, slot, key->objectid);

	btrfs_release_path(NULL, p);

	ret = -EAGAIN;
	tmp = read_tree_block(root, blocknr, blocksize, gen);
	if (tmp) {
		/*
		 * If the read above didn't mark this buffer up to date,
		 * it will never end up being up to date.  Set ret to EIO now
		 * and give up so that our caller doesn't loop forever
		 * on our EAGAINs.
		 */
		if (!btrfs_buffer_uptodate(tmp, 0))
			ret = -EIO;
		free_extent_buffer(tmp);
	}
	return ret;
}

/*
 * helper function for btrfs_search_slot.  This does all of the checks
 * for node-level blocks and does any balancing required based on
 * the ins_len.
 *
 * If no extra work was required, zero is returned.  If we had to
 * drop the path, -EAGAIN is returned and btrfs_search_slot must
 * start over
 */
static int
setup_nodes_for_search(struct btrfs_trans_handle *trans,
		       struct btrfs_root *root, struct btrfs_path *p,
		       struct extent_buffer *b, int level, int ins_len)
{
	int ret;
	if ((p->search_for_split || ins_len > 0) && btrfs_header_nritems(b) >=
	    BTRFS_NODEPTRS_PER_BLOCK(root) - 3) {
		int sret;

		sret = reada_for_balance(root, p, level);
		if (sret)
			goto again;

		btrfs_set_path_blocking(p);
		sret = split_node(trans, root, p, level);
		btrfs_clear_path_blocking(p, NULL);

		BUG_ON(sret > 0);
		if (sret) {
			ret = sret;
			goto done;
		}
		b = p->nodes[level];
	} else if (ins_len < 0 && btrfs_header_nritems(b) <
		   BTRFS_NODEPTRS_PER_BLOCK(root) / 2) {
		int sret;

		sret = reada_for_balance(root, p, level);
		if (sret)
			goto again;

		btrfs_set_path_blocking(p);
		sret = balance_level(trans, root, p, level);
		btrfs_clear_path_blocking(p, NULL);

		if (sret) {
			ret = sret;
			goto done;
		}
		b = p->nodes[level];
		if (!b) {
			btrfs_release_path(NULL, p);
			goto again;
		}
		BUG_ON(btrfs_header_nritems(b) == 1);
	}
	return 0;

again:
	ret = -EAGAIN;
done:
	return ret;
}

/*
 * look for key in the tree.  path is filled in with nodes along the way
 * if key is found, we return zero and you can find the item in the leaf
 * level of the path (level 0)
 *
 * If the key isn't found, the path points to the slot where it should
 * be inserted, and 1 is returned.  If there are other errors during the
 * search a negative error number is returned.
 *
 * if ins_len > 0, nodes and leaves will be split as we walk down the
 * tree.  if ins_len < 0, nodes will be merged as we walk down the tree (if
 * possible)
 */
int btrfs_search_slot(struct btrfs_trans_handle *trans, struct btrfs_root
		      *root, struct btrfs_key *key, struct btrfs_path *p, int
		      ins_len, int cow)
{
	struct extent_buffer *b;
	int slot;
	int ret;
	int err;
	int level;
	int lowest_unlock = 1;
	u8 lowest_level = 0;

	lowest_level = p->lowest_level;
	WARN_ON(lowest_level && ins_len > 0);
	WARN_ON(p->nodes[0] != NULL);

	if (ins_len < 0)
		lowest_unlock = 2;

again:
	if (p->search_commit_root) {
		b = root->commit_root;
		extent_buffer_get(b);
		if (!p->skip_locking)
			btrfs_tree_lock(b);
	} else {
		if (p->skip_locking)
			b = btrfs_root_node(root);
		else
			b = btrfs_lock_root_node(root);
	}

	while (b) {
		level = btrfs_header_level(b);

		/*
		 * setup the path here so we can release it under lock
		 * contention with the cow code
		 */
		p->nodes[level] = b;
		if (!p->skip_locking)
			p->locks[level] = 1;

		if (cow) {
			/*
			 * if we don't really need to cow this block
			 * then we don't want to set the path blocking,
			 * so we test it here
			 */
			if (!should_cow_block(trans, root, b))
				goto cow_done;

			btrfs_set_path_blocking(p);

			err = btrfs_cow_block(trans, root, b,
					      p->nodes[level + 1],
					      p->slots[level + 1], &b);
			if (err) {
				free_extent_buffer(b);
				ret = err;
				goto done;
			}
		}
cow_done:
		BUG_ON(!cow && ins_len);
		if (level != btrfs_header_level(b))
			WARN_ON(1);
		level = btrfs_header_level(b);

		p->nodes[level] = b;
		if (!p->skip_locking)
			p->locks[level] = 1;

		btrfs_clear_path_blocking(p, NULL);

		/*
		 * we have a lock on b and as long as we aren't changing
		 * the tree, there is no way to for the items in b to change.
		 * It is safe to drop the lock on our parent before we
		 * go through the expensive btree search on b.
		 *
		 * If cow is true, then we might be changing slot zero,
		 * which may require changing the parent.  So, we can't
		 * drop the lock until after we know which slot we're
		 * operating on.
		 */
		if (!cow)
			btrfs_unlock_up_safe(p, level + 1);

		ret = check_block(root, p, level);
		if (ret) {
			ret = -1;
			goto done;
		}

		ret = bin_search(b, key, level, &slot);

		if (level != 0) {
			int dec = 0;
			if (ret && slot > 0) {
				dec = 1;
				slot -= 1;
			}
			p->slots[level] = slot;
			err = setup_nodes_for_search(trans, root, p, b, level,
						     ins_len);
			if (err == -EAGAIN)
				goto again;
			if (err) {
				ret = err;
				goto done;
			}
			b = p->nodes[level];
			slot = p->slots[level];

			unlock_up(p, level, lowest_unlock);

			if (level == lowest_level) {
				if (dec)
					p->slots[level]++;
				goto done;
			}

			err = read_block_for_search(trans, root, p,
						    &b, level, slot, key);
			if (err == -EAGAIN)
				goto again;
			if (err) {
				ret = err;
				goto done;
			}

			if (!p->skip_locking) {
				btrfs_clear_path_blocking(p, NULL);
				err = btrfs_try_spin_lock(b);

				if (!err) {
					btrfs_set_path_blocking(p);
					btrfs_tree_lock(b);
					btrfs_clear_path_blocking(p, b);
				}
			}
		} else {
			p->slots[level] = slot;
			if (ins_len > 0 &&
			    btrfs_leaf_free_space(root, b) < ins_len) {
				btrfs_set_path_blocking(p);
				err = split_leaf(trans, root, key,
						 p, ins_len, ret == 0);
				btrfs_clear_path_blocking(p, NULL);

				BUG_ON(err > 0);
				if (err) {
					ret = err;
					goto done;
				}
			}
			if (!p->search_for_split)
				unlock_up(p, level, lowest_unlock);
			goto done;
		}
	}
	ret = 1;
done:
	/*
	 * we don't really know what they plan on doing with the path
	 * from here on, so for now just mark it as blocking
	 */
	if (!p->leave_spinning)
		btrfs_set_path_blocking(p);
	if (ret < 0)
		btrfs_release_path(root, p);
	return ret;
}

/*
 * adjust the pointers going up the tree, starting at level
 * making sure the right key of each node is points to 'key'.
 * This is used after shifting pointers to the left, so it stops
 * fixing up pointers when a given leaf/node is not in slot 0 of the
 * higher levels
 *
 * If this fails to write a tree block, it returns -1, but continues
 * fixing up the blocks in ram so the tree is consistent.
 */
static int fixup_low_keys(struct btrfs_trans_handle *trans,
			  struct btrfs_root *root, struct btrfs_path *path,
			  struct btrfs_disk_key *key, int level)
{
	int i;
	int ret = 0;
	struct extent_buffer *t;

	for (i = level; i < BTRFS_MAX_LEVEL; i++) {
		int tslot = path->slots[i];
		if (!path->nodes[i])
			break;
		t = path->nodes[i];
		btrfs_set_node_key(t, key, tslot);
		btrfs_mark_buffer_dirty(path->nodes[i]);
		if (tslot != 0)
			break;
	}
	return ret;
}

/*
 * update item key.
 *
 * This function isn't completely safe. It's the caller's responsibility
 * that the new key won't break the order
 */
int btrfs_set_item_key_safe(struct btrfs_trans_handle *trans,
			    struct btrfs_root *root, struct btrfs_path *path,
			    struct btrfs_key *new_key)
{
	struct btrfs_disk_key disk_key;
	struct extent_buffer *eb;
	int slot;

	eb = path->nodes[0];
	slot = path->slots[0];
	if (slot > 0) {
		btrfs_item_key(eb, &disk_key, slot - 1);
		if (comp_keys(&disk_key, new_key) >= 0)
			return -1;
	}
	if (slot < btrfs_header_nritems(eb) - 1) {
		btrfs_item_key(eb, &disk_key, slot + 1);
		if (comp_keys(&disk_key, new_key) <= 0)
			return -1;
	}

	btrfs_cpu_key_to_disk(&disk_key, new_key);
	btrfs_set_item_key(eb, &disk_key, slot);
	btrfs_mark_buffer_dirty(eb);
	if (slot == 0)
		fixup_low_keys(trans, root, path, &disk_key, 1);
	return 0;
}

/*
 * try to push data from one node into the next node left in the
 * tree.
 *
 * returns 0 if some ptrs were pushed left, < 0 if there was some horrible
 * error, and > 0 if there was no room in the left hand block.
 */
static int push_node_left(struct btrfs_trans_handle *trans,
			  struct btrfs_root *root, struct extent_buffer *dst,
			  struct extent_buffer *src, int empty)
{
	int push_items = 0;
	int src_nritems;
	int dst_nritems;
	int ret = 0;

	src_nritems = btrfs_header_nritems(src);
	dst_nritems = btrfs_header_nritems(dst);
	push_items = BTRFS_NODEPTRS_PER_BLOCK(root) - dst_nritems;
	WARN_ON(btrfs_header_generation(src) != trans->transid);
	WARN_ON(btrfs_header_generation(dst) != trans->transid);

	if (!empty && src_nritems <= 8)
		return 1;

	if (push_items <= 0)
		return 1;

	if (empty) {
		push_items = min(src_nritems, push_items);
		if (push_items < src_nritems) {
			/* leave at least 8 pointers in the node if
			 * we aren't going to empty it
			 */
			if (src_nritems - push_items < 8) {
				if (push_items <= 8)
					return 1;
				push_items -= 8;
			}
		}
	} else
		push_items = min(src_nritems - 8, push_items);

	copy_extent_buffer(dst, src,
			   btrfs_node_key_ptr_offset(dst_nritems),
			   btrfs_node_key_ptr_offset(0),
			   push_items * sizeof(struct btrfs_key_ptr));

	if (push_items < src_nritems) {
		memmove_extent_buffer(src, btrfs_node_key_ptr_offset(0),
				      btrfs_node_key_ptr_offset(push_items),
				      (src_nritems - push_items) *
				      sizeof(struct btrfs_key_ptr));
	}
	btrfs_set_header_nritems(src, src_nritems - push_items);
	btrfs_set_header_nritems(dst, dst_nritems + push_items);
	btrfs_mark_buffer_dirty(src);
	btrfs_mark_buffer_dirty(dst);

	return ret;
}

/*
 * try to push data from one node into the next node right in the
 * tree.
 *
 * returns 0 if some ptrs were pushed, < 0 if there was some horrible
 * error, and > 0 if there was no room in the right hand block.
 *
 * this will  only push up to 1/2 the contents of the left node over
 */
static int balance_node_right(struct btrfs_trans_handle *trans,
			      struct btrfs_root *root,
			      struct extent_buffer *dst,
			      struct extent_buffer *src)
{
	int push_items = 0;
	int max_push;
	int src_nritems;
	int dst_nritems;
	int ret = 0;

	WARN_ON(btrfs_header_generation(src) != trans->transid);
	WARN_ON(btrfs_header_generation(dst) != trans->transid);

	src_nritems = btrfs_header_nritems(src);
	dst_nritems = btrfs_header_nritems(dst);
	push_items = BTRFS_NODEPTRS_PER_BLOCK(root) - dst_nritems;
	if (push_items <= 0)
		return 1;

	if (src_nritems < 4)
		return 1;

	max_push = src_nritems / 2 + 1;
	/* don't try to empty the node */
	if (max_push >= src_nritems)
		return 1;

	if (max_push < push_items)
		push_items = max_push;

	memmove_extent_buffer(dst, btrfs_node_key_ptr_offset(push_items),
				      btrfs_node_key_ptr_offset(0),
				      (dst_nritems) *
				      sizeof(struct btrfs_key_ptr));

	copy_extent_buffer(dst, src,
			   btrfs_node_key_ptr_offset(0),
			   btrfs_node_key_ptr_offset(src_nritems - push_items),
			   push_items * sizeof(struct btrfs_key_ptr));

	btrfs_set_header_nritems(src, src_nritems - push_items);
	btrfs_set_header_nritems(dst, dst_nritems + push_items);

	btrfs_mark_buffer_dirty(src);
	btrfs_mark_buffer_dirty(dst);

	return ret;
}

/*
 * helper function to insert a new root level in the tree.
 * A new node is allocated, and a single item is inserted to
 * point to the existing root
 *
 * returns zero on success or < 0 on failure.
 */
static noinline int insert_new_root(struct btrfs_trans_handle *trans,
			   struct btrfs_root *root,
			   struct btrfs_path *path, int level)
{
	u64 lower_gen;
	struct extent_buffer *lower;
	struct extent_buffer *c;
	struct extent_buffer *old;
	struct btrfs_disk_key lower_key;

	BUG_ON(path->nodes[level]);
	BUG_ON(path->nodes[level-1] != root->node);

	lower = path->nodes[level-1];
	if (level == 1)
		btrfs_item_key(lower, &lower_key, 0);
	else
		btrfs_node_key(lower, &lower_key, 0);

	c = btrfs_alloc_free_block(trans, root, root->nodesize, 0,
				   root->root_key.objectid, &lower_key,
				   level, root->node->start, 0);
	if (IS_ERR(c))
		return PTR_ERR(c);

	memset_extent_buffer(c, 0, 0, sizeof(struct btrfs_header));
	btrfs_set_header_nritems(c, 1);
	btrfs_set_header_level(c, level);
	btrfs_set_header_bytenr(c, c->start);
	btrfs_set_header_generation(c, trans->transid);
	btrfs_set_header_backref_rev(c, BTRFS_MIXED_BACKREF_REV);
	btrfs_set_header_owner(c, root->root_key.objectid);

	write_extent_buffer(c, root->fs_info->fsid,
			    (unsigned long)btrfs_header_fsid(c),
			    BTRFS_FSID_SIZE);

	write_extent_buffer(c, root->fs_info->chunk_tree_uuid,
			    (unsigned long)btrfs_header_chunk_tree_uuid(c),
			    BTRFS_UUID_SIZE);

	btrfs_set_node_key(c, &lower_key, 0);
	btrfs_set_node_blockptr(c, 0, lower->start);
	lower_gen = btrfs_header_generation(lower);
	WARN_ON(lower_gen != trans->transid);

	btrfs_set_node_ptr_generation(c, 0, lower_gen);

	btrfs_mark_buffer_dirty(c);

	spin_lock(&root->node_lock);
	old = root->node;
	root->node = c;
	spin_unlock(&root->node_lock);

	/* the super has an extra ref to root->node */
	free_extent_buffer(old);

	add_root_to_dirty_list(root);
	extent_buffer_get(c);
	path->nodes[level] = c;
	path->locks[level] = 1;
	path->slots[level] = 0;
	return 0;
}

/*
 * worker function to insert a single pointer in a node.
 * the node should have enough room for the pointer already
 *
 * slot and level indicate where you want the key to go, and
 * blocknr is the block the key points to.
 *
 * returns zero on success and < 0 on any error
 */
static int insert_ptr(struct btrfs_trans_handle *trans, struct btrfs_root
		      *root, struct btrfs_path *path, struct btrfs_disk_key
		      *key, u64 bytenr, int slot, int level)
{
	struct extent_buffer *lower;
	int nritems;

	BUG_ON(!path->nodes[level]);
	lower = path->nodes[level];
	nritems = btrfs_header_nritems(lower);
	BUG_ON(slot > nritems);
	if (nritems == BTRFS_NODEPTRS_PER_BLOCK(root))
		BUG();
	if (slot != nritems) {
		memmove_extent_buffer(lower,
			      btrfs_node_key_ptr_offset(slot + 1),
			      btrfs_node_key_ptr_offset(slot),
			      (nritems - slot) * sizeof(struct btrfs_key_ptr));
	}
	btrfs_set_node_key(lower, key, slot);
	btrfs_set_node_blockptr(lower, slot, bytenr);
	WARN_ON(trans->transid == 0);
	btrfs_set_node_ptr_generation(lower, slot, trans->transid);
	btrfs_set_header_nritems(lower, nritems + 1);
	btrfs_mark_buffer_dirty(lower);
	return 0;
}

/*
 * split the node at the specified level in path in two.
 * The path is corrected to point to the appropriate node after the split
 *
 * Before splitting this tries to make some room in the node by pushing
 * left and right, if either one works, it returns right away.
 *
 * returns 0 on success and < 0 on failure
 */
static noinline int split_node(struct btrfs_trans_handle *trans,
			       struct btrfs_root *root,
			       struct btrfs_path *path, int level)
{
	struct extent_buffer *c;
	struct extent_buffer *split;
	struct btrfs_disk_key disk_key;
	int mid;
	int ret;
	int wret;
	u32 c_nritems;

	c = path->nodes[level];
	WARN_ON(btrfs_header_generation(c) != trans->transid);
	if (c == root->node) {
		/* trying to split the root, lets make a new one */
		ret = insert_new_root(trans, root, path, level + 1);
		if (ret)
			return ret;
	} else {
		ret = push_nodes_for_insert(trans, root, path, level);
		c = path->nodes[level];
		if (!ret && btrfs_header_nritems(c) <
		    BTRFS_NODEPTRS_PER_BLOCK(root) - 3)
			return 0;
		if (ret < 0)
			return ret;
	}

	c_nritems = btrfs_header_nritems(c);
	mid = (c_nritems + 1) / 2;
	btrfs_node_key(c, &disk_key, mid);

	split = btrfs_alloc_free_block(trans, root, root->nodesize, 0,
					root->root_key.objectid,
					&disk_key, level, c->start, 0);
	if (IS_ERR(split))
		return PTR_ERR(split);

	memset_extent_buffer(split, 0, 0, sizeof(struct btrfs_header));
	btrfs_set_header_level(split, btrfs_header_level(c));
	btrfs_set_header_bytenr(split, split->start);
	btrfs_set_header_generation(split, trans->transid);
	btrfs_set_header_backref_rev(split, BTRFS_MIXED_BACKREF_REV);
	btrfs_set_header_owner(split, root->root_key.objectid);
	write_extent_buffer(split, root->fs_info->fsid,
			    (unsigned long)btrfs_header_fsid(split),
			    BTRFS_FSID_SIZE);
	write_extent_buffer(split, root->fs_info->chunk_tree_uuid,
			    (unsigned long)btrfs_header_chunk_tree_uuid(split),
			    BTRFS_UUID_SIZE);


	copy_extent_buffer(split, c,
			   btrfs_node_key_ptr_offset(0),
			   btrfs_node_key_ptr_offset(mid),
			   (c_nritems - mid) * sizeof(struct btrfs_key_ptr));
	btrfs_set_header_nritems(split, c_nritems - mid);
	btrfs_set_header_nritems(c, mid);
	ret = 0;

	btrfs_mark_buffer_dirty(c);
	btrfs_mark_buffer_dirty(split);

	wret = insert_ptr(trans, root, path, &disk_key, split->start,
			  path->slots[level + 1] + 1,
			  level + 1);
	if (wret)
		ret = wret;

	if (path->slots[level] >= mid) {
		path->slots[level] -= mid;
		btrfs_tree_unlock(c);
		free_extent_buffer(c);
		path->nodes[level] = split;
		path->slots[level + 1] += 1;
	} else {
		btrfs_tree_unlock(split);
		free_extent_buffer(split);
	}
	return ret;
}

/*
 * how many bytes are required to store the items in a leaf.  start
 * and nr indicate which items in the leaf to check.  This totals up the
 * space used both by the item structs and the item data
 */
static int leaf_space_used(struct extent_buffer *l, int start, int nr)
{
	int data_len;
	int nritems = btrfs_header_nritems(l);
	int end = min(nritems, start + nr) - 1;

	if (!nr)
		return 0;
	data_len = btrfs_item_end_nr(l, start);
	data_len = data_len - btrfs_item_offset_nr(l, end);
	data_len += sizeof(struct btrfs_item) * nr;
	WARN_ON(data_len < 0);
	return data_len;
}

/*
 * The space between the end of the leaf items and
 * the start of the leaf data.  IOW, how much room
 * the leaf has left for both items and data
 */
noinline int btrfs_leaf_free_space(struct btrfs_root *root,
				   struct extent_buffer *leaf)
{
	int nritems = btrfs_header_nritems(leaf);
	int ret;
	ret = BTRFS_LEAF_DATA_SIZE(root) - leaf_space_used(leaf, 0, nritems);
	if (ret < 0) {
		printk(KERN_CRIT "leaf free space ret %d, leaf data size %lu, "
		       "used %d nritems %d\n",
		       ret, (unsigned long) BTRFS_LEAF_DATA_SIZE(root),
		       leaf_space_used(leaf, 0, nritems), nritems);
	}
	return ret;
}

static noinline int __push_leaf_right(struct btrfs_trans_handle *trans,
				      struct btrfs_root *root,
				      struct btrfs_path *path,
				      int data_size, int empty,
				      struct extent_buffer *right,
				      int free_space, u32 left_nritems)
{
	struct extent_buffer *left = path->nodes[0];
	struct extent_buffer *upper = path->nodes[1];
	struct btrfs_disk_key disk_key;
	int slot;
	u32 i;
	int push_space = 0;
	int push_items = 0;
	struct btrfs_item *item;
	u32 nr;
	u32 right_nritems;
	u32 data_end;
	u32 this_item_size;

	if (empty)
		nr = 0;
	else
		nr = 1;

	if (path->slots[0] >= left_nritems)
		push_space += data_size;

	slot = path->slots[1];
	i = left_nritems - 1;
	while (i >= nr) {
		item = btrfs_item_nr(left, i);

		if (!empty && push_items > 0) {
			if (path->slots[0] > i)
				break;
			if (path->slots[0] == i) {
				int space = btrfs_leaf_free_space(root, left);
				if (space + push_space * 2 > free_space)
					break;
			}
		}

		if (path->slots[0] == i)
			push_space += data_size;

		if (!left->map_token) {
			map_extent_buffer(left, (unsigned long)item,
					sizeof(struct btrfs_item),
					&left->map_token, &left->kaddr,
					&left->map_start, &left->map_len,
					KM_USER1);
		}

		this_item_size = btrfs_item_size(left, item);
		if (this_item_size + sizeof(*item) + push_space > free_space)
			break;

		push_items++;
		push_space += this_item_size + sizeof(*item);
		if (i == 0)
			break;
		i--;
	}
	if (left->map_token) {
		unmap_extent_buffer(left, left->map_token, KM_USER1);
		left->map_token = NULL;
	}

	if (push_items == 0)
		goto out_unlock;

	if (!empty && push_items == left_nritems)
		WARN_ON(1);

	/* push left to right */
	right_nritems = btrfs_header_nritems(right);

	push_space = btrfs_item_end_nr(left, left_nritems - push_items);
	push_space -= leaf_data_end(root, left);

	/* make room in the right data area */
	data_end = leaf_data_end(root, right);
	memmove_extent_buffer(right,
			      btrfs_leaf_data(right) + data_end - push_space,
			      btrfs_leaf_data(right) + data_end,
			      BTRFS_LEAF_DATA_SIZE(root) - data_end);

	/* copy from the left data area */
	copy_extent_buffer(right, left, btrfs_leaf_data(right) +
		     BTRFS_LEAF_DATA_SIZE(root) - push_space,
		     btrfs_leaf_data(left) + leaf_data_end(root, left),
		     push_space);

	memmove_extent_buffer(right, btrfs_item_nr_offset(push_items),
			      btrfs_item_nr_offset(0),
			      right_nritems * sizeof(struct btrfs_item));

	/* copy the items from left to right */
	copy_extent_buffer(right, left, btrfs_item_nr_offset(0),
		   btrfs_item_nr_offset(left_nritems - push_items),
		   push_items * sizeof(struct btrfs_item));

	/* update the item pointers */
	right_nritems += push_items;
	btrfs_set_header_nritems(right, right_nritems);
	push_space = BTRFS_LEAF_DATA_SIZE(root);
	for (i = 0; i < right_nritems; i++) {
		item = btrfs_item_nr(right, i);
		if (!right->map_token) {
			map_extent_buffer(right, (unsigned long)item,
					sizeof(struct btrfs_item),
					&right->map_token, &right->kaddr,
					&right->map_start, &right->map_len,
					KM_USER1);
		}
		push_space -= btrfs_item_size(right, item);
		btrfs_set_item_offset(right, item, push_space);
	}

	if (right->map_token) {
		unmap_extent_buffer(right, right->map_token, KM_USER1);
		right->map_token = NULL;
	}
	left_nritems -= push_items;
	btrfs_set_header_nritems(left, left_nritems);

	if (left_nritems)
		btrfs_mark_buffer_dirty(left);
	btrfs_mark_buffer_dirty(right);

	btrfs_item_key(right, &disk_key, 0);
	btrfs_set_node_key(upper, &disk_key, slot + 1);
	btrfs_mark_buffer_dirty(upper);

	/* then fixup the leaf pointer in the path */
	if (path->slots[0] >= left_nritems) {
		path->slots[0] -= left_nritems;
		if (btrfs_header_nritems(path->nodes[0]) == 0)
			clean_tree_block(trans, root, path->nodes[0]);
		btrfs_tree_unlock(path->nodes[0]);
		free_extent_buffer(path->nodes[0]);
		path->nodes[0] = right;
		path->slots[1] += 1;
	} else {
		btrfs_tree_unlock(right);
		free_extent_buffer(right);
	}
	return 0;

out_unlock:
	btrfs_tree_unlock(right);
	free_extent_buffer(right);
	return 1;
}

/*
 * push some data in the path leaf to the right, trying to free up at
 * least data_size bytes.  returns zero if the push worked, nonzero otherwise
 *
 * returns 1 if the push failed because the other node didn't have enough
 * room, 0 if everything worked out and < 0 if there were major errors.
 */
static int push_leaf_right(struct btrfs_trans_handle *trans, struct btrfs_root
			   *root, struct btrfs_path *path, int data_size,
			   int empty)
{
	struct extent_buffer *left = path->nodes[0];
	struct extent_buffer *right;
	struct extent_buffer *upper;
	int slot;
	int free_space;
	u32 left_nritems;
	int ret;

	if (!path->nodes[1])
		return 1;

	slot = path->slots[1];
	upper = path->nodes[1];
	if (slot >= btrfs_header_nritems(upper) - 1)
		return 1;

	btrfs_assert_tree_locked(path->nodes[1]);

	right = read_node_slot(root, upper, slot + 1);
	btrfs_tree_lock(right);
	btrfs_set_lock_blocking(right);

	free_space = btrfs_leaf_free_space(root, right);
	if (free_space < data_size)
		goto out_unlock;

	/* cow and double check */
	ret = btrfs_cow_block(trans, root, right, upper,
			      slot + 1, &right);
	if (ret)
		goto out_unlock;

	free_space = btrfs_leaf_free_space(root, right);
	if (free_space < data_size)
		goto out_unlock;

	left_nritems = btrfs_header_nritems(left);
	if (left_nritems == 0)
		goto out_unlock;

	return __push_leaf_right(trans, root, path, data_size, empty,
				right, free_space, left_nritems);
out_unlock:
	btrfs_tree_unlock(right);
	free_extent_buffer(right);
	return 1;
}

/*
 * push some data in the path leaf to the left, trying to free up at
 * least data_size bytes.  returns zero if the push worked, nonzero otherwise
 */
static noinline int __push_leaf_left(struct btrfs_trans_handle *trans,
				     struct btrfs_root *root,
				     struct btrfs_path *path, int data_size,
				     int empty, struct extent_buffer *left,
				     int free_space, int right_nritems)
{
	struct btrfs_disk_key disk_key;
	struct extent_buffer *right = path->nodes[0];
	int slot;
	int i;
	int push_space = 0;
	int push_items = 0;
	struct btrfs_item *item;
	u32 old_left_nritems;
	u32 nr;
	int ret = 0;
	int wret;
	u32 this_item_size;
	u32 old_left_item_size;

	slot = path->slots[1];

	if (empty)
		nr = right_nritems;
	else
		nr = right_nritems - 1;

	for (i = 0; i < nr; i++) {
		item = btrfs_item_nr(right, i);
		if (!right->map_token) {
			map_extent_buffer(right, (unsigned long)item,
					sizeof(struct btrfs_item),
					&right->map_token, &right->kaddr,
					&right->map_start, &right->map_len,
					KM_USER1);
		}

		if (!empty && push_items > 0) {
			if (path->slots[0] < i)
				break;
			if (path->slots[0] == i) {
				int space = btrfs_leaf_free_space(root, right);
				if (space + push_space * 2 > free_space)
					break;
			}
		}

		if (path->slots[0] == i)
			push_space += data_size;

		this_item_size = btrfs_item_size(right, item);
		if (this_item_size + sizeof(*item) + push_space > free_space)
			break;

		push_items++;
		push_space += this_item_size + sizeof(*item);
	}

	if (right->map_token) {
		unmap_extent_buffer(right, right->map_token, KM_USER1);
		right->map_token = NULL;
	}

	if (push_items == 0) {
		ret = 1;
		goto out;
	}
	if (!empty && push_items == btrfs_header_nritems(right))
		WARN_ON(1);

	/* push data from right to left */
	copy_extent_buffer(left, right,
			   btrfs_item_nr_offset(btrfs_header_nritems(left)),
			   btrfs_item_nr_offset(0),
			   push_items * sizeof(struct btrfs_item));

	push_space = BTRFS_LEAF_DATA_SIZE(root) -
		     btrfs_item_offset_nr(right, push_items - 1);

	copy_extent_buffer(left, right, btrfs_leaf_data(left) +
		     leaf_data_end(root, left) - push_space,
		     btrfs_leaf_data(right) +
		     btrfs_item_offset_nr(right, push_items - 1),
		     push_space);
	old_left_nritems = btrfs_header_nritems(left);
	BUG_ON(old_left_nritems <= 0);

	old_left_item_size = btrfs_item_offset_nr(left, old_left_nritems - 1);
	for (i = old_left_nritems; i < old_left_nritems + push_items; i++) {
		u32 ioff;

		item = btrfs_item_nr(left, i);
		if (!left->map_token) {
			map_extent_buffer(left, (unsigned long)item,
					sizeof(struct btrfs_item),
					&left->map_token, &left->kaddr,
					&left->map_start, &left->map_len,
					KM_USER1);
		}

		ioff = btrfs_item_offset(left, item);
		btrfs_set_item_offset(left, item,
		      ioff - (BTRFS_LEAF_DATA_SIZE(root) - old_left_item_size));
	}
	btrfs_set_header_nritems(left, old_left_nritems + push_items);
	if (left->map_token) {
		unmap_extent_buffer(left, left->map_token, KM_USER1);
		left->map_token = NULL;
	}

	/* fixup right node */
	if (push_items > right_nritems) {
		printk(KERN_CRIT "push items %d nr %u\n", push_items,
		       right_nritems);
		WARN_ON(1);
	}

	if (push_items < right_nritems) {
		push_space = btrfs_item_offset_nr(right, push_items - 1) -
						  leaf_data_end(root, right);
		memmove_extent_buffer(right, btrfs_leaf_data(right) +
				      BTRFS_LEAF_DATA_SIZE(root) - push_space,
				      btrfs_leaf_data(right) +
				      leaf_data_end(root, right), push_space);

		memmove_extent_buffer(right, btrfs_item_nr_offset(0),
			      btrfs_item_nr_offset(push_items),
			     (btrfs_header_nritems(right) - push_items) *
			     sizeof(struct btrfs_item));
	}
	right_nritems -= push_items;
	btrfs_set_header_nritems(right, right_nritems);
	push_space = BTRFS_LEAF_DATA_SIZE(root);
	for (i = 0; i < right_nritems; i++) {
		item = btrfs_item_nr(right, i);

		if (!right->map_token) {
			map_extent_buffer(right, (unsigned long)item,
					sizeof(struct btrfs_item),
					&right->map_token, &right->kaddr,
					&right->map_start, &right->map_len,
					KM_USER1);
		}

		push_space = push_space - btrfs_item_size(right, item);
		btrfs_set_item_offset(right, item, push_space);
	}
	if (right->map_token) {
		unmap_extent_buffer(right, right->map_token, KM_USER1);
		right->map_token = NULL;
	}

	btrfs_mark_buffer_dirty(left);
	if (right_nritems)
		btrfs_mark_buffer_dirty(right);

	btrfs_item_key(right, &disk_key, 0);
	wret = fixup_low_keys(trans, root, path, &disk_key, 1);
	if (wret)
		ret = wret;

	/* then fixup the leaf pointer in the path */
	if (path->slots[0] < push_items) {
		path->slots[0] += old_left_nritems;
		if (btrfs_header_nritems(path->nodes[0]) == 0)
			clean_tree_block(trans, root, path->nodes[0]);
		btrfs_tree_unlock(path->nodes[0]);
		free_extent_buffer(path->nodes[0]);
		path->nodes[0] = left;
		path->slots[1] -= 1;
	} else {
		btrfs_tree_unlock(left);
		free_extent_buffer(left);
		path->slots[0] -= push_items;
	}
	BUG_ON(path->slots[0] < 0);
	return ret;
out:
	btrfs_tree_unlock(left);
	free_extent_buffer(left);
	return ret;
}

/*
 * push some data in the path leaf to the left, trying to free up at
 * least data_size bytes.  returns zero if the push worked, nonzero otherwise
 */
static int push_leaf_left(struct btrfs_trans_handle *trans, struct btrfs_root
			  *root, struct btrfs_path *path, int data_size,
			  int empty)
{
	struct extent_buffer *right = path->nodes[0];
	struct extent_buffer *left;
	int slot;
	int free_space;
	u32 right_nritems;
	int ret = 0;

	slot = path->slots[1];
	if (slot == 0)
		return 1;
	if (!path->nodes[1])
		return 1;

	right_nritems = btrfs_header_nritems(right);
	if (right_nritems == 0)
		return 1;

	btrfs_assert_tree_locked(path->nodes[1]);

	left = read_node_slot(root, path->nodes[1], slot - 1);
	btrfs_tree_lock(left);
	btrfs_set_lock_blocking(left);

	free_space = btrfs_leaf_free_space(root, left);
	if (free_space < data_size) {
		ret = 1;
		goto out;
	}

	/* cow and double check */
	ret = btrfs_cow_block(trans, root, left,
			      path->nodes[1], slot - 1, &left);
	if (ret) {
		/* we hit -ENOSPC, but it isn't fatal here */
		ret = 1;
		goto out;
	}

	free_space = btrfs_leaf_free_space(root, left);
	if (free_space < data_size) {
		ret = 1;
		goto out;
	}

	return __push_leaf_left(trans, root, path, data_size,
			       empty, left, free_space, right_nritems);
out:
	btrfs_tree_unlock(left);
	free_extent_buffer(left);
	return ret;
}

/*
 * split the path's leaf in two, making sure there is at least data_size
 * available for the resulting leaf level of the path.
 *
 * returns 0 if all went well and < 0 on failure.
 */
static noinline int copy_for_split(struct btrfs_trans_handle *trans,
			       struct btrfs_root *root,
			       struct btrfs_path *path,
			       struct extent_buffer *l,
			       struct extent_buffer *right,
			       int slot, int mid, int nritems)
{
	int data_copy_size;
	int rt_data_off;
	int i;
	int ret = 0;
	int wret;
	struct btrfs_disk_key disk_key;

	nritems = nritems - mid;
	btrfs_set_header_nritems(right, nritems);
	data_copy_size = btrfs_item_end_nr(l, mid) - leaf_data_end(root, l);

	copy_extent_buffer(right, l, btrfs_item_nr_offset(0),
			   btrfs_item_nr_offset(mid),
			   nritems * sizeof(struct btrfs_item));

	copy_extent_buffer(right, l,
		     btrfs_leaf_data(right) + BTRFS_LEAF_DATA_SIZE(root) -
		     data_copy_size, btrfs_leaf_data(l) +
		     leaf_data_end(root, l), data_copy_size);

	rt_data_off = BTRFS_LEAF_DATA_SIZE(root) -
		      btrfs_item_end_nr(l, mid);

	for (i = 0; i < nritems; i++) {
		struct btrfs_item *item = btrfs_item_nr(right, i);
		u32 ioff;

		if (!right->map_token) {
			map_extent_buffer(right, (unsigned long)item,
					sizeof(struct btrfs_item),
					&right->map_token, &right->kaddr,
					&right->map_start, &right->map_len,
					KM_USER1);
		}

		ioff = btrfs_item_offset(right, item);
		btrfs_set_item_offset(right, item, ioff + rt_data_off);
	}

	if (right->map_token) {
		unmap_extent_buffer(right, right->map_token, KM_USER1);
		right->map_token = NULL;
	}

	btrfs_set_header_nritems(l, mid);
	ret = 0;
	btrfs_item_key(right, &disk_key, 0);
	wret = insert_ptr(trans, root, path, &disk_key, right->start,
			  path->slots[1] + 1, 1);
	if (wret)
		ret = wret;

	btrfs_mark_buffer_dirty(right);
	btrfs_mark_buffer_dirty(l);
	BUG_ON(path->slots[0] != slot);

	if (mid <= slot) {
		btrfs_tree_unlock(path->nodes[0]);
		free_extent_buffer(path->nodes[0]);
		path->nodes[0] = right;
		path->slots[0] -= mid;
		path->slots[1] += 1;
	} else {
		btrfs_tree_unlock(right);
		free_extent_buffer(right);
	}

	BUG_ON(path->slots[0] < 0);

	return ret;
}

/*
 * split the path's leaf in two, making sure there is at least data_size
 * available for the resulting leaf level of the path.
 *
 * returns 0 if all went well and < 0 on failure.
 */
static noinline int split_leaf(struct btrfs_trans_handle *trans,
			       struct btrfs_root *root,
			       struct btrfs_key *ins_key,
			       struct btrfs_path *path, int data_size,
			       int extend)
{
	struct btrfs_disk_key disk_key;
	struct extent_buffer *l;
	u32 nritems;
	int mid;
	int slot;
	struct extent_buffer *right;
	int ret = 0;
	int wret;
	int split;
	int num_doubles = 0;

	/* first try to make some room by pushing left and right */
	if (data_size && ins_key->type != BTRFS_DIR_ITEM_KEY) {
		wret = push_leaf_right(trans, root, path, data_size, 0);
		if (wret < 0)
			return wret;
		if (wret) {
			wret = push_leaf_left(trans, root, path, data_size, 0);
			if (wret < 0)
				return wret;
		}
		l = path->nodes[0];

		/* did the pushes work? */
		if (btrfs_leaf_free_space(root, l) >= data_size)
			return 0;
	}

	if (!path->nodes[1]) {
		ret = insert_new_root(trans, root, path, 1);
		if (ret)
			return ret;
	}
again:
	split = 1;
	l = path->nodes[0];
	slot = path->slots[0];
	nritems = btrfs_header_nritems(l);
	mid = (nritems + 1) / 2;

	if (mid <= slot) {
		if (nritems == 1 ||
		    leaf_space_used(l, mid, nritems - mid) + data_size >
			BTRFS_LEAF_DATA_SIZE(root)) {
			if (slot >= nritems) {
				split = 0;
			} else {
				mid = slot;
				if (mid != nritems &&
				    leaf_space_used(l, mid, nritems - mid) +
				    data_size > BTRFS_LEAF_DATA_SIZE(root)) {
					split = 2;
				}
			}
		}
	} else {
		if (leaf_space_used(l, 0, mid) + data_size >
			BTRFS_LEAF_DATA_SIZE(root)) {
			if (!extend && data_size && slot == 0) {
				split = 0;
			} else if ((extend || !data_size) && slot == 0) {
				mid = 1;
			} else {
				mid = slot;
				if (mid != nritems &&
				    leaf_space_used(l, mid, nritems - mid) +
				    data_size > BTRFS_LEAF_DATA_SIZE(root)) {
					split = 2 ;
				}
			}
		}
	}

	if (split == 0)
		btrfs_cpu_key_to_disk(&disk_key, ins_key);
	else
		btrfs_item_key(l, &disk_key, mid);

	right = btrfs_alloc_free_block(trans, root, root->leafsize, 0,
					root->root_key.objectid,
					&disk_key, 0, l->start, 0);
	if (IS_ERR(right)) {
		BUG_ON(1);
		return PTR_ERR(right);
	}

	memset_extent_buffer(right, 0, 0, sizeof(struct btrfs_header));
	btrfs_set_header_bytenr(right, right->start);
	btrfs_set_header_generation(right, trans->transid);
	btrfs_set_header_backref_rev(right, BTRFS_MIXED_BACKREF_REV);
	btrfs_set_header_owner(right, root->root_key.objectid);
	btrfs_set_header_level(right, 0);
	write_extent_buffer(right, root->fs_info->fsid,
			    (unsigned long)btrfs_header_fsid(right),
			    BTRFS_FSID_SIZE);

	write_extent_buffer(right, root->fs_info->chunk_tree_uuid,
			    (unsigned long)btrfs_header_chunk_tree_uuid(right),
			    BTRFS_UUID_SIZE);

	if (split == 0) {
		if (mid <= slot) {
			btrfs_set_header_nritems(right, 0);
			wret = insert_ptr(trans, root, path,
					  &disk_key, right->start,
					  path->slots[1] + 1, 1);
			if (wret)
				ret = wret;

			btrfs_tree_unlock(path->nodes[0]);
			free_extent_buffer(path->nodes[0]);
			path->nodes[0] = right;
			path->slots[0] = 0;
			path->slots[1] += 1;
		} else {
			btrfs_set_header_nritems(right, 0);
			wret = insert_ptr(trans, root, path,
					  &disk_key,
					  right->start,
					  path->slots[1], 1);
			if (wret)
				ret = wret;
			btrfs_tree_unlock(path->nodes[0]);
			free_extent_buffer(path->nodes[0]);
			path->nodes[0] = right;
			path->slots[0] = 0;
			if (path->slots[1] == 0) {
				wret = fixup_low_keys(trans, root,
						path, &disk_key, 1);
				if (wret)
					ret = wret;
			}
		}
		btrfs_mark_buffer_dirty(right);
		return ret;
	}

	ret = copy_for_split(trans, root, path, l, right, slot, mid, nritems);
	BUG_ON(ret);

	if (split == 2) {
		BUG_ON(num_doubles != 0);
		num_doubles++;
		goto again;
	}

	return ret;
}

/*
 * This function splits a single item into two items,
 * giving 'new_key' to the new item and splitting the
 * old one at split_offset (from the start of the item).
 *
 * The path may be released by this operation.  After
 * the split, the path is pointing to the old item.  The
 * new item is going to be in the same node as the old one.
 *
 * Note, the item being split must be smaller enough to live alone on
 * a tree block with room for one extra struct btrfs_item
 *
 * This allows us to split the item in place, keeping a lock on the
 * leaf the entire time.
 */
int btrfs_split_item(struct btrfs_trans_handle *trans,
		     struct btrfs_root *root,
		     struct btrfs_path *path,
		     struct btrfs_key *new_key,
		     unsigned long split_offset)
{
	u32 item_size;
	struct extent_buffer *leaf;
	struct btrfs_key orig_key;
	struct btrfs_item *item;
	struct btrfs_item *new_item;
	int ret = 0;
	int slot;
	u32 nritems;
	u32 orig_offset;
	struct btrfs_disk_key disk_key;
	char *buf;

	leaf = path->nodes[0];
	btrfs_item_key_to_cpu(leaf, &orig_key, path->slots[0]);
	if (btrfs_leaf_free_space(root, leaf) >= sizeof(struct btrfs_item))
		goto split;

	item_size = btrfs_item_size_nr(leaf, path->slots[0]);
	btrfs_release_path(root, path);

	path->search_for_split = 1;
	path->keep_locks = 1;

	ret = btrfs_search_slot(trans, root, &orig_key, path, 0, 1);
	path->search_for_split = 0;

	/* if our item isn't there or got smaller, return now */
	if (ret != 0 || item_size != btrfs_item_size_nr(path->nodes[0],
							path->slots[0])) {
		path->keep_locks = 0;
		return -EAGAIN;
	}

	btrfs_set_path_blocking(path);
	ret = split_leaf(trans, root, &orig_key, path,
			 sizeof(struct btrfs_item), 1);
	path->keep_locks = 0;
	BUG_ON(ret);

	btrfs_unlock_up_safe(path, 1);
	leaf = path->nodes[0];
	BUG_ON(btrfs_leaf_free_space(root, leaf) < sizeof(struct btrfs_item));

split:
	/*
	 * make sure any changes to the path from split_leaf leave it
	 * in a blocking state
	 */
	btrfs_set_path_blocking(path);

	item = btrfs_item_nr(leaf, path->slots[0]);
	orig_offset = btrfs_item_offset(leaf, item);
	item_size = btrfs_item_size(leaf, item);

	buf = kmalloc(item_size, GFP_NOFS);
	read_extent_buffer(leaf, buf, btrfs_item_ptr_offset(leaf,
			    path->slots[0]), item_size);
	slot = path->slots[0] + 1;
	leaf = path->nodes[0];

	nritems = btrfs_header_nritems(leaf);

	if (slot != nritems) {
		/* shift the items */
		memmove_extent_buffer(leaf, btrfs_item_nr_offset(slot + 1),
			      btrfs_item_nr_offset(slot),
			      (nritems - slot) * sizeof(struct btrfs_item));

	}

	btrfs_cpu_key_to_disk(&disk_key, new_key);
	btrfs_set_item_key(leaf, &disk_key, slot);

	new_item = btrfs_item_nr(leaf, slot);

	btrfs_set_item_offset(leaf, new_item, orig_offset);
	btrfs_set_item_size(leaf, new_item, item_size - split_offset);

	btrfs_set_item_offset(leaf, item,
			      orig_offset + item_size - split_offset);
	btrfs_set_item_size(leaf, item, split_offset);

	btrfs_set_header_nritems(leaf, nritems + 1);

	/* write the data for the start of the original item */
	write_extent_buffer(leaf, buf,
			    btrfs_item_ptr_offset(leaf, path->slots[0]),
			    split_offset);

	/* write the data for the new item */
	write_extent_buffer(leaf, buf + split_offset,
			    btrfs_item_ptr_offset(leaf, slot),
			    item_size - split_offset);
	btrfs_mark_buffer_dirty(leaf);

	ret = 0;
	if (btrfs_leaf_free_space(root, leaf) < 0) {
		btrfs_print_leaf(root, leaf);
		BUG();
	}
	kfree(buf);
	return ret;
}

/*
 * make the item pointed to by the path smaller.  new_size indicates
 * how small to make it, and from_end tells us if we just chop bytes
 * off the end of the item or if we shift the item to chop bytes off
 * the front.
 */
int btrfs_truncate_item(struct btrfs_trans_handle *trans,
			struct btrfs_root *root,
			struct btrfs_path *path,
			u32 new_size, int from_end)
{
	int ret = 0;
	int slot;
	int slot_orig;
	struct extent_buffer *leaf;
	struct btrfs_item *item;
	u32 nritems;
	unsigned int data_end;
	unsigned int old_data_start;
	unsigned int old_size;
	unsigned int size_diff;
	int i;

	slot_orig = path->slots[0];
	leaf = path->nodes[0];
	slot = path->slots[0];

	old_size = btrfs_item_size_nr(leaf, slot);
	if (old_size == new_size)
		return 0;

	nritems = btrfs_header_nritems(leaf);
	data_end = leaf_data_end(root, leaf);

	old_data_start = btrfs_item_offset_nr(leaf, slot);

	size_diff = old_size - new_size;

	BUG_ON(slot < 0);
	BUG_ON(slot >= nritems);

	/*
	 * item0..itemN ... dataN.offset..dataN.size .. data0.size
	 */
	/* first correct the data pointers */
	for (i = slot; i < nritems; i++) {
		u32 ioff;
		item = btrfs_item_nr(leaf, i);

		if (!leaf->map_token) {
			map_extent_buffer(leaf, (unsigned long)item,
					sizeof(struct btrfs_item),
					&leaf->map_token, &leaf->kaddr,
					&leaf->map_start, &leaf->map_len,
					KM_USER1);
		}

		ioff = btrfs_item_offset(leaf, item);
		btrfs_set_item_offset(leaf, item, ioff + size_diff);
	}

	if (leaf->map_token) {
		unmap_extent_buffer(leaf, leaf->map_token, KM_USER1);
		leaf->map_token = NULL;
	}

	/* shift the data */
	if (from_end) {
		memmove_extent_buffer(leaf, btrfs_leaf_data(leaf) +
			      data_end + size_diff, btrfs_leaf_data(leaf) +
			      data_end, old_data_start + new_size - data_end);
	} else {
		struct btrfs_disk_key disk_key;
		u64 offset;

		btrfs_item_key(leaf, &disk_key, slot);

		if (btrfs_disk_key_type(&disk_key) == BTRFS_EXTENT_DATA_KEY) {
			unsigned long ptr;
			struct btrfs_file_extent_item *fi;

			fi = btrfs_item_ptr(leaf, slot,
					    struct btrfs_file_extent_item);
			fi = (struct btrfs_file_extent_item *)(
			     (unsigned long)fi - size_diff);

			if (btrfs_file_extent_type(leaf, fi) ==
			    BTRFS_FILE_EXTENT_INLINE) {
				ptr = btrfs_item_ptr_offset(leaf, slot);
				memmove_extent_buffer(leaf, ptr,
				      (unsigned long)fi,
				      offsetof(struct btrfs_file_extent_item,
						 disk_bytenr));
			}
		}

		memmove_extent_buffer(leaf, btrfs_leaf_data(leaf) +
			      data_end + size_diff, btrfs_leaf_data(leaf) +
			      data_end, old_data_start - data_end);

		offset = btrfs_disk_key_offset(&disk_key);
		btrfs_set_disk_key_offset(&disk_key, offset + size_diff);
		btrfs_set_item_key(leaf, &disk_key, slot);
		if (slot == 0)
			fixup_low_keys(trans, root, path, &disk_key, 1);
	}

	item = btrfs_item_nr(leaf, slot);
	btrfs_set_item_size(leaf, item, new_size);
	btrfs_mark_buffer_dirty(leaf);

	ret = 0;
	if (btrfs_leaf_free_space(root, leaf) < 0) {
		btrfs_print_leaf(root, leaf);
		BUG();
	}
	return ret;
}

/*
 * make the item pointed to by the path bigger, data_size is the new size.
 */
int btrfs_extend_item(struct btrfs_trans_handle *trans,
		      struct btrfs_root *root, struct btrfs_path *path,
		      u32 data_size)
{
	int ret = 0;
	int slot;
	int slot_orig;
	struct extent_buffer *leaf;
	struct btrfs_item *item;
	u32 nritems;
	unsigned int data_end;
	unsigned int old_data;
	unsigned int old_size;
	int i;

	slot_orig = path->slots[0];
	leaf = path->nodes[0];

	nritems = btrfs_header_nritems(leaf);
	data_end = leaf_data_end(root, leaf);

	if (btrfs_leaf_free_space(root, leaf) < data_size) {
		btrfs_print_leaf(root, leaf);
		BUG();
	}
	slot = path->slots[0];
	old_data = btrfs_item_end_nr(leaf, slot);

	BUG_ON(slot < 0);
	if (slot >= nritems) {
		btrfs_print_leaf(root, leaf);
		printk(KERN_CRIT "slot %d too large, nritems %d\n",
		       slot, nritems);
		BUG_ON(1);
	}

	/*
	 * item0..itemN ... dataN.offset..dataN.size .. data0.size
	 */
	/* first correct the data pointers */
	for (i = slot; i < nritems; i++) {
		u32 ioff;
		item = btrfs_item_nr(leaf, i);

		if (!leaf->map_token) {
			map_extent_buffer(leaf, (unsigned long)item,
					sizeof(struct btrfs_item),
					&leaf->map_token, &leaf->kaddr,
					&leaf->map_start, &leaf->map_len,
					KM_USER1);
		}
		ioff = btrfs_item_offset(leaf, item);
		btrfs_set_item_offset(leaf, item, ioff - data_size);
	}

	if (leaf->map_token) {
		unmap_extent_buffer(leaf, leaf->map_token, KM_USER1);
		leaf->map_token = NULL;
	}

	/* shift the data */
	memmove_extent_buffer(leaf, btrfs_leaf_data(leaf) +
		      data_end - data_size, btrfs_leaf_data(leaf) +
		      data_end, old_data - data_end);

	data_end = old_data;
	old_size = btrfs_item_size_nr(leaf, slot);
	item = btrfs_item_nr(leaf, slot);
	btrfs_set_item_size(leaf, item, old_size + data_size);
	btrfs_mark_buffer_dirty(leaf);

	ret = 0;
	if (btrfs_leaf_free_space(root, leaf) < 0) {
		btrfs_print_leaf(root, leaf);
		BUG();
	}
	return ret;
}

/*
 * Given a key and some data, insert items into the tree.
 * This does all the path init required, making room in the tree if needed.
 * Returns the number of keys that were inserted.
 */
int btrfs_insert_some_items(struct btrfs_trans_handle *trans,
			    struct btrfs_root *root,
			    struct btrfs_path *path,
			    struct btrfs_key *cpu_key, u32 *data_size,
			    int nr)
{
	struct extent_buffer *leaf;
	struct btrfs_item *item;
	int ret = 0;
	int slot;
	int i;
	u32 nritems;
	u32 total_data = 0;
	u32 total_size = 0;
	unsigned int data_end;
	struct btrfs_disk_key disk_key;
	struct btrfs_key found_key;

	for (i = 0; i < nr; i++) {
		if (total_size + data_size[i] + sizeof(struct btrfs_item) >
		    BTRFS_LEAF_DATA_SIZE(root)) {
			break;
			nr = i;
		}
		total_data += data_size[i];
		total_size += data_size[i] + sizeof(struct btrfs_item);
	}
	BUG_ON(nr == 0);

	ret = btrfs_search_slot(trans, root, cpu_key, path, total_size, 1);
	if (ret == 0)
		return -EEXIST;
	if (ret < 0)
		goto out;

	leaf = path->nodes[0];

	nritems = btrfs_header_nritems(leaf);
	data_end = leaf_data_end(root, leaf);

	if (btrfs_leaf_free_space(root, leaf) < total_size) {
		for (i = nr; i >= 0; i--) {
			total_data -= data_size[i];
			total_size -= data_size[i] + sizeof(struct btrfs_item);
			if (total_size < btrfs_leaf_free_space(root, leaf))
				break;
		}
		nr = i;
	}

	slot = path->slots[0];
	BUG_ON(slot < 0);

	if (slot != nritems) {
		unsigned int old_data = btrfs_item_end_nr(leaf, slot);

		item = btrfs_item_nr(leaf, slot);
		btrfs_item_key_to_cpu(leaf, &found_key, slot);

		/* figure out how many keys we can insert in here */
		total_data = data_size[0];
		for (i = 1; i < nr; i++) {
			if (btrfs_comp_cpu_keys(&found_key, cpu_key + i) <= 0)
				break;
			total_data += data_size[i];
		}
		nr = i;

		if (old_data < data_end) {
			btrfs_print_leaf(root, leaf);
			printk(KERN_CRIT "slot %d old_data %d data_end %d\n",
			       slot, old_data, data_end);
			BUG_ON(1);
		}
		/*
		 * item0..itemN ... dataN.offset..dataN.size .. data0.size
		 */
		/* first correct the data pointers */
		WARN_ON(leaf->map_token);
		for (i = slot; i < nritems; i++) {
			u32 ioff;

			item = btrfs_item_nr(leaf, i);
			if (!leaf->map_token) {
				map_extent_buffer(leaf, (unsigned long)item,
					sizeof(struct btrfs_item),
					&leaf->map_token, &leaf->kaddr,
					&leaf->map_start, &leaf->map_len,
					KM_USER1);
			}

			ioff = btrfs_item_offset(leaf, item);
			btrfs_set_item_offset(leaf, item, ioff - total_data);
		}
		if (leaf->map_token) {
			unmap_extent_buffer(leaf, leaf->map_token, KM_USER1);
			leaf->map_token = NULL;
		}

		/* shift the items */
		memmove_extent_buffer(leaf, btrfs_item_nr_offset(slot + nr),
			      btrfs_item_nr_offset(slot),
			      (nritems - slot) * sizeof(struct btrfs_item));

		/* shift the data */
		memmove_extent_buffer(leaf, btrfs_leaf_data(leaf) +
			      data_end - total_data, btrfs_leaf_data(leaf) +
			      data_end, old_data - data_end);
		data_end = old_data;
	} else {
		/*
		 * this sucks but it has to be done, if we are inserting at
		 * the end of the leaf only insert 1 of the items, since we
		 * have no way of knowing whats on the next leaf and we'd have
		 * to drop our current locks to figure it out
		 */
		nr = 1;
	}

	/* setup the item for the new data */
	for (i = 0; i < nr; i++) {
		btrfs_cpu_key_to_disk(&disk_key, cpu_key + i);
		btrfs_set_item_key(leaf, &disk_key, slot + i);
		item = btrfs_item_nr(leaf, slot + i);
		btrfs_set_item_offset(leaf, item, data_end - data_size[i]);
		data_end -= data_size[i];
		btrfs_set_item_size(leaf, item, data_size[i]);
	}
	btrfs_set_header_nritems(leaf, nritems + nr);
	btrfs_mark_buffer_dirty(leaf);

	ret = 0;
	if (slot == 0) {
		btrfs_cpu_key_to_disk(&disk_key, cpu_key);
		ret = fixup_low_keys(trans, root, path, &disk_key, 1);
	}

	if (btrfs_leaf_free_space(root, leaf) < 0) {
		btrfs_print_leaf(root, leaf);
		BUG();
	}
out:
	if (!ret)
		ret = nr;
	return ret;
}

/*
 * this is a helper for btrfs_insert_empty_items, the main goal here is
 * to save stack depth by doing the bulk of the work in a function
 * that doesn't call btrfs_search_slot
 */
static noinline_for_stack int
setup_items_for_insert(struct btrfs_trans_handle *trans,
		      struct btrfs_root *root, struct btrfs_path *path,
		      struct btrfs_key *cpu_key, u32 *data_size,
		      u32 total_data, u32 total_size, int nr)
{
	struct btrfs_item *item;
	int i;
	u32 nritems;
	unsigned int data_end;
	struct btrfs_disk_key disk_key;
	int ret;
	struct extent_buffer *leaf;
	int slot;

	leaf = path->nodes[0];
	slot = path->slots[0];

	nritems = btrfs_header_nritems(leaf);
	data_end = leaf_data_end(root, leaf);

	if (btrfs_leaf_free_space(root, leaf) < total_size) {
		btrfs_print_leaf(root, leaf);
		printk(KERN_CRIT "not enough freespace need %u have %d\n",
		       total_size, btrfs_leaf_free_space(root, leaf));
		BUG();
	}

	if (slot != nritems) {
		unsigned int old_data = btrfs_item_end_nr(leaf, slot);

		if (old_data < data_end) {
			btrfs_print_leaf(root, leaf);
			printk(KERN_CRIT "slot %d old_data %d data_end %d\n",
			       slot, old_data, data_end);
			BUG_ON(1);
		}
		/*
		 * item0..itemN ... dataN.offset..dataN.size .. data0.size
		 */
		/* first correct the data pointers */
		WARN_ON(leaf->map_token);
		for (i = slot; i < nritems; i++) {
			u32 ioff;

			item = btrfs_item_nr(leaf, i);
			if (!leaf->map_token) {
				map_extent_buffer(leaf, (unsigned long)item,
					sizeof(struct btrfs_item),
					&leaf->map_token, &leaf->kaddr,
					&leaf->map_start, &leaf->map_len,
					KM_USER1);
			}

			ioff = btrfs_item_offset(leaf, item);
			btrfs_set_item_offset(leaf, item, ioff - total_data);
		}
		if (leaf->map_token) {
			unmap_extent_buffer(leaf, leaf->map_token, KM_USER1);
			leaf->map_token = NULL;
		}

		/* shift the items */
		memmove_extent_buffer(leaf, btrfs_item_nr_offset(slot + nr),
			      btrfs_item_nr_offset(slot),
			      (nritems - slot) * sizeof(struct btrfs_item));

		/* shift the data */
		memmove_extent_buffer(leaf, btrfs_leaf_data(leaf) +
			      data_end - total_data, btrfs_leaf_data(leaf) +
			      data_end, old_data - data_end);
		data_end = old_data;
	}

	/* setup the item for the new data */
	for (i = 0; i < nr; i++) {
		btrfs_cpu_key_to_disk(&disk_key, cpu_key + i);
		btrfs_set_item_key(leaf, &disk_key, slot + i);
		item = btrfs_item_nr(leaf, slot + i);
		btrfs_set_item_offset(leaf, item, data_end - data_size[i]);
		data_end -= data_size[i];
		btrfs_set_item_size(leaf, item, data_size[i]);
	}

	btrfs_set_header_nritems(leaf, nritems + nr);

	ret = 0;
	if (slot == 0) {
		struct btrfs_disk_key disk_key;
		btrfs_cpu_key_to_disk(&disk_key, cpu_key);
		ret = fixup_low_keys(trans, root, path, &disk_key, 1);
	}
	btrfs_unlock_up_safe(path, 1);
	btrfs_mark_buffer_dirty(leaf);

	if (btrfs_leaf_free_space(root, leaf) < 0) {
		btrfs_print_leaf(root, leaf);
		BUG();
	}
	return ret;
}

/*
 * Given a key and some data, insert items into the tree.
 * This does all the path init required, making room in the tree if needed.
 */
int btrfs_insert_empty_items(struct btrfs_trans_handle *trans,
			    struct btrfs_root *root,
			    struct btrfs_path *path,
			    struct btrfs_key *cpu_key, u32 *data_size,
			    int nr)
{
	struct extent_buffer *leaf;
	int ret = 0;
	int slot;
	int i;
	u32 total_size = 0;
	u32 total_data = 0;

	for (i = 0; i < nr; i++)
		total_data += data_size[i];

	total_size = total_data + (nr * sizeof(struct btrfs_item));
	ret = btrfs_search_slot(trans, root, cpu_key, path, total_size, 1);
	if (ret == 0)
		return -EEXIST;
	if (ret < 0)
		goto out;

	leaf = path->nodes[0];
	slot = path->slots[0];
	BUG_ON(slot < 0);

	ret = setup_items_for_insert(trans, root, path, cpu_key, data_size,
			       total_data, total_size, nr);

out:
	return ret;
}

/*
 * Given a key and some data, insert an item into the tree.
 * This does all the path init required, making room in the tree if needed.
 */
int btrfs_insert_item(struct btrfs_trans_handle *trans, struct btrfs_root
		      *root, struct btrfs_key *cpu_key, void *data, u32
		      data_size)
{
	int ret = 0;
	struct btrfs_path *path;
	struct extent_buffer *leaf;
	unsigned long ptr;

	path = btrfs_alloc_path();
	BUG_ON(!path);
	ret = btrfs_insert_empty_item(trans, root, path, cpu_key, data_size);
	if (!ret) {
		leaf = path->nodes[0];
		ptr = btrfs_item_ptr_offset(leaf, path->slots[0]);
		write_extent_buffer(leaf, data, ptr, data_size);
		btrfs_mark_buffer_dirty(leaf);
	}
	btrfs_free_path(path);
	return ret;
}

/*
 * delete the pointer from a given node.
 *
 * the tree should have been previously balanced so the deletion does not
 * empty a node.
 */
static int del_ptr(struct btrfs_trans_handle *trans, struct btrfs_root *root,
		   struct btrfs_path *path, int level, int slot)
{
	struct extent_buffer *parent = path->nodes[level];
	u32 nritems;
	int ret = 0;
	int wret;

	nritems = btrfs_header_nritems(parent);
	if (slot != nritems - 1) {
		memmove_extent_buffer(parent,
			      btrfs_node_key_ptr_offset(slot),
			      btrfs_node_key_ptr_offset(slot + 1),
			      sizeof(struct btrfs_key_ptr) *
			      (nritems - slot - 1));
	}
	nritems--;
	btrfs_set_header_nritems(parent, nritems);
	if (nritems == 0 && parent == root->node) {
		BUG_ON(btrfs_header_level(root->node) != 1);
		/* just turn the root into a leaf and break */
		btrfs_set_header_level(root->node, 0);
	} else if (slot == 0) {
		struct btrfs_disk_key disk_key;

		btrfs_node_key(parent, &disk_key, 0);
		wret = fixup_low_keys(trans, root, path, &disk_key, level + 1);
		if (wret)
			ret = wret;
	}
	btrfs_mark_buffer_dirty(parent);
	return ret;
}

/*
 * a helper function to delete the leaf pointed to by path->slots[1] and
 * path->nodes[1].
 *
 * This deletes the pointer in path->nodes[1] and frees the leaf
 * block extent.  zero is returned if it all worked out, < 0 otherwise.
 *
 * The path must have already been setup for deleting the leaf, including
 * all the proper balancing.  path->nodes[1] must be locked.
 */
static noinline int btrfs_del_leaf(struct btrfs_trans_handle *trans,
				   struct btrfs_root *root,
				   struct btrfs_path *path,
				   struct extent_buffer *leaf)
{
	int ret;

	WARN_ON(btrfs_header_generation(leaf) != trans->transid);
	ret = del_ptr(trans, root, path, 1, path->slots[1]);
	if (ret)
		return ret;

	/*
	 * btrfs_free_extent is expensive, we want to make sure we
	 * aren't holding any locks when we call it
	 */
	btrfs_unlock_up_safe(path, 0);

	ret = btrfs_free_extent(trans, root, leaf->start, leaf->len,
				0, root->root_key.objectid, 0, 0);
	return ret;
}
/*
 * delete the item at the leaf level in path.  If that empties
 * the leaf, remove it from the tree
 */
int btrfs_del_items(struct btrfs_trans_handle *trans, struct btrfs_root *root,
		    struct btrfs_path *path, int slot, int nr)
{
	struct extent_buffer *leaf;
	struct btrfs_item *item;
	int last_off;
	int dsize = 0;
	int ret = 0;
	int wret;
	int i;
	u32 nritems;

	leaf = path->nodes[0];
	last_off = btrfs_item_offset_nr(leaf, slot + nr - 1);

	for (i = 0; i < nr; i++)
		dsize += btrfs_item_size_nr(leaf, slot + i);

	nritems = btrfs_header_nritems(leaf);

	if (slot + nr != nritems) {
		int data_end = leaf_data_end(root, leaf);

		memmove_extent_buffer(leaf, btrfs_leaf_data(leaf) +
			      data_end + dsize,
			      btrfs_leaf_data(leaf) + data_end,
			      last_off - data_end);

		for (i = slot + nr; i < nritems; i++) {
			u32 ioff;

			item = btrfs_item_nr(leaf, i);
			if (!leaf->map_token) {
				map_extent_buffer(leaf, (unsigned long)item,
					sizeof(struct btrfs_item),
					&leaf->map_token, &leaf->kaddr,
					&leaf->map_start, &leaf->map_len,
					KM_USER1);
			}
			ioff = btrfs_item_offset(leaf, item);
			btrfs_set_item_offset(leaf, item, ioff + dsize);
		}

		if (leaf->map_token) {
			unmap_extent_buffer(leaf, leaf->map_token, KM_USER1);
			leaf->map_token = NULL;
		}

		memmove_extent_buffer(leaf, btrfs_item_nr_offset(slot),
			      btrfs_item_nr_offset(slot + nr),
			      sizeof(struct btrfs_item) *
			      (nritems - slot - nr));
	}
	btrfs_set_header_nritems(leaf, nritems - nr);
	nritems -= nr;

	/* delete the leaf if we've emptied it */
	if (nritems == 0) {
		if (leaf == root->node) {
			btrfs_set_header_level(leaf, 0);
		} else {
			ret = btrfs_del_leaf(trans, root, path, leaf);
			BUG_ON(ret);
		}
	} else {
		int used = leaf_space_used(leaf, 0, nritems);
		if (slot == 0) {
			struct btrfs_disk_key disk_key;

			btrfs_item_key(leaf, &disk_key, 0);
			wret = fixup_low_keys(trans, root, path,
					      &disk_key, 1);
			if (wret)
				ret = wret;
		}

		/* delete the leaf if it is mostly empty */
<<<<<<< HEAD
		if (used < BTRFS_LEAF_DATA_SIZE(root) / 2) {
=======
		if (used < BTRFS_LEAF_DATA_SIZE(root) / 3) {
>>>>>>> 80ffb3cc
			/* push_leaf_left fixes the path.
			 * make sure the path still points to our leaf
			 * for possible call to del_ptr below
			 */
			slot = path->slots[1];
			extent_buffer_get(leaf);

			btrfs_set_path_blocking(path);
			wret = push_leaf_left(trans, root, path, 1, 1);
			if (wret < 0 && wret != -ENOSPC)
				ret = wret;

			if (path->nodes[0] == leaf &&
			    btrfs_header_nritems(leaf)) {
				wret = push_leaf_right(trans, root, path, 1, 1);
				if (wret < 0 && wret != -ENOSPC)
					ret = wret;
			}

			if (btrfs_header_nritems(leaf) == 0) {
				path->slots[1] = slot;
				ret = btrfs_del_leaf(trans, root, path, leaf);
				BUG_ON(ret);
				free_extent_buffer(leaf);
			} else {
				/* if we're still in the path, make sure
				 * we're dirty.  Otherwise, one of the
				 * push_leaf functions must have already
				 * dirtied this buffer
				 */
				if (path->nodes[0] == leaf)
					btrfs_mark_buffer_dirty(leaf);
				free_extent_buffer(leaf);
			}
		} else {
			btrfs_mark_buffer_dirty(leaf);
		}
	}
	return ret;
}

/*
 * search the tree again to find a leaf with lesser keys
 * returns 0 if it found something or 1 if there are no lesser leaves.
 * returns < 0 on io errors.
 *
 * This may release the path, and so you may lose any locks held at the
 * time you call it.
 */
int btrfs_prev_leaf(struct btrfs_root *root, struct btrfs_path *path)
{
	struct btrfs_key key;
	struct btrfs_disk_key found_key;
	int ret;

	btrfs_item_key_to_cpu(path->nodes[0], &key, 0);

	if (key.offset > 0)
		key.offset--;
	else if (key.type > 0)
		key.type--;
	else if (key.objectid > 0)
		key.objectid--;
	else
		return 1;

	btrfs_release_path(root, path);
	ret = btrfs_search_slot(NULL, root, &key, path, 0, 0);
	if (ret < 0)
		return ret;
	btrfs_item_key(path->nodes[0], &found_key, 0);
	ret = comp_keys(&found_key, &key);
	if (ret < 0)
		return 0;
	return 1;
}

/*
 * A helper function to walk down the tree starting at min_key, and looking
 * for nodes or leaves that are either in cache or have a minimum
 * transaction id.  This is used by the btree defrag code, and tree logging
 *
 * This does not cow, but it does stuff the starting key it finds back
 * into min_key, so you can call btrfs_search_slot with cow=1 on the
 * key and get a writable path.
 *
 * This does lock as it descends, and path->keep_locks should be set
 * to 1 by the caller.
 *
 * This honors path->lowest_level to prevent descent past a given level
 * of the tree.
 *
 * min_trans indicates the oldest transaction that you are interested
 * in walking through.  Any nodes or leaves older than min_trans are
 * skipped over (without reading them).
 *
 * returns zero if something useful was found, < 0 on error and 1 if there
 * was nothing in the tree that matched the search criteria.
 */
int btrfs_search_forward(struct btrfs_root *root, struct btrfs_key *min_key,
			 struct btrfs_key *max_key,
			 struct btrfs_path *path, int cache_only,
			 u64 min_trans)
{
	struct extent_buffer *cur;
	struct btrfs_key found_key;
	int slot;
	int sret;
	u32 nritems;
	int level;
	int ret = 1;

	WARN_ON(!path->keep_locks);
again:
	cur = btrfs_lock_root_node(root);
	level = btrfs_header_level(cur);
	WARN_ON(path->nodes[level]);
	path->nodes[level] = cur;
	path->locks[level] = 1;

	if (btrfs_header_generation(cur) < min_trans) {
		ret = 1;
		goto out;
	}
	while (1) {
		nritems = btrfs_header_nritems(cur);
		level = btrfs_header_level(cur);
		sret = bin_search(cur, min_key, level, &slot);

		/* at the lowest level, we're done, setup the path and exit */
		if (level == path->lowest_level) {
			if (slot >= nritems)
				goto find_next_key;
			ret = 0;
			path->slots[level] = slot;
			btrfs_item_key_to_cpu(cur, &found_key, slot);
			goto out;
		}
		if (sret && slot > 0)
			slot--;
		/*
		 * check this node pointer against the cache_only and
		 * min_trans parameters.  If it isn't in cache or is too
		 * old, skip to the next one.
		 */
		while (slot < nritems) {
			u64 blockptr;
			u64 gen;
			struct extent_buffer *tmp;
			struct btrfs_disk_key disk_key;

			blockptr = btrfs_node_blockptr(cur, slot);
			gen = btrfs_node_ptr_generation(cur, slot);
			if (gen < min_trans) {
				slot++;
				continue;
			}
			if (!cache_only)
				break;

			if (max_key) {
				btrfs_node_key(cur, &disk_key, slot);
				if (comp_keys(&disk_key, max_key) >= 0) {
					ret = 1;
					goto out;
				}
			}

			tmp = btrfs_find_tree_block(root, blockptr,
					    btrfs_level_size(root, level - 1));

			if (tmp && btrfs_buffer_uptodate(tmp, gen)) {
				free_extent_buffer(tmp);
				break;
			}
			if (tmp)
				free_extent_buffer(tmp);
			slot++;
		}
find_next_key:
		/*
		 * we didn't find a candidate key in this node, walk forward
		 * and find another one
		 */
		if (slot >= nritems) {
			path->slots[level] = slot;
			btrfs_set_path_blocking(path);
			sret = btrfs_find_next_key(root, path, min_key, level,
						  cache_only, min_trans);
			if (sret == 0) {
				btrfs_release_path(root, path);
				goto again;
			} else {
				goto out;
			}
		}
		/* save our key for returning back */
		btrfs_node_key_to_cpu(cur, &found_key, slot);
		path->slots[level] = slot;
		if (level == path->lowest_level) {
			ret = 0;
			unlock_up(path, level, 1);
			goto out;
		}
		btrfs_set_path_blocking(path);
		cur = read_node_slot(root, cur, slot);

		btrfs_tree_lock(cur);

		path->locks[level - 1] = 1;
		path->nodes[level - 1] = cur;
		unlock_up(path, level, 1);
		btrfs_clear_path_blocking(path, NULL);
	}
out:
	if (ret == 0)
		memcpy(min_key, &found_key, sizeof(found_key));
	btrfs_set_path_blocking(path);
	return ret;
}

/*
 * this is similar to btrfs_next_leaf, but does not try to preserve
 * and fixup the path.  It looks for and returns the next key in the
 * tree based on the current path and the cache_only and min_trans
 * parameters.
 *
 * 0 is returned if another key is found, < 0 if there are any errors
 * and 1 is returned if there are no higher keys in the tree
 *
 * path->keep_locks should be set to 1 on the search made before
 * calling this function.
 */
int btrfs_find_next_key(struct btrfs_root *root, struct btrfs_path *path,
			struct btrfs_key *key, int level,
			int cache_only, u64 min_trans)
{
	int slot;
	struct extent_buffer *c;

	WARN_ON(!path->keep_locks);
	while (level < BTRFS_MAX_LEVEL) {
		if (!path->nodes[level])
			return 1;

		slot = path->slots[level] + 1;
		c = path->nodes[level];
next:
		if (slot >= btrfs_header_nritems(c)) {
			int ret;
			int orig_lowest;
			struct btrfs_key cur_key;
			if (level + 1 >= BTRFS_MAX_LEVEL ||
			    !path->nodes[level + 1])
				return 1;

			if (path->locks[level + 1]) {
				level++;
				continue;
			}

			slot = btrfs_header_nritems(c) - 1;
			if (level == 0)
				btrfs_item_key_to_cpu(c, &cur_key, slot);
			else
				btrfs_node_key_to_cpu(c, &cur_key, slot);

			orig_lowest = path->lowest_level;
			btrfs_release_path(root, path);
			path->lowest_level = level;
			ret = btrfs_search_slot(NULL, root, &cur_key, path,
						0, 0);
			path->lowest_level = orig_lowest;
			if (ret < 0)
				return ret;

			c = path->nodes[level];
			slot = path->slots[level];
			if (ret == 0)
				slot++;
			goto next;
		}

		if (level == 0)
			btrfs_item_key_to_cpu(c, key, slot);
		else {
			u64 blockptr = btrfs_node_blockptr(c, slot);
			u64 gen = btrfs_node_ptr_generation(c, slot);

			if (cache_only) {
				struct extent_buffer *cur;
				cur = btrfs_find_tree_block(root, blockptr,
					    btrfs_level_size(root, level - 1));
				if (!cur || !btrfs_buffer_uptodate(cur, gen)) {
					slot++;
					if (cur)
						free_extent_buffer(cur);
					goto next;
				}
				free_extent_buffer(cur);
			}
			if (gen < min_trans) {
				slot++;
				goto next;
			}
			btrfs_node_key_to_cpu(c, key, slot);
		}
		return 0;
	}
	return 1;
}

/*
 * search the tree again to find a leaf with greater keys
 * returns 0 if it found something or 1 if there are no greater leaves.
 * returns < 0 on io errors.
 */
int btrfs_next_leaf(struct btrfs_root *root, struct btrfs_path *path)
{
	int slot;
	int level;
	struct extent_buffer *c;
	struct extent_buffer *next;
	struct btrfs_key key;
	u32 nritems;
	int ret;
	int old_spinning = path->leave_spinning;
	int force_blocking = 0;

	nritems = btrfs_header_nritems(path->nodes[0]);
	if (nritems == 0)
		return 1;

	/*
	 * we take the blocks in an order that upsets lockdep.  Using
	 * blocking mode is the only way around it.
	 */
#ifdef CONFIG_DEBUG_LOCK_ALLOC
	force_blocking = 1;
#endif

	btrfs_item_key_to_cpu(path->nodes[0], &key, nritems - 1);
again:
	level = 1;
	next = NULL;
	btrfs_release_path(root, path);

	path->keep_locks = 1;

	if (!force_blocking)
		path->leave_spinning = 1;

	ret = btrfs_search_slot(NULL, root, &key, path, 0, 0);
	path->keep_locks = 0;

	if (ret < 0)
		return ret;

	nritems = btrfs_header_nritems(path->nodes[0]);
	/*
	 * by releasing the path above we dropped all our locks.  A balance
	 * could have added more items next to the key that used to be
	 * at the very end of the block.  So, check again here and
	 * advance the path if there are now more items available.
	 */
	if (nritems > 0 && path->slots[0] < nritems - 1) {
		if (ret == 0)
			path->slots[0]++;
		ret = 0;
		goto done;
	}

	while (level < BTRFS_MAX_LEVEL) {
		if (!path->nodes[level]) {
			ret = 1;
			goto done;
		}

		slot = path->slots[level] + 1;
		c = path->nodes[level];
		if (slot >= btrfs_header_nritems(c)) {
			level++;
			if (level == BTRFS_MAX_LEVEL) {
				ret = 1;
				goto done;
			}
			continue;
		}

		if (next) {
			btrfs_tree_unlock(next);
			free_extent_buffer(next);
		}

		next = c;
		ret = read_block_for_search(NULL, root, path, &next, level,
					    slot, &key);
		if (ret == -EAGAIN)
			goto again;

		if (ret < 0) {
			btrfs_release_path(root, path);
			goto done;
		}

		if (!path->skip_locking) {
			ret = btrfs_try_spin_lock(next);
			if (!ret) {
				btrfs_set_path_blocking(path);
				btrfs_tree_lock(next);
				if (!force_blocking)
					btrfs_clear_path_blocking(path, next);
			}
			if (force_blocking)
				btrfs_set_lock_blocking(next);
		}
		break;
	}
	path->slots[level] = slot;
	while (1) {
		level--;
		c = path->nodes[level];
		if (path->locks[level])
			btrfs_tree_unlock(c);

		free_extent_buffer(c);
		path->nodes[level] = next;
		path->slots[level] = 0;
		if (!path->skip_locking)
			path->locks[level] = 1;

		if (!level)
			break;

		ret = read_block_for_search(NULL, root, path, &next, level,
					    0, &key);
		if (ret == -EAGAIN)
			goto again;

		if (ret < 0) {
			btrfs_release_path(root, path);
			goto done;
		}

		if (!path->skip_locking) {
			btrfs_assert_tree_locked(path->nodes[level]);
			ret = btrfs_try_spin_lock(next);
			if (!ret) {
				btrfs_set_path_blocking(path);
				btrfs_tree_lock(next);
				if (!force_blocking)
					btrfs_clear_path_blocking(path, next);
			}
			if (force_blocking)
				btrfs_set_lock_blocking(next);
		}
	}
	ret = 0;
done:
	unlock_up(path, 0, 1);
	path->leave_spinning = old_spinning;
	if (!old_spinning)
		btrfs_set_path_blocking(path);

	return ret;
}

/*
 * this uses btrfs_prev_leaf to walk backwards in the tree, and keeps
 * searching until it gets past min_objectid or finds an item of 'type'
 *
 * returns 0 if something is found, 1 if nothing was found and < 0 on error
 */
int btrfs_previous_item(struct btrfs_root *root,
			struct btrfs_path *path, u64 min_objectid,
			int type)
{
	struct btrfs_key found_key;
	struct extent_buffer *leaf;
	u32 nritems;
	int ret;

	while (1) {
		if (path->slots[0] == 0) {
			btrfs_set_path_blocking(path);
			ret = btrfs_prev_leaf(root, path);
			if (ret != 0)
				return ret;
		} else {
			path->slots[0]--;
		}
		leaf = path->nodes[0];
		nritems = btrfs_header_nritems(leaf);
		if (nritems == 0)
			return 1;
		if (path->slots[0] == nritems)
			path->slots[0]--;

		btrfs_item_key_to_cpu(leaf, &found_key, path->slots[0]);
		if (found_key.objectid < min_objectid)
			break;
		if (found_key.type == type)
			return 0;
		if (found_key.objectid == min_objectid &&
		    found_key.type < type)
			break;
	}
	return 1;
}<|MERGE_RESOLUTION|>--- conflicted
+++ resolved
@@ -1040,12 +1040,6 @@
 	    BTRFS_NODEPTRS_PER_BLOCK(root) / 4)
 		return 0;
 
-<<<<<<< HEAD
-	if (btrfs_header_nritems(mid) > 2)
-		return 0;
-
-=======
->>>>>>> 80ffb3cc
 	if (btrfs_header_nritems(mid) < 2)
 		err_on_enospc = 1;
 
@@ -3799,11 +3793,7 @@
 		}
 
 		/* delete the leaf if it is mostly empty */
-<<<<<<< HEAD
-		if (used < BTRFS_LEAF_DATA_SIZE(root) / 2) {
-=======
 		if (used < BTRFS_LEAF_DATA_SIZE(root) / 3) {
->>>>>>> 80ffb3cc
 			/* push_leaf_left fixes the path.
 			 * make sure the path still points to our leaf
 			 * for possible call to del_ptr below
