--- conflicted
+++ resolved
@@ -530,12 +530,6 @@
 		wait_ordered = true;
 
 	loops = 0;
-<<<<<<< HEAD
-	while ((delalloc_bytes || dio_bytes) && loops < 3) {
-		u64 nr_pages = min(delalloc_bytes, to_reclaim) >> PAGE_SHIFT;
-
-		btrfs_start_delalloc_roots(fs_info, nr_pages, true);
-=======
 	while ((delalloc_bytes || ordered_bytes) && loops < 3) {
 		u64 temp = min(delalloc_bytes, to_reclaim) >> PAGE_SHIFT;
 		long nr_pages = min_t(u64, temp, LONG_MAX);
@@ -567,7 +561,6 @@
 		async_pages = atomic_read(&fs_info->async_delalloc_pages);
 		if (!async_pages)
 			goto skip_async;
->>>>>>> 3b17187f
 
 		/*
 		 * We don't want to wait forever, if we wrote less pages in this
