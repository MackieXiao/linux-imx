// SPDX-License-Identifier: GPL-2.0
/*
 *  linux/fs/pipe.c
 *
 *  Copyright (C) 1991, 1992, 1999  Linus Torvalds
 */

#include <linux/mm.h>
#include <linux/file.h>
#include <linux/poll.h>
#include <linux/slab.h>
#include <linux/module.h>
#include <linux/init.h>
#include <linux/fs.h>
#include <linux/log2.h>
#include <linux/mount.h>
#include <linux/pseudo_fs.h>
#include <linux/magic.h>
#include <linux/pipe_fs_i.h>
#include <linux/uio.h>
#include <linux/highmem.h>
#include <linux/pagemap.h>
#include <linux/audit.h>
#include <linux/syscalls.h>
#include <linux/fcntl.h>
#include <linux/memcontrol.h>
#include <linux/watch_queue.h>

#include <linux/uaccess.h>
#include <asm/ioctls.h>

#include "internal.h"

/*
 * New pipe buffers will be restricted to this size while the user is exceeding
 * their pipe buffer quota. The general pipe use case needs at least two
 * buffers: one for data yet to be read, and one for new data. If this is less
 * than two, then a write to a non-empty pipe may block even if the pipe is not
 * full. This can occur with GNU make jobserver or similar uses of pipes as
 * semaphores: multiple processes may be waiting to write tokens back to the
 * pipe before reading tokens: https://lore.kernel.org/lkml/1628086770.5rn8p04n6j.none@localhost/.
 *
 * Users can reduce their pipe buffers with F_SETPIPE_SZ below this at their
 * own risk, namely: pipe writes to non-full pipes may block until the pipe is
 * emptied.
 */
#define PIPE_MIN_DEF_BUFFERS 2

/*
 * The max size that a non-root user is allowed to grow the pipe. Can
 * be set by root in /proc/sys/fs/pipe-max-size
 */
unsigned int pipe_max_size = 1048576;

/* Maximum allocatable pages per user. Hard limit is unset by default, soft
 * matches default values.
 */
unsigned long pipe_user_pages_hard;
unsigned long pipe_user_pages_soft = PIPE_DEF_BUFFERS * INR_OPEN_CUR;

/*
 * We use head and tail indices that aren't masked off, except at the point of
 * dereference, but rather they're allowed to wrap naturally.  This means there
 * isn't a dead spot in the buffer, but the ring has to be a power of two and
 * <= 2^31.
 * -- David Howells 2019-09-23.
 *
 * Reads with count = 0 should always return 0.
 * -- Julian Bradfield 1999-06-07.
 *
 * FIFOs and Pipes now generate SIGIO for both readers and writers.
 * -- Jeremy Elson <jelson@circlemud.org> 2001-08-16
 *
 * pipe_read & write cleanup
 * -- Manfred Spraul <manfred@colorfullife.com> 2002-05-09
 */

static void pipe_lock_nested(struct pipe_inode_info *pipe, int subclass)
{
	if (pipe->files)
		mutex_lock_nested(&pipe->mutex, subclass);
}

void pipe_lock(struct pipe_inode_info *pipe)
{
	/*
	 * pipe_lock() nests non-pipe inode locks (for writing to a file)
	 */
	pipe_lock_nested(pipe, I_MUTEX_PARENT);
}
EXPORT_SYMBOL(pipe_lock);

void pipe_unlock(struct pipe_inode_info *pipe)
{
	if (pipe->files)
		mutex_unlock(&pipe->mutex);
}
EXPORT_SYMBOL(pipe_unlock);

static inline void __pipe_lock(struct pipe_inode_info *pipe)
{
	mutex_lock_nested(&pipe->mutex, I_MUTEX_PARENT);
}

static inline void __pipe_unlock(struct pipe_inode_info *pipe)
{
	mutex_unlock(&pipe->mutex);
}

void pipe_double_lock(struct pipe_inode_info *pipe1,
		      struct pipe_inode_info *pipe2)
{
	BUG_ON(pipe1 == pipe2);

	if (pipe1 < pipe2) {
		pipe_lock_nested(pipe1, I_MUTEX_PARENT);
		pipe_lock_nested(pipe2, I_MUTEX_CHILD);
	} else {
		pipe_lock_nested(pipe2, I_MUTEX_PARENT);
		pipe_lock_nested(pipe1, I_MUTEX_CHILD);
	}
}

static void anon_pipe_buf_release(struct pipe_inode_info *pipe,
				  struct pipe_buffer *buf)
{
	struct page *page = buf->page;

	/*
	 * If nobody else uses this page, and we don't already have a
	 * temporary page, let's keep track of it as a one-deep
	 * allocation cache. (Otherwise just release our reference to it)
	 */
	if (page_count(page) == 1 && !pipe->tmp_page)
		pipe->tmp_page = page;
	else
		put_page(page);
}

static bool anon_pipe_buf_try_steal(struct pipe_inode_info *pipe,
		struct pipe_buffer *buf)
{
	struct page *page = buf->page;

	if (page_count(page) != 1)
		return false;
	memcg_kmem_uncharge_page(page, 0);
	__SetPageLocked(page);
	return true;
}

/**
 * generic_pipe_buf_try_steal - attempt to take ownership of a &pipe_buffer
 * @pipe:	the pipe that the buffer belongs to
 * @buf:	the buffer to attempt to steal
 *
 * Description:
 *	This function attempts to steal the &struct page attached to
 *	@buf. If successful, this function returns 0 and returns with
 *	the page locked. The caller may then reuse the page for whatever
 *	he wishes; the typical use is insertion into a different file
 *	page cache.
 */
bool generic_pipe_buf_try_steal(struct pipe_inode_info *pipe,
		struct pipe_buffer *buf)
{
	struct page *page = buf->page;

	/*
	 * A reference of one is golden, that means that the owner of this
	 * page is the only one holding a reference to it. lock the page
	 * and return OK.
	 */
	if (page_count(page) == 1) {
		lock_page(page);
		return true;
	}
	return false;
}
EXPORT_SYMBOL(generic_pipe_buf_try_steal);

/**
 * generic_pipe_buf_get - get a reference to a &struct pipe_buffer
 * @pipe:	the pipe that the buffer belongs to
 * @buf:	the buffer to get a reference to
 *
 * Description:
 *	This function grabs an extra reference to @buf. It's used in
 *	in the tee() system call, when we duplicate the buffers in one
 *	pipe into another.
 */
bool generic_pipe_buf_get(struct pipe_inode_info *pipe, struct pipe_buffer *buf)
{
	return try_get_page(buf->page);
}
EXPORT_SYMBOL(generic_pipe_buf_get);

/**
 * generic_pipe_buf_release - put a reference to a &struct pipe_buffer
 * @pipe:	the pipe that the buffer belongs to
 * @buf:	the buffer to put a reference to
 *
 * Description:
 *	This function releases a reference to @buf.
 */
void generic_pipe_buf_release(struct pipe_inode_info *pipe,
			      struct pipe_buffer *buf)
{
	put_page(buf->page);
}
EXPORT_SYMBOL(generic_pipe_buf_release);

static const struct pipe_buf_operations anon_pipe_buf_ops = {
	.release	= anon_pipe_buf_release,
	.try_steal	= anon_pipe_buf_try_steal,
	.get		= generic_pipe_buf_get,
};

/* Done while waiting without holding the pipe lock - thus the READ_ONCE() */
static inline bool pipe_readable(const struct pipe_inode_info *pipe)
{
	unsigned int head = READ_ONCE(pipe->head);
	unsigned int tail = READ_ONCE(pipe->tail);
	unsigned int writers = READ_ONCE(pipe->writers);

	return !pipe_empty(head, tail) || !writers;
}

static ssize_t
pipe_read(struct kiocb *iocb, struct iov_iter *to)
{
	size_t total_len = iov_iter_count(to);
	struct file *filp = iocb->ki_filp;
	struct pipe_inode_info *pipe = filp->private_data;
	bool was_full, wake_next_reader = false;
	ssize_t ret;

	/* Null read succeeds. */
	if (unlikely(total_len == 0))
		return 0;

	ret = 0;
	__pipe_lock(pipe);

	/*
	 * We only wake up writers if the pipe was full when we started
	 * reading in order to avoid unnecessary wakeups.
	 *
	 * But when we do wake up writers, we do so using a sync wakeup
	 * (WF_SYNC), because we want them to get going and generate more
	 * data for us.
	 */
	was_full = pipe_full(pipe->head, pipe->tail, pipe->max_usage);
	for (;;) {
		unsigned int head = pipe->head;
		unsigned int tail = pipe->tail;
		unsigned int mask = pipe->ring_size - 1;

#ifdef CONFIG_WATCH_QUEUE
		if (pipe->note_loss) {
			struct watch_notification n;

			if (total_len < 8) {
				if (ret == 0)
					ret = -ENOBUFS;
				break;
			}

			n.type = WATCH_TYPE_META;
			n.subtype = WATCH_META_LOSS_NOTIFICATION;
			n.info = watch_sizeof(n);
			if (copy_to_iter(&n, sizeof(n), to) != sizeof(n)) {
				if (ret == 0)
					ret = -EFAULT;
				break;
			}
			ret += sizeof(n);
			total_len -= sizeof(n);
			pipe->note_loss = false;
		}
#endif

		if (!pipe_empty(head, tail)) {
			struct pipe_buffer *buf = &pipe->bufs[tail & mask];
			size_t chars = buf->len;
			size_t written;
			int error;

			if (chars > total_len) {
				if (buf->flags & PIPE_BUF_FLAG_WHOLE) {
					if (ret == 0)
						ret = -ENOBUFS;
					break;
				}
				chars = total_len;
			}

			error = pipe_buf_confirm(pipe, buf);
			if (error) {
				if (!ret)
					ret = error;
				break;
			}

			written = copy_page_to_iter(buf->page, buf->offset, chars, to);
			if (unlikely(written < chars)) {
				if (!ret)
					ret = -EFAULT;
				break;
			}
			ret += chars;
			buf->offset += chars;
			buf->len -= chars;

			/* Was it a packet buffer? Clean up and exit */
			if (buf->flags & PIPE_BUF_FLAG_PACKET) {
				total_len = chars;
				buf->len = 0;
			}

			if (!buf->len) {
				pipe_buf_release(pipe, buf);
				spin_lock_irq(&pipe->rd_wait.lock);
#ifdef CONFIG_WATCH_QUEUE
				if (buf->flags & PIPE_BUF_FLAG_LOSS)
					pipe->note_loss = true;
#endif
				tail++;
				pipe->tail = tail;
				spin_unlock_irq(&pipe->rd_wait.lock);
			}
			total_len -= chars;
			if (!total_len)
				break;	/* common path: read succeeded */
			if (!pipe_empty(head, tail))	/* More to do? */
				continue;
		}

		if (!pipe->writers)
			break;
		if (ret)
			break;
		if (filp->f_flags & O_NONBLOCK) {
			ret = -EAGAIN;
			break;
		}
		__pipe_unlock(pipe);

		/*
		 * We only get here if we didn't actually read anything.
		 *
		 * However, we could have seen (and removed) a zero-sized
		 * pipe buffer, and might have made space in the buffers
		 * that way.
		 *
		 * You can't make zero-sized pipe buffers by doing an empty
		 * write (not even in packet mode), but they can happen if
		 * the writer gets an EFAULT when trying to fill a buffer
		 * that already got allocated and inserted in the buffer
		 * array.
		 *
		 * So we still need to wake up any pending writers in the
		 * _very_ unlikely case that the pipe was full, but we got
		 * no data.
		 */
		if (unlikely(was_full))
			wake_up_interruptible_sync_poll(&pipe->wr_wait, EPOLLOUT | EPOLLWRNORM);
		kill_fasync(&pipe->fasync_writers, SIGIO, POLL_OUT);

		/*
		 * But because we didn't read anything, at this point we can
		 * just return directly with -ERESTARTSYS if we're interrupted,
		 * since we've done any required wakeups and there's no need
		 * to mark anything accessed. And we've dropped the lock.
		 */
		if (wait_event_interruptible_exclusive(pipe->rd_wait, pipe_readable(pipe)) < 0)
			return -ERESTARTSYS;

		__pipe_lock(pipe);
		was_full = pipe_full(pipe->head, pipe->tail, pipe->max_usage);
		wake_next_reader = true;
	}
	if (pipe_empty(pipe->head, pipe->tail))
		wake_next_reader = false;
	__pipe_unlock(pipe);

	if (was_full)
		wake_up_interruptible_sync_poll(&pipe->wr_wait, EPOLLOUT | EPOLLWRNORM);
	if (wake_next_reader)
		wake_up_interruptible_sync_poll(&pipe->rd_wait, EPOLLIN | EPOLLRDNORM);
	kill_fasync(&pipe->fasync_writers, SIGIO, POLL_OUT);
	if (ret > 0)
		file_accessed(filp);
	return ret;
}

static inline int is_packetized(struct file *file)
{
	return (file->f_flags & O_DIRECT) != 0;
}

/* Done while waiting without holding the pipe lock - thus the READ_ONCE() */
static inline bool pipe_writable(const struct pipe_inode_info *pipe)
{
	unsigned int head = READ_ONCE(pipe->head);
	unsigned int tail = READ_ONCE(pipe->tail);
	unsigned int max_usage = READ_ONCE(pipe->max_usage);

	return !pipe_full(head, tail, max_usage) ||
		!READ_ONCE(pipe->readers);
}

static ssize_t
pipe_write(struct kiocb *iocb, struct iov_iter *from)
{
	struct file *filp = iocb->ki_filp;
	struct pipe_inode_info *pipe = filp->private_data;
	unsigned int head;
	ssize_t ret = 0;
	size_t total_len = iov_iter_count(from);
	ssize_t chars;
	bool was_empty = false;
	bool wake_next_writer = false;

	/* Null write succeeds. */
	if (unlikely(total_len == 0))
		return 0;

	__pipe_lock(pipe);

	if (!pipe->readers) {
		send_sig(SIGPIPE, current, 0);
		ret = -EPIPE;
		goto out;
	}

#ifdef CONFIG_WATCH_QUEUE
	if (pipe->watch_queue) {
		ret = -EXDEV;
		goto out;
	}
#endif

	/*
<<<<<<< HEAD
	 * Epoll nonsensically wants a wakeup whether the pipe
	 * was already empty or not.
	 *
=======
>>>>>>> 32517d87
	 * If it wasn't empty we try to merge new data into
	 * the last buffer.
	 *
	 * That naturally merges small writes, but it also
	 * page-aligns the rest of the writes for large writes
	 * spanning multiple pages.
	 */
	head = pipe->head;
	was_empty = true;
	chars = total_len & (PAGE_SIZE-1);
	if (chars && !pipe_empty(head, pipe->tail)) {
		unsigned int mask = pipe->ring_size - 1;
		struct pipe_buffer *buf = &pipe->bufs[(head - 1) & mask];
		int offset = buf->offset + buf->len;

		if ((buf->flags & PIPE_BUF_FLAG_CAN_MERGE) &&
		    offset + chars <= PAGE_SIZE) {
			ret = pipe_buf_confirm(pipe, buf);
			if (ret)
				goto out;

			ret = copy_page_from_iter(buf->page, offset, chars, from);
			if (unlikely(ret < chars)) {
				ret = -EFAULT;
				goto out;
			}

			buf->len += ret;
			if (!iov_iter_count(from))
				goto out;
		}
	}

	for (;;) {
		if (!pipe->readers) {
			send_sig(SIGPIPE, current, 0);
			if (!ret)
				ret = -EPIPE;
			break;
		}

		head = pipe->head;
		if (!pipe_full(head, pipe->tail, pipe->max_usage)) {
			unsigned int mask = pipe->ring_size - 1;
			struct pipe_buffer *buf = &pipe->bufs[head & mask];
			struct page *page = pipe->tmp_page;
			int copied;

			if (!page) {
				page = alloc_page(GFP_HIGHUSER | __GFP_ACCOUNT);
				if (unlikely(!page)) {
					ret = ret ? : -ENOMEM;
					break;
				}
				pipe->tmp_page = page;
			}

			/* Allocate a slot in the ring in advance and attach an
			 * empty buffer.  If we fault or otherwise fail to use
			 * it, either the reader will consume it or it'll still
			 * be there for the next write.
			 */
			spin_lock_irq(&pipe->rd_wait.lock);

			head = pipe->head;
			if (pipe_full(head, pipe->tail, pipe->max_usage)) {
				spin_unlock_irq(&pipe->rd_wait.lock);
				continue;
			}

			pipe->head = head + 1;
			spin_unlock_irq(&pipe->rd_wait.lock);

			/* Insert it into the buffer array */
			buf = &pipe->bufs[head & mask];
			buf->page = page;
			buf->ops = &anon_pipe_buf_ops;
			buf->offset = 0;
			buf->len = 0;
			if (is_packetized(filp))
				buf->flags = PIPE_BUF_FLAG_PACKET;
			else
				buf->flags = PIPE_BUF_FLAG_CAN_MERGE;
			pipe->tmp_page = NULL;

			copied = copy_page_from_iter(page, 0, PAGE_SIZE, from);
			if (unlikely(copied < PAGE_SIZE && iov_iter_count(from))) {
				if (!ret)
					ret = -EFAULT;
				break;
			}
			ret += copied;
			buf->offset = 0;
			buf->len = copied;

			if (!iov_iter_count(from))
				break;
		}

		if (!pipe_full(head, pipe->tail, pipe->max_usage))
			continue;

		/* Wait for buffer space to become available. */
		if (filp->f_flags & O_NONBLOCK) {
			if (!ret)
				ret = -EAGAIN;
			break;
		}
		if (signal_pending(current)) {
			if (!ret)
				ret = -ERESTARTSYS;
			break;
		}

		/*
		 * We're going to release the pipe lock and wait for more
		 * space. We wake up any readers if necessary, and then
		 * after waiting we need to re-check whether the pipe
		 * become empty while we dropped the lock.
		 */
		__pipe_unlock(pipe);
		if (was_empty)
			wake_up_interruptible_sync_poll(&pipe->rd_wait, EPOLLIN | EPOLLRDNORM);
		kill_fasync(&pipe->fasync_readers, SIGIO, POLL_IN);
		wait_event_interruptible_exclusive(pipe->wr_wait, pipe_writable(pipe));
		__pipe_lock(pipe);
		was_empty = pipe_empty(pipe->head, pipe->tail);
		wake_next_writer = true;
	}
out:
	if (pipe_full(pipe->head, pipe->tail, pipe->max_usage))
		wake_next_writer = false;
	__pipe_unlock(pipe);

	/*
	 * If we do do a wakeup event, we do a 'sync' wakeup, because we
	 * want the reader to start processing things asap, rather than
	 * leave the data pending.
	 *
	 * This is particularly important for small writes, because of
	 * how (for example) the GNU make jobserver uses small writes to
	 * wake up pending jobs
	 *
	 * Epoll nonsensically wants a wakeup whether the pipe
	 * was already empty or not.
	 */
	if (was_empty || pipe->poll_usage)
		wake_up_interruptible_sync_poll(&pipe->rd_wait, EPOLLIN | EPOLLRDNORM);
	kill_fasync(&pipe->fasync_readers, SIGIO, POLL_IN);
	if (wake_next_writer)
		wake_up_interruptible_sync_poll(&pipe->wr_wait, EPOLLOUT | EPOLLWRNORM);
	if (ret > 0 && sb_start_write_trylock(file_inode(filp)->i_sb)) {
		int err = file_update_time(filp);
		if (err)
			ret = err;
		sb_end_write(file_inode(filp)->i_sb);
	}
	return ret;
}

static long pipe_ioctl(struct file *filp, unsigned int cmd, unsigned long arg)
{
	struct pipe_inode_info *pipe = filp->private_data;
	int count, head, tail, mask;

	switch (cmd) {
	case FIONREAD:
		__pipe_lock(pipe);
		count = 0;
		head = pipe->head;
		tail = pipe->tail;
		mask = pipe->ring_size - 1;

		while (tail != head) {
			count += pipe->bufs[tail & mask].len;
			tail++;
		}
		__pipe_unlock(pipe);

		return put_user(count, (int __user *)arg);

#ifdef CONFIG_WATCH_QUEUE
	case IOC_WATCH_QUEUE_SET_SIZE: {
		int ret;
		__pipe_lock(pipe);
		ret = watch_queue_set_size(pipe, arg);
		__pipe_unlock(pipe);
		return ret;
	}

	case IOC_WATCH_QUEUE_SET_FILTER:
		return watch_queue_set_filter(
			pipe, (struct watch_notification_filter __user *)arg);
#endif

	default:
		return -ENOIOCTLCMD;
	}
}

/* No kernel lock held - fine */
static __poll_t
pipe_poll(struct file *filp, poll_table *wait)
{
	__poll_t mask;
	struct pipe_inode_info *pipe = filp->private_data;
	unsigned int head, tail;

	/* Epoll has some historical nasty semantics, this enables them */
	pipe->poll_usage = 1;

	/*
	 * Reading pipe state only -- no need for acquiring the semaphore.
	 *
	 * But because this is racy, the code has to add the
	 * entry to the poll table _first_ ..
	 */
	if (filp->f_mode & FMODE_READ)
		poll_wait(filp, &pipe->rd_wait, wait);
	if (filp->f_mode & FMODE_WRITE)
		poll_wait(filp, &pipe->wr_wait, wait);

	/*
	 * .. and only then can you do the racy tests. That way,
	 * if something changes and you got it wrong, the poll
	 * table entry will wake you up and fix it.
	 */
	head = READ_ONCE(pipe->head);
	tail = READ_ONCE(pipe->tail);

	mask = 0;
	if (filp->f_mode & FMODE_READ) {
		if (!pipe_empty(head, tail))
			mask |= EPOLLIN | EPOLLRDNORM;
		if (!pipe->writers && filp->f_version != pipe->w_counter)
			mask |= EPOLLHUP;
	}

	if (filp->f_mode & FMODE_WRITE) {
		if (!pipe_full(head, tail, pipe->max_usage))
			mask |= EPOLLOUT | EPOLLWRNORM;
		/*
		 * Most Unices do not set EPOLLERR for FIFOs but on Linux they
		 * behave exactly like pipes for poll().
		 */
		if (!pipe->readers)
			mask |= EPOLLERR;
	}

	return mask;
}

static void put_pipe_info(struct inode *inode, struct pipe_inode_info *pipe)
{
	int kill = 0;

	spin_lock(&inode->i_lock);
	if (!--pipe->files) {
		inode->i_pipe = NULL;
		kill = 1;
	}
	spin_unlock(&inode->i_lock);

	if (kill)
		free_pipe_info(pipe);
}

static int
pipe_release(struct inode *inode, struct file *file)
{
	struct pipe_inode_info *pipe = file->private_data;

	__pipe_lock(pipe);
	if (file->f_mode & FMODE_READ)
		pipe->readers--;
	if (file->f_mode & FMODE_WRITE)
		pipe->writers--;

	/* Was that the last reader or writer, but not the other side? */
	if (!pipe->readers != !pipe->writers) {
		wake_up_interruptible_all(&pipe->rd_wait);
		wake_up_interruptible_all(&pipe->wr_wait);
		kill_fasync(&pipe->fasync_readers, SIGIO, POLL_IN);
		kill_fasync(&pipe->fasync_writers, SIGIO, POLL_OUT);
	}
	__pipe_unlock(pipe);

	put_pipe_info(inode, pipe);
	return 0;
}

static int
pipe_fasync(int fd, struct file *filp, int on)
{
	struct pipe_inode_info *pipe = filp->private_data;
	int retval = 0;

	__pipe_lock(pipe);
	if (filp->f_mode & FMODE_READ)
		retval = fasync_helper(fd, filp, on, &pipe->fasync_readers);
	if ((filp->f_mode & FMODE_WRITE) && retval >= 0) {
		retval = fasync_helper(fd, filp, on, &pipe->fasync_writers);
		if (retval < 0 && (filp->f_mode & FMODE_READ))
			/* this can happen only if on == T */
			fasync_helper(-1, filp, 0, &pipe->fasync_readers);
	}
	__pipe_unlock(pipe);
	return retval;
}

unsigned long account_pipe_buffers(struct user_struct *user,
				   unsigned long old, unsigned long new)
{
	return atomic_long_add_return(new - old, &user->pipe_bufs);
}

bool too_many_pipe_buffers_soft(unsigned long user_bufs)
{
	unsigned long soft_limit = READ_ONCE(pipe_user_pages_soft);

	return soft_limit && user_bufs > soft_limit;
}

bool too_many_pipe_buffers_hard(unsigned long user_bufs)
{
	unsigned long hard_limit = READ_ONCE(pipe_user_pages_hard);

	return hard_limit && user_bufs > hard_limit;
}

bool pipe_is_unprivileged_user(void)
{
	return !capable(CAP_SYS_RESOURCE) && !capable(CAP_SYS_ADMIN);
}

struct pipe_inode_info *alloc_pipe_info(void)
{
	struct pipe_inode_info *pipe;
	unsigned long pipe_bufs = PIPE_DEF_BUFFERS;
	struct user_struct *user = get_current_user();
	unsigned long user_bufs;
	unsigned int max_size = READ_ONCE(pipe_max_size);

	pipe = kzalloc(sizeof(struct pipe_inode_info), GFP_KERNEL_ACCOUNT);
	if (pipe == NULL)
		goto out_free_uid;

	if (pipe_bufs * PAGE_SIZE > max_size && !capable(CAP_SYS_RESOURCE))
		pipe_bufs = max_size >> PAGE_SHIFT;

	user_bufs = account_pipe_buffers(user, 0, pipe_bufs);

	if (too_many_pipe_buffers_soft(user_bufs) && pipe_is_unprivileged_user()) {
		user_bufs = account_pipe_buffers(user, pipe_bufs, PIPE_MIN_DEF_BUFFERS);
		pipe_bufs = PIPE_MIN_DEF_BUFFERS;
	}

	if (too_many_pipe_buffers_hard(user_bufs) && pipe_is_unprivileged_user())
		goto out_revert_acct;

	pipe->bufs = kcalloc(pipe_bufs, sizeof(struct pipe_buffer),
			     GFP_KERNEL_ACCOUNT);

	if (pipe->bufs) {
		init_waitqueue_head(&pipe->rd_wait);
		init_waitqueue_head(&pipe->wr_wait);
		pipe->r_counter = pipe->w_counter = 1;
		pipe->max_usage = pipe_bufs;
		pipe->ring_size = pipe_bufs;
		pipe->nr_accounted = pipe_bufs;
		pipe->user = user;
		mutex_init(&pipe->mutex);
		return pipe;
	}

out_revert_acct:
	(void) account_pipe_buffers(user, pipe_bufs, 0);
	kfree(pipe);
out_free_uid:
	free_uid(user);
	return NULL;
}

void free_pipe_info(struct pipe_inode_info *pipe)
{
	int i;

#ifdef CONFIG_WATCH_QUEUE
	if (pipe->watch_queue) {
		watch_queue_clear(pipe->watch_queue);
		put_watch_queue(pipe->watch_queue);
	}
#endif

	(void) account_pipe_buffers(pipe->user, pipe->nr_accounted, 0);
	free_uid(pipe->user);
	for (i = 0; i < pipe->ring_size; i++) {
		struct pipe_buffer *buf = pipe->bufs + i;
		if (buf->ops)
			pipe_buf_release(pipe, buf);
	}
	if (pipe->tmp_page)
		__free_page(pipe->tmp_page);
	kfree(pipe->bufs);
	kfree(pipe);
}

static struct vfsmount *pipe_mnt __read_mostly;

/*
 * pipefs_dname() is called from d_path().
 */
static char *pipefs_dname(struct dentry *dentry, char *buffer, int buflen)
{
	return dynamic_dname(dentry, buffer, buflen, "pipe:[%lu]",
				d_inode(dentry)->i_ino);
}

static const struct dentry_operations pipefs_dentry_operations = {
	.d_dname	= pipefs_dname,
};

static struct inode * get_pipe_inode(void)
{
	struct inode *inode = new_inode_pseudo(pipe_mnt->mnt_sb);
	struct pipe_inode_info *pipe;

	if (!inode)
		goto fail_inode;

	inode->i_ino = get_next_ino();

	pipe = alloc_pipe_info();
	if (!pipe)
		goto fail_iput;

	inode->i_pipe = pipe;
	pipe->files = 2;
	pipe->readers = pipe->writers = 1;
	inode->i_fop = &pipefifo_fops;

	/*
	 * Mark the inode dirty from the very beginning,
	 * that way it will never be moved to the dirty
	 * list because "mark_inode_dirty()" will think
	 * that it already _is_ on the dirty list.
	 */
	inode->i_state = I_DIRTY;
	inode->i_mode = S_IFIFO | S_IRUSR | S_IWUSR;
	inode->i_uid = current_fsuid();
	inode->i_gid = current_fsgid();
	inode->i_atime = inode->i_mtime = inode->i_ctime = current_time(inode);

	return inode;

fail_iput:
	iput(inode);

fail_inode:
	return NULL;
}

int create_pipe_files(struct file **res, int flags)
{
	struct inode *inode = get_pipe_inode();
	struct file *f;
	int error;

	if (!inode)
		return -ENFILE;

	if (flags & O_NOTIFICATION_PIPE) {
		error = watch_queue_init(inode->i_pipe);
		if (error) {
			free_pipe_info(inode->i_pipe);
			iput(inode);
			return error;
		}
	}

	f = alloc_file_pseudo(inode, pipe_mnt, "",
				O_WRONLY | (flags & (O_NONBLOCK | O_DIRECT)),
				&pipefifo_fops);
	if (IS_ERR(f)) {
		free_pipe_info(inode->i_pipe);
		iput(inode);
		return PTR_ERR(f);
	}

	f->private_data = inode->i_pipe;

	res[0] = alloc_file_clone(f, O_RDONLY | (flags & O_NONBLOCK),
				  &pipefifo_fops);
	if (IS_ERR(res[0])) {
		put_pipe_info(inode, inode->i_pipe);
		fput(f);
		return PTR_ERR(res[0]);
	}
	res[0]->private_data = inode->i_pipe;
	res[1] = f;
	stream_open(inode, res[0]);
	stream_open(inode, res[1]);
	return 0;
}

static int __do_pipe_flags(int *fd, struct file **files, int flags)
{
	int error;
	int fdw, fdr;

	if (flags & ~(O_CLOEXEC | O_NONBLOCK | O_DIRECT | O_NOTIFICATION_PIPE))
		return -EINVAL;

	error = create_pipe_files(files, flags);
	if (error)
		return error;

	error = get_unused_fd_flags(flags);
	if (error < 0)
		goto err_read_pipe;
	fdr = error;

	error = get_unused_fd_flags(flags);
	if (error < 0)
		goto err_fdr;
	fdw = error;

	audit_fd_pair(fdr, fdw);
	fd[0] = fdr;
	fd[1] = fdw;
	return 0;

 err_fdr:
	put_unused_fd(fdr);
 err_read_pipe:
	fput(files[0]);
	fput(files[1]);
	return error;
}

int do_pipe_flags(int *fd, int flags)
{
	struct file *files[2];
	int error = __do_pipe_flags(fd, files, flags);
	if (!error) {
		fd_install(fd[0], files[0]);
		fd_install(fd[1], files[1]);
	}
	return error;
}

/*
 * sys_pipe() is the normal C calling standard for creating
 * a pipe. It's not the way Unix traditionally does this, though.
 */
static int do_pipe2(int __user *fildes, int flags)
{
	struct file *files[2];
	int fd[2];
	int error;

	error = __do_pipe_flags(fd, files, flags);
	if (!error) {
		if (unlikely(copy_to_user(fildes, fd, sizeof(fd)))) {
			fput(files[0]);
			fput(files[1]);
			put_unused_fd(fd[0]);
			put_unused_fd(fd[1]);
			error = -EFAULT;
		} else {
			fd_install(fd[0], files[0]);
			fd_install(fd[1], files[1]);
		}
	}
	return error;
}

SYSCALL_DEFINE2(pipe2, int __user *, fildes, int, flags)
{
	return do_pipe2(fildes, flags);
}

SYSCALL_DEFINE1(pipe, int __user *, fildes)
{
	return do_pipe2(fildes, 0);
}

/*
 * This is the stupid "wait for pipe to be readable or writable"
 * model.
 *
 * See pipe_read/write() for the proper kind of exclusive wait,
 * but that requires that we wake up any other readers/writers
 * if we then do not end up reading everything (ie the whole
 * "wake_next_reader/writer" logic in pipe_read/write()).
 */
void pipe_wait_readable(struct pipe_inode_info *pipe)
{
	pipe_unlock(pipe);
	wait_event_interruptible(pipe->rd_wait, pipe_readable(pipe));
	pipe_lock(pipe);
}

void pipe_wait_writable(struct pipe_inode_info *pipe)
{
	pipe_unlock(pipe);
	wait_event_interruptible(pipe->wr_wait, pipe_writable(pipe));
	pipe_lock(pipe);
}

/*
 * This depends on both the wait (here) and the wakeup (wake_up_partner)
 * holding the pipe lock, so "*cnt" is stable and we know a wakeup cannot
 * race with the count check and waitqueue prep.
 *
 * Normally in order to avoid races, you'd do the prepare_to_wait() first,
 * then check the condition you're waiting for, and only then sleep. But
 * because of the pipe lock, we can check the condition before being on
 * the wait queue.
 *
 * We use the 'rd_wait' waitqueue for pipe partner waiting.
 */
static int wait_for_partner(struct pipe_inode_info *pipe, unsigned int *cnt)
{
	DEFINE_WAIT(rdwait);
	int cur = *cnt;

	while (cur == *cnt) {
		prepare_to_wait(&pipe->rd_wait, &rdwait, TASK_INTERRUPTIBLE);
		pipe_unlock(pipe);
		schedule();
		finish_wait(&pipe->rd_wait, &rdwait);
		pipe_lock(pipe);
		if (signal_pending(current))
			break;
	}
	return cur == *cnt ? -ERESTARTSYS : 0;
}

static void wake_up_partner(struct pipe_inode_info *pipe)
{
	wake_up_interruptible_all(&pipe->rd_wait);
}

static int fifo_open(struct inode *inode, struct file *filp)
{
	struct pipe_inode_info *pipe;
	bool is_pipe = inode->i_sb->s_magic == PIPEFS_MAGIC;
	int ret;

	filp->f_version = 0;

	spin_lock(&inode->i_lock);
	if (inode->i_pipe) {
		pipe = inode->i_pipe;
		pipe->files++;
		spin_unlock(&inode->i_lock);
	} else {
		spin_unlock(&inode->i_lock);
		pipe = alloc_pipe_info();
		if (!pipe)
			return -ENOMEM;
		pipe->files = 1;
		spin_lock(&inode->i_lock);
		if (unlikely(inode->i_pipe)) {
			inode->i_pipe->files++;
			spin_unlock(&inode->i_lock);
			free_pipe_info(pipe);
			pipe = inode->i_pipe;
		} else {
			inode->i_pipe = pipe;
			spin_unlock(&inode->i_lock);
		}
	}
	filp->private_data = pipe;
	/* OK, we have a pipe and it's pinned down */

	__pipe_lock(pipe);

	/* We can only do regular read/write on fifos */
	stream_open(inode, filp);

	switch (filp->f_mode & (FMODE_READ | FMODE_WRITE)) {
	case FMODE_READ:
	/*
	 *  O_RDONLY
	 *  POSIX.1 says that O_NONBLOCK means return with the FIFO
	 *  opened, even when there is no process writing the FIFO.
	 */
		pipe->r_counter++;
		if (pipe->readers++ == 0)
			wake_up_partner(pipe);

		if (!is_pipe && !pipe->writers) {
			if ((filp->f_flags & O_NONBLOCK)) {
				/* suppress EPOLLHUP until we have
				 * seen a writer */
				filp->f_version = pipe->w_counter;
			} else {
				if (wait_for_partner(pipe, &pipe->w_counter))
					goto err_rd;
			}
		}
		break;

	case FMODE_WRITE:
	/*
	 *  O_WRONLY
	 *  POSIX.1 says that O_NONBLOCK means return -1 with
	 *  errno=ENXIO when there is no process reading the FIFO.
	 */
		ret = -ENXIO;
		if (!is_pipe && (filp->f_flags & O_NONBLOCK) && !pipe->readers)
			goto err;

		pipe->w_counter++;
		if (!pipe->writers++)
			wake_up_partner(pipe);

		if (!is_pipe && !pipe->readers) {
			if (wait_for_partner(pipe, &pipe->r_counter))
				goto err_wr;
		}
		break;

	case FMODE_READ | FMODE_WRITE:
	/*
	 *  O_RDWR
	 *  POSIX.1 leaves this case "undefined" when O_NONBLOCK is set.
	 *  This implementation will NEVER block on a O_RDWR open, since
	 *  the process can at least talk to itself.
	 */

		pipe->readers++;
		pipe->writers++;
		pipe->r_counter++;
		pipe->w_counter++;
		if (pipe->readers == 1 || pipe->writers == 1)
			wake_up_partner(pipe);
		break;

	default:
		ret = -EINVAL;
		goto err;
	}

	/* Ok! */
	__pipe_unlock(pipe);
	return 0;

err_rd:
	if (!--pipe->readers)
		wake_up_interruptible(&pipe->wr_wait);
	ret = -ERESTARTSYS;
	goto err;

err_wr:
	if (!--pipe->writers)
		wake_up_interruptible_all(&pipe->rd_wait);
	ret = -ERESTARTSYS;
	goto err;

err:
	__pipe_unlock(pipe);

	put_pipe_info(inode, pipe);
	return ret;
}

const struct file_operations pipefifo_fops = {
	.open		= fifo_open,
	.llseek		= no_llseek,
	.read_iter	= pipe_read,
	.write_iter	= pipe_write,
	.poll		= pipe_poll,
	.unlocked_ioctl	= pipe_ioctl,
	.release	= pipe_release,
	.fasync		= pipe_fasync,
	.splice_write	= iter_file_splice_write,
};

/*
 * Currently we rely on the pipe array holding a power-of-2 number
 * of pages. Returns 0 on error.
 */
unsigned int round_pipe_size(unsigned long size)
{
	if (size > (1U << 31))
		return 0;

	/* Minimum pipe size, as required by POSIX */
	if (size < PAGE_SIZE)
		return PAGE_SIZE;

	return roundup_pow_of_two(size);
}

/*
 * Resize the pipe ring to a number of slots.
 */
int pipe_resize_ring(struct pipe_inode_info *pipe, unsigned int nr_slots)
{
	struct pipe_buffer *bufs;
	unsigned int head, tail, mask, n;

	/*
	 * We can shrink the pipe, if arg is greater than the ring occupancy.
	 * Since we don't expect a lot of shrink+grow operations, just free and
	 * allocate again like we would do for growing.  If the pipe currently
	 * contains more buffers than arg, then return busy.
	 */
	mask = pipe->ring_size - 1;
	head = pipe->head;
	tail = pipe->tail;
	n = pipe_occupancy(pipe->head, pipe->tail);
	if (nr_slots < n)
		return -EBUSY;

	bufs = kcalloc(nr_slots, sizeof(*bufs),
		       GFP_KERNEL_ACCOUNT | __GFP_NOWARN);
	if (unlikely(!bufs))
		return -ENOMEM;

	/*
	 * The pipe array wraps around, so just start the new one at zero
	 * and adjust the indices.
	 */
	if (n > 0) {
		unsigned int h = head & mask;
		unsigned int t = tail & mask;
		if (h > t) {
			memcpy(bufs, pipe->bufs + t,
			       n * sizeof(struct pipe_buffer));
		} else {
			unsigned int tsize = pipe->ring_size - t;
			if (h > 0)
				memcpy(bufs + tsize, pipe->bufs,
				       h * sizeof(struct pipe_buffer));
			memcpy(bufs, pipe->bufs + t,
			       tsize * sizeof(struct pipe_buffer));
		}
	}

	head = n;
	tail = 0;

	kfree(pipe->bufs);
	pipe->bufs = bufs;
	pipe->ring_size = nr_slots;
	if (pipe->max_usage > nr_slots)
		pipe->max_usage = nr_slots;
	pipe->tail = tail;
	pipe->head = head;

	/* This might have made more room for writers */
	wake_up_interruptible(&pipe->wr_wait);
	return 0;
}

/*
 * Allocate a new array of pipe buffers and copy the info over. Returns the
 * pipe size if successful, or return -ERROR on error.
 */
static long pipe_set_size(struct pipe_inode_info *pipe, unsigned long arg)
{
	unsigned long user_bufs;
	unsigned int nr_slots, size;
	long ret = 0;

#ifdef CONFIG_WATCH_QUEUE
	if (pipe->watch_queue)
		return -EBUSY;
#endif

	size = round_pipe_size(arg);
	nr_slots = size >> PAGE_SHIFT;

	if (!nr_slots)
		return -EINVAL;

	/*
	 * If trying to increase the pipe capacity, check that an
	 * unprivileged user is not trying to exceed various limits
	 * (soft limit check here, hard limit check just below).
	 * Decreasing the pipe capacity is always permitted, even
	 * if the user is currently over a limit.
	 */
	if (nr_slots > pipe->max_usage &&
			size > pipe_max_size && !capable(CAP_SYS_RESOURCE))
		return -EPERM;

	user_bufs = account_pipe_buffers(pipe->user, pipe->nr_accounted, nr_slots);

	if (nr_slots > pipe->max_usage &&
			(too_many_pipe_buffers_hard(user_bufs) ||
			 too_many_pipe_buffers_soft(user_bufs)) &&
			pipe_is_unprivileged_user()) {
		ret = -EPERM;
		goto out_revert_acct;
	}

	ret = pipe_resize_ring(pipe, nr_slots);
	if (ret < 0)
		goto out_revert_acct;

	pipe->max_usage = nr_slots;
	pipe->nr_accounted = nr_slots;
	return pipe->max_usage * PAGE_SIZE;

out_revert_acct:
	(void) account_pipe_buffers(pipe->user, nr_slots, pipe->nr_accounted);
	return ret;
}

/*
 * After the inode slimming patch, i_pipe/i_bdev/i_cdev share the same
 * location, so checking ->i_pipe is not enough to verify that this is a
 * pipe.
 */
struct pipe_inode_info *get_pipe_info(struct file *file, bool for_splice)
{
	struct pipe_inode_info *pipe = file->private_data;

	if (file->f_op != &pipefifo_fops || !pipe)
		return NULL;
#ifdef CONFIG_WATCH_QUEUE
	if (for_splice && pipe->watch_queue)
		return NULL;
#endif
	return pipe;
}

long pipe_fcntl(struct file *file, unsigned int cmd, unsigned long arg)
{
	struct pipe_inode_info *pipe;
	long ret;

	pipe = get_pipe_info(file, false);
	if (!pipe)
		return -EBADF;

	__pipe_lock(pipe);

	switch (cmd) {
	case F_SETPIPE_SZ:
		ret = pipe_set_size(pipe, arg);
		break;
	case F_GETPIPE_SZ:
		ret = pipe->max_usage * PAGE_SIZE;
		break;
	default:
		ret = -EINVAL;
		break;
	}

	__pipe_unlock(pipe);
	return ret;
}

static const struct super_operations pipefs_ops = {
	.destroy_inode = free_inode_nonrcu,
	.statfs = simple_statfs,
};

/*
 * pipefs should _never_ be mounted by userland - too much of security hassle,
 * no real gain from having the whole whorehouse mounted. So we don't need
 * any operations on the root directory. However, we need a non-trivial
 * d_name - pipe: will go nicely and kill the special-casing in procfs.
 */

static int pipefs_init_fs_context(struct fs_context *fc)
{
	struct pseudo_fs_context *ctx = init_pseudo(fc, PIPEFS_MAGIC);
	if (!ctx)
		return -ENOMEM;
	ctx->ops = &pipefs_ops;
	ctx->dops = &pipefs_dentry_operations;
	return 0;
}

static struct file_system_type pipe_fs_type = {
	.name		= "pipefs",
	.init_fs_context = pipefs_init_fs_context,
	.kill_sb	= kill_anon_super,
};

static int __init init_pipe_fs(void)
{
	int err = register_filesystem(&pipe_fs_type);

	if (!err) {
		pipe_mnt = kern_mount(&pipe_fs_type);
		if (IS_ERR(pipe_mnt)) {
			err = PTR_ERR(pipe_mnt);
			unregister_filesystem(&pipe_fs_type);
		}
	}
	return err;
}

fs_initcall(init_pipe_fs);<|MERGE_RESOLUTION|>--- conflicted
+++ resolved
@@ -442,12 +442,9 @@
 #endif
 
 	/*
-<<<<<<< HEAD
 	 * Epoll nonsensically wants a wakeup whether the pipe
 	 * was already empty or not.
 	 *
-=======
->>>>>>> 32517d87
 	 * If it wasn't empty we try to merge new data into
 	 * the last buffer.
 	 *
