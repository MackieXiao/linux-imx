--- conflicted
+++ resolved
@@ -1232,28 +1232,11 @@
 
 	_of_init_opp_table(opp_table, dev, index);
 
-<<<<<<< HEAD
-	/* Find clk for the device */
-	opp_table->clk = clk_get(dev, NULL);
-	if (IS_ERR(opp_table->clk)) {
-		ret = PTR_ERR(opp_table->clk);
-		if (ret == -EPROBE_DEFER)
-			goto remove_opp_dev;
-
-		dev_dbg(dev, "%s: Couldn't find clock: %d\n", __func__, ret);
-	}
-
-=======
->>>>>>> 3b17187f
 	/* Find interconnect path(s) for the device */
 	ret = dev_pm_opp_of_find_icc_paths(dev, opp_table);
 	if (ret) {
 		if (ret == -EPROBE_DEFER)
-<<<<<<< HEAD
-			goto put_clk;
-=======
 			goto remove_opp_dev;
->>>>>>> 3b17187f
 
 		dev_warn(dev, "%s: Error finding interconnect paths: %d\n",
 			 __func__, ret);
@@ -1265,12 +1248,6 @@
 
 	return opp_table;
 
-<<<<<<< HEAD
-put_clk:
-	if (!IS_ERR(opp_table->clk))
-		clk_put(opp_table->clk);
-=======
->>>>>>> 3b17187f
 remove_opp_dev:
 	_remove_opp_dev(opp_dev, opp_table);
 err:
