--- conflicted
+++ resolved
@@ -495,23 +495,14 @@
 					&spi->dev, &tcan4x5x_regmap);
 	if (IS_ERR(priv->regmap)) {
 		ret = PTR_ERR(priv->regmap);
-<<<<<<< HEAD
-		goto out_clk;
-	}
-=======
 		goto out_m_can_class_free_dev;
 	}
 
 	ret = tcan4x5x_power_enable(priv->power, 1);
 	if (ret)
 		goto out_m_can_class_free_dev;
->>>>>>> d1988041
 
 	ret = tcan4x5x_parse_config(mcan_class);
-	if (ret)
-		goto out_power;
-
-	ret = tcan4x5x_init(mcan_class);
 	if (ret)
 		goto out_power;
 
@@ -540,15 +531,10 @@
 	struct tcan4x5x_priv *priv = spi_get_drvdata(spi);
 
 	m_can_class_unregister(priv->mcan_dev);
-<<<<<<< HEAD
-=======
 
 	tcan4x5x_power_enable(priv->power, 0);
 
 	m_can_class_free_dev(priv->mcan_dev->net);
->>>>>>> d1988041
-
-	tcan4x5x_power_enable(priv->power, 0);
 
 	return 0;
 }
