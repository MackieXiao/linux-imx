--- conflicted
+++ resolved
@@ -59,17 +59,7 @@
 static void IRQHandlerF2(struct sdio_func *func);
 #endif /* !defined(OOB_INTR_ONLY) */
 static int sdioh_sdmmc_get_cisaddr(sdioh_info_t *sd, uint32 regaddr);
-<<<<<<< HEAD
 extern int sdio_reset_comm(struct mmc_card *card);
-=======
-//extern int sdio_reset_comm(struct mmc_card *card);
-
-/* workaround to simply return 0 as suggested by Broadcom */
-static int sdio_reset_comm(struct mmc_card *card)
-{
-        return 0;
-}
->>>>>>> 590d8cde
 
 #define DEFAULT_SDIO_F2_BLKSIZE		512
 #ifndef CUSTOM_SDIO_F2_BLKSIZE
