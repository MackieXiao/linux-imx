// SPDX-License-Identifier: ISC
/*
 * Copyright (c) 2010 Broadcom Corporation
 */

#include <linux/kernel.h>
#include <linux/etherdevice.h>
#include <linux/module.h>
#include <linux/inetdevice.h>
#include <net/cfg80211.h>
#include <net/rtnetlink.h>
#include <net/addrconf.h>
#include <net/ieee80211_radiotap.h>
#include <net/ipv6.h>
#include <brcmu_utils.h>
#include <brcmu_wifi.h>

#include "core.h"
#include "bus.h"
#include "debug.h"
#include "fwil_types.h"
#include "p2p.h"
#include "pno.h"
#include "cfg80211.h"
#include "fwil.h"
#include "feature.h"
#include "proto.h"
#include "pcie.h"
#include "common.h"

#define MAX_WAIT_FOR_8021X_TX			msecs_to_jiffies(950)

#define BRCMF_BSSIDX_INVALID			-1

#define	RXS_PBPRES				BIT(2)

#define	D11_PHY_HDR_LEN				6

struct d11rxhdr_le {
	__le16 RxFrameSize;
	u16 PAD;
	__le16 PhyRxStatus_0;
	__le16 PhyRxStatus_1;
	__le16 PhyRxStatus_2;
	__le16 PhyRxStatus_3;
	__le16 PhyRxStatus_4;
	__le16 PhyRxStatus_5;
	__le16 RxStatus1;
	__le16 RxStatus2;
	__le16 RxTSFTime;
	__le16 RxChan;
	u8 unknown[12];
} __packed;

struct wlc_d11rxhdr {
	struct d11rxhdr_le rxhdr;
	__le32 tsf_l;
	s8 rssi;
	s8 rxpwr0;
	s8 rxpwr1;
	s8 do_rssi_ma;
	s8 rxpwr[4];
} __packed;

char *brcmf_ifname(struct brcmf_if *ifp)
{
	if (!ifp)
		return "<if_null>";

	if (ifp->ndev)
		return ifp->ndev->name;

	return "<if_none>";
}

struct brcmf_if *brcmf_get_ifp(struct brcmf_pub *drvr, int ifidx)
{
	struct brcmf_if *ifp;
	s32 bsscfgidx;

	if (ifidx < 0 || ifidx >= BRCMF_MAX_IFS) {
		bphy_err(drvr, "ifidx %d out of range\n", ifidx);
		return NULL;
	}

	ifp = NULL;
	bsscfgidx = drvr->if2bss[ifidx];
	if (bsscfgidx >= 0)
		ifp = drvr->iflist[bsscfgidx];

	return ifp;
}

void brcmf_configure_arp_nd_offload(struct brcmf_if *ifp, bool enable)
{
	s32 err;
	u32 mode;

	if (enable)
		mode = BRCMF_ARP_OL_AGENT | BRCMF_ARP_OL_PEER_AUTO_REPLY;
	else
		mode = 0;

	/* Try to set and enable ARP offload feature, this may fail, then it  */
	/* is simply not supported and err 0 will be returned                 */
	err = brcmf_fil_iovar_int_set(ifp, "arp_ol", mode);
	if (err) {
		brcmf_dbg(TRACE, "failed to set ARP offload mode to 0x%x, err = %d\n",
			  mode, err);
	} else {
		err = brcmf_fil_iovar_int_set(ifp, "arpoe", enable);
		if (err) {
			brcmf_dbg(TRACE, "failed to configure (%d) ARP offload err = %d\n",
				  enable, err);
		} else {
			brcmf_dbg(TRACE, "successfully configured (%d) ARP offload to 0x%x\n",
				  enable, mode);
		}
	}

	err = brcmf_fil_iovar_int_set(ifp, "ndoe", enable);
	if (err) {
		brcmf_dbg(TRACE, "failed to configure (%d) ND offload err = %d\n",
			  enable, err);
	} else {
		brcmf_dbg(TRACE, "successfully configured (%d) ND offload to 0x%x\n",
			  enable, mode);
	}
}

static void _brcmf_set_multicast_list(struct work_struct *work)
{
	struct brcmf_if *ifp = container_of(work, struct brcmf_if,
					    multicast_work);
	struct brcmf_pub *drvr = ifp->drvr;
	struct net_device *ndev;
	struct netdev_hw_addr *ha;
	u32 cmd_value, cnt;
	__le32 cnt_le;
	char *buf, *bufp;
	u32 buflen;
	s32 err;

	brcmf_dbg(TRACE, "Enter, bsscfgidx=%d\n", ifp->bsscfgidx);

	ndev = ifp->ndev;

	/* Determine initial value of allmulti flag */
	cmd_value = (ndev->flags & IFF_ALLMULTI) ? true : false;

	/* Send down the multicast list first. */
	cnt = netdev_mc_count(ndev);
	buflen = sizeof(cnt) + (cnt * ETH_ALEN);
	buf = kmalloc(buflen, GFP_ATOMIC);
	if (!buf)
		return;
	bufp = buf;

	cnt_le = cpu_to_le32(cnt);
	memcpy(bufp, &cnt_le, sizeof(cnt_le));
	bufp += sizeof(cnt_le);

	netdev_for_each_mc_addr(ha, ndev) {
		if (!cnt)
			break;
		memcpy(bufp, ha->addr, ETH_ALEN);
		bufp += ETH_ALEN;
		cnt--;
	}

	err = brcmf_fil_iovar_data_set(ifp, "mcast_list", buf, buflen);
	if (err < 0) {
		bphy_err(drvr, "Setting mcast_list failed, %d\n", err);
		cmd_value = cnt ? true : cmd_value;
	}

	kfree(buf);

	/*
	 * Now send the allmulti setting.  This is based on the setting in the
	 * net_device flags, but might be modified above to be turned on if we
	 * were trying to set some addresses and dongle rejected it...
	 */
	err = brcmf_fil_iovar_int_set(ifp, "allmulti", cmd_value);
	if (err < 0)
		bphy_err(drvr, "Setting allmulti failed, %d\n", err);

	/*Finally, pick up the PROMISC flag */
	cmd_value = (ndev->flags & IFF_PROMISC) ? true : false;
	err = brcmf_fil_cmd_int_set(ifp, BRCMF_C_SET_PROMISC, cmd_value);
	if (err < 0)
		bphy_err(drvr, "Setting BRCMF_C_SET_PROMISC failed, %d\n",
			 err);
	brcmf_configure_arp_nd_offload(ifp, !cmd_value);
}

#if IS_ENABLED(CONFIG_IPV6)
static void _brcmf_update_ndtable(struct work_struct *work)
{
	struct brcmf_if *ifp = container_of(work, struct brcmf_if,
					    ndoffload_work);
	struct brcmf_pub *drvr = ifp->drvr;
	int i, ret;

	/* clear the table in firmware */
	ret = brcmf_fil_iovar_data_set(ifp, "nd_hostip_clear", NULL, 0);
	if (ret) {
		brcmf_dbg(TRACE, "fail to clear nd ip table err:%d\n", ret);
		return;
	}

	for (i = 0; i < ifp->ipv6addr_idx; i++) {
		ret = brcmf_fil_iovar_data_set(ifp, "nd_hostip",
					       &ifp->ipv6_addr_tbl[i],
					       sizeof(struct in6_addr));
		if (ret)
			bphy_err(drvr, "add nd ip err %d\n", ret);
	}
}
#else
static void _brcmf_update_ndtable(struct work_struct *work)
{
}
#endif

static int brcmf_netdev_set_mac_address(struct net_device *ndev, void *addr)
{
	struct brcmf_if *ifp = netdev_priv(ndev);
	struct sockaddr *sa = (struct sockaddr *)addr;
	struct brcmf_pub *drvr = ifp->drvr;
	int err;

	brcmf_dbg(TRACE, "Enter, bsscfgidx=%d\n", ifp->bsscfgidx);

	err = brcmf_fil_iovar_data_set(ifp, "cur_etheraddr", sa->sa_data,
				       ETH_ALEN);
	if (err < 0) {
		bphy_err(drvr, "Setting cur_etheraddr failed, %d\n", err);
	} else {
		brcmf_dbg(TRACE, "updated to %pM\n", sa->sa_data);
		memcpy(ifp->mac_addr, sa->sa_data, ETH_ALEN);
		memcpy(ifp->ndev->dev_addr, ifp->mac_addr, ETH_ALEN);
	}
	return err;
}

static void brcmf_netdev_set_multicast_list(struct net_device *ndev)
{
	struct brcmf_if *ifp = netdev_priv(ndev);

	schedule_work(&ifp->multicast_work);
}

/**
 * brcmf_skb_is_iapp - checks if skb is an IAPP packet
 *
 * @skb: skb to check
 */
static bool brcmf_skb_is_iapp(struct sk_buff *skb)
{
	static const u8 iapp_l2_update_packet[6] __aligned(2) = {
		0x00, 0x01, 0xaf, 0x81, 0x01, 0x00,
	};
	unsigned char *eth_data;
#if !defined(CONFIG_HAVE_EFFICIENT_UNALIGNED_ACCESS)
	const u16 *a, *b;
#endif

	if (skb->len - skb->mac_len != 6 ||
	    !is_multicast_ether_addr(eth_hdr(skb)->h_dest))
		return false;

	eth_data = skb_mac_header(skb) + ETH_HLEN;
#if defined(CONFIG_HAVE_EFFICIENT_UNALIGNED_ACCESS)
	return !(((*(const u32 *)eth_data) ^ (*(const u32 *)iapp_l2_update_packet)) |
		 ((*(const u16 *)(eth_data + 4)) ^ (*(const u16 *)(iapp_l2_update_packet + 4))));
#else
	a = (const u16 *)eth_data;
	b = (const u16 *)iapp_l2_update_packet;

	return !((a[0] ^ b[0]) | (a[1] ^ b[1]) | (a[2] ^ b[2]));
#endif
}

static netdev_tx_t brcmf_netdev_start_xmit(struct sk_buff *skb,
					   struct net_device *ndev)
{
	int ret;
	struct brcmf_if *ifp = netdev_priv(ndev);
	struct brcmf_pub *drvr = ifp->drvr;
	struct ethhdr *eh;
	int head_delta;

	brcmf_dbg(DATA, "Enter, bsscfgidx=%d\n", ifp->bsscfgidx);

	/* Can the device send data? */
	if (drvr->bus_if->state != BRCMF_BUS_UP) {
		bphy_err(drvr, "xmit rejected state=%d\n", drvr->bus_if->state);
		netif_stop_queue(ndev);
		dev_kfree_skb(skb);
		ret = -ENODEV;
		goto done;
	}

	/* Some recent Broadcom's firmwares disassociate STA when they receive
	 * an 802.11f ADD frame. This behavior can lead to a local DoS security
	 * issue. Attacker may trigger disassociation of any STA by sending a
	 * proper Ethernet frame to the wireless interface.
	 *
	 * Moreover this feature may break AP interfaces in some specific
	 * setups. This applies e.g. to the bridge with hairpin mode enabled and
	 * IFLA_BRPORT_MCAST_TO_UCAST set. IAPP packet generated by a firmware
	 * will get passed back to the wireless interface and cause immediate
	 * disassociation of a just-connected STA.
	 */
	if (!drvr->settings->iapp && brcmf_skb_is_iapp(skb)) {
		dev_kfree_skb(skb);
		ret = -EINVAL;
		goto done;
	}

	/* Make sure there's enough writeable headroom */
	if (skb_headroom(skb) < drvr->hdrlen || skb_header_cloned(skb)) {
		head_delta = max_t(int, drvr->hdrlen - skb_headroom(skb), 0);

		brcmf_dbg(INFO, "%s: insufficient headroom (%d)\n",
			  brcmf_ifname(ifp), head_delta);
		atomic_inc(&drvr->bus_if->stats.pktcowed);
		ret = pskb_expand_head(skb, ALIGN(head_delta, NET_SKB_PAD), 0,
				       GFP_ATOMIC);
		if (ret < 0) {
			bphy_err(drvr, "%s: failed to expand headroom\n",
				 brcmf_ifname(ifp));
			atomic_inc(&drvr->bus_if->stats.pktcow_failed);
			goto done;
		}
	}

	/* validate length for ether packet */
	if (skb->len < sizeof(*eh)) {
		ret = -EINVAL;
		dev_kfree_skb(skb);
		goto done;
	}

	eh = (struct ethhdr *)(skb->data);

	if (eh->h_proto == htons(ETH_P_PAE))
		atomic_inc(&ifp->pend_8021x_cnt);

	/* determine the priority */
	if ((skb->priority == 0) || (skb->priority > 7))
		skb->priority = cfg80211_classify8021d(skb, NULL);

	ret = brcmf_proto_tx_queue_data(drvr, ifp->ifidx, skb);
	if (ret < 0)
		brcmf_txfinalize(ifp, skb, false);

done:
	if (ret) {
		ndev->stats.tx_dropped++;
	} else {
		ndev->stats.tx_packets++;
		ndev->stats.tx_bytes += skb->len;
	}

	/* Return ok: we always eat the packet */
	return NETDEV_TX_OK;
}

void brcmf_txflowblock_if(struct brcmf_if *ifp,
			  enum brcmf_netif_stop_reason reason, bool state)
{
	unsigned long flags;

	if (!ifp || !ifp->ndev)
		return;

	brcmf_dbg(TRACE, "enter: bsscfgidx=%d stop=0x%X reason=%d state=%d\n",
		  ifp->bsscfgidx, ifp->netif_stop, reason, state);

	spin_lock_irqsave(&ifp->netif_stop_lock, flags);
	if (state) {
		if (!ifp->netif_stop)
			netif_stop_queue(ifp->ndev);
		ifp->netif_stop |= reason;
	} else {
		ifp->netif_stop &= ~reason;
		if (!ifp->netif_stop)
			netif_wake_queue(ifp->ndev);
	}
	spin_unlock_irqrestore(&ifp->netif_stop_lock, flags);
}

void brcmf_netif_rx(struct brcmf_if *ifp, struct sk_buff *skb)
{
	/* Most of Broadcom's firmwares send 802.11f ADD frame every time a new
	 * STA connects to the AP interface. This is an obsoleted standard most
	 * users don't use, so don't pass these frames up unless requested.
	 */
	if (!ifp->drvr->settings->iapp && brcmf_skb_is_iapp(skb)) {
		brcmu_pkt_buf_free_skb(skb);
		return;
	}

	if (skb->pkt_type == PACKET_MULTICAST)
		ifp->ndev->stats.multicast++;

	if (!(ifp->ndev->flags & IFF_UP)) {
		brcmu_pkt_buf_free_skb(skb);
		return;
	}

	ifp->ndev->stats.rx_bytes += skb->len;
	ifp->ndev->stats.rx_packets++;

	brcmf_dbg(DATA, "rx proto=0x%X\n", ntohs(skb->protocol));
	if (in_interrupt())
		netif_rx(skb);
	else
		/* If the receive is not processed inside an ISR,
		 * the softirqd must be woken explicitly to service
		 * the NET_RX_SOFTIRQ.  This is handled by netif_rx_ni().
		 */
		netif_rx_ni(skb);
}

void brcmf_netif_mon_rx(struct brcmf_if *ifp, struct sk_buff *skb)
{
	if (brcmf_feat_is_enabled(ifp, BRCMF_FEAT_MONITOR_FMT_RADIOTAP)) {
		/* Do nothing */
	} else if (brcmf_feat_is_enabled(ifp, BRCMF_FEAT_MONITOR_FMT_HW_RX_HDR)) {
		struct wlc_d11rxhdr *wlc_rxhdr = (struct wlc_d11rxhdr *)skb->data;
		struct ieee80211_radiotap_header *radiotap;
		unsigned int offset;
		u16 RxStatus1;

		RxStatus1 = le16_to_cpu(wlc_rxhdr->rxhdr.RxStatus1);

		offset = sizeof(struct wlc_d11rxhdr);
		/* MAC inserts 2 pad bytes for a4 headers or QoS or A-MSDU
		 * subframes
		 */
		if (RxStatus1 & RXS_PBPRES)
			offset += 2;
		offset += D11_PHY_HDR_LEN;

		skb_pull(skb, offset);

		/* TODO: use RX header to fill some radiotap data */
		radiotap = skb_push(skb, sizeof(*radiotap));
		memset(radiotap, 0, sizeof(*radiotap));
		radiotap->it_len = cpu_to_le16(sizeof(*radiotap));

		/* TODO: 4 bytes with receive status? */
		skb->len -= 4;
	} else {
		struct ieee80211_radiotap_header *radiotap;

		/* TODO: use RX status to fill some radiotap data */
		radiotap = skb_push(skb, sizeof(*radiotap));
		memset(radiotap, 0, sizeof(*radiotap));
		radiotap->it_len = cpu_to_le16(sizeof(*radiotap));

		/* TODO: 4 bytes with receive status? */
		skb->len -= 4;
	}

	skb->dev = ifp->ndev;
	skb_reset_mac_header(skb);
	skb->pkt_type = PACKET_OTHERHOST;
	skb->protocol = htons(ETH_P_802_2);

	brcmf_netif_rx(ifp, skb);
}

static int brcmf_rx_hdrpull(struct brcmf_pub *drvr, struct sk_buff *skb,
			    struct brcmf_if **ifp)
{
	int ret;

	/* process and remove protocol-specific header */
	ret = brcmf_proto_hdrpull(drvr, true, skb, ifp);

	if (ret || !(*ifp) || !(*ifp)->ndev) {
		if (ret != -ENODATA && *ifp)
			(*ifp)->ndev->stats.rx_errors++;
		brcmu_pkt_buf_free_skb(skb);
		return -ENODATA;
	}

	skb->protocol = eth_type_trans(skb, (*ifp)->ndev);
	return 0;
}

void brcmf_rx_frame(struct device *dev, struct sk_buff *skb, bool handle_event)
{
	struct brcmf_if *ifp;
	struct brcmf_bus *bus_if = dev_get_drvdata(dev);
	struct brcmf_pub *drvr = bus_if->drvr;

	brcmf_dbg(DATA, "Enter: %s: rxp=%p\n", dev_name(dev), skb);

	if (brcmf_rx_hdrpull(drvr, skb, &ifp))
		return;

	if (brcmf_proto_is_reorder_skb(skb)) {
		brcmf_proto_rxreorder(ifp, skb);
	} else {
		/* Process special event packets */
		if (handle_event)
			brcmf_fweh_process_skb(ifp->drvr, skb,
					       BCMILCP_SUBTYPE_VENDOR_LONG);

		brcmf_netif_rx(ifp, skb);
	}
}

void brcmf_rx_event(struct device *dev, struct sk_buff *skb)
{
	struct brcmf_if *ifp;
	struct brcmf_bus *bus_if = dev_get_drvdata(dev);
	struct brcmf_pub *drvr = bus_if->drvr;

	brcmf_dbg(EVENT, "Enter: %s: rxp=%p\n", dev_name(dev), skb);

	if (brcmf_rx_hdrpull(drvr, skb, &ifp))
		return;

	brcmf_fweh_process_skb(ifp->drvr, skb, 0);
	brcmu_pkt_buf_free_skb(skb);
}

void brcmf_txfinalize(struct brcmf_if *ifp, struct sk_buff *txp, bool success)
{
	struct ethhdr *eh;
	u16 type;

	eh = (struct ethhdr *)(txp->data);
	type = ntohs(eh->h_proto);

	if (type == ETH_P_PAE) {
		atomic_dec(&ifp->pend_8021x_cnt);
		if (waitqueue_active(&ifp->pend_8021x_wait))
			wake_up(&ifp->pend_8021x_wait);
	}

	if (!success)
		ifp->ndev->stats.tx_errors++;

	brcmu_pkt_buf_free_skb(txp);
}

static void brcmf_ethtool_get_drvinfo(struct net_device *ndev,
				    struct ethtool_drvinfo *info)
{
	struct brcmf_if *ifp = netdev_priv(ndev);
	struct brcmf_pub *drvr = ifp->drvr;
	char drev[BRCMU_DOTREV_LEN] = "n/a";

	if (drvr->revinfo.result == 0)
		brcmu_dotrev_str(drvr->revinfo.driverrev, drev);
	strlcpy(info->driver, KBUILD_MODNAME, sizeof(info->driver));
	strlcpy(info->version, drev, sizeof(info->version));
	strlcpy(info->fw_version, drvr->fwver, sizeof(info->fw_version));
	strlcpy(info->bus_info, dev_name(drvr->bus_if->dev),
		sizeof(info->bus_info));
}

static const struct ethtool_ops brcmf_ethtool_ops = {
	.get_drvinfo = brcmf_ethtool_get_drvinfo,
};

static int brcmf_netdev_stop(struct net_device *ndev)
{
	struct brcmf_if *ifp = netdev_priv(ndev);

	brcmf_dbg(TRACE, "Enter, bsscfgidx=%d\n", ifp->bsscfgidx);

	brcmf_cfg80211_down(ndev);

	if (ifp->drvr->bus_if->state == BRCMF_BUS_UP)
		brcmf_fil_iovar_data_set(ifp, "arp_hostip_clear", NULL, 0);

	brcmf_net_setcarrier(ifp, false);

	return 0;
}

static int brcmf_netdev_open(struct net_device *ndev)
{
	struct brcmf_if *ifp = netdev_priv(ndev);
	struct brcmf_pub *drvr = ifp->drvr;
	struct brcmf_bus *bus_if = drvr->bus_if;
	u32 toe_ol;

	brcmf_dbg(TRACE, "Enter, bsscfgidx=%d\n", ifp->bsscfgidx);

	/* If bus is not ready, can't continue */
	if (bus_if->state != BRCMF_BUS_UP) {
		bphy_err(drvr, "failed bus is not ready\n");
		return -EAGAIN;
	}

	atomic_set(&ifp->pend_8021x_cnt, 0);

	/* Get current TOE mode from dongle */
	if (brcmf_fil_iovar_int_get(ifp, "toe_ol", &toe_ol) >= 0
	    && (toe_ol & TOE_TX_CSUM_OL) != 0)
		ndev->features |= NETIF_F_IP_CSUM;
	else
		ndev->features &= ~NETIF_F_IP_CSUM;

	if (brcmf_cfg80211_up(ndev)) {
		bphy_err(drvr, "failed to bring up cfg80211\n");
		return -EIO;
	}

	/* Clear, carrier, set when connected or AP mode. */
	netif_carrier_off(ndev);
	return 0;
}

static const struct net_device_ops brcmf_netdev_ops_pri = {
	.ndo_open = brcmf_netdev_open,
	.ndo_stop = brcmf_netdev_stop,
	.ndo_start_xmit = brcmf_netdev_start_xmit,
	.ndo_set_mac_address = brcmf_netdev_set_mac_address,
	.ndo_set_rx_mode = brcmf_netdev_set_multicast_list
};

int brcmf_net_attach(struct brcmf_if *ifp, bool rtnl_locked)
{
	struct brcmf_pub *drvr = ifp->drvr;
	struct net_device *ndev;
	s32 err;

	brcmf_dbg(TRACE, "Enter, bsscfgidx=%d mac=%pM\n", ifp->bsscfgidx,
		  ifp->mac_addr);
	ndev = ifp->ndev;

	/* set appropriate operations */
	ndev->netdev_ops = &brcmf_netdev_ops_pri;

	ndev->needed_headroom += drvr->hdrlen;
	ndev->ethtool_ops = &brcmf_ethtool_ops;

	/* set the mac address & netns */
	memcpy(ndev->dev_addr, ifp->mac_addr, ETH_ALEN);
	dev_net_set(ndev, wiphy_net(cfg_to_wiphy(drvr->config)));

	INIT_WORK(&ifp->multicast_work, _brcmf_set_multicast_list);
	INIT_WORK(&ifp->ndoffload_work, _brcmf_update_ndtable);

	if (rtnl_locked)
		err = register_netdevice(ndev);
	else
		err = register_netdev(ndev);
	if (err != 0) {
		bphy_err(drvr, "couldn't register the net device\n");
		goto fail;
	}

	ndev->priv_destructor = brcmf_cfg80211_free_netdev;
	brcmf_dbg(INFO, "%s: Broadcom Dongle Host Driver\n", ndev->name);
	return 0;

fail:
	drvr->iflist[ifp->bsscfgidx] = NULL;
	ndev->netdev_ops = NULL;
	return -EBADE;
}

static void brcmf_net_detach(struct net_device *ndev, bool rtnl_locked)
{
	if (ndev->reg_state == NETREG_REGISTERED) {
		if (rtnl_locked)
			unregister_netdevice(ndev);
		else
			unregister_netdev(ndev);
	} else {
		brcmf_cfg80211_free_netdev(ndev);
		free_netdev(ndev);
	}
}

void brcmf_net_setcarrier(struct brcmf_if *ifp, bool on)
{
	struct net_device *ndev;

	brcmf_dbg(TRACE, "Enter, bsscfgidx=%d carrier=%d\n", ifp->bsscfgidx,
		  on);

	ndev = ifp->ndev;
	brcmf_txflowblock_if(ifp, BRCMF_NETIF_STOP_REASON_DISCONNECTED, !on);
	if (on) {
		if (!netif_carrier_ok(ndev))
			netif_carrier_on(ndev);

	} else {
		if (netif_carrier_ok(ndev))
			netif_carrier_off(ndev);
	}
}

static int brcmf_net_p2p_open(struct net_device *ndev)
{
	brcmf_dbg(TRACE, "Enter\n");

	return brcmf_cfg80211_up(ndev);
}

static int brcmf_net_p2p_stop(struct net_device *ndev)
{
	brcmf_dbg(TRACE, "Enter\n");

	return brcmf_cfg80211_down(ndev);
}

static netdev_tx_t brcmf_net_p2p_start_xmit(struct sk_buff *skb,
					    struct net_device *ndev)
{
	if (skb)
		dev_kfree_skb_any(skb);

	return NETDEV_TX_OK;
}

static const struct net_device_ops brcmf_netdev_ops_p2p = {
	.ndo_open = brcmf_net_p2p_open,
	.ndo_stop = brcmf_net_p2p_stop,
	.ndo_start_xmit = brcmf_net_p2p_start_xmit
};

static int brcmf_net_p2p_attach(struct brcmf_if *ifp)
{
	struct brcmf_pub *drvr = ifp->drvr;
	struct net_device *ndev;

	brcmf_dbg(TRACE, "Enter, bsscfgidx=%d mac=%pM\n", ifp->bsscfgidx,
		  ifp->mac_addr);
	ndev = ifp->ndev;

	ndev->netdev_ops = &brcmf_netdev_ops_p2p;

	/* set the mac address */
	memcpy(ndev->dev_addr, ifp->mac_addr, ETH_ALEN);

	if (register_netdev(ndev) != 0) {
		bphy_err(drvr, "couldn't register the p2p net device\n");
		goto fail;
	}

	brcmf_dbg(INFO, "%s: Broadcom Dongle Host Driver\n", ndev->name);

	return 0;

fail:
	ifp->drvr->iflist[ifp->bsscfgidx] = NULL;
	ndev->netdev_ops = NULL;
	return -EBADE;
}

struct brcmf_if *brcmf_add_if(struct brcmf_pub *drvr, s32 bsscfgidx, s32 ifidx,
			      bool is_p2pdev, const char *name, u8 *mac_addr)
{
	struct brcmf_if *ifp;
	struct net_device *ndev;

	brcmf_dbg(TRACE, "Enter, bsscfgidx=%d, ifidx=%d\n", bsscfgidx, ifidx);

	ifp = drvr->iflist[bsscfgidx];
	/*
	 * Delete the existing interface before overwriting it
	 * in case we missed the BRCMF_E_IF_DEL event.
	 */
	if (ifp) {
		if (ifidx) {
			bphy_err(drvr, "ERROR: netdev:%s already exists\n",
				 ifp->ndev->name);
			netif_stop_queue(ifp->ndev);
			brcmf_net_detach(ifp->ndev, false);
			drvr->iflist[bsscfgidx] = NULL;
		} else {
			brcmf_dbg(INFO, "netdev:%s ignore IF event\n",
				  ifp->ndev->name);
			return ERR_PTR(-EINVAL);
		}
	}

	if (!drvr->settings->p2p_enable && is_p2pdev) {
		/* this is P2P_DEVICE interface */
		brcmf_dbg(INFO, "allocate non-netdev interface\n");
		ifp = kzalloc(sizeof(*ifp), GFP_KERNEL);
		if (!ifp)
			return ERR_PTR(-ENOMEM);
	} else {
		brcmf_dbg(INFO, "allocate netdev interface\n");
		/* Allocate netdev, including space for private structure */
		ndev = alloc_netdev(sizeof(*ifp), is_p2pdev ? "p2p%d" : name,
				    NET_NAME_UNKNOWN, ether_setup);
		if (!ndev)
			return ERR_PTR(-ENOMEM);

		ndev->needs_free_netdev = true;
		ifp = netdev_priv(ndev);
		ifp->ndev = ndev;
		/* store mapping ifidx to bsscfgidx */
		if (drvr->if2bss[ifidx] == BRCMF_BSSIDX_INVALID)
			drvr->if2bss[ifidx] = bsscfgidx;
	}

	ifp->drvr = drvr;
	drvr->iflist[bsscfgidx] = ifp;
	ifp->ifidx = ifidx;
	ifp->bsscfgidx = bsscfgidx;

	init_waitqueue_head(&ifp->pend_8021x_wait);
	spin_lock_init(&ifp->netif_stop_lock);

	if (mac_addr != NULL)
		memcpy(ifp->mac_addr, mac_addr, ETH_ALEN);

	brcmf_dbg(TRACE, " ==== pid:%x, if:%s (%pM) created ===\n",
		  current->pid, name, ifp->mac_addr);

	return ifp;
}

static void brcmf_del_if(struct brcmf_pub *drvr, s32 bsscfgidx,
			 bool rtnl_locked)
{
	struct brcmf_if *ifp;
	int ifidx;

	ifp = drvr->iflist[bsscfgidx];
	if (!ifp) {
		bphy_err(drvr, "Null interface, bsscfgidx=%d\n", bsscfgidx);
		return;
	}
	brcmf_dbg(TRACE, "Enter, bsscfgidx=%d, ifidx=%d\n", bsscfgidx,
		  ifp->ifidx);
	ifidx = ifp->ifidx;

	if (ifp->ndev) {
		if (bsscfgidx == 0) {
			if (ifp->ndev->netdev_ops == &brcmf_netdev_ops_pri) {
				rtnl_lock();
				brcmf_netdev_stop(ifp->ndev);
				rtnl_unlock();
			}
		} else {
			netif_stop_queue(ifp->ndev);
		}

		if (ifp->ndev->netdev_ops == &brcmf_netdev_ops_pri) {
			cancel_work_sync(&ifp->multicast_work);
			cancel_work_sync(&ifp->ndoffload_work);
		}
		brcmf_net_detach(ifp->ndev, rtnl_locked);
	} else {
		/* Only p2p device interfaces which get dynamically created
		 * end up here. In this case the p2p module should be informed
		 * about the removal of the interface within the firmware. If
		 * not then p2p commands towards the firmware will cause some
		 * serious troublesome side effects. The p2p module will clean
		 * up the ifp if needed.
		 */
		brcmf_p2p_ifp_removed(ifp, rtnl_locked);
		kfree(ifp);
	}

	drvr->iflist[bsscfgidx] = NULL;
	if (drvr->if2bss[ifidx] == bsscfgidx)
		drvr->if2bss[ifidx] = BRCMF_BSSIDX_INVALID;
}

void brcmf_remove_interface(struct brcmf_if *ifp, bool rtnl_locked)
{
	if (!ifp || WARN_ON(ifp->drvr->iflist[ifp->bsscfgidx] != ifp))
		return;
	brcmf_dbg(TRACE, "Enter, bsscfgidx=%d, ifidx=%d\n", ifp->bsscfgidx,
		  ifp->ifidx);
	brcmf_proto_del_if(ifp->drvr, ifp);
	brcmf_del_if(ifp->drvr, ifp->bsscfgidx, rtnl_locked);
}

static int brcmf_psm_watchdog_notify(struct brcmf_if *ifp,
				     const struct brcmf_event_msg *evtmsg,
				     void *data)
{
	struct brcmf_pub *drvr = ifp->drvr;
	int err;

	brcmf_dbg(TRACE, "enter: bsscfgidx=%d\n", ifp->bsscfgidx);

	bphy_err(drvr, "PSM's watchdog has fired!\n");

	err = brcmf_debug_create_memdump(ifp->drvr->bus_if, data,
					 evtmsg->datalen);
	if (err)
		bphy_err(drvr, "Failed to get memory dump, %d\n", err);

	return err;
}

#ifdef CONFIG_INET
#define ARPOL_MAX_ENTRIES	8
static int brcmf_inetaddr_changed(struct notifier_block *nb,
				  unsigned long action, void *data)
{
	struct brcmf_pub *drvr = container_of(nb, struct brcmf_pub,
					      inetaddr_notifier);
	struct in_ifaddr *ifa = data;
	struct net_device *ndev = ifa->ifa_dev->dev;
	struct brcmf_if *ifp;
	int idx, i, ret;
	u32 val;
	__be32 addr_table[ARPOL_MAX_ENTRIES] = {0};

	/* Find out if the notification is meant for us */
	for (idx = 0; idx < BRCMF_MAX_IFS; idx++) {
		ifp = drvr->iflist[idx];
		if (ifp && ifp->ndev == ndev)
			break;
		if (idx == BRCMF_MAX_IFS - 1)
			return NOTIFY_DONE;
	}

	/* check if arp offload is supported */
	ret = brcmf_fil_iovar_int_get(ifp, "arpoe", &val);
	if (ret)
		return NOTIFY_OK;

	/* old version only support primary index */
	ret = brcmf_fil_iovar_int_get(ifp, "arp_version", &val);
	if (ret)
		val = 1;
	if (val == 1)
		ifp = drvr->iflist[0];

	/* retrieve the table from firmware */
	ret = brcmf_fil_iovar_data_get(ifp, "arp_hostip", addr_table,
				       sizeof(addr_table));
	if (ret) {
		bphy_err(drvr, "fail to get arp ip table err:%d\n", ret);
		return NOTIFY_OK;
	}

	for (i = 0; i < ARPOL_MAX_ENTRIES; i++)
		if (ifa->ifa_address == addr_table[i])
			break;

	switch (action) {
	case NETDEV_UP:
		if (i == ARPOL_MAX_ENTRIES) {
			brcmf_dbg(TRACE, "add %pI4 to arp table\n",
				  &ifa->ifa_address);
			/* set it directly */
			ret = brcmf_fil_iovar_data_set(ifp, "arp_hostip",
				&ifa->ifa_address, sizeof(ifa->ifa_address));
			if (ret)
				bphy_err(drvr, "add arp ip err %d\n", ret);
		}
		break;
	case NETDEV_DOWN:
		if (i < ARPOL_MAX_ENTRIES) {
			addr_table[i] = 0;
			brcmf_dbg(TRACE, "remove %pI4 from arp table\n",
				  &ifa->ifa_address);
			/* clear the table in firmware */
			ret = brcmf_fil_iovar_data_set(ifp, "arp_hostip_clear",
						       NULL, 0);
			if (ret) {
				bphy_err(drvr, "fail to clear arp ip table err:%d\n",
					 ret);
				return NOTIFY_OK;
			}
			for (i = 0; i < ARPOL_MAX_ENTRIES; i++) {
				if (addr_table[i] == 0)
					continue;
				ret = brcmf_fil_iovar_data_set(ifp, "arp_hostip",
							       &addr_table[i],
							       sizeof(addr_table[i]));
				if (ret)
					bphy_err(drvr, "add arp ip err %d\n",
						 ret);
			}
		}
		break;
	default:
		break;
	}

	return NOTIFY_OK;
}
#endif

#if IS_ENABLED(CONFIG_IPV6)
static int brcmf_inet6addr_changed(struct notifier_block *nb,
				   unsigned long action, void *data)
{
	struct brcmf_pub *drvr = container_of(nb, struct brcmf_pub,
					      inet6addr_notifier);
	struct inet6_ifaddr *ifa = data;
	struct brcmf_if *ifp;
	int i;
	struct in6_addr *table;

	/* Only handle primary interface */
	ifp = drvr->iflist[0];
	if (!ifp)
		return NOTIFY_DONE;
	if (ifp->ndev != ifa->idev->dev)
		return NOTIFY_DONE;

	table = ifp->ipv6_addr_tbl;
	for (i = 0; i < NDOL_MAX_ENTRIES; i++)
		if (ipv6_addr_equal(&ifa->addr, &table[i]))
			break;

	switch (action) {
	case NETDEV_UP:
		if (i == NDOL_MAX_ENTRIES) {
			if (ifp->ipv6addr_idx < NDOL_MAX_ENTRIES) {
				table[ifp->ipv6addr_idx++] = ifa->addr;
			} else {
				for (i = 0; i < NDOL_MAX_ENTRIES - 1; i++)
					table[i] = table[i + 1];
				table[NDOL_MAX_ENTRIES - 1] = ifa->addr;
			}
		}
		break;
	case NETDEV_DOWN:
		if (i < NDOL_MAX_ENTRIES) {
			for (; i < ifp->ipv6addr_idx - 1; i++)
				table[i] = table[i + 1];
			memset(&table[i], 0, sizeof(table[i]));
			ifp->ipv6addr_idx--;
		}
		break;
	default:
		break;
	}

	schedule_work(&ifp->ndoffload_work);

	return NOTIFY_OK;
}
#endif

static int brcmf_revinfo_read(struct seq_file *s, void *data)
{
	struct brcmf_bus *bus_if = dev_get_drvdata(s->private);
	struct brcmf_rev_info *ri = &bus_if->drvr->revinfo;
	char drev[BRCMU_DOTREV_LEN];
	char brev[BRCMU_BOARDREV_LEN];

	seq_printf(s, "vendorid: 0x%04x\n", ri->vendorid);
	seq_printf(s, "deviceid: 0x%04x\n", ri->deviceid);
	seq_printf(s, "radiorev: %s\n", brcmu_dotrev_str(ri->radiorev, drev));
	seq_printf(s, "chip: %s\n", ri->chipname);
	seq_printf(s, "chippkg: %u\n", ri->chippkg);
	seq_printf(s, "corerev: %u\n", ri->corerev);
	seq_printf(s, "boardid: 0x%04x\n", ri->boardid);
	seq_printf(s, "boardvendor: 0x%04x\n", ri->boardvendor);
	seq_printf(s, "boardrev: %s\n", brcmu_boardrev_str(ri->boardrev, brev));
	seq_printf(s, "driverrev: %s\n", brcmu_dotrev_str(ri->driverrev, drev));
	seq_printf(s, "ucoderev: %u\n", ri->ucoderev);
	seq_printf(s, "bus: %u\n", ri->bus);
	seq_printf(s, "phytype: %u\n", ri->phytype);
	seq_printf(s, "phyrev: %u\n", ri->phyrev);
	seq_printf(s, "anarev: %u\n", ri->anarev);
	seq_printf(s, "nvramrev: %08x\n", ri->nvramrev);

	seq_printf(s, "clmver: %s\n", bus_if->drvr->clmver);

	return 0;
}

static void brcmf_core_bus_reset(struct work_struct *work)
{
	struct brcmf_pub *drvr = container_of(work, struct brcmf_pub,
					      bus_reset);

	brcmf_bus_reset(drvr->bus_if);
}

static ssize_t bus_reset_write(struct file *file, const char __user *user_buf,
			       size_t count, loff_t *ppos)
{
	struct brcmf_pub *drvr = file->private_data;
	u8 value;

	if (kstrtou8_from_user(user_buf, count, 0, &value))
		return -EINVAL;

	if (value != 1)
		return -EINVAL;

	schedule_work(&drvr->bus_reset);

	return count;
}

static const struct file_operations bus_reset_fops = {
	.open	= simple_open,
	.llseek	= no_llseek,
	.write	= bus_reset_write,
};

static int brcmf_bus_started(struct brcmf_pub *drvr, struct cfg80211_ops *ops)
{
	int ret = -1;
	struct brcmf_bus *bus_if = drvr->bus_if;
	struct brcmf_if *ifp;
	struct brcmf_if *p2p_ifp;

	brcmf_dbg(TRACE, "\n");

	/* add primary networking interface */
	ifp = brcmf_add_if(drvr, 0, 0, false, "wlan%d", NULL);
	if (IS_ERR(ifp))
		return PTR_ERR(ifp);

	p2p_ifp = NULL;

	/* signal bus ready */
	brcmf_bus_change_state(bus_if, BRCMF_BUS_UP);

	/* do bus specific preinit here */
	ret = brcmf_bus_preinit(bus_if);
	if (ret < 0)
		goto fail;

	/* Bus is ready, do any initialization */
	ret = brcmf_c_preinit_dcmds(ifp);
	if (ret < 0)
		goto fail;

	brcmf_feat_attach(drvr);

	ret = brcmf_proto_init_done(drvr);
	if (ret < 0)
		goto fail;

	brcmf_proto_add_if(drvr, ifp);

	drvr->config = brcmf_cfg80211_attach(drvr, ops,
					     drvr->settings->p2p_enable);
	if (drvr->config == NULL) {
		ret = -ENOMEM;
		goto fail;
	}

	ret = brcmf_net_attach(ifp, false);

	if ((!ret) && (drvr->settings->p2p_enable)) {
		p2p_ifp = drvr->iflist[1];
		if (p2p_ifp)
			ret = brcmf_net_p2p_attach(p2p_ifp);
	}

	if (ret)
		goto fail;

#ifdef CONFIG_INET
	drvr->inetaddr_notifier.notifier_call = brcmf_inetaddr_changed;
	ret = register_inetaddr_notifier(&drvr->inetaddr_notifier);
	if (ret)
		goto fail;

#if IS_ENABLED(CONFIG_IPV6)
	drvr->inet6addr_notifier.notifier_call = brcmf_inet6addr_changed;
	ret = register_inet6addr_notifier(&drvr->inet6addr_notifier);
	if (ret) {
		unregister_inetaddr_notifier(&drvr->inetaddr_notifier);
		goto fail;
	}
#endif
#endif /* CONFIG_INET */

	INIT_WORK(&drvr->bus_reset, brcmf_core_bus_reset);

	/* populate debugfs */
	brcmf_debugfs_add_entry(drvr, "revinfo", brcmf_revinfo_read);
	debugfs_create_file("reset", 0600, brcmf_debugfs_get_devdir(drvr), drvr,
			    &bus_reset_fops);
	brcmf_feat_debugfs_create(drvr);
	brcmf_proto_debugfs_create(drvr);
	brcmf_bus_debugfs_create(bus_if);

	return 0;

fail:
	bphy_err(drvr, "failed: %d\n", ret);
	if (drvr->config) {
		brcmf_cfg80211_detach(drvr->config);
		drvr->config = NULL;
	}
	brcmf_net_detach(ifp->ndev, false);
	if (p2p_ifp)
		brcmf_net_detach(p2p_ifp->ndev, false);
	drvr->iflist[0] = NULL;
	drvr->iflist[1] = NULL;
	if (drvr->settings->ignore_probe_fail)
		ret = 0;

	return ret;
}

int brcmf_alloc(struct device *dev, struct brcmf_mp_device *settings)
{
	struct wiphy *wiphy;
	struct cfg80211_ops *ops;
	struct brcmf_pub *drvr = NULL;

	brcmf_dbg(TRACE, "Enter\n");

	ops = brcmf_cfg80211_get_ops(settings);
	if (!ops)
		return -ENOMEM;

	wiphy = wiphy_new(ops, sizeof(*drvr));
	if (!wiphy) {
		kfree(ops);
		return -ENOMEM;
	}

	set_wiphy_dev(wiphy, dev);
	drvr = wiphy_priv(wiphy);
	drvr->wiphy = wiphy;
	drvr->ops = ops;
	drvr->bus_if = dev_get_drvdata(dev);
	drvr->bus_if->drvr = drvr;
	drvr->settings = settings;

	return 0;
}

int brcmf_attach(struct device *dev)
{
	struct brcmf_bus *bus_if = dev_get_drvdata(dev);
	struct brcmf_pub *drvr = bus_if->drvr;
	int ret = 0;
	int i;

	brcmf_dbg(TRACE, "Enter\n");

	for (i = 0; i < ARRAY_SIZE(drvr->if2bss); i++)
		drvr->if2bss[i] = BRCMF_BSSIDX_INVALID;

	mutex_init(&drvr->proto_block);

	/* Link to bus module */
	drvr->hdrlen = 0;

	/* Attach and link in the protocol */
	ret = brcmf_proto_attach(drvr);
	if (ret != 0) {
		bphy_err(drvr, "brcmf_prot_attach failed\n");
		goto fail;
	}

	/* Attach to events important for core code */
	brcmf_fweh_register(drvr, BRCMF_E_PSM_WATCHDOG,
			    brcmf_psm_watchdog_notify);

	/* attach firmware event handler */
	brcmf_fweh_attach(drvr);

	ret = brcmf_bus_started(drvr, drvr->ops);
	if (ret != 0) {
		bphy_err(drvr, "dongle is not responding: err=%d\n", ret);
		goto fail;
	}

	return 0;

fail:
	brcmf_detach(dev);

	return ret;
}

void brcmf_bus_add_txhdrlen(struct device *dev, uint len)
{
	struct brcmf_bus *bus_if = dev_get_drvdata(dev);
	struct brcmf_pub *drvr = bus_if->drvr;

	if (drvr) {
		drvr->hdrlen += len;
	}
}

void brcmf_dev_reset(struct device *dev)
{
	struct brcmf_bus *bus_if = dev_get_drvdata(dev);
	struct brcmf_pub *drvr = bus_if->drvr;

	if (drvr == NULL)
		return;

	if (drvr->iflist[0])
		brcmf_fil_cmd_int_set(drvr->iflist[0], BRCMF_C_TERMINATED, 1);
}

void brcmf_dev_coredump(struct device *dev)
{
	struct brcmf_bus *bus_if = dev_get_drvdata(dev);

	if (brcmf_debug_create_memdump(bus_if, NULL, 0) < 0)
		brcmf_dbg(TRACE, "failed to create coredump\n");
}

void brcmf_fw_crashed(struct device *dev)
{
	struct brcmf_bus *bus_if = dev_get_drvdata(dev);
	struct brcmf_pub *drvr = bus_if->drvr;

	bphy_err(drvr, "Firmware has halted or crashed\n");

	brcmf_dev_coredump(dev);

	schedule_work(&drvr->bus_reset);
}

void brcmf_detach(struct device *dev)
{
	s32 i;
	struct brcmf_bus *bus_if = dev_get_drvdata(dev);
	struct brcmf_pub *drvr = bus_if->drvr;

	brcmf_dbg(TRACE, "Enter\n");

	if (drvr == NULL)
		return;

#ifdef CONFIG_INET
	unregister_inetaddr_notifier(&drvr->inetaddr_notifier);
#endif

#if IS_ENABLED(CONFIG_IPV6)
	unregister_inet6addr_notifier(&drvr->inet6addr_notifier);
#endif

	brcmf_bus_change_state(bus_if, BRCMF_BUS_DOWN);
	brcmf_bus_stop(drvr->bus_if);

	brcmf_fweh_detach(drvr);
	brcmf_proto_detach(drvr);

	brcmf_proto_detach_pre_delif(drvr);

	/* make sure primary interface removed last */
	for (i = BRCMF_MAX_IFS - 1; i > -1; i--) {
		if (drvr->iflist[i])
			brcmf_del_if(drvr, drvr->iflist[i]->bsscfgidx, false);
	}

	if (drvr->config) {
		brcmf_p2p_detach(&drvr->config->p2p);
		brcmf_cfg80211_detach(drvr->config);
		drvr->config = NULL;
	}
}

void brcmf_free(struct device *dev)
{
	struct brcmf_bus *bus_if = dev_get_drvdata(dev);
	struct brcmf_pub *drvr = bus_if->drvr;

<<<<<<< HEAD
	brcmf_proto_detach_post_delif(drvr);
=======
	if (!drvr)
		return;
>>>>>>> f7688b48

	bus_if->drvr = NULL;

	kfree(drvr->ops);

	wiphy_free(drvr->wiphy);
}

s32 brcmf_iovar_data_set(struct device *dev, char *name, void *data, u32 len)
{
	struct brcmf_bus *bus_if = dev_get_drvdata(dev);
	struct brcmf_if *ifp = bus_if->drvr->iflist[0];

	return brcmf_fil_iovar_data_set(ifp, name, data, len);
}

static int brcmf_get_pend_8021x_cnt(struct brcmf_if *ifp)
{
	return atomic_read(&ifp->pend_8021x_cnt);
}

int brcmf_netdev_wait_pend8021x(struct brcmf_if *ifp)
{
	struct brcmf_pub *drvr = ifp->drvr;
	int err;

	err = wait_event_timeout(ifp->pend_8021x_wait,
				 !brcmf_get_pend_8021x_cnt(ifp),
				 MAX_WAIT_FOR_8021X_TX);

	if (!err)
		bphy_err(drvr, "Timed out waiting for no pending 802.1x packets\n");

	return !err;
}

void brcmf_bus_change_state(struct brcmf_bus *bus, enum brcmf_bus_state state)
{
	struct brcmf_pub *drvr = bus->drvr;
	struct net_device *ndev;
	int ifidx;

	brcmf_dbg(TRACE, "%d -> %d\n", bus->state, state);

	if (!drvr) {
		brcmf_dbg(INFO, "ignoring transition, bus not attached yet\n");
		return;
	}

	bus->state = state;

	if (state == BRCMF_BUS_UP) {
		for (ifidx = 0; ifidx < BRCMF_MAX_IFS; ifidx++) {
			if ((drvr->iflist[ifidx]) &&
			    (drvr->iflist[ifidx]->ndev)) {
				ndev = drvr->iflist[ifidx]->ndev;
				if (netif_queue_stopped(ndev))
					netif_wake_queue(ndev);
			}
		}
	}
}

static void brcmf_driver_register(struct work_struct *work)
{
#ifdef CONFIG_BRCMFMAC_SDIO
	brcmf_sdio_register();
#endif
#ifdef CONFIG_BRCMFMAC_USB
	brcmf_usb_register();
#endif
#ifdef CONFIG_BRCMFMAC_PCIE
	brcmf_pcie_register();
#endif
}
static DECLARE_WORK(brcmf_driver_work, brcmf_driver_register);

int __init brcmf_core_init(void)
{
	if (!schedule_work(&brcmf_driver_work))
		return -EBUSY;

	return 0;
}

void __exit brcmf_core_exit(void)
{
	cancel_work_sync(&brcmf_driver_work);

#ifdef CONFIG_BRCMFMAC_SDIO
	brcmf_sdio_exit();
#endif
#ifdef CONFIG_BRCMFMAC_USB
	brcmf_usb_exit();
#endif
#ifdef CONFIG_BRCMFMAC_PCIE
	brcmf_pcie_exit();
#endif
}
<|MERGE_RESOLUTION|>--- conflicted
+++ resolved
@@ -1350,8 +1350,6 @@
 	brcmf_fweh_detach(drvr);
 	brcmf_proto_detach(drvr);
 
-	brcmf_proto_detach_pre_delif(drvr);
-
 	/* make sure primary interface removed last */
 	for (i = BRCMF_MAX_IFS - 1; i > -1; i--) {
 		if (drvr->iflist[i])
@@ -1370,12 +1368,8 @@
 	struct brcmf_bus *bus_if = dev_get_drvdata(dev);
 	struct brcmf_pub *drvr = bus_if->drvr;
 
-<<<<<<< HEAD
-	brcmf_proto_detach_post_delif(drvr);
-=======
 	if (!drvr)
 		return;
->>>>>>> f7688b48
 
 	bus_if->drvr = NULL;
 
