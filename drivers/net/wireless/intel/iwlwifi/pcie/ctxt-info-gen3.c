<<<<<<< HEAD
/******************************************************************************
 *
 * This file is provided under a dual BSD/GPLv2 license.  When using or
 * redistributing this file, you may do so under either license.
 *
 * GPL LICENSE SUMMARY
 *
 * Copyright(c) 2018 - 2021 Intel Corporation
 *
 * This program is free software; you can redistribute it and/or modify
 * it under the terms of version 2 of the GNU General Public License as
 * published by the Free Software Foundation.
 *
 * This program is distributed in the hope that it will be useful, but
 * WITHOUT ANY WARRANTY; without even the implied warranty of
 * MERCHANTABILITY or FITNESS FOR A PARTICULAR PURPOSE.  See the GNU
 * General Public License for more details.
 *
 * BSD LICENSE
 *
 * Copyright(c) 2018 - 2020 Intel Corporation
 * All rights reserved.
 *
 * Redistribution and use in source and binary forms, with or without
 * modification, are permitted provided that the following conditions
 * are met:
 *
 *  * Redistributions of source code must retain the above copyright
 *    notice, this list of conditions and the following disclaimer.
 *  * Redistributions in binary form must reproduce the above copyright
 *    notice, this list of conditions and the following disclaimer in
 *    the documentation and/or other materials provided with the
 *    distribution.
 *  * Neither the name Intel Corporation nor the names of its
 *    contributors may be used to endorse or promote products derived
 *    from this software without specific prior written permission.
 *
 * THIS SOFTWARE IS PROVIDED BY THE COPYRIGHT HOLDERS AND CONTRIBUTORS
 * "AS IS" AND ANY EXPRESS OR IMPLIED WARRANTIES, INCLUDING, BUT NOT
 * LIMITED TO, THE IMPLIED WARRANTIES OF MERCHANTABILITY AND FITNESS FOR
 * A PARTICULAR PURPOSE ARE DISCLAIMED. IN NO EVENT SHALL THE COPYRIGHT
 * OWNER OR CONTRIBUTORS BE LIABLE FOR ANY DIRECT, INDIRECT, INCIDENTAL,
 * SPECIAL, EXEMPLARY, OR CONSEQUENTIAL DAMAGES (INCLUDING, BUT NOT
 * LIMITED TO, PROCUREMENT OF SUBSTITUTE GOODS OR SERVICES; LOSS OF USE,
 * DATA, OR PROFITS; OR BUSINESS INTERRUPTION) HOWEVER CAUSED AND ON ANY
 * THEORY OF LIABILITY, WHETHER IN CONTRACT, STRICT LIABILITY, OR TORT
 * (INCLUDING NEGLIGENCE OR OTHERWISE) ARISING IN ANY WAY OUT OF THE USE
 * OF THIS SOFTWARE, EVEN IF ADVISED OF THE POSSIBILITY OF SUCH DAMAGE.
 *
 *****************************************************************************/

=======
// SPDX-License-Identifier: GPL-2.0 OR BSD-3-Clause
/*
 * Copyright (C) 2018-2021 Intel Corporation
 */
>>>>>>> 3b17187f
#include "iwl-trans.h"
#include "iwl-fh.h"
#include "iwl-context-info-gen3.h"
#include "internal.h"
#include "iwl-prph.h"

static void
iwl_pcie_ctxt_info_dbg_enable(struct iwl_trans *trans,
			      struct iwl_prph_scratch_hwm_cfg *dbg_cfg,
			      u32 *control_flags)
{
	enum iwl_fw_ini_allocation_id alloc_id = IWL_FW_INI_ALLOCATION_ID_DBGC1;
	struct iwl_fw_ini_allocation_tlv *fw_mon_cfg;
	u32 dbg_flags = 0;

	if (!iwl_trans_dbg_ini_valid(trans)) {
		struct iwl_dram_data *fw_mon = &trans->dbg.fw_mon;

		iwl_pcie_alloc_fw_monitor(trans, 0);

		if (fw_mon->size) {
			dbg_flags |= IWL_PRPH_SCRATCH_EDBG_DEST_DRAM;

			IWL_DEBUG_FW(trans,
				     "WRT: Applying DRAM buffer destination\n");

			dbg_cfg->hwm_base_addr = cpu_to_le64(fw_mon->physical);
			dbg_cfg->hwm_size = cpu_to_le32(fw_mon->size);
		}

		goto out;
	}

	fw_mon_cfg = &trans->dbg.fw_mon_cfg[alloc_id];

	switch (le32_to_cpu(fw_mon_cfg->buf_location)) {
	case IWL_FW_INI_LOCATION_SRAM_PATH:
		dbg_flags |= IWL_PRPH_SCRATCH_EDBG_DEST_INTERNAL;
		IWL_DEBUG_FW(trans,
				"WRT: Applying SMEM buffer destination\n");
		break;

	case IWL_FW_INI_LOCATION_NPK_PATH:
		dbg_flags |= IWL_PRPH_SCRATCH_EDBG_DEST_TB22DTF;
		IWL_DEBUG_FW(trans,
			     "WRT: Applying NPK buffer destination\n");
		break;

	case IWL_FW_INI_LOCATION_DRAM_PATH:
		if (trans->dbg.fw_mon_ini[alloc_id].num_frags) {
			struct iwl_dram_data *frag =
				&trans->dbg.fw_mon_ini[alloc_id].frags[0];
			dbg_flags |= IWL_PRPH_SCRATCH_EDBG_DEST_DRAM;
			dbg_cfg->hwm_base_addr = cpu_to_le64(frag->physical);
			dbg_cfg->hwm_size = cpu_to_le32(frag->size);
			IWL_DEBUG_FW(trans,
				     "WRT: Applying DRAM destination (alloc_id=%u, num_frags=%u)\n",
				     alloc_id,
				     trans->dbg.fw_mon_ini[alloc_id].num_frags);
		}
		break;
	default:
		IWL_ERR(trans, "WRT: Invalid buffer destination\n");
	}
out:
	if (dbg_flags)
		*control_flags |= IWL_PRPH_SCRATCH_EARLY_DEBUG_EN | dbg_flags;
}

int iwl_pcie_ctxt_info_gen3_init(struct iwl_trans *trans,
				 const struct fw_img *fw)
{
	struct iwl_trans_pcie *trans_pcie = IWL_TRANS_GET_PCIE_TRANS(trans);
	struct iwl_context_info_gen3 *ctxt_info_gen3;
	struct iwl_prph_scratch *prph_scratch;
	struct iwl_prph_scratch_ctrl_cfg *prph_sc_ctrl;
	struct iwl_prph_info *prph_info;
	u32 control_flags = 0;
	int ret;
	int cmdq_size = max_t(u32, IWL_CMD_QUEUE_SIZE,
			      trans->cfg->min_txq_size);

	switch (trans_pcie->rx_buf_size) {
	case IWL_AMSDU_DEF:
		return -EINVAL;
	case IWL_AMSDU_2K:
		break;
	case IWL_AMSDU_4K:
		control_flags |= IWL_PRPH_SCRATCH_RB_SIZE_4K;
		break;
	case IWL_AMSDU_8K:
		control_flags |= IWL_PRPH_SCRATCH_RB_SIZE_4K;
		/* if firmware supports the ext size, tell it */
		control_flags |= IWL_PRPH_SCRATCH_RB_SIZE_EXT_8K;
		break;
	case IWL_AMSDU_12K:
		control_flags |= IWL_PRPH_SCRATCH_RB_SIZE_4K;
		/* if firmware supports the ext size, tell it */
		control_flags |= IWL_PRPH_SCRATCH_RB_SIZE_EXT_16K;
		break;
	}

	/* Allocate prph scratch */
	prph_scratch = dma_alloc_coherent(trans->dev, sizeof(*prph_scratch),
					  &trans_pcie->prph_scratch_dma_addr,
					  GFP_KERNEL);
	if (!prph_scratch)
		return -ENOMEM;

	prph_sc_ctrl = &prph_scratch->ctrl_cfg;

	prph_sc_ctrl->version.version = 0;
	prph_sc_ctrl->version.mac_id =
		cpu_to_le16((u16)iwl_read32(trans, CSR_HW_REV));
	prph_sc_ctrl->version.size = cpu_to_le16(sizeof(*prph_scratch) / 4);

	control_flags |= IWL_PRPH_SCRATCH_MTR_MODE;
	control_flags |= IWL_PRPH_MTR_FORMAT_256B & IWL_PRPH_SCRATCH_MTR_FORMAT;

	/* initialize RX default queue */
	prph_sc_ctrl->rbd_cfg.free_rbd_addr =
		cpu_to_le64(trans_pcie->rxq->bd_dma);

	iwl_pcie_ctxt_info_dbg_enable(trans, &prph_sc_ctrl->hwm_cfg,
				      &control_flags);
	prph_sc_ctrl->control.control_flags = cpu_to_le32(control_flags);

	/* allocate ucode sections in dram and set addresses */
	ret = iwl_pcie_init_fw_sec(trans, fw, &prph_scratch->dram);
	if (ret)
		goto err_free_prph_scratch;


	/* Allocate prph information
	 * currently we don't assign to the prph info anything, but it would get
	 * assigned later
	 *
	 * We also use the second half of this page to give the device some
	 * dummy TR/CR tail pointers - which shouldn't be necessary as we don't
	 * use this, but the hardware still reads/writes there and we can't let
	 * it go do that with a NULL pointer.
	 */
	BUILD_BUG_ON(sizeof(*prph_info) > PAGE_SIZE / 2);
	prph_info = dma_alloc_coherent(trans->dev, PAGE_SIZE,
				       &trans_pcie->prph_info_dma_addr,
				       GFP_KERNEL);
	if (!prph_info) {
		ret = -ENOMEM;
		goto err_free_prph_scratch;
	}

	/* Allocate context info */
	ctxt_info_gen3 = dma_alloc_coherent(trans->dev,
					    sizeof(*ctxt_info_gen3),
					    &trans_pcie->ctxt_info_dma_addr,
					    GFP_KERNEL);
	if (!ctxt_info_gen3) {
		ret = -ENOMEM;
		goto err_free_prph_info;
	}

	ctxt_info_gen3->prph_info_base_addr =
		cpu_to_le64(trans_pcie->prph_info_dma_addr);
	ctxt_info_gen3->prph_scratch_base_addr =
		cpu_to_le64(trans_pcie->prph_scratch_dma_addr);
	ctxt_info_gen3->prph_scratch_size =
		cpu_to_le32(sizeof(*prph_scratch));
	ctxt_info_gen3->cr_head_idx_arr_base_addr =
		cpu_to_le64(trans_pcie->rxq->rb_stts_dma);
	ctxt_info_gen3->tr_tail_idx_arr_base_addr =
		cpu_to_le64(trans_pcie->prph_info_dma_addr + PAGE_SIZE / 2);
	ctxt_info_gen3->cr_tail_idx_arr_base_addr =
		cpu_to_le64(trans_pcie->prph_info_dma_addr + 3 * PAGE_SIZE / 4);
	ctxt_info_gen3->mtr_base_addr =
		cpu_to_le64(trans->txqs.txq[trans->txqs.cmd.q_id]->dma_addr);
	ctxt_info_gen3->mcr_base_addr =
		cpu_to_le64(trans_pcie->rxq->used_bd_dma);
	ctxt_info_gen3->mtr_size =
		cpu_to_le16(TFD_QUEUE_CB_SIZE(cmdq_size));
	ctxt_info_gen3->mcr_size =
		cpu_to_le16(RX_QUEUE_CB_SIZE(trans->cfg->num_rbds));

	trans_pcie->ctxt_info_gen3 = ctxt_info_gen3;
	trans_pcie->prph_info = prph_info;
	trans_pcie->prph_scratch = prph_scratch;

	/* Allocate IML */
	trans_pcie->iml = dma_alloc_coherent(trans->dev, trans->iml_len,
					     &trans_pcie->iml_dma_addr,
					     GFP_KERNEL);
	if (!trans_pcie->iml) {
		ret = -ENOMEM;
		goto err_free_ctxt_info;
	}

	memcpy(trans_pcie->iml, trans->iml, trans->iml_len);

	iwl_enable_fw_load_int_ctx_info(trans);

	/* kick FW self load */
	iwl_write64(trans, CSR_CTXT_INFO_ADDR,
		    trans_pcie->ctxt_info_dma_addr);
	iwl_write64(trans, CSR_IML_DATA_ADDR,
		    trans_pcie->iml_dma_addr);
	iwl_write32(trans, CSR_IML_SIZE_ADDR, trans->iml_len);

	iwl_set_bit(trans, CSR_CTXT_INFO_BOOT_CTRL,
		    CSR_AUTO_FUNC_BOOT_ENA);

	return 0;

err_free_ctxt_info:
	dma_free_coherent(trans->dev, sizeof(*trans_pcie->ctxt_info_gen3),
			  trans_pcie->ctxt_info_gen3,
			  trans_pcie->ctxt_info_dma_addr);
	trans_pcie->ctxt_info_gen3 = NULL;
err_free_prph_info:
	dma_free_coherent(trans->dev, PAGE_SIZE, prph_info,
			  trans_pcie->prph_info_dma_addr);

err_free_prph_scratch:
	dma_free_coherent(trans->dev,
			  sizeof(*prph_scratch),
			prph_scratch,
			trans_pcie->prph_scratch_dma_addr);
	return ret;

}

void iwl_pcie_ctxt_info_gen3_free(struct iwl_trans *trans, bool alive)
{
	struct iwl_trans_pcie *trans_pcie = IWL_TRANS_GET_PCIE_TRANS(trans);

	if (trans_pcie->iml) {
		dma_free_coherent(trans->dev, trans->iml_len, trans_pcie->iml,
				  trans_pcie->iml_dma_addr);
		trans_pcie->iml_dma_addr = 0;
		trans_pcie->iml = NULL;
	}

	iwl_pcie_ctxt_info_free_fw_img(trans);

	if (alive)
		return;

	if (!trans_pcie->ctxt_info_gen3)
		return;

	/* ctxt_info_gen3 and prph_scratch are still needed for PNVM load */
	dma_free_coherent(trans->dev, sizeof(*trans_pcie->ctxt_info_gen3),
			  trans_pcie->ctxt_info_gen3,
			  trans_pcie->ctxt_info_dma_addr);
	trans_pcie->ctxt_info_dma_addr = 0;
	trans_pcie->ctxt_info_gen3 = NULL;

<<<<<<< HEAD
	dma_free_coherent(trans->dev, trans->iml_len, trans_pcie->iml,
			  trans_pcie->iml_dma_addr);
	trans_pcie->iml_dma_addr = 0;
	trans_pcie->iml = NULL;

	iwl_pcie_ctxt_info_free_fw_img(trans);

=======
>>>>>>> 3b17187f
	dma_free_coherent(trans->dev, sizeof(*trans_pcie->prph_scratch),
			  trans_pcie->prph_scratch,
			  trans_pcie->prph_scratch_dma_addr);
	trans_pcie->prph_scratch_dma_addr = 0;
	trans_pcie->prph_scratch = NULL;

	/* this is needed for the entire lifetime */
	dma_free_coherent(trans->dev, PAGE_SIZE, trans_pcie->prph_info,
			  trans_pcie->prph_info_dma_addr);
	trans_pcie->prph_info_dma_addr = 0;
	trans_pcie->prph_info = NULL;
}

int iwl_trans_pcie_ctx_info_gen3_set_pnvm(struct iwl_trans *trans,
					  const void *data, u32 len)
{
	struct iwl_trans_pcie *trans_pcie = IWL_TRANS_GET_PCIE_TRANS(trans);
	struct iwl_prph_scratch_ctrl_cfg *prph_sc_ctrl =
		&trans_pcie->prph_scratch->ctrl_cfg;
	int ret;

	if (trans->trans_cfg->device_family < IWL_DEVICE_FAMILY_AX210)
		return 0;

	/* only allocate the DRAM if not allocated yet */
	if (!trans->pnvm_loaded) {
		if (WARN_ON(prph_sc_ctrl->pnvm_cfg.pnvm_size))
			return -EBUSY;

		ret = iwl_pcie_ctxt_info_alloc_dma(trans, data, len,
						   &trans_pcie->pnvm_dram);
		if (ret < 0) {
			IWL_DEBUG_FW(trans, "Failed to allocate PNVM DMA %d.\n",
				     ret);
			return ret;
		}
	}

	prph_sc_ctrl->pnvm_cfg.pnvm_base_addr =
		cpu_to_le64(trans_pcie->pnvm_dram.physical);
	prph_sc_ctrl->pnvm_cfg.pnvm_size =
		cpu_to_le32(trans_pcie->pnvm_dram.size);

	return 0;
}

int iwl_trans_pcie_ctx_info_gen3_set_reduce_power(struct iwl_trans *trans,
						  const void *data, u32 len)
{
	struct iwl_trans_pcie *trans_pcie = IWL_TRANS_GET_PCIE_TRANS(trans);
	struct iwl_prph_scratch_ctrl_cfg *prph_sc_ctrl =
		&trans_pcie->prph_scratch->ctrl_cfg;
	int ret;

	if (trans->trans_cfg->device_family < IWL_DEVICE_FAMILY_AX210)
		return 0;

	/* only allocate the DRAM if not allocated yet */
	if (!trans->reduce_power_loaded) {
		if (WARN_ON(prph_sc_ctrl->reduce_power_cfg.size))
			return -EBUSY;

		ret = iwl_pcie_ctxt_info_alloc_dma(trans, data, len,
					   &trans_pcie->reduce_power_dram);
		if (ret < 0) {
			IWL_DEBUG_FW(trans,
				     "Failed to allocate reduce power DMA %d.\n",
				     ret);
			return ret;
		}
	}

	prph_sc_ctrl->reduce_power_cfg.base_addr =
		cpu_to_le64(trans_pcie->reduce_power_dram.physical);
	prph_sc_ctrl->reduce_power_cfg.size =
		cpu_to_le32(trans_pcie->reduce_power_dram.size);

	return 0;
}<|MERGE_RESOLUTION|>--- conflicted
+++ resolved
@@ -1,61 +1,7 @@
-<<<<<<< HEAD
-/******************************************************************************
- *
- * This file is provided under a dual BSD/GPLv2 license.  When using or
- * redistributing this file, you may do so under either license.
- *
- * GPL LICENSE SUMMARY
- *
- * Copyright(c) 2018 - 2021 Intel Corporation
- *
- * This program is free software; you can redistribute it and/or modify
- * it under the terms of version 2 of the GNU General Public License as
- * published by the Free Software Foundation.
- *
- * This program is distributed in the hope that it will be useful, but
- * WITHOUT ANY WARRANTY; without even the implied warranty of
- * MERCHANTABILITY or FITNESS FOR A PARTICULAR PURPOSE.  See the GNU
- * General Public License for more details.
- *
- * BSD LICENSE
- *
- * Copyright(c) 2018 - 2020 Intel Corporation
- * All rights reserved.
- *
- * Redistribution and use in source and binary forms, with or without
- * modification, are permitted provided that the following conditions
- * are met:
- *
- *  * Redistributions of source code must retain the above copyright
- *    notice, this list of conditions and the following disclaimer.
- *  * Redistributions in binary form must reproduce the above copyright
- *    notice, this list of conditions and the following disclaimer in
- *    the documentation and/or other materials provided with the
- *    distribution.
- *  * Neither the name Intel Corporation nor the names of its
- *    contributors may be used to endorse or promote products derived
- *    from this software without specific prior written permission.
- *
- * THIS SOFTWARE IS PROVIDED BY THE COPYRIGHT HOLDERS AND CONTRIBUTORS
- * "AS IS" AND ANY EXPRESS OR IMPLIED WARRANTIES, INCLUDING, BUT NOT
- * LIMITED TO, THE IMPLIED WARRANTIES OF MERCHANTABILITY AND FITNESS FOR
- * A PARTICULAR PURPOSE ARE DISCLAIMED. IN NO EVENT SHALL THE COPYRIGHT
- * OWNER OR CONTRIBUTORS BE LIABLE FOR ANY DIRECT, INDIRECT, INCIDENTAL,
- * SPECIAL, EXEMPLARY, OR CONSEQUENTIAL DAMAGES (INCLUDING, BUT NOT
- * LIMITED TO, PROCUREMENT OF SUBSTITUTE GOODS OR SERVICES; LOSS OF USE,
- * DATA, OR PROFITS; OR BUSINESS INTERRUPTION) HOWEVER CAUSED AND ON ANY
- * THEORY OF LIABILITY, WHETHER IN CONTRACT, STRICT LIABILITY, OR TORT
- * (INCLUDING NEGLIGENCE OR OTHERWISE) ARISING IN ANY WAY OUT OF THE USE
- * OF THIS SOFTWARE, EVEN IF ADVISED OF THE POSSIBILITY OF SUCH DAMAGE.
- *
- *****************************************************************************/
-
-=======
 // SPDX-License-Identifier: GPL-2.0 OR BSD-3-Clause
 /*
  * Copyright (C) 2018-2021 Intel Corporation
  */
->>>>>>> 3b17187f
 #include "iwl-trans.h"
 #include "iwl-fh.h"
 #include "iwl-context-info-gen3.h"
@@ -311,16 +257,6 @@
 	trans_pcie->ctxt_info_dma_addr = 0;
 	trans_pcie->ctxt_info_gen3 = NULL;
 
-<<<<<<< HEAD
-	dma_free_coherent(trans->dev, trans->iml_len, trans_pcie->iml,
-			  trans_pcie->iml_dma_addr);
-	trans_pcie->iml_dma_addr = 0;
-	trans_pcie->iml = NULL;
-
-	iwl_pcie_ctxt_info_free_fw_img(trans);
-
-=======
->>>>>>> 3b17187f
 	dma_free_coherent(trans->dev, sizeof(*trans_pcie->prph_scratch),
 			  trans_pcie->prph_scratch,
 			  trans_pcie->prph_scratch_dma_addr);
