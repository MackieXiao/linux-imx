/* SPDX-License-Identifier: ISC */
/* Copyright (C) 2020 MediaTek Inc. */

#ifndef __MT7915_H
#define __MT7915_H

#include <linux/interrupt.h>
#include <linux/ktime.h>
#include "../mt76.h"
#include "regs.h"

#define MT7915_MAX_INTERFACES		32
#define MT7915_MAX_WMM_SETS		4
#define MT7915_WTBL_SIZE		288
#define MT7915_WTBL_RESERVED		(MT7915_WTBL_SIZE - 1)
#define MT7915_WTBL_STA			(MT7915_WTBL_RESERVED - \
					 MT7915_MAX_INTERFACES)

#define MT7915_WATCHDOG_TIME		(HZ / 10)
#define MT7915_RESET_TIMEOUT		(30 * HZ)

#define MT7915_TX_RING_SIZE		2048
#define MT7915_TX_MCU_RING_SIZE		256
#define MT7915_TX_FWDL_RING_SIZE	128

#define MT7915_RX_RING_SIZE		1536
#define MT7915_RX_MCU_RING_SIZE		512

#define MT7915_FIRMWARE_WA		"mediatek/mt7915_wa.bin"
#define MT7915_FIRMWARE_WM		"mediatek/mt7915_wm.bin"
#define MT7915_ROM_PATCH		"mediatek/mt7915_rom_patch.bin"

#define MT7915_EEPROM_SIZE		3584
#define MT7915_TOKEN_SIZE		8192
#define MT7915_TOKEN_FREE_THR		64

#define MT7915_CFEND_RATE_DEFAULT	0x49	/* OFDM 24M */
#define MT7915_CFEND_RATE_11B		0x03	/* 11B LP, 11M */
#define MT7915_5G_RATE_DEFAULT		0x4b	/* OFDM 6M */
#define MT7915_2G_RATE_DEFAULT		0x0	/* CCK 1M */

#define MT7915_SKU_RATE_NUM		161
#define MT7915_SKU_MAX_DELTA_IDX	MT7915_SKU_RATE_NUM
#define MT7915_SKU_TABLE_SIZE		(MT7915_SKU_RATE_NUM + 1)

struct mt7915_vif;
struct mt7915_sta;
struct mt7915_dfs_pulse;
struct mt7915_dfs_pattern;

enum mt7915_txq_id {
	MT7915_TXQ_FWDL = 16,
	MT7915_TXQ_MCU_WM,
	MT7915_TXQ_BAND0,
	MT7915_TXQ_BAND1,
	MT7915_TXQ_MCU_WA,
};

enum mt7915_rxq_id {
	MT7915_RXQ_BAND0 = 0,
	MT7915_RXQ_BAND1,
	MT7915_RXQ_MCU_WM = 0,
	MT7915_RXQ_MCU_WA,
	MT7915_RXQ_MCU_WA_EXT,
};

struct mt7915_sta_stats {
	struct rate_info prob_rate;
	struct rate_info tx_rate;

	unsigned long per;
	unsigned long changed;
	unsigned long jiffies;
};

struct mt7915_sta_key_conf {
	s8 keyidx;
	u8 key[16];
};

struct mt7915_sta {
	struct mt76_wcid wcid; /* must be first */

	struct mt7915_vif *vif;

	struct list_head stats_list;
	struct list_head poll_list;
	struct list_head rc_list;
	u32 airtime_ac[8];

	struct mt7915_sta_stats stats;

	unsigned long ampdu_state;

	struct mt7915_sta_key_conf bip;
};

struct mt7915_vif {
	u16 idx;
	u8 omac_idx;
	u8 band_idx;
	u8 wmm_idx;

	struct mt7915_sta sta;
	struct mt7915_phy *phy;

	struct ieee80211_tx_queue_params queue_params[IEEE80211_NUM_ACS];
};

struct mib_stats {
	u32 ack_fail_cnt;
	u32 fcs_err_cnt;
	u32 rts_cnt;
	u32 rts_retries_cnt;
	u32 ba_miss_cnt;
<<<<<<< HEAD
=======
};

struct mt7915_hif {
	struct list_head list;

	struct device *dev;
	void __iomem *regs;
	int irq;
>>>>>>> 4bcf3b75
};

struct mt7915_phy {
	struct mt76_phy *mt76;
	struct mt7915_dev *dev;

	struct ieee80211_sband_iftype_data iftype[2][NUM_NL80211_IFTYPES];

	struct ieee80211_vif *monitor_vif;

	u32 rxfilter;
	u64 omac_mask;

	u16 noise;

	s16 coverage_class;
	u8 slottime;

	u8 rdd_state;
	int dfs_state;

	__le32 rx_ampdu_ts;
	u32 ampdu_ref;

	struct mib_stats mib;
	struct list_head stats_list;

	u8 sta_work_count;

#ifdef CONFIG_NL80211_TESTMODE
	struct {
		u32 *reg_backup;

		s32 last_freq_offset;
		u8 last_rcpi[4];
		s8 last_ib_rssi[4];
		s8 last_wb_rssi[4];
		u8 last_snr;

		u8 spe_idx;
	} test;
#endif
};

struct mt7915_dev {
	union { /* must be first */
		struct mt76_dev mt76;
		struct mt76_phy mphy;
	};

	struct mt7915_hif *hif2;

	const struct mt76_bus_ops *bus_ops;
	struct mt7915_phy phy;

	u16 chainmask;
	u32 hif_idx;

	struct work_struct init_work;
	struct work_struct rc_work;
	struct work_struct reset_work;
	wait_queue_head_t reset_wait;
	u32 reset_state;

	struct list_head sta_rc_list;
	struct list_head sta_poll_list;
	spinlock_t sta_poll_lock;

	u32 hw_pattern;

	spinlock_t token_lock;
	int token_count;
	struct idr token;

	s8 **rate_power; /* TODO: use mt76_rate_power */

	bool dbdc_support;
	bool flash_mode;
	bool fw_debug;
	bool ibf;
};

enum {
	HW_BSSID_0 = 0x0,
	HW_BSSID_1,
	HW_BSSID_2,
	HW_BSSID_3,
	HW_BSSID_MAX = HW_BSSID_3,
	EXT_BSSID_START = 0x10,
	EXT_BSSID_1,
	EXT_BSSID_15 = 0x1f,
	EXT_BSSID_MAX = EXT_BSSID_15,
	REPEATER_BSSID_START = 0x20,
	REPEATER_BSSID_MAX = 0x3f,
};

enum {
	MT_LMAC_AC00,
	MT_LMAC_AC01,
	MT_LMAC_AC02,
	MT_LMAC_AC03,
	MT_LMAC_ALTX0 = 0x10,
	MT_LMAC_BMC0,
	MT_LMAC_BCN0,
};

enum {
	MT_RX_SEL0,
	MT_RX_SEL1,
};

enum mt7915_rdd_cmd {
	RDD_STOP,
	RDD_START,
	RDD_DET_MODE,
	RDD_RADAR_EMULATE,
	RDD_START_TXQ = 20,
	RDD_CAC_START = 50,
	RDD_CAC_END,
	RDD_NORMAL_START,
	RDD_DISABLE_DFS_CAL,
	RDD_PULSE_DBG,
	RDD_READ_PULSE,
	RDD_RESUME_BF,
	RDD_IRQ_OFF,
};

enum {
	RATE_CTRL_RU_INFO,
	RATE_CTRL_FIXED_RATE_INFO,
	RATE_CTRL_DUMP_INFO,
	RATE_CTRL_MU_INFO,
};

static inline struct mt7915_phy *
mt7915_hw_phy(struct ieee80211_hw *hw)
{
	struct mt76_phy *phy = hw->priv;

	return phy->priv;
}

static inline struct mt7915_dev *
mt7915_hw_dev(struct ieee80211_hw *hw)
{
	struct mt76_phy *phy = hw->priv;

	return container_of(phy->dev, struct mt7915_dev, mt76);
}

static inline struct mt7915_phy *
mt7915_ext_phy(struct mt7915_dev *dev)
{
	struct mt76_phy *phy = dev->mt76.phy2;

	if (!phy)
		return NULL;

	return phy->priv;
}

static inline u8 mt7915_lmac_mapping(struct mt7915_dev *dev, u8 ac)
{
	/* LMAC uses the reverse order of mac80211 AC indexes */
	return 3 - ac;
}

extern const struct ieee80211_ops mt7915_ops;
extern const struct mt76_testmode_ops mt7915_testmode_ops;

u32 mt7915_reg_map(struct mt7915_dev *dev, u32 addr);

int mt7915_register_device(struct mt7915_dev *dev);
void mt7915_unregister_device(struct mt7915_dev *dev);
int mt7915_eeprom_init(struct mt7915_dev *dev);
void mt7915_eeprom_parse_band_config(struct mt7915_phy *phy);
int mt7915_eeprom_get_target_power(struct mt7915_dev *dev,
				   struct ieee80211_channel *chan,
				   u8 chain_idx);
void mt7915_eeprom_init_sku(struct mt7915_dev *dev);
int mt7915_dma_init(struct mt7915_dev *dev);
void mt7915_dma_prefetch(struct mt7915_dev *dev);
void mt7915_dma_cleanup(struct mt7915_dev *dev);
int mt7915_mcu_init(struct mt7915_dev *dev);
int mt7915_mcu_add_dev_info(struct mt7915_phy *phy,
			    struct ieee80211_vif *vif, bool enable);
int mt7915_mcu_add_bss_info(struct mt7915_phy *phy,
			    struct ieee80211_vif *vif, int enable);
int mt7915_mcu_add_sta(struct mt7915_dev *dev, struct ieee80211_vif *vif,
		       struct ieee80211_sta *sta, bool enable);
int mt7915_mcu_add_sta_adv(struct mt7915_dev *dev, struct ieee80211_vif *vif,
			   struct ieee80211_sta *sta, bool enable);
int mt7915_mcu_sta_update_hdr_trans(struct mt7915_dev *dev,
				    struct ieee80211_vif *vif,
				    struct ieee80211_sta *sta);
int mt7915_mcu_add_tx_ba(struct mt7915_dev *dev,
			 struct ieee80211_ampdu_params *params,
			 bool add);
int mt7915_mcu_add_rx_ba(struct mt7915_dev *dev,
			 struct ieee80211_ampdu_params *params,
			 bool add);
int mt7915_mcu_add_key(struct mt7915_dev *dev, struct ieee80211_vif *vif,
		       struct mt7915_sta *msta, struct ieee80211_key_conf *key,
		       enum set_key_cmd cmd);
int mt7915_mcu_add_beacon(struct ieee80211_hw *hw, struct ieee80211_vif *vif,
			  int enable);
int mt7915_mcu_add_obss_spr(struct mt7915_dev *dev, struct ieee80211_vif *vif,
                            bool enable);
int mt7915_mcu_add_rate_ctrl(struct mt7915_dev *dev, struct ieee80211_vif *vif,
			     struct ieee80211_sta *sta);
int mt7915_mcu_add_smps(struct mt7915_dev *dev, struct ieee80211_vif *vif,
			struct ieee80211_sta *sta);
int mt7915_set_channel(struct mt7915_phy *phy);
int mt7915_mcu_set_chan_info(struct mt7915_phy *phy, int cmd);
int mt7915_mcu_set_tx(struct mt7915_dev *dev, struct ieee80211_vif *vif);
int mt7915_mcu_update_edca(struct mt7915_dev *dev, void *req);
int mt7915_mcu_set_fixed_rate(struct mt7915_dev *dev,
			      struct ieee80211_sta *sta, u32 rate);
int mt7915_mcu_set_eeprom(struct mt7915_dev *dev);
int mt7915_mcu_get_eeprom(struct mt7915_dev *dev, u32 offset);
int mt7915_mcu_set_mac(struct mt7915_dev *dev, int band, bool enable,
		       bool hdr_trans);
int mt7915_mcu_set_test_param(struct mt7915_dev *dev, u8 param, bool test_mode,
			      u8 en);
int mt7915_mcu_set_scs(struct mt7915_dev *dev, u8 band, bool enable);
int mt7915_mcu_set_ser(struct mt7915_dev *dev, u8 action, u8 set, u8 band);
int mt7915_mcu_set_rts_thresh(struct mt7915_phy *phy, u32 val);
int mt7915_mcu_set_pm(struct mt7915_dev *dev, int band, int enter);
int mt7915_mcu_set_sku_en(struct mt7915_phy *phy, bool enable);
int mt7915_mcu_set_sku(struct mt7915_phy *phy);
int mt7915_mcu_set_txbf_type(struct mt7915_dev *dev);
int mt7915_mcu_set_txbf_module(struct mt7915_dev *dev);
int mt7915_mcu_set_txbf_sounding(struct mt7915_dev *dev);
int mt7915_mcu_set_fcc5_lpn(struct mt7915_dev *dev, int val);
int mt7915_mcu_set_pulse_th(struct mt7915_dev *dev,
			    const struct mt7915_dfs_pulse *pulse);
int mt7915_mcu_set_radar_th(struct mt7915_dev *dev, int index,
			    const struct mt7915_dfs_pattern *pattern);
int mt7915_mcu_get_temperature(struct mt7915_dev *dev, int index);
int mt7915_mcu_get_tx_rate(struct mt7915_dev *dev, u32 cmd, u16 wlan_idx);
int mt7915_mcu_get_rx_rate(struct mt7915_phy *phy, struct ieee80211_vif *vif,
			   struct ieee80211_sta *sta, struct rate_info *rate);
int mt7915_mcu_rdd_cmd(struct mt7915_dev *dev, enum mt7915_rdd_cmd cmd,
		       u8 index, u8 rx_sel, u8 val);
int mt7915_mcu_fw_log_2_host(struct mt7915_dev *dev, u8 ctrl);
int mt7915_mcu_fw_dbg_ctrl(struct mt7915_dev *dev, u32 module, u8 level);
void mt7915_mcu_rx_event(struct mt7915_dev *dev, struct sk_buff *skb);
void mt7915_mcu_exit(struct mt7915_dev *dev);

static inline bool is_mt7915(struct mt76_dev *dev)
{
	return mt76_chip(dev) == 0x7915;
}

void mt7915_dual_hif_set_irq_mask(struct mt7915_dev *dev, bool write_reg,
				  u32 clear, u32 set);

static inline void mt7915_irq_enable(struct mt7915_dev *dev, u32 mask)
{
	if (dev->hif2)
		mt7915_dual_hif_set_irq_mask(dev, true, 0, mask);
	else
		mt76_set_irq_mask(&dev->mt76, MT_INT_MASK_CSR, 0, mask);
}

static inline void mt7915_irq_disable(struct mt7915_dev *dev, u32 mask)
{
	if (dev->hif2)
		mt7915_dual_hif_set_irq_mask(dev, true, mask, 0);
	else
		mt76_set_irq_mask(&dev->mt76, MT_INT_MASK_CSR, mask, 0);
}

static inline u32
mt7915_reg_map_l1(struct mt7915_dev *dev, u32 addr)
{
	u32 offset = FIELD_GET(MT_HIF_REMAP_L1_OFFSET, addr);
	u32 base = FIELD_GET(MT_HIF_REMAP_L1_BASE, addr);

	mt76_rmw_field(dev, MT_HIF_REMAP_L1, MT_HIF_REMAP_L1_MASK, base);
	/* use read to push write */
	mt76_rr(dev, MT_HIF_REMAP_L1);

	return MT_HIF_REMAP_BASE_L1 + offset;
}

static inline u32
mt7915_l1_rr(struct mt7915_dev *dev, u32 addr)
{
	return mt76_rr(dev, mt7915_reg_map_l1(dev, addr));
}

static inline void
mt7915_l1_wr(struct mt7915_dev *dev, u32 addr, u32 val)
{
	mt76_wr(dev, mt7915_reg_map_l1(dev, addr), val);
}

static inline u32
mt7915_l1_rmw(struct mt7915_dev *dev, u32 addr, u32 mask, u32 val)
{
	val |= mt7915_l1_rr(dev, addr) & ~mask;
	mt7915_l1_wr(dev, addr, val);

	return val;
}

#define mt7915_l1_set(dev, addr, val)	mt7915_l1_rmw(dev, addr, 0, val)
#define mt7915_l1_clear(dev, addr, val)	mt7915_l1_rmw(dev, addr, val, 0)

static inline u32
mt7915_reg_map_l2(struct mt7915_dev *dev, u32 addr)
{
	u32 offset = FIELD_GET(MT_HIF_REMAP_L2_OFFSET, addr);
	u32 base = FIELD_GET(MT_HIF_REMAP_L2_BASE, addr);

	mt76_rmw_field(dev, MT_HIF_REMAP_L2, MT_HIF_REMAP_L2_MASK, base);
	/* use read to push write */
	mt76_rr(dev, MT_HIF_REMAP_L2);

	return MT_HIF_REMAP_BASE_L2 + offset;
}

static inline u32
mt7915_l2_rr(struct mt7915_dev *dev, u32 addr)
{
	return mt76_rr(dev, mt7915_reg_map_l2(dev, addr));
}

static inline void
mt7915_l2_wr(struct mt7915_dev *dev, u32 addr, u32 val)
{
	mt76_wr(dev, mt7915_reg_map_l2(dev, addr), val);
}

static inline u32
mt7915_l2_rmw(struct mt7915_dev *dev, u32 addr, u32 mask, u32 val)
{
	val |= mt7915_l2_rr(dev, addr) & ~mask;
	mt7915_l2_wr(dev, addr, val);

	return val;
}

#define mt7915_l2_set(dev, addr, val)	mt7915_l2_rmw(dev, addr, 0, val)
#define mt7915_l2_clear(dev, addr, val)	mt7915_l2_rmw(dev, addr, val, 0)

bool mt7915_mac_wtbl_update(struct mt7915_dev *dev, int idx, u32 mask);
void mt7915_mac_reset_counters(struct mt7915_phy *phy);
void mt7915_mac_cca_stats_reset(struct mt7915_phy *phy);
void mt7915_mac_enable_nf(struct mt7915_dev *dev, bool ext_phy);
void mt7915_mac_write_txwi(struct mt7915_dev *dev, __le32 *txwi,
			   struct sk_buff *skb, struct mt76_wcid *wcid,
			   struct ieee80211_key_conf *key, bool beacon);
void mt7915_mac_set_timing(struct mt7915_phy *phy);
int mt7915_mac_fill_rx(struct mt7915_dev *dev, struct sk_buff *skb);
void mt7915_mac_fill_rx_vector(struct mt7915_dev *dev, struct sk_buff *skb);
void mt7915_mac_tx_free(struct mt7915_dev *dev, struct sk_buff *skb);
int mt7915_mac_sta_add(struct mt76_dev *mdev, struct ieee80211_vif *vif,
		       struct ieee80211_sta *sta);
void mt7915_mac_sta_remove(struct mt76_dev *mdev, struct ieee80211_vif *vif,
			   struct ieee80211_sta *sta);
void mt7915_mac_work(struct work_struct *work);
void mt7915_mac_reset_work(struct work_struct *work);
void mt7915_mac_sta_rc_work(struct work_struct *work);
int mt7915_tx_prepare_skb(struct mt76_dev *mdev, void *txwi_ptr,
			  enum mt76_txq_id qid, struct mt76_wcid *wcid,
			  struct ieee80211_sta *sta,
			  struct mt76_tx_info *tx_info);
void mt7915_tx_complete_skb(struct mt76_dev *mdev, struct mt76_queue_entry *e);
void mt7915_tx_token_put(struct mt7915_dev *dev);
int mt7915_init_tx_queues(struct mt7915_phy *phy, int idx, int n_desc);
void mt7915_queue_rx_skb(struct mt76_dev *mdev, enum mt76_rxq_id q,
			 struct sk_buff *skb);
void mt7915_sta_ps(struct mt76_dev *mdev, struct ieee80211_sta *sta, bool ps);
void mt7915_stats_work(struct work_struct *work);
void mt7915_txp_skb_unmap(struct mt76_dev *dev,
			  struct mt76_txwi_cache *txwi);
int mt76_dfs_start_rdd(struct mt7915_dev *dev, bool force);
int mt7915_dfs_init_radar_detector(struct mt7915_phy *phy);
void mt7915_set_stream_he_caps(struct mt7915_phy *phy);
void mt7915_set_stream_vht_txbf_caps(struct mt7915_phy *phy);
void mt7915_update_channel(struct mt76_dev *mdev);
int mt7915_init_debugfs(struct mt7915_dev *dev);
#ifdef CONFIG_MAC80211_DEBUGFS
void mt7915_sta_add_debugfs(struct ieee80211_hw *hw, struct ieee80211_vif *vif,
			    struct ieee80211_sta *sta, struct dentry *dir);
#endif

#endif<|MERGE_RESOLUTION|>--- conflicted
+++ resolved
@@ -113,8 +113,6 @@
 	u32 rts_cnt;
 	u32 rts_retries_cnt;
 	u32 ba_miss_cnt;
-<<<<<<< HEAD
-=======
 };
 
 struct mt7915_hif {
@@ -123,7 +121,6 @@
 	struct device *dev;
 	void __iomem *regs;
 	int irq;
->>>>>>> 4bcf3b75
 };
 
 struct mt7915_phy {
