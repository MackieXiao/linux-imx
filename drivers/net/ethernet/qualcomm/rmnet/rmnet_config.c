// SPDX-License-Identifier: GPL-2.0-only
/* Copyright (c) 2013-2018, The Linux Foundation. All rights reserved.
 *
 * RMNET configuration engine
 */

#include <net/sock.h>
#include <linux/module.h>
#include <linux/netlink.h>
#include <linux/netdevice.h>
#include "rmnet_config.h"
#include "rmnet_handlers.h"
#include "rmnet_vnd.h"
#include "rmnet_private.h"

/* Local Definitions and Declarations */

static const struct nla_policy rmnet_policy[IFLA_RMNET_MAX + 1] = {
	[IFLA_RMNET_MUX_ID]	= { .type = NLA_U16 },
	[IFLA_RMNET_FLAGS]	= { .len = sizeof(struct ifla_rmnet_flags) },
};

static int rmnet_is_real_dev_registered(const struct net_device *real_dev)
{
	return rcu_access_pointer(real_dev->rx_handler) == rmnet_rx_handler;
}

/* Needs rtnl lock */
static struct rmnet_port*
rmnet_get_port_rtnl(const struct net_device *real_dev)
{
	return rtnl_dereference(real_dev->rx_handler_data);
}

static int rmnet_unregister_real_device(struct net_device *real_dev)
{
	struct rmnet_port *port = rmnet_get_port_rtnl(real_dev);

	if (port->nr_rmnet_devs)
		return -EINVAL;

	netdev_rx_handler_unregister(real_dev);

	kfree(port);

	netdev_dbg(real_dev, "Removed from rmnet\n");
	return 0;
}

static int rmnet_register_real_device(struct net_device *real_dev,
				      struct netlink_ext_ack *extack)
{
	struct rmnet_port *port;
	int rc, entry;

	ASSERT_RTNL();

	if (rmnet_is_real_dev_registered(real_dev)) {
		port = rmnet_get_port_rtnl(real_dev);
		if (port->rmnet_mode != RMNET_EPMODE_VND) {
			NL_SET_ERR_MSG_MOD(extack, "bridge device already exists");
			return -EINVAL;
		}

		return 0;
	}

	port = kzalloc(sizeof(*port), GFP_KERNEL);
	if (!port)
		return -ENOMEM;

	port->dev = real_dev;
	rc = netdev_rx_handler_register(real_dev, rmnet_rx_handler, port);
	if (rc) {
		kfree(port);
		return -EBUSY;
	}

	for (entry = 0; entry < RMNET_MAX_LOGICAL_EP; entry++)
		INIT_HLIST_HEAD(&port->muxed_ep[entry]);

	netdev_dbg(real_dev, "registered with rmnet\n");
	return 0;
}

static void rmnet_unregister_bridge(struct rmnet_port *port)
{
	struct net_device *bridge_dev, *real_dev, *rmnet_dev;
	struct rmnet_port *real_port;

	if (port->rmnet_mode != RMNET_EPMODE_BRIDGE)
		return;

	rmnet_dev = port->rmnet_dev;
	if (!port->nr_rmnet_devs) {
		/* bridge device */
		real_dev = port->bridge_ep;
		bridge_dev = port->dev;

		real_port = rmnet_get_port_rtnl(real_dev);
		real_port->bridge_ep = NULL;
		real_port->rmnet_mode = RMNET_EPMODE_VND;
	} else {
		/* real device */
		bridge_dev = port->bridge_ep;

		port->bridge_ep = NULL;
		port->rmnet_mode = RMNET_EPMODE_VND;
	}

	netdev_upper_dev_unlink(bridge_dev, rmnet_dev);
	rmnet_unregister_real_device(bridge_dev);
}

static int rmnet_newlink(struct net *src_net, struct net_device *dev,
			 struct nlattr *tb[], struct nlattr *data[],
			 struct netlink_ext_ack *extack)
{
	u32 data_format = RMNET_FLAGS_INGRESS_DEAGGREGATION;
	struct net_device *real_dev;
	int mode = RMNET_EPMODE_VND;
	struct rmnet_endpoint *ep;
	struct rmnet_port *port;
	int err = 0;
	u16 mux_id;

	if (!tb[IFLA_LINK]) {
		NL_SET_ERR_MSG_MOD(extack, "link not specified");
		return -EINVAL;
	}

	real_dev = __dev_get_by_index(src_net, nla_get_u32(tb[IFLA_LINK]));
	if (!real_dev) {
		NL_SET_ERR_MSG_MOD(extack, "link does not exist");
		return -ENODEV;
	}

	ep = kzalloc(sizeof(*ep), GFP_KERNEL);
	if (!ep)
		return -ENOMEM;

	mux_id = nla_get_u16(data[IFLA_RMNET_MUX_ID]);

	err = rmnet_register_real_device(real_dev, extack);
	if (err)
		goto err0;

	port = rmnet_get_port_rtnl(real_dev);
	err = rmnet_vnd_newlink(mux_id, dev, port, real_dev, ep, extack);
	if (err)
		goto err1;

	err = netdev_upper_dev_link(real_dev, dev, extack);
	if (err < 0)
		goto err2;

	port->rmnet_mode = mode;
	port->rmnet_dev = dev;

	hlist_add_head_rcu(&ep->hlnode, &port->muxed_ep[mux_id]);

	if (data[IFLA_RMNET_FLAGS]) {
		struct ifla_rmnet_flags *flags;

		flags = nla_data(data[IFLA_RMNET_FLAGS]);
		data_format = flags->flags & flags->mask;
	}

	netdev_dbg(dev, "data format [0x%08X]\n", data_format);
	port->data_format = data_format;

	return 0;

err2:
	unregister_netdevice(dev);
	rmnet_vnd_dellink(mux_id, port, ep);
err1:
	rmnet_unregister_real_device(real_dev);
err0:
	kfree(ep);
	return err;
}

static void rmnet_dellink(struct net_device *dev, struct list_head *head)
{
	struct rmnet_priv *priv = netdev_priv(dev);
	struct net_device *real_dev, *bridge_dev;
	struct rmnet_port *real_port, *bridge_port;
	struct rmnet_endpoint *ep;
	u8 mux_id = priv->mux_id;

	real_dev = priv->real_dev;

	if (!rmnet_is_real_dev_registered(real_dev))
		return;

	real_port = rmnet_get_port_rtnl(real_dev);
	bridge_dev = real_port->bridge_ep;
	if (bridge_dev) {
		bridge_port = rmnet_get_port_rtnl(bridge_dev);
		rmnet_unregister_bridge(bridge_port);
	}

	ep = rmnet_get_endpoint(real_port, mux_id);
	if (ep) {
		hlist_del_init_rcu(&ep->hlnode);
		rmnet_vnd_dellink(mux_id, real_port, ep);
		kfree(ep);
	}

	netdev_upper_dev_unlink(real_dev, dev);
	rmnet_unregister_real_device(real_dev);
	unregister_netdevice_queue(dev, head);
}

static void rmnet_force_unassociate_device(struct net_device *real_dev)
{
	struct hlist_node *tmp_ep;
	struct rmnet_endpoint *ep;
	struct rmnet_port *port;
	unsigned long bkt_ep;
	LIST_HEAD(list);

	port = rmnet_get_port_rtnl(real_dev);

	if (port->nr_rmnet_devs) {
		/* real device */
		rmnet_unregister_bridge(port);
		hash_for_each_safe(port->muxed_ep, bkt_ep, tmp_ep, ep, hlnode) {
			unregister_netdevice_queue(ep->egress_dev, &list);
			netdev_upper_dev_unlink(real_dev, ep->egress_dev);
			rmnet_vnd_dellink(ep->mux_id, port, ep);
			hlist_del_init_rcu(&ep->hlnode);
			kfree(ep);
		}
		rmnet_unregister_real_device(real_dev);
		unregister_netdevice_many(&list);
	} else {
		rmnet_unregister_bridge(port);
	}
}

static int rmnet_config_notify_cb(struct notifier_block *nb,
				  unsigned long event, void *data)
{
	struct net_device *real_dev = netdev_notifier_info_to_dev(data);

	if (!rmnet_is_real_dev_registered(real_dev))
		return NOTIFY_DONE;

	switch (event) {
	case NETDEV_UNREGISTER:
		netdev_dbg(real_dev, "Kernel unregister\n");
		rmnet_force_unassociate_device(real_dev);
		break;

	default:
		break;
	}

	return NOTIFY_DONE;
}

static struct notifier_block rmnet_dev_notifier __read_mostly = {
	.notifier_call = rmnet_config_notify_cb,
};

static int rmnet_rtnl_validate(struct nlattr *tb[], struct nlattr *data[],
			       struct netlink_ext_ack *extack)
{
	u16 mux_id;

	if (!data || !data[IFLA_RMNET_MUX_ID]) {
		NL_SET_ERR_MSG_MOD(extack, "MUX ID not specified");
		return -EINVAL;
	}

	mux_id = nla_get_u16(data[IFLA_RMNET_MUX_ID]);
	if (mux_id > (RMNET_MAX_LOGICAL_EP - 1)) {
		NL_SET_ERR_MSG_MOD(extack, "invalid MUX ID");
		return -ERANGE;
	}

	return 0;
}

static int rmnet_changelink(struct net_device *dev, struct nlattr *tb[],
			    struct nlattr *data[],
			    struct netlink_ext_ack *extack)
{
	struct rmnet_priv *priv = netdev_priv(dev);
	struct net_device *real_dev;
	struct rmnet_port *port;
	u16 mux_id;

	if (!dev)
		return -ENODEV;

	real_dev = priv->real_dev;
	if (!rmnet_is_real_dev_registered(real_dev))
		return -ENODEV;

	port = rmnet_get_port_rtnl(real_dev);

	if (data[IFLA_RMNET_MUX_ID]) {
		mux_id = nla_get_u16(data[IFLA_RMNET_MUX_ID]);

		if (mux_id != priv->mux_id) {
			struct rmnet_endpoint *ep;

			ep = rmnet_get_endpoint(port, priv->mux_id);
			if (!ep)
				return -ENODEV;
<<<<<<< HEAD

			if (rmnet_get_endpoint(port, mux_id)) {
				NL_SET_ERR_MSG_MOD(extack,
						   "MUX ID already exists");
				return -EINVAL;
			}

=======

			if (rmnet_get_endpoint(port, mux_id)) {
				NL_SET_ERR_MSG_MOD(extack,
						   "MUX ID already exists");
				return -EINVAL;
			}

>>>>>>> d1988041
			hlist_del_init_rcu(&ep->hlnode);
			hlist_add_head_rcu(&ep->hlnode,
					   &port->muxed_ep[mux_id]);

			ep->mux_id = mux_id;
			priv->mux_id = mux_id;
		}
	}

	if (data[IFLA_RMNET_FLAGS]) {
		struct ifla_rmnet_flags *flags;

		flags = nla_data(data[IFLA_RMNET_FLAGS]);
		port->data_format = flags->flags & flags->mask;
	}

	return 0;
}

static size_t rmnet_get_size(const struct net_device *dev)
{
	return
		/* IFLA_RMNET_MUX_ID */
		nla_total_size(2) +
		/* IFLA_RMNET_FLAGS */
		nla_total_size(sizeof(struct ifla_rmnet_flags));
}

static int rmnet_fill_info(struct sk_buff *skb, const struct net_device *dev)
{
	struct rmnet_priv *priv = netdev_priv(dev);
	struct net_device *real_dev;
	struct ifla_rmnet_flags f;
	struct rmnet_port *port;

	real_dev = priv->real_dev;

	if (nla_put_u16(skb, IFLA_RMNET_MUX_ID, priv->mux_id))
		goto nla_put_failure;

	if (rmnet_is_real_dev_registered(real_dev)) {
		port = rmnet_get_port_rtnl(real_dev);
		f.flags = port->data_format;
	} else {
		f.flags = 0;
	}

	f.mask  = ~0;

	if (nla_put(skb, IFLA_RMNET_FLAGS, sizeof(f), &f))
		goto nla_put_failure;

	return 0;

nla_put_failure:
	return -EMSGSIZE;
}

struct rtnl_link_ops rmnet_link_ops __read_mostly = {
	.kind		= "rmnet",
	.maxtype	= __IFLA_RMNET_MAX,
	.priv_size	= sizeof(struct rmnet_priv),
	.setup		= rmnet_vnd_setup,
	.validate	= rmnet_rtnl_validate,
	.newlink	= rmnet_newlink,
	.dellink	= rmnet_dellink,
	.get_size	= rmnet_get_size,
	.changelink     = rmnet_changelink,
	.policy		= rmnet_policy,
	.fill_info	= rmnet_fill_info,
};

struct rmnet_port *rmnet_get_port_rcu(struct net_device *real_dev)
{
	if (rmnet_is_real_dev_registered(real_dev))
		return rcu_dereference_bh(real_dev->rx_handler_data);
	else
		return NULL;
}

struct rmnet_endpoint *rmnet_get_endpoint(struct rmnet_port *port, u8 mux_id)
{
	struct rmnet_endpoint *ep;

	hlist_for_each_entry_rcu(ep, &port->muxed_ep[mux_id], hlnode) {
		if (ep->mux_id == mux_id)
			return ep;
	}

	return NULL;
}

int rmnet_add_bridge(struct net_device *rmnet_dev,
		     struct net_device *slave_dev,
		     struct netlink_ext_ack *extack)
{
	struct rmnet_priv *priv = netdev_priv(rmnet_dev);
	struct net_device *real_dev = priv->real_dev;
	struct rmnet_port *port, *slave_port;
	int err;

	port = rmnet_get_port_rtnl(real_dev);

	/* If there is more than one rmnet dev attached, its probably being
	 * used for muxing. Skip the briding in that case
	 */
	if (port->nr_rmnet_devs > 1) {
		NL_SET_ERR_MSG_MOD(extack, "more than one rmnet dev attached");
		return -EINVAL;
	}

	if (port->rmnet_mode != RMNET_EPMODE_VND) {
		NL_SET_ERR_MSG_MOD(extack, "more than one bridge dev attached");
		return -EINVAL;
	}

	if (rmnet_is_real_dev_registered(slave_dev)) {
		NL_SET_ERR_MSG_MOD(extack,
				   "slave cannot be another rmnet dev");

		return -EBUSY;
	}

	err = rmnet_register_real_device(slave_dev, extack);
	if (err)
		return -EBUSY;

	err = netdev_master_upper_dev_link(slave_dev, rmnet_dev, NULL, NULL,
					   extack);
	if (err) {
		rmnet_unregister_real_device(slave_dev);
		return err;
	}

	slave_port = rmnet_get_port_rtnl(slave_dev);
	slave_port->rmnet_mode = RMNET_EPMODE_BRIDGE;
	slave_port->bridge_ep = real_dev;
	slave_port->rmnet_dev = rmnet_dev;

	port->rmnet_mode = RMNET_EPMODE_BRIDGE;
	port->bridge_ep = slave_dev;

	netdev_dbg(slave_dev, "registered with rmnet as slave\n");
	return 0;
}

int rmnet_del_bridge(struct net_device *rmnet_dev,
		     struct net_device *slave_dev)
{
	struct rmnet_port *port = rmnet_get_port_rtnl(slave_dev);

	rmnet_unregister_bridge(port);

	netdev_dbg(slave_dev, "removed from rmnet as slave\n");
	return 0;
}

/* Startup/Shutdown */

static int __init rmnet_init(void)
{
	int rc;

	rc = register_netdevice_notifier(&rmnet_dev_notifier);
	if (rc != 0)
		return rc;

	rc = rtnl_link_register(&rmnet_link_ops);
	if (rc != 0) {
		unregister_netdevice_notifier(&rmnet_dev_notifier);
		return rc;
	}
	return rc;
}

static void __exit rmnet_exit(void)
{
	rtnl_link_unregister(&rmnet_link_ops);
	unregister_netdevice_notifier(&rmnet_dev_notifier);
}

module_init(rmnet_init)
module_exit(rmnet_exit)
MODULE_ALIAS_RTNL_LINK("rmnet");
MODULE_LICENSE("GPL v2");<|MERGE_RESOLUTION|>--- conflicted
+++ resolved
@@ -311,7 +311,6 @@
 			ep = rmnet_get_endpoint(port, priv->mux_id);
 			if (!ep)
 				return -ENODEV;
-<<<<<<< HEAD
 
 			if (rmnet_get_endpoint(port, mux_id)) {
 				NL_SET_ERR_MSG_MOD(extack,
@@ -319,15 +318,6 @@
 				return -EINVAL;
 			}
 
-=======
-
-			if (rmnet_get_endpoint(port, mux_id)) {
-				NL_SET_ERR_MSG_MOD(extack,
-						   "MUX ID already exists");
-				return -EINVAL;
-			}
-
->>>>>>> d1988041
 			hlist_del_init_rcu(&ep->hlnode);
 			hlist_add_head_rcu(&ep->hlnode,
 					   &port->muxed_ep[mux_id]);
