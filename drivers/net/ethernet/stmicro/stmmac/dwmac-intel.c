// SPDX-License-Identifier: GPL-2.0
/* Copyright (c) 2020, Intel Corporation
 */

#include <linux/clk-provider.h>
#include <linux/pci.h>
#include <linux/dmi.h>
#include "dwmac-intel.h"
#include "dwmac4.h"
#include "stmmac.h"
#include "stmmac_ptp.h"

struct intel_priv_data {
	int mdio_adhoc_addr;	/* mdio address for serdes & etc */
	unsigned long crossts_adj;
	bool is_pse;
};

/* This struct is used to associate PCI Function of MAC controller on a board,
 * discovered via DMI, with the address of PHY connected to the MAC. The
 * negative value of the address means that MAC controller is not connected
 * with PHY.
 */
struct stmmac_pci_func_data {
	unsigned int func;
	int phy_addr;
};

struct stmmac_pci_dmi_data {
	const struct stmmac_pci_func_data *func;
	size_t nfuncs;
};

struct stmmac_pci_info {
	int (*setup)(struct pci_dev *pdev, struct plat_stmmacenet_data *plat);
};

static int stmmac_pci_find_phy_addr(struct pci_dev *pdev,
				    const struct dmi_system_id *dmi_list)
{
	const struct stmmac_pci_func_data *func_data;
	const struct stmmac_pci_dmi_data *dmi_data;
	const struct dmi_system_id *dmi_id;
	int func = PCI_FUNC(pdev->devfn);
	size_t n;

	dmi_id = dmi_first_match(dmi_list);
	if (!dmi_id)
		return -ENODEV;

	dmi_data = dmi_id->driver_data;
	func_data = dmi_data->func;

	for (n = 0; n < dmi_data->nfuncs; n++, func_data++)
		if (func_data->func == func)
			return func_data->phy_addr;

	return -ENODEV;
}

static int serdes_status_poll(struct stmmac_priv *priv, int phyaddr,
			      int phyreg, u32 mask, u32 val)
{
	unsigned int retries = 10;
	int val_rd;

	do {
		val_rd = mdiobus_read(priv->mii, phyaddr, phyreg);
		if ((val_rd & mask) == (val & mask))
			return 0;
		udelay(POLL_DELAY_US);
	} while (--retries);

	return -ETIMEDOUT;
}

static int intel_serdes_powerup(struct net_device *ndev, void *priv_data)
{
	struct intel_priv_data *intel_priv = priv_data;
	struct stmmac_priv *priv = netdev_priv(ndev);
	int serdes_phy_addr = 0;
	u32 data = 0;

	if (!intel_priv->mdio_adhoc_addr)
		return 0;

	serdes_phy_addr = intel_priv->mdio_adhoc_addr;

	/* Set the serdes rate and the PCLK rate */
	data = mdiobus_read(priv->mii, serdes_phy_addr,
			    SERDES_GCR0);

	data &= ~SERDES_RATE_MASK;
	data &= ~SERDES_PCLK_MASK;

	if (priv->plat->max_speed == 2500)
		data |= SERDES_RATE_PCIE_GEN2 << SERDES_RATE_PCIE_SHIFT |
			SERDES_PCLK_37p5MHZ << SERDES_PCLK_SHIFT;
	else
		data |= SERDES_RATE_PCIE_GEN1 << SERDES_RATE_PCIE_SHIFT |
			SERDES_PCLK_70MHZ << SERDES_PCLK_SHIFT;

	mdiobus_write(priv->mii, serdes_phy_addr, SERDES_GCR0, data);

	/* assert clk_req */
	data = mdiobus_read(priv->mii, serdes_phy_addr, SERDES_GCR0);
	data |= SERDES_PLL_CLK;
	mdiobus_write(priv->mii, serdes_phy_addr, SERDES_GCR0, data);

	/* check for clk_ack assertion */
	data = serdes_status_poll(priv, serdes_phy_addr,
				  SERDES_GSR0,
				  SERDES_PLL_CLK,
				  SERDES_PLL_CLK);

	if (data) {
		dev_err(priv->device, "Serdes PLL clk request timeout\n");
		return data;
	}

	/* assert lane reset */
	data = mdiobus_read(priv->mii, serdes_phy_addr, SERDES_GCR0);
	data |= SERDES_RST;
	mdiobus_write(priv->mii, serdes_phy_addr, SERDES_GCR0, data);

	/* check for assert lane reset reflection */
	data = serdes_status_poll(priv, serdes_phy_addr,
				  SERDES_GSR0,
				  SERDES_RST,
				  SERDES_RST);

	if (data) {
		dev_err(priv->device, "Serdes assert lane reset timeout\n");
		return data;
	}

	/*  move power state to P0 */
	data = mdiobus_read(priv->mii, serdes_phy_addr, SERDES_GCR0);

	data &= ~SERDES_PWR_ST_MASK;
	data |= SERDES_PWR_ST_P0 << SERDES_PWR_ST_SHIFT;

	mdiobus_write(priv->mii, serdes_phy_addr, SERDES_GCR0, data);

	/* Check for P0 state */
	data = serdes_status_poll(priv, serdes_phy_addr,
				  SERDES_GSR0,
				  SERDES_PWR_ST_MASK,
				  SERDES_PWR_ST_P0 << SERDES_PWR_ST_SHIFT);

	if (data) {
		dev_err(priv->device, "Serdes power state P0 timeout.\n");
		return data;
	}

	/* PSE only - ungate SGMII PHY Rx Clock */
	if (intel_priv->is_pse)
		mdiobus_modify(priv->mii, serdes_phy_addr, SERDES_GCR0,
			       0, SERDES_PHY_RX_CLK);

	return 0;
}

static void intel_serdes_powerdown(struct net_device *ndev, void *intel_data)
{
	struct intel_priv_data *intel_priv = intel_data;
	struct stmmac_priv *priv = netdev_priv(ndev);
	int serdes_phy_addr = 0;
	u32 data = 0;

	if (!intel_priv->mdio_adhoc_addr)
		return;

	serdes_phy_addr = intel_priv->mdio_adhoc_addr;

	/* PSE only - gate SGMII PHY Rx Clock */
	if (intel_priv->is_pse)
		mdiobus_modify(priv->mii, serdes_phy_addr, SERDES_GCR0,
			       SERDES_PHY_RX_CLK, 0);

	/*  move power state to P3 */
	data = mdiobus_read(priv->mii, serdes_phy_addr, SERDES_GCR0);

	data &= ~SERDES_PWR_ST_MASK;
	data |= SERDES_PWR_ST_P3 << SERDES_PWR_ST_SHIFT;

	mdiobus_write(priv->mii, serdes_phy_addr, SERDES_GCR0, data);

	/* Check for P3 state */
	data = serdes_status_poll(priv, serdes_phy_addr,
				  SERDES_GSR0,
				  SERDES_PWR_ST_MASK,
				  SERDES_PWR_ST_P3 << SERDES_PWR_ST_SHIFT);

	if (data) {
		dev_err(priv->device, "Serdes power state P3 timeout\n");
		return;
	}

	/* de-assert clk_req */
	data = mdiobus_read(priv->mii, serdes_phy_addr, SERDES_GCR0);
	data &= ~SERDES_PLL_CLK;
	mdiobus_write(priv->mii, serdes_phy_addr, SERDES_GCR0, data);

	/* check for clk_ack de-assert */
	data = serdes_status_poll(priv, serdes_phy_addr,
				  SERDES_GSR0,
				  SERDES_PLL_CLK,
				  (u32)~SERDES_PLL_CLK);

	if (data) {
		dev_err(priv->device, "Serdes PLL clk de-assert timeout\n");
		return;
	}

	/* de-assert lane reset */
	data = mdiobus_read(priv->mii, serdes_phy_addr, SERDES_GCR0);
	data &= ~SERDES_RST;
	mdiobus_write(priv->mii, serdes_phy_addr, SERDES_GCR0, data);

	/* check for de-assert lane reset reflection */
	data = serdes_status_poll(priv, serdes_phy_addr,
				  SERDES_GSR0,
				  SERDES_RST,
				  (u32)~SERDES_RST);

	if (data) {
		dev_err(priv->device, "Serdes de-assert lane reset timeout\n");
		return;
	}
}

static void intel_speed_mode_2500(struct net_device *ndev, void *intel_data)
{
	struct intel_priv_data *intel_priv = intel_data;
	struct stmmac_priv *priv = netdev_priv(ndev);
	int serdes_phy_addr = 0;
	u32 data = 0;

	serdes_phy_addr = intel_priv->mdio_adhoc_addr;

	/* Determine the link speed mode: 2.5Gbps/1Gbps */
	data = mdiobus_read(priv->mii, serdes_phy_addr,
			    SERDES_GCR);

	if (((data & SERDES_LINK_MODE_MASK) >> SERDES_LINK_MODE_SHIFT) ==
	    SERDES_LINK_MODE_2G5) {
		dev_info(priv->device, "Link Speed Mode: 2.5Gbps\n");
		priv->plat->max_speed = 2500;
		priv->plat->phy_interface = PHY_INTERFACE_MODE_2500BASEX;
		priv->plat->mdio_bus_data->xpcs_an_inband = false;
	} else {
		priv->plat->max_speed = 1000;
		priv->plat->phy_interface = PHY_INTERFACE_MODE_SGMII;
		priv->plat->mdio_bus_data->xpcs_an_inband = true;
	}
}

/* Program PTP Clock Frequency for different variant of
 * Intel mGBE that has slightly different GPO mapping
 */
static void intel_mgbe_ptp_clk_freq_config(void *npriv)
{
	struct stmmac_priv *priv = (struct stmmac_priv *)npriv;
	struct intel_priv_data *intel_priv;
	u32 gpio_value;

	intel_priv = (struct intel_priv_data *)priv->plat->bsp_priv;

	gpio_value = readl(priv->ioaddr + GMAC_GPIO_STATUS);

	if (intel_priv->is_pse) {
		/* For PSE GbE, use 200MHz */
		gpio_value &= ~PSE_PTP_CLK_FREQ_MASK;
		gpio_value |= PSE_PTP_CLK_FREQ_200MHZ;
	} else {
		/* For PCH GbE, use 200MHz */
		gpio_value &= ~PCH_PTP_CLK_FREQ_MASK;
		gpio_value |= PCH_PTP_CLK_FREQ_200MHZ;
	}

	writel(gpio_value, priv->ioaddr + GMAC_GPIO_STATUS);
}

static void get_arttime(struct mii_bus *mii, int intel_adhoc_addr,
			u64 *art_time)
{
	u64 ns;

	ns = mdiobus_read(mii, intel_adhoc_addr, PMC_ART_VALUE3);
	ns <<= GMAC4_ART_TIME_SHIFT;
	ns |= mdiobus_read(mii, intel_adhoc_addr, PMC_ART_VALUE2);
	ns <<= GMAC4_ART_TIME_SHIFT;
	ns |= mdiobus_read(mii, intel_adhoc_addr, PMC_ART_VALUE1);
	ns <<= GMAC4_ART_TIME_SHIFT;
	ns |= mdiobus_read(mii, intel_adhoc_addr, PMC_ART_VALUE0);

	*art_time = ns;
}

static int intel_crosststamp(ktime_t *device,
			     struct system_counterval_t *system,
			     void *ctx)
{
	struct intel_priv_data *intel_priv;

	struct stmmac_priv *priv = (struct stmmac_priv *)ctx;
	void __iomem *ptpaddr = priv->ptpaddr;
	void __iomem *ioaddr = priv->hw->pcsr;
	unsigned long flags;
	u64 art_time = 0;
	u64 ptp_time = 0;
	u32 num_snapshot;
	u32 gpio_value;
	u32 acr_value;
	int ret;
	u32 v;
	int i;

	if (!boot_cpu_has(X86_FEATURE_ART))
		return -EOPNOTSUPP;

	intel_priv = priv->plat->bsp_priv;

	/* Both internal crosstimestamping and external triggered event
	 * timestamping cannot be run concurrently.
	 */
	if (priv->plat->ext_snapshot_en)
		return -EBUSY;

	mutex_lock(&priv->aux_ts_lock);
	/* Enable Internal snapshot trigger */
	acr_value = readl(ptpaddr + PTP_ACR);
	acr_value &= ~PTP_ACR_MASK;
	switch (priv->plat->int_snapshot_num) {
	case AUX_SNAPSHOT0:
		acr_value |= PTP_ACR_ATSEN0;
		break;
	case AUX_SNAPSHOT1:
		acr_value |= PTP_ACR_ATSEN1;
		break;
	case AUX_SNAPSHOT2:
		acr_value |= PTP_ACR_ATSEN2;
		break;
	case AUX_SNAPSHOT3:
		acr_value |= PTP_ACR_ATSEN3;
		break;
	default:
		mutex_unlock(&priv->aux_ts_lock);
		return -EINVAL;
	}
	writel(acr_value, ptpaddr + PTP_ACR);

	/* Clear FIFO */
	acr_value = readl(ptpaddr + PTP_ACR);
	acr_value |= PTP_ACR_ATSFC;
	writel(acr_value, ptpaddr + PTP_ACR);
	/* Release the mutex */
	mutex_unlock(&priv->aux_ts_lock);

	/* Trigger Internal snapshot signal
	 * Create a rising edge by just toggle the GPO1 to low
	 * and back to high.
	 */
	gpio_value = readl(ioaddr + GMAC_GPIO_STATUS);
	gpio_value &= ~GMAC_GPO1;
	writel(gpio_value, ioaddr + GMAC_GPIO_STATUS);
	gpio_value |= GMAC_GPO1;
	writel(gpio_value, ioaddr + GMAC_GPIO_STATUS);

	/* Poll for time sync operation done */
	ret = readl_poll_timeout(priv->ioaddr + GMAC_INT_STATUS, v,
				 (v & GMAC_INT_TSIE), 100, 10000);

	if (ret == -ETIMEDOUT) {
		pr_err("%s: Wait for time sync operation timeout\n", __func__);
		return ret;
	}

	num_snapshot = (readl(ioaddr + GMAC_TIMESTAMP_STATUS) &
			GMAC_TIMESTAMP_ATSNS_MASK) >>
			GMAC_TIMESTAMP_ATSNS_SHIFT;

	/* Repeat until the timestamps are from the FIFO last segment */
	for (i = 0; i < num_snapshot; i++) {
		spin_lock_irqsave(&priv->ptp_lock, flags);
		stmmac_get_ptptime(priv, ptpaddr, &ptp_time);
		*device = ns_to_ktime(ptp_time);
		spin_unlock_irqrestore(&priv->ptp_lock, flags);
		get_arttime(priv->mii, intel_priv->mdio_adhoc_addr, &art_time);
		*system = convert_art_to_tsc(art_time);
	}

	system->cycles *= intel_priv->crossts_adj;

	return 0;
}

static void intel_mgbe_pse_crossts_adj(struct intel_priv_data *intel_priv,
				       int base)
{
	if (boot_cpu_has(X86_FEATURE_ART)) {
		unsigned int art_freq;

		/* On systems that support ART, ART frequency can be obtained
		 * from ECX register of CPUID leaf (0x15).
		 */
		art_freq = cpuid_ecx(ART_CPUID_LEAF);
		do_div(art_freq, base);
		intel_priv->crossts_adj = art_freq;
	}
}

static void common_default_data(struct plat_stmmacenet_data *plat)
{
	plat->clk_csr = 2;	/* clk_csr_i = 20-35MHz & MDC = clk_csr_i/16 */
	plat->has_gmac = 1;
	plat->force_sf_dma_mode = 1;

	plat->mdio_bus_data->needs_reset = true;

	/* Set default value for multicast hash bins */
	plat->multicast_filter_bins = HASH_TABLE_SIZE;

	/* Set default value for unicast filter entries */
	plat->unicast_filter_entries = 1;

	/* Set the maxmtu to a default of JUMBO_LEN */
	plat->maxmtu = JUMBO_LEN;

	/* Set default number of RX and TX queues to use */
	plat->tx_queues_to_use = 1;
	plat->rx_queues_to_use = 1;

	/* Disable Priority config by default */
	plat->tx_queues_cfg[0].use_prio = false;
	plat->rx_queues_cfg[0].use_prio = false;

	/* Disable RX queues routing by default */
	plat->rx_queues_cfg[0].pkt_route = 0x0;
}

static int intel_mgbe_common_data(struct pci_dev *pdev,
				  struct plat_stmmacenet_data *plat)
{
	char clk_name[20];
	int ret;
	int i;

<<<<<<< HEAD
=======
	plat->pdev = pdev;
>>>>>>> 3b17187f
	plat->phy_addr = -1;
	plat->clk_csr = 5;
	plat->has_gmac = 0;
	plat->has_gmac4 = 1;
	plat->force_sf_dma_mode = 0;
	plat->tso_en = 1;

	/* Multiplying factor to the clk_eee_i clock time
	 * period to make it closer to 100 ns. This value
	 * should be programmed such that the clk_eee_time_period *
	 * (MULT_FACT_100NS + 1) should be within 80 ns to 120 ns
	 * clk_eee frequency is 19.2Mhz
	 * clk_eee_time_period is 52ns
	 * 52ns * (1 + 1) = 104ns
	 * MULT_FACT_100NS = 1
	 */
	plat->mult_fact_100ns = 1;

	plat->rx_sched_algorithm = MTL_RX_ALGORITHM_SP;

	for (i = 0; i < plat->rx_queues_to_use; i++) {
		plat->rx_queues_cfg[i].mode_to_use = MTL_QUEUE_DCB;
		plat->rx_queues_cfg[i].chan = i;

		/* Disable Priority config by default */
		plat->rx_queues_cfg[i].use_prio = false;

		/* Disable RX queues routing by default */
		plat->rx_queues_cfg[i].pkt_route = 0x0;
	}

	for (i = 0; i < plat->tx_queues_to_use; i++) {
		plat->tx_queues_cfg[i].mode_to_use = MTL_QUEUE_DCB;

		/* Disable Priority config by default */
		plat->tx_queues_cfg[i].use_prio = false;
		/* Default TX Q0 to use TSO and rest TXQ for TBS */
		if (i > 0)
			plat->tx_queues_cfg[i].tbs_en = 1;
	}

	/* FIFO size is 4096 bytes for 1 tx/rx queue */
	plat->tx_fifo_size = plat->tx_queues_to_use * 4096;
	plat->rx_fifo_size = plat->rx_queues_to_use * 4096;

	plat->tx_sched_algorithm = MTL_TX_ALGORITHM_WRR;
	plat->tx_queues_cfg[0].weight = 0x09;
	plat->tx_queues_cfg[1].weight = 0x0A;
	plat->tx_queues_cfg[2].weight = 0x0B;
	plat->tx_queues_cfg[3].weight = 0x0C;
	plat->tx_queues_cfg[4].weight = 0x0D;
	plat->tx_queues_cfg[5].weight = 0x0E;
	plat->tx_queues_cfg[6].weight = 0x0F;
	plat->tx_queues_cfg[7].weight = 0x10;

	plat->dma_cfg->pbl = 32;
	plat->dma_cfg->pblx8 = true;
	plat->dma_cfg->fixed_burst = 0;
	plat->dma_cfg->mixed_burst = 0;
	plat->dma_cfg->aal = 0;
	plat->dma_cfg->dche = true;

	plat->axi = devm_kzalloc(&pdev->dev, sizeof(*plat->axi),
				 GFP_KERNEL);
	if (!plat->axi)
		return -ENOMEM;

	plat->axi->axi_lpi_en = 0;
	plat->axi->axi_xit_frm = 0;
	plat->axi->axi_wr_osr_lmt = 1;
	plat->axi->axi_rd_osr_lmt = 1;
	plat->axi->axi_blen[0] = 4;
	plat->axi->axi_blen[1] = 8;
	plat->axi->axi_blen[2] = 16;

	plat->ptp_max_adj = plat->clk_ptp_rate;
	plat->eee_usecs_rate = plat->clk_ptp_rate;

	/* Set system clock */
	sprintf(clk_name, "%s-%s", "stmmac", pci_name(pdev));

	plat->stmmac_clk = clk_register_fixed_rate(&pdev->dev,
						   clk_name, NULL, 0,
						   plat->clk_ptp_rate);

	if (IS_ERR(plat->stmmac_clk)) {
		dev_warn(&pdev->dev, "Fail to register stmmac-clk\n");
		plat->stmmac_clk = NULL;
	}

	ret = clk_prepare_enable(plat->stmmac_clk);
	if (ret) {
		clk_unregister_fixed_rate(plat->stmmac_clk);
		return ret;
	}

	plat->ptp_clk_freq_config = intel_mgbe_ptp_clk_freq_config;

	/* Set default value for multicast hash bins */
	plat->multicast_filter_bins = HASH_TABLE_SIZE;

	/* Set default value for unicast filter entries */
	plat->unicast_filter_entries = 1;

	/* Set the maxmtu to a default of JUMBO_LEN */
	plat->maxmtu = JUMBO_LEN;

	plat->vlan_fail_q_en = true;

	/* Use the last Rx queue */
	plat->vlan_fail_q = plat->rx_queues_to_use - 1;

	/* Intel mgbe SGMII interface uses pcs-xcps */
	if (plat->phy_interface == PHY_INTERFACE_MODE_SGMII) {
		plat->mdio_bus_data->has_xpcs = true;
		plat->mdio_bus_data->xpcs_an_inband = true;
	}

	/* Ensure mdio bus scan skips intel serdes and pcs-xpcs */
	plat->mdio_bus_data->phy_mask = 1 << INTEL_MGBE_ADHOC_ADDR;
	plat->mdio_bus_data->phy_mask |= 1 << INTEL_MGBE_XPCS_ADDR;

	plat->int_snapshot_num = AUX_SNAPSHOT1;
	plat->ext_snapshot_num = AUX_SNAPSHOT0;

	plat->has_crossts = true;
	plat->crosststamp = intel_crosststamp;

	/* Setup MSI vector offset specific to Intel mGbE controller */
	plat->msi_mac_vec = 29;
	plat->msi_lpi_vec = 28;
	plat->msi_sfty_ce_vec = 27;
	plat->msi_sfty_ue_vec = 26;
	plat->msi_rx_base_vec = 0;
	plat->msi_tx_base_vec = 1;

	return 0;
}

static int ehl_common_data(struct pci_dev *pdev,
			   struct plat_stmmacenet_data *plat)
{
	plat->rx_queues_to_use = 8;
	plat->tx_queues_to_use = 8;
	plat->clk_ptp_rate = 200000000;
	plat->use_phy_wol = 1;

	plat->safety_feat_cfg->tsoee = 1;
	plat->safety_feat_cfg->mrxpee = 1;
	plat->safety_feat_cfg->mestee = 1;
	plat->safety_feat_cfg->mrxee = 1;
	plat->safety_feat_cfg->mtxee = 1;
	plat->safety_feat_cfg->epsi = 0;
	plat->safety_feat_cfg->edpp = 0;
	plat->safety_feat_cfg->prtyen = 0;
	plat->safety_feat_cfg->tmouten = 0;

	return intel_mgbe_common_data(pdev, plat);
}

static int ehl_sgmii_data(struct pci_dev *pdev,
			  struct plat_stmmacenet_data *plat)
{
	plat->bus_id = 1;
	plat->phy_interface = PHY_INTERFACE_MODE_SGMII;
	plat->speed_mode_2500 = intel_speed_mode_2500;
	plat->serdes_powerup = intel_serdes_powerup;
	plat->serdes_powerdown = intel_serdes_powerdown;

	return ehl_common_data(pdev, plat);
}

static struct stmmac_pci_info ehl_sgmii1g_info = {
	.setup = ehl_sgmii_data,
};

static int ehl_rgmii_data(struct pci_dev *pdev,
			  struct plat_stmmacenet_data *plat)
{
	plat->bus_id = 1;
	plat->phy_interface = PHY_INTERFACE_MODE_RGMII;

	return ehl_common_data(pdev, plat);
}

static struct stmmac_pci_info ehl_rgmii1g_info = {
	.setup = ehl_rgmii_data,
};

static int ehl_pse0_common_data(struct pci_dev *pdev,
				struct plat_stmmacenet_data *plat)
{
	struct intel_priv_data *intel_priv = plat->bsp_priv;

	intel_priv->is_pse = true;
	plat->bus_id = 2;
	plat->addr64 = 32;
<<<<<<< HEAD
=======

	intel_mgbe_pse_crossts_adj(intel_priv, EHL_PSE_ART_MHZ);

>>>>>>> 3b17187f
	return ehl_common_data(pdev, plat);
}

static int ehl_pse0_rgmii1g_data(struct pci_dev *pdev,
				 struct plat_stmmacenet_data *plat)
{
	plat->phy_interface = PHY_INTERFACE_MODE_RGMII_ID;
	return ehl_pse0_common_data(pdev, plat);
}

static struct stmmac_pci_info ehl_pse0_rgmii1g_info = {
	.setup = ehl_pse0_rgmii1g_data,
};

static int ehl_pse0_sgmii1g_data(struct pci_dev *pdev,
				 struct plat_stmmacenet_data *plat)
{
	plat->phy_interface = PHY_INTERFACE_MODE_SGMII;
	plat->speed_mode_2500 = intel_speed_mode_2500;
	plat->serdes_powerup = intel_serdes_powerup;
	plat->serdes_powerdown = intel_serdes_powerdown;
	return ehl_pse0_common_data(pdev, plat);
}

static struct stmmac_pci_info ehl_pse0_sgmii1g_info = {
	.setup = ehl_pse0_sgmii1g_data,
};

static int ehl_pse1_common_data(struct pci_dev *pdev,
				struct plat_stmmacenet_data *plat)
{
	struct intel_priv_data *intel_priv = plat->bsp_priv;

	intel_priv->is_pse = true;
	plat->bus_id = 3;
	plat->addr64 = 32;
<<<<<<< HEAD
=======

	intel_mgbe_pse_crossts_adj(intel_priv, EHL_PSE_ART_MHZ);

>>>>>>> 3b17187f
	return ehl_common_data(pdev, plat);
}

static int ehl_pse1_rgmii1g_data(struct pci_dev *pdev,
				 struct plat_stmmacenet_data *plat)
{
	plat->phy_interface = PHY_INTERFACE_MODE_RGMII_ID;
	return ehl_pse1_common_data(pdev, plat);
}

static struct stmmac_pci_info ehl_pse1_rgmii1g_info = {
	.setup = ehl_pse1_rgmii1g_data,
};

static int ehl_pse1_sgmii1g_data(struct pci_dev *pdev,
				 struct plat_stmmacenet_data *plat)
{
	plat->phy_interface = PHY_INTERFACE_MODE_SGMII;
	plat->speed_mode_2500 = intel_speed_mode_2500;
	plat->serdes_powerup = intel_serdes_powerup;
	plat->serdes_powerdown = intel_serdes_powerdown;
	return ehl_pse1_common_data(pdev, plat);
}

static struct stmmac_pci_info ehl_pse1_sgmii1g_info = {
	.setup = ehl_pse1_sgmii1g_data,
};

static int tgl_common_data(struct pci_dev *pdev,
			   struct plat_stmmacenet_data *plat)
{
	plat->rx_queues_to_use = 6;
	plat->tx_queues_to_use = 4;
	plat->clk_ptp_rate = 200000000;

	plat->safety_feat_cfg->tsoee = 1;
	plat->safety_feat_cfg->mrxpee = 0;
	plat->safety_feat_cfg->mestee = 1;
	plat->safety_feat_cfg->mrxee = 1;
	plat->safety_feat_cfg->mtxee = 1;
	plat->safety_feat_cfg->epsi = 0;
	plat->safety_feat_cfg->edpp = 0;
	plat->safety_feat_cfg->prtyen = 0;
	plat->safety_feat_cfg->tmouten = 0;

	return intel_mgbe_common_data(pdev, plat);
}

static int tgl_sgmii_phy0_data(struct pci_dev *pdev,
			       struct plat_stmmacenet_data *plat)
{
	plat->bus_id = 1;
	plat->phy_interface = PHY_INTERFACE_MODE_SGMII;
	plat->speed_mode_2500 = intel_speed_mode_2500;
	plat->serdes_powerup = intel_serdes_powerup;
	plat->serdes_powerdown = intel_serdes_powerdown;
	return tgl_common_data(pdev, plat);
}

static struct stmmac_pci_info tgl_sgmii1g_phy0_info = {
	.setup = tgl_sgmii_phy0_data,
};

static int tgl_sgmii_phy1_data(struct pci_dev *pdev,
			       struct plat_stmmacenet_data *plat)
{
	plat->bus_id = 2;
	plat->phy_interface = PHY_INTERFACE_MODE_SGMII;
	plat->speed_mode_2500 = intel_speed_mode_2500;
	plat->serdes_powerup = intel_serdes_powerup;
	plat->serdes_powerdown = intel_serdes_powerdown;
	return tgl_common_data(pdev, plat);
}

static struct stmmac_pci_info tgl_sgmii1g_phy1_info = {
	.setup = tgl_sgmii_phy1_data,
};

static int adls_sgmii_phy0_data(struct pci_dev *pdev,
				struct plat_stmmacenet_data *plat)
{
	plat->bus_id = 1;
	plat->phy_interface = PHY_INTERFACE_MODE_SGMII;

	/* SerDes power up and power down are done in BIOS for ADL */

	return tgl_common_data(pdev, plat);
}

static struct stmmac_pci_info adls_sgmii1g_phy0_info = {
	.setup = adls_sgmii_phy0_data,
};

static int adls_sgmii_phy1_data(struct pci_dev *pdev,
				struct plat_stmmacenet_data *plat)
{
	plat->bus_id = 2;
	plat->phy_interface = PHY_INTERFACE_MODE_SGMII;

	/* SerDes power up and power down are done in BIOS for ADL */

	return tgl_common_data(pdev, plat);
}

static struct stmmac_pci_info adls_sgmii1g_phy1_info = {
	.setup = adls_sgmii_phy1_data,
};
static const struct stmmac_pci_func_data galileo_stmmac_func_data[] = {
	{
		.func = 6,
		.phy_addr = 1,
	},
};

static const struct stmmac_pci_dmi_data galileo_stmmac_dmi_data = {
	.func = galileo_stmmac_func_data,
	.nfuncs = ARRAY_SIZE(galileo_stmmac_func_data),
};

static const struct stmmac_pci_func_data iot2040_stmmac_func_data[] = {
	{
		.func = 6,
		.phy_addr = 1,
	},
	{
		.func = 7,
		.phy_addr = 1,
	},
};

static const struct stmmac_pci_dmi_data iot2040_stmmac_dmi_data = {
	.func = iot2040_stmmac_func_data,
	.nfuncs = ARRAY_SIZE(iot2040_stmmac_func_data),
};

static const struct dmi_system_id quark_pci_dmi[] = {
	{
		.matches = {
			DMI_EXACT_MATCH(DMI_BOARD_NAME, "Galileo"),
		},
		.driver_data = (void *)&galileo_stmmac_dmi_data,
	},
	{
		.matches = {
			DMI_EXACT_MATCH(DMI_BOARD_NAME, "GalileoGen2"),
		},
		.driver_data = (void *)&galileo_stmmac_dmi_data,
	},
	/* There are 2 types of SIMATIC IOT2000: IOT2020 and IOT2040.
	 * The asset tag "6ES7647-0AA00-0YA2" is only for IOT2020 which
	 * has only one pci network device while other asset tags are
	 * for IOT2040 which has two.
	 */
	{
		.matches = {
			DMI_EXACT_MATCH(DMI_BOARD_NAME, "SIMATIC IOT2000"),
			DMI_EXACT_MATCH(DMI_BOARD_ASSET_TAG,
					"6ES7647-0AA00-0YA2"),
		},
		.driver_data = (void *)&galileo_stmmac_dmi_data,
	},
	{
		.matches = {
			DMI_EXACT_MATCH(DMI_BOARD_NAME, "SIMATIC IOT2000"),
		},
		.driver_data = (void *)&iot2040_stmmac_dmi_data,
	},
	{}
};

static int quark_default_data(struct pci_dev *pdev,
			      struct plat_stmmacenet_data *plat)
{
	int ret;

	/* Set common default data first */
	common_default_data(plat);

	/* Refuse to load the driver and register net device if MAC controller
	 * does not connect to any PHY interface.
	 */
	ret = stmmac_pci_find_phy_addr(pdev, quark_pci_dmi);
	if (ret < 0) {
		/* Return error to the caller on DMI enabled boards. */
		if (dmi_get_system_info(DMI_BOARD_NAME))
			return ret;

		/* Galileo boards with old firmware don't support DMI. We always
		 * use 1 here as PHY address, so at least the first found MAC
		 * controller would be probed.
		 */
		ret = 1;
	}

	plat->bus_id = pci_dev_id(pdev);
	plat->phy_addr = ret;
	plat->phy_interface = PHY_INTERFACE_MODE_RMII;

	plat->dma_cfg->pbl = 16;
	plat->dma_cfg->pblx8 = true;
	plat->dma_cfg->fixed_burst = 1;
	/* AXI (TODO) */

	return 0;
}

static const struct stmmac_pci_info quark_info = {
	.setup = quark_default_data,
};

static int stmmac_config_single_msi(struct pci_dev *pdev,
				    struct plat_stmmacenet_data *plat,
				    struct stmmac_resources *res)
{
	int ret;

	ret = pci_alloc_irq_vectors(pdev, 1, 1, PCI_IRQ_ALL_TYPES);
	if (ret < 0) {
		dev_info(&pdev->dev, "%s: Single IRQ enablement failed\n",
			 __func__);
		return ret;
	}

	res->irq = pci_irq_vector(pdev, 0);
	res->wol_irq = res->irq;
	plat->multi_msi_en = 0;
	dev_info(&pdev->dev, "%s: Single IRQ enablement successful\n",
		 __func__);

	return 0;
}

static int stmmac_config_multi_msi(struct pci_dev *pdev,
				   struct plat_stmmacenet_data *plat,
				   struct stmmac_resources *res)
{
	int ret;
	int i;

	if (plat->msi_rx_base_vec >= STMMAC_MSI_VEC_MAX ||
	    plat->msi_tx_base_vec >= STMMAC_MSI_VEC_MAX) {
		dev_info(&pdev->dev, "%s: Invalid RX & TX vector defined\n",
			 __func__);
		return -1;
	}

	ret = pci_alloc_irq_vectors(pdev, 2, STMMAC_MSI_VEC_MAX,
				    PCI_IRQ_MSI | PCI_IRQ_MSIX);
	if (ret < 0) {
		dev_info(&pdev->dev, "%s: multi MSI enablement failed\n",
			 __func__);
		return ret;
	}

	/* For RX MSI */
	for (i = 0; i < plat->rx_queues_to_use; i++) {
		res->rx_irq[i] = pci_irq_vector(pdev,
						plat->msi_rx_base_vec + i * 2);
	}

	/* For TX MSI */
	for (i = 0; i < plat->tx_queues_to_use; i++) {
		res->tx_irq[i] = pci_irq_vector(pdev,
						plat->msi_tx_base_vec + i * 2);
	}

	if (plat->msi_mac_vec < STMMAC_MSI_VEC_MAX)
		res->irq = pci_irq_vector(pdev, plat->msi_mac_vec);
	if (plat->msi_wol_vec < STMMAC_MSI_VEC_MAX)
		res->wol_irq = pci_irq_vector(pdev, plat->msi_wol_vec);
	if (plat->msi_lpi_vec < STMMAC_MSI_VEC_MAX)
		res->lpi_irq = pci_irq_vector(pdev, plat->msi_lpi_vec);
	if (plat->msi_sfty_ce_vec < STMMAC_MSI_VEC_MAX)
		res->sfty_ce_irq = pci_irq_vector(pdev, plat->msi_sfty_ce_vec);
	if (plat->msi_sfty_ue_vec < STMMAC_MSI_VEC_MAX)
		res->sfty_ue_irq = pci_irq_vector(pdev, plat->msi_sfty_ue_vec);

	plat->multi_msi_en = 1;
	dev_info(&pdev->dev, "%s: multi MSI enablement successful\n", __func__);

	return 0;
}

/**
 * intel_eth_pci_probe
 *
 * @pdev: pci device pointer
 * @id: pointer to table of device id/id's.
 *
 * Description: This probing function gets called for all PCI devices which
 * match the ID table and are not "owned" by other driver yet. This function
 * gets passed a "struct pci_dev *" for each device whose entry in the ID table
 * matches the device. The probe functions returns zero when the driver choose
 * to take "ownership" of the device or an error code(-ve no) otherwise.
 */
static int intel_eth_pci_probe(struct pci_dev *pdev,
			       const struct pci_device_id *id)
{
	struct stmmac_pci_info *info = (struct stmmac_pci_info *)id->driver_data;
	struct intel_priv_data *intel_priv;
	struct plat_stmmacenet_data *plat;
	struct stmmac_resources res;
	int ret;

	intel_priv = devm_kzalloc(&pdev->dev, sizeof(*intel_priv), GFP_KERNEL);
	if (!intel_priv)
		return -ENOMEM;

	plat = devm_kzalloc(&pdev->dev, sizeof(*plat), GFP_KERNEL);
	if (!plat)
		return -ENOMEM;

	plat->mdio_bus_data = devm_kzalloc(&pdev->dev,
					   sizeof(*plat->mdio_bus_data),
					   GFP_KERNEL);
	if (!plat->mdio_bus_data)
		return -ENOMEM;

	plat->dma_cfg = devm_kzalloc(&pdev->dev, sizeof(*plat->dma_cfg),
				     GFP_KERNEL);
	if (!plat->dma_cfg)
		return -ENOMEM;

	plat->safety_feat_cfg = devm_kzalloc(&pdev->dev,
					     sizeof(*plat->safety_feat_cfg),
					     GFP_KERNEL);
	if (!plat->safety_feat_cfg)
		return -ENOMEM;

	/* Enable pci device */
	ret = pcim_enable_device(pdev);
	if (ret) {
		dev_err(&pdev->dev, "%s: ERROR: failed to enable device\n",
			__func__);
		return ret;
	}

	ret = pcim_iomap_regions(pdev, BIT(0), pci_name(pdev));
	if (ret)
		return ret;

	pci_set_master(pdev);

	plat->bsp_priv = intel_priv;
	intel_priv->mdio_adhoc_addr = INTEL_MGBE_ADHOC_ADDR;
	intel_priv->crossts_adj = 1;

	/* Initialize all MSI vectors to invalid so that it can be set
	 * according to platform data settings below.
	 * Note: MSI vector takes value from 0 upto 31 (STMMAC_MSI_VEC_MAX)
	 */
	plat->msi_mac_vec = STMMAC_MSI_VEC_MAX;
	plat->msi_wol_vec = STMMAC_MSI_VEC_MAX;
	plat->msi_lpi_vec = STMMAC_MSI_VEC_MAX;
	plat->msi_sfty_ce_vec = STMMAC_MSI_VEC_MAX;
	plat->msi_sfty_ue_vec = STMMAC_MSI_VEC_MAX;
	plat->msi_rx_base_vec = STMMAC_MSI_VEC_MAX;
	plat->msi_tx_base_vec = STMMAC_MSI_VEC_MAX;

	ret = info->setup(pdev, plat);
	if (ret)
		return ret;

	memset(&res, 0, sizeof(res));
	res.addr = pcim_iomap_table(pdev)[0];

	if (plat->eee_usecs_rate > 0) {
		u32 tx_lpi_usec;

		tx_lpi_usec = (plat->eee_usecs_rate / 1000000) - 1;
		writel(tx_lpi_usec, res.addr + GMAC_1US_TIC_COUNTER);
	}

	ret = stmmac_config_multi_msi(pdev, plat, &res);
	if (ret) {
		ret = stmmac_config_single_msi(pdev, plat, &res);
		if (ret) {
			dev_err(&pdev->dev, "%s: ERROR: failed to enable IRQ\n",
				__func__);
			goto err_alloc_irq;
		}
	}

	ret = stmmac_dvr_probe(&pdev->dev, plat, &res);
	if (ret) {
		goto err_dvr_probe;
	}

	return 0;

err_dvr_probe:
	pci_free_irq_vectors(pdev);
err_alloc_irq:
	clk_disable_unprepare(plat->stmmac_clk);
	clk_unregister_fixed_rate(plat->stmmac_clk);
	return ret;
}

/**
 * intel_eth_pci_remove
 *
 * @pdev: pci device pointer
 * Description: this function calls the main to free the net resources
 * and releases the PCI resources.
 */
static void intel_eth_pci_remove(struct pci_dev *pdev)
{
	struct net_device *ndev = dev_get_drvdata(&pdev->dev);
	struct stmmac_priv *priv = netdev_priv(ndev);

	stmmac_dvr_remove(&pdev->dev);

	clk_unregister_fixed_rate(priv->plat->stmmac_clk);

	pcim_iounmap_regions(pdev, BIT(0));
}

static int __maybe_unused intel_eth_pci_suspend(struct device *dev)
{
	struct pci_dev *pdev = to_pci_dev(dev);
	int ret;

	ret = stmmac_suspend(dev);
	if (ret)
		return ret;

	ret = pci_save_state(pdev);
	if (ret)
		return ret;

	pci_wake_from_d3(pdev, true);
	pci_set_power_state(pdev, PCI_D3hot);
	return 0;
}

static int __maybe_unused intel_eth_pci_resume(struct device *dev)
{
	struct pci_dev *pdev = to_pci_dev(dev);
	int ret;

	pci_restore_state(pdev);
	pci_set_power_state(pdev, PCI_D0);

	ret = pcim_enable_device(pdev);
	if (ret)
		return ret;

	pci_set_master(pdev);

	return stmmac_resume(dev);
}

static SIMPLE_DEV_PM_OPS(intel_eth_pm_ops, intel_eth_pci_suspend,
			 intel_eth_pci_resume);

#define PCI_DEVICE_ID_INTEL_QUARK		0x0937
#define PCI_DEVICE_ID_INTEL_EHL_RGMII1G		0x4b30
#define PCI_DEVICE_ID_INTEL_EHL_SGMII1G		0x4b31
#define PCI_DEVICE_ID_INTEL_EHL_SGMII2G5	0x4b32
/* Intel(R) Programmable Services Engine (Intel(R) PSE) consist of 2 MAC
 * which are named PSE0 and PSE1
 */
<<<<<<< HEAD
#define PCI_DEVICE_ID_INTEL_EHL_PSE0_RGMII1G_ID		0x4ba0
#define PCI_DEVICE_ID_INTEL_EHL_PSE0_SGMII1G_ID		0x4ba1
#define PCI_DEVICE_ID_INTEL_EHL_PSE0_SGMII2G5_ID	0x4ba2
#define PCI_DEVICE_ID_INTEL_EHL_PSE1_RGMII1G_ID		0x4bb0
#define PCI_DEVICE_ID_INTEL_EHL_PSE1_SGMII1G_ID		0x4bb1
#define PCI_DEVICE_ID_INTEL_EHL_PSE1_SGMII2G5_ID	0x4bb2
#define PCI_DEVICE_ID_INTEL_TGLH_SGMII1G_0_ID		0x43ac
#define PCI_DEVICE_ID_INTEL_TGLH_SGMII1G_1_ID		0x43a2
#define PCI_DEVICE_ID_INTEL_TGL_SGMII1G_ID		0xa0ac

static const struct pci_device_id intel_eth_pci_id_table[] = {
	{ PCI_DEVICE_DATA(INTEL, QUARK_ID, &quark_info) },
	{ PCI_DEVICE_DATA(INTEL, EHL_RGMII1G_ID, &ehl_rgmii1g_info) },
	{ PCI_DEVICE_DATA(INTEL, EHL_SGMII1G_ID, &ehl_sgmii1g_info) },
	{ PCI_DEVICE_DATA(INTEL, EHL_SGMII2G5_ID, &ehl_sgmii1g_info) },
	{ PCI_DEVICE_DATA(INTEL, EHL_PSE0_RGMII1G_ID, &ehl_pse0_rgmii1g_info) },
	{ PCI_DEVICE_DATA(INTEL, EHL_PSE0_SGMII1G_ID, &ehl_pse0_sgmii1g_info) },
	{ PCI_DEVICE_DATA(INTEL, EHL_PSE0_SGMII2G5_ID, &ehl_pse0_sgmii1g_info) },
	{ PCI_DEVICE_DATA(INTEL, EHL_PSE1_RGMII1G_ID, &ehl_pse1_rgmii1g_info) },
	{ PCI_DEVICE_DATA(INTEL, EHL_PSE1_SGMII1G_ID, &ehl_pse1_sgmii1g_info) },
	{ PCI_DEVICE_DATA(INTEL, EHL_PSE1_SGMII2G5_ID, &ehl_pse1_sgmii1g_info) },
	{ PCI_DEVICE_DATA(INTEL, TGL_SGMII1G_ID, &tgl_sgmii1g_info) },
	{ PCI_DEVICE_DATA(INTEL, TGLH_SGMII1G_0_ID, &tgl_sgmii1g_info) },
	{ PCI_DEVICE_DATA(INTEL, TGLH_SGMII1G_1_ID, &tgl_sgmii1g_info) },
=======
#define PCI_DEVICE_ID_INTEL_EHL_PSE0_RGMII1G	0x4ba0
#define PCI_DEVICE_ID_INTEL_EHL_PSE0_SGMII1G	0x4ba1
#define PCI_DEVICE_ID_INTEL_EHL_PSE0_SGMII2G5	0x4ba2
#define PCI_DEVICE_ID_INTEL_EHL_PSE1_RGMII1G	0x4bb0
#define PCI_DEVICE_ID_INTEL_EHL_PSE1_SGMII1G	0x4bb1
#define PCI_DEVICE_ID_INTEL_EHL_PSE1_SGMII2G5	0x4bb2
#define PCI_DEVICE_ID_INTEL_TGLH_SGMII1G_0	0x43ac
#define PCI_DEVICE_ID_INTEL_TGLH_SGMII1G_1	0x43a2
#define PCI_DEVICE_ID_INTEL_TGL_SGMII1G		0xa0ac
#define PCI_DEVICE_ID_INTEL_ADLS_SGMII1G_0	0x7aac
#define PCI_DEVICE_ID_INTEL_ADLS_SGMII1G_1	0x7aad

static const struct pci_device_id intel_eth_pci_id_table[] = {
	{ PCI_DEVICE_DATA(INTEL, QUARK, &quark_info) },
	{ PCI_DEVICE_DATA(INTEL, EHL_RGMII1G, &ehl_rgmii1g_info) },
	{ PCI_DEVICE_DATA(INTEL, EHL_SGMII1G, &ehl_sgmii1g_info) },
	{ PCI_DEVICE_DATA(INTEL, EHL_SGMII2G5, &ehl_sgmii1g_info) },
	{ PCI_DEVICE_DATA(INTEL, EHL_PSE0_RGMII1G, &ehl_pse0_rgmii1g_info) },
	{ PCI_DEVICE_DATA(INTEL, EHL_PSE0_SGMII1G, &ehl_pse0_sgmii1g_info) },
	{ PCI_DEVICE_DATA(INTEL, EHL_PSE0_SGMII2G5, &ehl_pse0_sgmii1g_info) },
	{ PCI_DEVICE_DATA(INTEL, EHL_PSE1_RGMII1G, &ehl_pse1_rgmii1g_info) },
	{ PCI_DEVICE_DATA(INTEL, EHL_PSE1_SGMII1G, &ehl_pse1_sgmii1g_info) },
	{ PCI_DEVICE_DATA(INTEL, EHL_PSE1_SGMII2G5, &ehl_pse1_sgmii1g_info) },
	{ PCI_DEVICE_DATA(INTEL, TGL_SGMII1G, &tgl_sgmii1g_phy0_info) },
	{ PCI_DEVICE_DATA(INTEL, TGLH_SGMII1G_0, &tgl_sgmii1g_phy0_info) },
	{ PCI_DEVICE_DATA(INTEL, TGLH_SGMII1G_1, &tgl_sgmii1g_phy1_info) },
	{ PCI_DEVICE_DATA(INTEL, ADLS_SGMII1G_0, &adls_sgmii1g_phy0_info) },
	{ PCI_DEVICE_DATA(INTEL, ADLS_SGMII1G_1, &adls_sgmii1g_phy1_info) },
>>>>>>> 3b17187f
	{}
};
MODULE_DEVICE_TABLE(pci, intel_eth_pci_id_table);

static struct pci_driver intel_eth_pci_driver = {
	.name = "intel-eth-pci",
	.id_table = intel_eth_pci_id_table,
	.probe = intel_eth_pci_probe,
	.remove = intel_eth_pci_remove,
	.driver         = {
		.pm     = &intel_eth_pm_ops,
	},
};

module_pci_driver(intel_eth_pci_driver);

MODULE_DESCRIPTION("INTEL 10/100/1000 Ethernet PCI driver");
MODULE_AUTHOR("Voon Weifeng <weifeng.voon@intel.com>");
MODULE_LICENSE("GPL v2");<|MERGE_RESOLUTION|>--- conflicted
+++ resolved
@@ -447,10 +447,7 @@
 	int ret;
 	int i;
 
-<<<<<<< HEAD
-=======
 	plat->pdev = pdev;
->>>>>>> 3b17187f
 	plat->phy_addr = -1;
 	plat->clk_csr = 5;
 	plat->has_gmac = 0;
@@ -648,12 +645,9 @@
 	intel_priv->is_pse = true;
 	plat->bus_id = 2;
 	plat->addr64 = 32;
-<<<<<<< HEAD
-=======
 
 	intel_mgbe_pse_crossts_adj(intel_priv, EHL_PSE_ART_MHZ);
 
->>>>>>> 3b17187f
 	return ehl_common_data(pdev, plat);
 }
 
@@ -690,12 +684,9 @@
 	intel_priv->is_pse = true;
 	plat->bus_id = 3;
 	plat->addr64 = 32;
-<<<<<<< HEAD
-=======
 
 	intel_mgbe_pse_crossts_adj(intel_priv, EHL_PSE_ART_MHZ);
 
->>>>>>> 3b17187f
 	return ehl_common_data(pdev, plat);
 }
 
@@ -1158,32 +1149,6 @@
 /* Intel(R) Programmable Services Engine (Intel(R) PSE) consist of 2 MAC
  * which are named PSE0 and PSE1
  */
-<<<<<<< HEAD
-#define PCI_DEVICE_ID_INTEL_EHL_PSE0_RGMII1G_ID		0x4ba0
-#define PCI_DEVICE_ID_INTEL_EHL_PSE0_SGMII1G_ID		0x4ba1
-#define PCI_DEVICE_ID_INTEL_EHL_PSE0_SGMII2G5_ID	0x4ba2
-#define PCI_DEVICE_ID_INTEL_EHL_PSE1_RGMII1G_ID		0x4bb0
-#define PCI_DEVICE_ID_INTEL_EHL_PSE1_SGMII1G_ID		0x4bb1
-#define PCI_DEVICE_ID_INTEL_EHL_PSE1_SGMII2G5_ID	0x4bb2
-#define PCI_DEVICE_ID_INTEL_TGLH_SGMII1G_0_ID		0x43ac
-#define PCI_DEVICE_ID_INTEL_TGLH_SGMII1G_1_ID		0x43a2
-#define PCI_DEVICE_ID_INTEL_TGL_SGMII1G_ID		0xa0ac
-
-static const struct pci_device_id intel_eth_pci_id_table[] = {
-	{ PCI_DEVICE_DATA(INTEL, QUARK_ID, &quark_info) },
-	{ PCI_DEVICE_DATA(INTEL, EHL_RGMII1G_ID, &ehl_rgmii1g_info) },
-	{ PCI_DEVICE_DATA(INTEL, EHL_SGMII1G_ID, &ehl_sgmii1g_info) },
-	{ PCI_DEVICE_DATA(INTEL, EHL_SGMII2G5_ID, &ehl_sgmii1g_info) },
-	{ PCI_DEVICE_DATA(INTEL, EHL_PSE0_RGMII1G_ID, &ehl_pse0_rgmii1g_info) },
-	{ PCI_DEVICE_DATA(INTEL, EHL_PSE0_SGMII1G_ID, &ehl_pse0_sgmii1g_info) },
-	{ PCI_DEVICE_DATA(INTEL, EHL_PSE0_SGMII2G5_ID, &ehl_pse0_sgmii1g_info) },
-	{ PCI_DEVICE_DATA(INTEL, EHL_PSE1_RGMII1G_ID, &ehl_pse1_rgmii1g_info) },
-	{ PCI_DEVICE_DATA(INTEL, EHL_PSE1_SGMII1G_ID, &ehl_pse1_sgmii1g_info) },
-	{ PCI_DEVICE_DATA(INTEL, EHL_PSE1_SGMII2G5_ID, &ehl_pse1_sgmii1g_info) },
-	{ PCI_DEVICE_DATA(INTEL, TGL_SGMII1G_ID, &tgl_sgmii1g_info) },
-	{ PCI_DEVICE_DATA(INTEL, TGLH_SGMII1G_0_ID, &tgl_sgmii1g_info) },
-	{ PCI_DEVICE_DATA(INTEL, TGLH_SGMII1G_1_ID, &tgl_sgmii1g_info) },
-=======
 #define PCI_DEVICE_ID_INTEL_EHL_PSE0_RGMII1G	0x4ba0
 #define PCI_DEVICE_ID_INTEL_EHL_PSE0_SGMII1G	0x4ba1
 #define PCI_DEVICE_ID_INTEL_EHL_PSE0_SGMII2G5	0x4ba2
@@ -1212,7 +1177,6 @@
 	{ PCI_DEVICE_DATA(INTEL, TGLH_SGMII1G_1, &tgl_sgmii1g_phy1_info) },
 	{ PCI_DEVICE_DATA(INTEL, ADLS_SGMII1G_0, &adls_sgmii1g_phy0_info) },
 	{ PCI_DEVICE_DATA(INTEL, ADLS_SGMII1G_1, &adls_sgmii1g_phy1_info) },
->>>>>>> 3b17187f
 	{}
 };
 MODULE_DEVICE_TABLE(pci, intel_eth_pci_id_table);
