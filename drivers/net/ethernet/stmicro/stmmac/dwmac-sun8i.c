--- conflicted
+++ resolved
@@ -1040,15 +1040,8 @@
 {
 	struct sunxi_priv_data *gmac = priv;
 
-<<<<<<< HEAD
-	if (gmac->variant->soc_has_internal_phy) {
-		if (gmac->internal_phy_powered)
-			sun8i_dwmac_unpower_internal_phy(gmac);
-	}
-=======
 	if (gmac->variant->soc_has_internal_phy)
 		sun8i_dwmac_unpower_internal_phy(gmac);
->>>>>>> 3b17187f
 
 	clk_disable_unprepare(gmac->tx_clk);
 
@@ -1228,11 +1221,7 @@
 	if (ret)
 		return -EINVAL;
 
-<<<<<<< HEAD
-	plat_dat = stmmac_probe_config_dt(pdev, &stmmac_res.mac);
-=======
 	plat_dat = stmmac_probe_config_dt(pdev, stmmac_res.mac);
->>>>>>> 3b17187f
 	if (IS_ERR(plat_dat))
 		return PTR_ERR(plat_dat);
 
@@ -1317,8 +1306,6 @@
 	sun8i_dwmac_unset_syscon(gmac);
 
 	return 0;
-<<<<<<< HEAD
-=======
 }
 
 static void sun8i_dwmac_shutdown(struct platform_device *pdev)
@@ -1328,7 +1315,6 @@
 	struct sunxi_priv_data *gmac = priv->plat->bsp_priv;
 
 	sun8i_dwmac_exit(pdev, gmac);
->>>>>>> 3b17187f
 }
 
 static const struct of_device_id sun8i_dwmac_match[] = {
@@ -1351,10 +1337,7 @@
 static struct platform_driver sun8i_dwmac_driver = {
 	.probe  = sun8i_dwmac_probe,
 	.remove = sun8i_dwmac_remove,
-<<<<<<< HEAD
-=======
 	.shutdown = sun8i_dwmac_shutdown,
->>>>>>> 3b17187f
 	.driver = {
 		.name           = "dwmac-sun8i",
 		.pm		= &stmmac_pltfr_pm_ops,
