// SPDX-License-Identifier: GPL-2.0
/* Copyright(c) 2013 - 2018 Intel Corporation. */

#include "iavf.h"
#include "iavf_prototype.h"
#include "iavf_client.h"
/* All iavf tracepoints are defined by the include below, which must
 * be included exactly once across the whole kernel with
 * CREATE_TRACE_POINTS defined
 */
#define CREATE_TRACE_POINTS
#include "iavf_trace.h"

static int iavf_setup_all_tx_resources(struct iavf_adapter *adapter);
static int iavf_setup_all_rx_resources(struct iavf_adapter *adapter);
static int iavf_close(struct net_device *netdev);
static int iavf_init_get_resources(struct iavf_adapter *adapter);
static int iavf_check_reset_complete(struct iavf_hw *hw);

char iavf_driver_name[] = "iavf";
static const char iavf_driver_string[] =
	"Intel(R) Ethernet Adaptive Virtual Function Network Driver";

static const char iavf_copyright[] =
	"Copyright (c) 2013 - 2018 Intel Corporation.";

/* iavf_pci_tbl - PCI Device ID Table
 *
 * Wildcard entries (PCI_ANY_ID) should come last
 * Last entry must be all 0s
 *
 * { Vendor ID, Device ID, SubVendor ID, SubDevice ID,
 *   Class, Class Mask, private data (not used) }
 */
static const struct pci_device_id iavf_pci_tbl[] = {
	{PCI_VDEVICE(INTEL, IAVF_DEV_ID_VF), 0},
	{PCI_VDEVICE(INTEL, IAVF_DEV_ID_VF_HV), 0},
	{PCI_VDEVICE(INTEL, IAVF_DEV_ID_X722_VF), 0},
	{PCI_VDEVICE(INTEL, IAVF_DEV_ID_ADAPTIVE_VF), 0},
	/* required last entry */
	{0, }
};

MODULE_DEVICE_TABLE(pci, iavf_pci_tbl);

MODULE_ALIAS("i40evf");
MODULE_AUTHOR("Intel Corporation, <linux.nics@intel.com>");
MODULE_DESCRIPTION("Intel(R) Ethernet Adaptive Virtual Function Network Driver");
MODULE_LICENSE("GPL v2");

static const struct net_device_ops iavf_netdev_ops;
struct workqueue_struct *iavf_wq;

/**
 * iavf_allocate_dma_mem_d - OS specific memory alloc for shared code
 * @hw:   pointer to the HW structure
 * @mem:  ptr to mem struct to fill out
 * @size: size of memory requested
 * @alignment: what to align the allocation to
 **/
enum iavf_status iavf_allocate_dma_mem_d(struct iavf_hw *hw,
					 struct iavf_dma_mem *mem,
					 u64 size, u32 alignment)
{
	struct iavf_adapter *adapter = (struct iavf_adapter *)hw->back;

	if (!mem)
		return IAVF_ERR_PARAM;

	mem->size = ALIGN(size, alignment);
	mem->va = dma_alloc_coherent(&adapter->pdev->dev, mem->size,
				     (dma_addr_t *)&mem->pa, GFP_KERNEL);
	if (mem->va)
		return 0;
	else
		return IAVF_ERR_NO_MEMORY;
}

/**
 * iavf_free_dma_mem_d - OS specific memory free for shared code
 * @hw:   pointer to the HW structure
 * @mem:  ptr to mem struct to free
 **/
enum iavf_status iavf_free_dma_mem_d(struct iavf_hw *hw,
				     struct iavf_dma_mem *mem)
{
	struct iavf_adapter *adapter = (struct iavf_adapter *)hw->back;

	if (!mem || !mem->va)
		return IAVF_ERR_PARAM;
	dma_free_coherent(&adapter->pdev->dev, mem->size,
			  mem->va, (dma_addr_t)mem->pa);
	return 0;
}

/**
 * iavf_allocate_virt_mem_d - OS specific memory alloc for shared code
 * @hw:   pointer to the HW structure
 * @mem:  ptr to mem struct to fill out
 * @size: size of memory requested
 **/
enum iavf_status iavf_allocate_virt_mem_d(struct iavf_hw *hw,
					  struct iavf_virt_mem *mem, u32 size)
{
	if (!mem)
		return IAVF_ERR_PARAM;

	mem->size = size;
	mem->va = kzalloc(size, GFP_KERNEL);

	if (mem->va)
		return 0;
	else
		return IAVF_ERR_NO_MEMORY;
}

/**
 * iavf_free_virt_mem_d - OS specific memory free for shared code
 * @hw:   pointer to the HW structure
 * @mem:  ptr to mem struct to free
 **/
enum iavf_status iavf_free_virt_mem_d(struct iavf_hw *hw,
				      struct iavf_virt_mem *mem)
{
	if (!mem)
		return IAVF_ERR_PARAM;

	/* it's ok to kfree a NULL pointer */
	kfree(mem->va);

	return 0;
}

/**
<<<<<<< HEAD
 * iavf_lock_timeout - try to set bit but give up after timeout
 * @adapter: board private structure
 * @bit: bit to set
=======
 * iavf_lock_timeout - try to lock mutex but give up after timeout
 * @lock: mutex that should be locked
>>>>>>> 3b17187f
 * @msecs: timeout in msecs
 *
 * Returns 0 on success, negative on failure
 **/
<<<<<<< HEAD
static int iavf_lock_timeout(struct iavf_adapter *adapter,
			     enum iavf_critical_section_t bit,
			     unsigned int msecs)
=======
static int iavf_lock_timeout(struct mutex *lock, unsigned int msecs)
>>>>>>> 3b17187f
{
	unsigned int wait, delay = 10;

	for (wait = 0; wait < msecs; wait += delay) {
<<<<<<< HEAD
		if (!test_and_set_bit(bit, &adapter->crit_section))
=======
		if (mutex_trylock(lock))
>>>>>>> 3b17187f
			return 0;

		msleep(delay);
	}

	return -1;
}

/**
 * iavf_schedule_reset - Set the flags and schedule a reset event
 * @adapter: board private structure
 **/
void iavf_schedule_reset(struct iavf_adapter *adapter)
{
	if (!(adapter->flags &
	      (IAVF_FLAG_RESET_PENDING | IAVF_FLAG_RESET_NEEDED))) {
		adapter->flags |= IAVF_FLAG_RESET_NEEDED;
		queue_work(iavf_wq, &adapter->reset_task);
	}
}

/**
 * iavf_tx_timeout - Respond to a Tx Hang
 * @netdev: network interface device structure
 * @txqueue: queue number that is timing out
 **/
static void iavf_tx_timeout(struct net_device *netdev, unsigned int txqueue)
{
	struct iavf_adapter *adapter = netdev_priv(netdev);

	adapter->tx_timeout_count++;
	iavf_schedule_reset(adapter);
}

/**
 * iavf_misc_irq_disable - Mask off interrupt generation on the NIC
 * @adapter: board private structure
 **/
static void iavf_misc_irq_disable(struct iavf_adapter *adapter)
{
	struct iavf_hw *hw = &adapter->hw;

	if (!adapter->msix_entries)
		return;

	wr32(hw, IAVF_VFINT_DYN_CTL01, 0);

	iavf_flush(hw);

	synchronize_irq(adapter->msix_entries[0].vector);
}

/**
 * iavf_misc_irq_enable - Enable default interrupt generation settings
 * @adapter: board private structure
 **/
static void iavf_misc_irq_enable(struct iavf_adapter *adapter)
{
	struct iavf_hw *hw = &adapter->hw;

	wr32(hw, IAVF_VFINT_DYN_CTL01, IAVF_VFINT_DYN_CTL01_INTENA_MASK |
				       IAVF_VFINT_DYN_CTL01_ITR_INDX_MASK);
	wr32(hw, IAVF_VFINT_ICR0_ENA1, IAVF_VFINT_ICR0_ENA1_ADMINQ_MASK);

	iavf_flush(hw);
}

/**
 * iavf_irq_disable - Mask off interrupt generation on the NIC
 * @adapter: board private structure
 **/
static void iavf_irq_disable(struct iavf_adapter *adapter)
{
	int i;
	struct iavf_hw *hw = &adapter->hw;

	if (!adapter->msix_entries)
		return;

	for (i = 1; i < adapter->num_msix_vectors; i++) {
		wr32(hw, IAVF_VFINT_DYN_CTLN1(i - 1), 0);
		synchronize_irq(adapter->msix_entries[i].vector);
	}
	iavf_flush(hw);
}

/**
 * iavf_irq_enable_queues - Enable interrupt for specified queues
 * @adapter: board private structure
 * @mask: bitmap of queues to enable
 **/
void iavf_irq_enable_queues(struct iavf_adapter *adapter, u32 mask)
{
	struct iavf_hw *hw = &adapter->hw;
	int i;

	for (i = 1; i < adapter->num_msix_vectors; i++) {
		if (mask & BIT(i - 1)) {
			wr32(hw, IAVF_VFINT_DYN_CTLN1(i - 1),
			     IAVF_VFINT_DYN_CTLN1_INTENA_MASK |
			     IAVF_VFINT_DYN_CTLN1_ITR_INDX_MASK);
		}
	}
}

/**
 * iavf_irq_enable - Enable default interrupt generation settings
 * @adapter: board private structure
 * @flush: boolean value whether to run rd32()
 **/
void iavf_irq_enable(struct iavf_adapter *adapter, bool flush)
{
	struct iavf_hw *hw = &adapter->hw;

	iavf_misc_irq_enable(adapter);
	iavf_irq_enable_queues(adapter, ~0);

	if (flush)
		iavf_flush(hw);
}

/**
 * iavf_msix_aq - Interrupt handler for vector 0
 * @irq: interrupt number
 * @data: pointer to netdev
 **/
static irqreturn_t iavf_msix_aq(int irq, void *data)
{
	struct net_device *netdev = data;
	struct iavf_adapter *adapter = netdev_priv(netdev);
	struct iavf_hw *hw = &adapter->hw;

	/* handle non-queue interrupts, these reads clear the registers */
	rd32(hw, IAVF_VFINT_ICR01);
	rd32(hw, IAVF_VFINT_ICR0_ENA1);

	/* schedule work on the private workqueue */
	queue_work(iavf_wq, &adapter->adminq_task);

	return IRQ_HANDLED;
}

/**
 * iavf_msix_clean_rings - MSIX mode Interrupt Handler
 * @irq: interrupt number
 * @data: pointer to a q_vector
 **/
static irqreturn_t iavf_msix_clean_rings(int irq, void *data)
{
	struct iavf_q_vector *q_vector = data;

	if (!q_vector->tx.ring && !q_vector->rx.ring)
		return IRQ_HANDLED;

	napi_schedule_irqoff(&q_vector->napi);

	return IRQ_HANDLED;
}

/**
 * iavf_map_vector_to_rxq - associate irqs with rx queues
 * @adapter: board private structure
 * @v_idx: interrupt number
 * @r_idx: queue number
 **/
static void
iavf_map_vector_to_rxq(struct iavf_adapter *adapter, int v_idx, int r_idx)
{
	struct iavf_q_vector *q_vector = &adapter->q_vectors[v_idx];
	struct iavf_ring *rx_ring = &adapter->rx_rings[r_idx];
	struct iavf_hw *hw = &adapter->hw;

	rx_ring->q_vector = q_vector;
	rx_ring->next = q_vector->rx.ring;
	rx_ring->vsi = &adapter->vsi;
	q_vector->rx.ring = rx_ring;
	q_vector->rx.count++;
	q_vector->rx.next_update = jiffies + 1;
	q_vector->rx.target_itr = ITR_TO_REG(rx_ring->itr_setting);
	q_vector->ring_mask |= BIT(r_idx);
	wr32(hw, IAVF_VFINT_ITRN1(IAVF_RX_ITR, q_vector->reg_idx),
	     q_vector->rx.current_itr >> 1);
	q_vector->rx.current_itr = q_vector->rx.target_itr;
}

/**
 * iavf_map_vector_to_txq - associate irqs with tx queues
 * @adapter: board private structure
 * @v_idx: interrupt number
 * @t_idx: queue number
 **/
static void
iavf_map_vector_to_txq(struct iavf_adapter *adapter, int v_idx, int t_idx)
{
	struct iavf_q_vector *q_vector = &adapter->q_vectors[v_idx];
	struct iavf_ring *tx_ring = &adapter->tx_rings[t_idx];
	struct iavf_hw *hw = &adapter->hw;

	tx_ring->q_vector = q_vector;
	tx_ring->next = q_vector->tx.ring;
	tx_ring->vsi = &adapter->vsi;
	q_vector->tx.ring = tx_ring;
	q_vector->tx.count++;
	q_vector->tx.next_update = jiffies + 1;
	q_vector->tx.target_itr = ITR_TO_REG(tx_ring->itr_setting);
	q_vector->num_ringpairs++;
	wr32(hw, IAVF_VFINT_ITRN1(IAVF_TX_ITR, q_vector->reg_idx),
	     q_vector->tx.target_itr >> 1);
	q_vector->tx.current_itr = q_vector->tx.target_itr;
}

/**
 * iavf_map_rings_to_vectors - Maps descriptor rings to vectors
 * @adapter: board private structure to initialize
 *
 * This function maps descriptor rings to the queue-specific vectors
 * we were allotted through the MSI-X enabling code.  Ideally, we'd have
 * one vector per ring/queue, but on a constrained vector budget, we
 * group the rings as "efficiently" as possible.  You would add new
 * mapping configurations in here.
 **/
static void iavf_map_rings_to_vectors(struct iavf_adapter *adapter)
{
	int rings_remaining = adapter->num_active_queues;
	int ridx = 0, vidx = 0;
	int q_vectors;

	q_vectors = adapter->num_msix_vectors - NONQ_VECS;

	for (; ridx < rings_remaining; ridx++) {
		iavf_map_vector_to_rxq(adapter, vidx, ridx);
		iavf_map_vector_to_txq(adapter, vidx, ridx);

		/* In the case where we have more queues than vectors, continue
		 * round-robin on vectors until all queues are mapped.
		 */
		if (++vidx >= q_vectors)
			vidx = 0;
	}

	adapter->aq_required |= IAVF_FLAG_AQ_MAP_VECTORS;
}

/**
 * iavf_irq_affinity_notify - Callback for affinity changes
 * @notify: context as to what irq was changed
 * @mask: the new affinity mask
 *
 * This is a callback function used by the irq_set_affinity_notifier function
 * so that we may register to receive changes to the irq affinity masks.
 **/
static void iavf_irq_affinity_notify(struct irq_affinity_notify *notify,
				     const cpumask_t *mask)
{
	struct iavf_q_vector *q_vector =
		container_of(notify, struct iavf_q_vector, affinity_notify);

	cpumask_copy(&q_vector->affinity_mask, mask);
}

/**
 * iavf_irq_affinity_release - Callback for affinity notifier release
 * @ref: internal core kernel usage
 *
 * This is a callback function used by the irq_set_affinity_notifier function
 * to inform the current notification subscriber that they will no longer
 * receive notifications.
 **/
static void iavf_irq_affinity_release(struct kref *ref) {}

/**
 * iavf_request_traffic_irqs - Initialize MSI-X interrupts
 * @adapter: board private structure
 * @basename: device basename
 *
 * Allocates MSI-X vectors for tx and rx handling, and requests
 * interrupts from the kernel.
 **/
static int
iavf_request_traffic_irqs(struct iavf_adapter *adapter, char *basename)
{
	unsigned int vector, q_vectors;
	unsigned int rx_int_idx = 0, tx_int_idx = 0;
	int irq_num, err;
	int cpu;

	iavf_irq_disable(adapter);
	/* Decrement for Other and TCP Timer vectors */
	q_vectors = adapter->num_msix_vectors - NONQ_VECS;

	for (vector = 0; vector < q_vectors; vector++) {
		struct iavf_q_vector *q_vector = &adapter->q_vectors[vector];

		irq_num = adapter->msix_entries[vector + NONQ_VECS].vector;

		if (q_vector->tx.ring && q_vector->rx.ring) {
			snprintf(q_vector->name, sizeof(q_vector->name),
				 "iavf-%s-TxRx-%d", basename, rx_int_idx++);
			tx_int_idx++;
		} else if (q_vector->rx.ring) {
			snprintf(q_vector->name, sizeof(q_vector->name),
				 "iavf-%s-rx-%d", basename, rx_int_idx++);
		} else if (q_vector->tx.ring) {
			snprintf(q_vector->name, sizeof(q_vector->name),
				 "iavf-%s-tx-%d", basename, tx_int_idx++);
		} else {
			/* skip this unused q_vector */
			continue;
		}
		err = request_irq(irq_num,
				  iavf_msix_clean_rings,
				  0,
				  q_vector->name,
				  q_vector);
		if (err) {
			dev_info(&adapter->pdev->dev,
				 "Request_irq failed, error: %d\n", err);
			goto free_queue_irqs;
		}
		/* register for affinity change notifications */
		q_vector->affinity_notify.notify = iavf_irq_affinity_notify;
		q_vector->affinity_notify.release =
						   iavf_irq_affinity_release;
		irq_set_affinity_notifier(irq_num, &q_vector->affinity_notify);
		/* Spread the IRQ affinity hints across online CPUs. Note that
		 * get_cpu_mask returns a mask with a permanent lifetime so
		 * it's safe to use as a hint for irq_set_affinity_hint.
		 */
		cpu = cpumask_local_spread(q_vector->v_idx, -1);
		irq_set_affinity_hint(irq_num, get_cpu_mask(cpu));
	}

	return 0;

free_queue_irqs:
	while (vector) {
		vector--;
		irq_num = adapter->msix_entries[vector + NONQ_VECS].vector;
		irq_set_affinity_notifier(irq_num, NULL);
		irq_set_affinity_hint(irq_num, NULL);
		free_irq(irq_num, &adapter->q_vectors[vector]);
	}
	return err;
}

/**
 * iavf_request_misc_irq - Initialize MSI-X interrupts
 * @adapter: board private structure
 *
 * Allocates MSI-X vector 0 and requests interrupts from the kernel. This
 * vector is only for the admin queue, and stays active even when the netdev
 * is closed.
 **/
static int iavf_request_misc_irq(struct iavf_adapter *adapter)
{
	struct net_device *netdev = adapter->netdev;
	int err;

	snprintf(adapter->misc_vector_name,
		 sizeof(adapter->misc_vector_name) - 1, "iavf-%s:mbx",
		 dev_name(&adapter->pdev->dev));
	err = request_irq(adapter->msix_entries[0].vector,
			  &iavf_msix_aq, 0,
			  adapter->misc_vector_name, netdev);
	if (err) {
		dev_err(&adapter->pdev->dev,
			"request_irq for %s failed: %d\n",
			adapter->misc_vector_name, err);
		free_irq(adapter->msix_entries[0].vector, netdev);
	}
	return err;
}

/**
 * iavf_free_traffic_irqs - Free MSI-X interrupts
 * @adapter: board private structure
 *
 * Frees all MSI-X vectors other than 0.
 **/
static void iavf_free_traffic_irqs(struct iavf_adapter *adapter)
{
	int vector, irq_num, q_vectors;

	if (!adapter->msix_entries)
		return;

	q_vectors = adapter->num_msix_vectors - NONQ_VECS;

	for (vector = 0; vector < q_vectors; vector++) {
		irq_num = adapter->msix_entries[vector + NONQ_VECS].vector;
		irq_set_affinity_notifier(irq_num, NULL);
		irq_set_affinity_hint(irq_num, NULL);
		free_irq(irq_num, &adapter->q_vectors[vector]);
	}
}

/**
 * iavf_free_misc_irq - Free MSI-X miscellaneous vector
 * @adapter: board private structure
 *
 * Frees MSI-X vector 0.
 **/
static void iavf_free_misc_irq(struct iavf_adapter *adapter)
{
	struct net_device *netdev = adapter->netdev;

	if (!adapter->msix_entries)
		return;

	free_irq(adapter->msix_entries[0].vector, netdev);
}

/**
 * iavf_configure_tx - Configure Transmit Unit after Reset
 * @adapter: board private structure
 *
 * Configure the Tx unit of the MAC after a reset.
 **/
static void iavf_configure_tx(struct iavf_adapter *adapter)
{
	struct iavf_hw *hw = &adapter->hw;
	int i;

	for (i = 0; i < adapter->num_active_queues; i++)
		adapter->tx_rings[i].tail = hw->hw_addr + IAVF_QTX_TAIL1(i);
}

/**
 * iavf_configure_rx - Configure Receive Unit after Reset
 * @adapter: board private structure
 *
 * Configure the Rx unit of the MAC after a reset.
 **/
static void iavf_configure_rx(struct iavf_adapter *adapter)
{
	unsigned int rx_buf_len = IAVF_RXBUFFER_2048;
	struct iavf_hw *hw = &adapter->hw;
	int i;

	/* Legacy Rx will always default to a 2048 buffer size. */
#if (PAGE_SIZE < 8192)
	if (!(adapter->flags & IAVF_FLAG_LEGACY_RX)) {
		struct net_device *netdev = adapter->netdev;

		/* For jumbo frames on systems with 4K pages we have to use
		 * an order 1 page, so we might as well increase the size
		 * of our Rx buffer to make better use of the available space
		 */
		rx_buf_len = IAVF_RXBUFFER_3072;

		/* We use a 1536 buffer size for configurations with
		 * standard Ethernet mtu.  On x86 this gives us enough room
		 * for shared info and 192 bytes of padding.
		 */
		if (!IAVF_2K_TOO_SMALL_WITH_PADDING &&
		    (netdev->mtu <= ETH_DATA_LEN))
			rx_buf_len = IAVF_RXBUFFER_1536 - NET_IP_ALIGN;
	}
#endif

	for (i = 0; i < adapter->num_active_queues; i++) {
		adapter->rx_rings[i].tail = hw->hw_addr + IAVF_QRX_TAIL1(i);
		adapter->rx_rings[i].rx_buf_len = rx_buf_len;

		if (adapter->flags & IAVF_FLAG_LEGACY_RX)
			clear_ring_build_skb_enabled(&adapter->rx_rings[i]);
		else
			set_ring_build_skb_enabled(&adapter->rx_rings[i]);
	}
}

/**
 * iavf_find_vlan - Search filter list for specific vlan filter
 * @adapter: board private structure
 * @vlan: vlan tag
 *
 * Returns ptr to the filter object or NULL. Must be called while holding the
 * mac_vlan_list_lock.
 **/
static struct
iavf_vlan_filter *iavf_find_vlan(struct iavf_adapter *adapter, u16 vlan)
{
	struct iavf_vlan_filter *f;

	list_for_each_entry(f, &adapter->vlan_filter_list, list) {
		if (vlan == f->vlan)
			return f;
	}
	return NULL;
}

/**
 * iavf_add_vlan - Add a vlan filter to the list
 * @adapter: board private structure
 * @vlan: VLAN tag
 *
 * Returns ptr to the filter object or NULL when no memory available.
 **/
static struct
iavf_vlan_filter *iavf_add_vlan(struct iavf_adapter *adapter, u16 vlan)
{
	struct iavf_vlan_filter *f = NULL;

	spin_lock_bh(&adapter->mac_vlan_list_lock);

	f = iavf_find_vlan(adapter, vlan);
	if (!f) {
		f = kzalloc(sizeof(*f), GFP_ATOMIC);
		if (!f)
			goto clearout;

		f->vlan = vlan;

		list_add_tail(&f->list, &adapter->vlan_filter_list);
		f->add = true;
		adapter->aq_required |= IAVF_FLAG_AQ_ADD_VLAN_FILTER;
	}

clearout:
	spin_unlock_bh(&adapter->mac_vlan_list_lock);
	return f;
}

/**
 * iavf_del_vlan - Remove a vlan filter from the list
 * @adapter: board private structure
 * @vlan: VLAN tag
 **/
static void iavf_del_vlan(struct iavf_adapter *adapter, u16 vlan)
{
	struct iavf_vlan_filter *f;

	spin_lock_bh(&adapter->mac_vlan_list_lock);

	f = iavf_find_vlan(adapter, vlan);
	if (f) {
		f->remove = true;
		adapter->aq_required |= IAVF_FLAG_AQ_DEL_VLAN_FILTER;
	}

	spin_unlock_bh(&adapter->mac_vlan_list_lock);
}

/**
 * iavf_vlan_rx_add_vid - Add a VLAN filter to a device
 * @netdev: network device struct
 * @proto: unused protocol data
 * @vid: VLAN tag
 **/
static int iavf_vlan_rx_add_vid(struct net_device *netdev,
				__always_unused __be16 proto, u16 vid)
{
	struct iavf_adapter *adapter = netdev_priv(netdev);

	if (!VLAN_ALLOWED(adapter))
		return -EIO;
	if (iavf_add_vlan(adapter, vid) == NULL)
		return -ENOMEM;
	return 0;
}

/**
 * iavf_vlan_rx_kill_vid - Remove a VLAN filter from a device
 * @netdev: network device struct
 * @proto: unused protocol data
 * @vid: VLAN tag
 **/
static int iavf_vlan_rx_kill_vid(struct net_device *netdev,
				 __always_unused __be16 proto, u16 vid)
{
	struct iavf_adapter *adapter = netdev_priv(netdev);

	if (VLAN_ALLOWED(adapter)) {
		iavf_del_vlan(adapter, vid);
		return 0;
	}
	return -EIO;
}

/**
 * iavf_find_filter - Search filter list for specific mac filter
 * @adapter: board private structure
 * @macaddr: the MAC address
 *
 * Returns ptr to the filter object or NULL. Must be called while holding the
 * mac_vlan_list_lock.
 **/
static struct
iavf_mac_filter *iavf_find_filter(struct iavf_adapter *adapter,
				  const u8 *macaddr)
{
	struct iavf_mac_filter *f;

	if (!macaddr)
		return NULL;

	list_for_each_entry(f, &adapter->mac_filter_list, list) {
		if (ether_addr_equal(macaddr, f->macaddr))
			return f;
	}
	return NULL;
}

/**
 * iavf_add_filter - Add a mac filter to the filter list
 * @adapter: board private structure
 * @macaddr: the MAC address
 *
 * Returns ptr to the filter object or NULL when no memory available.
 **/
struct iavf_mac_filter *iavf_add_filter(struct iavf_adapter *adapter,
					const u8 *macaddr)
{
	struct iavf_mac_filter *f;

	if (!macaddr)
		return NULL;

	f = iavf_find_filter(adapter, macaddr);
	if (!f) {
		f = kzalloc(sizeof(*f), GFP_ATOMIC);
		if (!f)
			return f;

		ether_addr_copy(f->macaddr, macaddr);

		list_add_tail(&f->list, &adapter->mac_filter_list);
		f->add = true;
		f->is_new_mac = true;
		adapter->aq_required |= IAVF_FLAG_AQ_ADD_MAC_FILTER;
	} else {
		f->remove = false;
	}

	return f;
}

/**
 * iavf_set_mac - NDO callback to set port mac address
 * @netdev: network interface device structure
 * @p: pointer to an address structure
 *
 * Returns 0 on success, negative on failure
 **/
static int iavf_set_mac(struct net_device *netdev, void *p)
{
	struct iavf_adapter *adapter = netdev_priv(netdev);
	struct iavf_hw *hw = &adapter->hw;
	struct iavf_mac_filter *f;
	struct sockaddr *addr = p;

	if (!is_valid_ether_addr(addr->sa_data))
		return -EADDRNOTAVAIL;

	if (ether_addr_equal(netdev->dev_addr, addr->sa_data))
		return 0;

	spin_lock_bh(&adapter->mac_vlan_list_lock);

	f = iavf_find_filter(adapter, hw->mac.addr);
	if (f) {
		f->remove = true;
		adapter->aq_required |= IAVF_FLAG_AQ_DEL_MAC_FILTER;
	}

	f = iavf_add_filter(adapter, addr->sa_data);

	spin_unlock_bh(&adapter->mac_vlan_list_lock);

	if (f) {
		ether_addr_copy(hw->mac.addr, addr->sa_data);
	}

	return (f == NULL) ? -ENOMEM : 0;
}

/**
 * iavf_addr_sync - Callback for dev_(mc|uc)_sync to add address
 * @netdev: the netdevice
 * @addr: address to add
 *
 * Called by __dev_(mc|uc)_sync when an address needs to be added. We call
 * __dev_(uc|mc)_sync from .set_rx_mode and guarantee to hold the hash lock.
 */
static int iavf_addr_sync(struct net_device *netdev, const u8 *addr)
{
	struct iavf_adapter *adapter = netdev_priv(netdev);

	if (iavf_add_filter(adapter, addr))
		return 0;
	else
		return -ENOMEM;
}

/**
 * iavf_addr_unsync - Callback for dev_(mc|uc)_sync to remove address
 * @netdev: the netdevice
 * @addr: address to add
 *
 * Called by __dev_(mc|uc)_sync when an address needs to be removed. We call
 * __dev_(uc|mc)_sync from .set_rx_mode and guarantee to hold the hash lock.
 */
static int iavf_addr_unsync(struct net_device *netdev, const u8 *addr)
{
	struct iavf_adapter *adapter = netdev_priv(netdev);
	struct iavf_mac_filter *f;

	/* Under some circumstances, we might receive a request to delete
	 * our own device address from our uc list. Because we store the
	 * device address in the VSI's MAC/VLAN filter list, we need to ignore
	 * such requests and not delete our device address from this list.
	 */
	if (ether_addr_equal(addr, netdev->dev_addr))
		return 0;

	f = iavf_find_filter(adapter, addr);
	if (f) {
		f->remove = true;
		adapter->aq_required |= IAVF_FLAG_AQ_DEL_MAC_FILTER;
	}
	return 0;
}

/**
 * iavf_set_rx_mode - NDO callback to set the netdev filters
 * @netdev: network interface device structure
 **/
static void iavf_set_rx_mode(struct net_device *netdev)
{
	struct iavf_adapter *adapter = netdev_priv(netdev);

	spin_lock_bh(&adapter->mac_vlan_list_lock);
	__dev_uc_sync(netdev, iavf_addr_sync, iavf_addr_unsync);
	__dev_mc_sync(netdev, iavf_addr_sync, iavf_addr_unsync);
	spin_unlock_bh(&adapter->mac_vlan_list_lock);

	if (netdev->flags & IFF_PROMISC &&
	    !(adapter->flags & IAVF_FLAG_PROMISC_ON))
		adapter->aq_required |= IAVF_FLAG_AQ_REQUEST_PROMISC;
	else if (!(netdev->flags & IFF_PROMISC) &&
		 adapter->flags & IAVF_FLAG_PROMISC_ON)
		adapter->aq_required |= IAVF_FLAG_AQ_RELEASE_PROMISC;

	if (netdev->flags & IFF_ALLMULTI &&
	    !(adapter->flags & IAVF_FLAG_ALLMULTI_ON))
		adapter->aq_required |= IAVF_FLAG_AQ_REQUEST_ALLMULTI;
	else if (!(netdev->flags & IFF_ALLMULTI) &&
		 adapter->flags & IAVF_FLAG_ALLMULTI_ON)
		adapter->aq_required |= IAVF_FLAG_AQ_RELEASE_ALLMULTI;
}

/**
 * iavf_napi_enable_all - enable NAPI on all queue vectors
 * @adapter: board private structure
 **/
static void iavf_napi_enable_all(struct iavf_adapter *adapter)
{
	int q_idx;
	struct iavf_q_vector *q_vector;
	int q_vectors = adapter->num_msix_vectors - NONQ_VECS;

	for (q_idx = 0; q_idx < q_vectors; q_idx++) {
		struct napi_struct *napi;

		q_vector = &adapter->q_vectors[q_idx];
		napi = &q_vector->napi;
		napi_enable(napi);
	}
}

/**
 * iavf_napi_disable_all - disable NAPI on all queue vectors
 * @adapter: board private structure
 **/
static void iavf_napi_disable_all(struct iavf_adapter *adapter)
{
	int q_idx;
	struct iavf_q_vector *q_vector;
	int q_vectors = adapter->num_msix_vectors - NONQ_VECS;

	for (q_idx = 0; q_idx < q_vectors; q_idx++) {
		q_vector = &adapter->q_vectors[q_idx];
		napi_disable(&q_vector->napi);
	}
}

/**
 * iavf_configure - set up transmit and receive data structures
 * @adapter: board private structure
 **/
static void iavf_configure(struct iavf_adapter *adapter)
{
	struct net_device *netdev = adapter->netdev;
	int i;

	iavf_set_rx_mode(netdev);

	iavf_configure_tx(adapter);
	iavf_configure_rx(adapter);
	adapter->aq_required |= IAVF_FLAG_AQ_CONFIGURE_QUEUES;

	for (i = 0; i < adapter->num_active_queues; i++) {
		struct iavf_ring *ring = &adapter->rx_rings[i];

		iavf_alloc_rx_buffers(ring, IAVF_DESC_UNUSED(ring));
	}
}

/**
 * iavf_up_complete - Finish the last steps of bringing up a connection
 * @adapter: board private structure
 *
 * Expects to be called while holding the __IAVF_IN_CRITICAL_TASK bit lock.
 **/
static void iavf_up_complete(struct iavf_adapter *adapter)
{
	adapter->state = __IAVF_RUNNING;
	clear_bit(__IAVF_VSI_DOWN, adapter->vsi.state);

	iavf_napi_enable_all(adapter);

	adapter->aq_required |= IAVF_FLAG_AQ_ENABLE_QUEUES;
	if (CLIENT_ENABLED(adapter))
		adapter->flags |= IAVF_FLAG_CLIENT_NEEDS_OPEN;
	mod_delayed_work(iavf_wq, &adapter->watchdog_task, 0);
}

/**
 * iavf_down - Shutdown the connection processing
 * @adapter: board private structure
 *
 * Expects to be called while holding the __IAVF_IN_CRITICAL_TASK bit lock.
 **/
void iavf_down(struct iavf_adapter *adapter)
{
	struct net_device *netdev = adapter->netdev;
	struct iavf_vlan_filter *vlf;
	struct iavf_cloud_filter *cf;
	struct iavf_fdir_fltr *fdir;
	struct iavf_mac_filter *f;
	struct iavf_adv_rss *rss;

	if (adapter->state <= __IAVF_DOWN_PENDING)
		return;

	netif_carrier_off(netdev);
	netif_tx_disable(netdev);
	adapter->link_up = false;
	iavf_napi_disable_all(adapter);
	iavf_irq_disable(adapter);

	spin_lock_bh(&adapter->mac_vlan_list_lock);

	/* clear the sync flag on all filters */
	__dev_uc_unsync(adapter->netdev, NULL);
	__dev_mc_unsync(adapter->netdev, NULL);

	/* remove all MAC filters */
	list_for_each_entry(f, &adapter->mac_filter_list, list) {
		f->remove = true;
	}

	/* remove all VLAN filters */
	list_for_each_entry(vlf, &adapter->vlan_filter_list, list) {
		vlf->remove = true;
	}

	spin_unlock_bh(&adapter->mac_vlan_list_lock);

	/* remove all cloud filters */
	spin_lock_bh(&adapter->cloud_filter_list_lock);
	list_for_each_entry(cf, &adapter->cloud_filter_list, list) {
		cf->del = true;
	}
	spin_unlock_bh(&adapter->cloud_filter_list_lock);

	/* remove all Flow Director filters */
	spin_lock_bh(&adapter->fdir_fltr_lock);
	list_for_each_entry(fdir, &adapter->fdir_list_head, list) {
		fdir->state = IAVF_FDIR_FLTR_DEL_REQUEST;
	}
	spin_unlock_bh(&adapter->fdir_fltr_lock);

	/* remove all advance RSS configuration */
	spin_lock_bh(&adapter->adv_rss_lock);
	list_for_each_entry(rss, &adapter->adv_rss_list_head, list)
		rss->state = IAVF_ADV_RSS_DEL_REQUEST;
	spin_unlock_bh(&adapter->adv_rss_lock);

	if (!(adapter->flags & IAVF_FLAG_PF_COMMS_FAILED) &&
	    adapter->state != __IAVF_RESETTING) {
		/* cancel any current operation */
		adapter->current_op = VIRTCHNL_OP_UNKNOWN;
		/* Schedule operations to close down the HW. Don't wait
		 * here for this to complete. The watchdog is still running
		 * and it will take care of this.
		 */
		adapter->aq_required = IAVF_FLAG_AQ_DEL_MAC_FILTER;
		adapter->aq_required |= IAVF_FLAG_AQ_DEL_VLAN_FILTER;
		adapter->aq_required |= IAVF_FLAG_AQ_DEL_CLOUD_FILTER;
		adapter->aq_required |= IAVF_FLAG_AQ_DEL_FDIR_FILTER;
		adapter->aq_required |= IAVF_FLAG_AQ_DEL_ADV_RSS_CFG;
		adapter->aq_required |= IAVF_FLAG_AQ_DISABLE_QUEUES;
	}

	mod_delayed_work(iavf_wq, &adapter->watchdog_task, 0);
}

/**
 * iavf_acquire_msix_vectors - Setup the MSIX capability
 * @adapter: board private structure
 * @vectors: number of vectors to request
 *
 * Work with the OS to set up the MSIX vectors needed.
 *
 * Returns 0 on success, negative on failure
 **/
static int
iavf_acquire_msix_vectors(struct iavf_adapter *adapter, int vectors)
{
	int err, vector_threshold;

	/* We'll want at least 3 (vector_threshold):
	 * 0) Other (Admin Queue and link, mostly)
	 * 1) TxQ[0] Cleanup
	 * 2) RxQ[0] Cleanup
	 */
	vector_threshold = MIN_MSIX_COUNT;

	/* The more we get, the more we will assign to Tx/Rx Cleanup
	 * for the separate queues...where Rx Cleanup >= Tx Cleanup.
	 * Right now, we simply care about how many we'll get; we'll
	 * set them up later while requesting irq's.
	 */
	err = pci_enable_msix_range(adapter->pdev, adapter->msix_entries,
				    vector_threshold, vectors);
	if (err < 0) {
		dev_err(&adapter->pdev->dev, "Unable to allocate MSI-X interrupts\n");
		kfree(adapter->msix_entries);
		adapter->msix_entries = NULL;
		return err;
	}

	/* Adjust for only the vectors we'll use, which is minimum
	 * of max_msix_q_vectors + NONQ_VECS, or the number of
	 * vectors we were allocated.
	 */
	adapter->num_msix_vectors = err;
	return 0;
}

/**
 * iavf_free_queues - Free memory for all rings
 * @adapter: board private structure to initialize
 *
 * Free all of the memory associated with queue pairs.
 **/
static void iavf_free_queues(struct iavf_adapter *adapter)
{
	if (!adapter->vsi_res)
		return;
	adapter->num_active_queues = 0;
	kfree(adapter->tx_rings);
	adapter->tx_rings = NULL;
	kfree(adapter->rx_rings);
	adapter->rx_rings = NULL;
}

/**
 * iavf_alloc_queues - Allocate memory for all rings
 * @adapter: board private structure to initialize
 *
 * We allocate one ring per queue at run-time since we don't know the
 * number of queues at compile-time.  The polling_netdev array is
 * intended for Multiqueue, but should work fine with a single queue.
 **/
static int iavf_alloc_queues(struct iavf_adapter *adapter)
{
	int i, num_active_queues;

	/* If we're in reset reallocating queues we don't actually know yet for
	 * certain the PF gave us the number of queues we asked for but we'll
	 * assume it did.  Once basic reset is finished we'll confirm once we
	 * start negotiating config with PF.
	 */
	if (adapter->num_req_queues)
		num_active_queues = adapter->num_req_queues;
	else if ((adapter->vf_res->vf_cap_flags & VIRTCHNL_VF_OFFLOAD_ADQ) &&
		 adapter->num_tc)
		num_active_queues = adapter->ch_config.total_qps;
	else
		num_active_queues = min_t(int,
					  adapter->vsi_res->num_queue_pairs,
					  (int)(num_online_cpus()));


	adapter->tx_rings = kcalloc(num_active_queues,
				    sizeof(struct iavf_ring), GFP_KERNEL);
	if (!adapter->tx_rings)
		goto err_out;
	adapter->rx_rings = kcalloc(num_active_queues,
				    sizeof(struct iavf_ring), GFP_KERNEL);
	if (!adapter->rx_rings)
		goto err_out;

	for (i = 0; i < num_active_queues; i++) {
		struct iavf_ring *tx_ring;
		struct iavf_ring *rx_ring;

		tx_ring = &adapter->tx_rings[i];

		tx_ring->queue_index = i;
		tx_ring->netdev = adapter->netdev;
		tx_ring->dev = &adapter->pdev->dev;
		tx_ring->count = adapter->tx_desc_count;
		tx_ring->itr_setting = IAVF_ITR_TX_DEF;
		if (adapter->flags & IAVF_FLAG_WB_ON_ITR_CAPABLE)
			tx_ring->flags |= IAVF_TXR_FLAGS_WB_ON_ITR;

		rx_ring = &adapter->rx_rings[i];
		rx_ring->queue_index = i;
		rx_ring->netdev = adapter->netdev;
		rx_ring->dev = &adapter->pdev->dev;
		rx_ring->count = adapter->rx_desc_count;
		rx_ring->itr_setting = IAVF_ITR_RX_DEF;
	}

	adapter->num_active_queues = num_active_queues;

	return 0;

err_out:
	iavf_free_queues(adapter);
	return -ENOMEM;
}

/**
 * iavf_set_interrupt_capability - set MSI-X or FAIL if not supported
 * @adapter: board private structure to initialize
 *
 * Attempt to configure the interrupts using the best available
 * capabilities of the hardware and the kernel.
 **/
static int iavf_set_interrupt_capability(struct iavf_adapter *adapter)
{
	int vector, v_budget;
	int pairs = 0;
	int err = 0;

	if (!adapter->vsi_res) {
		err = -EIO;
		goto out;
	}
	pairs = adapter->num_active_queues;

	/* It's easy to be greedy for MSI-X vectors, but it really doesn't do
	 * us much good if we have more vectors than CPUs. However, we already
	 * limit the total number of queues by the number of CPUs so we do not
	 * need any further limiting here.
	 */
	v_budget = min_t(int, pairs + NONQ_VECS,
			 (int)adapter->vf_res->max_vectors);

	adapter->msix_entries = kcalloc(v_budget,
					sizeof(struct msix_entry), GFP_KERNEL);
	if (!adapter->msix_entries) {
		err = -ENOMEM;
		goto out;
	}

	for (vector = 0; vector < v_budget; vector++)
		adapter->msix_entries[vector].entry = vector;

	err = iavf_acquire_msix_vectors(adapter, v_budget);

out:
	netif_set_real_num_rx_queues(adapter->netdev, pairs);
	netif_set_real_num_tx_queues(adapter->netdev, pairs);
	return err;
}

/**
 * iavf_config_rss_aq - Configure RSS keys and lut by using AQ commands
 * @adapter: board private structure
 *
 * Return 0 on success, negative on failure
 **/
static int iavf_config_rss_aq(struct iavf_adapter *adapter)
{
	struct iavf_aqc_get_set_rss_key_data *rss_key =
		(struct iavf_aqc_get_set_rss_key_data *)adapter->rss_key;
	struct iavf_hw *hw = &adapter->hw;
	int ret = 0;

	if (adapter->current_op != VIRTCHNL_OP_UNKNOWN) {
		/* bail because we already have a command pending */
		dev_err(&adapter->pdev->dev, "Cannot configure RSS, command %d pending\n",
			adapter->current_op);
		return -EBUSY;
	}

	ret = iavf_aq_set_rss_key(hw, adapter->vsi.id, rss_key);
	if (ret) {
		dev_err(&adapter->pdev->dev, "Cannot set RSS key, err %s aq_err %s\n",
			iavf_stat_str(hw, ret),
			iavf_aq_str(hw, hw->aq.asq_last_status));
		return ret;

	}

	ret = iavf_aq_set_rss_lut(hw, adapter->vsi.id, false,
				  adapter->rss_lut, adapter->rss_lut_size);
	if (ret) {
		dev_err(&adapter->pdev->dev, "Cannot set RSS lut, err %s aq_err %s\n",
			iavf_stat_str(hw, ret),
			iavf_aq_str(hw, hw->aq.asq_last_status));
	}

	return ret;

}

/**
 * iavf_config_rss_reg - Configure RSS keys and lut by writing registers
 * @adapter: board private structure
 *
 * Returns 0 on success, negative on failure
 **/
static int iavf_config_rss_reg(struct iavf_adapter *adapter)
{
	struct iavf_hw *hw = &adapter->hw;
	u32 *dw;
	u16 i;

	dw = (u32 *)adapter->rss_key;
	for (i = 0; i <= adapter->rss_key_size / 4; i++)
		wr32(hw, IAVF_VFQF_HKEY(i), dw[i]);

	dw = (u32 *)adapter->rss_lut;
	for (i = 0; i <= adapter->rss_lut_size / 4; i++)
		wr32(hw, IAVF_VFQF_HLUT(i), dw[i]);

	iavf_flush(hw);

	return 0;
}

/**
 * iavf_config_rss - Configure RSS keys and lut
 * @adapter: board private structure
 *
 * Returns 0 on success, negative on failure
 **/
int iavf_config_rss(struct iavf_adapter *adapter)
{

	if (RSS_PF(adapter)) {
		adapter->aq_required |= IAVF_FLAG_AQ_SET_RSS_LUT |
					IAVF_FLAG_AQ_SET_RSS_KEY;
		return 0;
	} else if (RSS_AQ(adapter)) {
		return iavf_config_rss_aq(adapter);
	} else {
		return iavf_config_rss_reg(adapter);
	}
}

/**
 * iavf_fill_rss_lut - Fill the lut with default values
 * @adapter: board private structure
 **/
static void iavf_fill_rss_lut(struct iavf_adapter *adapter)
{
	u16 i;

	for (i = 0; i < adapter->rss_lut_size; i++)
		adapter->rss_lut[i] = i % adapter->num_active_queues;
}

/**
 * iavf_init_rss - Prepare for RSS
 * @adapter: board private structure
 *
 * Return 0 on success, negative on failure
 **/
static int iavf_init_rss(struct iavf_adapter *adapter)
{
	struct iavf_hw *hw = &adapter->hw;
	int ret;

	if (!RSS_PF(adapter)) {
		/* Enable PCTYPES for RSS, TCP/UDP with IPv4/IPv6 */
		if (adapter->vf_res->vf_cap_flags &
		    VIRTCHNL_VF_OFFLOAD_RSS_PCTYPE_V2)
			adapter->hena = IAVF_DEFAULT_RSS_HENA_EXPANDED;
		else
			adapter->hena = IAVF_DEFAULT_RSS_HENA;

		wr32(hw, IAVF_VFQF_HENA(0), (u32)adapter->hena);
		wr32(hw, IAVF_VFQF_HENA(1), (u32)(adapter->hena >> 32));
	}

	iavf_fill_rss_lut(adapter);
	netdev_rss_key_fill((void *)adapter->rss_key, adapter->rss_key_size);
	ret = iavf_config_rss(adapter);

	return ret;
}

/**
 * iavf_alloc_q_vectors - Allocate memory for interrupt vectors
 * @adapter: board private structure to initialize
 *
 * We allocate one q_vector per queue interrupt.  If allocation fails we
 * return -ENOMEM.
 **/
static int iavf_alloc_q_vectors(struct iavf_adapter *adapter)
{
	int q_idx = 0, num_q_vectors;
	struct iavf_q_vector *q_vector;

	num_q_vectors = adapter->num_msix_vectors - NONQ_VECS;
	adapter->q_vectors = kcalloc(num_q_vectors, sizeof(*q_vector),
				     GFP_KERNEL);
	if (!adapter->q_vectors)
		return -ENOMEM;

	for (q_idx = 0; q_idx < num_q_vectors; q_idx++) {
		q_vector = &adapter->q_vectors[q_idx];
		q_vector->adapter = adapter;
		q_vector->vsi = &adapter->vsi;
		q_vector->v_idx = q_idx;
		q_vector->reg_idx = q_idx;
		cpumask_copy(&q_vector->affinity_mask, cpu_possible_mask);
		netif_napi_add(adapter->netdev, &q_vector->napi,
			       iavf_napi_poll, NAPI_POLL_WEIGHT);
	}

	return 0;
}

/**
 * iavf_free_q_vectors - Free memory allocated for interrupt vectors
 * @adapter: board private structure to initialize
 *
 * This function frees the memory allocated to the q_vectors.  In addition if
 * NAPI is enabled it will delete any references to the NAPI struct prior
 * to freeing the q_vector.
 **/
static void iavf_free_q_vectors(struct iavf_adapter *adapter)
{
	int q_idx, num_q_vectors;
	int napi_vectors;

	if (!adapter->q_vectors)
		return;

	num_q_vectors = adapter->num_msix_vectors - NONQ_VECS;
	napi_vectors = adapter->num_active_queues;

	for (q_idx = 0; q_idx < num_q_vectors; q_idx++) {
		struct iavf_q_vector *q_vector = &adapter->q_vectors[q_idx];

		if (q_idx < napi_vectors)
			netif_napi_del(&q_vector->napi);
	}
	kfree(adapter->q_vectors);
	adapter->q_vectors = NULL;
}

/**
 * iavf_reset_interrupt_capability - Reset MSIX setup
 * @adapter: board private structure
 *
 **/
void iavf_reset_interrupt_capability(struct iavf_adapter *adapter)
{
	if (!adapter->msix_entries)
		return;

	pci_disable_msix(adapter->pdev);
	kfree(adapter->msix_entries);
	adapter->msix_entries = NULL;
}

/**
 * iavf_init_interrupt_scheme - Determine if MSIX is supported and init
 * @adapter: board private structure to initialize
 *
 **/
int iavf_init_interrupt_scheme(struct iavf_adapter *adapter)
{
	int err;

	err = iavf_alloc_queues(adapter);
	if (err) {
		dev_err(&adapter->pdev->dev,
			"Unable to allocate memory for queues\n");
		goto err_alloc_queues;
	}

	rtnl_lock();
	err = iavf_set_interrupt_capability(adapter);
	rtnl_unlock();
	if (err) {
		dev_err(&adapter->pdev->dev,
			"Unable to setup interrupt capabilities\n");
		goto err_set_interrupt;
	}

	err = iavf_alloc_q_vectors(adapter);
	if (err) {
		dev_err(&adapter->pdev->dev,
			"Unable to allocate memory for queue vectors\n");
		goto err_alloc_q_vectors;
	}

	/* If we've made it so far while ADq flag being ON, then we haven't
	 * bailed out anywhere in middle. And ADq isn't just enabled but actual
	 * resources have been allocated in the reset path.
	 * Now we can truly claim that ADq is enabled.
	 */
	if ((adapter->vf_res->vf_cap_flags & VIRTCHNL_VF_OFFLOAD_ADQ) &&
	    adapter->num_tc)
		dev_info(&adapter->pdev->dev, "ADq Enabled, %u TCs created",
			 adapter->num_tc);

	dev_info(&adapter->pdev->dev, "Multiqueue %s: Queue pair count = %u",
		 (adapter->num_active_queues > 1) ? "Enabled" : "Disabled",
		 adapter->num_active_queues);

	return 0;
err_alloc_q_vectors:
	iavf_reset_interrupt_capability(adapter);
err_set_interrupt:
	iavf_free_queues(adapter);
err_alloc_queues:
	return err;
}

/**
 * iavf_free_rss - Free memory used by RSS structs
 * @adapter: board private structure
 **/
static void iavf_free_rss(struct iavf_adapter *adapter)
{
	kfree(adapter->rss_key);
	adapter->rss_key = NULL;

	kfree(adapter->rss_lut);
	adapter->rss_lut = NULL;
}

/**
 * iavf_reinit_interrupt_scheme - Reallocate queues and vectors
 * @adapter: board private structure
 *
 * Returns 0 on success, negative on failure
 **/
static int iavf_reinit_interrupt_scheme(struct iavf_adapter *adapter)
{
	struct net_device *netdev = adapter->netdev;
	int err;

	if (netif_running(netdev))
		iavf_free_traffic_irqs(adapter);
	iavf_free_misc_irq(adapter);
	iavf_reset_interrupt_capability(adapter);
	iavf_free_q_vectors(adapter);
	iavf_free_queues(adapter);

	err =  iavf_init_interrupt_scheme(adapter);
	if (err)
		goto err;

	netif_tx_stop_all_queues(netdev);

	err = iavf_request_misc_irq(adapter);
	if (err)
		goto err;

	set_bit(__IAVF_VSI_DOWN, adapter->vsi.state);

	iavf_map_rings_to_vectors(adapter);
err:
	return err;
}

/**
 * iavf_process_aq_command - process aq_required flags
 * and sends aq command
 * @adapter: pointer to iavf adapter structure
 *
 * Returns 0 on success
 * Returns error code if no command was sent
 * or error code if the command failed.
 **/
static int iavf_process_aq_command(struct iavf_adapter *adapter)
{
	if (adapter->aq_required & IAVF_FLAG_AQ_GET_CONFIG)
		return iavf_send_vf_config_msg(adapter);
	if (adapter->aq_required & IAVF_FLAG_AQ_DISABLE_QUEUES) {
		iavf_disable_queues(adapter);
		return 0;
	}

	if (adapter->aq_required & IAVF_FLAG_AQ_MAP_VECTORS) {
		iavf_map_queues(adapter);
		return 0;
	}

	if (adapter->aq_required & IAVF_FLAG_AQ_ADD_MAC_FILTER) {
		iavf_add_ether_addrs(adapter);
		return 0;
	}

	if (adapter->aq_required & IAVF_FLAG_AQ_ADD_VLAN_FILTER) {
		iavf_add_vlans(adapter);
		return 0;
	}

	if (adapter->aq_required & IAVF_FLAG_AQ_DEL_MAC_FILTER) {
		iavf_del_ether_addrs(adapter);
		return 0;
	}

	if (adapter->aq_required & IAVF_FLAG_AQ_DEL_VLAN_FILTER) {
		iavf_del_vlans(adapter);
		return 0;
	}

	if (adapter->aq_required & IAVF_FLAG_AQ_ENABLE_VLAN_STRIPPING) {
		iavf_enable_vlan_stripping(adapter);
		return 0;
	}

	if (adapter->aq_required & IAVF_FLAG_AQ_DISABLE_VLAN_STRIPPING) {
		iavf_disable_vlan_stripping(adapter);
		return 0;
	}

	if (adapter->aq_required & IAVF_FLAG_AQ_CONFIGURE_QUEUES) {
		iavf_configure_queues(adapter);
		return 0;
	}

	if (adapter->aq_required & IAVF_FLAG_AQ_ENABLE_QUEUES) {
		iavf_enable_queues(adapter);
		return 0;
	}

	if (adapter->aq_required & IAVF_FLAG_AQ_CONFIGURE_RSS) {
		/* This message goes straight to the firmware, not the
		 * PF, so we don't have to set current_op as we will
		 * not get a response through the ARQ.
		 */
		adapter->aq_required &= ~IAVF_FLAG_AQ_CONFIGURE_RSS;
		return 0;
	}
	if (adapter->aq_required & IAVF_FLAG_AQ_GET_HENA) {
		iavf_get_hena(adapter);
		return 0;
	}
	if (adapter->aq_required & IAVF_FLAG_AQ_SET_HENA) {
		iavf_set_hena(adapter);
		return 0;
	}
	if (adapter->aq_required & IAVF_FLAG_AQ_SET_RSS_KEY) {
		iavf_set_rss_key(adapter);
		return 0;
	}
	if (adapter->aq_required & IAVF_FLAG_AQ_SET_RSS_LUT) {
		iavf_set_rss_lut(adapter);
		return 0;
	}

	if (adapter->aq_required & IAVF_FLAG_AQ_REQUEST_PROMISC) {
		iavf_set_promiscuous(adapter, FLAG_VF_UNICAST_PROMISC |
				       FLAG_VF_MULTICAST_PROMISC);
		return 0;
	}

	if (adapter->aq_required & IAVF_FLAG_AQ_REQUEST_ALLMULTI) {
		iavf_set_promiscuous(adapter, FLAG_VF_MULTICAST_PROMISC);
		return 0;
	}

	if ((adapter->aq_required & IAVF_FLAG_AQ_RELEASE_PROMISC) &&
	    (adapter->aq_required & IAVF_FLAG_AQ_RELEASE_ALLMULTI)) {
		iavf_set_promiscuous(adapter, 0);
		return 0;
	}

	if (adapter->aq_required & IAVF_FLAG_AQ_ENABLE_CHANNELS) {
		iavf_enable_channels(adapter);
		return 0;
	}

	if (adapter->aq_required & IAVF_FLAG_AQ_DISABLE_CHANNELS) {
		iavf_disable_channels(adapter);
		return 0;
	}
	if (adapter->aq_required & IAVF_FLAG_AQ_ADD_CLOUD_FILTER) {
		iavf_add_cloud_filter(adapter);
		return 0;
	}

	if (adapter->aq_required & IAVF_FLAG_AQ_DEL_CLOUD_FILTER) {
		iavf_del_cloud_filter(adapter);
		return 0;
	}
	if (adapter->aq_required & IAVF_FLAG_AQ_DEL_CLOUD_FILTER) {
		iavf_del_cloud_filter(adapter);
		return 0;
	}
	if (adapter->aq_required & IAVF_FLAG_AQ_ADD_CLOUD_FILTER) {
		iavf_add_cloud_filter(adapter);
		return 0;
	}
	if (adapter->aq_required & IAVF_FLAG_AQ_ADD_FDIR_FILTER) {
		iavf_add_fdir_filter(adapter);
		return IAVF_SUCCESS;
	}
	if (adapter->aq_required & IAVF_FLAG_AQ_DEL_FDIR_FILTER) {
		iavf_del_fdir_filter(adapter);
		return IAVF_SUCCESS;
	}
	if (adapter->aq_required & IAVF_FLAG_AQ_ADD_ADV_RSS_CFG) {
		iavf_add_adv_rss_cfg(adapter);
		return 0;
	}
	if (adapter->aq_required & IAVF_FLAG_AQ_DEL_ADV_RSS_CFG) {
		iavf_del_adv_rss_cfg(adapter);
		return 0;
	}
	return -EAGAIN;
}

/**
 * iavf_startup - first step of driver startup
 * @adapter: board private structure
 *
 * Function process __IAVF_STARTUP driver state.
 * When success the state is changed to __IAVF_INIT_VERSION_CHECK
 * when fails it returns -EAGAIN
 **/
static int iavf_startup(struct iavf_adapter *adapter)
{
	struct pci_dev *pdev = adapter->pdev;
	struct iavf_hw *hw = &adapter->hw;
	int err;

	WARN_ON(adapter->state != __IAVF_STARTUP);

	/* driver loaded, probe complete */
	adapter->flags &= ~IAVF_FLAG_PF_COMMS_FAILED;
	adapter->flags &= ~IAVF_FLAG_RESET_PENDING;
	err = iavf_set_mac_type(hw);
	if (err) {
		dev_err(&pdev->dev, "Failed to set MAC type (%d)\n", err);
		goto err;
	}

	err = iavf_check_reset_complete(hw);
	if (err) {
		dev_info(&pdev->dev, "Device is still in reset (%d), retrying\n",
			 err);
		goto err;
	}
	hw->aq.num_arq_entries = IAVF_AQ_LEN;
	hw->aq.num_asq_entries = IAVF_AQ_LEN;
	hw->aq.arq_buf_size = IAVF_MAX_AQ_BUF_SIZE;
	hw->aq.asq_buf_size = IAVF_MAX_AQ_BUF_SIZE;

	err = iavf_init_adminq(hw);
	if (err) {
		dev_err(&pdev->dev, "Failed to init Admin Queue (%d)\n", err);
		goto err;
	}
	err = iavf_send_api_ver(adapter);
	if (err) {
		dev_err(&pdev->dev, "Unable to send to PF (%d)\n", err);
		iavf_shutdown_adminq(hw);
		goto err;
	}
	adapter->state = __IAVF_INIT_VERSION_CHECK;
err:
	return err;
}

/**
 * iavf_init_version_check - second step of driver startup
 * @adapter: board private structure
 *
 * Function process __IAVF_INIT_VERSION_CHECK driver state.
 * When success the state is changed to __IAVF_INIT_GET_RESOURCES
 * when fails it returns -EAGAIN
 **/
static int iavf_init_version_check(struct iavf_adapter *adapter)
{
	struct pci_dev *pdev = adapter->pdev;
	struct iavf_hw *hw = &adapter->hw;
	int err = -EAGAIN;

	WARN_ON(adapter->state != __IAVF_INIT_VERSION_CHECK);

	if (!iavf_asq_done(hw)) {
		dev_err(&pdev->dev, "Admin queue command never completed\n");
		iavf_shutdown_adminq(hw);
		adapter->state = __IAVF_STARTUP;
		goto err;
	}

	/* aq msg sent, awaiting reply */
	err = iavf_verify_api_ver(adapter);
	if (err) {
		if (err == IAVF_ERR_ADMIN_QUEUE_NO_WORK)
			err = iavf_send_api_ver(adapter);
		else
			dev_err(&pdev->dev, "Unsupported PF API version %d.%d, expected %d.%d\n",
				adapter->pf_version.major,
				adapter->pf_version.minor,
				VIRTCHNL_VERSION_MAJOR,
				VIRTCHNL_VERSION_MINOR);
		goto err;
	}
	err = iavf_send_vf_config_msg(adapter);
	if (err) {
		dev_err(&pdev->dev, "Unable to send config request (%d)\n",
			err);
		goto err;
	}
	adapter->state = __IAVF_INIT_GET_RESOURCES;

err:
	return err;
}

/**
 * iavf_init_get_resources - third step of driver startup
 * @adapter: board private structure
 *
 * Function process __IAVF_INIT_GET_RESOURCES driver state and
 * finishes driver initialization procedure.
 * When success the state is changed to __IAVF_DOWN
 * when fails it returns -EAGAIN
 **/
static int iavf_init_get_resources(struct iavf_adapter *adapter)
{
	struct net_device *netdev = adapter->netdev;
	struct pci_dev *pdev = adapter->pdev;
	struct iavf_hw *hw = &adapter->hw;
	int err;

	WARN_ON(adapter->state != __IAVF_INIT_GET_RESOURCES);
	/* aq msg sent, awaiting reply */
	if (!adapter->vf_res) {
		adapter->vf_res = kzalloc(IAVF_VIRTCHNL_VF_RESOURCE_SIZE,
					  GFP_KERNEL);
		if (!adapter->vf_res) {
			err = -ENOMEM;
			goto err;
		}
	}
	err = iavf_get_vf_config(adapter);
	if (err == IAVF_ERR_ADMIN_QUEUE_NO_WORK) {
		err = iavf_send_vf_config_msg(adapter);
		goto err;
	} else if (err == IAVF_ERR_PARAM) {
		/* We only get ERR_PARAM if the device is in a very bad
		 * state or if we've been disabled for previous bad
		 * behavior. Either way, we're done now.
		 */
		iavf_shutdown_adminq(hw);
		dev_err(&pdev->dev, "Unable to get VF config due to PF error condition, not retrying\n");
		return 0;
	}
	if (err) {
		dev_err(&pdev->dev, "Unable to get VF config (%d)\n", err);
		goto err_alloc;
	}

	err = iavf_process_config(adapter);
	if (err)
		goto err_alloc;
	adapter->current_op = VIRTCHNL_OP_UNKNOWN;

	adapter->flags |= IAVF_FLAG_RX_CSUM_ENABLED;

	netdev->netdev_ops = &iavf_netdev_ops;
	iavf_set_ethtool_ops(netdev);
	netdev->watchdog_timeo = 5 * HZ;

	/* MTU range: 68 - 9710 */
	netdev->min_mtu = ETH_MIN_MTU;
	netdev->max_mtu = IAVF_MAX_RXBUFFER - IAVF_PACKET_HDR_PAD;

	if (!is_valid_ether_addr(adapter->hw.mac.addr)) {
		dev_info(&pdev->dev, "Invalid MAC address %pM, using random\n",
			 adapter->hw.mac.addr);
		eth_hw_addr_random(netdev);
		ether_addr_copy(adapter->hw.mac.addr, netdev->dev_addr);
	} else {
		ether_addr_copy(netdev->dev_addr, adapter->hw.mac.addr);
		ether_addr_copy(netdev->perm_addr, adapter->hw.mac.addr);
	}

	adapter->tx_desc_count = IAVF_DEFAULT_TXD;
	adapter->rx_desc_count = IAVF_DEFAULT_RXD;
	err = iavf_init_interrupt_scheme(adapter);
	if (err)
		goto err_sw_init;
	iavf_map_rings_to_vectors(adapter);
	if (adapter->vf_res->vf_cap_flags &
		VIRTCHNL_VF_OFFLOAD_WB_ON_ITR)
		adapter->flags |= IAVF_FLAG_WB_ON_ITR_CAPABLE;

	err = iavf_request_misc_irq(adapter);
	if (err)
		goto err_sw_init;

	netif_carrier_off(netdev);
	adapter->link_up = false;

	/* set the semaphore to prevent any callbacks after device registration
	 * up to time when state of driver will be set to __IAVF_DOWN
	 */
	rtnl_lock();
	if (!adapter->netdev_registered) {
		err = register_netdevice(netdev);
		if (err) {
			rtnl_unlock();
			goto err_register;
		}
	}

	adapter->netdev_registered = true;

	netif_tx_stop_all_queues(netdev);
	if (CLIENT_ALLOWED(adapter)) {
		err = iavf_lan_add_device(adapter);
		if (err)
			dev_info(&pdev->dev, "Failed to add VF to client API service list: %d\n",
				 err);
	}
	dev_info(&pdev->dev, "MAC address: %pM\n", adapter->hw.mac.addr);
	if (netdev->features & NETIF_F_GRO)
		dev_info(&pdev->dev, "GRO is enabled\n");

	adapter->state = __IAVF_DOWN;
	set_bit(__IAVF_VSI_DOWN, adapter->vsi.state);
	rtnl_unlock();

	iavf_misc_irq_enable(adapter);
	wake_up(&adapter->down_waitqueue);

	adapter->rss_key = kzalloc(adapter->rss_key_size, GFP_KERNEL);
	adapter->rss_lut = kzalloc(adapter->rss_lut_size, GFP_KERNEL);
	if (!adapter->rss_key || !adapter->rss_lut) {
		err = -ENOMEM;
		goto err_mem;
	}
	if (RSS_AQ(adapter))
		adapter->aq_required |= IAVF_FLAG_AQ_CONFIGURE_RSS;
	else
		iavf_init_rss(adapter);

	return err;
err_mem:
	iavf_free_rss(adapter);
err_register:
	iavf_free_misc_irq(adapter);
err_sw_init:
	iavf_reset_interrupt_capability(adapter);
err_alloc:
	kfree(adapter->vf_res);
	adapter->vf_res = NULL;
err:
	return err;
}

/**
 * iavf_watchdog_task - Periodic call-back task
 * @work: pointer to work_struct
 **/
static void iavf_watchdog_task(struct work_struct *work)
{
	struct iavf_adapter *adapter = container_of(work,
						    struct iavf_adapter,
						    watchdog_task.work);
	struct iavf_hw *hw = &adapter->hw;
	u32 reg_val;

	if (!mutex_trylock(&adapter->crit_lock))
		goto restart_watchdog;

	if (adapter->flags & IAVF_FLAG_PF_COMMS_FAILED)
		adapter->state = __IAVF_COMM_FAILED;

	switch (adapter->state) {
	case __IAVF_COMM_FAILED:
		reg_val = rd32(hw, IAVF_VFGEN_RSTAT) &
			  IAVF_VFGEN_RSTAT_VFR_STATE_MASK;
		if (reg_val == VIRTCHNL_VFR_VFACTIVE ||
		    reg_val == VIRTCHNL_VFR_COMPLETED) {
			/* A chance for redemption! */
			dev_err(&adapter->pdev->dev,
				"Hardware came out of reset. Attempting reinit.\n");
			adapter->state = __IAVF_STARTUP;
			adapter->flags &= ~IAVF_FLAG_PF_COMMS_FAILED;
			queue_delayed_work(iavf_wq, &adapter->init_task, 10);
			mutex_unlock(&adapter->crit_lock);
			/* Don't reschedule the watchdog, since we've restarted
			 * the init task. When init_task contacts the PF and
			 * gets everything set up again, it'll restart the
			 * watchdog for us. Down, boy. Sit. Stay. Woof.
			 */
			return;
		}
		adapter->aq_required = 0;
		adapter->current_op = VIRTCHNL_OP_UNKNOWN;
		queue_delayed_work(iavf_wq,
				   &adapter->watchdog_task,
				   msecs_to_jiffies(10));
		goto watchdog_done;
	case __IAVF_RESETTING:
		mutex_unlock(&adapter->crit_lock);
		queue_delayed_work(iavf_wq, &adapter->watchdog_task, HZ * 2);
		return;
	case __IAVF_DOWN:
	case __IAVF_DOWN_PENDING:
	case __IAVF_TESTING:
	case __IAVF_RUNNING:
		if (adapter->current_op) {
			if (!iavf_asq_done(hw)) {
				dev_dbg(&adapter->pdev->dev,
					"Admin queue timeout\n");
				iavf_send_api_ver(adapter);
			}
		} else {
			/* An error will be returned if no commands were
			 * processed; use this opportunity to update stats
			 */
			if (iavf_process_aq_command(adapter) &&
			    adapter->state == __IAVF_RUNNING)
				iavf_request_stats(adapter);
		}
		break;
	case __IAVF_REMOVE:
		mutex_unlock(&adapter->crit_lock);
		return;
	default:
		goto restart_watchdog;
	}

		/* check for hw reset */
	reg_val = rd32(hw, IAVF_VF_ARQLEN1) & IAVF_VF_ARQLEN1_ARQENABLE_MASK;
	if (!reg_val) {
		adapter->flags |= IAVF_FLAG_RESET_PENDING;
		adapter->aq_required = 0;
		adapter->current_op = VIRTCHNL_OP_UNKNOWN;
		dev_err(&adapter->pdev->dev, "Hardware reset detected\n");
		queue_work(iavf_wq, &adapter->reset_task);
		goto watchdog_done;
	}

	schedule_delayed_work(&adapter->client_task, msecs_to_jiffies(5));
watchdog_done:
	if (adapter->state == __IAVF_RUNNING ||
	    adapter->state == __IAVF_COMM_FAILED)
		iavf_detect_recover_hung(&adapter->vsi);
	mutex_unlock(&adapter->crit_lock);
restart_watchdog:
	if (adapter->aq_required)
		queue_delayed_work(iavf_wq, &adapter->watchdog_task,
				   msecs_to_jiffies(20));
	else
		queue_delayed_work(iavf_wq, &adapter->watchdog_task, HZ * 2);
	queue_work(iavf_wq, &adapter->adminq_task);
}

static void iavf_disable_vf(struct iavf_adapter *adapter)
{
	struct iavf_mac_filter *f, *ftmp;
	struct iavf_vlan_filter *fv, *fvtmp;
	struct iavf_cloud_filter *cf, *cftmp;

	adapter->flags |= IAVF_FLAG_PF_COMMS_FAILED;

	/* We don't use netif_running() because it may be true prior to
	 * ndo_open() returning, so we can't assume it means all our open
	 * tasks have finished, since we're not holding the rtnl_lock here.
	 */
	if (adapter->state == __IAVF_RUNNING) {
		set_bit(__IAVF_VSI_DOWN, adapter->vsi.state);
		netif_carrier_off(adapter->netdev);
		netif_tx_disable(adapter->netdev);
		adapter->link_up = false;
		iavf_napi_disable_all(adapter);
		iavf_irq_disable(adapter);
		iavf_free_traffic_irqs(adapter);
		iavf_free_all_tx_resources(adapter);
		iavf_free_all_rx_resources(adapter);
	}

	spin_lock_bh(&adapter->mac_vlan_list_lock);

	/* Delete all of the filters */
	list_for_each_entry_safe(f, ftmp, &adapter->mac_filter_list, list) {
		list_del(&f->list);
		kfree(f);
	}

	list_for_each_entry_safe(fv, fvtmp, &adapter->vlan_filter_list, list) {
		list_del(&fv->list);
		kfree(fv);
	}

	spin_unlock_bh(&adapter->mac_vlan_list_lock);

	spin_lock_bh(&adapter->cloud_filter_list_lock);
	list_for_each_entry_safe(cf, cftmp, &adapter->cloud_filter_list, list) {
		list_del(&cf->list);
		kfree(cf);
		adapter->num_cloud_filters--;
	}
	spin_unlock_bh(&adapter->cloud_filter_list_lock);

	iavf_free_misc_irq(adapter);
	iavf_reset_interrupt_capability(adapter);
	iavf_free_queues(adapter);
	iavf_free_q_vectors(adapter);
	memset(adapter->vf_res, 0, IAVF_VIRTCHNL_VF_RESOURCE_SIZE);
	iavf_shutdown_adminq(&adapter->hw);
	adapter->netdev->flags &= ~IFF_UP;
	mutex_unlock(&adapter->crit_lock);
	adapter->flags &= ~IAVF_FLAG_RESET_PENDING;
	adapter->state = __IAVF_DOWN;
	wake_up(&adapter->down_waitqueue);
	dev_info(&adapter->pdev->dev, "Reset task did not complete, VF disabled\n");
}

/**
 * iavf_reset_task - Call-back task to handle hardware reset
 * @work: pointer to work_struct
 *
 * During reset we need to shut down and reinitialize the admin queue
 * before we can use it to communicate with the PF again. We also clear
 * and reinit the rings because that context is lost as well.
 **/
static void iavf_reset_task(struct work_struct *work)
{
	struct iavf_adapter *adapter = container_of(work,
						      struct iavf_adapter,
						      reset_task);
	struct virtchnl_vf_resource *vfres = adapter->vf_res;
	struct net_device *netdev = adapter->netdev;
	struct iavf_hw *hw = &adapter->hw;
	struct iavf_mac_filter *f, *ftmp;
	struct iavf_vlan_filter *vlf;
	struct iavf_cloud_filter *cf;
	u32 reg_val;
	int i = 0, err;
	bool running;

	/* When device is being removed it doesn't make sense to run the reset
	 * task, just return in such a case.
	 */
	if (mutex_is_locked(&adapter->remove_lock))
		return;

<<<<<<< HEAD
	if (iavf_lock_timeout(adapter, __IAVF_IN_CRITICAL_TASK, 200)) {
		schedule_work(&adapter->reset_task);
		return;
	}
	while (test_and_set_bit(__IAVF_IN_CLIENT_TASK,
				&adapter->crit_section))
=======
	if (iavf_lock_timeout(&adapter->crit_lock, 200)) {
		schedule_work(&adapter->reset_task);
		return;
	}
	while (!mutex_trylock(&adapter->client_lock))
>>>>>>> 3b17187f
		usleep_range(500, 1000);
	if (CLIENT_ENABLED(adapter)) {
		adapter->flags &= ~(IAVF_FLAG_CLIENT_NEEDS_OPEN |
				    IAVF_FLAG_CLIENT_NEEDS_CLOSE |
				    IAVF_FLAG_CLIENT_NEEDS_L2_PARAMS |
				    IAVF_FLAG_SERVICE_CLIENT_REQUESTED);
		cancel_delayed_work_sync(&adapter->client_task);
		iavf_notify_client_close(&adapter->vsi, true);
	}
	iavf_misc_irq_disable(adapter);
	if (adapter->flags & IAVF_FLAG_RESET_NEEDED) {
		adapter->flags &= ~IAVF_FLAG_RESET_NEEDED;
		/* Restart the AQ here. If we have been reset but didn't
		 * detect it, or if the PF had to reinit, our AQ will be hosed.
		 */
		iavf_shutdown_adminq(hw);
		iavf_init_adminq(hw);
		iavf_request_reset(adapter);
	}
	adapter->flags |= IAVF_FLAG_RESET_PENDING;

	/* poll until we see the reset actually happen */
	for (i = 0; i < IAVF_RESET_WAIT_DETECTED_COUNT; i++) {
		reg_val = rd32(hw, IAVF_VF_ARQLEN1) &
			  IAVF_VF_ARQLEN1_ARQENABLE_MASK;
		if (!reg_val)
			break;
		usleep_range(5000, 10000);
	}
	if (i == IAVF_RESET_WAIT_DETECTED_COUNT) {
		dev_info(&adapter->pdev->dev, "Never saw reset\n");
		goto continue_reset; /* act like the reset happened */
	}

	/* wait until the reset is complete and the PF is responding to us */
	for (i = 0; i < IAVF_RESET_WAIT_COMPLETE_COUNT; i++) {
		/* sleep first to make sure a minimum wait time is met */
		msleep(IAVF_RESET_WAIT_MS);

		reg_val = rd32(hw, IAVF_VFGEN_RSTAT) &
			  IAVF_VFGEN_RSTAT_VFR_STATE_MASK;
		if (reg_val == VIRTCHNL_VFR_VFACTIVE)
			break;
	}

	pci_set_master(adapter->pdev);

	if (i == IAVF_RESET_WAIT_COMPLETE_COUNT) {
		dev_err(&adapter->pdev->dev, "Reset never finished (%x)\n",
			reg_val);
		iavf_disable_vf(adapter);
		mutex_unlock(&adapter->client_lock);
		return; /* Do not attempt to reinit. It's dead, Jim. */
	}

continue_reset:
	/* We don't use netif_running() because it may be true prior to
	 * ndo_open() returning, so we can't assume it means all our open
	 * tasks have finished, since we're not holding the rtnl_lock here.
	 */
	running = ((adapter->state == __IAVF_RUNNING) ||
		   (adapter->state == __IAVF_RESETTING));

	if (running) {
		netif_carrier_off(netdev);
		netif_tx_stop_all_queues(netdev);
		adapter->link_up = false;
		iavf_napi_disable_all(adapter);
	}
	iavf_irq_disable(adapter);

	adapter->state = __IAVF_RESETTING;
	adapter->flags &= ~IAVF_FLAG_RESET_PENDING;

	/* free the Tx/Rx rings and descriptors, might be better to just
	 * re-use them sometime in the future
	 */
	iavf_free_all_rx_resources(adapter);
	iavf_free_all_tx_resources(adapter);

	adapter->flags |= IAVF_FLAG_QUEUES_DISABLED;
	/* kill and reinit the admin queue */
	iavf_shutdown_adminq(hw);
	adapter->current_op = VIRTCHNL_OP_UNKNOWN;
	err = iavf_init_adminq(hw);
	if (err)
		dev_info(&adapter->pdev->dev, "Failed to init adminq: %d\n",
			 err);
	adapter->aq_required = 0;

	if (adapter->flags & IAVF_FLAG_REINIT_ITR_NEEDED) {
		err = iavf_reinit_interrupt_scheme(adapter);
		if (err)
			goto reset_err;
	}

	if (RSS_AQ(adapter)) {
		adapter->aq_required |= IAVF_FLAG_AQ_CONFIGURE_RSS;
	} else {
		err = iavf_init_rss(adapter);
		if (err)
			goto reset_err;
	}

	adapter->aq_required |= IAVF_FLAG_AQ_GET_CONFIG;
	adapter->aq_required |= IAVF_FLAG_AQ_MAP_VECTORS;

	spin_lock_bh(&adapter->mac_vlan_list_lock);

	/* Delete filter for the current MAC address, it could have
	 * been changed by the PF via administratively set MAC.
	 * Will be re-added via VIRTCHNL_OP_GET_VF_RESOURCES.
	 */
	list_for_each_entry_safe(f, ftmp, &adapter->mac_filter_list, list) {
		if (ether_addr_equal(f->macaddr, adapter->hw.mac.addr)) {
			list_del(&f->list);
			kfree(f);
		}
	}
	/* re-add all MAC filters */
	list_for_each_entry(f, &adapter->mac_filter_list, list) {
		f->add = true;
	}
	/* re-add all VLAN filters */
	list_for_each_entry(vlf, &adapter->vlan_filter_list, list) {
		vlf->add = true;
	}

	spin_unlock_bh(&adapter->mac_vlan_list_lock);

	/* check if TCs are running and re-add all cloud filters */
	spin_lock_bh(&adapter->cloud_filter_list_lock);
	if ((vfres->vf_cap_flags & VIRTCHNL_VF_OFFLOAD_ADQ) &&
	    adapter->num_tc) {
		list_for_each_entry(cf, &adapter->cloud_filter_list, list) {
			cf->add = true;
		}
	}
	spin_unlock_bh(&adapter->cloud_filter_list_lock);

	adapter->aq_required |= IAVF_FLAG_AQ_ADD_MAC_FILTER;
	adapter->aq_required |= IAVF_FLAG_AQ_ADD_VLAN_FILTER;
	adapter->aq_required |= IAVF_FLAG_AQ_ADD_CLOUD_FILTER;
	iavf_misc_irq_enable(adapter);

	mod_delayed_work(iavf_wq, &adapter->watchdog_task, 2);

	/* We were running when the reset started, so we need to restore some
	 * state here.
	 */
	if (running) {
		/* allocate transmit descriptors */
		err = iavf_setup_all_tx_resources(adapter);
		if (err)
			goto reset_err;

		/* allocate receive descriptors */
		err = iavf_setup_all_rx_resources(adapter);
		if (err)
			goto reset_err;

		if (adapter->flags & IAVF_FLAG_REINIT_ITR_NEEDED) {
			err = iavf_request_traffic_irqs(adapter, netdev->name);
			if (err)
				goto reset_err;

			adapter->flags &= ~IAVF_FLAG_REINIT_ITR_NEEDED;
		}

		iavf_configure(adapter);

		iavf_up_complete(adapter);

		iavf_irq_enable(adapter, true);
	} else {
		adapter->state = __IAVF_DOWN;
		wake_up(&adapter->down_waitqueue);
	}
	mutex_unlock(&adapter->client_lock);
	mutex_unlock(&adapter->crit_lock);

	return;
reset_err:
	mutex_unlock(&adapter->client_lock);
	mutex_unlock(&adapter->crit_lock);
	dev_err(&adapter->pdev->dev, "failed to allocate resources during reinit\n");
	iavf_close(netdev);
}

/**
 * iavf_adminq_task - worker thread to clean the admin queue
 * @work: pointer to work_struct containing our data
 **/
static void iavf_adminq_task(struct work_struct *work)
{
	struct iavf_adapter *adapter =
		container_of(work, struct iavf_adapter, adminq_task);
	struct iavf_hw *hw = &adapter->hw;
	struct iavf_arq_event_info event;
	enum virtchnl_ops v_op;
	enum iavf_status ret, v_ret;
	u32 val, oldval;
	u16 pending;

	if (adapter->flags & IAVF_FLAG_PF_COMMS_FAILED)
		goto out;

	event.buf_len = IAVF_MAX_AQ_BUF_SIZE;
	event.msg_buf = kzalloc(event.buf_len, GFP_KERNEL);
	if (!event.msg_buf)
		goto out;

<<<<<<< HEAD
	if (iavf_lock_timeout(adapter, __IAVF_IN_CRITICAL_TASK, 200))
=======
	if (iavf_lock_timeout(&adapter->crit_lock, 200))
>>>>>>> 3b17187f
		goto freedom;
	do {
		ret = iavf_clean_arq_element(hw, &event, &pending);
		v_op = (enum virtchnl_ops)le32_to_cpu(event.desc.cookie_high);
		v_ret = (enum iavf_status)le32_to_cpu(event.desc.cookie_low);

		if (ret || !v_op)
			break; /* No event to process or error cleaning ARQ */

		iavf_virtchnl_completion(adapter, v_op, v_ret, event.msg_buf,
					 event.msg_len);
		if (pending != 0)
			memset(event.msg_buf, 0, IAVF_MAX_AQ_BUF_SIZE);
	} while (pending);
<<<<<<< HEAD
	clear_bit(__IAVF_IN_CRITICAL_TASK, &adapter->crit_section);
=======
	mutex_unlock(&adapter->crit_lock);
>>>>>>> 3b17187f

	if ((adapter->flags &
	     (IAVF_FLAG_RESET_PENDING | IAVF_FLAG_RESET_NEEDED)) ||
	    adapter->state == __IAVF_RESETTING)
		goto freedom;

	/* check for error indications */
	val = rd32(hw, hw->aq.arq.len);
	if (val == 0xdeadbeef) /* indicates device in reset */
		goto freedom;
	oldval = val;
	if (val & IAVF_VF_ARQLEN1_ARQVFE_MASK) {
		dev_info(&adapter->pdev->dev, "ARQ VF Error detected\n");
		val &= ~IAVF_VF_ARQLEN1_ARQVFE_MASK;
	}
	if (val & IAVF_VF_ARQLEN1_ARQOVFL_MASK) {
		dev_info(&adapter->pdev->dev, "ARQ Overflow Error detected\n");
		val &= ~IAVF_VF_ARQLEN1_ARQOVFL_MASK;
	}
	if (val & IAVF_VF_ARQLEN1_ARQCRIT_MASK) {
		dev_info(&adapter->pdev->dev, "ARQ Critical Error detected\n");
		val &= ~IAVF_VF_ARQLEN1_ARQCRIT_MASK;
	}
	if (oldval != val)
		wr32(hw, hw->aq.arq.len, val);

	val = rd32(hw, hw->aq.asq.len);
	oldval = val;
	if (val & IAVF_VF_ATQLEN1_ATQVFE_MASK) {
		dev_info(&adapter->pdev->dev, "ASQ VF Error detected\n");
		val &= ~IAVF_VF_ATQLEN1_ATQVFE_MASK;
	}
	if (val & IAVF_VF_ATQLEN1_ATQOVFL_MASK) {
		dev_info(&adapter->pdev->dev, "ASQ Overflow Error detected\n");
		val &= ~IAVF_VF_ATQLEN1_ATQOVFL_MASK;
	}
	if (val & IAVF_VF_ATQLEN1_ATQCRIT_MASK) {
		dev_info(&adapter->pdev->dev, "ASQ Critical Error detected\n");
		val &= ~IAVF_VF_ATQLEN1_ATQCRIT_MASK;
	}
	if (oldval != val)
		wr32(hw, hw->aq.asq.len, val);

freedom:
	kfree(event.msg_buf);
out:
	/* re-enable Admin queue interrupt cause */
	iavf_misc_irq_enable(adapter);
}

/**
 * iavf_client_task - worker thread to perform client work
 * @work: pointer to work_struct containing our data
 *
 * This task handles client interactions. Because client calls can be
 * reentrant, we can't handle them in the watchdog.
 **/
static void iavf_client_task(struct work_struct *work)
{
	struct iavf_adapter *adapter =
		container_of(work, struct iavf_adapter, client_task.work);

	/* If we can't get the client bit, just give up. We'll be rescheduled
	 * later.
	 */

	if (!mutex_trylock(&adapter->client_lock))
		return;

	if (adapter->flags & IAVF_FLAG_SERVICE_CLIENT_REQUESTED) {
		iavf_client_subtask(adapter);
		adapter->flags &= ~IAVF_FLAG_SERVICE_CLIENT_REQUESTED;
		goto out;
	}
	if (adapter->flags & IAVF_FLAG_CLIENT_NEEDS_L2_PARAMS) {
		iavf_notify_client_l2_params(&adapter->vsi);
		adapter->flags &= ~IAVF_FLAG_CLIENT_NEEDS_L2_PARAMS;
		goto out;
	}
	if (adapter->flags & IAVF_FLAG_CLIENT_NEEDS_CLOSE) {
		iavf_notify_client_close(&adapter->vsi, false);
		adapter->flags &= ~IAVF_FLAG_CLIENT_NEEDS_CLOSE;
		goto out;
	}
	if (adapter->flags & IAVF_FLAG_CLIENT_NEEDS_OPEN) {
		iavf_notify_client_open(&adapter->vsi);
		adapter->flags &= ~IAVF_FLAG_CLIENT_NEEDS_OPEN;
	}
out:
	mutex_unlock(&adapter->client_lock);
}

/**
 * iavf_free_all_tx_resources - Free Tx Resources for All Queues
 * @adapter: board private structure
 *
 * Free all transmit software resources
 **/
void iavf_free_all_tx_resources(struct iavf_adapter *adapter)
{
	int i;

	if (!adapter->tx_rings)
		return;

	for (i = 0; i < adapter->num_active_queues; i++)
		if (adapter->tx_rings[i].desc)
			iavf_free_tx_resources(&adapter->tx_rings[i]);
}

/**
 * iavf_setup_all_tx_resources - allocate all queues Tx resources
 * @adapter: board private structure
 *
 * If this function returns with an error, then it's possible one or
 * more of the rings is populated (while the rest are not).  It is the
 * callers duty to clean those orphaned rings.
 *
 * Return 0 on success, negative on failure
 **/
static int iavf_setup_all_tx_resources(struct iavf_adapter *adapter)
{
	int i, err = 0;

	for (i = 0; i < adapter->num_active_queues; i++) {
		adapter->tx_rings[i].count = adapter->tx_desc_count;
		err = iavf_setup_tx_descriptors(&adapter->tx_rings[i]);
		if (!err)
			continue;
		dev_err(&adapter->pdev->dev,
			"Allocation for Tx Queue %u failed\n", i);
		break;
	}

	return err;
}

/**
 * iavf_setup_all_rx_resources - allocate all queues Rx resources
 * @adapter: board private structure
 *
 * If this function returns with an error, then it's possible one or
 * more of the rings is populated (while the rest are not).  It is the
 * callers duty to clean those orphaned rings.
 *
 * Return 0 on success, negative on failure
 **/
static int iavf_setup_all_rx_resources(struct iavf_adapter *adapter)
{
	int i, err = 0;

	for (i = 0; i < adapter->num_active_queues; i++) {
		adapter->rx_rings[i].count = adapter->rx_desc_count;
		err = iavf_setup_rx_descriptors(&adapter->rx_rings[i]);
		if (!err)
			continue;
		dev_err(&adapter->pdev->dev,
			"Allocation for Rx Queue %u failed\n", i);
		break;
	}
	return err;
}

/**
 * iavf_free_all_rx_resources - Free Rx Resources for All Queues
 * @adapter: board private structure
 *
 * Free all receive software resources
 **/
void iavf_free_all_rx_resources(struct iavf_adapter *adapter)
{
	int i;

	if (!adapter->rx_rings)
		return;

	for (i = 0; i < adapter->num_active_queues; i++)
		if (adapter->rx_rings[i].desc)
			iavf_free_rx_resources(&adapter->rx_rings[i]);
}

/**
 * iavf_validate_tx_bandwidth - validate the max Tx bandwidth
 * @adapter: board private structure
 * @max_tx_rate: max Tx bw for a tc
 **/
static int iavf_validate_tx_bandwidth(struct iavf_adapter *adapter,
				      u64 max_tx_rate)
{
	int speed = 0, ret = 0;

	if (ADV_LINK_SUPPORT(adapter)) {
		if (adapter->link_speed_mbps < U32_MAX) {
			speed = adapter->link_speed_mbps;
			goto validate_bw;
		} else {
			dev_err(&adapter->pdev->dev, "Unknown link speed\n");
			return -EINVAL;
		}
	}

	switch (adapter->link_speed) {
	case VIRTCHNL_LINK_SPEED_40GB:
		speed = SPEED_40000;
		break;
	case VIRTCHNL_LINK_SPEED_25GB:
		speed = SPEED_25000;
		break;
	case VIRTCHNL_LINK_SPEED_20GB:
		speed = SPEED_20000;
		break;
	case VIRTCHNL_LINK_SPEED_10GB:
		speed = SPEED_10000;
		break;
	case VIRTCHNL_LINK_SPEED_5GB:
		speed = SPEED_5000;
		break;
	case VIRTCHNL_LINK_SPEED_2_5GB:
		speed = SPEED_2500;
		break;
	case VIRTCHNL_LINK_SPEED_1GB:
		speed = SPEED_1000;
		break;
	case VIRTCHNL_LINK_SPEED_100MB:
		speed = SPEED_100;
		break;
	default:
		break;
	}

validate_bw:
	if (max_tx_rate > speed) {
		dev_err(&adapter->pdev->dev,
			"Invalid tx rate specified\n");
		ret = -EINVAL;
	}

	return ret;
}

/**
 * iavf_validate_ch_config - validate queue mapping info
 * @adapter: board private structure
 * @mqprio_qopt: queue parameters
 *
 * This function validates if the config provided by the user to
 * configure queue channels is valid or not. Returns 0 on a valid
 * config.
 **/
static int iavf_validate_ch_config(struct iavf_adapter *adapter,
				   struct tc_mqprio_qopt_offload *mqprio_qopt)
{
	u64 total_max_rate = 0;
	int i, num_qps = 0;
	u64 tx_rate = 0;
	int ret = 0;

	if (mqprio_qopt->qopt.num_tc > IAVF_MAX_TRAFFIC_CLASS ||
	    mqprio_qopt->qopt.num_tc < 1)
		return -EINVAL;

	for (i = 0; i <= mqprio_qopt->qopt.num_tc - 1; i++) {
		if (!mqprio_qopt->qopt.count[i] ||
		    mqprio_qopt->qopt.offset[i] != num_qps)
			return -EINVAL;
		if (mqprio_qopt->min_rate[i]) {
			dev_err(&adapter->pdev->dev,
				"Invalid min tx rate (greater than 0) specified\n");
			return -EINVAL;
		}
		/*convert to Mbps */
		tx_rate = div_u64(mqprio_qopt->max_rate[i],
				  IAVF_MBPS_DIVISOR);
		total_max_rate += tx_rate;
		num_qps += mqprio_qopt->qopt.count[i];
	}
	if (num_qps > IAVF_MAX_REQ_QUEUES)
		return -EINVAL;

	ret = iavf_validate_tx_bandwidth(adapter, total_max_rate);
	return ret;
}

/**
 * iavf_del_all_cloud_filters - delete all cloud filters on the traffic classes
 * @adapter: board private structure
 **/
static void iavf_del_all_cloud_filters(struct iavf_adapter *adapter)
{
	struct iavf_cloud_filter *cf, *cftmp;

	spin_lock_bh(&adapter->cloud_filter_list_lock);
	list_for_each_entry_safe(cf, cftmp, &adapter->cloud_filter_list,
				 list) {
		list_del(&cf->list);
		kfree(cf);
		adapter->num_cloud_filters--;
	}
	spin_unlock_bh(&adapter->cloud_filter_list_lock);
}

/**
 * __iavf_setup_tc - configure multiple traffic classes
 * @netdev: network interface device structure
 * @type_data: tc offload data
 *
 * This function processes the config information provided by the
 * user to configure traffic classes/queue channels and packages the
 * information to request the PF to setup traffic classes.
 *
 * Returns 0 on success.
 **/
static int __iavf_setup_tc(struct net_device *netdev, void *type_data)
{
	struct tc_mqprio_qopt_offload *mqprio_qopt = type_data;
	struct iavf_adapter *adapter = netdev_priv(netdev);
	struct virtchnl_vf_resource *vfres = adapter->vf_res;
	u8 num_tc = 0, total_qps = 0;
	int ret = 0, netdev_tc = 0;
	u64 max_tx_rate;
	u16 mode;
	int i;

	num_tc = mqprio_qopt->qopt.num_tc;
	mode = mqprio_qopt->mode;

	/* delete queue_channel */
	if (!mqprio_qopt->qopt.hw) {
		if (adapter->ch_config.state == __IAVF_TC_RUNNING) {
			/* reset the tc configuration */
			netdev_reset_tc(netdev);
			adapter->num_tc = 0;
			netif_tx_stop_all_queues(netdev);
			netif_tx_disable(netdev);
			iavf_del_all_cloud_filters(adapter);
			adapter->aq_required = IAVF_FLAG_AQ_DISABLE_CHANNELS;
			goto exit;
		} else {
			return -EINVAL;
		}
	}

	/* add queue channel */
	if (mode == TC_MQPRIO_MODE_CHANNEL) {
		if (!(vfres->vf_cap_flags & VIRTCHNL_VF_OFFLOAD_ADQ)) {
			dev_err(&adapter->pdev->dev, "ADq not supported\n");
			return -EOPNOTSUPP;
		}
		if (adapter->ch_config.state != __IAVF_TC_INVALID) {
			dev_err(&adapter->pdev->dev, "TC configuration already exists\n");
			return -EINVAL;
		}

		ret = iavf_validate_ch_config(adapter, mqprio_qopt);
		if (ret)
			return ret;
		/* Return if same TC config is requested */
		if (adapter->num_tc == num_tc)
			return 0;
		adapter->num_tc = num_tc;

		for (i = 0; i < IAVF_MAX_TRAFFIC_CLASS; i++) {
			if (i < num_tc) {
				adapter->ch_config.ch_info[i].count =
					mqprio_qopt->qopt.count[i];
				adapter->ch_config.ch_info[i].offset =
					mqprio_qopt->qopt.offset[i];
				total_qps += mqprio_qopt->qopt.count[i];
				max_tx_rate = mqprio_qopt->max_rate[i];
				/* convert to Mbps */
				max_tx_rate = div_u64(max_tx_rate,
						      IAVF_MBPS_DIVISOR);
				adapter->ch_config.ch_info[i].max_tx_rate =
					max_tx_rate;
			} else {
				adapter->ch_config.ch_info[i].count = 1;
				adapter->ch_config.ch_info[i].offset = 0;
			}
		}
		adapter->ch_config.total_qps = total_qps;
		netif_tx_stop_all_queues(netdev);
		netif_tx_disable(netdev);
		adapter->aq_required |= IAVF_FLAG_AQ_ENABLE_CHANNELS;
		netdev_reset_tc(netdev);
		/* Report the tc mapping up the stack */
		netdev_set_num_tc(adapter->netdev, num_tc);
		for (i = 0; i < IAVF_MAX_TRAFFIC_CLASS; i++) {
			u16 qcount = mqprio_qopt->qopt.count[i];
			u16 qoffset = mqprio_qopt->qopt.offset[i];

			if (i < num_tc)
				netdev_set_tc_queue(netdev, netdev_tc++, qcount,
						    qoffset);
		}
	}
exit:
	return ret;
}

/**
 * iavf_parse_cls_flower - Parse tc flower filters provided by kernel
 * @adapter: board private structure
 * @f: pointer to struct flow_cls_offload
 * @filter: pointer to cloud filter structure
 */
static int iavf_parse_cls_flower(struct iavf_adapter *adapter,
				 struct flow_cls_offload *f,
				 struct iavf_cloud_filter *filter)
{
	struct flow_rule *rule = flow_cls_offload_flow_rule(f);
	struct flow_dissector *dissector = rule->match.dissector;
	u16 n_proto_mask = 0;
	u16 n_proto_key = 0;
	u8 field_flags = 0;
	u16 addr_type = 0;
	u16 n_proto = 0;
	int i = 0;
	struct virtchnl_filter *vf = &filter->f;

	if (dissector->used_keys &
	    ~(BIT(FLOW_DISSECTOR_KEY_CONTROL) |
	      BIT(FLOW_DISSECTOR_KEY_BASIC) |
	      BIT(FLOW_DISSECTOR_KEY_ETH_ADDRS) |
	      BIT(FLOW_DISSECTOR_KEY_VLAN) |
	      BIT(FLOW_DISSECTOR_KEY_IPV4_ADDRS) |
	      BIT(FLOW_DISSECTOR_KEY_IPV6_ADDRS) |
	      BIT(FLOW_DISSECTOR_KEY_PORTS) |
	      BIT(FLOW_DISSECTOR_KEY_ENC_KEYID))) {
		dev_err(&adapter->pdev->dev, "Unsupported key used: 0x%x\n",
			dissector->used_keys);
		return -EOPNOTSUPP;
	}

	if (flow_rule_match_key(rule, FLOW_DISSECTOR_KEY_ENC_KEYID)) {
		struct flow_match_enc_keyid match;

		flow_rule_match_enc_keyid(rule, &match);
		if (match.mask->keyid != 0)
			field_flags |= IAVF_CLOUD_FIELD_TEN_ID;
	}

	if (flow_rule_match_key(rule, FLOW_DISSECTOR_KEY_BASIC)) {
		struct flow_match_basic match;

		flow_rule_match_basic(rule, &match);
		n_proto_key = ntohs(match.key->n_proto);
		n_proto_mask = ntohs(match.mask->n_proto);

		if (n_proto_key == ETH_P_ALL) {
			n_proto_key = 0;
			n_proto_mask = 0;
		}
		n_proto = n_proto_key & n_proto_mask;
		if (n_proto != ETH_P_IP && n_proto != ETH_P_IPV6)
			return -EINVAL;
		if (n_proto == ETH_P_IPV6) {
			/* specify flow type as TCP IPv6 */
			vf->flow_type = VIRTCHNL_TCP_V6_FLOW;
		}

		if (match.key->ip_proto != IPPROTO_TCP) {
			dev_info(&adapter->pdev->dev, "Only TCP transport is supported\n");
			return -EINVAL;
		}
	}

	if (flow_rule_match_key(rule, FLOW_DISSECTOR_KEY_ETH_ADDRS)) {
		struct flow_match_eth_addrs match;

		flow_rule_match_eth_addrs(rule, &match);

		/* use is_broadcast and is_zero to check for all 0xf or 0 */
		if (!is_zero_ether_addr(match.mask->dst)) {
			if (is_broadcast_ether_addr(match.mask->dst)) {
				field_flags |= IAVF_CLOUD_FIELD_OMAC;
			} else {
				dev_err(&adapter->pdev->dev, "Bad ether dest mask %pM\n",
					match.mask->dst);
				return IAVF_ERR_CONFIG;
			}
		}

		if (!is_zero_ether_addr(match.mask->src)) {
			if (is_broadcast_ether_addr(match.mask->src)) {
				field_flags |= IAVF_CLOUD_FIELD_IMAC;
			} else {
				dev_err(&adapter->pdev->dev, "Bad ether src mask %pM\n",
					match.mask->src);
				return IAVF_ERR_CONFIG;
			}
		}

		if (!is_zero_ether_addr(match.key->dst))
			if (is_valid_ether_addr(match.key->dst) ||
			    is_multicast_ether_addr(match.key->dst)) {
				/* set the mask if a valid dst_mac address */
				for (i = 0; i < ETH_ALEN; i++)
					vf->mask.tcp_spec.dst_mac[i] |= 0xff;
				ether_addr_copy(vf->data.tcp_spec.dst_mac,
						match.key->dst);
			}

		if (!is_zero_ether_addr(match.key->src))
			if (is_valid_ether_addr(match.key->src) ||
			    is_multicast_ether_addr(match.key->src)) {
				/* set the mask if a valid dst_mac address */
				for (i = 0; i < ETH_ALEN; i++)
					vf->mask.tcp_spec.src_mac[i] |= 0xff;
				ether_addr_copy(vf->data.tcp_spec.src_mac,
						match.key->src);
		}
	}

	if (flow_rule_match_key(rule, FLOW_DISSECTOR_KEY_VLAN)) {
		struct flow_match_vlan match;

		flow_rule_match_vlan(rule, &match);
		if (match.mask->vlan_id) {
			if (match.mask->vlan_id == VLAN_VID_MASK) {
				field_flags |= IAVF_CLOUD_FIELD_IVLAN;
			} else {
				dev_err(&adapter->pdev->dev, "Bad vlan mask %u\n",
					match.mask->vlan_id);
				return IAVF_ERR_CONFIG;
			}
		}
		vf->mask.tcp_spec.vlan_id |= cpu_to_be16(0xffff);
		vf->data.tcp_spec.vlan_id = cpu_to_be16(match.key->vlan_id);
	}

	if (flow_rule_match_key(rule, FLOW_DISSECTOR_KEY_CONTROL)) {
		struct flow_match_control match;

		flow_rule_match_control(rule, &match);
		addr_type = match.key->addr_type;
	}

	if (addr_type == FLOW_DISSECTOR_KEY_IPV4_ADDRS) {
		struct flow_match_ipv4_addrs match;

		flow_rule_match_ipv4_addrs(rule, &match);
		if (match.mask->dst) {
			if (match.mask->dst == cpu_to_be32(0xffffffff)) {
				field_flags |= IAVF_CLOUD_FIELD_IIP;
			} else {
				dev_err(&adapter->pdev->dev, "Bad ip dst mask 0x%08x\n",
					be32_to_cpu(match.mask->dst));
				return IAVF_ERR_CONFIG;
			}
		}

		if (match.mask->src) {
			if (match.mask->src == cpu_to_be32(0xffffffff)) {
				field_flags |= IAVF_CLOUD_FIELD_IIP;
			} else {
				dev_err(&adapter->pdev->dev, "Bad ip src mask 0x%08x\n",
					be32_to_cpu(match.mask->dst));
				return IAVF_ERR_CONFIG;
			}
		}

		if (field_flags & IAVF_CLOUD_FIELD_TEN_ID) {
			dev_info(&adapter->pdev->dev, "Tenant id not allowed for ip filter\n");
			return IAVF_ERR_CONFIG;
		}
		if (match.key->dst) {
			vf->mask.tcp_spec.dst_ip[0] |= cpu_to_be32(0xffffffff);
			vf->data.tcp_spec.dst_ip[0] = match.key->dst;
		}
		if (match.key->src) {
			vf->mask.tcp_spec.src_ip[0] |= cpu_to_be32(0xffffffff);
			vf->data.tcp_spec.src_ip[0] = match.key->src;
		}
	}

	if (addr_type == FLOW_DISSECTOR_KEY_IPV6_ADDRS) {
		struct flow_match_ipv6_addrs match;

		flow_rule_match_ipv6_addrs(rule, &match);

		/* validate mask, make sure it is not IPV6_ADDR_ANY */
		if (ipv6_addr_any(&match.mask->dst)) {
			dev_err(&adapter->pdev->dev, "Bad ipv6 dst mask 0x%02x\n",
				IPV6_ADDR_ANY);
			return IAVF_ERR_CONFIG;
		}

		/* src and dest IPv6 address should not be LOOPBACK
		 * (0:0:0:0:0:0:0:1) which can be represented as ::1
		 */
		if (ipv6_addr_loopback(&match.key->dst) ||
		    ipv6_addr_loopback(&match.key->src)) {
			dev_err(&adapter->pdev->dev,
				"ipv6 addr should not be loopback\n");
			return IAVF_ERR_CONFIG;
		}
		if (!ipv6_addr_any(&match.mask->dst) ||
		    !ipv6_addr_any(&match.mask->src))
			field_flags |= IAVF_CLOUD_FIELD_IIP;

		for (i = 0; i < 4; i++)
			vf->mask.tcp_spec.dst_ip[i] |= cpu_to_be32(0xffffffff);
		memcpy(&vf->data.tcp_spec.dst_ip, &match.key->dst.s6_addr32,
		       sizeof(vf->data.tcp_spec.dst_ip));
		for (i = 0; i < 4; i++)
			vf->mask.tcp_spec.src_ip[i] |= cpu_to_be32(0xffffffff);
		memcpy(&vf->data.tcp_spec.src_ip, &match.key->src.s6_addr32,
		       sizeof(vf->data.tcp_spec.src_ip));
	}
	if (flow_rule_match_key(rule, FLOW_DISSECTOR_KEY_PORTS)) {
		struct flow_match_ports match;

		flow_rule_match_ports(rule, &match);
		if (match.mask->src) {
			if (match.mask->src == cpu_to_be16(0xffff)) {
				field_flags |= IAVF_CLOUD_FIELD_IIP;
			} else {
				dev_err(&adapter->pdev->dev, "Bad src port mask %u\n",
					be16_to_cpu(match.mask->src));
				return IAVF_ERR_CONFIG;
			}
		}

		if (match.mask->dst) {
			if (match.mask->dst == cpu_to_be16(0xffff)) {
				field_flags |= IAVF_CLOUD_FIELD_IIP;
			} else {
				dev_err(&adapter->pdev->dev, "Bad dst port mask %u\n",
					be16_to_cpu(match.mask->dst));
				return IAVF_ERR_CONFIG;
			}
		}
		if (match.key->dst) {
			vf->mask.tcp_spec.dst_port |= cpu_to_be16(0xffff);
			vf->data.tcp_spec.dst_port = match.key->dst;
		}

		if (match.key->src) {
			vf->mask.tcp_spec.src_port |= cpu_to_be16(0xffff);
			vf->data.tcp_spec.src_port = match.key->src;
		}
	}
	vf->field_flags = field_flags;

	return 0;
}

/**
 * iavf_handle_tclass - Forward to a traffic class on the device
 * @adapter: board private structure
 * @tc: traffic class index on the device
 * @filter: pointer to cloud filter structure
 */
static int iavf_handle_tclass(struct iavf_adapter *adapter, u32 tc,
			      struct iavf_cloud_filter *filter)
{
	if (tc == 0)
		return 0;
	if (tc < adapter->num_tc) {
		if (!filter->f.data.tcp_spec.dst_port) {
			dev_err(&adapter->pdev->dev,
				"Specify destination port to redirect to traffic class other than TC0\n");
			return -EINVAL;
		}
	}
	/* redirect to a traffic class on the same device */
	filter->f.action = VIRTCHNL_ACTION_TC_REDIRECT;
	filter->f.action_meta = tc;
	return 0;
}

/**
 * iavf_configure_clsflower - Add tc flower filters
 * @adapter: board private structure
 * @cls_flower: Pointer to struct flow_cls_offload
 */
static int iavf_configure_clsflower(struct iavf_adapter *adapter,
				    struct flow_cls_offload *cls_flower)
{
	int tc = tc_classid_to_hwtc(adapter->netdev, cls_flower->classid);
	struct iavf_cloud_filter *filter = NULL;
	int err = -EINVAL, count = 50;

	if (tc < 0) {
		dev_err(&adapter->pdev->dev, "Invalid traffic class\n");
		return -EINVAL;
	}

	filter = kzalloc(sizeof(*filter), GFP_KERNEL);
	if (!filter)
		return -ENOMEM;

	while (!mutex_trylock(&adapter->crit_lock)) {
		if (--count == 0)
			goto err;
		udelay(1);
	}

	filter->cookie = cls_flower->cookie;

	/* set the mask to all zeroes to begin with */
	memset(&filter->f.mask.tcp_spec, 0, sizeof(struct virtchnl_l4_spec));
	/* start out with flow type and eth type IPv4 to begin with */
	filter->f.flow_type = VIRTCHNL_TCP_V4_FLOW;
	err = iavf_parse_cls_flower(adapter, cls_flower, filter);
	if (err < 0)
		goto err;

	err = iavf_handle_tclass(adapter, tc, filter);
	if (err < 0)
		goto err;

	/* add filter to the list */
	spin_lock_bh(&adapter->cloud_filter_list_lock);
	list_add_tail(&filter->list, &adapter->cloud_filter_list);
	adapter->num_cloud_filters++;
	filter->add = true;
	adapter->aq_required |= IAVF_FLAG_AQ_ADD_CLOUD_FILTER;
	spin_unlock_bh(&adapter->cloud_filter_list_lock);
err:
	if (err)
		kfree(filter);

	mutex_unlock(&adapter->crit_lock);
	return err;
}

/* iavf_find_cf - Find the cloud filter in the list
 * @adapter: Board private structure
 * @cookie: filter specific cookie
 *
 * Returns ptr to the filter object or NULL. Must be called while holding the
 * cloud_filter_list_lock.
 */
static struct iavf_cloud_filter *iavf_find_cf(struct iavf_adapter *adapter,
					      unsigned long *cookie)
{
	struct iavf_cloud_filter *filter = NULL;

	if (!cookie)
		return NULL;

	list_for_each_entry(filter, &adapter->cloud_filter_list, list) {
		if (!memcmp(cookie, &filter->cookie, sizeof(filter->cookie)))
			return filter;
	}
	return NULL;
}

/**
 * iavf_delete_clsflower - Remove tc flower filters
 * @adapter: board private structure
 * @cls_flower: Pointer to struct flow_cls_offload
 */
static int iavf_delete_clsflower(struct iavf_adapter *adapter,
				 struct flow_cls_offload *cls_flower)
{
	struct iavf_cloud_filter *filter = NULL;
	int err = 0;

	spin_lock_bh(&adapter->cloud_filter_list_lock);
	filter = iavf_find_cf(adapter, &cls_flower->cookie);
	if (filter) {
		filter->del = true;
		adapter->aq_required |= IAVF_FLAG_AQ_DEL_CLOUD_FILTER;
	} else {
		err = -EINVAL;
	}
	spin_unlock_bh(&adapter->cloud_filter_list_lock);

	return err;
}

/**
 * iavf_setup_tc_cls_flower - flower classifier offloads
 * @adapter: board private structure
 * @cls_flower: pointer to flow_cls_offload struct with flow info
 */
static int iavf_setup_tc_cls_flower(struct iavf_adapter *adapter,
				    struct flow_cls_offload *cls_flower)
{
	switch (cls_flower->command) {
	case FLOW_CLS_REPLACE:
		return iavf_configure_clsflower(adapter, cls_flower);
	case FLOW_CLS_DESTROY:
		return iavf_delete_clsflower(adapter, cls_flower);
	case FLOW_CLS_STATS:
		return -EOPNOTSUPP;
	default:
		return -EOPNOTSUPP;
	}
}

/**
 * iavf_setup_tc_block_cb - block callback for tc
 * @type: type of offload
 * @type_data: offload data
 * @cb_priv:
 *
 * This function is the block callback for traffic classes
 **/
static int iavf_setup_tc_block_cb(enum tc_setup_type type, void *type_data,
				  void *cb_priv)
{
	struct iavf_adapter *adapter = cb_priv;

	if (!tc_cls_can_offload_and_chain0(adapter->netdev, type_data))
		return -EOPNOTSUPP;

	switch (type) {
	case TC_SETUP_CLSFLOWER:
		return iavf_setup_tc_cls_flower(cb_priv, type_data);
	default:
		return -EOPNOTSUPP;
	}
}

static LIST_HEAD(iavf_block_cb_list);

/**
 * iavf_setup_tc - configure multiple traffic classes
 * @netdev: network interface device structure
 * @type: type of offload
 * @type_data: tc offload data
 *
 * This function is the callback to ndo_setup_tc in the
 * netdev_ops.
 *
 * Returns 0 on success
 **/
static int iavf_setup_tc(struct net_device *netdev, enum tc_setup_type type,
			 void *type_data)
{
	struct iavf_adapter *adapter = netdev_priv(netdev);

	switch (type) {
	case TC_SETUP_QDISC_MQPRIO:
		return __iavf_setup_tc(netdev, type_data);
	case TC_SETUP_BLOCK:
		return flow_block_cb_setup_simple(type_data,
						  &iavf_block_cb_list,
						  iavf_setup_tc_block_cb,
						  adapter, adapter, true);
	default:
		return -EOPNOTSUPP;
	}
}

/**
 * iavf_open - Called when a network interface is made active
 * @netdev: network interface device structure
 *
 * Returns 0 on success, negative value on failure
 *
 * The open entry point is called when a network interface is made
 * active by the system (IFF_UP).  At this point all resources needed
 * for transmit and receive operations are allocated, the interrupt
 * handler is registered with the OS, the watchdog is started,
 * and the stack is notified that the interface is ready.
 **/
static int iavf_open(struct net_device *netdev)
{
	struct iavf_adapter *adapter = netdev_priv(netdev);
	int err;

	if (adapter->flags & IAVF_FLAG_PF_COMMS_FAILED) {
		dev_err(&adapter->pdev->dev, "Unable to open device due to PF driver failure.\n");
		return -EIO;
	}

	while (!mutex_trylock(&adapter->crit_lock))
		usleep_range(500, 1000);

	if (adapter->state != __IAVF_DOWN) {
		err = -EBUSY;
		goto err_unlock;
	}

	/* allocate transmit descriptors */
	err = iavf_setup_all_tx_resources(adapter);
	if (err)
		goto err_setup_tx;

	/* allocate receive descriptors */
	err = iavf_setup_all_rx_resources(adapter);
	if (err)
		goto err_setup_rx;

	/* clear any pending interrupts, may auto mask */
	err = iavf_request_traffic_irqs(adapter, netdev->name);
	if (err)
		goto err_req_irq;

	spin_lock_bh(&adapter->mac_vlan_list_lock);

	iavf_add_filter(adapter, adapter->hw.mac.addr);

	spin_unlock_bh(&adapter->mac_vlan_list_lock);

	iavf_configure(adapter);

	iavf_up_complete(adapter);

	iavf_irq_enable(adapter, true);

	mutex_unlock(&adapter->crit_lock);

	return 0;

err_req_irq:
	iavf_down(adapter);
	iavf_free_traffic_irqs(adapter);
err_setup_rx:
	iavf_free_all_rx_resources(adapter);
err_setup_tx:
	iavf_free_all_tx_resources(adapter);
err_unlock:
	mutex_unlock(&adapter->crit_lock);

	return err;
}

/**
 * iavf_close - Disables a network interface
 * @netdev: network interface device structure
 *
 * Returns 0, this is not allowed to fail
 *
 * The close entry point is called when an interface is de-activated
 * by the OS.  The hardware is still under the drivers control, but
 * needs to be disabled. All IRQs except vector 0 (reserved for admin queue)
 * are freed, along with all transmit and receive resources.
 **/
static int iavf_close(struct net_device *netdev)
{
	struct iavf_adapter *adapter = netdev_priv(netdev);
	int status;

	if (adapter->state <= __IAVF_DOWN_PENDING)
		return 0;

	while (!mutex_trylock(&adapter->crit_lock))
		usleep_range(500, 1000);

	set_bit(__IAVF_VSI_DOWN, adapter->vsi.state);
	if (CLIENT_ENABLED(adapter))
		adapter->flags |= IAVF_FLAG_CLIENT_NEEDS_CLOSE;

	iavf_down(adapter);
	adapter->state = __IAVF_DOWN_PENDING;
	iavf_free_traffic_irqs(adapter);

	mutex_unlock(&adapter->crit_lock);

	/* We explicitly don't free resources here because the hardware is
	 * still active and can DMA into memory. Resources are cleared in
	 * iavf_virtchnl_completion() after we get confirmation from the PF
	 * driver that the rings have been stopped.
	 *
	 * Also, we wait for state to transition to __IAVF_DOWN before
	 * returning. State change occurs in iavf_virtchnl_completion() after
	 * VF resources are released (which occurs after PF driver processes and
	 * responds to admin queue commands).
	 */

	status = wait_event_timeout(adapter->down_waitqueue,
				    adapter->state == __IAVF_DOWN,
				    msecs_to_jiffies(500));
	if (!status)
		netdev_warn(netdev, "Device resources not yet released\n");
	return 0;
}

/**
 * iavf_change_mtu - Change the Maximum Transfer Unit
 * @netdev: network interface device structure
 * @new_mtu: new value for maximum frame size
 *
 * Returns 0 on success, negative on failure
 **/
static int iavf_change_mtu(struct net_device *netdev, int new_mtu)
{
	struct iavf_adapter *adapter = netdev_priv(netdev);

	netdev->mtu = new_mtu;
	if (CLIENT_ENABLED(adapter)) {
		iavf_notify_client_l2_params(&adapter->vsi);
		adapter->flags |= IAVF_FLAG_SERVICE_CLIENT_REQUESTED;
	}
	adapter->flags |= IAVF_FLAG_RESET_NEEDED;
	queue_work(iavf_wq, &adapter->reset_task);

	return 0;
}

/**
 * iavf_set_features - set the netdev feature flags
 * @netdev: ptr to the netdev being adjusted
 * @features: the feature set that the stack is suggesting
 * Note: expects to be called while under rtnl_lock()
 **/
static int iavf_set_features(struct net_device *netdev,
			     netdev_features_t features)
{
	struct iavf_adapter *adapter = netdev_priv(netdev);

	/* Don't allow changing VLAN_RX flag when adapter is not capable
	 * of VLAN offload
	 */
	if (!VLAN_ALLOWED(adapter)) {
		if ((netdev->features ^ features) & NETIF_F_HW_VLAN_CTAG_RX)
			return -EINVAL;
	} else if ((netdev->features ^ features) & NETIF_F_HW_VLAN_CTAG_RX) {
		if (features & NETIF_F_HW_VLAN_CTAG_RX)
			adapter->aq_required |=
				IAVF_FLAG_AQ_ENABLE_VLAN_STRIPPING;
		else
			adapter->aq_required |=
				IAVF_FLAG_AQ_DISABLE_VLAN_STRIPPING;
	}

	return 0;
}

/**
 * iavf_features_check - Validate encapsulated packet conforms to limits
 * @skb: skb buff
 * @dev: This physical port's netdev
 * @features: Offload features that the stack believes apply
 **/
static netdev_features_t iavf_features_check(struct sk_buff *skb,
					     struct net_device *dev,
					     netdev_features_t features)
{
	size_t len;

	/* No point in doing any of this if neither checksum nor GSO are
	 * being requested for this frame.  We can rule out both by just
	 * checking for CHECKSUM_PARTIAL
	 */
	if (skb->ip_summed != CHECKSUM_PARTIAL)
		return features;

	/* We cannot support GSO if the MSS is going to be less than
	 * 64 bytes.  If it is then we need to drop support for GSO.
	 */
	if (skb_is_gso(skb) && (skb_shinfo(skb)->gso_size < 64))
		features &= ~NETIF_F_GSO_MASK;

	/* MACLEN can support at most 63 words */
	len = skb_network_header(skb) - skb->data;
	if (len & ~(63 * 2))
		goto out_err;

	/* IPLEN and EIPLEN can support at most 127 dwords */
	len = skb_transport_header(skb) - skb_network_header(skb);
	if (len & ~(127 * 4))
		goto out_err;

	if (skb->encapsulation) {
		/* L4TUNLEN can support 127 words */
		len = skb_inner_network_header(skb) - skb_transport_header(skb);
		if (len & ~(127 * 2))
			goto out_err;

		/* IPLEN can support at most 127 dwords */
		len = skb_inner_transport_header(skb) -
		      skb_inner_network_header(skb);
		if (len & ~(127 * 4))
			goto out_err;
	}

	/* No need to validate L4LEN as TCP is the only protocol with a
	 * a flexible value and we support all possible values supported
	 * by TCP, which is at most 15 dwords
	 */

	return features;
out_err:
	return features & ~(NETIF_F_CSUM_MASK | NETIF_F_GSO_MASK);
}

/**
 * iavf_fix_features - fix up the netdev feature bits
 * @netdev: our net device
 * @features: desired feature bits
 *
 * Returns fixed-up features bits
 **/
static netdev_features_t iavf_fix_features(struct net_device *netdev,
					   netdev_features_t features)
{
	struct iavf_adapter *adapter = netdev_priv(netdev);

	if (!(adapter->vf_res->vf_cap_flags & VIRTCHNL_VF_OFFLOAD_VLAN))
		features &= ~(NETIF_F_HW_VLAN_CTAG_TX |
			      NETIF_F_HW_VLAN_CTAG_RX |
			      NETIF_F_HW_VLAN_CTAG_FILTER);

	return features;
}

static const struct net_device_ops iavf_netdev_ops = {
	.ndo_open		= iavf_open,
	.ndo_stop		= iavf_close,
	.ndo_start_xmit		= iavf_xmit_frame,
	.ndo_set_rx_mode	= iavf_set_rx_mode,
	.ndo_validate_addr	= eth_validate_addr,
	.ndo_set_mac_address	= iavf_set_mac,
	.ndo_change_mtu		= iavf_change_mtu,
	.ndo_tx_timeout		= iavf_tx_timeout,
	.ndo_vlan_rx_add_vid	= iavf_vlan_rx_add_vid,
	.ndo_vlan_rx_kill_vid	= iavf_vlan_rx_kill_vid,
	.ndo_features_check	= iavf_features_check,
	.ndo_fix_features	= iavf_fix_features,
	.ndo_set_features	= iavf_set_features,
	.ndo_setup_tc		= iavf_setup_tc,
};

/**
 * iavf_check_reset_complete - check that VF reset is complete
 * @hw: pointer to hw struct
 *
 * Returns 0 if device is ready to use, or -EBUSY if it's in reset.
 **/
static int iavf_check_reset_complete(struct iavf_hw *hw)
{
	u32 rstat;
	int i;

	for (i = 0; i < IAVF_RESET_WAIT_COMPLETE_COUNT; i++) {
		rstat = rd32(hw, IAVF_VFGEN_RSTAT) &
			     IAVF_VFGEN_RSTAT_VFR_STATE_MASK;
		if ((rstat == VIRTCHNL_VFR_VFACTIVE) ||
		    (rstat == VIRTCHNL_VFR_COMPLETED))
			return 0;
		usleep_range(10, 20);
	}
	return -EBUSY;
}

/**
 * iavf_process_config - Process the config information we got from the PF
 * @adapter: board private structure
 *
 * Verify that we have a valid config struct, and set up our netdev features
 * and our VSI struct.
 **/
int iavf_process_config(struct iavf_adapter *adapter)
{
	struct virtchnl_vf_resource *vfres = adapter->vf_res;
	int i, num_req_queues = adapter->num_req_queues;
	struct net_device *netdev = adapter->netdev;
	struct iavf_vsi *vsi = &adapter->vsi;
	netdev_features_t hw_enc_features;
	netdev_features_t hw_features;

	/* got VF config message back from PF, now we can parse it */
	for (i = 0; i < vfres->num_vsis; i++) {
		if (vfres->vsi_res[i].vsi_type == VIRTCHNL_VSI_SRIOV)
			adapter->vsi_res = &vfres->vsi_res[i];
	}
	if (!adapter->vsi_res) {
		dev_err(&adapter->pdev->dev, "No LAN VSI found\n");
		return -ENODEV;
	}

	if (num_req_queues &&
	    num_req_queues > adapter->vsi_res->num_queue_pairs) {
		/* Problem.  The PF gave us fewer queues than what we had
		 * negotiated in our request.  Need a reset to see if we can't
		 * get back to a working state.
		 */
		dev_err(&adapter->pdev->dev,
			"Requested %d queues, but PF only gave us %d.\n",
			num_req_queues,
			adapter->vsi_res->num_queue_pairs);
		adapter->flags |= IAVF_FLAG_REINIT_ITR_NEEDED;
		adapter->num_req_queues = adapter->vsi_res->num_queue_pairs;
		iavf_schedule_reset(adapter);
		return -ENODEV;
	}
	adapter->num_req_queues = 0;

	hw_enc_features = NETIF_F_SG			|
			  NETIF_F_IP_CSUM		|
			  NETIF_F_IPV6_CSUM		|
			  NETIF_F_HIGHDMA		|
			  NETIF_F_SOFT_FEATURES	|
			  NETIF_F_TSO			|
			  NETIF_F_TSO_ECN		|
			  NETIF_F_TSO6			|
			  NETIF_F_SCTP_CRC		|
			  NETIF_F_RXHASH		|
			  NETIF_F_RXCSUM		|
			  0;

	/* advertise to stack only if offloads for encapsulated packets is
	 * supported
	 */
	if (vfres->vf_cap_flags & VIRTCHNL_VF_OFFLOAD_ENCAP) {
		hw_enc_features |= NETIF_F_GSO_UDP_TUNNEL	|
				   NETIF_F_GSO_GRE		|
				   NETIF_F_GSO_GRE_CSUM		|
				   NETIF_F_GSO_IPXIP4		|
				   NETIF_F_GSO_IPXIP6		|
				   NETIF_F_GSO_UDP_TUNNEL_CSUM	|
				   NETIF_F_GSO_PARTIAL		|
				   0;

		if (!(vfres->vf_cap_flags &
		      VIRTCHNL_VF_OFFLOAD_ENCAP_CSUM))
			netdev->gso_partial_features |=
				NETIF_F_GSO_UDP_TUNNEL_CSUM;

		netdev->gso_partial_features |= NETIF_F_GSO_GRE_CSUM;
		netdev->hw_enc_features |= NETIF_F_TSO_MANGLEID;
		netdev->hw_enc_features |= hw_enc_features;
	}
	/* record features VLANs can make use of */
	netdev->vlan_features |= hw_enc_features | NETIF_F_TSO_MANGLEID;

	/* Write features and hw_features separately to avoid polluting
	 * with, or dropping, features that are set when we registered.
	 */
	hw_features = hw_enc_features;

	/* Enable VLAN features if supported */
	if (vfres->vf_cap_flags & VIRTCHNL_VF_OFFLOAD_VLAN)
		hw_features |= (NETIF_F_HW_VLAN_CTAG_TX |
				NETIF_F_HW_VLAN_CTAG_RX);
	/* Enable cloud filter if ADQ is supported */
	if (vfres->vf_cap_flags & VIRTCHNL_VF_OFFLOAD_ADQ)
		hw_features |= NETIF_F_HW_TC;
	if (vfres->vf_cap_flags & VIRTCHNL_VF_OFFLOAD_USO)
		hw_features |= NETIF_F_GSO_UDP_L4;

	netdev->hw_features |= hw_features;

	netdev->features |= hw_features;

	if (vfres->vf_cap_flags & VIRTCHNL_VF_OFFLOAD_VLAN)
		netdev->features |= NETIF_F_HW_VLAN_CTAG_FILTER;

	netdev->priv_flags |= IFF_UNICAST_FLT;

	/* Do not turn on offloads when they are requested to be turned off.
	 * TSO needs minimum 576 bytes to work correctly.
	 */
	if (netdev->wanted_features) {
		if (!(netdev->wanted_features & NETIF_F_TSO) ||
		    netdev->mtu < 576)
			netdev->features &= ~NETIF_F_TSO;
		if (!(netdev->wanted_features & NETIF_F_TSO6) ||
		    netdev->mtu < 576)
			netdev->features &= ~NETIF_F_TSO6;
		if (!(netdev->wanted_features & NETIF_F_TSO_ECN))
			netdev->features &= ~NETIF_F_TSO_ECN;
		if (!(netdev->wanted_features & NETIF_F_GRO))
			netdev->features &= ~NETIF_F_GRO;
		if (!(netdev->wanted_features & NETIF_F_GSO))
			netdev->features &= ~NETIF_F_GSO;
	}

	adapter->vsi.id = adapter->vsi_res->vsi_id;

	adapter->vsi.back = adapter;
	adapter->vsi.base_vector = 1;
	adapter->vsi.work_limit = IAVF_DEFAULT_IRQ_WORK;
	vsi->netdev = adapter->netdev;
	vsi->qs_handle = adapter->vsi_res->qset_handle;
	if (vfres->vf_cap_flags & VIRTCHNL_VF_OFFLOAD_RSS_PF) {
		adapter->rss_key_size = vfres->rss_key_size;
		adapter->rss_lut_size = vfres->rss_lut_size;
	} else {
		adapter->rss_key_size = IAVF_HKEY_ARRAY_SIZE;
		adapter->rss_lut_size = IAVF_HLUT_ARRAY_SIZE;
	}

	return 0;
}

/**
 * iavf_init_task - worker thread to perform delayed initialization
 * @work: pointer to work_struct containing our data
 *
 * This task completes the work that was begun in probe. Due to the nature
 * of VF-PF communications, we may need to wait tens of milliseconds to get
 * responses back from the PF. Rather than busy-wait in probe and bog down the
 * whole system, we'll do it in a task so we can sleep.
 * This task only runs during driver init. Once we've established
 * communications with the PF driver and set up our netdev, the watchdog
 * takes over.
 **/
static void iavf_init_task(struct work_struct *work)
{
	struct iavf_adapter *adapter = container_of(work,
						    struct iavf_adapter,
						    init_task.work);
	struct iavf_hw *hw = &adapter->hw;

<<<<<<< HEAD
	if (iavf_lock_timeout(adapter, __IAVF_IN_CRITICAL_TASK, 5000)) {
		dev_warn(&adapter->pdev->dev, "failed to set __IAVF_IN_CRITICAL_TASK in %s\n", __FUNCTION__);
=======
	if (iavf_lock_timeout(&adapter->crit_lock, 5000)) {
		dev_warn(&adapter->pdev->dev, "failed to acquire crit_lock in %s\n", __FUNCTION__);
>>>>>>> 3b17187f
		return;
	}
	switch (adapter->state) {
	case __IAVF_STARTUP:
		if (iavf_startup(adapter) < 0)
			goto init_failed;
		break;
	case __IAVF_INIT_VERSION_CHECK:
		if (iavf_init_version_check(adapter) < 0)
			goto init_failed;
		break;
	case __IAVF_INIT_GET_RESOURCES:
		if (iavf_init_get_resources(adapter) < 0)
			goto init_failed;
		goto out;
	default:
		goto init_failed;
	}

	queue_delayed_work(iavf_wq, &adapter->init_task,
			   msecs_to_jiffies(30));
	goto out;
init_failed:
	if (++adapter->aq_wait_count > IAVF_AQ_MAX_ERR) {
		dev_err(&adapter->pdev->dev,
			"Failed to communicate with PF; waiting before retry\n");
		adapter->flags |= IAVF_FLAG_PF_COMMS_FAILED;
		iavf_shutdown_adminq(hw);
		adapter->state = __IAVF_STARTUP;
		queue_delayed_work(iavf_wq, &adapter->init_task, HZ * 5);
		goto out;
	}
	queue_delayed_work(iavf_wq, &adapter->init_task, HZ);
out:
<<<<<<< HEAD
	clear_bit(__IAVF_IN_CRITICAL_TASK, &adapter->crit_section);
=======
	mutex_unlock(&adapter->crit_lock);
>>>>>>> 3b17187f
}

/**
 * iavf_shutdown - Shutdown the device in preparation for a reboot
 * @pdev: pci device structure
 **/
static void iavf_shutdown(struct pci_dev *pdev)
{
	struct net_device *netdev = pci_get_drvdata(pdev);
	struct iavf_adapter *adapter = netdev_priv(netdev);

	netif_device_detach(netdev);

	if (netif_running(netdev))
		iavf_close(netdev);

<<<<<<< HEAD
	if (iavf_lock_timeout(adapter, __IAVF_IN_CRITICAL_TASK, 5000))
		dev_warn(&adapter->pdev->dev, "failed to set __IAVF_IN_CRITICAL_TASK in %s\n", __FUNCTION__);
	/* Prevent the watchdog from running. */
	adapter->state = __IAVF_REMOVE;
	adapter->aq_required = 0;
	clear_bit(__IAVF_IN_CRITICAL_TASK, &adapter->crit_section);
=======
	if (iavf_lock_timeout(&adapter->crit_lock, 5000))
		dev_warn(&adapter->pdev->dev, "failed to acquire crit_lock in %s\n", __FUNCTION__);
	/* Prevent the watchdog from running. */
	adapter->state = __IAVF_REMOVE;
	adapter->aq_required = 0;
	mutex_unlock(&adapter->crit_lock);
>>>>>>> 3b17187f

#ifdef CONFIG_PM
	pci_save_state(pdev);

#endif
	pci_disable_device(pdev);
}

/**
 * iavf_probe - Device Initialization Routine
 * @pdev: PCI device information struct
 * @ent: entry in iavf_pci_tbl
 *
 * Returns 0 on success, negative on failure
 *
 * iavf_probe initializes an adapter identified by a pci_dev structure.
 * The OS initialization, configuring of the adapter private structure,
 * and a hardware reset occur.
 **/
static int iavf_probe(struct pci_dev *pdev, const struct pci_device_id *ent)
{
	struct net_device *netdev;
	struct iavf_adapter *adapter = NULL;
	struct iavf_hw *hw = NULL;
	int err;

	err = pci_enable_device(pdev);
	if (err)
		return err;

	err = dma_set_mask_and_coherent(&pdev->dev, DMA_BIT_MASK(64));
	if (err) {
		err = dma_set_mask_and_coherent(&pdev->dev, DMA_BIT_MASK(32));
		if (err) {
			dev_err(&pdev->dev,
				"DMA configuration failed: 0x%x\n", err);
			goto err_dma;
		}
	}

	err = pci_request_regions(pdev, iavf_driver_name);
	if (err) {
		dev_err(&pdev->dev,
			"pci_request_regions failed 0x%x\n", err);
		goto err_pci_reg;
	}

	pci_enable_pcie_error_reporting(pdev);

	pci_set_master(pdev);

	netdev = alloc_etherdev_mq(sizeof(struct iavf_adapter),
				   IAVF_MAX_REQ_QUEUES);
	if (!netdev) {
		err = -ENOMEM;
		goto err_alloc_etherdev;
	}

	SET_NETDEV_DEV(netdev, &pdev->dev);

	pci_set_drvdata(pdev, netdev);
	adapter = netdev_priv(netdev);

	adapter->netdev = netdev;
	adapter->pdev = pdev;

	hw = &adapter->hw;
	hw->back = adapter;

	adapter->msg_enable = BIT(DEFAULT_DEBUG_LEVEL_SHIFT) - 1;
	adapter->state = __IAVF_STARTUP;

	/* Call save state here because it relies on the adapter struct. */
	pci_save_state(pdev);

	hw->hw_addr = ioremap(pci_resource_start(pdev, 0),
			      pci_resource_len(pdev, 0));
	if (!hw->hw_addr) {
		err = -EIO;
		goto err_ioremap;
	}
	hw->vendor_id = pdev->vendor;
	hw->device_id = pdev->device;
	pci_read_config_byte(pdev, PCI_REVISION_ID, &hw->revision_id);
	hw->subsystem_vendor_id = pdev->subsystem_vendor;
	hw->subsystem_device_id = pdev->subsystem_device;
	hw->bus.device = PCI_SLOT(pdev->devfn);
	hw->bus.func = PCI_FUNC(pdev->devfn);
	hw->bus.bus_id = pdev->bus->number;

	/* set up the locks for the AQ, do this only once in probe
	 * and destroy them only once in remove
	 */
	mutex_init(&adapter->crit_lock);
	mutex_init(&adapter->client_lock);
	mutex_init(&adapter->remove_lock);
	mutex_init(&hw->aq.asq_mutex);
	mutex_init(&hw->aq.arq_mutex);

	spin_lock_init(&adapter->mac_vlan_list_lock);
	spin_lock_init(&adapter->cloud_filter_list_lock);
	spin_lock_init(&adapter->fdir_fltr_lock);
	spin_lock_init(&adapter->adv_rss_lock);

	INIT_LIST_HEAD(&adapter->mac_filter_list);
	INIT_LIST_HEAD(&adapter->vlan_filter_list);
	INIT_LIST_HEAD(&adapter->cloud_filter_list);
	INIT_LIST_HEAD(&adapter->fdir_list_head);
	INIT_LIST_HEAD(&adapter->adv_rss_list_head);

	INIT_WORK(&adapter->reset_task, iavf_reset_task);
	INIT_WORK(&adapter->adminq_task, iavf_adminq_task);
	INIT_DELAYED_WORK(&adapter->watchdog_task, iavf_watchdog_task);
	INIT_DELAYED_WORK(&adapter->client_task, iavf_client_task);
	INIT_DELAYED_WORK(&adapter->init_task, iavf_init_task);
	queue_delayed_work(iavf_wq, &adapter->init_task,
			   msecs_to_jiffies(5 * (pdev->devfn & 0x07)));

	/* Setup the wait queue for indicating transition to down status */
	init_waitqueue_head(&adapter->down_waitqueue);

	return 0;

err_ioremap:
	free_netdev(netdev);
err_alloc_etherdev:
	pci_disable_pcie_error_reporting(pdev);
	pci_release_regions(pdev);
err_pci_reg:
err_dma:
	pci_disable_device(pdev);
	return err;
}

/**
 * iavf_suspend - Power management suspend routine
 * @dev_d: device info pointer
 *
 * Called when the system (VM) is entering sleep/suspend.
 **/
static int __maybe_unused iavf_suspend(struct device *dev_d)
{
	struct net_device *netdev = dev_get_drvdata(dev_d);
	struct iavf_adapter *adapter = netdev_priv(netdev);

	netif_device_detach(netdev);

	while (!mutex_trylock(&adapter->crit_lock))
		usleep_range(500, 1000);

	if (netif_running(netdev)) {
		rtnl_lock();
		iavf_down(adapter);
		rtnl_unlock();
	}
	iavf_free_misc_irq(adapter);
	iavf_reset_interrupt_capability(adapter);

	mutex_unlock(&adapter->crit_lock);

	return 0;
}

/**
 * iavf_resume - Power management resume routine
 * @dev_d: device info pointer
 *
 * Called when the system (VM) is resumed from sleep/suspend.
 **/
static int __maybe_unused iavf_resume(struct device *dev_d)
{
	struct pci_dev *pdev = to_pci_dev(dev_d);
	struct net_device *netdev = pci_get_drvdata(pdev);
	struct iavf_adapter *adapter = netdev_priv(netdev);
	u32 err;

	pci_set_master(pdev);

	rtnl_lock();
	err = iavf_set_interrupt_capability(adapter);
	if (err) {
		rtnl_unlock();
		dev_err(&pdev->dev, "Cannot enable MSI-X interrupts.\n");
		return err;
	}
	err = iavf_request_misc_irq(adapter);
	rtnl_unlock();
	if (err) {
		dev_err(&pdev->dev, "Cannot get interrupt vector.\n");
		return err;
	}

	queue_work(iavf_wq, &adapter->reset_task);

	netif_device_attach(netdev);

	return err;
}

/**
 * iavf_remove - Device Removal Routine
 * @pdev: PCI device information struct
 *
 * iavf_remove is called by the PCI subsystem to alert the driver
 * that it should release a PCI device.  The could be caused by a
 * Hot-Plug event, or because the driver is going to be removed from
 * memory.
 **/
static void iavf_remove(struct pci_dev *pdev)
{
	struct net_device *netdev = pci_get_drvdata(pdev);
	struct iavf_adapter *adapter = netdev_priv(netdev);
	struct iavf_fdir_fltr *fdir, *fdirtmp;
	struct iavf_vlan_filter *vlf, *vlftmp;
	struct iavf_adv_rss *rss, *rsstmp;
	struct iavf_mac_filter *f, *ftmp;
	struct iavf_cloud_filter *cf, *cftmp;
	struct iavf_hw *hw = &adapter->hw;
	int err;
	/* Indicate we are in remove and not to run reset_task */
	mutex_lock(&adapter->remove_lock);
	cancel_delayed_work_sync(&adapter->init_task);
	cancel_work_sync(&adapter->reset_task);
	cancel_delayed_work_sync(&adapter->client_task);
	if (adapter->netdev_registered) {
		unregister_netdev(netdev);
		adapter->netdev_registered = false;
	}
	if (CLIENT_ALLOWED(adapter)) {
		err = iavf_lan_del_device(adapter);
		if (err)
			dev_warn(&pdev->dev, "Failed to delete client device: %d\n",
				 err);
	}

	iavf_request_reset(adapter);
	msleep(50);
	/* If the FW isn't responding, kick it once, but only once. */
	if (!iavf_asq_done(hw)) {
		iavf_request_reset(adapter);
		msleep(50);
	}
<<<<<<< HEAD
	if (iavf_lock_timeout(adapter, __IAVF_IN_CRITICAL_TASK, 5000))
		dev_warn(&adapter->pdev->dev, "failed to set __IAVF_IN_CRITICAL_TASK in %s\n", __FUNCTION__);
=======
	if (iavf_lock_timeout(&adapter->crit_lock, 5000))
		dev_warn(&adapter->pdev->dev, "failed to acquire crit_lock in %s\n", __FUNCTION__);
>>>>>>> 3b17187f

	/* Shut down all the garbage mashers on the detention level */
	adapter->state = __IAVF_REMOVE;
	adapter->aq_required = 0;
	adapter->flags &= ~IAVF_FLAG_REINIT_ITR_NEEDED;
	iavf_free_all_tx_resources(adapter);
	iavf_free_all_rx_resources(adapter);
	iavf_misc_irq_disable(adapter);
	iavf_free_misc_irq(adapter);
	iavf_reset_interrupt_capability(adapter);
	iavf_free_q_vectors(adapter);

	cancel_delayed_work_sync(&adapter->watchdog_task);

	cancel_work_sync(&adapter->adminq_task);

	iavf_free_rss(adapter);

	if (hw->aq.asq.count)
		iavf_shutdown_adminq(hw);

	/* destroy the locks only once, here */
	mutex_destroy(&hw->aq.arq_mutex);
	mutex_destroy(&hw->aq.asq_mutex);
	mutex_destroy(&adapter->client_lock);
	mutex_unlock(&adapter->crit_lock);
	mutex_destroy(&adapter->crit_lock);
	mutex_unlock(&adapter->remove_lock);
	mutex_destroy(&adapter->remove_lock);

	iounmap(hw->hw_addr);
	pci_release_regions(pdev);
	iavf_free_queues(adapter);
	kfree(adapter->vf_res);
	spin_lock_bh(&adapter->mac_vlan_list_lock);
	/* If we got removed before an up/down sequence, we've got a filter
	 * hanging out there that we need to get rid of.
	 */
	list_for_each_entry_safe(f, ftmp, &adapter->mac_filter_list, list) {
		list_del(&f->list);
		kfree(f);
	}
	list_for_each_entry_safe(vlf, vlftmp, &adapter->vlan_filter_list,
				 list) {
		list_del(&vlf->list);
		kfree(vlf);
	}

	spin_unlock_bh(&adapter->mac_vlan_list_lock);

	spin_lock_bh(&adapter->cloud_filter_list_lock);
	list_for_each_entry_safe(cf, cftmp, &adapter->cloud_filter_list, list) {
		list_del(&cf->list);
		kfree(cf);
	}
	spin_unlock_bh(&adapter->cloud_filter_list_lock);

	spin_lock_bh(&adapter->fdir_fltr_lock);
	list_for_each_entry_safe(fdir, fdirtmp, &adapter->fdir_list_head, list) {
		list_del(&fdir->list);
		kfree(fdir);
	}
	spin_unlock_bh(&adapter->fdir_fltr_lock);

	spin_lock_bh(&adapter->adv_rss_lock);
	list_for_each_entry_safe(rss, rsstmp, &adapter->adv_rss_list_head,
				 list) {
		list_del(&rss->list);
		kfree(rss);
	}
	spin_unlock_bh(&adapter->adv_rss_lock);

	free_netdev(netdev);

	pci_disable_pcie_error_reporting(pdev);

	pci_disable_device(pdev);
}

static SIMPLE_DEV_PM_OPS(iavf_pm_ops, iavf_suspend, iavf_resume);

static struct pci_driver iavf_driver = {
	.name      = iavf_driver_name,
	.id_table  = iavf_pci_tbl,
	.probe     = iavf_probe,
	.remove    = iavf_remove,
	.driver.pm = &iavf_pm_ops,
	.shutdown  = iavf_shutdown,
};

/**
 * iavf_init_module - Driver Registration Routine
 *
 * iavf_init_module is the first routine called when the driver is
 * loaded. All it does is register with the PCI subsystem.
 **/
static int __init iavf_init_module(void)
{
	int ret;

	pr_info("iavf: %s\n", iavf_driver_string);

	pr_info("%s\n", iavf_copyright);

	iavf_wq = alloc_workqueue("%s", WQ_UNBOUND | WQ_MEM_RECLAIM, 1,
				  iavf_driver_name);
	if (!iavf_wq) {
		pr_err("%s: Failed to create workqueue\n", iavf_driver_name);
		return -ENOMEM;
	}
	ret = pci_register_driver(&iavf_driver);
	return ret;
}

module_init(iavf_init_module);

/**
 * iavf_exit_module - Driver Exit Cleanup Routine
 *
 * iavf_exit_module is called just before the driver is removed
 * from memory.
 **/
static void __exit iavf_exit_module(void)
{
	pci_unregister_driver(&iavf_driver);
	destroy_workqueue(iavf_wq);
}

module_exit(iavf_exit_module);

/* iavf_main.c */<|MERGE_RESOLUTION|>--- conflicted
+++ resolved
@@ -132,34 +132,18 @@
 }
 
 /**
-<<<<<<< HEAD
- * iavf_lock_timeout - try to set bit but give up after timeout
- * @adapter: board private structure
- * @bit: bit to set
-=======
  * iavf_lock_timeout - try to lock mutex but give up after timeout
  * @lock: mutex that should be locked
->>>>>>> 3b17187f
  * @msecs: timeout in msecs
  *
  * Returns 0 on success, negative on failure
  **/
-<<<<<<< HEAD
-static int iavf_lock_timeout(struct iavf_adapter *adapter,
-			     enum iavf_critical_section_t bit,
-			     unsigned int msecs)
-=======
 static int iavf_lock_timeout(struct mutex *lock, unsigned int msecs)
->>>>>>> 3b17187f
 {
 	unsigned int wait, delay = 10;
 
 	for (wait = 0; wait < msecs; wait += delay) {
-<<<<<<< HEAD
-		if (!test_and_set_bit(bit, &adapter->crit_section))
-=======
 		if (mutex_trylock(lock))
->>>>>>> 3b17187f
 			return 0;
 
 		msleep(delay);
@@ -2131,20 +2115,11 @@
 	if (mutex_is_locked(&adapter->remove_lock))
 		return;
 
-<<<<<<< HEAD
-	if (iavf_lock_timeout(adapter, __IAVF_IN_CRITICAL_TASK, 200)) {
-		schedule_work(&adapter->reset_task);
-		return;
-	}
-	while (test_and_set_bit(__IAVF_IN_CLIENT_TASK,
-				&adapter->crit_section))
-=======
 	if (iavf_lock_timeout(&adapter->crit_lock, 200)) {
 		schedule_work(&adapter->reset_task);
 		return;
 	}
 	while (!mutex_trylock(&adapter->client_lock))
->>>>>>> 3b17187f
 		usleep_range(500, 1000);
 	if (CLIENT_ENABLED(adapter)) {
 		adapter->flags &= ~(IAVF_FLAG_CLIENT_NEEDS_OPEN |
@@ -2357,11 +2332,7 @@
 	if (!event.msg_buf)
 		goto out;
 
-<<<<<<< HEAD
-	if (iavf_lock_timeout(adapter, __IAVF_IN_CRITICAL_TASK, 200))
-=======
 	if (iavf_lock_timeout(&adapter->crit_lock, 200))
->>>>>>> 3b17187f
 		goto freedom;
 	do {
 		ret = iavf_clean_arq_element(hw, &event, &pending);
@@ -2376,11 +2347,7 @@
 		if (pending != 0)
 			memset(event.msg_buf, 0, IAVF_MAX_AQ_BUF_SIZE);
 	} while (pending);
-<<<<<<< HEAD
-	clear_bit(__IAVF_IN_CRITICAL_TASK, &adapter->crit_section);
-=======
 	mutex_unlock(&adapter->crit_lock);
->>>>>>> 3b17187f
 
 	if ((adapter->flags &
 	     (IAVF_FLAG_RESET_PENDING | IAVF_FLAG_RESET_NEEDED)) ||
@@ -3682,13 +3649,8 @@
 						    init_task.work);
 	struct iavf_hw *hw = &adapter->hw;
 
-<<<<<<< HEAD
-	if (iavf_lock_timeout(adapter, __IAVF_IN_CRITICAL_TASK, 5000)) {
-		dev_warn(&adapter->pdev->dev, "failed to set __IAVF_IN_CRITICAL_TASK in %s\n", __FUNCTION__);
-=======
 	if (iavf_lock_timeout(&adapter->crit_lock, 5000)) {
 		dev_warn(&adapter->pdev->dev, "failed to acquire crit_lock in %s\n", __FUNCTION__);
->>>>>>> 3b17187f
 		return;
 	}
 	switch (adapter->state) {
@@ -3723,11 +3685,7 @@
 	}
 	queue_delayed_work(iavf_wq, &adapter->init_task, HZ);
 out:
-<<<<<<< HEAD
-	clear_bit(__IAVF_IN_CRITICAL_TASK, &adapter->crit_section);
-=======
 	mutex_unlock(&adapter->crit_lock);
->>>>>>> 3b17187f
 }
 
 /**
@@ -3744,21 +3702,12 @@
 	if (netif_running(netdev))
 		iavf_close(netdev);
 
-<<<<<<< HEAD
-	if (iavf_lock_timeout(adapter, __IAVF_IN_CRITICAL_TASK, 5000))
-		dev_warn(&adapter->pdev->dev, "failed to set __IAVF_IN_CRITICAL_TASK in %s\n", __FUNCTION__);
-	/* Prevent the watchdog from running. */
-	adapter->state = __IAVF_REMOVE;
-	adapter->aq_required = 0;
-	clear_bit(__IAVF_IN_CRITICAL_TASK, &adapter->crit_section);
-=======
 	if (iavf_lock_timeout(&adapter->crit_lock, 5000))
 		dev_warn(&adapter->pdev->dev, "failed to acquire crit_lock in %s\n", __FUNCTION__);
 	/* Prevent the watchdog from running. */
 	adapter->state = __IAVF_REMOVE;
 	adapter->aq_required = 0;
 	mutex_unlock(&adapter->crit_lock);
->>>>>>> 3b17187f
 
 #ifdef CONFIG_PM
 	pci_save_state(pdev);
@@ -4001,13 +3950,8 @@
 		iavf_request_reset(adapter);
 		msleep(50);
 	}
-<<<<<<< HEAD
-	if (iavf_lock_timeout(adapter, __IAVF_IN_CRITICAL_TASK, 5000))
-		dev_warn(&adapter->pdev->dev, "failed to set __IAVF_IN_CRITICAL_TASK in %s\n", __FUNCTION__);
-=======
 	if (iavf_lock_timeout(&adapter->crit_lock, 5000))
 		dev_warn(&adapter->pdev->dev, "failed to acquire crit_lock in %s\n", __FUNCTION__);
->>>>>>> 3b17187f
 
 	/* Shut down all the garbage mashers on the detention level */
 	adapter->state = __IAVF_REMOVE;
