// SPDX-License-Identifier: GPL-2.0
/* Copyright (c) 2019, Intel Corporation. */

#include "ice_dcb_lib.h"
#include "ice_dcb_nl.h"

/**
 * ice_dcb_get_ena_tc - return bitmap of enabled TCs
 * @dcbcfg: DCB config to evaluate for enabled TCs
 */
static u8 ice_dcb_get_ena_tc(struct ice_dcbx_cfg *dcbcfg)
{
	u8 i, num_tc, ena_tc = 1;

	num_tc = ice_dcb_get_num_tc(dcbcfg);

	for (i = 0; i < num_tc; i++)
		ena_tc |= BIT(i);

	return ena_tc;
}

/**
 * ice_is_pfc_causing_hung_q
 * @pf: pointer to PF structure
 * @txqueue: Tx queue which is supposedly hung queue
 *
 * find if PFC is causing the hung queue, if yes return true else false
 */
bool ice_is_pfc_causing_hung_q(struct ice_pf *pf, unsigned int txqueue)
{
	u8 num_tcs = 0, i, tc, up_mapped_tc, up_in_tc = 0;
	u64 ref_prio_xoff[ICE_MAX_UP];
	struct ice_vsi *vsi;
	u32 up2tc;

	vsi = ice_get_main_vsi(pf);
	if (!vsi)
		return false;

	ice_for_each_traffic_class(i)
		if (vsi->tc_cfg.ena_tc & BIT(i))
			num_tcs++;

	/* first find out the TC to which the hung queue belongs to */
	for (tc = 0; tc < num_tcs - 1; tc++)
		if (ice_find_q_in_range(vsi->tc_cfg.tc_info[tc].qoffset,
					vsi->tc_cfg.tc_info[tc + 1].qoffset,
					txqueue))
			break;

	/* Build a bit map of all UPs associated to the suspect hung queue TC,
	 * so that we check for its counter increment.
	 */
	up2tc = rd32(&pf->hw, PRTDCB_TUP2TC);
	for (i = 0; i < ICE_MAX_UP; i++) {
		up_mapped_tc = (up2tc >> (i * 3)) & 0x7;
		if (up_mapped_tc == tc)
			up_in_tc |= BIT(i);
	}

	/* Now that we figured out that hung queue is PFC enabled, still the
	 * Tx timeout can be legitimate. So to make sure Tx timeout is
	 * absolutely caused by PFC storm, check if the counters are
	 * incrementing.
	 */
	for (i = 0; i < ICE_MAX_UP; i++)
		if (up_in_tc & BIT(i))
			ref_prio_xoff[i] = pf->stats.priority_xoff_rx[i];

	ice_update_dcb_stats(pf);

	for (i = 0; i < ICE_MAX_UP; i++)
		if (up_in_tc & BIT(i))
			if (pf->stats.priority_xoff_rx[i] > ref_prio_xoff[i])
				return true;

	return false;
}

/**
 * ice_dcb_get_mode - gets the DCB mode
 * @port_info: pointer to port info structure
 * @host: if set it's HOST if not it's MANAGED
 */
static u8 ice_dcb_get_mode(struct ice_port_info *port_info, bool host)
{
	u8 mode;

	if (host)
		mode = DCB_CAP_DCBX_HOST;
	else
		mode = DCB_CAP_DCBX_LLD_MANAGED;

	if (port_info->qos_cfg.local_dcbx_cfg.dcbx_mode & ICE_DCBX_MODE_CEE)
		return mode | DCB_CAP_DCBX_VER_CEE;
	else
		return mode | DCB_CAP_DCBX_VER_IEEE;
}

/**
 * ice_dcb_get_num_tc - Get the number of TCs from DCBX config
 * @dcbcfg: config to retrieve number of TCs from
 */
u8 ice_dcb_get_num_tc(struct ice_dcbx_cfg *dcbcfg)
{
	bool tc_unused = false;
	u8 num_tc = 0;
	u8 ret = 0;
	int i;

	/* Scan the ETS Config Priority Table to find traffic classes
	 * enabled and create a bitmask of enabled TCs
	 */
	for (i = 0; i < CEE_DCBX_MAX_PRIO; i++)
		num_tc |= BIT(dcbcfg->etscfg.prio_table[i]);

	/* Scan bitmask for contiguous TCs starting with TC0 */
	for (i = 0; i < IEEE_8021QAZ_MAX_TCS; i++) {
		if (num_tc & BIT(i)) {
			if (!tc_unused) {
				ret++;
			} else {
				pr_err("Non-contiguous TCs - Disabling DCB\n");
				return 1;
			}
		} else {
			tc_unused = true;
		}
	}

	/* There is always at least 1 TC */
	if (!ret)
		ret = 1;

	return ret;
}

/**
 * ice_get_first_droptc - returns number of first droptc
 * @vsi: used to find the first droptc
 *
 * This function returns the value of first_droptc.
 * When DCB is enabled, first droptc information is derived from enabled_tc
 * and PFC enabled bits. otherwise this function returns 0 as there is one
 * TC without DCB (tc0)
 */
static u8 ice_get_first_droptc(struct ice_vsi *vsi)
{
	struct ice_dcbx_cfg *cfg = &vsi->port_info->qos_cfg.local_dcbx_cfg;
	struct device *dev = ice_pf_to_dev(vsi->back);
	u8 num_tc, ena_tc_map, pfc_ena_map;
	u8 i;

	num_tc = ice_dcb_get_num_tc(cfg);

	/* get bitmap of enabled TCs */
	ena_tc_map = ice_dcb_get_ena_tc(cfg);

	/* get bitmap of PFC enabled TCs */
	pfc_ena_map = cfg->pfc.pfcena;

	/* get first TC that is not PFC enabled */
	for (i = 0; i < num_tc; i++) {
		if ((ena_tc_map & BIT(i)) && (!(pfc_ena_map & BIT(i)))) {
			dev_dbg(dev, "first drop tc = %d\n", i);
			return i;
		}
	}

	dev_dbg(dev, "first drop tc = 0\n");
	return 0;
}

/**
 * ice_vsi_set_dcb_tc_cfg - Set VSI's TC based on DCB configuration
 * @vsi: pointer to the VSI instance
 */
void ice_vsi_set_dcb_tc_cfg(struct ice_vsi *vsi)
{
	struct ice_dcbx_cfg *cfg = &vsi->port_info->qos_cfg.local_dcbx_cfg;

	switch (vsi->type) {
	case ICE_VSI_PF:
		vsi->tc_cfg.ena_tc = ice_dcb_get_ena_tc(cfg);
		vsi->tc_cfg.numtc = ice_dcb_get_num_tc(cfg);
		break;
	case ICE_VSI_CHNL:
		vsi->tc_cfg.ena_tc = BIT(ice_get_first_droptc(vsi));
		vsi->tc_cfg.numtc = 1;
		break;
	case ICE_VSI_CTRL:
	case ICE_VSI_LB:
	default:
		vsi->tc_cfg.ena_tc = ICE_DFLT_TRAFFIC_CLASS;
		vsi->tc_cfg.numtc = 1;
	}
}

/**
 * ice_dcb_get_tc - Get the TC associated with the queue
 * @vsi: ptr to the VSI
 * @queue_index: queue number associated with VSI
 */
u8 ice_dcb_get_tc(struct ice_vsi *vsi, int queue_index)
{
	return vsi->tx_rings[queue_index]->dcb_tc;
}

/**
 * ice_vsi_cfg_dcb_rings - Update rings to reflect DCB TC
 * @vsi: VSI owner of rings being updated
 */
void ice_vsi_cfg_dcb_rings(struct ice_vsi *vsi)
{
	struct ice_tx_ring *tx_ring;
	struct ice_rx_ring *rx_ring;
	u16 qoffset, qcount;
	int i, n;

	if (!test_bit(ICE_FLAG_DCB_ENA, vsi->back->flags)) {
		/* Reset the TC information */
		ice_for_each_txq(vsi, i) {
			tx_ring = vsi->tx_rings[i];
			tx_ring->dcb_tc = 0;
		}
		ice_for_each_rxq(vsi, i) {
			rx_ring = vsi->rx_rings[i];
			rx_ring->dcb_tc = 0;
		}
		return;
	}

	ice_for_each_traffic_class(n) {
		if (!(vsi->tc_cfg.ena_tc & BIT(n)))
			break;

		qoffset = vsi->tc_cfg.tc_info[n].qoffset;
		qcount = vsi->tc_cfg.tc_info[n].qcount_tx;
		for (i = qoffset; i < (qoffset + qcount); i++)
			vsi->tx_rings[i]->dcb_tc = n;

		qcount = vsi->tc_cfg.tc_info[n].qcount_rx;
		for (i = qoffset; i < (qoffset + qcount); i++)
			vsi->rx_rings[i]->dcb_tc = n;
	}
	/* applicable only if "all_enatc" is set, which will be set from
	 * setup_tc method as part of configuring channels
	 */
	if (vsi->all_enatc) {
		u8 first_droptc = ice_get_first_droptc(vsi);

		/* When DCB is configured, TC for ADQ queues (which are really
		 * PF queues) should be the first drop TC of the main VSI
		 */
		ice_for_each_chnl_tc(n) {
			if (!(vsi->all_enatc & BIT(n)))
				break;

			qoffset = vsi->mqprio_qopt.qopt.offset[n];
			qcount = vsi->mqprio_qopt.qopt.count[n];
			for (i = qoffset; i < (qoffset + qcount); i++) {
				vsi->tx_rings[i]->dcb_tc = first_droptc;
				vsi->rx_rings[i]->dcb_tc = first_droptc;
			}
		}
	}
}

/**
 * ice_dcb_ena_dis_vsi - disable certain VSIs for DCB config/reconfig
 * @pf: pointer to the PF instance
 * @ena: true to enable VSIs, false to disable
 * @locked: true if caller holds RTNL lock, false otherwise
 *
 * Before a new DCB configuration can be applied, VSIs of type PF, SWITCHDEV
 * and CHNL need to be brought down. Following completion of DCB configuration
 * the VSIs that were downed need to be brought up again. This helper function
 * does both.
 */
static void ice_dcb_ena_dis_vsi(struct ice_pf *pf, bool ena, bool locked)
{
	int i;

	ice_for_each_vsi(pf, i) {
		struct ice_vsi *vsi = pf->vsi[i];

		if (!vsi)
			continue;

		switch (vsi->type) {
		case ICE_VSI_CHNL:
		case ICE_VSI_SWITCHDEV_CTRL:
		case ICE_VSI_PF:
			if (ena)
				ice_ena_vsi(vsi, locked);
			else
				ice_dis_vsi(vsi, locked);
			break;
		default:
			continue;
		}
	}
}

/**
 * ice_dcb_bwchk - check if ETS bandwidth input parameters are correct
 * @pf: pointer to the PF struct
 * @dcbcfg: pointer to DCB config structure
 */
int ice_dcb_bwchk(struct ice_pf *pf, struct ice_dcbx_cfg *dcbcfg)
{
	struct ice_dcb_ets_cfg *etscfg = &dcbcfg->etscfg;
	u8 num_tc, total_bw = 0;
	int i;

	/* returns number of contigous TCs and 1 TC for non-contigous TCs,
	 * since at least 1 TC has to be configured
	 */
	num_tc = ice_dcb_get_num_tc(dcbcfg);

	/* no bandwidth checks required if there's only one TC, so assign
	 * all bandwidth to TC0 and return
	 */
	if (num_tc == 1) {
		etscfg->tcbwtable[0] = ICE_TC_MAX_BW;
		return 0;
	}

	for (i = 0; i < num_tc; i++)
		total_bw += etscfg->tcbwtable[i];

	if (!total_bw) {
		etscfg->tcbwtable[0] = ICE_TC_MAX_BW;
	} else if (total_bw != ICE_TC_MAX_BW) {
		dev_err(ice_pf_to_dev(pf), "Invalid config, total bandwidth must equal 100\n");
		return -EINVAL;
	}

	return 0;
}

/**
 * ice_pf_dcb_cfg - Apply new DCB configuration
 * @pf: pointer to the PF struct
 * @new_cfg: DCBX config to apply
 * @locked: is the RTNL held
 */
int ice_pf_dcb_cfg(struct ice_pf *pf, struct ice_dcbx_cfg *new_cfg, bool locked)
{
	struct ice_aqc_port_ets_elem buf = { 0 };
	struct ice_dcbx_cfg *old_cfg, *curr_cfg;
	struct device *dev = ice_pf_to_dev(pf);
	int ret = ICE_DCB_NO_HW_CHG;
	struct iidc_event *event;
	struct ice_vsi *pf_vsi;

	curr_cfg = &pf->hw.port_info->qos_cfg.local_dcbx_cfg;

	/* FW does not care if change happened */
	if (!pf->hw.port_info->qos_cfg.is_sw_lldp)
		ret = ICE_DCB_HW_CHG_RST;

	/* Enable DCB tagging only when more than one TC */
	if (ice_dcb_get_num_tc(new_cfg) > 1) {
		dev_dbg(dev, "DCB tagging enabled (num TC > 1)\n");
		set_bit(ICE_FLAG_DCB_ENA, pf->flags);
	} else {
		dev_dbg(dev, "DCB tagging disabled (num TC = 1)\n");
		clear_bit(ICE_FLAG_DCB_ENA, pf->flags);
	}

	if (!memcmp(new_cfg, curr_cfg, sizeof(*new_cfg))) {
		dev_dbg(dev, "No change in DCB config required\n");
		return ret;
	}

	if (ice_dcb_bwchk(pf, new_cfg))
		return -EINVAL;

	/* Store old config in case FW config fails */
	old_cfg = kmemdup(curr_cfg, sizeof(*old_cfg), GFP_KERNEL);
	if (!old_cfg)
		return -ENOMEM;

	dev_info(dev, "Commit DCB Configuration to the hardware\n");
	pf_vsi = ice_get_main_vsi(pf);
	if (!pf_vsi) {
		dev_dbg(dev, "PF VSI doesn't exist\n");
		ret = -EINVAL;
		goto free_cfg;
	}

	/* Notify AUX drivers about impending change to TCs */
	event = kzalloc(sizeof(*event), GFP_KERNEL);
	if (!event) {
		ret = -ENOMEM;
		goto free_cfg;
	}

	set_bit(IIDC_EVENT_BEFORE_TC_CHANGE, event->type);
	ice_send_event_to_aux(pf, event);
	kfree(event);

	/* avoid race conditions by holding the lock while disabling and
	 * re-enabling the VSI
	 */
	if (!locked)
		rtnl_lock();

	/* disable VSIs affected by DCB changes */
	ice_dcb_ena_dis_vsi(pf, false, true);

	memcpy(curr_cfg, new_cfg, sizeof(*curr_cfg));
	memcpy(&curr_cfg->etsrec, &curr_cfg->etscfg, sizeof(curr_cfg->etsrec));
	memcpy(&new_cfg->etsrec, &curr_cfg->etscfg, sizeof(curr_cfg->etsrec));

	/* Only send new config to HW if we are in SW LLDP mode. Otherwise,
	 * the new config came from the HW in the first place.
	 */
	if (pf->hw.port_info->qos_cfg.is_sw_lldp) {
		ret = ice_set_dcb_cfg(pf->hw.port_info);
		if (ret) {
			dev_err(dev, "Set DCB Config failed\n");
			/* Restore previous settings to local config */
			memcpy(curr_cfg, old_cfg, sizeof(*curr_cfg));
			goto out;
		}
	}

	ret = ice_query_port_ets(pf->hw.port_info, &buf, sizeof(buf), NULL);
	if (ret) {
		dev_err(dev, "Query Port ETS failed\n");
		goto out;
	}

	ice_pf_dcb_recfg(pf);

out:
	/* enable previously downed VSIs */
	ice_dcb_ena_dis_vsi(pf, true, true);
	if (!locked)
		rtnl_unlock();
free_cfg:
	kfree(old_cfg);
	return ret;
}

/**
 * ice_cfg_etsrec_defaults - Set default ETS recommended DCB config
 * @pi: port information structure
 */
static void ice_cfg_etsrec_defaults(struct ice_port_info *pi)
{
	struct ice_dcbx_cfg *dcbcfg = &pi->qos_cfg.local_dcbx_cfg;
	u8 i;

	/* Ensure ETS recommended DCB configuration is not already set */
	if (dcbcfg->etsrec.maxtcs)
		return;

	/* In CEE mode, set the default to 1 TC */
	dcbcfg->etsrec.maxtcs = 1;
	for (i = 0; i < ICE_MAX_TRAFFIC_CLASS; i++) {
		dcbcfg->etsrec.tcbwtable[i] = i ? 0 : 100;
		dcbcfg->etsrec.tsatable[i] = i ? ICE_IEEE_TSA_STRICT :
						 ICE_IEEE_TSA_ETS;
	}
}

/**
 * ice_dcb_need_recfg - Check if DCB needs reconfig
 * @pf: board private structure
 * @old_cfg: current DCB config
 * @new_cfg: new DCB config
 */
static bool
ice_dcb_need_recfg(struct ice_pf *pf, struct ice_dcbx_cfg *old_cfg,
		   struct ice_dcbx_cfg *new_cfg)
{
	struct device *dev = ice_pf_to_dev(pf);
	bool need_reconfig = false;

	/* Check if ETS configuration has changed */
	if (memcmp(&new_cfg->etscfg, &old_cfg->etscfg,
		   sizeof(new_cfg->etscfg))) {
		/* If Priority Table has changed reconfig is needed */
		if (memcmp(&new_cfg->etscfg.prio_table,
			   &old_cfg->etscfg.prio_table,
			   sizeof(new_cfg->etscfg.prio_table))) {
			need_reconfig = true;
			dev_dbg(dev, "ETS UP2TC changed.\n");
		}

		if (memcmp(&new_cfg->etscfg.tcbwtable,
			   &old_cfg->etscfg.tcbwtable,
			   sizeof(new_cfg->etscfg.tcbwtable)))
			dev_dbg(dev, "ETS TC BW Table changed.\n");

		if (memcmp(&new_cfg->etscfg.tsatable,
			   &old_cfg->etscfg.tsatable,
			   sizeof(new_cfg->etscfg.tsatable)))
			dev_dbg(dev, "ETS TSA Table changed.\n");
	}

	/* Check if PFC configuration has changed */
	if (memcmp(&new_cfg->pfc, &old_cfg->pfc, sizeof(new_cfg->pfc))) {
		need_reconfig = true;
		dev_dbg(dev, "PFC config change detected.\n");
	}

	/* Check if APP Table has changed */
	if (memcmp(&new_cfg->app, &old_cfg->app, sizeof(new_cfg->app))) {
		need_reconfig = true;
		dev_dbg(dev, "APP Table change detected.\n");
	}

	dev_dbg(dev, "dcb need_reconfig=%d\n", need_reconfig);
	return need_reconfig;
}

/**
 * ice_dcb_rebuild - rebuild DCB post reset
 * @pf: physical function instance
 */
void ice_dcb_rebuild(struct ice_pf *pf)
{
	struct ice_aqc_port_ets_elem buf = { 0 };
	struct device *dev = ice_pf_to_dev(pf);
	struct ice_dcbx_cfg *err_cfg;
	enum ice_status ret;

	ret = ice_query_port_ets(pf->hw.port_info, &buf, sizeof(buf), NULL);
	if (ret) {
		dev_err(dev, "Query Port ETS failed\n");
		goto dcb_error;
	}

	mutex_lock(&pf->tc_mutex);

	if (!pf->hw.port_info->qos_cfg.is_sw_lldp)
		ice_cfg_etsrec_defaults(pf->hw.port_info);

	ret = ice_set_dcb_cfg(pf->hw.port_info);
	if (ret) {
		dev_err(dev, "Failed to set DCB config in rebuild\n");
		goto dcb_error;
	}

	if (!pf->hw.port_info->qos_cfg.is_sw_lldp) {
		ret = ice_cfg_lldp_mib_change(&pf->hw, true);
		if (ret && !pf->hw.port_info->qos_cfg.is_sw_lldp) {
			dev_err(dev, "Failed to register for MIB changes\n");
			goto dcb_error;
		}
	}

	dev_info(dev, "DCB info restored\n");
	ret = ice_query_port_ets(pf->hw.port_info, &buf, sizeof(buf), NULL);
	if (ret) {
		dev_err(dev, "Query Port ETS failed\n");
		goto dcb_error;
	}

	mutex_unlock(&pf->tc_mutex);

	return;

dcb_error:
	dev_err(dev, "Disabling DCB until new settings occur\n");
	err_cfg = kzalloc(sizeof(*err_cfg), GFP_KERNEL);
	if (!err_cfg) {
		mutex_unlock(&pf->tc_mutex);
		return;
	}

	err_cfg->etscfg.willing = true;
	err_cfg->etscfg.tcbwtable[0] = ICE_TC_MAX_BW;
	err_cfg->etscfg.tsatable[0] = ICE_IEEE_TSA_ETS;
	memcpy(&err_cfg->etsrec, &err_cfg->etscfg, sizeof(err_cfg->etsrec));
	/* Coverity warns the return code of ice_pf_dcb_cfg() is not checked
	 * here as is done for other calls to that function. That check is
	 * not necessary since this is in this function's error cleanup path.
	 * Suppress the Coverity warning with the following comment...
	 */
	/* coverity[check_return] */
	ice_pf_dcb_cfg(pf, err_cfg, false);
	kfree(err_cfg);

	mutex_unlock(&pf->tc_mutex);
}

/**
 * ice_dcb_init_cfg - set the initial DCB config in SW
 * @pf: PF to apply config to
 * @locked: Is the RTNL held
 */
static int ice_dcb_init_cfg(struct ice_pf *pf, bool locked)
{
	struct ice_dcbx_cfg *newcfg;
	struct ice_port_info *pi;
	int ret = 0;

	pi = pf->hw.port_info;
	newcfg = kmemdup(&pi->qos_cfg.local_dcbx_cfg, sizeof(*newcfg),
			 GFP_KERNEL);
	if (!newcfg)
		return -ENOMEM;

	memset(&pi->qos_cfg.local_dcbx_cfg, 0, sizeof(*newcfg));

	dev_info(ice_pf_to_dev(pf), "Configuring initial DCB values\n");
	if (ice_pf_dcb_cfg(pf, newcfg, locked))
		ret = -EINVAL;

	kfree(newcfg);

	return ret;
}

/**
 * ice_dcb_sw_dflt_cfg - Apply a default DCB config
 * @pf: PF to apply config to
 * @ets_willing: configure ETS willing
 * @locked: was this function called with RTNL held
 */
int ice_dcb_sw_dflt_cfg(struct ice_pf *pf, bool ets_willing, bool locked)
{
	struct ice_aqc_port_ets_elem buf = { 0 };
	struct ice_dcbx_cfg *dcbcfg;
	struct ice_port_info *pi;
	struct ice_hw *hw;
	int ret;

	hw = &pf->hw;
	pi = hw->port_info;
	dcbcfg = kzalloc(sizeof(*dcbcfg), GFP_KERNEL);
	if (!dcbcfg)
		return -ENOMEM;

	memset(&pi->qos_cfg.local_dcbx_cfg, 0, sizeof(*dcbcfg));

	dcbcfg->etscfg.willing = ets_willing ? 1 : 0;
	dcbcfg->etscfg.maxtcs = hw->func_caps.common_cap.maxtc;
	dcbcfg->etscfg.tcbwtable[0] = 100;
	dcbcfg->etscfg.tsatable[0] = ICE_IEEE_TSA_ETS;

	memcpy(&dcbcfg->etsrec, &dcbcfg->etscfg,
	       sizeof(dcbcfg->etsrec));
	dcbcfg->etsrec.willing = 0;

	dcbcfg->pfc.willing = 1;
	dcbcfg->pfc.pfccap = hw->func_caps.common_cap.maxtc;

	dcbcfg->numapps = 1;
	dcbcfg->app[0].selector = ICE_APP_SEL_ETHTYPE;
	dcbcfg->app[0].priority = 3;
	dcbcfg->app[0].prot_id = ETH_P_FCOE;

	ret = ice_pf_dcb_cfg(pf, dcbcfg, locked);
	kfree(dcbcfg);
	if (ret)
		return ret;

	return ice_query_port_ets(pi, &buf, sizeof(buf), NULL);
}

/**
 * ice_dcb_tc_contig - Check that TCs are contiguous
 * @prio_table: pointer to priority table
 *
 * Check if TCs begin with TC0 and are contiguous
 */
static bool ice_dcb_tc_contig(u8 *prio_table)
{
	bool found_empty = false;
	u8 used_tc = 0;
	int i;

	/* Create a bitmap of used TCs */
	for (i = 0; i < CEE_DCBX_MAX_PRIO; i++)
		used_tc |= BIT(prio_table[i]);

	for (i = 0; i < CEE_DCBX_MAX_PRIO; i++) {
		if (used_tc & BIT(i)) {
			if (found_empty)
				return false;
		} else {
			found_empty = true;
		}
	}

	return true;
}

/**
 * ice_dcb_noncontig_cfg - Configure DCB for non-contiguous TCs
 * @pf: pointer to the PF struct
 *
 * If non-contiguous TCs, then configure SW DCB with TC0 and ETS non-willing
 */
static int ice_dcb_noncontig_cfg(struct ice_pf *pf)
{
	struct ice_dcbx_cfg *dcbcfg = &pf->hw.port_info->qos_cfg.local_dcbx_cfg;
	struct device *dev = ice_pf_to_dev(pf);
	int ret;

	/* Configure SW DCB default with ETS non-willing */
	ret = ice_dcb_sw_dflt_cfg(pf, false, true);
	if (ret) {
		dev_err(dev, "Failed to set local DCB config %d\n", ret);
		return ret;
	}

	/* Reconfigure with ETS willing so that FW will send LLDP MIB event */
	dcbcfg->etscfg.willing = 1;
	ret = ice_set_dcb_cfg(pf->hw.port_info);
	if (ret)
		dev_err(dev, "Failed to set DCB to unwilling\n");

	return ret;
}

/**
 * ice_pf_dcb_recfg - Reconfigure all VEBs and VSIs
 * @pf: pointer to the PF struct
 *
 * Assumed caller has already disabled all VSIs before
 * calling this function. Reconfiguring DCB based on
 * local_dcbx_cfg.
 */
void ice_pf_dcb_recfg(struct ice_pf *pf)
{
	struct ice_dcbx_cfg *dcbcfg = &pf->hw.port_info->qos_cfg.local_dcbx_cfg;
	struct iidc_event *event;
	u8 tc_map = 0;
	int v, ret;

	/* Update each VSI */
	ice_for_each_vsi(pf, v) {
		struct ice_vsi *vsi = pf->vsi[v];

		if (!vsi)
			continue;

		if (vsi->type == ICE_VSI_PF) {
			tc_map = ice_dcb_get_ena_tc(dcbcfg);

			/* If DCBX request non-contiguous TC, then configure
			 * default TC
			 */
			if (!ice_dcb_tc_contig(dcbcfg->etscfg.prio_table)) {
				tc_map = ICE_DFLT_TRAFFIC_CLASS;
				ice_dcb_noncontig_cfg(pf);
			}
		} else if (vsi->type == ICE_VSI_CHNL) {
			tc_map = BIT(ice_get_first_droptc(vsi));
		} else {
			tc_map = ICE_DFLT_TRAFFIC_CLASS;
		}

		ret = ice_vsi_cfg_tc(vsi, tc_map);
		if (ret) {
			dev_err(ice_pf_to_dev(pf), "Failed to config TC for VSI index: %d\n",
				vsi->idx);
			continue;
		}
<<<<<<< HEAD
		/* no need to proceed with remaining cfg if it is switchdev
		 * VSI
		 */
		if (vsi->type == ICE_VSI_SWITCHDEV_CTRL)
=======
		/* no need to proceed with remaining cfg if it is CHNL
		 * or switchdev VSI
		 */
		if (vsi->type == ICE_VSI_CHNL ||
		    vsi->type == ICE_VSI_SWITCHDEV_CTRL)
>>>>>>> 24f7cf9b
			continue;

		ice_vsi_map_rings_to_vectors(vsi);
		if (vsi->type == ICE_VSI_PF)
			ice_dcbnl_set_all(vsi);
	}
	/* Notify the AUX drivers that TC change is finished */
	event = kzalloc(sizeof(*event), GFP_KERNEL);
	if (!event)
		return;

	set_bit(IIDC_EVENT_AFTER_TC_CHANGE, event->type);
	ice_send_event_to_aux(pf, event);
	kfree(event);
}

/**
 * ice_init_pf_dcb - initialize DCB for a PF
 * @pf: PF to initialize DCB for
 * @locked: Was function called with RTNL held
 */
int ice_init_pf_dcb(struct ice_pf *pf, bool locked)
{
	struct device *dev = ice_pf_to_dev(pf);
	struct ice_port_info *port_info;
	struct ice_hw *hw = &pf->hw;
	int err;

	port_info = hw->port_info;

	err = ice_init_dcb(hw, false);
	if (err && !port_info->qos_cfg.is_sw_lldp) {
		dev_err(dev, "Error initializing DCB %d\n", err);
		goto dcb_init_err;
	}

	dev_info(dev, "DCB is enabled in the hardware, max number of TCs supported on this port are %d\n",
		 pf->hw.func_caps.common_cap.maxtc);
	if (err) {
		struct ice_vsi *pf_vsi;

		/* FW LLDP is disabled, activate SW DCBX/LLDP mode */
		dev_info(dev, "FW LLDP is disabled, DCBx/LLDP in SW mode.\n");
		clear_bit(ICE_FLAG_FW_LLDP_AGENT, pf->flags);
		err = ice_aq_set_pfc_mode(&pf->hw, ICE_AQC_PFC_VLAN_BASED_PFC,
					  NULL);
		if (err)
			dev_info(dev, "Failed to set VLAN PFC mode\n");

		err = ice_dcb_sw_dflt_cfg(pf, true, locked);
		if (err) {
			dev_err(dev, "Failed to set local DCB config %d\n",
				err);
			err = -EIO;
			goto dcb_init_err;
		}

		/* If the FW DCBX engine is not running then Rx LLDP packets
		 * need to be redirected up the stack.
		 */
		pf_vsi = ice_get_main_vsi(pf);
		if (!pf_vsi) {
			dev_err(dev, "Failed to set local DCB config\n");
			err = -EIO;
			goto dcb_init_err;
		}

		ice_cfg_sw_lldp(pf_vsi, false, true);

		pf->dcbx_cap = ice_dcb_get_mode(port_info, true);
		return 0;
	}

	set_bit(ICE_FLAG_FW_LLDP_AGENT, pf->flags);

	/* DCBX/LLDP enabled in FW, set DCBNL mode advertisement */
	pf->dcbx_cap = ice_dcb_get_mode(port_info, false);

	err = ice_dcb_init_cfg(pf, locked);
	if (err)
		goto dcb_init_err;

	return err;

dcb_init_err:
	dev_err(dev, "DCB init failed\n");
	return err;
}

/**
 * ice_update_dcb_stats - Update DCB stats counters
 * @pf: PF whose stats needs to be updated
 */
void ice_update_dcb_stats(struct ice_pf *pf)
{
	struct ice_hw_port_stats *prev_ps, *cur_ps;
	struct ice_hw *hw = &pf->hw;
	u8 port;
	int i;

	port = hw->port_info->lport;
	prev_ps = &pf->stats_prev;
	cur_ps = &pf->stats;

	for (i = 0; i < 8; i++) {
		ice_stat_update32(hw, GLPRT_PXOFFRXC(port, i),
				  pf->stat_prev_loaded,
				  &prev_ps->priority_xoff_rx[i],
				  &cur_ps->priority_xoff_rx[i]);
		ice_stat_update32(hw, GLPRT_PXONRXC(port, i),
				  pf->stat_prev_loaded,
				  &prev_ps->priority_xon_rx[i],
				  &cur_ps->priority_xon_rx[i]);
		ice_stat_update32(hw, GLPRT_PXONTXC(port, i),
				  pf->stat_prev_loaded,
				  &prev_ps->priority_xon_tx[i],
				  &cur_ps->priority_xon_tx[i]);
		ice_stat_update32(hw, GLPRT_PXOFFTXC(port, i),
				  pf->stat_prev_loaded,
				  &prev_ps->priority_xoff_tx[i],
				  &cur_ps->priority_xoff_tx[i]);
		ice_stat_update32(hw, GLPRT_RXON2OFFCNT(port, i),
				  pf->stat_prev_loaded,
				  &prev_ps->priority_xon_2_xoff[i],
				  &cur_ps->priority_xon_2_xoff[i]);
	}
}

/**
 * ice_tx_prepare_vlan_flags_dcb - prepare VLAN tagging for DCB
 * @tx_ring: ring to send buffer on
 * @first: pointer to struct ice_tx_buf
 *
 * This should not be called if the outer VLAN is software offloaded as the VLAN
 * tag will already be configured with the correct ID and priority bits
 */
void
ice_tx_prepare_vlan_flags_dcb(struct ice_tx_ring *tx_ring,
			      struct ice_tx_buf *first)
{
	struct sk_buff *skb = first->skb;

	if (!test_bit(ICE_FLAG_DCB_ENA, tx_ring->vsi->back->flags))
		return;

	/* Insert 802.1p priority into VLAN header */
	if ((first->tx_flags & ICE_TX_FLAGS_HW_VLAN) ||
	    skb->priority != TC_PRIO_CONTROL) {
		first->tx_flags &= ~ICE_TX_FLAGS_VLAN_PR_M;
		/* Mask the lower 3 bits to set the 802.1p priority */
		first->tx_flags |= (skb->priority & 0x7) <<
				   ICE_TX_FLAGS_VLAN_PR_S;
		/* if this is not already set it means a VLAN 0 + priority needs
		 * to be offloaded
		 */
		first->tx_flags |= ICE_TX_FLAGS_HW_VLAN;
	}
}

/**
 * ice_dcb_process_lldp_set_mib_change - Process MIB change
 * @pf: ptr to ice_pf
 * @event: pointer to the admin queue receive event
 */
void
ice_dcb_process_lldp_set_mib_change(struct ice_pf *pf,
				    struct ice_rq_event_info *event)
{
	struct ice_aqc_port_ets_elem buf = { 0 };
	struct device *dev = ice_pf_to_dev(pf);
	struct ice_aqc_lldp_get_mib *mib;
	struct ice_dcbx_cfg tmp_dcbx_cfg;
	bool need_reconfig = false;
	struct ice_port_info *pi;
	u8 mib_type;
	int ret;

	/* Not DCB capable or capability disabled */
	if (!(test_bit(ICE_FLAG_DCB_CAPABLE, pf->flags)))
		return;

	if (pf->dcbx_cap & DCB_CAP_DCBX_HOST) {
		dev_dbg(dev, "MIB Change Event in HOST mode\n");
		return;
	}

	pi = pf->hw.port_info;
	mib = (struct ice_aqc_lldp_get_mib *)&event->desc.params.raw;
	/* Ignore if event is not for Nearest Bridge */
	mib_type = ((mib->type >> ICE_AQ_LLDP_BRID_TYPE_S) &
		    ICE_AQ_LLDP_BRID_TYPE_M);
	dev_dbg(dev, "LLDP event MIB bridge type 0x%x\n", mib_type);
	if (mib_type != ICE_AQ_LLDP_BRID_TYPE_NEAREST_BRID)
		return;

	/* Check MIB Type and return if event for Remote MIB update */
	mib_type = mib->type & ICE_AQ_LLDP_MIB_TYPE_M;
	dev_dbg(dev, "LLDP event mib type %s\n", mib_type ? "remote" : "local");
	if (mib_type == ICE_AQ_LLDP_MIB_REMOTE) {
		/* Update the remote cached instance and return */
		ret = ice_aq_get_dcb_cfg(pi->hw, ICE_AQ_LLDP_MIB_REMOTE,
					 ICE_AQ_LLDP_BRID_TYPE_NEAREST_BRID,
					 &pi->qos_cfg.remote_dcbx_cfg);
		if (ret) {
			dev_err(dev, "Failed to get remote DCB config\n");
			return;
		}
	}

	mutex_lock(&pf->tc_mutex);

	/* store the old configuration */
	tmp_dcbx_cfg = pf->hw.port_info->qos_cfg.local_dcbx_cfg;

	/* Reset the old DCBX configuration data */
	memset(&pi->qos_cfg.local_dcbx_cfg, 0,
	       sizeof(pi->qos_cfg.local_dcbx_cfg));

	/* Get updated DCBX data from firmware */
	ret = ice_get_dcb_cfg(pf->hw.port_info);
	if (ret) {
		dev_err(dev, "Failed to get DCB config\n");
		goto out;
	}

	/* No change detected in DCBX configs */
	if (!memcmp(&tmp_dcbx_cfg, &pi->qos_cfg.local_dcbx_cfg,
		    sizeof(tmp_dcbx_cfg))) {
		dev_dbg(dev, "No change detected in DCBX configuration.\n");
		goto out;
	}

	pf->dcbx_cap = ice_dcb_get_mode(pi, false);

	need_reconfig = ice_dcb_need_recfg(pf, &tmp_dcbx_cfg,
					   &pi->qos_cfg.local_dcbx_cfg);
	ice_dcbnl_flush_apps(pf, &tmp_dcbx_cfg, &pi->qos_cfg.local_dcbx_cfg);
	if (!need_reconfig)
		goto out;

	/* Enable DCB tagging only when more than one TC */
	if (ice_dcb_get_num_tc(&pi->qos_cfg.local_dcbx_cfg) > 1) {
		dev_dbg(dev, "DCB tagging enabled (num TC > 1)\n");
		set_bit(ICE_FLAG_DCB_ENA, pf->flags);
	} else {
		dev_dbg(dev, "DCB tagging disabled (num TC = 1)\n");
		clear_bit(ICE_FLAG_DCB_ENA, pf->flags);
	}

	rtnl_lock();
	/* disable VSIs affected by DCB changes */
	ice_dcb_ena_dis_vsi(pf, false, true);

	ret = ice_query_port_ets(pf->hw.port_info, &buf, sizeof(buf), NULL);
	if (ret) {
		dev_err(dev, "Query Port ETS failed\n");
		goto unlock_rtnl;
	}

	/* changes in configuration update VSI */
	ice_pf_dcb_recfg(pf);

	/* enable previously downed VSIs */
	ice_dcb_ena_dis_vsi(pf, true, true);
unlock_rtnl:
	rtnl_unlock();
out:
	mutex_unlock(&pf->tc_mutex);
}<|MERGE_RESOLUTION|>--- conflicted
+++ resolved
@@ -765,18 +765,11 @@
 				vsi->idx);
 			continue;
 		}
-<<<<<<< HEAD
-		/* no need to proceed with remaining cfg if it is switchdev
-		 * VSI
-		 */
-		if (vsi->type == ICE_VSI_SWITCHDEV_CTRL)
-=======
 		/* no need to proceed with remaining cfg if it is CHNL
 		 * or switchdev VSI
 		 */
 		if (vsi->type == ICE_VSI_CHNL ||
 		    vsi->type == ICE_VSI_SWITCHDEV_CTRL)
->>>>>>> 24f7cf9b
 			continue;
 
 		ice_vsi_map_rings_to_vectors(vsi);
