--- conflicted
+++ resolved
@@ -425,31 +425,9 @@
 		 * space, thus we need to ensure we include a IPv4/IPv6 key
 		 * layer if we have not done so already.
 		 */
-<<<<<<< HEAD
-		if (!key_basic)
-			return -EOPNOTSUPP;
-
-		if (!(key_layer & NFP_FLOWER_LAYER_IPV4) &&
-		    !(key_layer & NFP_FLOWER_LAYER_IPV6)) {
-			switch (key_basic->n_proto) {
-			case cpu_to_be16(ETH_P_IP):
-				key_layer |= NFP_FLOWER_LAYER_IPV4;
-				key_size += sizeof(struct nfp_flower_ipv4);
-				break;
-
-			case cpu_to_be16(ETH_P_IPV6):
-				key_layer |= NFP_FLOWER_LAYER_IPV6;
-				key_size += sizeof(struct nfp_flower_ipv6);
-				break;
-
-			default:
-				return -EOPNOTSUPP;
-			}
-=======
 		if (!basic.key) {
 			NL_SET_ERR_MSG_MOD(extack, "unsupported offload: match on TCP flags requires a match on L3 protocol");
 			return -EOPNOTSUPP;
->>>>>>> f7688b48
 		}
 
 		if (!(key_layer & NFP_FLOWER_LAYER_IPV4) &&
