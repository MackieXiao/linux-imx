--- conflicted
+++ resolved
@@ -1109,73 +1109,6 @@
 		RTL_R32(tp, EPHYAR) & EPHYAR_DATA_MASK : ~0;
 }
 
-<<<<<<< HEAD
-static void r8168fp_adjust_ocp_cmd(struct rtl8169_private *tp, u32 *cmd, int type)
-{
-	/* based on RTL8168FP_OOBMAC_BASE in vendor driver */
-	if (tp->mac_version == RTL_GIGA_MAC_VER_52 && type == ERIAR_OOB)
-		*cmd |= 0xf70 << 18;
-}
-
-DECLARE_RTL_COND(rtl_eriar_cond)
-{
-	return RTL_R32(tp, ERIAR) & ERIAR_FLAG;
-}
-
-static void _rtl_eri_write(struct rtl8169_private *tp, int addr, u32 mask,
-			   u32 val, int type)
-{
-	u32 cmd = ERIAR_WRITE_CMD | type | mask | addr;
-
-	BUG_ON((addr & 3) || (mask == 0));
-	RTL_W32(tp, ERIDR, val);
-	r8168fp_adjust_ocp_cmd(tp, &cmd, type);
-	RTL_W32(tp, ERIAR, cmd);
-
-	rtl_loop_wait_low(tp, &rtl_eriar_cond, 100, 100);
-}
-
-static void rtl_eri_write(struct rtl8169_private *tp, int addr, u32 mask,
-			  u32 val)
-{
-	_rtl_eri_write(tp, addr, mask, val, ERIAR_EXGMAC);
-}
-
-static u32 _rtl_eri_read(struct rtl8169_private *tp, int addr, int type)
-{
-	u32 cmd = ERIAR_READ_CMD | type | ERIAR_MASK_1111 | addr;
-
-	r8168fp_adjust_ocp_cmd(tp, &cmd, type);
-	RTL_W32(tp, ERIAR, cmd);
-
-	return rtl_loop_wait_high(tp, &rtl_eriar_cond, 100, 100) ?
-		RTL_R32(tp, ERIDR) : ~0;
-}
-
-static u32 rtl_eri_read(struct rtl8169_private *tp, int addr)
-{
-	return _rtl_eri_read(tp, addr, ERIAR_EXGMAC);
-}
-
-static void rtl_w0w1_eri(struct rtl8169_private *tp, int addr, u32 p, u32 m)
-{
-	u32 val = rtl_eri_read(tp, addr);
-
-	rtl_eri_write(tp, addr, ERIAR_MASK_1111, (val & ~m) | p);
-}
-
-static void rtl_eri_set_bits(struct rtl8169_private *tp, int addr, u32 p)
-{
-	rtl_w0w1_eri(tp, addr, p, 0);
-}
-
-static void rtl_eri_clear_bits(struct rtl8169_private *tp, int addr, u32 m)
-{
-	rtl_w0w1_eri(tp, addr, 0, m);
-}
-
-=======
->>>>>>> 4bcf3b75
 static u32 r8168dp_ocp_read(struct rtl8169_private *tp, u16 reg)
 {
 	RTL_W32(tp, OCPAR, 0x0fu << 12 | (reg & 0x0fff));
@@ -2295,67 +2228,7 @@
 
 	if (device_may_wakeup(tp_to_dev(tp))) {
 		phy_speed_down(tp->phydev, false);
-<<<<<<< HEAD
-		rtl_wol_suspend_quirk(tp);
-		return;
-	}
-
-	switch (tp->mac_version) {
-	case RTL_GIGA_MAC_VER_25 ... RTL_GIGA_MAC_VER_26:
-	case RTL_GIGA_MAC_VER_29 ... RTL_GIGA_MAC_VER_30:
-	case RTL_GIGA_MAC_VER_32 ... RTL_GIGA_MAC_VER_33:
-	case RTL_GIGA_MAC_VER_37:
-	case RTL_GIGA_MAC_VER_39:
-	case RTL_GIGA_MAC_VER_43:
-	case RTL_GIGA_MAC_VER_44:
-	case RTL_GIGA_MAC_VER_45:
-	case RTL_GIGA_MAC_VER_46:
-	case RTL_GIGA_MAC_VER_47:
-	case RTL_GIGA_MAC_VER_48:
-	case RTL_GIGA_MAC_VER_50 ... RTL_GIGA_MAC_VER_63:
-		RTL_W8(tp, PMCH, RTL_R8(tp, PMCH) & ~0x80);
-		break;
-	case RTL_GIGA_MAC_VER_40:
-	case RTL_GIGA_MAC_VER_41:
-	case RTL_GIGA_MAC_VER_49:
-		rtl_eri_clear_bits(tp, 0x1a8, 0xfc000000);
-		RTL_W8(tp, PMCH, RTL_R8(tp, PMCH) & ~0x80);
-		break;
-	default:
-		break;
-	}
-}
-
-static void rtl_pll_power_up(struct rtl8169_private *tp)
-{
-	switch (tp->mac_version) {
-	case RTL_GIGA_MAC_VER_25 ... RTL_GIGA_MAC_VER_26:
-	case RTL_GIGA_MAC_VER_29 ... RTL_GIGA_MAC_VER_30:
-	case RTL_GIGA_MAC_VER_32 ... RTL_GIGA_MAC_VER_33:
-	case RTL_GIGA_MAC_VER_37:
-	case RTL_GIGA_MAC_VER_39:
-	case RTL_GIGA_MAC_VER_43:
-		RTL_W8(tp, PMCH, RTL_R8(tp, PMCH) | 0x80);
-		break;
-	case RTL_GIGA_MAC_VER_44:
-	case RTL_GIGA_MAC_VER_45:
-	case RTL_GIGA_MAC_VER_46:
-	case RTL_GIGA_MAC_VER_47:
-	case RTL_GIGA_MAC_VER_48:
-	case RTL_GIGA_MAC_VER_50 ... RTL_GIGA_MAC_VER_63:
-		RTL_W8(tp, PMCH, RTL_R8(tp, PMCH) | 0xc0);
-		break;
-	case RTL_GIGA_MAC_VER_40:
-	case RTL_GIGA_MAC_VER_41:
-	case RTL_GIGA_MAC_VER_49:
-		RTL_W8(tp, PMCH, RTL_R8(tp, PMCH) | 0xc0);
-		rtl_eri_set_bits(tp, 0x1a8, 0xfc000000);
-		break;
-	default:
-		break;
-=======
 		rtl_wol_enable_rx(tp);
->>>>>>> 4bcf3b75
 	}
 }
 
@@ -4789,11 +4662,7 @@
 static void rtl8169_up(struct rtl8169_private *tp)
 {
 	pci_set_master(tp->pci_dev);
-<<<<<<< HEAD
-	rtl_pll_power_up(tp);
-=======
 	phy_resume(tp->phydev);
->>>>>>> 4bcf3b75
 	rtl8169_init_phy(tp);
 	napi_enable(&tp->napi);
 	set_bit(RTL_FLAG_TASK_ENABLED, tp->wk.flags);
