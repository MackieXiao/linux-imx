--- conflicted
+++ resolved
@@ -223,22 +223,6 @@
 
 extern const char mlx5e_self_tests[][ETH_GSTRING_LEN];
 
-<<<<<<< HEAD
-static const char mlx5e_priv_flags[][ETH_GSTRING_LEN] = {
-	"rx_cqe_moder",
-	"tx_cqe_moder",
-	"rx_cqe_compress",
-	"rx_striding_rq",
-	"rx_no_csum_complete",
-};
-
-enum mlx5e_priv_flag {
-	MLX5E_PFLAG_RX_CQE_BASED_MODER = (1 << 0),
-	MLX5E_PFLAG_TX_CQE_BASED_MODER = (1 << 1),
-	MLX5E_PFLAG_RX_CQE_COMPRESS = (1 << 2),
-	MLX5E_PFLAG_RX_STRIDING_RQ = (1 << 3),
-	MLX5E_PFLAG_RX_NO_CSUM_COMPLETE = (1 << 4),
-=======
 enum mlx5e_priv_flag {
 	MLX5E_PFLAG_RX_CQE_BASED_MODER,
 	MLX5E_PFLAG_TX_CQE_BASED_MODER,
@@ -247,7 +231,6 @@
 	MLX5E_PFLAG_RX_NO_CSUM_COMPLETE,
 	MLX5E_PFLAG_XDP_TX_MPWQE,
 	MLX5E_NUM_PFLAGS, /* Keep last */
->>>>>>> f7688b48
 };
 
 #define MLX5E_SET_PFLAG(params, pflag, enable)			\
@@ -329,10 +312,7 @@
 	MLX5E_RQ_STATE_RECOVERING,
 	MLX5E_RQ_STATE_AM,
 	MLX5E_RQ_STATE_NO_CSUM_COMPLETE,
-<<<<<<< HEAD
-=======
 	MLX5E_RQ_STATE_CSUM_FULL, /* cqe_csum_full hw bit is set */
->>>>>>> f7688b48
 };
 
 struct mlx5e_cq {
@@ -780,10 +760,7 @@
 	MLX5E_STATE_OPENED,
 	MLX5E_STATE_DESTROYING,
 	MLX5E_STATE_XDP_TX_ENABLED,
-<<<<<<< HEAD
-=======
 	MLX5E_STATE_XDP_OPEN,
->>>>>>> f7688b48
 };
 
 struct mlx5e_rqt {
