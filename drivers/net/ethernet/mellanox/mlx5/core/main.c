/*
 * Copyright (c) 2013-2015, Mellanox Technologies. All rights reserved.
 *
 * This software is available to you under a choice of one of two
 * licenses.  You may choose to be licensed under the terms of the GNU
 * General Public License (GPL) Version 2, available from the file
 * COPYING in the main directory of this source tree, or the
 * OpenIB.org BSD license below:
 *
 *     Redistribution and use in source and binary forms, with or
 *     without modification, are permitted provided that the following
 *     conditions are met:
 *
 *      - Redistributions of source code must retain the above
 *        copyright notice, this list of conditions and the following
 *        disclaimer.
 *
 *      - Redistributions in binary form must reproduce the above
 *        copyright notice, this list of conditions and the following
 *        disclaimer in the documentation and/or other materials
 *        provided with the distribution.
 *
 * THE SOFTWARE IS PROVIDED "AS IS", WITHOUT WARRANTY OF ANY KIND,
 * EXPRESS OR IMPLIED, INCLUDING BUT NOT LIMITED TO THE WARRANTIES OF
 * MERCHANTABILITY, FITNESS FOR A PARTICULAR PURPOSE AND
 * NONINFRINGEMENT. IN NO EVENT SHALL THE AUTHORS OR COPYRIGHT HOLDERS
 * BE LIABLE FOR ANY CLAIM, DAMAGES OR OTHER LIABILITY, WHETHER IN AN
 * ACTION OF CONTRACT, TORT OR OTHERWISE, ARISING FROM, OUT OF OR IN
 * CONNECTION WITH THE SOFTWARE OR THE USE OR OTHER DEALINGS IN THE
 * SOFTWARE.
 */

#include <linux/highmem.h>
#include <linux/module.h>
#include <linux/init.h>
#include <linux/errno.h>
#include <linux/pci.h>
#include <linux/dma-mapping.h>
#include <linux/slab.h>
#include <linux/io-mapping.h>
#include <linux/interrupt.h>
#include <linux/delay.h>
#include <linux/mlx5/driver.h>
#include <linux/mlx5/cq.h>
#include <linux/mlx5/qp.h>
#include <linux/debugfs.h>
#include <linux/kmod.h>
#include <linux/mlx5/mlx5_ifc.h>
#include <linux/mlx5/vport.h>
#ifdef CONFIG_RFS_ACCEL
#include <linux/cpu_rmap.h>
#endif
#include <linux/version.h>
#include <net/devlink.h>
#include "mlx5_core.h"
#include "lib/eq.h"
#include "fs_core.h"
#include "lib/mpfs.h"
#include "eswitch.h"
#include "devlink.h"
#include "fw_reset.h"
#include "lib/mlx5.h"
#include "fpga/core.h"
#include "fpga/ipsec.h"
#include "accel/ipsec.h"
#include "accel/tls.h"
#include "lib/clock.h"
#include "lib/vxlan.h"
#include "lib/geneve.h"
#include "lib/devcom.h"
#include "lib/pci_vsc.h"
#include "diag/fw_tracer.h"
#include "ecpf.h"
#include "lib/hv_vhca.h"
#include "diag/rsc_dump.h"
#include "sf/vhca_event.h"
#include "sf/dev/dev.h"
#include "sf/sf.h"
#include "mlx5_irq.h"

MODULE_AUTHOR("Eli Cohen <eli@mellanox.com>");
MODULE_DESCRIPTION("Mellanox 5th generation network adapters (ConnectX series) core driver");
MODULE_LICENSE("Dual BSD/GPL");

unsigned int mlx5_core_debug_mask;
module_param_named(debug_mask, mlx5_core_debug_mask, uint, 0644);
MODULE_PARM_DESC(debug_mask, "debug mask: 1 = dump cmd data, 2 = dump cmd exec time, 3 = both. Default=0");

static unsigned int prof_sel = MLX5_DEFAULT_PROF;
module_param_named(prof_sel, prof_sel, uint, 0444);
MODULE_PARM_DESC(prof_sel, "profile selector. Valid range 0 - 2");

static u32 sw_owner_id[4];

enum {
	MLX5_ATOMIC_REQ_MODE_BE = 0x0,
	MLX5_ATOMIC_REQ_MODE_HOST_ENDIANNESS = 0x1,
};

#define LOG_MAX_SUPPORTED_QPS 0xff

static struct mlx5_profile profile[] = {
	[0] = {
		.mask           = 0,
	},
	[1] = {
		.mask		= MLX5_PROF_MASK_QP_SIZE,
		.log_max_qp	= 12,
	},
	[2] = {
		.mask		= MLX5_PROF_MASK_QP_SIZE |
				  MLX5_PROF_MASK_MR_CACHE,
		.log_max_qp	= LOG_MAX_SUPPORTED_QPS,
		.mr_cache[0]	= {
			.size	= 500,
			.limit	= 250
		},
		.mr_cache[1]	= {
			.size	= 500,
			.limit	= 250
		},
		.mr_cache[2]	= {
			.size	= 500,
			.limit	= 250
		},
		.mr_cache[3]	= {
			.size	= 500,
			.limit	= 250
		},
		.mr_cache[4]	= {
			.size	= 500,
			.limit	= 250
		},
		.mr_cache[5]	= {
			.size	= 500,
			.limit	= 250
		},
		.mr_cache[6]	= {
			.size	= 500,
			.limit	= 250
		},
		.mr_cache[7]	= {
			.size	= 500,
			.limit	= 250
		},
		.mr_cache[8]	= {
			.size	= 500,
			.limit	= 250
		},
		.mr_cache[9]	= {
			.size	= 500,
			.limit	= 250
		},
		.mr_cache[10]	= {
			.size	= 500,
			.limit	= 250
		},
		.mr_cache[11]	= {
			.size	= 500,
			.limit	= 250
		},
		.mr_cache[12]	= {
			.size	= 64,
			.limit	= 32
		},
		.mr_cache[13]	= {
			.size	= 32,
			.limit	= 16
		},
		.mr_cache[14]	= {
			.size	= 16,
			.limit	= 8
		},
		.mr_cache[15]	= {
			.size	= 8,
			.limit	= 4
		},
	},
};

#define FW_INIT_TIMEOUT_MILI		2000
#define FW_INIT_WAIT_MS			2
#define FW_PRE_INIT_TIMEOUT_MILI	120000
#define FW_INIT_WARN_MESSAGE_INTERVAL	20000

static int fw_initializing(struct mlx5_core_dev *dev)
{
	return ioread32be(&dev->iseg->initializing) >> 31;
}

static int wait_fw_init(struct mlx5_core_dev *dev, u32 max_wait_mili,
			u32 warn_time_mili)
{
	unsigned long warn = jiffies + msecs_to_jiffies(warn_time_mili);
	unsigned long end = jiffies + msecs_to_jiffies(max_wait_mili);
	int err = 0;

	BUILD_BUG_ON(FW_PRE_INIT_TIMEOUT_MILI < FW_INIT_WARN_MESSAGE_INTERVAL);

	while (fw_initializing(dev)) {
		if (time_after(jiffies, end)) {
			err = -EBUSY;
			break;
		}
		if (warn_time_mili && time_after(jiffies, warn)) {
			mlx5_core_warn(dev, "Waiting for FW initialization, timeout abort in %ds\n",
				       jiffies_to_msecs(end - warn) / 1000);
			warn = jiffies + msecs_to_jiffies(warn_time_mili);
		}
		msleep(FW_INIT_WAIT_MS);
	}

	return err;
}

static void mlx5_set_driver_version(struct mlx5_core_dev *dev)
{
	int driver_ver_sz = MLX5_FLD_SZ_BYTES(set_driver_version_in,
					      driver_version);
	u8 in[MLX5_ST_SZ_BYTES(set_driver_version_in)] = {};
	int remaining_size = driver_ver_sz;
	char *string;

	if (!MLX5_CAP_GEN(dev, driver_version))
		return;

	string = MLX5_ADDR_OF(set_driver_version_in, in, driver_version);

	strncpy(string, "Linux", remaining_size);

	remaining_size = max_t(int, 0, driver_ver_sz - strlen(string));
	strncat(string, ",", remaining_size);

	remaining_size = max_t(int, 0, driver_ver_sz - strlen(string));
	strncat(string, KBUILD_MODNAME, remaining_size);

	remaining_size = max_t(int, 0, driver_ver_sz - strlen(string));
	strncat(string, ",", remaining_size);

	remaining_size = max_t(int, 0, driver_ver_sz - strlen(string));

	snprintf(string + strlen(string), remaining_size, "%u.%u.%u",
		LINUX_VERSION_MAJOR, LINUX_VERSION_PATCHLEVEL,
		LINUX_VERSION_SUBLEVEL);

	/*Send the command*/
	MLX5_SET(set_driver_version_in, in, opcode,
		 MLX5_CMD_OP_SET_DRIVER_VERSION);

	mlx5_cmd_exec_in(dev, set_driver_version, in);
}

static int set_dma_caps(struct pci_dev *pdev)
{
	int err;

	err = dma_set_mask_and_coherent(&pdev->dev, DMA_BIT_MASK(64));
	if (err) {
		dev_warn(&pdev->dev, "Warning: couldn't set 64-bit PCI DMA mask\n");
		err = dma_set_mask_and_coherent(&pdev->dev, DMA_BIT_MASK(32));
		if (err) {
			dev_err(&pdev->dev, "Can't set PCI DMA mask, aborting\n");
			return err;
		}
	}

	dma_set_max_seg_size(&pdev->dev, 2u * 1024 * 1024 * 1024);
	return err;
}

static int mlx5_pci_enable_device(struct mlx5_core_dev *dev)
{
	struct pci_dev *pdev = dev->pdev;
	int err = 0;

	mutex_lock(&dev->pci_status_mutex);
	if (dev->pci_status == MLX5_PCI_STATUS_DISABLED) {
		err = pci_enable_device(pdev);
		if (!err)
			dev->pci_status = MLX5_PCI_STATUS_ENABLED;
	}
	mutex_unlock(&dev->pci_status_mutex);

	return err;
}

static void mlx5_pci_disable_device(struct mlx5_core_dev *dev)
{
	struct pci_dev *pdev = dev->pdev;

	mutex_lock(&dev->pci_status_mutex);
	if (dev->pci_status == MLX5_PCI_STATUS_ENABLED) {
		pci_disable_device(pdev);
		dev->pci_status = MLX5_PCI_STATUS_DISABLED;
	}
	mutex_unlock(&dev->pci_status_mutex);
}

static int request_bar(struct pci_dev *pdev)
{
	int err = 0;

	if (!(pci_resource_flags(pdev, 0) & IORESOURCE_MEM)) {
		dev_err(&pdev->dev, "Missing registers BAR, aborting\n");
		return -ENODEV;
	}

	err = pci_request_regions(pdev, KBUILD_MODNAME);
	if (err)
		dev_err(&pdev->dev, "Couldn't get PCI resources, aborting\n");

	return err;
}

static void release_bar(struct pci_dev *pdev)
{
	pci_release_regions(pdev);
}

struct mlx5_reg_host_endianness {
	u8	he;
	u8      rsvd[15];
};

#define CAP_MASK(pos, size) ((u64)((1 << (size)) - 1) << (pos))

enum {
	MLX5_CAP_BITS_RW_MASK = CAP_MASK(MLX5_CAP_OFF_CMDIF_CSUM, 2) |
				MLX5_DEV_CAP_FLAG_DCT,
};

static u16 to_fw_pkey_sz(struct mlx5_core_dev *dev, u32 size)
{
	switch (size) {
	case 128:
		return 0;
	case 256:
		return 1;
	case 512:
		return 2;
	case 1024:
		return 3;
	case 2048:
		return 4;
	case 4096:
		return 5;
	default:
		mlx5_core_warn(dev, "invalid pkey table size %d\n", size);
		return 0;
	}
}

static int mlx5_core_get_caps_mode(struct mlx5_core_dev *dev,
				   enum mlx5_cap_type cap_type,
				   enum mlx5_cap_mode cap_mode)
{
	u8 in[MLX5_ST_SZ_BYTES(query_hca_cap_in)];
	int out_sz = MLX5_ST_SZ_BYTES(query_hca_cap_out);
	void *out, *hca_caps;
	u16 opmod = (cap_type << 1) | (cap_mode & 0x01);
	int err;

	memset(in, 0, sizeof(in));
	out = kzalloc(out_sz, GFP_KERNEL);
	if (!out)
		return -ENOMEM;

	MLX5_SET(query_hca_cap_in, in, opcode, MLX5_CMD_OP_QUERY_HCA_CAP);
	MLX5_SET(query_hca_cap_in, in, op_mod, opmod);
	err = mlx5_cmd_exec_inout(dev, query_hca_cap, in, out);
	if (err) {
		mlx5_core_warn(dev,
			       "QUERY_HCA_CAP : type(%x) opmode(%x) Failed(%d)\n",
			       cap_type, cap_mode, err);
		goto query_ex;
	}

	hca_caps =  MLX5_ADDR_OF(query_hca_cap_out, out, capability);

	switch (cap_mode) {
	case HCA_CAP_OPMOD_GET_MAX:
		memcpy(dev->caps.hca[cap_type]->max, hca_caps,
		       MLX5_UN_SZ_BYTES(hca_cap_union));
		break;
	case HCA_CAP_OPMOD_GET_CUR:
		memcpy(dev->caps.hca[cap_type]->cur, hca_caps,
		       MLX5_UN_SZ_BYTES(hca_cap_union));
		break;
	default:
		mlx5_core_warn(dev,
			       "Tried to query dev cap type(%x) with wrong opmode(%x)\n",
			       cap_type, cap_mode);
		err = -EINVAL;
		break;
	}
query_ex:
	kfree(out);
	return err;
}

int mlx5_core_get_caps(struct mlx5_core_dev *dev, enum mlx5_cap_type cap_type)
{
	int ret;

	ret = mlx5_core_get_caps_mode(dev, cap_type, HCA_CAP_OPMOD_GET_CUR);
	if (ret)
		return ret;
	return mlx5_core_get_caps_mode(dev, cap_type, HCA_CAP_OPMOD_GET_MAX);
}

static int set_caps(struct mlx5_core_dev *dev, void *in, int opmod)
{
	MLX5_SET(set_hca_cap_in, in, opcode, MLX5_CMD_OP_SET_HCA_CAP);
	MLX5_SET(set_hca_cap_in, in, op_mod, opmod << 1);
	return mlx5_cmd_exec_in(dev, set_hca_cap, in);
}

static int handle_hca_cap_atomic(struct mlx5_core_dev *dev, void *set_ctx)
{
	void *set_hca_cap;
	int req_endianness;
	int err;

	if (!MLX5_CAP_GEN(dev, atomic))
		return 0;

	err = mlx5_core_get_caps(dev, MLX5_CAP_ATOMIC);
	if (err)
		return err;

	req_endianness =
		MLX5_CAP_ATOMIC(dev,
				supported_atomic_req_8B_endianness_mode_1);

	if (req_endianness != MLX5_ATOMIC_REQ_MODE_HOST_ENDIANNESS)
		return 0;

	set_hca_cap = MLX5_ADDR_OF(set_hca_cap_in, set_ctx, capability);

	/* Set requestor to host endianness */
	MLX5_SET(atomic_caps, set_hca_cap, atomic_req_8B_endianness_mode,
		 MLX5_ATOMIC_REQ_MODE_HOST_ENDIANNESS);

	return set_caps(dev, set_ctx, MLX5_SET_HCA_CAP_OP_MOD_ATOMIC);
}

static int handle_hca_cap_odp(struct mlx5_core_dev *dev, void *set_ctx)
{
	void *set_hca_cap;
	bool do_set = false;
	int err;

	if (!IS_ENABLED(CONFIG_INFINIBAND_ON_DEMAND_PAGING) ||
	    !MLX5_CAP_GEN(dev, pg))
		return 0;

	err = mlx5_core_get_caps(dev, MLX5_CAP_ODP);
	if (err)
		return err;

	set_hca_cap = MLX5_ADDR_OF(set_hca_cap_in, set_ctx, capability);
	memcpy(set_hca_cap, dev->caps.hca[MLX5_CAP_ODP]->cur,
	       MLX5_ST_SZ_BYTES(odp_cap));

#define ODP_CAP_SET_MAX(dev, field)                                            \
	do {                                                                   \
		u32 _res = MLX5_CAP_ODP_MAX(dev, field);                       \
		if (_res) {                                                    \
			do_set = true;                                         \
			MLX5_SET(odp_cap, set_hca_cap, field, _res);           \
		}                                                              \
	} while (0)

	ODP_CAP_SET_MAX(dev, ud_odp_caps.srq_receive);
	ODP_CAP_SET_MAX(dev, rc_odp_caps.srq_receive);
	ODP_CAP_SET_MAX(dev, xrc_odp_caps.srq_receive);
	ODP_CAP_SET_MAX(dev, xrc_odp_caps.send);
	ODP_CAP_SET_MAX(dev, xrc_odp_caps.receive);
	ODP_CAP_SET_MAX(dev, xrc_odp_caps.write);
	ODP_CAP_SET_MAX(dev, xrc_odp_caps.read);
	ODP_CAP_SET_MAX(dev, xrc_odp_caps.atomic);
	ODP_CAP_SET_MAX(dev, dc_odp_caps.srq_receive);
	ODP_CAP_SET_MAX(dev, dc_odp_caps.send);
	ODP_CAP_SET_MAX(dev, dc_odp_caps.receive);
	ODP_CAP_SET_MAX(dev, dc_odp_caps.write);
	ODP_CAP_SET_MAX(dev, dc_odp_caps.read);
	ODP_CAP_SET_MAX(dev, dc_odp_caps.atomic);

	if (!do_set)
		return 0;

	return set_caps(dev, set_ctx, MLX5_SET_HCA_CAP_OP_MOD_ODP);
}

static int handle_hca_cap(struct mlx5_core_dev *dev, void *set_ctx)
{
	struct mlx5_profile *prof = &dev->profile;
	void *set_hca_cap;
	int err;

	err = mlx5_core_get_caps(dev, MLX5_CAP_GENERAL);
	if (err)
		return err;

	set_hca_cap = MLX5_ADDR_OF(set_hca_cap_in, set_ctx,
				   capability);
	memcpy(set_hca_cap, dev->caps.hca[MLX5_CAP_GENERAL]->cur,
	       MLX5_ST_SZ_BYTES(cmd_hca_cap));

	mlx5_core_dbg(dev, "Current Pkey table size %d Setting new size %d\n",
		      mlx5_to_sw_pkey_sz(MLX5_CAP_GEN(dev, pkey_table_size)),
		      128);
	/* we limit the size of the pkey table to 128 entries for now */
	MLX5_SET(cmd_hca_cap, set_hca_cap, pkey_table_size,
		 to_fw_pkey_sz(dev, 128));

	/* Check log_max_qp from HCA caps to set in current profile */
	if (prof->log_max_qp == LOG_MAX_SUPPORTED_QPS) {
<<<<<<< HEAD
		prof->log_max_qp = MLX5_CAP_GEN_MAX(dev, log_max_qp);
=======
		prof->log_max_qp = min_t(u8, 17, MLX5_CAP_GEN_MAX(dev, log_max_qp));
>>>>>>> e16cdba0
	} else if (MLX5_CAP_GEN_MAX(dev, log_max_qp) < prof->log_max_qp) {
		mlx5_core_warn(dev, "log_max_qp value in current profile is %d, changing it to HCA capability limit (%d)\n",
			       prof->log_max_qp,
			       MLX5_CAP_GEN_MAX(dev, log_max_qp));
		prof->log_max_qp = MLX5_CAP_GEN_MAX(dev, log_max_qp);
	}
	if (prof->mask & MLX5_PROF_MASK_QP_SIZE)
		MLX5_SET(cmd_hca_cap, set_hca_cap, log_max_qp,
			 prof->log_max_qp);

	/* disable cmdif checksum */
	MLX5_SET(cmd_hca_cap, set_hca_cap, cmdif_checksum, 0);

	/* Enable 4K UAR only when HCA supports it and page size is bigger
	 * than 4K.
	 */
	if (MLX5_CAP_GEN_MAX(dev, uar_4k) && PAGE_SIZE > 4096)
		MLX5_SET(cmd_hca_cap, set_hca_cap, uar_4k, 1);

	MLX5_SET(cmd_hca_cap, set_hca_cap, log_uar_page_sz, PAGE_SHIFT - 12);

	if (MLX5_CAP_GEN_MAX(dev, cache_line_128byte))
		MLX5_SET(cmd_hca_cap,
			 set_hca_cap,
			 cache_line_128byte,
			 cache_line_size() >= 128 ? 1 : 0);

	if (MLX5_CAP_GEN_MAX(dev, dct))
		MLX5_SET(cmd_hca_cap, set_hca_cap, dct, 1);

	if (MLX5_CAP_GEN_MAX(dev, pci_sync_for_fw_update_event))
		MLX5_SET(cmd_hca_cap, set_hca_cap, pci_sync_for_fw_update_event, 1);

	if (MLX5_CAP_GEN_MAX(dev, num_vhca_ports))
		MLX5_SET(cmd_hca_cap,
			 set_hca_cap,
			 num_vhca_ports,
			 MLX5_CAP_GEN_MAX(dev, num_vhca_ports));

	if (MLX5_CAP_GEN_MAX(dev, release_all_pages))
		MLX5_SET(cmd_hca_cap, set_hca_cap, release_all_pages, 1);

	if (MLX5_CAP_GEN_MAX(dev, mkey_by_name))
		MLX5_SET(cmd_hca_cap, set_hca_cap, mkey_by_name, 1);

	mlx5_vhca_state_cap_handle(dev, set_hca_cap);

	if (MLX5_CAP_GEN_MAX(dev, num_total_dynamic_vf_msix))
		MLX5_SET(cmd_hca_cap, set_hca_cap, num_total_dynamic_vf_msix,
			 MLX5_CAP_GEN_MAX(dev, num_total_dynamic_vf_msix));

	return set_caps(dev, set_ctx, MLX5_SET_HCA_CAP_OP_MOD_GENERAL_DEVICE);
}

static int handle_hca_cap_roce(struct mlx5_core_dev *dev, void *set_ctx)
{
	void *set_hca_cap;
	int err;

	if (!MLX5_CAP_GEN(dev, roce))
		return 0;

	err = mlx5_core_get_caps(dev, MLX5_CAP_ROCE);
	if (err)
		return err;

	if (MLX5_CAP_ROCE(dev, sw_r_roce_src_udp_port) ||
	    !MLX5_CAP_ROCE_MAX(dev, sw_r_roce_src_udp_port))
		return 0;

	set_hca_cap = MLX5_ADDR_OF(set_hca_cap_in, set_ctx, capability);
	memcpy(set_hca_cap, dev->caps.hca[MLX5_CAP_ROCE]->cur,
	       MLX5_ST_SZ_BYTES(roce_cap));
	MLX5_SET(roce_cap, set_hca_cap, sw_r_roce_src_udp_port, 1);

	err = set_caps(dev, set_ctx, MLX5_SET_HCA_CAP_OP_MOD_ROCE);
	return err;
}

static int set_hca_cap(struct mlx5_core_dev *dev)
{
	int set_sz = MLX5_ST_SZ_BYTES(set_hca_cap_in);
	void *set_ctx;
	int err;

	set_ctx = kzalloc(set_sz, GFP_KERNEL);
	if (!set_ctx)
		return -ENOMEM;

	err = handle_hca_cap(dev, set_ctx);
	if (err) {
		mlx5_core_err(dev, "handle_hca_cap failed\n");
		goto out;
	}

	memset(set_ctx, 0, set_sz);
	err = handle_hca_cap_atomic(dev, set_ctx);
	if (err) {
		mlx5_core_err(dev, "handle_hca_cap_atomic failed\n");
		goto out;
	}

	memset(set_ctx, 0, set_sz);
	err = handle_hca_cap_odp(dev, set_ctx);
	if (err) {
		mlx5_core_err(dev, "handle_hca_cap_odp failed\n");
		goto out;
	}

	memset(set_ctx, 0, set_sz);
	err = handle_hca_cap_roce(dev, set_ctx);
	if (err) {
		mlx5_core_err(dev, "handle_hca_cap_roce failed\n");
		goto out;
	}

out:
	kfree(set_ctx);
	return err;
}

static int set_hca_ctrl(struct mlx5_core_dev *dev)
{
	struct mlx5_reg_host_endianness he_in;
	struct mlx5_reg_host_endianness he_out;
	int err;

	if (!mlx5_core_is_pf(dev))
		return 0;

	memset(&he_in, 0, sizeof(he_in));
	he_in.he = MLX5_SET_HOST_ENDIANNESS;
	err = mlx5_core_access_reg(dev, &he_in,  sizeof(he_in),
					&he_out, sizeof(he_out),
					MLX5_REG_HOST_ENDIANNESS, 0, 1);
	return err;
}

static int mlx5_core_set_hca_defaults(struct mlx5_core_dev *dev)
{
	int ret = 0;

	/* Disable local_lb by default */
	if (MLX5_CAP_GEN(dev, port_type) == MLX5_CAP_PORT_TYPE_ETH)
		ret = mlx5_nic_vport_update_local_lb(dev, false);

	return ret;
}

int mlx5_core_enable_hca(struct mlx5_core_dev *dev, u16 func_id)
{
	u32 in[MLX5_ST_SZ_DW(enable_hca_in)] = {};

	MLX5_SET(enable_hca_in, in, opcode, MLX5_CMD_OP_ENABLE_HCA);
	MLX5_SET(enable_hca_in, in, function_id, func_id);
	MLX5_SET(enable_hca_in, in, embedded_cpu_function,
		 dev->caps.embedded_cpu);
	return mlx5_cmd_exec_in(dev, enable_hca, in);
}

int mlx5_core_disable_hca(struct mlx5_core_dev *dev, u16 func_id)
{
	u32 in[MLX5_ST_SZ_DW(disable_hca_in)] = {};

	MLX5_SET(disable_hca_in, in, opcode, MLX5_CMD_OP_DISABLE_HCA);
	MLX5_SET(disable_hca_in, in, function_id, func_id);
	MLX5_SET(enable_hca_in, in, embedded_cpu_function,
		 dev->caps.embedded_cpu);
	return mlx5_cmd_exec_in(dev, disable_hca, in);
}

static int mlx5_core_set_issi(struct mlx5_core_dev *dev)
{
	u32 query_out[MLX5_ST_SZ_DW(query_issi_out)] = {};
	u32 query_in[MLX5_ST_SZ_DW(query_issi_in)] = {};
	u32 sup_issi;
	int err;

	MLX5_SET(query_issi_in, query_in, opcode, MLX5_CMD_OP_QUERY_ISSI);
	err = mlx5_cmd_exec_inout(dev, query_issi, query_in, query_out);
	if (err) {
		u32 syndrome;
		u8 status;

		mlx5_cmd_mbox_status(query_out, &status, &syndrome);
		if (!status || syndrome == MLX5_DRIVER_SYND) {
			mlx5_core_err(dev, "Failed to query ISSI err(%d) status(%d) synd(%d)\n",
				      err, status, syndrome);
			return err;
		}

		mlx5_core_warn(dev, "Query ISSI is not supported by FW, ISSI is 0\n");
		dev->issi = 0;
		return 0;
	}

	sup_issi = MLX5_GET(query_issi_out, query_out, supported_issi_dw0);

	if (sup_issi & (1 << 1)) {
		u32 set_in[MLX5_ST_SZ_DW(set_issi_in)] = {};

		MLX5_SET(set_issi_in, set_in, opcode, MLX5_CMD_OP_SET_ISSI);
		MLX5_SET(set_issi_in, set_in, current_issi, 1);
		err = mlx5_cmd_exec_in(dev, set_issi, set_in);
		if (err) {
			mlx5_core_err(dev, "Failed to set ISSI to 1 err(%d)\n",
				      err);
			return err;
		}

		dev->issi = 1;

		return 0;
	} else if (sup_issi & (1 << 0) || !sup_issi) {
		return 0;
	}

	return -EOPNOTSUPP;
}

static int mlx5_pci_init(struct mlx5_core_dev *dev, struct pci_dev *pdev,
			 const struct pci_device_id *id)
{
	int err = 0;

	mutex_init(&dev->pci_status_mutex);
	pci_set_drvdata(dev->pdev, dev);

	dev->bar_addr = pci_resource_start(pdev, 0);

	err = mlx5_pci_enable_device(dev);
	if (err) {
		mlx5_core_err(dev, "Cannot enable PCI device, aborting\n");
		return err;
	}

	err = request_bar(pdev);
	if (err) {
		mlx5_core_err(dev, "error requesting BARs, aborting\n");
		goto err_disable;
	}

	pci_set_master(pdev);

	err = set_dma_caps(pdev);
	if (err) {
		mlx5_core_err(dev, "Failed setting DMA capabilities mask, aborting\n");
		goto err_clr_master;
	}

	if (pci_enable_atomic_ops_to_root(pdev, PCI_EXP_DEVCAP2_ATOMIC_COMP32) &&
	    pci_enable_atomic_ops_to_root(pdev, PCI_EXP_DEVCAP2_ATOMIC_COMP64) &&
	    pci_enable_atomic_ops_to_root(pdev, PCI_EXP_DEVCAP2_ATOMIC_COMP128))
		mlx5_core_dbg(dev, "Enabling pci atomics failed\n");

	dev->iseg_base = dev->bar_addr;
	dev->iseg = ioremap(dev->iseg_base, sizeof(*dev->iseg));
	if (!dev->iseg) {
		err = -ENOMEM;
		mlx5_core_err(dev, "Failed mapping initialization segment, aborting\n");
		goto err_clr_master;
	}

	mlx5_pci_vsc_init(dev);
	dev->caps.embedded_cpu = mlx5_read_embedded_cpu(dev);
	return 0;

err_clr_master:
	pci_clear_master(dev->pdev);
	release_bar(dev->pdev);
err_disable:
	mlx5_pci_disable_device(dev);
	return err;
}

static void mlx5_pci_close(struct mlx5_core_dev *dev)
{
	/* health work might still be active, and it needs pci bar in
	 * order to know the NIC state. Therefore, drain the health WQ
	 * before removing the pci bars
	 */
	mlx5_drain_health_wq(dev);
	iounmap(dev->iseg);
	pci_clear_master(dev->pdev);
	release_bar(dev->pdev);
	mlx5_pci_disable_device(dev);
}

static int mlx5_init_once(struct mlx5_core_dev *dev)
{
	int err;

	dev->priv.devcom = mlx5_devcom_register_device(dev);
	if (IS_ERR(dev->priv.devcom))
		mlx5_core_err(dev, "failed to register with devcom (0x%p)\n",
			      dev->priv.devcom);

	err = mlx5_query_board_id(dev);
	if (err) {
		mlx5_core_err(dev, "query board id failed\n");
		goto err_devcom;
	}

	err = mlx5_irq_table_init(dev);
	if (err) {
		mlx5_core_err(dev, "failed to initialize irq table\n");
		goto err_devcom;
	}

	err = mlx5_eq_table_init(dev);
	if (err) {
		mlx5_core_err(dev, "failed to initialize eq\n");
		goto err_irq_cleanup;
	}

	err = mlx5_events_init(dev);
	if (err) {
		mlx5_core_err(dev, "failed to initialize events\n");
		goto err_eq_cleanup;
	}

	err = mlx5_fw_reset_init(dev);
	if (err) {
		mlx5_core_err(dev, "failed to initialize fw reset events\n");
		goto err_events_cleanup;
	}

	mlx5_cq_debugfs_init(dev);

	mlx5_init_reserved_gids(dev);

	mlx5_init_clock(dev);

	dev->vxlan = mlx5_vxlan_create(dev);
	dev->geneve = mlx5_geneve_create(dev);

	err = mlx5_init_rl_table(dev);
	if (err) {
		mlx5_core_err(dev, "Failed to init rate limiting\n");
		goto err_tables_cleanup;
	}

	err = mlx5_mpfs_init(dev);
	if (err) {
		mlx5_core_err(dev, "Failed to init l2 table %d\n", err);
		goto err_rl_cleanup;
	}

	err = mlx5_sriov_init(dev);
	if (err) {
		mlx5_core_err(dev, "Failed to init sriov %d\n", err);
		goto err_mpfs_cleanup;
	}

	err = mlx5_eswitch_init(dev);
	if (err) {
		mlx5_core_err(dev, "Failed to init eswitch %d\n", err);
		goto err_sriov_cleanup;
	}

	err = mlx5_fpga_init(dev);
	if (err) {
		mlx5_core_err(dev, "Failed to init fpga device %d\n", err);
		goto err_eswitch_cleanup;
	}

	err = mlx5_vhca_event_init(dev);
	if (err) {
		mlx5_core_err(dev, "Failed to init vhca event notifier %d\n", err);
		goto err_fpga_cleanup;
	}

	err = mlx5_sf_hw_table_init(dev);
	if (err) {
		mlx5_core_err(dev, "Failed to init SF HW table %d\n", err);
		goto err_sf_hw_table_cleanup;
	}

	err = mlx5_sf_table_init(dev);
	if (err) {
		mlx5_core_err(dev, "Failed to init SF table %d\n", err);
		goto err_sf_table_cleanup;
	}

	dev->dm = mlx5_dm_create(dev);
	if (IS_ERR(dev->dm))
		mlx5_core_warn(dev, "Failed to init device memory%d\n", err);

	dev->tracer = mlx5_fw_tracer_create(dev);
	dev->hv_vhca = mlx5_hv_vhca_create(dev);
	dev->rsc_dump = mlx5_rsc_dump_create(dev);

	return 0;

err_sf_table_cleanup:
	mlx5_sf_hw_table_cleanup(dev);
err_sf_hw_table_cleanup:
	mlx5_vhca_event_cleanup(dev);
err_fpga_cleanup:
	mlx5_fpga_cleanup(dev);
err_eswitch_cleanup:
	mlx5_eswitch_cleanup(dev->priv.eswitch);
err_sriov_cleanup:
	mlx5_sriov_cleanup(dev);
err_mpfs_cleanup:
	mlx5_mpfs_cleanup(dev);
err_rl_cleanup:
	mlx5_cleanup_rl_table(dev);
err_tables_cleanup:
	mlx5_geneve_destroy(dev->geneve);
	mlx5_vxlan_destroy(dev->vxlan);
	mlx5_cq_debugfs_cleanup(dev);
	mlx5_fw_reset_cleanup(dev);
err_events_cleanup:
	mlx5_events_cleanup(dev);
err_eq_cleanup:
	mlx5_eq_table_cleanup(dev);
err_irq_cleanup:
	mlx5_irq_table_cleanup(dev);
err_devcom:
	mlx5_devcom_unregister_device(dev->priv.devcom);

	return err;
}

static void mlx5_cleanup_once(struct mlx5_core_dev *dev)
{
	mlx5_rsc_dump_destroy(dev);
	mlx5_hv_vhca_destroy(dev->hv_vhca);
	mlx5_fw_tracer_destroy(dev->tracer);
	mlx5_dm_cleanup(dev);
	mlx5_sf_table_cleanup(dev);
	mlx5_sf_hw_table_cleanup(dev);
	mlx5_vhca_event_cleanup(dev);
	mlx5_fpga_cleanup(dev);
	mlx5_eswitch_cleanup(dev->priv.eswitch);
	mlx5_sriov_cleanup(dev);
	mlx5_mpfs_cleanup(dev);
	mlx5_cleanup_rl_table(dev);
	mlx5_geneve_destroy(dev->geneve);
	mlx5_vxlan_destroy(dev->vxlan);
	mlx5_cleanup_clock(dev);
	mlx5_cleanup_reserved_gids(dev);
	mlx5_cq_debugfs_cleanup(dev);
	mlx5_fw_reset_cleanup(dev);
	mlx5_events_cleanup(dev);
	mlx5_eq_table_cleanup(dev);
	mlx5_irq_table_cleanup(dev);
	mlx5_devcom_unregister_device(dev->priv.devcom);
}

static int mlx5_function_setup(struct mlx5_core_dev *dev, bool boot)
{
	int err;

	mlx5_core_info(dev, "firmware version: %d.%d.%d\n", fw_rev_maj(dev),
		       fw_rev_min(dev), fw_rev_sub(dev));

	/* Only PFs hold the relevant PCIe information for this query */
	if (mlx5_core_is_pf(dev))
		pcie_print_link_status(dev->pdev);

	/* wait for firmware to accept initialization segments configurations
	 */
	err = wait_fw_init(dev, FW_PRE_INIT_TIMEOUT_MILI, FW_INIT_WARN_MESSAGE_INTERVAL);
	if (err) {
		mlx5_core_err(dev, "Firmware over %d MS in pre-initializing state, aborting\n",
			      FW_PRE_INIT_TIMEOUT_MILI);
		return err;
	}

	err = mlx5_cmd_init(dev);
	if (err) {
		mlx5_core_err(dev, "Failed initializing command interface, aborting\n");
		return err;
	}

	err = wait_fw_init(dev, FW_INIT_TIMEOUT_MILI, 0);
	if (err) {
		mlx5_core_err(dev, "Firmware over %d MS in initializing state, aborting\n",
			      FW_INIT_TIMEOUT_MILI);
		goto err_cmd_cleanup;
	}

	mlx5_cmd_set_state(dev, MLX5_CMDIF_STATE_UP);

	err = mlx5_core_enable_hca(dev, 0);
	if (err) {
		mlx5_core_err(dev, "enable hca failed\n");
		goto err_cmd_cleanup;
	}

	err = mlx5_core_set_issi(dev);
	if (err) {
		mlx5_core_err(dev, "failed to set issi\n");
		goto err_disable_hca;
	}

	err = mlx5_satisfy_startup_pages(dev, 1);
	if (err) {
		mlx5_core_err(dev, "failed to allocate boot pages\n");
		goto err_disable_hca;
	}

	err = set_hca_ctrl(dev);
	if (err) {
		mlx5_core_err(dev, "set_hca_ctrl failed\n");
		goto reclaim_boot_pages;
	}

	err = set_hca_cap(dev);
	if (err) {
		mlx5_core_err(dev, "set_hca_cap failed\n");
		goto reclaim_boot_pages;
	}

	err = mlx5_satisfy_startup_pages(dev, 0);
	if (err) {
		mlx5_core_err(dev, "failed to allocate init pages\n");
		goto reclaim_boot_pages;
	}

	err = mlx5_cmd_init_hca(dev, sw_owner_id);
	if (err) {
		mlx5_core_err(dev, "init hca failed\n");
		goto reclaim_boot_pages;
	}

	mlx5_set_driver_version(dev);

	mlx5_start_health_poll(dev);

	err = mlx5_query_hca_caps(dev);
	if (err) {
		mlx5_core_err(dev, "query hca failed\n");
		goto stop_health;
	}

	return 0;

stop_health:
	mlx5_stop_health_poll(dev, boot);
reclaim_boot_pages:
	mlx5_reclaim_startup_pages(dev);
err_disable_hca:
	mlx5_core_disable_hca(dev, 0);
err_cmd_cleanup:
	mlx5_cmd_set_state(dev, MLX5_CMDIF_STATE_DOWN);
	mlx5_cmd_cleanup(dev);

	return err;
}

static int mlx5_function_teardown(struct mlx5_core_dev *dev, bool boot)
{
	int err;

	mlx5_stop_health_poll(dev, boot);
	err = mlx5_cmd_teardown_hca(dev);
	if (err) {
		mlx5_core_err(dev, "tear_down_hca failed, skip cleanup\n");
		return err;
	}
	mlx5_reclaim_startup_pages(dev);
	mlx5_core_disable_hca(dev, 0);
	mlx5_cmd_set_state(dev, MLX5_CMDIF_STATE_DOWN);
	mlx5_cmd_cleanup(dev);

	return 0;
}

static int mlx5_load(struct mlx5_core_dev *dev)
{
	int err;

	dev->priv.uar = mlx5_get_uars_page(dev);
	if (IS_ERR(dev->priv.uar)) {
		mlx5_core_err(dev, "Failed allocating uar, aborting\n");
		err = PTR_ERR(dev->priv.uar);
		return err;
	}

	mlx5_events_start(dev);
	mlx5_pagealloc_start(dev);

	err = mlx5_irq_table_create(dev);
	if (err) {
		mlx5_core_err(dev, "Failed to alloc IRQs\n");
		goto err_irq_table;
	}

	err = mlx5_eq_table_create(dev);
	if (err) {
		mlx5_core_err(dev, "Failed to create EQs\n");
		goto err_eq_table;
	}

	err = mlx5_fw_tracer_init(dev->tracer);
	if (err) {
		mlx5_core_err(dev, "Failed to init FW tracer\n");
		goto err_fw_tracer;
	}

	mlx5_fw_reset_events_start(dev);
	mlx5_hv_vhca_init(dev->hv_vhca);

	err = mlx5_rsc_dump_init(dev);
	if (err) {
		mlx5_core_err(dev, "Failed to init Resource dump\n");
		goto err_rsc_dump;
	}

	err = mlx5_fpga_device_start(dev);
	if (err) {
		mlx5_core_err(dev, "fpga device start failed %d\n", err);
		goto err_fpga_start;
	}

	mlx5_accel_ipsec_init(dev);

	err = mlx5_accel_tls_init(dev);
	if (err) {
		mlx5_core_err(dev, "TLS device start failed %d\n", err);
		goto err_tls_start;
	}

	err = mlx5_init_fs(dev);
	if (err) {
		mlx5_core_err(dev, "Failed to init flow steering\n");
		goto err_fs;
	}

	err = mlx5_core_set_hca_defaults(dev);
	if (err) {
		mlx5_core_err(dev, "Failed to set hca defaults\n");
		goto err_set_hca;
	}

	mlx5_vhca_event_start(dev);

	err = mlx5_sf_hw_table_create(dev);
	if (err) {
		mlx5_core_err(dev, "sf table create failed %d\n", err);
		goto err_vhca;
	}

	err = mlx5_ec_init(dev);
	if (err) {
		mlx5_core_err(dev, "Failed to init embedded CPU\n");
		goto err_ec;
	}

	mlx5_lag_add_mdev(dev);
	err = mlx5_sriov_attach(dev);
	if (err) {
		mlx5_core_err(dev, "sriov init failed %d\n", err);
		goto err_sriov;
	}

	mlx5_sf_dev_table_create(dev);

	return 0;

err_sriov:
	mlx5_lag_remove_mdev(dev);
	mlx5_ec_cleanup(dev);
err_ec:
	mlx5_sf_hw_table_destroy(dev);
err_vhca:
	mlx5_vhca_event_stop(dev);
err_set_hca:
	mlx5_cleanup_fs(dev);
err_fs:
	mlx5_accel_tls_cleanup(dev);
err_tls_start:
	mlx5_accel_ipsec_cleanup(dev);
	mlx5_fpga_device_stop(dev);
err_fpga_start:
	mlx5_rsc_dump_cleanup(dev);
err_rsc_dump:
	mlx5_hv_vhca_cleanup(dev->hv_vhca);
	mlx5_fw_reset_events_stop(dev);
	mlx5_fw_tracer_cleanup(dev->tracer);
err_fw_tracer:
	mlx5_eq_table_destroy(dev);
err_eq_table:
	mlx5_irq_table_destroy(dev);
err_irq_table:
	mlx5_pagealloc_stop(dev);
	mlx5_events_stop(dev);
	mlx5_put_uars_page(dev, dev->priv.uar);
	return err;
}

static void mlx5_unload(struct mlx5_core_dev *dev)
{
	mlx5_sf_dev_table_destroy(dev);
	mlx5_sriov_detach(dev);
	mlx5_lag_remove_mdev(dev);
	mlx5_ec_cleanup(dev);
	mlx5_sf_hw_table_destroy(dev);
	mlx5_vhca_event_stop(dev);
	mlx5_cleanup_fs(dev);
	mlx5_accel_ipsec_cleanup(dev);
	mlx5_accel_tls_cleanup(dev);
	mlx5_fpga_device_stop(dev);
	mlx5_rsc_dump_cleanup(dev);
	mlx5_hv_vhca_cleanup(dev->hv_vhca);
	mlx5_fw_reset_events_stop(dev);
	mlx5_fw_tracer_cleanup(dev->tracer);
	mlx5_eq_table_destroy(dev);
	mlx5_irq_table_destroy(dev);
	mlx5_pagealloc_stop(dev);
	mlx5_events_stop(dev);
	mlx5_put_uars_page(dev, dev->priv.uar);
}

int mlx5_init_one(struct mlx5_core_dev *dev)
{
	int err = 0;

	mutex_lock(&dev->intf_state_mutex);
	dev->state = MLX5_DEVICE_STATE_UP;

	err = mlx5_function_setup(dev, true);
	if (err)
		goto err_function;

	err = mlx5_init_once(dev);
	if (err) {
		mlx5_core_err(dev, "sw objs init failed\n");
		goto function_teardown;
	}

	err = mlx5_load(dev);
	if (err)
		goto err_load;

	set_bit(MLX5_INTERFACE_STATE_UP, &dev->intf_state);

	err = mlx5_devlink_register(priv_to_devlink(dev));
	if (err)
		goto err_devlink_reg;

	err = mlx5_register_device(dev);
	if (err)
		goto err_register;

	mutex_unlock(&dev->intf_state_mutex);
	return 0;

err_register:
	mlx5_devlink_unregister(priv_to_devlink(dev));
err_devlink_reg:
	clear_bit(MLX5_INTERFACE_STATE_UP, &dev->intf_state);
	mlx5_unload(dev);
err_load:
	mlx5_cleanup_once(dev);
function_teardown:
	mlx5_function_teardown(dev, true);
err_function:
	dev->state = MLX5_DEVICE_STATE_INTERNAL_ERROR;
	mutex_unlock(&dev->intf_state_mutex);
	return err;
}

void mlx5_uninit_one(struct mlx5_core_dev *dev)
{
	mutex_lock(&dev->intf_state_mutex);

	mlx5_unregister_device(dev);
	mlx5_devlink_unregister(priv_to_devlink(dev));

	if (!test_bit(MLX5_INTERFACE_STATE_UP, &dev->intf_state)) {
		mlx5_core_warn(dev, "%s: interface is down, NOP\n",
			       __func__);
		mlx5_cleanup_once(dev);
		goto out;
	}

	clear_bit(MLX5_INTERFACE_STATE_UP, &dev->intf_state);
	mlx5_unload(dev);
	mlx5_cleanup_once(dev);
	mlx5_function_teardown(dev, true);
out:
	mutex_unlock(&dev->intf_state_mutex);
}

int mlx5_load_one(struct mlx5_core_dev *dev)
{
	int err = 0;

	mutex_lock(&dev->intf_state_mutex);
	if (test_bit(MLX5_INTERFACE_STATE_UP, &dev->intf_state)) {
		mlx5_core_warn(dev, "interface is up, NOP\n");
		goto out;
	}
	/* remove any previous indication of internal error */
	dev->state = MLX5_DEVICE_STATE_UP;

	err = mlx5_function_setup(dev, false);
	if (err)
		goto err_function;

	err = mlx5_load(dev);
	if (err)
		goto err_load;

	set_bit(MLX5_INTERFACE_STATE_UP, &dev->intf_state);

	err = mlx5_attach_device(dev);
	if (err)
		goto err_attach;

	mutex_unlock(&dev->intf_state_mutex);
	return 0;

err_attach:
	clear_bit(MLX5_INTERFACE_STATE_UP, &dev->intf_state);
	mlx5_unload(dev);
err_load:
	mlx5_function_teardown(dev, false);
err_function:
	dev->state = MLX5_DEVICE_STATE_INTERNAL_ERROR;
out:
	mutex_unlock(&dev->intf_state_mutex);
	return err;
}

void mlx5_unload_one(struct mlx5_core_dev *dev)
{
	mutex_lock(&dev->intf_state_mutex);

	mlx5_detach_device(dev);

	if (!test_bit(MLX5_INTERFACE_STATE_UP, &dev->intf_state)) {
		mlx5_core_warn(dev, "%s: interface is down, NOP\n",
			       __func__);
		goto out;
	}

	clear_bit(MLX5_INTERFACE_STATE_UP, &dev->intf_state);
	mlx5_unload(dev);
	mlx5_function_teardown(dev, false);
out:
	mutex_unlock(&dev->intf_state_mutex);
}

static const int types[] = {
	MLX5_CAP_GENERAL,
	MLX5_CAP_GENERAL_2,
	MLX5_CAP_ETHERNET_OFFLOADS,
	MLX5_CAP_IPOIB_ENHANCED_OFFLOADS,
	MLX5_CAP_ODP,
	MLX5_CAP_ATOMIC,
	MLX5_CAP_ROCE,
	MLX5_CAP_IPOIB_OFFLOADS,
	MLX5_CAP_FLOW_TABLE,
	MLX5_CAP_ESWITCH_FLOW_TABLE,
	MLX5_CAP_ESWITCH,
	MLX5_CAP_VECTOR_CALC,
	MLX5_CAP_QOS,
	MLX5_CAP_DEBUG,
	MLX5_CAP_DEV_MEM,
	MLX5_CAP_DEV_EVENT,
	MLX5_CAP_TLS,
	MLX5_CAP_VDPA_EMULATION,
	MLX5_CAP_IPSEC,
};

static void mlx5_hca_caps_free(struct mlx5_core_dev *dev)
{
	int type;
	int i;

	for (i = 0; i < ARRAY_SIZE(types); i++) {
		type = types[i];
		kfree(dev->caps.hca[type]);
	}
}

static int mlx5_hca_caps_alloc(struct mlx5_core_dev *dev)
{
	struct mlx5_hca_cap *cap;
	int type;
	int i;

	for (i = 0; i < ARRAY_SIZE(types); i++) {
		cap = kzalloc(sizeof(*cap), GFP_KERNEL);
		if (!cap)
			goto err;
		type = types[i];
		dev->caps.hca[type] = cap;
	}

	return 0;

err:
	mlx5_hca_caps_free(dev);
	return -ENOMEM;
}

int mlx5_mdev_init(struct mlx5_core_dev *dev, int profile_idx)
{
	struct mlx5_priv *priv = &dev->priv;
	int err;

	memcpy(&dev->profile, &profile[profile_idx], sizeof(dev->profile));
	INIT_LIST_HEAD(&priv->ctx_list);
	spin_lock_init(&priv->ctx_lock);
	mutex_init(&dev->intf_state_mutex);

	mutex_init(&priv->bfregs.reg_head.lock);
	mutex_init(&priv->bfregs.wc_head.lock);
	INIT_LIST_HEAD(&priv->bfregs.reg_head.list);
	INIT_LIST_HEAD(&priv->bfregs.wc_head.list);

	mutex_init(&priv->alloc_mutex);
	mutex_init(&priv->pgdir_mutex);
	INIT_LIST_HEAD(&priv->pgdir_list);

	priv->numa_node = dev_to_node(mlx5_core_dma_dev(dev));
	priv->dbg_root = debugfs_create_dir(dev_name(dev->device),
					    mlx5_debugfs_root);
	INIT_LIST_HEAD(&priv->traps);

	err = mlx5_health_init(dev);
	if (err)
		goto err_health_init;

	err = mlx5_pagealloc_init(dev);
	if (err)
		goto err_pagealloc_init;

	err = mlx5_adev_init(dev);
	if (err)
		goto err_adev_init;

	err = mlx5_hca_caps_alloc(dev);
	if (err)
		goto err_hca_caps;

	return 0;

err_hca_caps:
	mlx5_adev_cleanup(dev);
err_adev_init:
	mlx5_pagealloc_cleanup(dev);
err_pagealloc_init:
	mlx5_health_cleanup(dev);
err_health_init:
	debugfs_remove(dev->priv.dbg_root);
	mutex_destroy(&priv->pgdir_mutex);
	mutex_destroy(&priv->alloc_mutex);
	mutex_destroy(&priv->bfregs.wc_head.lock);
	mutex_destroy(&priv->bfregs.reg_head.lock);
	mutex_destroy(&dev->intf_state_mutex);
	return err;
}

void mlx5_mdev_uninit(struct mlx5_core_dev *dev)
{
	struct mlx5_priv *priv = &dev->priv;

	mlx5_hca_caps_free(dev);
	mlx5_adev_cleanup(dev);
	mlx5_pagealloc_cleanup(dev);
	mlx5_health_cleanup(dev);
	debugfs_remove_recursive(dev->priv.dbg_root);
	mutex_destroy(&priv->pgdir_mutex);
	mutex_destroy(&priv->alloc_mutex);
	mutex_destroy(&priv->bfregs.wc_head.lock);
	mutex_destroy(&priv->bfregs.reg_head.lock);
	mutex_destroy(&dev->intf_state_mutex);
}

static int probe_one(struct pci_dev *pdev, const struct pci_device_id *id)
{
	struct mlx5_core_dev *dev;
	struct devlink *devlink;
	int err;

	devlink = mlx5_devlink_alloc(&pdev->dev);
	if (!devlink) {
		dev_err(&pdev->dev, "devlink alloc failed\n");
		return -ENOMEM;
	}

	dev = devlink_priv(devlink);
	dev->device = &pdev->dev;
	dev->pdev = pdev;

	dev->coredev_type = id->driver_data & MLX5_PCI_DEV_IS_VF ?
			 MLX5_COREDEV_VF : MLX5_COREDEV_PF;

	dev->priv.adev_idx = mlx5_adev_idx_alloc();
	if (dev->priv.adev_idx < 0) {
		err = dev->priv.adev_idx;
		goto adev_init_err;
	}

	err = mlx5_mdev_init(dev, prof_sel);
	if (err)
		goto mdev_init_err;

	err = mlx5_pci_init(dev, pdev, id);
	if (err) {
		mlx5_core_err(dev, "mlx5_pci_init failed with error code %d\n",
			      err);
		goto pci_init_err;
	}

	err = mlx5_init_one(dev);
	if (err) {
		mlx5_core_err(dev, "mlx5_init_one failed with error code %d\n",
			      err);
		goto err_init_one;
	}

	err = mlx5_crdump_enable(dev);
	if (err)
		dev_err(&pdev->dev, "mlx5_crdump_enable failed with error code %d\n", err);

	pci_save_state(pdev);
	devlink_register(devlink);
	if (!mlx5_core_is_mp_slave(dev))
		devlink_reload_enable(devlink);
	return 0;

err_init_one:
	mlx5_pci_close(dev);
pci_init_err:
	mlx5_mdev_uninit(dev);
mdev_init_err:
	mlx5_adev_idx_free(dev->priv.adev_idx);
adev_init_err:
	mlx5_devlink_free(devlink);

	return err;
}

static void remove_one(struct pci_dev *pdev)
{
	struct mlx5_core_dev *dev  = pci_get_drvdata(pdev);
	struct devlink *devlink = priv_to_devlink(dev);

	devlink_reload_disable(devlink);
	devlink_unregister(devlink);
	mlx5_crdump_disable(dev);
	mlx5_drain_health_wq(dev);
	mlx5_uninit_one(dev);
	mlx5_pci_close(dev);
	mlx5_mdev_uninit(dev);
	mlx5_adev_idx_free(dev->priv.adev_idx);
	mlx5_devlink_free(devlink);
}

static pci_ers_result_t mlx5_pci_err_detected(struct pci_dev *pdev,
					      pci_channel_state_t state)
{
	struct mlx5_core_dev *dev = pci_get_drvdata(pdev);

	mlx5_core_info(dev, "%s was called\n", __func__);

	mlx5_enter_error_state(dev, false);
	mlx5_error_sw_reset(dev);
	mlx5_unload_one(dev);
	mlx5_drain_health_wq(dev);
	mlx5_pci_disable_device(dev);

	return state == pci_channel_io_perm_failure ?
		PCI_ERS_RESULT_DISCONNECT : PCI_ERS_RESULT_NEED_RESET;
}

/* wait for the device to show vital signs by waiting
 * for the health counter to start counting.
 */
static int wait_vital(struct pci_dev *pdev)
{
	struct mlx5_core_dev *dev = pci_get_drvdata(pdev);
	struct mlx5_core_health *health = &dev->priv.health;
	const int niter = 100;
	u32 last_count = 0;
	u32 count;
	int i;

	for (i = 0; i < niter; i++) {
		count = ioread32be(health->health_counter);
		if (count && count != 0xffffffff) {
			if (last_count && last_count != count) {
				mlx5_core_info(dev,
					       "wait vital counter value 0x%x after %d iterations\n",
					       count, i);
				return 0;
			}
			last_count = count;
		}
		msleep(50);
	}

	return -ETIMEDOUT;
}

static pci_ers_result_t mlx5_pci_slot_reset(struct pci_dev *pdev)
{
	struct mlx5_core_dev *dev = pci_get_drvdata(pdev);
	int err;

	mlx5_core_info(dev, "%s was called\n", __func__);

	err = mlx5_pci_enable_device(dev);
	if (err) {
		mlx5_core_err(dev, "%s: mlx5_pci_enable_device failed with error code: %d\n",
			      __func__, err);
		return PCI_ERS_RESULT_DISCONNECT;
	}

	pci_set_master(pdev);
	pci_restore_state(pdev);
	pci_save_state(pdev);

	if (wait_vital(pdev)) {
		mlx5_core_err(dev, "%s: wait_vital timed out\n", __func__);
		return PCI_ERS_RESULT_DISCONNECT;
	}

	return PCI_ERS_RESULT_RECOVERED;
}

static void mlx5_pci_resume(struct pci_dev *pdev)
{
	struct mlx5_core_dev *dev = pci_get_drvdata(pdev);
	int err;

	mlx5_core_info(dev, "%s was called\n", __func__);

	err = mlx5_load_one(dev);
	if (err)
		mlx5_core_err(dev, "%s: mlx5_load_one failed with error code: %d\n",
			      __func__, err);
	else
		mlx5_core_info(dev, "%s: device recovered\n", __func__);
}

static const struct pci_error_handlers mlx5_err_handler = {
	.error_detected = mlx5_pci_err_detected,
	.slot_reset	= mlx5_pci_slot_reset,
	.resume		= mlx5_pci_resume
};

static int mlx5_try_fast_unload(struct mlx5_core_dev *dev)
{
	bool fast_teardown = false, force_teardown = false;
	int ret = 1;

	fast_teardown = MLX5_CAP_GEN(dev, fast_teardown);
	force_teardown = MLX5_CAP_GEN(dev, force_teardown);

	mlx5_core_dbg(dev, "force teardown firmware support=%d\n", force_teardown);
	mlx5_core_dbg(dev, "fast teardown firmware support=%d\n", fast_teardown);

	if (!fast_teardown && !force_teardown)
		return -EOPNOTSUPP;

	if (dev->state == MLX5_DEVICE_STATE_INTERNAL_ERROR) {
		mlx5_core_dbg(dev, "Device in internal error state, giving up\n");
		return -EAGAIN;
	}

	/* Panic tear down fw command will stop the PCI bus communication
	 * with the HCA, so the health polll is no longer needed.
	 */
	mlx5_drain_health_wq(dev);
	mlx5_stop_health_poll(dev, false);

	ret = mlx5_cmd_fast_teardown_hca(dev);
	if (!ret)
		goto succeed;

	ret = mlx5_cmd_force_teardown_hca(dev);
	if (!ret)
		goto succeed;

	mlx5_core_dbg(dev, "Firmware couldn't do fast unload error: %d\n", ret);
	mlx5_start_health_poll(dev);
	return ret;

succeed:
	mlx5_enter_error_state(dev, true);

	/* Some platforms requiring freeing the IRQ's in the shutdown
	 * flow. If they aren't freed they can't be allocated after
	 * kexec. There is no need to cleanup the mlx5_core software
	 * contexts.
	 */
	mlx5_core_eq_free_irqs(dev);

	return 0;
}

static void shutdown(struct pci_dev *pdev)
{
	struct mlx5_core_dev *dev  = pci_get_drvdata(pdev);
	int err;

	mlx5_core_info(dev, "Shutdown was called\n");
	err = mlx5_try_fast_unload(dev);
	if (err)
		mlx5_unload_one(dev);
	mlx5_pci_disable_device(dev);
}

static int mlx5_suspend(struct pci_dev *pdev, pm_message_t state)
{
	struct mlx5_core_dev *dev = pci_get_drvdata(pdev);

	mlx5_unload_one(dev);

	return 0;
}

static int mlx5_resume(struct pci_dev *pdev)
{
	struct mlx5_core_dev *dev = pci_get_drvdata(pdev);

	return mlx5_load_one(dev);
}

static const struct pci_device_id mlx5_core_pci_table[] = {
	{ PCI_VDEVICE(MELLANOX, PCI_DEVICE_ID_MELLANOX_CONNECTIB) },
	{ PCI_VDEVICE(MELLANOX, 0x1012), MLX5_PCI_DEV_IS_VF},	/* Connect-IB VF */
	{ PCI_VDEVICE(MELLANOX, PCI_DEVICE_ID_MELLANOX_CONNECTX4) },
	{ PCI_VDEVICE(MELLANOX, 0x1014), MLX5_PCI_DEV_IS_VF},	/* ConnectX-4 VF */
	{ PCI_VDEVICE(MELLANOX, PCI_DEVICE_ID_MELLANOX_CONNECTX4_LX) },
	{ PCI_VDEVICE(MELLANOX, 0x1016), MLX5_PCI_DEV_IS_VF},	/* ConnectX-4LX VF */
	{ PCI_VDEVICE(MELLANOX, 0x1017) },			/* ConnectX-5, PCIe 3.0 */
	{ PCI_VDEVICE(MELLANOX, 0x1018), MLX5_PCI_DEV_IS_VF},	/* ConnectX-5 VF */
	{ PCI_VDEVICE(MELLANOX, 0x1019) },			/* ConnectX-5 Ex */
	{ PCI_VDEVICE(MELLANOX, 0x101a), MLX5_PCI_DEV_IS_VF},	/* ConnectX-5 Ex VF */
	{ PCI_VDEVICE(MELLANOX, 0x101b) },			/* ConnectX-6 */
	{ PCI_VDEVICE(MELLANOX, 0x101c), MLX5_PCI_DEV_IS_VF},	/* ConnectX-6 VF */
	{ PCI_VDEVICE(MELLANOX, 0x101d) },			/* ConnectX-6 Dx */
	{ PCI_VDEVICE(MELLANOX, 0x101e), MLX5_PCI_DEV_IS_VF},	/* ConnectX Family mlx5Gen Virtual Function */
	{ PCI_VDEVICE(MELLANOX, 0x101f) },			/* ConnectX-6 LX */
	{ PCI_VDEVICE(MELLANOX, 0x1021) },			/* ConnectX-7 */
	{ PCI_VDEVICE(MELLANOX, 0x1023) },			/* ConnectX-8 */
	{ PCI_VDEVICE(MELLANOX, 0xa2d2) },			/* BlueField integrated ConnectX-5 network controller */
	{ PCI_VDEVICE(MELLANOX, 0xa2d3), MLX5_PCI_DEV_IS_VF},	/* BlueField integrated ConnectX-5 network controller VF */
	{ PCI_VDEVICE(MELLANOX, 0xa2d6) },			/* BlueField-2 integrated ConnectX-6 Dx network controller */
	{ PCI_VDEVICE(MELLANOX, 0xa2dc) },			/* BlueField-3 integrated ConnectX-7 network controller */
	{ PCI_VDEVICE(MELLANOX, 0xa2df) },			/* BlueField-4 integrated ConnectX-8 network controller */
	{ 0, }
};

MODULE_DEVICE_TABLE(pci, mlx5_core_pci_table);

void mlx5_disable_device(struct mlx5_core_dev *dev)
{
	mlx5_error_sw_reset(dev);
	mlx5_unload_one(dev);
}

int mlx5_recover_device(struct mlx5_core_dev *dev)
{
	if (!mlx5_core_is_sf(dev)) {
		mlx5_pci_disable_device(dev);
		if (mlx5_pci_slot_reset(dev->pdev) != PCI_ERS_RESULT_RECOVERED)
			return -EIO;
	}

	return mlx5_load_one(dev);
}

static struct pci_driver mlx5_core_driver = {
	.name           = KBUILD_MODNAME,
	.id_table       = mlx5_core_pci_table,
	.probe          = probe_one,
	.remove         = remove_one,
	.suspend        = mlx5_suspend,
	.resume         = mlx5_resume,
	.shutdown	= shutdown,
	.err_handler	= &mlx5_err_handler,
	.sriov_configure   = mlx5_core_sriov_configure,
	.sriov_get_vf_total_msix = mlx5_sriov_get_vf_total_msix,
	.sriov_set_msix_vec_count = mlx5_core_sriov_set_msix_vec_count,
};

static void mlx5_core_verify_params(void)
{
	if (prof_sel >= ARRAY_SIZE(profile)) {
		pr_warn("mlx5_core: WARNING: Invalid module parameter prof_sel %d, valid range 0-%zu, changing back to default(%d)\n",
			prof_sel,
			ARRAY_SIZE(profile) - 1,
			MLX5_DEFAULT_PROF);
		prof_sel = MLX5_DEFAULT_PROF;
	}
}

static int __init init(void)
{
	int err;

	WARN_ONCE(strcmp(MLX5_ADEV_NAME, KBUILD_MODNAME),
		  "mlx5_core name not in sync with kernel module name");

	get_random_bytes(&sw_owner_id, sizeof(sw_owner_id));

	mlx5_core_verify_params();
	mlx5_fpga_ipsec_build_fs_cmds();
	mlx5_register_debugfs();

	err = pci_register_driver(&mlx5_core_driver);
	if (err)
		goto err_debug;

	err = mlx5_sf_driver_register();
	if (err)
		goto err_sf;

	err = mlx5e_init();
	if (err)
		goto err_en;

	return 0;

err_en:
	mlx5_sf_driver_unregister();
err_sf:
	pci_unregister_driver(&mlx5_core_driver);
err_debug:
	mlx5_unregister_debugfs();
	return err;
}

static void __exit cleanup(void)
{
	mlx5e_cleanup();
	mlx5_sf_driver_unregister();
	pci_unregister_driver(&mlx5_core_driver);
	mlx5_unregister_debugfs();
}

module_init(init);
module_exit(cleanup);<|MERGE_RESOLUTION|>--- conflicted
+++ resolved
@@ -516,11 +516,7 @@
 
 	/* Check log_max_qp from HCA caps to set in current profile */
 	if (prof->log_max_qp == LOG_MAX_SUPPORTED_QPS) {
-<<<<<<< HEAD
-		prof->log_max_qp = MLX5_CAP_GEN_MAX(dev, log_max_qp);
-=======
 		prof->log_max_qp = min_t(u8, 17, MLX5_CAP_GEN_MAX(dev, log_max_qp));
->>>>>>> e16cdba0
 	} else if (MLX5_CAP_GEN_MAX(dev, log_max_qp) < prof->log_max_qp) {
 		mlx5_core_warn(dev, "log_max_qp value in current profile is %d, changing it to HCA capability limit (%d)\n",
 			       prof->log_max_qp,
