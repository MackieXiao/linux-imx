// SPDX-License-Identifier: (GPL-2.0-only OR BSD-3-Clause)
/* QLogic qed NIC Driver
 * Copyright (c) 2015-2017  QLogic Corporation
 * Copyright (c) 2019-2020 Marvell International Ltd.
 */

#include <linux/types.h>
#include <asm/byteorder.h>
#include <linux/io.h>
#include <linux/delay.h>
#include <linux/dma-mapping.h>
#include <linux/errno.h>
#include <linux/kernel.h>
#include <linux/mutex.h>
#include <linux/pci.h>
#include <linux/slab.h>
#include <linux/string.h>
#include <linux/vmalloc.h>
#include <linux/etherdevice.h>
#include <linux/qed/qed_chain.h>
#include <linux/qed/qed_if.h>
#include "qed.h"
#include "qed_cxt.h"
#include "qed_dcbx.h"
#include "qed_dev_api.h"
#include "qed_fcoe.h"
#include "qed_hsi.h"
#include "qed_hw.h"
#include "qed_init_ops.h"
#include "qed_int.h"
#include "qed_iscsi.h"
#include "qed_ll2.h"
#include "qed_mcp.h"
#include "qed_ooo.h"
#include "qed_reg_addr.h"
#include "qed_sp.h"
#include "qed_sriov.h"
#include "qed_vf.h"
#include "qed_rdma.h"

static DEFINE_SPINLOCK(qm_lock);

/******************** Doorbell Recovery *******************/
/* The doorbell recovery mechanism consists of a list of entries which represent
 * doorbelling entities (l2 queues, roce sq/rq/cqs, the slowpath spq, etc). Each
 * entity needs to register with the mechanism and provide the parameters
 * describing it's doorbell, including a location where last used doorbell data
 * can be found. The doorbell execute function will traverse the list and
 * doorbell all of the registered entries.
 */
struct qed_db_recovery_entry {
	struct list_head list_entry;
	void __iomem *db_addr;
	void *db_data;
	enum qed_db_rec_width db_width;
	enum qed_db_rec_space db_space;
	u8 hwfn_idx;
};

/* Display a single doorbell recovery entry */
static void qed_db_recovery_dp_entry(struct qed_hwfn *p_hwfn,
				     struct qed_db_recovery_entry *db_entry,
				     char *action)
{
	DP_VERBOSE(p_hwfn,
		   QED_MSG_SPQ,
		   "(%s: db_entry %p, addr %p, data %p, width %s, %s space, hwfn %d)\n",
		   action,
		   db_entry,
		   db_entry->db_addr,
		   db_entry->db_data,
		   db_entry->db_width == DB_REC_WIDTH_32B ? "32b" : "64b",
		   db_entry->db_space == DB_REC_USER ? "user" : "kernel",
		   db_entry->hwfn_idx);
}

/* Doorbell address sanity (address within doorbell bar range) */
static bool qed_db_rec_sanity(struct qed_dev *cdev,
			      void __iomem *db_addr,
			      enum qed_db_rec_width db_width,
			      void *db_data)
{
	u32 width = (db_width == DB_REC_WIDTH_32B) ? 32 : 64;

	/* Make sure doorbell address is within the doorbell bar */
	if (db_addr < cdev->doorbells ||
	    (u8 __iomem *)db_addr + width >
	    (u8 __iomem *)cdev->doorbells + cdev->db_size) {
		WARN(true,
		     "Illegal doorbell address: %p. Legal range for doorbell addresses is [%p..%p]\n",
		     db_addr,
		     cdev->doorbells,
		     (u8 __iomem *)cdev->doorbells + cdev->db_size);
		return false;
	}

	/* ake sure doorbell data pointer is not null */
	if (!db_data) {
		WARN(true, "Illegal doorbell data pointer: %p", db_data);
		return false;
	}

	return true;
}

/* Find hwfn according to the doorbell address */
static struct qed_hwfn *qed_db_rec_find_hwfn(struct qed_dev *cdev,
					     void __iomem *db_addr)
{
	struct qed_hwfn *p_hwfn;

	/* In CMT doorbell bar is split down the middle between engine 0 and enigne 1 */
	if (cdev->num_hwfns > 1)
		p_hwfn = db_addr < cdev->hwfns[1].doorbells ?
		    &cdev->hwfns[0] : &cdev->hwfns[1];
	else
		p_hwfn = QED_LEADING_HWFN(cdev);

	return p_hwfn;
}

/* Add a new entry to the doorbell recovery mechanism */
int qed_db_recovery_add(struct qed_dev *cdev,
			void __iomem *db_addr,
			void *db_data,
			enum qed_db_rec_width db_width,
			enum qed_db_rec_space db_space)
{
	struct qed_db_recovery_entry *db_entry;
	struct qed_hwfn *p_hwfn;

	/* Shortcircuit VFs, for now */
	if (IS_VF(cdev)) {
		DP_VERBOSE(cdev,
			   QED_MSG_IOV, "db recovery - skipping VF doorbell\n");
		return 0;
	}

	/* Sanitize doorbell address */
	if (!qed_db_rec_sanity(cdev, db_addr, db_width, db_data))
		return -EINVAL;

	/* Obtain hwfn from doorbell address */
	p_hwfn = qed_db_rec_find_hwfn(cdev, db_addr);

	/* Create entry */
	db_entry = kzalloc(sizeof(*db_entry), GFP_KERNEL);
	if (!db_entry) {
		DP_NOTICE(cdev, "Failed to allocate a db recovery entry\n");
		return -ENOMEM;
	}

	/* Populate entry */
	db_entry->db_addr = db_addr;
	db_entry->db_data = db_data;
	db_entry->db_width = db_width;
	db_entry->db_space = db_space;
	db_entry->hwfn_idx = p_hwfn->my_id;

	/* Display */
	qed_db_recovery_dp_entry(p_hwfn, db_entry, "Adding");

	/* Protect the list */
	spin_lock_bh(&p_hwfn->db_recovery_info.lock);
	list_add_tail(&db_entry->list_entry, &p_hwfn->db_recovery_info.list);
	spin_unlock_bh(&p_hwfn->db_recovery_info.lock);

	return 0;
}

/* Remove an entry from the doorbell recovery mechanism */
int qed_db_recovery_del(struct qed_dev *cdev,
			void __iomem *db_addr, void *db_data)
{
	struct qed_db_recovery_entry *db_entry = NULL;
	struct qed_hwfn *p_hwfn;
	int rc = -EINVAL;

	/* Shortcircuit VFs, for now */
	if (IS_VF(cdev)) {
		DP_VERBOSE(cdev,
			   QED_MSG_IOV, "db recovery - skipping VF doorbell\n");
		return 0;
	}

	/* Obtain hwfn from doorbell address */
	p_hwfn = qed_db_rec_find_hwfn(cdev, db_addr);

	/* Protect the list */
	spin_lock_bh(&p_hwfn->db_recovery_info.lock);
	list_for_each_entry(db_entry,
			    &p_hwfn->db_recovery_info.list, list_entry) {
		/* search according to db_data addr since db_addr is not unique (roce) */
		if (db_entry->db_data == db_data) {
			qed_db_recovery_dp_entry(p_hwfn, db_entry, "Deleting");
			list_del(&db_entry->list_entry);
			rc = 0;
			break;
		}
	}

	spin_unlock_bh(&p_hwfn->db_recovery_info.lock);

	if (rc == -EINVAL)

		DP_NOTICE(p_hwfn,
			  "Failed to find element in list. Key (db_data addr) was %p. db_addr was %p\n",
			  db_data, db_addr);
	else
		kfree(db_entry);

	return rc;
}

/* Initialize the doorbell recovery mechanism */
static int qed_db_recovery_setup(struct qed_hwfn *p_hwfn)
{
	DP_VERBOSE(p_hwfn, QED_MSG_SPQ, "Setting up db recovery\n");

	/* Make sure db_size was set in cdev */
	if (!p_hwfn->cdev->db_size) {
		DP_ERR(p_hwfn->cdev, "db_size not set\n");
		return -EINVAL;
	}

	INIT_LIST_HEAD(&p_hwfn->db_recovery_info.list);
	spin_lock_init(&p_hwfn->db_recovery_info.lock);
	p_hwfn->db_recovery_info.db_recovery_counter = 0;

	return 0;
}

/* Destroy the doorbell recovery mechanism */
static void qed_db_recovery_teardown(struct qed_hwfn *p_hwfn)
{
	struct qed_db_recovery_entry *db_entry = NULL;

	DP_VERBOSE(p_hwfn, QED_MSG_SPQ, "Tearing down db recovery\n");
	if (!list_empty(&p_hwfn->db_recovery_info.list)) {
		DP_VERBOSE(p_hwfn,
			   QED_MSG_SPQ,
			   "Doorbell Recovery teardown found the doorbell recovery list was not empty (Expected in disorderly driver unload (e.g. recovery) otherwise this probably means some flow forgot to db_recovery_del). Prepare to purge doorbell recovery list...\n");
		while (!list_empty(&p_hwfn->db_recovery_info.list)) {
			db_entry =
			    list_first_entry(&p_hwfn->db_recovery_info.list,
					     struct qed_db_recovery_entry,
					     list_entry);
			qed_db_recovery_dp_entry(p_hwfn, db_entry, "Purging");
			list_del(&db_entry->list_entry);
			kfree(db_entry);
		}
	}
	p_hwfn->db_recovery_info.db_recovery_counter = 0;
}

/* Print the content of the doorbell recovery mechanism */
void qed_db_recovery_dp(struct qed_hwfn *p_hwfn)
{
	struct qed_db_recovery_entry *db_entry = NULL;

	DP_NOTICE(p_hwfn,
		  "Displaying doorbell recovery database. Counter was %d\n",
		  p_hwfn->db_recovery_info.db_recovery_counter);

	/* Protect the list */
	spin_lock_bh(&p_hwfn->db_recovery_info.lock);
	list_for_each_entry(db_entry,
			    &p_hwfn->db_recovery_info.list, list_entry) {
		qed_db_recovery_dp_entry(p_hwfn, db_entry, "Printing");
	}

	spin_unlock_bh(&p_hwfn->db_recovery_info.lock);
}

/* Ring the doorbell of a single doorbell recovery entry */
static void qed_db_recovery_ring(struct qed_hwfn *p_hwfn,
				 struct qed_db_recovery_entry *db_entry)
{
	/* Print according to width */
	if (db_entry->db_width == DB_REC_WIDTH_32B) {
		DP_VERBOSE(p_hwfn, QED_MSG_SPQ,
			   "ringing doorbell address %p data %x\n",
			   db_entry->db_addr,
			   *(u32 *)db_entry->db_data);
	} else {
		DP_VERBOSE(p_hwfn, QED_MSG_SPQ,
			   "ringing doorbell address %p data %llx\n",
			   db_entry->db_addr,
			   *(u64 *)(db_entry->db_data));
	}

	/* Sanity */
	if (!qed_db_rec_sanity(p_hwfn->cdev, db_entry->db_addr,
			       db_entry->db_width, db_entry->db_data))
		return;

	/* Flush the write combined buffer. Since there are multiple doorbelling
	 * entities using the same address, if we don't flush, a transaction
	 * could be lost.
	 */
	wmb();

	/* Ring the doorbell */
	if (db_entry->db_width == DB_REC_WIDTH_32B)
		DIRECT_REG_WR(db_entry->db_addr,
			      *(u32 *)(db_entry->db_data));
	else
		DIRECT_REG_WR64(db_entry->db_addr,
				*(u64 *)(db_entry->db_data));

	/* Flush the write combined buffer. Next doorbell may come from a
	 * different entity to the same address...
	 */
	wmb();
}

/* Traverse the doorbell recovery entry list and ring all the doorbells */
void qed_db_recovery_execute(struct qed_hwfn *p_hwfn)
{
	struct qed_db_recovery_entry *db_entry = NULL;

	DP_NOTICE(p_hwfn, "Executing doorbell recovery. Counter was %d\n",
		  p_hwfn->db_recovery_info.db_recovery_counter);

	/* Track amount of times recovery was executed */
	p_hwfn->db_recovery_info.db_recovery_counter++;

	/* Protect the list */
	spin_lock_bh(&p_hwfn->db_recovery_info.lock);
	list_for_each_entry(db_entry,
			    &p_hwfn->db_recovery_info.list, list_entry)
		qed_db_recovery_ring(p_hwfn, db_entry);
	spin_unlock_bh(&p_hwfn->db_recovery_info.lock);
}

/******************** Doorbell Recovery end ****************/

/********************************** NIG LLH ***********************************/

enum qed_llh_filter_type {
	QED_LLH_FILTER_TYPE_MAC,
	QED_LLH_FILTER_TYPE_PROTOCOL,
};

struct qed_llh_mac_filter {
	u8 addr[ETH_ALEN];
};

struct qed_llh_protocol_filter {
	enum qed_llh_prot_filter_type_t type;
	u16 source_port_or_eth_type;
	u16 dest_port;
};

union qed_llh_filter {
	struct qed_llh_mac_filter mac;
	struct qed_llh_protocol_filter protocol;
};

struct qed_llh_filter_info {
	bool b_enabled;
	u32 ref_cnt;
	enum qed_llh_filter_type type;
	union qed_llh_filter filter;
};

struct qed_llh_info {
	/* Number of LLH filters banks */
	u8 num_ppfid;

#define MAX_NUM_PPFID   8
	u8 ppfid_array[MAX_NUM_PPFID];

	/* Array of filters arrays:
	 * "num_ppfid" elements of filters banks, where each is an array of
	 * "NIG_REG_LLH_FUNC_FILTER_EN_SIZE" filters.
	 */
	struct qed_llh_filter_info **pp_filters;
};

static void qed_llh_free(struct qed_dev *cdev)
{
	struct qed_llh_info *p_llh_info = cdev->p_llh_info;
	u32 i;

	if (p_llh_info) {
		if (p_llh_info->pp_filters)
			for (i = 0; i < p_llh_info->num_ppfid; i++)
				kfree(p_llh_info->pp_filters[i]);

		kfree(p_llh_info->pp_filters);
	}

	kfree(p_llh_info);
	cdev->p_llh_info = NULL;
}

static int qed_llh_alloc(struct qed_dev *cdev)
{
	struct qed_llh_info *p_llh_info;
	u32 size, i;

	p_llh_info = kzalloc(sizeof(*p_llh_info), GFP_KERNEL);
	if (!p_llh_info)
		return -ENOMEM;
	cdev->p_llh_info = p_llh_info;

	for (i = 0; i < MAX_NUM_PPFID; i++) {
		if (!(cdev->ppfid_bitmap & (0x1 << i)))
			continue;

		p_llh_info->ppfid_array[p_llh_info->num_ppfid] = i;
		DP_VERBOSE(cdev, QED_MSG_SP, "ppfid_array[%d] = %hhd\n",
			   p_llh_info->num_ppfid, i);
		p_llh_info->num_ppfid++;
	}

	size = p_llh_info->num_ppfid * sizeof(*p_llh_info->pp_filters);
	p_llh_info->pp_filters = kzalloc(size, GFP_KERNEL);
	if (!p_llh_info->pp_filters)
		return -ENOMEM;

	size = NIG_REG_LLH_FUNC_FILTER_EN_SIZE *
	    sizeof(**p_llh_info->pp_filters);
	for (i = 0; i < p_llh_info->num_ppfid; i++) {
		p_llh_info->pp_filters[i] = kzalloc(size, GFP_KERNEL);
		if (!p_llh_info->pp_filters[i])
			return -ENOMEM;
	}

	return 0;
}

static int qed_llh_shadow_sanity(struct qed_dev *cdev,
				 u8 ppfid, u8 filter_idx, const char *action)
{
	struct qed_llh_info *p_llh_info = cdev->p_llh_info;

	if (ppfid >= p_llh_info->num_ppfid) {
		DP_NOTICE(cdev,
			  "LLH shadow [%s]: using ppfid %d while only %d ppfids are available\n",
			  action, ppfid, p_llh_info->num_ppfid);
		return -EINVAL;
	}

	if (filter_idx >= NIG_REG_LLH_FUNC_FILTER_EN_SIZE) {
		DP_NOTICE(cdev,
			  "LLH shadow [%s]: using filter_idx %d while only %d filters are available\n",
			  action, filter_idx, NIG_REG_LLH_FUNC_FILTER_EN_SIZE);
		return -EINVAL;
	}

	return 0;
}

#define QED_LLH_INVALID_FILTER_IDX      0xff

static int
qed_llh_shadow_search_filter(struct qed_dev *cdev,
			     u8 ppfid,
			     union qed_llh_filter *p_filter, u8 *p_filter_idx)
{
	struct qed_llh_info *p_llh_info = cdev->p_llh_info;
	struct qed_llh_filter_info *p_filters;
	int rc;
	u8 i;

	rc = qed_llh_shadow_sanity(cdev, ppfid, 0, "search");
	if (rc)
		return rc;

	*p_filter_idx = QED_LLH_INVALID_FILTER_IDX;

	p_filters = p_llh_info->pp_filters[ppfid];
	for (i = 0; i < NIG_REG_LLH_FUNC_FILTER_EN_SIZE; i++) {
		if (!memcmp(p_filter, &p_filters[i].filter,
			    sizeof(*p_filter))) {
			*p_filter_idx = i;
			break;
		}
	}

	return 0;
}

static int
qed_llh_shadow_get_free_idx(struct qed_dev *cdev, u8 ppfid, u8 *p_filter_idx)
{
	struct qed_llh_info *p_llh_info = cdev->p_llh_info;
	struct qed_llh_filter_info *p_filters;
	int rc;
	u8 i;

	rc = qed_llh_shadow_sanity(cdev, ppfid, 0, "get_free_idx");
	if (rc)
		return rc;

	*p_filter_idx = QED_LLH_INVALID_FILTER_IDX;

	p_filters = p_llh_info->pp_filters[ppfid];
	for (i = 0; i < NIG_REG_LLH_FUNC_FILTER_EN_SIZE; i++) {
		if (!p_filters[i].b_enabled) {
			*p_filter_idx = i;
			break;
		}
	}

	return 0;
}

static int
__qed_llh_shadow_add_filter(struct qed_dev *cdev,
			    u8 ppfid,
			    u8 filter_idx,
			    enum qed_llh_filter_type type,
			    union qed_llh_filter *p_filter, u32 *p_ref_cnt)
{
	struct qed_llh_info *p_llh_info = cdev->p_llh_info;
	struct qed_llh_filter_info *p_filters;
	int rc;

	rc = qed_llh_shadow_sanity(cdev, ppfid, filter_idx, "add");
	if (rc)
		return rc;

	p_filters = p_llh_info->pp_filters[ppfid];
	if (!p_filters[filter_idx].ref_cnt) {
		p_filters[filter_idx].b_enabled = true;
		p_filters[filter_idx].type = type;
		memcpy(&p_filters[filter_idx].filter, p_filter,
		       sizeof(p_filters[filter_idx].filter));
	}

	*p_ref_cnt = ++p_filters[filter_idx].ref_cnt;

	return 0;
}

static int
qed_llh_shadow_add_filter(struct qed_dev *cdev,
			  u8 ppfid,
			  enum qed_llh_filter_type type,
			  union qed_llh_filter *p_filter,
			  u8 *p_filter_idx, u32 *p_ref_cnt)
{
	int rc;

	/* Check if the same filter already exist */
	rc = qed_llh_shadow_search_filter(cdev, ppfid, p_filter, p_filter_idx);
	if (rc)
		return rc;

	/* Find a new entry in case of a new filter */
	if (*p_filter_idx == QED_LLH_INVALID_FILTER_IDX) {
		rc = qed_llh_shadow_get_free_idx(cdev, ppfid, p_filter_idx);
		if (rc)
			return rc;
	}

	/* No free entry was found */
	if (*p_filter_idx == QED_LLH_INVALID_FILTER_IDX) {
		DP_NOTICE(cdev,
			  "Failed to find an empty LLH filter to utilize [ppfid %d]\n",
			  ppfid);
		return -EINVAL;
	}

	return __qed_llh_shadow_add_filter(cdev, ppfid, *p_filter_idx, type,
					   p_filter, p_ref_cnt);
}

static int
__qed_llh_shadow_remove_filter(struct qed_dev *cdev,
			       u8 ppfid, u8 filter_idx, u32 *p_ref_cnt)
{
	struct qed_llh_info *p_llh_info = cdev->p_llh_info;
	struct qed_llh_filter_info *p_filters;
	int rc;

	rc = qed_llh_shadow_sanity(cdev, ppfid, filter_idx, "remove");
	if (rc)
		return rc;

	p_filters = p_llh_info->pp_filters[ppfid];
	if (!p_filters[filter_idx].ref_cnt) {
		DP_NOTICE(cdev,
			  "LLH shadow: trying to remove a filter with ref_cnt=0\n");
		return -EINVAL;
	}

	*p_ref_cnt = --p_filters[filter_idx].ref_cnt;
	if (!p_filters[filter_idx].ref_cnt)
		memset(&p_filters[filter_idx],
		       0, sizeof(p_filters[filter_idx]));

	return 0;
}

static int
qed_llh_shadow_remove_filter(struct qed_dev *cdev,
			     u8 ppfid,
			     union qed_llh_filter *p_filter,
			     u8 *p_filter_idx, u32 *p_ref_cnt)
{
	int rc;

	rc = qed_llh_shadow_search_filter(cdev, ppfid, p_filter, p_filter_idx);
	if (rc)
		return rc;

	/* No matching filter was found */
	if (*p_filter_idx == QED_LLH_INVALID_FILTER_IDX) {
		DP_NOTICE(cdev, "Failed to find a filter in the LLH shadow\n");
		return -EINVAL;
	}

	return __qed_llh_shadow_remove_filter(cdev, ppfid, *p_filter_idx,
					      p_ref_cnt);
}

static int qed_llh_abs_ppfid(struct qed_dev *cdev, u8 ppfid, u8 *p_abs_ppfid)
{
	struct qed_llh_info *p_llh_info = cdev->p_llh_info;

	if (ppfid >= p_llh_info->num_ppfid) {
		DP_NOTICE(cdev,
			  "ppfid %d is not valid, available indices are 0..%hhd\n",
			  ppfid, p_llh_info->num_ppfid - 1);
		*p_abs_ppfid = 0;
		return -EINVAL;
	}

	*p_abs_ppfid = p_llh_info->ppfid_array[ppfid];

	return 0;
}

static int
qed_llh_set_engine_affin(struct qed_hwfn *p_hwfn, struct qed_ptt *p_ptt)
{
	struct qed_dev *cdev = p_hwfn->cdev;
	enum qed_eng eng;
	u8 ppfid;
	int rc;

	rc = qed_mcp_get_engine_config(p_hwfn, p_ptt);
	if (rc != 0 && rc != -EOPNOTSUPP) {
		DP_NOTICE(p_hwfn,
			  "Failed to get the engine affinity configuration\n");
		return rc;
	}

	/* RoCE PF is bound to a single engine */
	if (QED_IS_ROCE_PERSONALITY(p_hwfn)) {
		eng = cdev->fir_affin ? QED_ENG1 : QED_ENG0;
		rc = qed_llh_set_roce_affinity(cdev, eng);
		if (rc) {
			DP_NOTICE(cdev,
				  "Failed to set the RoCE engine affinity\n");
			return rc;
		}

		DP_VERBOSE(cdev,
			   QED_MSG_SP,
			   "LLH: Set the engine affinity of RoCE packets as %d\n",
			   eng);
	}

	/* Storage PF is bound to a single engine while L2 PF uses both */
	if (QED_IS_FCOE_PERSONALITY(p_hwfn) || QED_IS_ISCSI_PERSONALITY(p_hwfn))
		eng = cdev->fir_affin ? QED_ENG1 : QED_ENG0;
	else			/* L2_PERSONALITY */
		eng = QED_BOTH_ENG;

	for (ppfid = 0; ppfid < cdev->p_llh_info->num_ppfid; ppfid++) {
		rc = qed_llh_set_ppfid_affinity(cdev, ppfid, eng);
		if (rc) {
			DP_NOTICE(cdev,
				  "Failed to set the engine affinity of ppfid %d\n",
				  ppfid);
			return rc;
		}
	}

	DP_VERBOSE(cdev, QED_MSG_SP,
		   "LLH: Set the engine affinity of non-RoCE packets as %d\n",
		   eng);

	return 0;
}

static int qed_llh_hw_init_pf(struct qed_hwfn *p_hwfn,
			      struct qed_ptt *p_ptt)
{
	struct qed_dev *cdev = p_hwfn->cdev;
	u8 ppfid, abs_ppfid;
	int rc;

	for (ppfid = 0; ppfid < cdev->p_llh_info->num_ppfid; ppfid++) {
		u32 addr;

		rc = qed_llh_abs_ppfid(cdev, ppfid, &abs_ppfid);
		if (rc)
			return rc;

		addr = NIG_REG_LLH_PPFID2PFID_TBL_0 + abs_ppfid * 0x4;
		qed_wr(p_hwfn, p_ptt, addr, p_hwfn->rel_pf_id);
	}

	if (test_bit(QED_MF_LLH_MAC_CLSS, &cdev->mf_bits) &&
	    !QED_IS_FCOE_PERSONALITY(p_hwfn)) {
		rc = qed_llh_add_mac_filter(cdev, 0,
					    p_hwfn->hw_info.hw_mac_addr);
		if (rc)
			DP_NOTICE(cdev,
				  "Failed to add an LLH filter with the primary MAC\n");
	}

	if (QED_IS_CMT(cdev)) {
		rc = qed_llh_set_engine_affin(p_hwfn, p_ptt);
		if (rc)
			return rc;
	}

	return 0;
}

u8 qed_llh_get_num_ppfid(struct qed_dev *cdev)
{
	return cdev->p_llh_info->num_ppfid;
}

#define NIG_REG_PPF_TO_ENGINE_SEL_ROCE_MASK             0x3
#define NIG_REG_PPF_TO_ENGINE_SEL_ROCE_SHIFT            0
#define NIG_REG_PPF_TO_ENGINE_SEL_NON_ROCE_MASK         0x3
#define NIG_REG_PPF_TO_ENGINE_SEL_NON_ROCE_SHIFT        2

int qed_llh_set_ppfid_affinity(struct qed_dev *cdev, u8 ppfid, enum qed_eng eng)
{
	struct qed_hwfn *p_hwfn = QED_LEADING_HWFN(cdev);
	struct qed_ptt *p_ptt = qed_ptt_acquire(p_hwfn);
	u32 addr, val, eng_sel;
	u8 abs_ppfid;
	int rc = 0;

	if (!p_ptt)
		return -EAGAIN;

	if (!QED_IS_CMT(cdev))
		goto out;

	rc = qed_llh_abs_ppfid(cdev, ppfid, &abs_ppfid);
	if (rc)
		goto out;

	switch (eng) {
	case QED_ENG0:
		eng_sel = 0;
		break;
	case QED_ENG1:
		eng_sel = 1;
		break;
	case QED_BOTH_ENG:
		eng_sel = 2;
		break;
	default:
		DP_NOTICE(cdev, "Invalid affinity value for ppfid [%d]\n", eng);
		rc = -EINVAL;
		goto out;
	}

	addr = NIG_REG_PPF_TO_ENGINE_SEL + abs_ppfid * 0x4;
	val = qed_rd(p_hwfn, p_ptt, addr);
	SET_FIELD(val, NIG_REG_PPF_TO_ENGINE_SEL_NON_ROCE, eng_sel);
	qed_wr(p_hwfn, p_ptt, addr, val);

	/* The iWARP affinity is set as the affinity of ppfid 0 */
	if (!ppfid && QED_IS_IWARP_PERSONALITY(p_hwfn))
		cdev->iwarp_affin = (eng == QED_ENG1) ? 1 : 0;
out:
	qed_ptt_release(p_hwfn, p_ptt);

	return rc;
}

int qed_llh_set_roce_affinity(struct qed_dev *cdev, enum qed_eng eng)
{
	struct qed_hwfn *p_hwfn = QED_LEADING_HWFN(cdev);
	struct qed_ptt *p_ptt = qed_ptt_acquire(p_hwfn);
	u32 addr, val, eng_sel;
	u8 ppfid, abs_ppfid;
	int rc = 0;

	if (!p_ptt)
		return -EAGAIN;

	if (!QED_IS_CMT(cdev))
		goto out;

	switch (eng) {
	case QED_ENG0:
		eng_sel = 0;
		break;
	case QED_ENG1:
		eng_sel = 1;
		break;
	case QED_BOTH_ENG:
		eng_sel = 2;
		qed_wr(p_hwfn, p_ptt, NIG_REG_LLH_ENG_CLS_ROCE_QP_SEL,
		       0xf);  /* QP bit 15 */
		break;
	default:
		DP_NOTICE(cdev, "Invalid affinity value for RoCE [%d]\n", eng);
		rc = -EINVAL;
		goto out;
	}

	for (ppfid = 0; ppfid < cdev->p_llh_info->num_ppfid; ppfid++) {
		rc = qed_llh_abs_ppfid(cdev, ppfid, &abs_ppfid);
		if (rc)
			goto out;

		addr = NIG_REG_PPF_TO_ENGINE_SEL + abs_ppfid * 0x4;
		val = qed_rd(p_hwfn, p_ptt, addr);
		SET_FIELD(val, NIG_REG_PPF_TO_ENGINE_SEL_ROCE, eng_sel);
		qed_wr(p_hwfn, p_ptt, addr, val);
	}
out:
	qed_ptt_release(p_hwfn, p_ptt);

	return rc;
}

struct qed_llh_filter_details {
	u64 value;
	u32 mode;
	u32 protocol_type;
	u32 hdr_sel;
	u32 enable;
};

static int
qed_llh_access_filter(struct qed_hwfn *p_hwfn,
		      struct qed_ptt *p_ptt,
		      u8 abs_ppfid,
		      u8 filter_idx,
		      struct qed_llh_filter_details *p_details)
{
	struct qed_dmae_params params = {0};
	u32 addr;
	u8 pfid;
	int rc;

	/* The NIG/LLH registers that are accessed in this function have only 16
	 * rows which are exposed to a PF. I.e. only the 16 filters of its
	 * default ppfid. Accessing filters of other ppfids requires pretending
	 * to another PFs.
	 * The calculation of PPFID->PFID in AH is based on the relative index
	 * of a PF on its port.
	 * For BB the pfid is actually the abs_ppfid.
	 */
	if (QED_IS_BB(p_hwfn->cdev))
		pfid = abs_ppfid;
	else
		pfid = abs_ppfid * p_hwfn->cdev->num_ports_in_engine +
		    MFW_PORT(p_hwfn);

	/* Filter enable - should be done first when removing a filter */
	if (!p_details->enable) {
		qed_fid_pretend(p_hwfn, p_ptt,
				pfid << PXP_PRETEND_CONCRETE_FID_PFID_SHIFT);

		addr = NIG_REG_LLH_FUNC_FILTER_EN + filter_idx * 0x4;
		qed_wr(p_hwfn, p_ptt, addr, p_details->enable);

		qed_fid_pretend(p_hwfn, p_ptt,
				p_hwfn->rel_pf_id <<
				PXP_PRETEND_CONCRETE_FID_PFID_SHIFT);
	}

	/* Filter value */
	addr = NIG_REG_LLH_FUNC_FILTER_VALUE + 2 * filter_idx * 0x4;

	SET_FIELD(params.flags, QED_DMAE_PARAMS_DST_PF_VALID, 0x1);
	params.dst_pfid = pfid;
	rc = qed_dmae_host2grc(p_hwfn,
			       p_ptt,
			       (u64)(uintptr_t)&p_details->value,
			       addr, 2 /* size_in_dwords */,
			       &params);
	if (rc)
		return rc;

	qed_fid_pretend(p_hwfn, p_ptt,
			pfid << PXP_PRETEND_CONCRETE_FID_PFID_SHIFT);

	/* Filter mode */
	addr = NIG_REG_LLH_FUNC_FILTER_MODE + filter_idx * 0x4;
	qed_wr(p_hwfn, p_ptt, addr, p_details->mode);

	/* Filter protocol type */
	addr = NIG_REG_LLH_FUNC_FILTER_PROTOCOL_TYPE + filter_idx * 0x4;
	qed_wr(p_hwfn, p_ptt, addr, p_details->protocol_type);

	/* Filter header select */
	addr = NIG_REG_LLH_FUNC_FILTER_HDR_SEL + filter_idx * 0x4;
	qed_wr(p_hwfn, p_ptt, addr, p_details->hdr_sel);

	/* Filter enable - should be done last when adding a filter */
	if (p_details->enable) {
		addr = NIG_REG_LLH_FUNC_FILTER_EN + filter_idx * 0x4;
		qed_wr(p_hwfn, p_ptt, addr, p_details->enable);
	}

	qed_fid_pretend(p_hwfn, p_ptt,
			p_hwfn->rel_pf_id <<
			PXP_PRETEND_CONCRETE_FID_PFID_SHIFT);

	return 0;
}

static int
qed_llh_add_filter(struct qed_hwfn *p_hwfn,
		   struct qed_ptt *p_ptt,
		   u8 abs_ppfid,
		   u8 filter_idx, u8 filter_prot_type, u32 high, u32 low)
{
	struct qed_llh_filter_details filter_details;

	filter_details.enable = 1;
	filter_details.value = ((u64)high << 32) | low;
	filter_details.hdr_sel = 0;
	filter_details.protocol_type = filter_prot_type;
	/* Mode: 0: MAC-address classification 1: protocol classification */
	filter_details.mode = filter_prot_type ? 1 : 0;

	return qed_llh_access_filter(p_hwfn, p_ptt, abs_ppfid, filter_idx,
				     &filter_details);
}

static int
qed_llh_remove_filter(struct qed_hwfn *p_hwfn,
		      struct qed_ptt *p_ptt, u8 abs_ppfid, u8 filter_idx)
{
	struct qed_llh_filter_details filter_details = {0};

	return qed_llh_access_filter(p_hwfn, p_ptt, abs_ppfid, filter_idx,
				     &filter_details);
}

int qed_llh_add_mac_filter(struct qed_dev *cdev,
			   u8 ppfid, u8 mac_addr[ETH_ALEN])
{
	struct qed_hwfn *p_hwfn = QED_LEADING_HWFN(cdev);
	struct qed_ptt *p_ptt = qed_ptt_acquire(p_hwfn);
	union qed_llh_filter filter = {};
	u8 filter_idx, abs_ppfid = 0;
	u32 high, low, ref_cnt;
	int rc = 0;

	if (!p_ptt)
		return -EAGAIN;

	if (!test_bit(QED_MF_LLH_MAC_CLSS, &cdev->mf_bits))
		goto out;

	memcpy(filter.mac.addr, mac_addr, ETH_ALEN);
	rc = qed_llh_shadow_add_filter(cdev, ppfid,
				       QED_LLH_FILTER_TYPE_MAC,
				       &filter, &filter_idx, &ref_cnt);
	if (rc)
		goto err;

	/* Configure the LLH only in case of a new the filter */
	if (ref_cnt == 1) {
		rc = qed_llh_abs_ppfid(cdev, ppfid, &abs_ppfid);
		if (rc)
			goto err;

		high = mac_addr[1] | (mac_addr[0] << 8);
		low = mac_addr[5] | (mac_addr[4] << 8) | (mac_addr[3] << 16) |
		      (mac_addr[2] << 24);
		rc = qed_llh_add_filter(p_hwfn, p_ptt, abs_ppfid, filter_idx,
					0, high, low);
		if (rc)
			goto err;
	}

	DP_VERBOSE(cdev,
		   QED_MSG_SP,
		   "LLH: Added MAC filter [%pM] to ppfid %hhd [abs %hhd] at idx %hhd [ref_cnt %d]\n",
		   mac_addr, ppfid, abs_ppfid, filter_idx, ref_cnt);

	goto out;

err:	DP_NOTICE(cdev,
		  "LLH: Failed to add MAC filter [%pM] to ppfid %hhd\n",
		  mac_addr, ppfid);
out:
	qed_ptt_release(p_hwfn, p_ptt);

	return rc;
}

static int
qed_llh_protocol_filter_stringify(struct qed_dev *cdev,
				  enum qed_llh_prot_filter_type_t type,
				  u16 source_port_or_eth_type,
				  u16 dest_port, u8 *str, size_t str_len)
{
	switch (type) {
	case QED_LLH_FILTER_ETHERTYPE:
		snprintf(str, str_len, "Ethertype 0x%04x",
			 source_port_or_eth_type);
		break;
	case QED_LLH_FILTER_TCP_SRC_PORT:
		snprintf(str, str_len, "TCP src port 0x%04x",
			 source_port_or_eth_type);
		break;
	case QED_LLH_FILTER_UDP_SRC_PORT:
		snprintf(str, str_len, "UDP src port 0x%04x",
			 source_port_or_eth_type);
		break;
	case QED_LLH_FILTER_TCP_DEST_PORT:
		snprintf(str, str_len, "TCP dst port 0x%04x", dest_port);
		break;
	case QED_LLH_FILTER_UDP_DEST_PORT:
		snprintf(str, str_len, "UDP dst port 0x%04x", dest_port);
		break;
	case QED_LLH_FILTER_TCP_SRC_AND_DEST_PORT:
		snprintf(str, str_len, "TCP src/dst ports 0x%04x/0x%04x",
			 source_port_or_eth_type, dest_port);
		break;
	case QED_LLH_FILTER_UDP_SRC_AND_DEST_PORT:
		snprintf(str, str_len, "UDP src/dst ports 0x%04x/0x%04x",
			 source_port_or_eth_type, dest_port);
		break;
	default:
		DP_NOTICE(cdev,
			  "Non valid LLH protocol filter type %d\n", type);
		return -EINVAL;
	}

	return 0;
}

static int
qed_llh_protocol_filter_to_hilo(struct qed_dev *cdev,
				enum qed_llh_prot_filter_type_t type,
				u16 source_port_or_eth_type,
				u16 dest_port, u32 *p_high, u32 *p_low)
{
	*p_high = 0;
	*p_low = 0;

	switch (type) {
	case QED_LLH_FILTER_ETHERTYPE:
		*p_high = source_port_or_eth_type;
		break;
	case QED_LLH_FILTER_TCP_SRC_PORT:
	case QED_LLH_FILTER_UDP_SRC_PORT:
		*p_low = source_port_or_eth_type << 16;
		break;
	case QED_LLH_FILTER_TCP_DEST_PORT:
	case QED_LLH_FILTER_UDP_DEST_PORT:
		*p_low = dest_port;
		break;
	case QED_LLH_FILTER_TCP_SRC_AND_DEST_PORT:
	case QED_LLH_FILTER_UDP_SRC_AND_DEST_PORT:
		*p_low = (source_port_or_eth_type << 16) | dest_port;
		break;
	default:
		DP_NOTICE(cdev,
			  "Non valid LLH protocol filter type %d\n", type);
		return -EINVAL;
	}

	return 0;
}

int
qed_llh_add_protocol_filter(struct qed_dev *cdev,
			    u8 ppfid,
			    enum qed_llh_prot_filter_type_t type,
			    u16 source_port_or_eth_type, u16 dest_port)
{
	struct qed_hwfn *p_hwfn = QED_LEADING_HWFN(cdev);
	struct qed_ptt *p_ptt = qed_ptt_acquire(p_hwfn);
	u8 filter_idx, abs_ppfid, str[32], type_bitmap;
	union qed_llh_filter filter = {};
	u32 high, low, ref_cnt;
	int rc = 0;

	if (!p_ptt)
		return -EAGAIN;

	if (!test_bit(QED_MF_LLH_PROTO_CLSS, &cdev->mf_bits))
		goto out;

	rc = qed_llh_protocol_filter_stringify(cdev, type,
					       source_port_or_eth_type,
					       dest_port, str, sizeof(str));
	if (rc)
		goto err;

	filter.protocol.type = type;
	filter.protocol.source_port_or_eth_type = source_port_or_eth_type;
	filter.protocol.dest_port = dest_port;
	rc = qed_llh_shadow_add_filter(cdev,
				       ppfid,
				       QED_LLH_FILTER_TYPE_PROTOCOL,
				       &filter, &filter_idx, &ref_cnt);
	if (rc)
		goto err;

	rc = qed_llh_abs_ppfid(cdev, ppfid, &abs_ppfid);
	if (rc)
		goto err;

	/* Configure the LLH only in case of a new the filter */
	if (ref_cnt == 1) {
		rc = qed_llh_protocol_filter_to_hilo(cdev, type,
						     source_port_or_eth_type,
						     dest_port, &high, &low);
		if (rc)
			goto err;

		type_bitmap = 0x1 << type;
		rc = qed_llh_add_filter(p_hwfn, p_ptt, abs_ppfid,
					filter_idx, type_bitmap, high, low);
		if (rc)
			goto err;
	}

	DP_VERBOSE(cdev,
		   QED_MSG_SP,
		   "LLH: Added protocol filter [%s] to ppfid %hhd [abs %hhd] at idx %hhd [ref_cnt %d]\n",
		   str, ppfid, abs_ppfid, filter_idx, ref_cnt);

	goto out;

err:	DP_NOTICE(p_hwfn,
		  "LLH: Failed to add protocol filter [%s] to ppfid %hhd\n",
		  str, ppfid);
out:
	qed_ptt_release(p_hwfn, p_ptt);

	return rc;
}

void qed_llh_remove_mac_filter(struct qed_dev *cdev,
			       u8 ppfid, u8 mac_addr[ETH_ALEN])
{
	struct qed_hwfn *p_hwfn = QED_LEADING_HWFN(cdev);
	struct qed_ptt *p_ptt = qed_ptt_acquire(p_hwfn);
	union qed_llh_filter filter = {};
	u8 filter_idx, abs_ppfid;
	int rc = 0;
	u32 ref_cnt;

	if (!p_ptt)
		return;

	if (!test_bit(QED_MF_LLH_MAC_CLSS, &cdev->mf_bits))
		goto out;

	ether_addr_copy(filter.mac.addr, mac_addr);
	rc = qed_llh_shadow_remove_filter(cdev, ppfid, &filter, &filter_idx,
					  &ref_cnt);
	if (rc)
		goto err;

	rc = qed_llh_abs_ppfid(cdev, ppfid, &abs_ppfid);
	if (rc)
		goto err;

	/* Remove from the LLH in case the filter is not in use */
	if (!ref_cnt) {
		rc = qed_llh_remove_filter(p_hwfn, p_ptt, abs_ppfid,
					   filter_idx);
		if (rc)
			goto err;
	}

	DP_VERBOSE(cdev,
		   QED_MSG_SP,
		   "LLH: Removed MAC filter [%pM] from ppfid %hhd [abs %hhd] at idx %hhd [ref_cnt %d]\n",
		   mac_addr, ppfid, abs_ppfid, filter_idx, ref_cnt);

	goto out;

err:	DP_NOTICE(cdev,
		  "LLH: Failed to remove MAC filter [%pM] from ppfid %hhd\n",
		  mac_addr, ppfid);
out:
	qed_ptt_release(p_hwfn, p_ptt);
}

void qed_llh_remove_protocol_filter(struct qed_dev *cdev,
				    u8 ppfid,
				    enum qed_llh_prot_filter_type_t type,
				    u16 source_port_or_eth_type, u16 dest_port)
{
	struct qed_hwfn *p_hwfn = QED_LEADING_HWFN(cdev);
	struct qed_ptt *p_ptt = qed_ptt_acquire(p_hwfn);
	u8 filter_idx, abs_ppfid, str[32];
	union qed_llh_filter filter = {};
	int rc = 0;
	u32 ref_cnt;

	if (!p_ptt)
		return;

	if (!test_bit(QED_MF_LLH_PROTO_CLSS, &cdev->mf_bits))
		goto out;

	rc = qed_llh_protocol_filter_stringify(cdev, type,
					       source_port_or_eth_type,
					       dest_port, str, sizeof(str));
	if (rc)
		goto err;

	filter.protocol.type = type;
	filter.protocol.source_port_or_eth_type = source_port_or_eth_type;
	filter.protocol.dest_port = dest_port;
	rc = qed_llh_shadow_remove_filter(cdev, ppfid, &filter, &filter_idx,
					  &ref_cnt);
	if (rc)
		goto err;

	rc = qed_llh_abs_ppfid(cdev, ppfid, &abs_ppfid);
	if (rc)
		goto err;

	/* Remove from the LLH in case the filter is not in use */
	if (!ref_cnt) {
		rc = qed_llh_remove_filter(p_hwfn, p_ptt, abs_ppfid,
					   filter_idx);
		if (rc)
			goto err;
	}

	DP_VERBOSE(cdev,
		   QED_MSG_SP,
		   "LLH: Removed protocol filter [%s] from ppfid %hhd [abs %hhd] at idx %hhd [ref_cnt %d]\n",
		   str, ppfid, abs_ppfid, filter_idx, ref_cnt);

	goto out;

err:	DP_NOTICE(cdev,
		  "LLH: Failed to remove protocol filter [%s] from ppfid %hhd\n",
		  str, ppfid);
out:
	qed_ptt_release(p_hwfn, p_ptt);
}

/******************************* NIG LLH - End ********************************/

#define QED_MIN_DPIS            (4)
#define QED_MIN_PWM_REGION      (QED_WID_SIZE * QED_MIN_DPIS)

static u32 qed_hw_bar_size(struct qed_hwfn *p_hwfn,
			   struct qed_ptt *p_ptt, enum BAR_ID bar_id)
{
	u32 bar_reg = (bar_id == BAR_ID_0 ?
		       PGLUE_B_REG_PF_BAR0_SIZE : PGLUE_B_REG_PF_BAR1_SIZE);
	u32 val;

	if (IS_VF(p_hwfn->cdev))
		return qed_vf_hw_bar_size(p_hwfn, bar_id);

	val = qed_rd(p_hwfn, p_ptt, bar_reg);
	if (val)
		return 1 << (val + 15);

	/* Old MFW initialized above registered only conditionally */
	if (p_hwfn->cdev->num_hwfns > 1) {
		DP_INFO(p_hwfn,
			"BAR size not configured. Assuming BAR size of 256kB for GRC and 512kB for DB\n");
			return BAR_ID_0 ? 256 * 1024 : 512 * 1024;
	} else {
		DP_INFO(p_hwfn,
			"BAR size not configured. Assuming BAR size of 512kB for GRC and 512kB for DB\n");
			return 512 * 1024;
	}
}

void qed_init_dp(struct qed_dev *cdev, u32 dp_module, u8 dp_level)
{
	u32 i;

	cdev->dp_level = dp_level;
	cdev->dp_module = dp_module;
	for (i = 0; i < MAX_HWFNS_PER_DEVICE; i++) {
		struct qed_hwfn *p_hwfn = &cdev->hwfns[i];

		p_hwfn->dp_level = dp_level;
		p_hwfn->dp_module = dp_module;
	}
}

void qed_init_struct(struct qed_dev *cdev)
{
	u8 i;

	for (i = 0; i < MAX_HWFNS_PER_DEVICE; i++) {
		struct qed_hwfn *p_hwfn = &cdev->hwfns[i];

		p_hwfn->cdev = cdev;
		p_hwfn->my_id = i;
		p_hwfn->b_active = false;

		mutex_init(&p_hwfn->dmae_info.mutex);
	}

	/* hwfn 0 is always active */
	cdev->hwfns[0].b_active = true;

	/* set the default cache alignment to 128 */
	cdev->cache_shift = 7;
}

static void qed_qm_info_free(struct qed_hwfn *p_hwfn)
{
	struct qed_qm_info *qm_info = &p_hwfn->qm_info;

	kfree(qm_info->qm_pq_params);
	qm_info->qm_pq_params = NULL;
	kfree(qm_info->qm_vport_params);
	qm_info->qm_vport_params = NULL;
	kfree(qm_info->qm_port_params);
	qm_info->qm_port_params = NULL;
	kfree(qm_info->wfq_data);
	qm_info->wfq_data = NULL;
}

static void qed_dbg_user_data_free(struct qed_hwfn *p_hwfn)
{
	kfree(p_hwfn->dbg_user_info);
	p_hwfn->dbg_user_info = NULL;
}

void qed_resc_free(struct qed_dev *cdev)
{
	struct qed_rdma_info *rdma_info;
	struct qed_hwfn *p_hwfn;
	int i;

	if (IS_VF(cdev)) {
		for_each_hwfn(cdev, i)
			qed_l2_free(&cdev->hwfns[i]);
		return;
	}

	kfree(cdev->fw_data);
	cdev->fw_data = NULL;

	kfree(cdev->reset_stats);
	cdev->reset_stats = NULL;

	qed_llh_free(cdev);

	for_each_hwfn(cdev, i) {
		p_hwfn = cdev->hwfns + i;
		rdma_info = p_hwfn->p_rdma_info;

		qed_cxt_mngr_free(p_hwfn);
		qed_qm_info_free(p_hwfn);
		qed_spq_free(p_hwfn);
		qed_eq_free(p_hwfn);
		qed_consq_free(p_hwfn);
		qed_int_free(p_hwfn);
#ifdef CONFIG_QED_LL2
		qed_ll2_free(p_hwfn);
#endif
		if (p_hwfn->hw_info.personality == QED_PCI_FCOE)
			qed_fcoe_free(p_hwfn);

		if (p_hwfn->hw_info.personality == QED_PCI_ISCSI) {
			qed_iscsi_free(p_hwfn);
			qed_ooo_free(p_hwfn);
		}

		if (QED_IS_RDMA_PERSONALITY(p_hwfn) && rdma_info) {
			qed_spq_unregister_async_cb(p_hwfn, rdma_info->proto);
			qed_rdma_info_free(p_hwfn);
		}

		qed_iov_free(p_hwfn);
		qed_l2_free(p_hwfn);
		qed_dmae_info_free(p_hwfn);
		qed_dcbx_info_free(p_hwfn);
		qed_dbg_user_data_free(p_hwfn);
		qed_fw_overlay_mem_free(p_hwfn, p_hwfn->fw_overlay_mem);

		/* Destroy doorbell recovery mechanism */
		qed_db_recovery_teardown(p_hwfn);
	}
}

/******************** QM initialization *******************/
#define ACTIVE_TCS_BMAP 0x9f
#define ACTIVE_TCS_BMAP_4PORT_K2 0xf

/* determines the physical queue flags for a given PF. */
static u32 qed_get_pq_flags(struct qed_hwfn *p_hwfn)
{
	u32 flags;

	/* common flags */
	flags = PQ_FLAGS_LB;

	/* feature flags */
	if (IS_QED_SRIOV(p_hwfn->cdev))
		flags |= PQ_FLAGS_VFS;

	/* protocol flags */
	switch (p_hwfn->hw_info.personality) {
	case QED_PCI_ETH:
		flags |= PQ_FLAGS_MCOS;
		break;
	case QED_PCI_FCOE:
		flags |= PQ_FLAGS_OFLD;
		break;
	case QED_PCI_ISCSI:
		flags |= PQ_FLAGS_ACK | PQ_FLAGS_OOO | PQ_FLAGS_OFLD;
		break;
	case QED_PCI_ETH_ROCE:
		flags |= PQ_FLAGS_MCOS | PQ_FLAGS_OFLD | PQ_FLAGS_LLT;
		if (IS_QED_MULTI_TC_ROCE(p_hwfn))
			flags |= PQ_FLAGS_MTC;
		break;
	case QED_PCI_ETH_IWARP:
		flags |= PQ_FLAGS_MCOS | PQ_FLAGS_ACK | PQ_FLAGS_OOO |
		    PQ_FLAGS_OFLD;
		break;
	default:
		DP_ERR(p_hwfn,
		       "unknown personality %d\n", p_hwfn->hw_info.personality);
		return 0;
	}

	return flags;
}

/* Getters for resource amounts necessary for qm initialization */
static u8 qed_init_qm_get_num_tcs(struct qed_hwfn *p_hwfn)
{
	return p_hwfn->hw_info.num_hw_tc;
}

static u16 qed_init_qm_get_num_vfs(struct qed_hwfn *p_hwfn)
{
	return IS_QED_SRIOV(p_hwfn->cdev) ?
	       p_hwfn->cdev->p_iov_info->total_vfs : 0;
}

static u8 qed_init_qm_get_num_mtc_tcs(struct qed_hwfn *p_hwfn)
{
	u32 pq_flags = qed_get_pq_flags(p_hwfn);

	if (!(PQ_FLAGS_MTC & pq_flags))
		return 1;

	return qed_init_qm_get_num_tcs(p_hwfn);
}

#define NUM_DEFAULT_RLS 1

static u16 qed_init_qm_get_num_pf_rls(struct qed_hwfn *p_hwfn)
{
	u16 num_pf_rls, num_vfs = qed_init_qm_get_num_vfs(p_hwfn);

	/* num RLs can't exceed resource amount of rls or vports */
	num_pf_rls = (u16) min_t(u32, RESC_NUM(p_hwfn, QED_RL),
				 RESC_NUM(p_hwfn, QED_VPORT));

	/* Make sure after we reserve there's something left */
	if (num_pf_rls < num_vfs + NUM_DEFAULT_RLS)
		return 0;

	/* subtract rls necessary for VFs and one default one for the PF */
	num_pf_rls -= num_vfs + NUM_DEFAULT_RLS;

	return num_pf_rls;
}

static u16 qed_init_qm_get_num_vports(struct qed_hwfn *p_hwfn)
{
	u32 pq_flags = qed_get_pq_flags(p_hwfn);

	/* all pqs share the same vport, except for vfs and pf_rl pqs */
	return (!!(PQ_FLAGS_RLS & pq_flags)) *
	       qed_init_qm_get_num_pf_rls(p_hwfn) +
	       (!!(PQ_FLAGS_VFS & pq_flags)) *
	       qed_init_qm_get_num_vfs(p_hwfn) + 1;
}

/* calc amount of PQs according to the requested flags */
static u16 qed_init_qm_get_num_pqs(struct qed_hwfn *p_hwfn)
{
	u32 pq_flags = qed_get_pq_flags(p_hwfn);

	return (!!(PQ_FLAGS_RLS & pq_flags)) *
	       qed_init_qm_get_num_pf_rls(p_hwfn) +
	       (!!(PQ_FLAGS_MCOS & pq_flags)) *
	       qed_init_qm_get_num_tcs(p_hwfn) +
	       (!!(PQ_FLAGS_LB & pq_flags)) + (!!(PQ_FLAGS_OOO & pq_flags)) +
	       (!!(PQ_FLAGS_ACK & pq_flags)) +
	       (!!(PQ_FLAGS_OFLD & pq_flags)) *
	       qed_init_qm_get_num_mtc_tcs(p_hwfn) +
	       (!!(PQ_FLAGS_LLT & pq_flags)) *
	       qed_init_qm_get_num_mtc_tcs(p_hwfn) +
	       (!!(PQ_FLAGS_VFS & pq_flags)) * qed_init_qm_get_num_vfs(p_hwfn);
}

/* initialize the top level QM params */
static void qed_init_qm_params(struct qed_hwfn *p_hwfn)
{
	struct qed_qm_info *qm_info = &p_hwfn->qm_info;
	bool four_port;

	/* pq and vport bases for this PF */
	qm_info->start_pq = (u16) RESC_START(p_hwfn, QED_PQ);
	qm_info->start_vport = (u8) RESC_START(p_hwfn, QED_VPORT);

	/* rate limiting and weighted fair queueing are always enabled */
	qm_info->vport_rl_en = true;
	qm_info->vport_wfq_en = true;

	/* TC config is different for AH 4 port */
	four_port = p_hwfn->cdev->num_ports_in_engine == MAX_NUM_PORTS_K2;

	/* in AH 4 port we have fewer TCs per port */
	qm_info->max_phys_tcs_per_port = four_port ? NUM_PHYS_TCS_4PORT_K2 :
						     NUM_OF_PHYS_TCS;

	/* unless MFW indicated otherwise, ooo_tc == 3 for
	 * AH 4-port and 4 otherwise.
	 */
	if (!qm_info->ooo_tc)
		qm_info->ooo_tc = four_port ? DCBX_TCP_OOO_K2_4PORT_TC :
					      DCBX_TCP_OOO_TC;
}

/* initialize qm vport params */
static void qed_init_qm_vport_params(struct qed_hwfn *p_hwfn)
{
	struct qed_qm_info *qm_info = &p_hwfn->qm_info;
	u8 i;

	/* all vports participate in weighted fair queueing */
	for (i = 0; i < qed_init_qm_get_num_vports(p_hwfn); i++)
		qm_info->qm_vport_params[i].wfq = 1;
}

/* initialize qm port params */
static void qed_init_qm_port_params(struct qed_hwfn *p_hwfn)
{
	/* Initialize qm port parameters */
	u8 i, active_phys_tcs, num_ports = p_hwfn->cdev->num_ports_in_engine;
	struct qed_dev *cdev = p_hwfn->cdev;

	/* indicate how ooo and high pri traffic is dealt with */
	active_phys_tcs = num_ports == MAX_NUM_PORTS_K2 ?
			  ACTIVE_TCS_BMAP_4PORT_K2 :
			  ACTIVE_TCS_BMAP;

	for (i = 0; i < num_ports; i++) {
		struct init_qm_port_params *p_qm_port =
		    &p_hwfn->qm_info.qm_port_params[i];
		u16 pbf_max_cmd_lines;

		p_qm_port->active = 1;
		p_qm_port->active_phys_tcs = active_phys_tcs;
		pbf_max_cmd_lines = (u16)NUM_OF_PBF_CMD_LINES(cdev);
		p_qm_port->num_pbf_cmd_lines = pbf_max_cmd_lines / num_ports;
		p_qm_port->num_btb_blocks = NUM_OF_BTB_BLOCKS(cdev) / num_ports;
	}
}

/* Reset the params which must be reset for qm init. QM init may be called as
 * a result of flows other than driver load (e.g. dcbx renegotiation). Other
 * params may be affected by the init but would simply recalculate to the same
 * values. The allocations made for QM init, ports, vports, pqs and vfqs are not
 * affected as these amounts stay the same.
 */
static void qed_init_qm_reset_params(struct qed_hwfn *p_hwfn)
{
	struct qed_qm_info *qm_info = &p_hwfn->qm_info;

	qm_info->num_pqs = 0;
	qm_info->num_vports = 0;
	qm_info->num_pf_rls = 0;
	qm_info->num_vf_pqs = 0;
	qm_info->first_vf_pq = 0;
	qm_info->first_mcos_pq = 0;
	qm_info->first_rl_pq = 0;
}

static void qed_init_qm_advance_vport(struct qed_hwfn *p_hwfn)
{
	struct qed_qm_info *qm_info = &p_hwfn->qm_info;

	qm_info->num_vports++;

	if (qm_info->num_vports > qed_init_qm_get_num_vports(p_hwfn))
		DP_ERR(p_hwfn,
		       "vport overflow! qm_info->num_vports %d, qm_init_get_num_vports() %d\n",
		       qm_info->num_vports, qed_init_qm_get_num_vports(p_hwfn));
}

/* initialize a single pq and manage qm_info resources accounting.
 * The pq_init_flags param determines whether the PQ is rate limited
 * (for VF or PF) and whether a new vport is allocated to the pq or not
 * (i.e. vport will be shared).
 */

/* flags for pq init */
#define PQ_INIT_SHARE_VPORT     (1 << 0)
#define PQ_INIT_PF_RL           (1 << 1)
#define PQ_INIT_VF_RL           (1 << 2)

/* defines for pq init */
#define PQ_INIT_DEFAULT_WRR_GROUP       1
#define PQ_INIT_DEFAULT_TC              0

void qed_hw_info_set_offload_tc(struct qed_hw_info *p_info, u8 tc)
{
	p_info->offload_tc = tc;
	p_info->offload_tc_set = true;
}

static bool qed_is_offload_tc_set(struct qed_hwfn *p_hwfn)
{
	return p_hwfn->hw_info.offload_tc_set;
}

static u32 qed_get_offload_tc(struct qed_hwfn *p_hwfn)
{
	if (qed_is_offload_tc_set(p_hwfn))
		return p_hwfn->hw_info.offload_tc;

	return PQ_INIT_DEFAULT_TC;
}

static void qed_init_qm_pq(struct qed_hwfn *p_hwfn,
			   struct qed_qm_info *qm_info,
			   u8 tc, u32 pq_init_flags)
{
	u16 pq_idx = qm_info->num_pqs, max_pq = qed_init_qm_get_num_pqs(p_hwfn);

	if (pq_idx > max_pq)
		DP_ERR(p_hwfn,
		       "pq overflow! pq %d, max pq %d\n", pq_idx, max_pq);

	/* init pq params */
	qm_info->qm_pq_params[pq_idx].port_id = p_hwfn->port_id;
	qm_info->qm_pq_params[pq_idx].vport_id = qm_info->start_vport +
	    qm_info->num_vports;
	qm_info->qm_pq_params[pq_idx].tc_id = tc;
	qm_info->qm_pq_params[pq_idx].wrr_group = PQ_INIT_DEFAULT_WRR_GROUP;
	qm_info->qm_pq_params[pq_idx].rl_valid =
	    (pq_init_flags & PQ_INIT_PF_RL || pq_init_flags & PQ_INIT_VF_RL);

	/* qm params accounting */
	qm_info->num_pqs++;
	if (!(pq_init_flags & PQ_INIT_SHARE_VPORT))
		qm_info->num_vports++;

	if (pq_init_flags & PQ_INIT_PF_RL)
		qm_info->num_pf_rls++;

	if (qm_info->num_vports > qed_init_qm_get_num_vports(p_hwfn))
		DP_ERR(p_hwfn,
		       "vport overflow! qm_info->num_vports %d, qm_init_get_num_vports() %d\n",
		       qm_info->num_vports, qed_init_qm_get_num_vports(p_hwfn));

	if (qm_info->num_pf_rls > qed_init_qm_get_num_pf_rls(p_hwfn))
		DP_ERR(p_hwfn,
		       "rl overflow! qm_info->num_pf_rls %d, qm_init_get_num_pf_rls() %d\n",
		       qm_info->num_pf_rls, qed_init_qm_get_num_pf_rls(p_hwfn));
}

/* get pq index according to PQ_FLAGS */
static u16 *qed_init_qm_get_idx_from_flags(struct qed_hwfn *p_hwfn,
					   unsigned long pq_flags)
{
	struct qed_qm_info *qm_info = &p_hwfn->qm_info;

	/* Can't have multiple flags set here */
	if (bitmap_weight(&pq_flags,
			  sizeof(pq_flags) * BITS_PER_BYTE) > 1) {
		DP_ERR(p_hwfn, "requested multiple pq flags 0x%lx\n", pq_flags);
		goto err;
	}

	if (!(qed_get_pq_flags(p_hwfn) & pq_flags)) {
		DP_ERR(p_hwfn, "pq flag 0x%lx is not set\n", pq_flags);
		goto err;
	}

	switch (pq_flags) {
	case PQ_FLAGS_RLS:
		return &qm_info->first_rl_pq;
	case PQ_FLAGS_MCOS:
		return &qm_info->first_mcos_pq;
	case PQ_FLAGS_LB:
		return &qm_info->pure_lb_pq;
	case PQ_FLAGS_OOO:
		return &qm_info->ooo_pq;
	case PQ_FLAGS_ACK:
		return &qm_info->pure_ack_pq;
	case PQ_FLAGS_OFLD:
		return &qm_info->first_ofld_pq;
	case PQ_FLAGS_LLT:
		return &qm_info->first_llt_pq;
	case PQ_FLAGS_VFS:
		return &qm_info->first_vf_pq;
	default:
		goto err;
	}

err:
	return &qm_info->start_pq;
}

/* save pq index in qm info */
static void qed_init_qm_set_idx(struct qed_hwfn *p_hwfn,
				u32 pq_flags, u16 pq_val)
{
	u16 *base_pq_idx = qed_init_qm_get_idx_from_flags(p_hwfn, pq_flags);

	*base_pq_idx = p_hwfn->qm_info.start_pq + pq_val;
}

/* get tx pq index, with the PQ TX base already set (ready for context init) */
u16 qed_get_cm_pq_idx(struct qed_hwfn *p_hwfn, u32 pq_flags)
{
	u16 *base_pq_idx = qed_init_qm_get_idx_from_flags(p_hwfn, pq_flags);

	return *base_pq_idx + CM_TX_PQ_BASE;
}

u16 qed_get_cm_pq_idx_mcos(struct qed_hwfn *p_hwfn, u8 tc)
{
	u8 max_tc = qed_init_qm_get_num_tcs(p_hwfn);

	if (max_tc == 0) {
		DP_ERR(p_hwfn, "pq with flag 0x%lx do not exist\n",
		       PQ_FLAGS_MCOS);
		return p_hwfn->qm_info.start_pq;
	}

	if (tc > max_tc)
		DP_ERR(p_hwfn, "tc %d must be smaller than %d\n", tc, max_tc);

	return qed_get_cm_pq_idx(p_hwfn, PQ_FLAGS_MCOS) + (tc % max_tc);
}

u16 qed_get_cm_pq_idx_vf(struct qed_hwfn *p_hwfn, u16 vf)
{
	u16 max_vf = qed_init_qm_get_num_vfs(p_hwfn);

	if (max_vf == 0) {
		DP_ERR(p_hwfn, "pq with flag 0x%lx do not exist\n",
		       PQ_FLAGS_VFS);
		return p_hwfn->qm_info.start_pq;
	}

	if (vf > max_vf)
		DP_ERR(p_hwfn, "vf %d must be smaller than %d\n", vf, max_vf);

	return qed_get_cm_pq_idx(p_hwfn, PQ_FLAGS_VFS) + (vf % max_vf);
}

u16 qed_get_cm_pq_idx_ofld_mtc(struct qed_hwfn *p_hwfn, u8 tc)
{
	u16 first_ofld_pq, pq_offset;

	first_ofld_pq = qed_get_cm_pq_idx(p_hwfn, PQ_FLAGS_OFLD);
	pq_offset = (tc < qed_init_qm_get_num_mtc_tcs(p_hwfn)) ?
		    tc : PQ_INIT_DEFAULT_TC;

	return first_ofld_pq + pq_offset;
}

u16 qed_get_cm_pq_idx_llt_mtc(struct qed_hwfn *p_hwfn, u8 tc)
{
	u16 first_llt_pq, pq_offset;

	first_llt_pq = qed_get_cm_pq_idx(p_hwfn, PQ_FLAGS_LLT);
	pq_offset = (tc < qed_init_qm_get_num_mtc_tcs(p_hwfn)) ?
		    tc : PQ_INIT_DEFAULT_TC;

	return first_llt_pq + pq_offset;
}

/* Functions for creating specific types of pqs */
static void qed_init_qm_lb_pq(struct qed_hwfn *p_hwfn)
{
	struct qed_qm_info *qm_info = &p_hwfn->qm_info;

	if (!(qed_get_pq_flags(p_hwfn) & PQ_FLAGS_LB))
		return;

	qed_init_qm_set_idx(p_hwfn, PQ_FLAGS_LB, qm_info->num_pqs);
	qed_init_qm_pq(p_hwfn, qm_info, PURE_LB_TC, PQ_INIT_SHARE_VPORT);
}

static void qed_init_qm_ooo_pq(struct qed_hwfn *p_hwfn)
{
	struct qed_qm_info *qm_info = &p_hwfn->qm_info;

	if (!(qed_get_pq_flags(p_hwfn) & PQ_FLAGS_OOO))
		return;

	qed_init_qm_set_idx(p_hwfn, PQ_FLAGS_OOO, qm_info->num_pqs);
	qed_init_qm_pq(p_hwfn, qm_info, qm_info->ooo_tc, PQ_INIT_SHARE_VPORT);
}

static void qed_init_qm_pure_ack_pq(struct qed_hwfn *p_hwfn)
{
	struct qed_qm_info *qm_info = &p_hwfn->qm_info;

	if (!(qed_get_pq_flags(p_hwfn) & PQ_FLAGS_ACK))
		return;

	qed_init_qm_set_idx(p_hwfn, PQ_FLAGS_ACK, qm_info->num_pqs);
	qed_init_qm_pq(p_hwfn, qm_info, qed_get_offload_tc(p_hwfn),
		       PQ_INIT_SHARE_VPORT);
}

static void qed_init_qm_mtc_pqs(struct qed_hwfn *p_hwfn)
{
	u8 num_tcs = qed_init_qm_get_num_mtc_tcs(p_hwfn);
	struct qed_qm_info *qm_info = &p_hwfn->qm_info;
	u8 tc;

	/* override pq's TC if offload TC is set */
	for (tc = 0; tc < num_tcs; tc++)
		qed_init_qm_pq(p_hwfn, qm_info,
			       qed_is_offload_tc_set(p_hwfn) ?
			       p_hwfn->hw_info.offload_tc : tc,
			       PQ_INIT_SHARE_VPORT);
}

static void qed_init_qm_offload_pq(struct qed_hwfn *p_hwfn)
{
	struct qed_qm_info *qm_info = &p_hwfn->qm_info;

	if (!(qed_get_pq_flags(p_hwfn) & PQ_FLAGS_OFLD))
		return;

	qed_init_qm_set_idx(p_hwfn, PQ_FLAGS_OFLD, qm_info->num_pqs);
	qed_init_qm_mtc_pqs(p_hwfn);
}

static void qed_init_qm_low_latency_pq(struct qed_hwfn *p_hwfn)
{
	struct qed_qm_info *qm_info = &p_hwfn->qm_info;

	if (!(qed_get_pq_flags(p_hwfn) & PQ_FLAGS_LLT))
		return;

	qed_init_qm_set_idx(p_hwfn, PQ_FLAGS_LLT, qm_info->num_pqs);
	qed_init_qm_mtc_pqs(p_hwfn);
}

static void qed_init_qm_mcos_pqs(struct qed_hwfn *p_hwfn)
{
	struct qed_qm_info *qm_info = &p_hwfn->qm_info;
	u8 tc_idx;

	if (!(qed_get_pq_flags(p_hwfn) & PQ_FLAGS_MCOS))
		return;

	qed_init_qm_set_idx(p_hwfn, PQ_FLAGS_MCOS, qm_info->num_pqs);
	for (tc_idx = 0; tc_idx < qed_init_qm_get_num_tcs(p_hwfn); tc_idx++)
		qed_init_qm_pq(p_hwfn, qm_info, tc_idx, PQ_INIT_SHARE_VPORT);
}

static void qed_init_qm_vf_pqs(struct qed_hwfn *p_hwfn)
{
	struct qed_qm_info *qm_info = &p_hwfn->qm_info;
	u16 vf_idx, num_vfs = qed_init_qm_get_num_vfs(p_hwfn);

	if (!(qed_get_pq_flags(p_hwfn) & PQ_FLAGS_VFS))
		return;

	qed_init_qm_set_idx(p_hwfn, PQ_FLAGS_VFS, qm_info->num_pqs);
	qm_info->num_vf_pqs = num_vfs;
	for (vf_idx = 0; vf_idx < num_vfs; vf_idx++)
		qed_init_qm_pq(p_hwfn,
			       qm_info, PQ_INIT_DEFAULT_TC, PQ_INIT_VF_RL);
}

static void qed_init_qm_rl_pqs(struct qed_hwfn *p_hwfn)
{
	u16 pf_rls_idx, num_pf_rls = qed_init_qm_get_num_pf_rls(p_hwfn);
	struct qed_qm_info *qm_info = &p_hwfn->qm_info;

	if (!(qed_get_pq_flags(p_hwfn) & PQ_FLAGS_RLS))
		return;

	qed_init_qm_set_idx(p_hwfn, PQ_FLAGS_RLS, qm_info->num_pqs);
	for (pf_rls_idx = 0; pf_rls_idx < num_pf_rls; pf_rls_idx++)
		qed_init_qm_pq(p_hwfn, qm_info, qed_get_offload_tc(p_hwfn),
			       PQ_INIT_PF_RL);
}

static void qed_init_qm_pq_params(struct qed_hwfn *p_hwfn)
{
	/* rate limited pqs, must come first (FW assumption) */
	qed_init_qm_rl_pqs(p_hwfn);

	/* pqs for multi cos */
	qed_init_qm_mcos_pqs(p_hwfn);

	/* pure loopback pq */
	qed_init_qm_lb_pq(p_hwfn);

	/* out of order pq */
	qed_init_qm_ooo_pq(p_hwfn);

	/* pure ack pq */
	qed_init_qm_pure_ack_pq(p_hwfn);

	/* pq for offloaded protocol */
	qed_init_qm_offload_pq(p_hwfn);

	/* low latency pq */
	qed_init_qm_low_latency_pq(p_hwfn);

	/* done sharing vports */
	qed_init_qm_advance_vport(p_hwfn);

	/* pqs for vfs */
	qed_init_qm_vf_pqs(p_hwfn);
}

/* compare values of getters against resources amounts */
static int qed_init_qm_sanity(struct qed_hwfn *p_hwfn)
{
	if (qed_init_qm_get_num_vports(p_hwfn) > RESC_NUM(p_hwfn, QED_VPORT)) {
		DP_ERR(p_hwfn, "requested amount of vports exceeds resource\n");
		return -EINVAL;
	}

	if (qed_init_qm_get_num_pqs(p_hwfn) <= RESC_NUM(p_hwfn, QED_PQ))
		return 0;

	if (QED_IS_ROCE_PERSONALITY(p_hwfn)) {
		p_hwfn->hw_info.multi_tc_roce_en = false;
		DP_NOTICE(p_hwfn,
			  "multi-tc roce was disabled to reduce requested amount of pqs\n");
		if (qed_init_qm_get_num_pqs(p_hwfn) <= RESC_NUM(p_hwfn, QED_PQ))
			return 0;
	}

	DP_ERR(p_hwfn, "requested amount of pqs exceeds resource\n");
	return -EINVAL;
}

static void qed_dp_init_qm_params(struct qed_hwfn *p_hwfn)
{
	struct qed_qm_info *qm_info = &p_hwfn->qm_info;
	struct init_qm_vport_params *vport;
	struct init_qm_port_params *port;
	struct init_qm_pq_params *pq;
	int i, tc;

	/* top level params */
	DP_VERBOSE(p_hwfn,
		   NETIF_MSG_HW,
		   "qm init top level params: start_pq %d, start_vport %d, pure_lb_pq %d, offload_pq %d, llt_pq %d, pure_ack_pq %d\n",
		   qm_info->start_pq,
		   qm_info->start_vport,
		   qm_info->pure_lb_pq,
		   qm_info->first_ofld_pq,
		   qm_info->first_llt_pq,
		   qm_info->pure_ack_pq);
	DP_VERBOSE(p_hwfn,
		   NETIF_MSG_HW,
		   "ooo_pq %d, first_vf_pq %d, num_pqs %d, num_vf_pqs %d, num_vports %d, max_phys_tcs_per_port %d\n",
		   qm_info->ooo_pq,
		   qm_info->first_vf_pq,
		   qm_info->num_pqs,
		   qm_info->num_vf_pqs,
		   qm_info->num_vports, qm_info->max_phys_tcs_per_port);
	DP_VERBOSE(p_hwfn,
		   NETIF_MSG_HW,
		   "pf_rl_en %d, pf_wfq_en %d, vport_rl_en %d, vport_wfq_en %d, pf_wfq %d, pf_rl %d, num_pf_rls %d, pq_flags %x\n",
		   qm_info->pf_rl_en,
		   qm_info->pf_wfq_en,
		   qm_info->vport_rl_en,
		   qm_info->vport_wfq_en,
		   qm_info->pf_wfq,
		   qm_info->pf_rl,
		   qm_info->num_pf_rls, qed_get_pq_flags(p_hwfn));

	/* port table */
	for (i = 0; i < p_hwfn->cdev->num_ports_in_engine; i++) {
		port = &(qm_info->qm_port_params[i]);
		DP_VERBOSE(p_hwfn,
			   NETIF_MSG_HW,
			   "port idx %d, active %d, active_phys_tcs %d, num_pbf_cmd_lines %d, num_btb_blocks %d, reserved %d\n",
			   i,
			   port->active,
			   port->active_phys_tcs,
			   port->num_pbf_cmd_lines,
			   port->num_btb_blocks, port->reserved);
	}

	/* vport table */
	for (i = 0; i < qm_info->num_vports; i++) {
		vport = &(qm_info->qm_vport_params[i]);
		DP_VERBOSE(p_hwfn,
			   NETIF_MSG_HW,
			   "vport idx %d, wfq %d, first_tx_pq_id [ ",
			   qm_info->start_vport + i, vport->wfq);
		for (tc = 0; tc < NUM_OF_TCS; tc++)
			DP_VERBOSE(p_hwfn,
				   NETIF_MSG_HW,
				   "%d ", vport->first_tx_pq_id[tc]);
		DP_VERBOSE(p_hwfn, NETIF_MSG_HW, "]\n");
	}

	/* pq table */
	for (i = 0; i < qm_info->num_pqs; i++) {
		pq = &(qm_info->qm_pq_params[i]);
		DP_VERBOSE(p_hwfn,
			   NETIF_MSG_HW,
			   "pq idx %d, port %d, vport_id %d, tc %d, wrr_grp %d, rl_valid %d rl_id %d\n",
			   qm_info->start_pq + i,
			   pq->port_id,
			   pq->vport_id,
			   pq->tc_id, pq->wrr_group, pq->rl_valid, pq->rl_id);
	}
}

static void qed_init_qm_info(struct qed_hwfn *p_hwfn)
{
	/* reset params required for init run */
	qed_init_qm_reset_params(p_hwfn);

	/* init QM top level params */
	qed_init_qm_params(p_hwfn);

	/* init QM port params */
	qed_init_qm_port_params(p_hwfn);

	/* init QM vport params */
	qed_init_qm_vport_params(p_hwfn);

	/* init QM physical queue params */
	qed_init_qm_pq_params(p_hwfn);

	/* display all that init */
	qed_dp_init_qm_params(p_hwfn);
}

/* This function reconfigures the QM pf on the fly.
 * For this purpose we:
 * 1. reconfigure the QM database
 * 2. set new values to runtime array
 * 3. send an sdm_qm_cmd through the rbc interface to stop the QM
 * 4. activate init tool in QM_PF stage
 * 5. send an sdm_qm_cmd through rbc interface to release the QM
 */
int qed_qm_reconf(struct qed_hwfn *p_hwfn, struct qed_ptt *p_ptt)
{
	struct qed_qm_info *qm_info = &p_hwfn->qm_info;
	bool b_rc;
	int rc;

	/* initialize qed's qm data structure */
	qed_init_qm_info(p_hwfn);

	/* stop PF's qm queues */
	spin_lock_bh(&qm_lock);
	b_rc = qed_send_qm_stop_cmd(p_hwfn, p_ptt, false, true,
				    qm_info->start_pq, qm_info->num_pqs);
	spin_unlock_bh(&qm_lock);
	if (!b_rc)
		return -EINVAL;

	/* prepare QM portion of runtime array */
	qed_qm_init_pf(p_hwfn, p_ptt, false);

	/* activate init tool on runtime array */
	rc = qed_init_run(p_hwfn, p_ptt, PHASE_QM_PF, p_hwfn->rel_pf_id,
			  p_hwfn->hw_info.hw_mode);
	if (rc)
		return rc;

	/* start PF's qm queues */
	spin_lock_bh(&qm_lock);
	b_rc = qed_send_qm_stop_cmd(p_hwfn, p_ptt, true, true,
				    qm_info->start_pq, qm_info->num_pqs);
	spin_unlock_bh(&qm_lock);
	if (!b_rc)
		return -EINVAL;

	return 0;
}

static int qed_alloc_qm_data(struct qed_hwfn *p_hwfn)
{
	struct qed_qm_info *qm_info = &p_hwfn->qm_info;
	int rc;

	rc = qed_init_qm_sanity(p_hwfn);
	if (rc)
		goto alloc_err;

	qm_info->qm_pq_params = kcalloc(qed_init_qm_get_num_pqs(p_hwfn),
					sizeof(*qm_info->qm_pq_params),
					GFP_KERNEL);
	if (!qm_info->qm_pq_params)
		goto alloc_err;

	qm_info->qm_vport_params = kcalloc(qed_init_qm_get_num_vports(p_hwfn),
					   sizeof(*qm_info->qm_vport_params),
					   GFP_KERNEL);
	if (!qm_info->qm_vport_params)
		goto alloc_err;

	qm_info->qm_port_params = kcalloc(p_hwfn->cdev->num_ports_in_engine,
					  sizeof(*qm_info->qm_port_params),
					  GFP_KERNEL);
	if (!qm_info->qm_port_params)
		goto alloc_err;

	qm_info->wfq_data = kcalloc(qed_init_qm_get_num_vports(p_hwfn),
				    sizeof(*qm_info->wfq_data),
				    GFP_KERNEL);
	if (!qm_info->wfq_data)
		goto alloc_err;

	return 0;

alloc_err:
	DP_NOTICE(p_hwfn, "Failed to allocate memory for QM params\n");
	qed_qm_info_free(p_hwfn);
	return -ENOMEM;
}

int qed_resc_alloc(struct qed_dev *cdev)
{
	u32 rdma_tasks, excess_tasks;
	u32 line_count;
	int i, rc = 0;

	if (IS_VF(cdev)) {
		for_each_hwfn(cdev, i) {
			rc = qed_l2_alloc(&cdev->hwfns[i]);
			if (rc)
				return rc;
		}
		return rc;
	}

	cdev->fw_data = kzalloc(sizeof(*cdev->fw_data), GFP_KERNEL);
	if (!cdev->fw_data)
		return -ENOMEM;

	for_each_hwfn(cdev, i) {
		struct qed_hwfn *p_hwfn = &cdev->hwfns[i];
		u32 n_eqes, num_cons;

		/* Initialize the doorbell recovery mechanism */
		rc = qed_db_recovery_setup(p_hwfn);
		if (rc)
			goto alloc_err;

		/* First allocate the context manager structure */
		rc = qed_cxt_mngr_alloc(p_hwfn);
		if (rc)
			goto alloc_err;

		/* Set the HW cid/tid numbers (in the contest manager)
		 * Must be done prior to any further computations.
		 */
		rc = qed_cxt_set_pf_params(p_hwfn, RDMA_MAX_TIDS);
		if (rc)
			goto alloc_err;

		rc = qed_alloc_qm_data(p_hwfn);
		if (rc)
			goto alloc_err;

		/* init qm info */
		qed_init_qm_info(p_hwfn);

		/* Compute the ILT client partition */
		rc = qed_cxt_cfg_ilt_compute(p_hwfn, &line_count);
		if (rc) {
			DP_NOTICE(p_hwfn,
				  "too many ILT lines; re-computing with less lines\n");
			/* In case there are not enough ILT lines we reduce the
			 * number of RDMA tasks and re-compute.
			 */
			excess_tasks =
			    qed_cxt_cfg_ilt_compute_excess(p_hwfn, line_count);
			if (!excess_tasks)
				goto alloc_err;

			rdma_tasks = RDMA_MAX_TIDS - excess_tasks;
			rc = qed_cxt_set_pf_params(p_hwfn, rdma_tasks);
			if (rc)
				goto alloc_err;

			rc = qed_cxt_cfg_ilt_compute(p_hwfn, &line_count);
			if (rc) {
				DP_ERR(p_hwfn,
				       "failed ILT compute. Requested too many lines: %u\n",
				       line_count);

				goto alloc_err;
			}
		}

		/* CID map / ILT shadow table / T2
		 * The talbes sizes are determined by the computations above
		 */
		rc = qed_cxt_tables_alloc(p_hwfn);
		if (rc)
			goto alloc_err;

		/* SPQ, must follow ILT because initializes SPQ context */
		rc = qed_spq_alloc(p_hwfn);
		if (rc)
			goto alloc_err;

		/* SP status block allocation */
		p_hwfn->p_dpc_ptt = qed_get_reserved_ptt(p_hwfn,
							 RESERVED_PTT_DPC);

		rc = qed_int_alloc(p_hwfn, p_hwfn->p_main_ptt);
		if (rc)
			goto alloc_err;

		rc = qed_iov_alloc(p_hwfn);
		if (rc)
			goto alloc_err;

		/* EQ */
		n_eqes = qed_chain_get_capacity(&p_hwfn->p_spq->chain);
		if (QED_IS_RDMA_PERSONALITY(p_hwfn)) {
			u32 n_srq = qed_cxt_get_total_srq_count(p_hwfn);
			enum protocol_type rdma_proto;

			if (QED_IS_ROCE_PERSONALITY(p_hwfn))
				rdma_proto = PROTOCOLID_ROCE;
			else
				rdma_proto = PROTOCOLID_IWARP;

			num_cons = qed_cxt_get_proto_cid_count(p_hwfn,
							       rdma_proto,
							       NULL) * 2;
			/* EQ should be able to get events from all SRQ's
			 * at the same time
			 */
			n_eqes += num_cons + 2 * MAX_NUM_VFS_BB + n_srq;
		} else if (p_hwfn->hw_info.personality == QED_PCI_ISCSI) {
			num_cons =
			    qed_cxt_get_proto_cid_count(p_hwfn,
							PROTOCOLID_ISCSI,
							NULL);
			n_eqes += 2 * num_cons;
		}

		if (n_eqes > 0xFFFF) {
			DP_ERR(p_hwfn,
			       "Cannot allocate 0x%x EQ elements. The maximum of a u16 chain is 0x%x\n",
			       n_eqes, 0xFFFF);
			goto alloc_no_mem;
		}

		rc = qed_eq_alloc(p_hwfn, (u16) n_eqes);
		if (rc)
			goto alloc_err;

		rc = qed_consq_alloc(p_hwfn);
		if (rc)
			goto alloc_err;

		rc = qed_l2_alloc(p_hwfn);
		if (rc)
			goto alloc_err;

#ifdef CONFIG_QED_LL2
		if (p_hwfn->using_ll2) {
			rc = qed_ll2_alloc(p_hwfn);
			if (rc)
				goto alloc_err;
		}
#endif

		if (p_hwfn->hw_info.personality == QED_PCI_FCOE) {
			rc = qed_fcoe_alloc(p_hwfn);
			if (rc)
				goto alloc_err;
		}

		if (p_hwfn->hw_info.personality == QED_PCI_ISCSI) {
			rc = qed_iscsi_alloc(p_hwfn);
			if (rc)
				goto alloc_err;
			rc = qed_ooo_alloc(p_hwfn);
			if (rc)
				goto alloc_err;
		}

		if (QED_IS_RDMA_PERSONALITY(p_hwfn)) {
			rc = qed_rdma_info_alloc(p_hwfn);
			if (rc)
				goto alloc_err;
		}

		/* DMA info initialization */
		rc = qed_dmae_info_alloc(p_hwfn);
		if (rc)
			goto alloc_err;

		/* DCBX initialization */
		rc = qed_dcbx_info_alloc(p_hwfn);
		if (rc)
			goto alloc_err;

		rc = qed_dbg_alloc_user_data(p_hwfn, &p_hwfn->dbg_user_info);
		if (rc)
			goto alloc_err;
	}

	rc = qed_llh_alloc(cdev);
	if (rc) {
		DP_NOTICE(cdev,
			  "Failed to allocate memory for the llh_info structure\n");
		goto alloc_err;
	}

	cdev->reset_stats = kzalloc(sizeof(*cdev->reset_stats), GFP_KERNEL);
	if (!cdev->reset_stats)
		goto alloc_no_mem;

	return 0;

alloc_no_mem:
	rc = -ENOMEM;
alloc_err:
	qed_resc_free(cdev);
	return rc;
}

void qed_resc_setup(struct qed_dev *cdev)
{
	int i;

	if (IS_VF(cdev)) {
		for_each_hwfn(cdev, i)
			qed_l2_setup(&cdev->hwfns[i]);
		return;
	}

	for_each_hwfn(cdev, i) {
		struct qed_hwfn *p_hwfn = &cdev->hwfns[i];

		qed_cxt_mngr_setup(p_hwfn);
		qed_spq_setup(p_hwfn);
		qed_eq_setup(p_hwfn);
		qed_consq_setup(p_hwfn);

		/* Read shadow of current MFW mailbox */
		qed_mcp_read_mb(p_hwfn, p_hwfn->p_main_ptt);
		memcpy(p_hwfn->mcp_info->mfw_mb_shadow,
		       p_hwfn->mcp_info->mfw_mb_cur,
		       p_hwfn->mcp_info->mfw_mb_length);

		qed_int_setup(p_hwfn, p_hwfn->p_main_ptt);

		qed_l2_setup(p_hwfn);
		qed_iov_setup(p_hwfn);
#ifdef CONFIG_QED_LL2
		if (p_hwfn->using_ll2)
			qed_ll2_setup(p_hwfn);
#endif
		if (p_hwfn->hw_info.personality == QED_PCI_FCOE)
			qed_fcoe_setup(p_hwfn);

		if (p_hwfn->hw_info.personality == QED_PCI_ISCSI) {
			qed_iscsi_setup(p_hwfn);
			qed_ooo_setup(p_hwfn);
		}
	}
}

#define FINAL_CLEANUP_POLL_CNT          (100)
#define FINAL_CLEANUP_POLL_TIME         (10)
int qed_final_cleanup(struct qed_hwfn *p_hwfn,
		      struct qed_ptt *p_ptt, u16 id, bool is_vf)
{
	u32 command = 0, addr, count = FINAL_CLEANUP_POLL_CNT;
	int rc = -EBUSY;

	addr = GTT_BAR0_MAP_REG_USDM_RAM +
		USTORM_FLR_FINAL_ACK_OFFSET(p_hwfn->rel_pf_id);

	if (is_vf)
		id += 0x10;

	command |= X_FINAL_CLEANUP_AGG_INT <<
		SDM_AGG_INT_COMP_PARAMS_AGG_INT_INDEX_SHIFT;
	command |= 1 << SDM_AGG_INT_COMP_PARAMS_AGG_VECTOR_ENABLE_SHIFT;
	command |= id << SDM_AGG_INT_COMP_PARAMS_AGG_VECTOR_BIT_SHIFT;
	command |= SDM_COMP_TYPE_AGG_INT << SDM_OP_GEN_COMP_TYPE_SHIFT;

	/* Make sure notification is not set before initiating final cleanup */
	if (REG_RD(p_hwfn, addr)) {
		DP_NOTICE(p_hwfn,
			  "Unexpected; Found final cleanup notification before initiating final cleanup\n");
		REG_WR(p_hwfn, addr, 0);
	}

	DP_VERBOSE(p_hwfn, QED_MSG_IOV,
		   "Sending final cleanup for PFVF[%d] [Command %08x]\n",
		   id, command);

	qed_wr(p_hwfn, p_ptt, XSDM_REG_OPERATION_GEN, command);

	/* Poll until completion */
	while (!REG_RD(p_hwfn, addr) && count--)
		msleep(FINAL_CLEANUP_POLL_TIME);

	if (REG_RD(p_hwfn, addr))
		rc = 0;
	else
		DP_NOTICE(p_hwfn,
			  "Failed to receive FW final cleanup notification\n");

	/* Cleanup afterwards */
	REG_WR(p_hwfn, addr, 0);

	return rc;
}

static int qed_calc_hw_mode(struct qed_hwfn *p_hwfn)
{
	int hw_mode = 0;

	if (QED_IS_BB_B0(p_hwfn->cdev)) {
		hw_mode |= 1 << MODE_BB;
	} else if (QED_IS_AH(p_hwfn->cdev)) {
		hw_mode |= 1 << MODE_K2;
	} else {
		DP_NOTICE(p_hwfn, "Unknown chip type %#x\n",
			  p_hwfn->cdev->type);
		return -EINVAL;
	}

	switch (p_hwfn->cdev->num_ports_in_engine) {
	case 1:
		hw_mode |= 1 << MODE_PORTS_PER_ENG_1;
		break;
	case 2:
		hw_mode |= 1 << MODE_PORTS_PER_ENG_2;
		break;
	case 4:
		hw_mode |= 1 << MODE_PORTS_PER_ENG_4;
		break;
	default:
		DP_NOTICE(p_hwfn, "num_ports_in_engine = %d not supported\n",
			  p_hwfn->cdev->num_ports_in_engine);
		return -EINVAL;
	}

	if (test_bit(QED_MF_OVLAN_CLSS, &p_hwfn->cdev->mf_bits))
		hw_mode |= 1 << MODE_MF_SD;
	else
		hw_mode |= 1 << MODE_MF_SI;

	hw_mode |= 1 << MODE_ASIC;

	if (p_hwfn->cdev->num_hwfns > 1)
		hw_mode |= 1 << MODE_100G;

	p_hwfn->hw_info.hw_mode = hw_mode;

	DP_VERBOSE(p_hwfn, (NETIF_MSG_PROBE | NETIF_MSG_IFUP),
		   "Configuring function for hw_mode: 0x%08x\n",
		   p_hwfn->hw_info.hw_mode);

	return 0;
}

/* Init run time data for all PFs on an engine. */
static void qed_init_cau_rt_data(struct qed_dev *cdev)
{
	u32 offset = CAU_REG_SB_VAR_MEMORY_RT_OFFSET;
	int i, igu_sb_id;

	for_each_hwfn(cdev, i) {
		struct qed_hwfn *p_hwfn = &cdev->hwfns[i];
		struct qed_igu_info *p_igu_info;
		struct qed_igu_block *p_block;
		struct cau_sb_entry sb_entry;

		p_igu_info = p_hwfn->hw_info.p_igu_info;

		for (igu_sb_id = 0;
		     igu_sb_id < QED_MAPPING_MEMORY_SIZE(cdev); igu_sb_id++) {
			p_block = &p_igu_info->entry[igu_sb_id];

			if (!p_block->is_pf)
				continue;

			qed_init_cau_sb_entry(p_hwfn, &sb_entry,
					      p_block->function_id, 0, 0);
			STORE_RT_REG_AGG(p_hwfn, offset + igu_sb_id * 2,
					 sb_entry);
		}
	}
}

static void qed_init_cache_line_size(struct qed_hwfn *p_hwfn,
				     struct qed_ptt *p_ptt)
{
	u32 val, wr_mbs, cache_line_size;

	val = qed_rd(p_hwfn, p_ptt, PSWRQ2_REG_WR_MBS0);
	switch (val) {
	case 0:
		wr_mbs = 128;
		break;
	case 1:
		wr_mbs = 256;
		break;
	case 2:
		wr_mbs = 512;
		break;
	default:
		DP_INFO(p_hwfn,
			"Unexpected value of PSWRQ2_REG_WR_MBS0 [0x%x]. Avoid configuring PGLUE_B_REG_CACHE_LINE_SIZE.\n",
			val);
		return;
	}

	cache_line_size = min_t(u32, L1_CACHE_BYTES, wr_mbs);
	switch (cache_line_size) {
	case 32:
		val = 0;
		break;
	case 64:
		val = 1;
		break;
	case 128:
		val = 2;
		break;
	case 256:
		val = 3;
		break;
	default:
		DP_INFO(p_hwfn,
			"Unexpected value of cache line size [0x%x]. Avoid configuring PGLUE_B_REG_CACHE_LINE_SIZE.\n",
			cache_line_size);
	}

	if (L1_CACHE_BYTES > wr_mbs)
		DP_INFO(p_hwfn,
			"The cache line size for padding is suboptimal for performance [OS cache line size 0x%x, wr mbs 0x%x]\n",
			L1_CACHE_BYTES, wr_mbs);

	STORE_RT_REG(p_hwfn, PGLUE_REG_B_CACHE_LINE_SIZE_RT_OFFSET, val);
	if (val > 0) {
		STORE_RT_REG(p_hwfn, PSWRQ2_REG_DRAM_ALIGN_WR_RT_OFFSET, val);
		STORE_RT_REG(p_hwfn, PSWRQ2_REG_DRAM_ALIGN_RD_RT_OFFSET, val);
	}
}

static int qed_hw_init_common(struct qed_hwfn *p_hwfn,
			      struct qed_ptt *p_ptt, int hw_mode)
{
	struct qed_qm_info *qm_info = &p_hwfn->qm_info;
	struct qed_qm_common_rt_init_params params;
	struct qed_dev *cdev = p_hwfn->cdev;
	u8 vf_id, max_num_vfs;
	u16 num_pfs, pf_id;
	u32 concrete_fid;
	int rc = 0;

	qed_init_cau_rt_data(cdev);

	/* Program GTT windows */
	qed_gtt_init(p_hwfn);

	if (p_hwfn->mcp_info) {
		if (p_hwfn->mcp_info->func_info.bandwidth_max)
			qm_info->pf_rl_en = true;
		if (p_hwfn->mcp_info->func_info.bandwidth_min)
			qm_info->pf_wfq_en = true;
	}

	memset(&params, 0, sizeof(params));
	params.max_ports_per_engine = p_hwfn->cdev->num_ports_in_engine;
	params.max_phys_tcs_per_port = qm_info->max_phys_tcs_per_port;
	params.pf_rl_en = qm_info->pf_rl_en;
	params.pf_wfq_en = qm_info->pf_wfq_en;
	params.global_rl_en = qm_info->vport_rl_en;
	params.vport_wfq_en = qm_info->vport_wfq_en;
	params.port_params = qm_info->qm_port_params;

	qed_qm_common_rt_init(p_hwfn, &params);

	qed_cxt_hw_init_common(p_hwfn);

	qed_init_cache_line_size(p_hwfn, p_ptt);

	rc = qed_init_run(p_hwfn, p_ptt, PHASE_ENGINE, ANY_PHASE_ID, hw_mode);
	if (rc)
		return rc;

	qed_wr(p_hwfn, p_ptt, PSWRQ2_REG_L2P_VALIDATE_VFID, 0);
	qed_wr(p_hwfn, p_ptt, PGLUE_B_REG_USE_CLIENTID_IN_TAG, 1);

	if (QED_IS_BB(p_hwfn->cdev)) {
		num_pfs = NUM_OF_ENG_PFS(p_hwfn->cdev);
		for (pf_id = 0; pf_id < num_pfs; pf_id++) {
			qed_fid_pretend(p_hwfn, p_ptt, pf_id);
			qed_wr(p_hwfn, p_ptt, PRS_REG_SEARCH_ROCE, 0x0);
			qed_wr(p_hwfn, p_ptt, PRS_REG_SEARCH_TCP, 0x0);
		}
		/* pretend to original PF */
		qed_fid_pretend(p_hwfn, p_ptt, p_hwfn->rel_pf_id);
	}

	max_num_vfs = QED_IS_AH(cdev) ? MAX_NUM_VFS_K2 : MAX_NUM_VFS_BB;
	for (vf_id = 0; vf_id < max_num_vfs; vf_id++) {
		concrete_fid = qed_vfid_to_concrete(p_hwfn, vf_id);
		qed_fid_pretend(p_hwfn, p_ptt, (u16) concrete_fid);
		qed_wr(p_hwfn, p_ptt, CCFC_REG_STRONG_ENABLE_VF, 0x1);
		qed_wr(p_hwfn, p_ptt, CCFC_REG_WEAK_ENABLE_VF, 0x0);
		qed_wr(p_hwfn, p_ptt, TCFC_REG_STRONG_ENABLE_VF, 0x1);
		qed_wr(p_hwfn, p_ptt, TCFC_REG_WEAK_ENABLE_VF, 0x0);
	}
	/* pretend to original PF */
	qed_fid_pretend(p_hwfn, p_ptt, p_hwfn->rel_pf_id);

	return rc;
}

static int
qed_hw_init_dpi_size(struct qed_hwfn *p_hwfn,
		     struct qed_ptt *p_ptt, u32 pwm_region_size, u32 n_cpus)
{
	u32 dpi_bit_shift, dpi_count, dpi_page_size;
	u32 min_dpis;
	u32 n_wids;

	/* Calculate DPI size */
	n_wids = max_t(u32, QED_MIN_WIDS, n_cpus);
	dpi_page_size = QED_WID_SIZE * roundup_pow_of_two(n_wids);
	dpi_page_size = (dpi_page_size + PAGE_SIZE - 1) & ~(PAGE_SIZE - 1);
	dpi_bit_shift = ilog2(dpi_page_size / 4096);
	dpi_count = pwm_region_size / dpi_page_size;

	min_dpis = p_hwfn->pf_params.rdma_pf_params.min_dpis;
	min_dpis = max_t(u32, QED_MIN_DPIS, min_dpis);

	p_hwfn->dpi_size = dpi_page_size;
	p_hwfn->dpi_count = dpi_count;

	qed_wr(p_hwfn, p_ptt, DORQ_REG_PF_DPI_BIT_SHIFT, dpi_bit_shift);

	if (dpi_count < min_dpis)
		return -EINVAL;

	return 0;
}

enum QED_ROCE_EDPM_MODE {
	QED_ROCE_EDPM_MODE_ENABLE = 0,
	QED_ROCE_EDPM_MODE_FORCE_ON = 1,
	QED_ROCE_EDPM_MODE_DISABLE = 2,
};

bool qed_edpm_enabled(struct qed_hwfn *p_hwfn)
{
	if (p_hwfn->dcbx_no_edpm || p_hwfn->db_bar_no_edpm)
		return false;

	return true;
}

static int
qed_hw_init_pf_doorbell_bar(struct qed_hwfn *p_hwfn, struct qed_ptt *p_ptt)
{
	u32 pwm_regsize, norm_regsize;
	u32 non_pwm_conn, min_addr_reg1;
	u32 db_bar_size, n_cpus = 1;
	u32 roce_edpm_mode;
	u32 pf_dems_shift;
	int rc = 0;
	u8 cond;

	db_bar_size = qed_hw_bar_size(p_hwfn, p_ptt, BAR_ID_1);
	if (p_hwfn->cdev->num_hwfns > 1)
		db_bar_size /= 2;

	/* Calculate doorbell regions */
	non_pwm_conn = qed_cxt_get_proto_cid_start(p_hwfn, PROTOCOLID_CORE) +
		       qed_cxt_get_proto_cid_count(p_hwfn, PROTOCOLID_CORE,
						   NULL) +
		       qed_cxt_get_proto_cid_count(p_hwfn, PROTOCOLID_ETH,
						   NULL);
	norm_regsize = roundup(QED_PF_DEMS_SIZE * non_pwm_conn, PAGE_SIZE);
	min_addr_reg1 = norm_regsize / 4096;
	pwm_regsize = db_bar_size - norm_regsize;

	/* Check that the normal and PWM sizes are valid */
	if (db_bar_size < norm_regsize) {
		DP_ERR(p_hwfn->cdev,
		       "Doorbell BAR size 0x%x is too small (normal region is 0x%0x )\n",
		       db_bar_size, norm_regsize);
		return -EINVAL;
	}

	if (pwm_regsize < QED_MIN_PWM_REGION) {
		DP_ERR(p_hwfn->cdev,
		       "PWM region size 0x%0x is too small. Should be at least 0x%0x (Doorbell BAR size is 0x%x and normal region size is 0x%0x)\n",
		       pwm_regsize,
		       QED_MIN_PWM_REGION, db_bar_size, norm_regsize);
		return -EINVAL;
	}

	/* Calculate number of DPIs */
	roce_edpm_mode = p_hwfn->pf_params.rdma_pf_params.roce_edpm_mode;
	if ((roce_edpm_mode == QED_ROCE_EDPM_MODE_ENABLE) ||
	    ((roce_edpm_mode == QED_ROCE_EDPM_MODE_FORCE_ON))) {
		/* Either EDPM is mandatory, or we are attempting to allocate a
		 * WID per CPU.
		 */
		n_cpus = num_present_cpus();
		rc = qed_hw_init_dpi_size(p_hwfn, p_ptt, pwm_regsize, n_cpus);
	}

	cond = (rc && (roce_edpm_mode == QED_ROCE_EDPM_MODE_ENABLE)) ||
	       (roce_edpm_mode == QED_ROCE_EDPM_MODE_DISABLE);
	if (cond || p_hwfn->dcbx_no_edpm) {
		/* Either EDPM is disabled from user configuration, or it is
		 * disabled via DCBx, or it is not mandatory and we failed to
		 * allocated a WID per CPU.
		 */
		n_cpus = 1;
		rc = qed_hw_init_dpi_size(p_hwfn, p_ptt, pwm_regsize, n_cpus);

		if (cond)
			qed_rdma_dpm_bar(p_hwfn, p_ptt);
	}

	p_hwfn->wid_count = (u16) n_cpus;

	DP_INFO(p_hwfn,
		"doorbell bar: normal_region_size=%d, pwm_region_size=%d, dpi_size=%d, dpi_count=%d, roce_edpm=%s, page_size=%lu\n",
		norm_regsize,
		pwm_regsize,
		p_hwfn->dpi_size,
		p_hwfn->dpi_count,
		(!qed_edpm_enabled(p_hwfn)) ?
		"disabled" : "enabled", PAGE_SIZE);

	if (rc) {
		DP_ERR(p_hwfn,
		       "Failed to allocate enough DPIs. Allocated %d but the current minimum is %d.\n",
		       p_hwfn->dpi_count,
		       p_hwfn->pf_params.rdma_pf_params.min_dpis);
		return -EINVAL;
	}

	p_hwfn->dpi_start_offset = norm_regsize;

	/* DEMS size is configured log2 of DWORDs, hence the division by 4 */
	pf_dems_shift = ilog2(QED_PF_DEMS_SIZE / 4);
	qed_wr(p_hwfn, p_ptt, DORQ_REG_PF_ICID_BIT_SHIFT_NORM, pf_dems_shift);
	qed_wr(p_hwfn, p_ptt, DORQ_REG_PF_MIN_ADDR_REG1, min_addr_reg1);

	return 0;
}

static int qed_hw_init_port(struct qed_hwfn *p_hwfn,
			    struct qed_ptt *p_ptt, int hw_mode)
{
	int rc = 0;

	/* In CMT the gate should be cleared by the 2nd hwfn */
	if (!QED_IS_CMT(p_hwfn->cdev) || !IS_LEAD_HWFN(p_hwfn))
		STORE_RT_REG(p_hwfn, NIG_REG_BRB_GATE_DNTFWD_PORT_RT_OFFSET, 0);

	rc = qed_init_run(p_hwfn, p_ptt, PHASE_PORT, p_hwfn->port_id, hw_mode);
	if (rc)
		return rc;

	qed_wr(p_hwfn, p_ptt, PGLUE_B_REG_MASTER_WRITE_PAD_ENABLE, 0);

	return 0;
}

static int qed_hw_init_pf(struct qed_hwfn *p_hwfn,
			  struct qed_ptt *p_ptt,
			  struct qed_tunnel_info *p_tunn,
			  int hw_mode,
			  bool b_hw_start,
			  enum qed_int_mode int_mode,
			  bool allow_npar_tx_switch)
{
	u8 rel_pf_id = p_hwfn->rel_pf_id;
	int rc = 0;

	if (p_hwfn->mcp_info) {
		struct qed_mcp_function_info *p_info;

		p_info = &p_hwfn->mcp_info->func_info;
		if (p_info->bandwidth_min)
			p_hwfn->qm_info.pf_wfq = p_info->bandwidth_min;

		/* Update rate limit once we'll actually have a link */
		p_hwfn->qm_info.pf_rl = 100000;
	}

	qed_cxt_hw_init_pf(p_hwfn, p_ptt);

	qed_int_igu_init_rt(p_hwfn);

	/* Set VLAN in NIG if needed */
	if (hw_mode & BIT(MODE_MF_SD)) {
		DP_VERBOSE(p_hwfn, NETIF_MSG_HW, "Configuring LLH_FUNC_TAG\n");
		STORE_RT_REG(p_hwfn, NIG_REG_LLH_FUNC_TAG_EN_RT_OFFSET, 1);
		STORE_RT_REG(p_hwfn, NIG_REG_LLH_FUNC_TAG_VALUE_RT_OFFSET,
			     p_hwfn->hw_info.ovlan);

		DP_VERBOSE(p_hwfn, NETIF_MSG_HW,
			   "Configuring LLH_FUNC_FILTER_HDR_SEL\n");
		STORE_RT_REG(p_hwfn, NIG_REG_LLH_FUNC_FILTER_HDR_SEL_RT_OFFSET,
			     1);
	}

	/* Enable classification by MAC if needed */
	if (hw_mode & BIT(MODE_MF_SI)) {
		DP_VERBOSE(p_hwfn, NETIF_MSG_HW,
			   "Configuring TAGMAC_CLS_TYPE\n");
		STORE_RT_REG(p_hwfn,
			     NIG_REG_LLH_FUNC_TAGMAC_CLS_TYPE_RT_OFFSET, 1);
	}

	/* Protocol Configuration */
	STORE_RT_REG(p_hwfn, PRS_REG_SEARCH_TCP_RT_OFFSET,
		     (p_hwfn->hw_info.personality == QED_PCI_ISCSI) ? 1 : 0);
	STORE_RT_REG(p_hwfn, PRS_REG_SEARCH_FCOE_RT_OFFSET,
		     (p_hwfn->hw_info.personality == QED_PCI_FCOE) ? 1 : 0);
	STORE_RT_REG(p_hwfn, PRS_REG_SEARCH_ROCE_RT_OFFSET, 0);

	/* Sanity check before the PF init sequence that uses DMAE */
	rc = qed_dmae_sanity(p_hwfn, p_ptt, "pf_phase");
	if (rc)
		return rc;

	/* PF Init sequence */
	rc = qed_init_run(p_hwfn, p_ptt, PHASE_PF, rel_pf_id, hw_mode);
	if (rc)
		return rc;

	/* QM_PF Init sequence (may be invoked separately e.g. for DCB) */
	rc = qed_init_run(p_hwfn, p_ptt, PHASE_QM_PF, rel_pf_id, hw_mode);
	if (rc)
		return rc;

	qed_fw_overlay_init_ram(p_hwfn, p_ptt, p_hwfn->fw_overlay_mem);

	/* Pure runtime initializations - directly to the HW  */
	qed_int_igu_init_pure_rt(p_hwfn, p_ptt, true, true);

	rc = qed_hw_init_pf_doorbell_bar(p_hwfn, p_ptt);
	if (rc)
		return rc;

	/* Use the leading hwfn since in CMT only NIG #0 is operational */
	if (IS_LEAD_HWFN(p_hwfn)) {
		rc = qed_llh_hw_init_pf(p_hwfn, p_ptt);
		if (rc)
			return rc;
	}

	if (b_hw_start) {
		/* enable interrupts */
		qed_int_igu_enable(p_hwfn, p_ptt, int_mode);

		/* send function start command */
		rc = qed_sp_pf_start(p_hwfn, p_ptt, p_tunn,
				     allow_npar_tx_switch);
		if (rc) {
			DP_NOTICE(p_hwfn, "Function start ramrod failed\n");
			return rc;
		}
		if (p_hwfn->hw_info.personality == QED_PCI_FCOE) {
			qed_wr(p_hwfn, p_ptt, PRS_REG_SEARCH_TAG1, BIT(2));
			qed_wr(p_hwfn, p_ptt,
			       PRS_REG_PKT_LEN_STAT_TAGS_NOT_COUNTED_FIRST,
			       0x100);
		}
	}
	return rc;
}

int qed_pglueb_set_pfid_enable(struct qed_hwfn *p_hwfn,
			       struct qed_ptt *p_ptt, bool b_enable)
{
	u32 delay_idx = 0, val, set_val = b_enable ? 1 : 0;

	/* Configure the PF's internal FID_enable for master transactions */
	qed_wr(p_hwfn, p_ptt, PGLUE_B_REG_INTERNAL_PFID_ENABLE_MASTER, set_val);

	/* Wait until value is set - try for 1 second every 50us */
	for (delay_idx = 0; delay_idx < 20000; delay_idx++) {
		val = qed_rd(p_hwfn, p_ptt,
			     PGLUE_B_REG_INTERNAL_PFID_ENABLE_MASTER);
		if (val == set_val)
			break;

		usleep_range(50, 60);
	}

	if (val != set_val) {
		DP_NOTICE(p_hwfn,
			  "PFID_ENABLE_MASTER wasn't changed after a second\n");
		return -EAGAIN;
	}

	return 0;
}

static void qed_reset_mb_shadow(struct qed_hwfn *p_hwfn,
				struct qed_ptt *p_main_ptt)
{
	/* Read shadow of current MFW mailbox */
	qed_mcp_read_mb(p_hwfn, p_main_ptt);
	memcpy(p_hwfn->mcp_info->mfw_mb_shadow,
	       p_hwfn->mcp_info->mfw_mb_cur, p_hwfn->mcp_info->mfw_mb_length);
}

static void
qed_fill_load_req_params(struct qed_load_req_params *p_load_req,
			 struct qed_drv_load_params *p_drv_load)
{
	memset(p_load_req, 0, sizeof(*p_load_req));

	p_load_req->drv_role = p_drv_load->is_crash_kernel ?
			       QED_DRV_ROLE_KDUMP : QED_DRV_ROLE_OS;
	p_load_req->timeout_val = p_drv_load->mfw_timeout_val;
	p_load_req->avoid_eng_reset = p_drv_load->avoid_eng_reset;
	p_load_req->override_force_load = p_drv_load->override_force_load;
}

static int qed_vf_start(struct qed_hwfn *p_hwfn,
			struct qed_hw_init_params *p_params)
{
	if (p_params->p_tunn) {
		qed_vf_set_vf_start_tunn_update_param(p_params->p_tunn);
		qed_vf_pf_tunnel_param_update(p_hwfn, p_params->p_tunn);
	}

	p_hwfn->b_int_enabled = true;

	return 0;
}

static void qed_pglueb_clear_err(struct qed_hwfn *p_hwfn, struct qed_ptt *p_ptt)
{
	qed_wr(p_hwfn, p_ptt, PGLUE_B_REG_WAS_ERROR_PF_31_0_CLR,
	       BIT(p_hwfn->abs_pf_id));
}

int qed_hw_init(struct qed_dev *cdev, struct qed_hw_init_params *p_params)
{
	struct qed_load_req_params load_req_params;
	u32 load_code, resp, param, drv_mb_param;
	bool b_default_mtu = true;
	struct qed_hwfn *p_hwfn;
	const u32 *fw_overlays;
	u32 fw_overlays_len;
	u16 ether_type;
	int rc = 0, i;

	if ((p_params->int_mode == QED_INT_MODE_MSI) && (cdev->num_hwfns > 1)) {
		DP_NOTICE(cdev, "MSI mode is not supported for CMT devices\n");
		return -EINVAL;
	}

	if (IS_PF(cdev)) {
		rc = qed_init_fw_data(cdev, p_params->bin_fw_data);
		if (rc)
			return rc;
	}

	for_each_hwfn(cdev, i) {
		p_hwfn = &cdev->hwfns[i];

		/* If management didn't provide a default, set one of our own */
		if (!p_hwfn->hw_info.mtu) {
			p_hwfn->hw_info.mtu = 1500;
			b_default_mtu = false;
		}

		if (IS_VF(cdev)) {
			qed_vf_start(p_hwfn, p_params);
			continue;
		}

		rc = qed_calc_hw_mode(p_hwfn);
		if (rc)
			return rc;

		if (IS_PF(cdev) && (test_bit(QED_MF_8021Q_TAGGING,
					     &cdev->mf_bits) ||
				    test_bit(QED_MF_8021AD_TAGGING,
					     &cdev->mf_bits))) {
			if (test_bit(QED_MF_8021Q_TAGGING, &cdev->mf_bits))
				ether_type = ETH_P_8021Q;
			else
				ether_type = ETH_P_8021AD;
			STORE_RT_REG(p_hwfn, PRS_REG_TAG_ETHERTYPE_0_RT_OFFSET,
				     ether_type);
			STORE_RT_REG(p_hwfn, NIG_REG_TAG_ETHERTYPE_0_RT_OFFSET,
				     ether_type);
			STORE_RT_REG(p_hwfn, PBF_REG_TAG_ETHERTYPE_0_RT_OFFSET,
				     ether_type);
			STORE_RT_REG(p_hwfn, DORQ_REG_TAG1_ETHERTYPE_RT_OFFSET,
				     ether_type);
		}

		qed_fill_load_req_params(&load_req_params,
					 p_params->p_drv_load_params);
		rc = qed_mcp_load_req(p_hwfn, p_hwfn->p_main_ptt,
				      &load_req_params);
		if (rc) {
			DP_NOTICE(p_hwfn, "Failed sending a LOAD_REQ command\n");
			return rc;
		}

		load_code = load_req_params.load_code;
		DP_VERBOSE(p_hwfn, QED_MSG_SP,
			   "Load request was sent. Load code: 0x%x\n",
			   load_code);

		/* Only relevant for recovery:
		 * Clear the indication after LOAD_REQ is responded by the MFW.
		 */
		cdev->recov_in_prog = false;

		qed_mcp_set_capabilities(p_hwfn, p_hwfn->p_main_ptt);

		qed_reset_mb_shadow(p_hwfn, p_hwfn->p_main_ptt);

		/* Clean up chip from previous driver if such remains exist.
		 * This is not needed when the PF is the first one on the
		 * engine, since afterwards we are going to init the FW.
		 */
		if (load_code != FW_MSG_CODE_DRV_LOAD_ENGINE) {
			rc = qed_final_cleanup(p_hwfn, p_hwfn->p_main_ptt,
					       p_hwfn->rel_pf_id, false);
			if (rc) {
				qed_hw_err_notify(p_hwfn, p_hwfn->p_main_ptt,
						  QED_HW_ERR_RAMROD_FAIL,
						  "Final cleanup failed\n");
				goto load_err;
			}
		}

		/* Log and clear previous pglue_b errors if such exist */
		qed_pglueb_rbc_attn_handler(p_hwfn, p_hwfn->p_main_ptt, true);

		/* Enable the PF's internal FID_enable in the PXP */
		rc = qed_pglueb_set_pfid_enable(p_hwfn, p_hwfn->p_main_ptt,
						true);
		if (rc)
			goto load_err;

		/* Clear the pglue_b was_error indication.
		 * In E4 it must be done after the BME and the internal
		 * FID_enable for the PF are set, since VDMs may cause the
		 * indication to be set again.
		 */
		qed_pglueb_clear_err(p_hwfn, p_hwfn->p_main_ptt);

		fw_overlays = cdev->fw_data->fw_overlays;
		fw_overlays_len = cdev->fw_data->fw_overlays_len;
		p_hwfn->fw_overlay_mem =
		    qed_fw_overlay_mem_alloc(p_hwfn, fw_overlays,
					     fw_overlays_len);
		if (!p_hwfn->fw_overlay_mem) {
			DP_NOTICE(p_hwfn,
				  "Failed to allocate fw overlay memory\n");
			rc = -ENOMEM;
			goto load_err;
		}

		switch (load_code) {
		case FW_MSG_CODE_DRV_LOAD_ENGINE:
			rc = qed_hw_init_common(p_hwfn, p_hwfn->p_main_ptt,
						p_hwfn->hw_info.hw_mode);
			if (rc)
				break;
			fallthrough;
		case FW_MSG_CODE_DRV_LOAD_PORT:
			rc = qed_hw_init_port(p_hwfn, p_hwfn->p_main_ptt,
					      p_hwfn->hw_info.hw_mode);
			if (rc)
				break;

			fallthrough;
		case FW_MSG_CODE_DRV_LOAD_FUNCTION:
			rc = qed_hw_init_pf(p_hwfn, p_hwfn->p_main_ptt,
					    p_params->p_tunn,
					    p_hwfn->hw_info.hw_mode,
					    p_params->b_hw_start,
					    p_params->int_mode,
					    p_params->allow_npar_tx_switch);
			break;
		default:
			DP_NOTICE(p_hwfn,
				  "Unexpected load code [0x%08x]", load_code);
			rc = -EINVAL;
			break;
		}

		if (rc) {
			DP_NOTICE(p_hwfn,
				  "init phase failed for loadcode 0x%x (rc %d)\n",
				  load_code, rc);
			goto load_err;
		}

		rc = qed_mcp_load_done(p_hwfn, p_hwfn->p_main_ptt);
		if (rc)
			return rc;

		/* send DCBX attention request command */
		DP_VERBOSE(p_hwfn,
			   QED_MSG_DCB,
			   "sending phony dcbx set command to trigger DCBx attention handling\n");
		rc = qed_mcp_cmd(p_hwfn, p_hwfn->p_main_ptt,
				 DRV_MSG_CODE_SET_DCBX,
				 1 << DRV_MB_PARAM_DCBX_NOTIFY_SHIFT,
				 &resp, &param);
		if (rc) {
			DP_NOTICE(p_hwfn,
				  "Failed to send DCBX attention request\n");
			return rc;
		}

		p_hwfn->hw_init_done = true;
	}

	if (IS_PF(cdev)) {
		p_hwfn = QED_LEADING_HWFN(cdev);

		/* Get pre-negotiated values for stag, bandwidth etc. */
		DP_VERBOSE(p_hwfn,
			   QED_MSG_SPQ,
			   "Sending GET_OEM_UPDATES command to trigger stag/bandwidth attention handling\n");
		drv_mb_param = 1 << DRV_MB_PARAM_DUMMY_OEM_UPDATES_OFFSET;
		rc = qed_mcp_cmd(p_hwfn, p_hwfn->p_main_ptt,
				 DRV_MSG_CODE_GET_OEM_UPDATES,
				 drv_mb_param, &resp, &param);
		if (rc)
			DP_NOTICE(p_hwfn,
				  "Failed to send GET_OEM_UPDATES attention request\n");

		drv_mb_param = STORM_FW_VERSION;
		rc = qed_mcp_cmd(p_hwfn, p_hwfn->p_main_ptt,
				 DRV_MSG_CODE_OV_UPDATE_STORM_FW_VER,
				 drv_mb_param, &load_code, &param);
		if (rc)
			DP_INFO(p_hwfn, "Failed to update firmware version\n");

		if (!b_default_mtu) {
			rc = qed_mcp_ov_update_mtu(p_hwfn, p_hwfn->p_main_ptt,
						   p_hwfn->hw_info.mtu);
			if (rc)
				DP_INFO(p_hwfn,
					"Failed to update default mtu\n");
		}

		rc = qed_mcp_ov_update_driver_state(p_hwfn,
						    p_hwfn->p_main_ptt,
						  QED_OV_DRIVER_STATE_DISABLED);
		if (rc)
			DP_INFO(p_hwfn, "Failed to update driver state\n");

		rc = qed_mcp_ov_update_eswitch(p_hwfn, p_hwfn->p_main_ptt,
					       QED_OV_ESWITCH_NONE);
		if (rc)
			DP_INFO(p_hwfn, "Failed to update eswitch mode\n");
	}

	return 0;

load_err:
	/* The MFW load lock should be released also when initialization fails.
	 */
	qed_mcp_load_done(p_hwfn, p_hwfn->p_main_ptt);
	return rc;
}

#define QED_HW_STOP_RETRY_LIMIT (10)
static void qed_hw_timers_stop(struct qed_dev *cdev,
			       struct qed_hwfn *p_hwfn, struct qed_ptt *p_ptt)
{
	int i;

	/* close timers */
	qed_wr(p_hwfn, p_ptt, TM_REG_PF_ENABLE_CONN, 0x0);
	qed_wr(p_hwfn, p_ptt, TM_REG_PF_ENABLE_TASK, 0x0);

	if (cdev->recov_in_prog)
		return;

	for (i = 0; i < QED_HW_STOP_RETRY_LIMIT; i++) {
		if ((!qed_rd(p_hwfn, p_ptt,
			     TM_REG_PF_SCAN_ACTIVE_CONN)) &&
		    (!qed_rd(p_hwfn, p_ptt, TM_REG_PF_SCAN_ACTIVE_TASK)))
			break;

		/* Dependent on number of connection/tasks, possibly
		 * 1ms sleep is required between polls
		 */
		usleep_range(1000, 2000);
	}

	if (i < QED_HW_STOP_RETRY_LIMIT)
		return;

	DP_NOTICE(p_hwfn,
		  "Timers linear scans are not over [Connection %02x Tasks %02x]\n",
		  (u8)qed_rd(p_hwfn, p_ptt, TM_REG_PF_SCAN_ACTIVE_CONN),
		  (u8)qed_rd(p_hwfn, p_ptt, TM_REG_PF_SCAN_ACTIVE_TASK));
}

void qed_hw_timers_stop_all(struct qed_dev *cdev)
{
	int j;

	for_each_hwfn(cdev, j) {
		struct qed_hwfn *p_hwfn = &cdev->hwfns[j];
		struct qed_ptt *p_ptt = p_hwfn->p_main_ptt;

		qed_hw_timers_stop(cdev, p_hwfn, p_ptt);
	}
}

int qed_hw_stop(struct qed_dev *cdev)
{
	struct qed_hwfn *p_hwfn;
	struct qed_ptt *p_ptt;
	int rc, rc2 = 0;
	int j;

	for_each_hwfn(cdev, j) {
		p_hwfn = &cdev->hwfns[j];
		p_ptt = p_hwfn->p_main_ptt;

		DP_VERBOSE(p_hwfn, NETIF_MSG_IFDOWN, "Stopping hw/fw\n");

		if (IS_VF(cdev)) {
			qed_vf_pf_int_cleanup(p_hwfn);
			rc = qed_vf_pf_reset(p_hwfn);
			if (rc) {
				DP_NOTICE(p_hwfn,
					  "qed_vf_pf_reset failed. rc = %d.\n",
					  rc);
				rc2 = -EINVAL;
			}
			continue;
		}

		/* mark the hw as uninitialized... */
		p_hwfn->hw_init_done = false;

		/* Send unload command to MCP */
		if (!cdev->recov_in_prog) {
			rc = qed_mcp_unload_req(p_hwfn, p_ptt);
			if (rc) {
				DP_NOTICE(p_hwfn,
					  "Failed sending a UNLOAD_REQ command. rc = %d.\n",
					  rc);
				rc2 = -EINVAL;
			}
		}

		qed_slowpath_irq_sync(p_hwfn);

		/* After this point no MFW attentions are expected, e.g. prevent
		 * race between pf stop and dcbx pf update.
		 */
		rc = qed_sp_pf_stop(p_hwfn);
		if (rc) {
			DP_NOTICE(p_hwfn,
				  "Failed to close PF against FW [rc = %d]. Continue to stop HW to prevent illegal host access by the device.\n",
				  rc);
			rc2 = -EINVAL;
		}

		qed_wr(p_hwfn, p_ptt,
		       NIG_REG_RX_LLH_BRB_GATE_DNTFWD_PERPF, 0x1);

		qed_wr(p_hwfn, p_ptt, PRS_REG_SEARCH_TCP, 0x0);
		qed_wr(p_hwfn, p_ptt, PRS_REG_SEARCH_UDP, 0x0);
		qed_wr(p_hwfn, p_ptt, PRS_REG_SEARCH_FCOE, 0x0);
		qed_wr(p_hwfn, p_ptt, PRS_REG_SEARCH_ROCE, 0x0);
		qed_wr(p_hwfn, p_ptt, PRS_REG_SEARCH_OPENFLOW, 0x0);

		qed_hw_timers_stop(cdev, p_hwfn, p_ptt);

		/* Disable Attention Generation */
		qed_int_igu_disable_int(p_hwfn, p_ptt);

		qed_wr(p_hwfn, p_ptt, IGU_REG_LEADING_EDGE_LATCH, 0);
		qed_wr(p_hwfn, p_ptt, IGU_REG_TRAILING_EDGE_LATCH, 0);

		qed_int_igu_init_pure_rt(p_hwfn, p_ptt, false, true);

		/* Need to wait 1ms to guarantee SBs are cleared */
		usleep_range(1000, 2000);

		/* Disable PF in HW blocks */
		qed_wr(p_hwfn, p_ptt, DORQ_REG_PF_DB_ENABLE, 0);
		qed_wr(p_hwfn, p_ptt, QM_REG_PF_EN, 0);

		if (IS_LEAD_HWFN(p_hwfn) &&
		    test_bit(QED_MF_LLH_MAC_CLSS, &cdev->mf_bits) &&
		    !QED_IS_FCOE_PERSONALITY(p_hwfn))
			qed_llh_remove_mac_filter(cdev, 0,
						  p_hwfn->hw_info.hw_mac_addr);

		if (!cdev->recov_in_prog) {
			rc = qed_mcp_unload_done(p_hwfn, p_ptt);
			if (rc) {
				DP_NOTICE(p_hwfn,
					  "Failed sending a UNLOAD_DONE command. rc = %d.\n",
					  rc);
				rc2 = -EINVAL;
			}
		}
	}

	if (IS_PF(cdev) && !cdev->recov_in_prog) {
		p_hwfn = QED_LEADING_HWFN(cdev);
		p_ptt = QED_LEADING_HWFN(cdev)->p_main_ptt;

		/* Clear the PF's internal FID_enable in the PXP.
		 * In CMT this should only be done for first hw-function, and
		 * only after all transactions have stopped for all active
		 * hw-functions.
		 */
		rc = qed_pglueb_set_pfid_enable(p_hwfn, p_ptt, false);
		if (rc) {
			DP_NOTICE(p_hwfn,
				  "qed_pglueb_set_pfid_enable() failed. rc = %d.\n",
				  rc);
			rc2 = -EINVAL;
		}
	}

	return rc2;
}

int qed_hw_stop_fastpath(struct qed_dev *cdev)
{
	int j;

	for_each_hwfn(cdev, j) {
		struct qed_hwfn *p_hwfn = &cdev->hwfns[j];
		struct qed_ptt *p_ptt;

		if (IS_VF(cdev)) {
			qed_vf_pf_int_cleanup(p_hwfn);
			continue;
		}
		p_ptt = qed_ptt_acquire(p_hwfn);
		if (!p_ptt)
			return -EAGAIN;

		DP_VERBOSE(p_hwfn,
			   NETIF_MSG_IFDOWN, "Shutting down the fastpath\n");

		qed_wr(p_hwfn, p_ptt,
		       NIG_REG_RX_LLH_BRB_GATE_DNTFWD_PERPF, 0x1);

		qed_wr(p_hwfn, p_ptt, PRS_REG_SEARCH_TCP, 0x0);
		qed_wr(p_hwfn, p_ptt, PRS_REG_SEARCH_UDP, 0x0);
		qed_wr(p_hwfn, p_ptt, PRS_REG_SEARCH_FCOE, 0x0);
		qed_wr(p_hwfn, p_ptt, PRS_REG_SEARCH_ROCE, 0x0);
		qed_wr(p_hwfn, p_ptt, PRS_REG_SEARCH_OPENFLOW, 0x0);

		qed_int_igu_init_pure_rt(p_hwfn, p_ptt, false, false);

		/* Need to wait 1ms to guarantee SBs are cleared */
		usleep_range(1000, 2000);
		qed_ptt_release(p_hwfn, p_ptt);
	}

	return 0;
}

int qed_hw_start_fastpath(struct qed_hwfn *p_hwfn)
{
	struct qed_ptt *p_ptt;

	if (IS_VF(p_hwfn->cdev))
		return 0;

	p_ptt = qed_ptt_acquire(p_hwfn);
	if (!p_ptt)
		return -EAGAIN;

	if (p_hwfn->p_rdma_info &&
	    p_hwfn->p_rdma_info->active && p_hwfn->b_rdma_enabled_in_prs)
		qed_wr(p_hwfn, p_ptt, p_hwfn->rdma_prs_search_reg, 0x1);

	/* Re-open incoming traffic */
	qed_wr(p_hwfn, p_ptt, NIG_REG_RX_LLH_BRB_GATE_DNTFWD_PERPF, 0x0);
	qed_ptt_release(p_hwfn, p_ptt);

	return 0;
}

/* Free hwfn memory and resources acquired in hw_hwfn_prepare */
static void qed_hw_hwfn_free(struct qed_hwfn *p_hwfn)
{
	qed_ptt_pool_free(p_hwfn);
	kfree(p_hwfn->hw_info.p_igu_info);
	p_hwfn->hw_info.p_igu_info = NULL;
}

/* Setup bar access */
static void qed_hw_hwfn_prepare(struct qed_hwfn *p_hwfn)
{
	/* clear indirect access */
	if (QED_IS_AH(p_hwfn->cdev)) {
		qed_wr(p_hwfn, p_hwfn->p_main_ptt,
		       PGLUE_B_REG_PGL_ADDR_E8_F0_K2, 0);
		qed_wr(p_hwfn, p_hwfn->p_main_ptt,
		       PGLUE_B_REG_PGL_ADDR_EC_F0_K2, 0);
		qed_wr(p_hwfn, p_hwfn->p_main_ptt,
		       PGLUE_B_REG_PGL_ADDR_F0_F0_K2, 0);
		qed_wr(p_hwfn, p_hwfn->p_main_ptt,
		       PGLUE_B_REG_PGL_ADDR_F4_F0_K2, 0);
	} else {
		qed_wr(p_hwfn, p_hwfn->p_main_ptt,
		       PGLUE_B_REG_PGL_ADDR_88_F0_BB, 0);
		qed_wr(p_hwfn, p_hwfn->p_main_ptt,
		       PGLUE_B_REG_PGL_ADDR_8C_F0_BB, 0);
		qed_wr(p_hwfn, p_hwfn->p_main_ptt,
		       PGLUE_B_REG_PGL_ADDR_90_F0_BB, 0);
		qed_wr(p_hwfn, p_hwfn->p_main_ptt,
		       PGLUE_B_REG_PGL_ADDR_94_F0_BB, 0);
	}

	/* Clean previous pglue_b errors if such exist */
	qed_pglueb_clear_err(p_hwfn, p_hwfn->p_main_ptt);

	/* enable internal target-read */
	qed_wr(p_hwfn, p_hwfn->p_main_ptt,
	       PGLUE_B_REG_INTERNAL_PFID_ENABLE_TARGET_READ, 1);
}

static void get_function_id(struct qed_hwfn *p_hwfn)
{
	/* ME Register */
	p_hwfn->hw_info.opaque_fid = (u16) REG_RD(p_hwfn,
						  PXP_PF_ME_OPAQUE_ADDR);

	p_hwfn->hw_info.concrete_fid = REG_RD(p_hwfn, PXP_PF_ME_CONCRETE_ADDR);

	p_hwfn->abs_pf_id = (p_hwfn->hw_info.concrete_fid >> 16) & 0xf;
	p_hwfn->rel_pf_id = GET_FIELD(p_hwfn->hw_info.concrete_fid,
				      PXP_CONCRETE_FID_PFID);
	p_hwfn->port_id = GET_FIELD(p_hwfn->hw_info.concrete_fid,
				    PXP_CONCRETE_FID_PORT);

	DP_VERBOSE(p_hwfn, NETIF_MSG_PROBE,
		   "Read ME register: Concrete 0x%08x Opaque 0x%04x\n",
		   p_hwfn->hw_info.concrete_fid, p_hwfn->hw_info.opaque_fid);
}

static void qed_hw_set_feat(struct qed_hwfn *p_hwfn)
{
	u32 *feat_num = p_hwfn->hw_info.feat_num;
	struct qed_sb_cnt_info sb_cnt;
	u32 non_l2_sbs = 0;

	memset(&sb_cnt, 0, sizeof(sb_cnt));
	qed_int_get_num_sbs(p_hwfn, &sb_cnt);

	if (IS_ENABLED(CONFIG_QED_RDMA) &&
	    QED_IS_RDMA_PERSONALITY(p_hwfn)) {
		/* Roce CNQ each requires: 1 status block + 1 CNQ. We divide
		 * the status blocks equally between L2 / RoCE but with
		 * consideration as to how many l2 queues / cnqs we have.
		 */
		feat_num[QED_RDMA_CNQ] =
			min_t(u32, sb_cnt.cnt / 2,
			      RESC_NUM(p_hwfn, QED_RDMA_CNQ_RAM));

		non_l2_sbs = feat_num[QED_RDMA_CNQ];
	}
	if (QED_IS_L2_PERSONALITY(p_hwfn)) {
		/* Start by allocating VF queues, then PF's */
		feat_num[QED_VF_L2_QUE] = min_t(u32,
						RESC_NUM(p_hwfn, QED_L2_QUEUE),
						sb_cnt.iov_cnt);
		feat_num[QED_PF_L2_QUE] = min_t(u32,
						sb_cnt.cnt - non_l2_sbs,
						RESC_NUM(p_hwfn,
							 QED_L2_QUEUE) -
						FEAT_NUM(p_hwfn,
							 QED_VF_L2_QUE));
	}

	if (QED_IS_FCOE_PERSONALITY(p_hwfn))
		feat_num[QED_FCOE_CQ] =  min_t(u32, sb_cnt.cnt,
					       RESC_NUM(p_hwfn,
							QED_CMDQS_CQS));

	if (QED_IS_ISCSI_PERSONALITY(p_hwfn))
		feat_num[QED_ISCSI_CQ] = min_t(u32, sb_cnt.cnt,
					       RESC_NUM(p_hwfn,
							QED_CMDQS_CQS));
	DP_VERBOSE(p_hwfn,
		   NETIF_MSG_PROBE,
		   "#PF_L2_QUEUES=%d VF_L2_QUEUES=%d #ROCE_CNQ=%d FCOE_CQ=%d ISCSI_CQ=%d #SBS=%d\n",
		   (int)FEAT_NUM(p_hwfn, QED_PF_L2_QUE),
		   (int)FEAT_NUM(p_hwfn, QED_VF_L2_QUE),
		   (int)FEAT_NUM(p_hwfn, QED_RDMA_CNQ),
		   (int)FEAT_NUM(p_hwfn, QED_FCOE_CQ),
		   (int)FEAT_NUM(p_hwfn, QED_ISCSI_CQ),
		   (int)sb_cnt.cnt);
}

const char *qed_hw_get_resc_name(enum qed_resources res_id)
{
	switch (res_id) {
	case QED_L2_QUEUE:
		return "L2_QUEUE";
	case QED_VPORT:
		return "VPORT";
	case QED_RSS_ENG:
		return "RSS_ENG";
	case QED_PQ:
		return "PQ";
	case QED_RL:
		return "RL";
	case QED_MAC:
		return "MAC";
	case QED_VLAN:
		return "VLAN";
	case QED_RDMA_CNQ_RAM:
		return "RDMA_CNQ_RAM";
	case QED_ILT:
		return "ILT";
	case QED_LL2_RAM_QUEUE:
		return "LL2_RAM_QUEUE";
	case QED_LL2_CTX_QUEUE:
		return "LL2_CTX_QUEUE";
	case QED_CMDQS_CQS:
		return "CMDQS_CQS";
	case QED_RDMA_STATS_QUEUE:
		return "RDMA_STATS_QUEUE";
	case QED_BDQ:
		return "BDQ";
	case QED_SB:
		return "SB";
	default:
		return "UNKNOWN_RESOURCE";
	}
}

static int
__qed_hw_set_soft_resc_size(struct qed_hwfn *p_hwfn,
			    struct qed_ptt *p_ptt,
			    enum qed_resources res_id,
			    u32 resc_max_val, u32 *p_mcp_resp)
{
	int rc;

	rc = qed_mcp_set_resc_max_val(p_hwfn, p_ptt, res_id,
				      resc_max_val, p_mcp_resp);
	if (rc) {
		DP_NOTICE(p_hwfn,
			  "MFW response failure for a max value setting of resource %d [%s]\n",
			  res_id, qed_hw_get_resc_name(res_id));
		return rc;
	}

	if (*p_mcp_resp != FW_MSG_CODE_RESOURCE_ALLOC_OK)
		DP_INFO(p_hwfn,
			"Failed to set the max value of resource %d [%s]. mcp_resp = 0x%08x.\n",
			res_id, qed_hw_get_resc_name(res_id), *p_mcp_resp);

	return 0;
}

static u32 qed_hsi_def_val[][MAX_CHIP_IDS] = {
	{MAX_NUM_VFS_BB, MAX_NUM_VFS_K2},
	{MAX_NUM_L2_QUEUES_BB, MAX_NUM_L2_QUEUES_K2},
	{MAX_NUM_PORTS_BB, MAX_NUM_PORTS_K2},
	{MAX_SB_PER_PATH_BB, MAX_SB_PER_PATH_K2,},
	{MAX_NUM_PFS_BB, MAX_NUM_PFS_K2},
	{MAX_NUM_VPORTS_BB, MAX_NUM_VPORTS_K2},
	{ETH_RSS_ENGINE_NUM_BB, ETH_RSS_ENGINE_NUM_K2},
	{MAX_QM_TX_QUEUES_BB, MAX_QM_TX_QUEUES_K2},
	{PXP_NUM_ILT_RECORDS_BB, PXP_NUM_ILT_RECORDS_K2},
	{RDMA_NUM_STATISTIC_COUNTERS_BB, RDMA_NUM_STATISTIC_COUNTERS_K2},
	{MAX_QM_GLOBAL_RLS, MAX_QM_GLOBAL_RLS},
	{PBF_MAX_CMD_LINES, PBF_MAX_CMD_LINES},
	{BTB_MAX_BLOCKS_BB, BTB_MAX_BLOCKS_K2},
};

u32 qed_get_hsi_def_val(struct qed_dev *cdev, enum qed_hsi_def_type type)
{
	enum chip_ids chip_id = QED_IS_BB(cdev) ? CHIP_BB : CHIP_K2;

	if (type >= QED_NUM_HSI_DEFS) {
		DP_ERR(cdev, "Unexpected HSI definition type [%d]\n", type);
		return 0;
	}

	return qed_hsi_def_val[type][chip_id];
}
static int
qed_hw_set_soft_resc_size(struct qed_hwfn *p_hwfn, struct qed_ptt *p_ptt)
{
	u32 resc_max_val, mcp_resp;
	u8 res_id;
	int rc;
	for (res_id = 0; res_id < QED_MAX_RESC; res_id++) {
		switch (res_id) {
		case QED_LL2_RAM_QUEUE:
			resc_max_val = MAX_NUM_LL2_RX_RAM_QUEUES;
			break;
		case QED_LL2_CTX_QUEUE:
			resc_max_val = MAX_NUM_LL2_RX_CTX_QUEUES;
			break;
		case QED_RDMA_CNQ_RAM:
			/* No need for a case for QED_CMDQS_CQS since
			 * CNQ/CMDQS are the same resource.
			 */
			resc_max_val = NUM_OF_GLOBAL_QUEUES;
			break;
		case QED_RDMA_STATS_QUEUE:
			resc_max_val =
			    NUM_OF_RDMA_STATISTIC_COUNTERS(p_hwfn->cdev);
			break;
		case QED_BDQ:
			resc_max_val = BDQ_NUM_RESOURCES;
			break;
		default:
			continue;
		}

		rc = __qed_hw_set_soft_resc_size(p_hwfn, p_ptt, res_id,
						 resc_max_val, &mcp_resp);
		if (rc)
			return rc;

		/* There's no point to continue to the next resource if the
		 * command is not supported by the MFW.
		 * We do continue if the command is supported but the resource
		 * is unknown to the MFW. Such a resource will be later
		 * configured with the default allocation values.
		 */
		if (mcp_resp == FW_MSG_CODE_UNSUPPORTED)
			return -EINVAL;
	}

	return 0;
}

static
int qed_hw_get_dflt_resc(struct qed_hwfn *p_hwfn,
			 enum qed_resources res_id,
			 u32 *p_resc_num, u32 *p_resc_start)
{
	u8 num_funcs = p_hwfn->num_funcs_on_engine;
	struct qed_dev *cdev = p_hwfn->cdev;

	switch (res_id) {
	case QED_L2_QUEUE:
		*p_resc_num = NUM_OF_L2_QUEUES(cdev) / num_funcs;
		break;
	case QED_VPORT:
		*p_resc_num = NUM_OF_VPORTS(cdev) / num_funcs;
		break;
	case QED_RSS_ENG:
		*p_resc_num = NUM_OF_RSS_ENGINES(cdev) / num_funcs;
		break;
	case QED_PQ:
		*p_resc_num = NUM_OF_QM_TX_QUEUES(cdev) / num_funcs;
		*p_resc_num &= ~0x7;	/* The granularity of the PQs is 8 */
		break;
	case QED_RL:
		*p_resc_num = NUM_OF_QM_GLOBAL_RLS(cdev) / num_funcs;
		break;
	case QED_MAC:
	case QED_VLAN:
		/* Each VFC resource can accommodate both a MAC and a VLAN */
		*p_resc_num = ETH_NUM_MAC_FILTERS / num_funcs;
		break;
	case QED_ILT:
		*p_resc_num = NUM_OF_PXP_ILT_RECORDS(cdev) / num_funcs;
		break;
	case QED_LL2_RAM_QUEUE:
		*p_resc_num = MAX_NUM_LL2_RX_RAM_QUEUES / num_funcs;
		break;
	case QED_LL2_CTX_QUEUE:
		*p_resc_num = MAX_NUM_LL2_RX_CTX_QUEUES / num_funcs;
		break;
	case QED_RDMA_CNQ_RAM:
	case QED_CMDQS_CQS:
		/* CNQ/CMDQS are the same resource */
		*p_resc_num = NUM_OF_GLOBAL_QUEUES / num_funcs;
		break;
	case QED_RDMA_STATS_QUEUE:
		*p_resc_num = NUM_OF_RDMA_STATISTIC_COUNTERS(cdev) / num_funcs;
		break;
	case QED_BDQ:
		if (p_hwfn->hw_info.personality != QED_PCI_ISCSI &&
		    p_hwfn->hw_info.personality != QED_PCI_FCOE)
			*p_resc_num = 0;
		else
			*p_resc_num = 1;
		break;
	case QED_SB:
		/* Since we want its value to reflect whether MFW supports
		 * the new scheme, have a default of 0.
		 */
		*p_resc_num = 0;
		break;
	default:
		return -EINVAL;
	}

	switch (res_id) {
	case QED_BDQ:
		if (!*p_resc_num)
			*p_resc_start = 0;
		else if (p_hwfn->cdev->num_ports_in_engine == 4)
			*p_resc_start = p_hwfn->port_id;
		else if (p_hwfn->hw_info.personality == QED_PCI_ISCSI)
			*p_resc_start = p_hwfn->port_id;
		else if (p_hwfn->hw_info.personality == QED_PCI_FCOE)
			*p_resc_start = p_hwfn->port_id + 2;
		break;
	default:
		*p_resc_start = *p_resc_num * p_hwfn->enabled_func_idx;
		break;
	}

	return 0;
}

static int __qed_hw_set_resc_info(struct qed_hwfn *p_hwfn,
				  enum qed_resources res_id)
{
	u32 dflt_resc_num = 0, dflt_resc_start = 0;
	u32 mcp_resp, *p_resc_num, *p_resc_start;
	int rc;

	p_resc_num = &RESC_NUM(p_hwfn, res_id);
	p_resc_start = &RESC_START(p_hwfn, res_id);

	rc = qed_hw_get_dflt_resc(p_hwfn, res_id, &dflt_resc_num,
				  &dflt_resc_start);
	if (rc) {
		DP_ERR(p_hwfn,
		       "Failed to get default amount for resource %d [%s]\n",
		       res_id, qed_hw_get_resc_name(res_id));
		return rc;
	}

	rc = qed_mcp_get_resc_info(p_hwfn, p_hwfn->p_main_ptt, res_id,
				   &mcp_resp, p_resc_num, p_resc_start);
	if (rc) {
		DP_NOTICE(p_hwfn,
			  "MFW response failure for an allocation request for resource %d [%s]\n",
			  res_id, qed_hw_get_resc_name(res_id));
		return rc;
	}

	/* Default driver values are applied in the following cases:
	 * - The resource allocation MB command is not supported by the MFW
	 * - There is an internal error in the MFW while processing the request
	 * - The resource ID is unknown to the MFW
	 */
	if (mcp_resp != FW_MSG_CODE_RESOURCE_ALLOC_OK) {
		DP_INFO(p_hwfn,
			"Failed to receive allocation info for resource %d [%s]. mcp_resp = 0x%x. Applying default values [%d,%d].\n",
			res_id,
			qed_hw_get_resc_name(res_id),
			mcp_resp, dflt_resc_num, dflt_resc_start);
		*p_resc_num = dflt_resc_num;
		*p_resc_start = dflt_resc_start;
		goto out;
	}

out:
	/* PQs have to divide by 8 [that's the HW granularity].
	 * Reduce number so it would fit.
	 */
	if ((res_id == QED_PQ) && ((*p_resc_num % 8) || (*p_resc_start % 8))) {
		DP_INFO(p_hwfn,
			"PQs need to align by 8; Number %08x --> %08x, Start %08x --> %08x\n",
			*p_resc_num,
			(*p_resc_num) & ~0x7,
			*p_resc_start, (*p_resc_start) & ~0x7);
		*p_resc_num &= ~0x7;
		*p_resc_start &= ~0x7;
	}

	return 0;
}

static int qed_hw_set_resc_info(struct qed_hwfn *p_hwfn)
{
	int rc;
	u8 res_id;

	for (res_id = 0; res_id < QED_MAX_RESC; res_id++) {
		rc = __qed_hw_set_resc_info(p_hwfn, res_id);
		if (rc)
			return rc;
	}

	return 0;
}

static int qed_hw_get_ppfid_bitmap(struct qed_hwfn *p_hwfn,
				   struct qed_ptt *p_ptt)
{
	struct qed_dev *cdev = p_hwfn->cdev;
	u8 native_ppfid_idx;
	int rc;

	/* Calculation of BB/AH is different for native_ppfid_idx */
	if (QED_IS_BB(cdev))
		native_ppfid_idx = p_hwfn->rel_pf_id;
	else
		native_ppfid_idx = p_hwfn->rel_pf_id /
		    cdev->num_ports_in_engine;

	rc = qed_mcp_get_ppfid_bitmap(p_hwfn, p_ptt);
	if (rc != 0 && rc != -EOPNOTSUPP)
		return rc;
	else if (rc == -EOPNOTSUPP)
		cdev->ppfid_bitmap = 0x1 << native_ppfid_idx;

	if (!(cdev->ppfid_bitmap & (0x1 << native_ppfid_idx))) {
		DP_INFO(p_hwfn,
			"Fix the PPFID bitmap to include the native PPFID [native_ppfid_idx %hhd, orig_bitmap 0x%hhx]\n",
			native_ppfid_idx, cdev->ppfid_bitmap);
		cdev->ppfid_bitmap = 0x1 << native_ppfid_idx;
	}

	return 0;
}

static int qed_hw_get_resc(struct qed_hwfn *p_hwfn, struct qed_ptt *p_ptt)
{
	struct qed_resc_unlock_params resc_unlock_params;
	struct qed_resc_lock_params resc_lock_params;
	bool b_ah = QED_IS_AH(p_hwfn->cdev);
	u8 res_id;
	int rc;

	/* Setting the max values of the soft resources and the following
	 * resources allocation queries should be atomic. Since several PFs can
	 * run in parallel - a resource lock is needed.
	 * If either the resource lock or resource set value commands are not
	 * supported - skip the the max values setting, release the lock if
	 * needed, and proceed to the queries. Other failures, including a
	 * failure to acquire the lock, will cause this function to fail.
	 */
	qed_mcp_resc_lock_default_init(&resc_lock_params, &resc_unlock_params,
				       QED_RESC_LOCK_RESC_ALLOC, false);

	rc = qed_mcp_resc_lock(p_hwfn, p_ptt, &resc_lock_params);
	if (rc && rc != -EINVAL) {
		return rc;
	} else if (rc == -EINVAL) {
		DP_INFO(p_hwfn,
			"Skip the max values setting of the soft resources since the resource lock is not supported by the MFW\n");
	} else if (!rc && !resc_lock_params.b_granted) {
		DP_NOTICE(p_hwfn,
			  "Failed to acquire the resource lock for the resource allocation commands\n");
		return -EBUSY;
	} else {
		rc = qed_hw_set_soft_resc_size(p_hwfn, p_ptt);
		if (rc && rc != -EINVAL) {
			DP_NOTICE(p_hwfn,
				  "Failed to set the max values of the soft resources\n");
			goto unlock_and_exit;
		} else if (rc == -EINVAL) {
			DP_INFO(p_hwfn,
				"Skip the max values setting of the soft resources since it is not supported by the MFW\n");
			rc = qed_mcp_resc_unlock(p_hwfn, p_ptt,
						 &resc_unlock_params);
			if (rc)
				DP_INFO(p_hwfn,
					"Failed to release the resource lock for the resource allocation commands\n");
		}
	}

	rc = qed_hw_set_resc_info(p_hwfn);
	if (rc)
		goto unlock_and_exit;

	if (resc_lock_params.b_granted && !resc_unlock_params.b_released) {
		rc = qed_mcp_resc_unlock(p_hwfn, p_ptt, &resc_unlock_params);
		if (rc)
			DP_INFO(p_hwfn,
				"Failed to release the resource lock for the resource allocation commands\n");
	}

	/* PPFID bitmap */
	if (IS_LEAD_HWFN(p_hwfn)) {
		rc = qed_hw_get_ppfid_bitmap(p_hwfn, p_ptt);
		if (rc)
			return rc;
	}

	/* Sanity for ILT */
	if ((b_ah && (RESC_END(p_hwfn, QED_ILT) > PXP_NUM_ILT_RECORDS_K2)) ||
	    (!b_ah && (RESC_END(p_hwfn, QED_ILT) > PXP_NUM_ILT_RECORDS_BB))) {
		DP_NOTICE(p_hwfn, "Can't assign ILT pages [%08x,...,%08x]\n",
			  RESC_START(p_hwfn, QED_ILT),
			  RESC_END(p_hwfn, QED_ILT) - 1);
		return -EINVAL;
	}

	/* This will also learn the number of SBs from MFW */
	if (qed_int_igu_reset_cam(p_hwfn, p_ptt))
		return -EINVAL;

	qed_hw_set_feat(p_hwfn);

	for (res_id = 0; res_id < QED_MAX_RESC; res_id++)
		DP_VERBOSE(p_hwfn, NETIF_MSG_PROBE, "%s = %d start = %d\n",
			   qed_hw_get_resc_name(res_id),
			   RESC_NUM(p_hwfn, res_id),
			   RESC_START(p_hwfn, res_id));

	return 0;

unlock_and_exit:
	if (resc_lock_params.b_granted && !resc_unlock_params.b_released)
		qed_mcp_resc_unlock(p_hwfn, p_ptt, &resc_unlock_params);
	return rc;
}

static int qed_hw_get_nvm_info(struct qed_hwfn *p_hwfn, struct qed_ptt *p_ptt)
{
	u32 port_cfg_addr, link_temp, nvm_cfg_addr, device_capabilities, fld;
	u32 nvm_cfg1_offset, mf_mode, addr, generic_cont0, core_cfg;
	struct qed_mcp_link_speed_params *ext_speed;
	struct qed_mcp_link_capabilities *p_caps;
	struct qed_mcp_link_params *link;
	int i;

	/* Read global nvm_cfg address */
	nvm_cfg_addr = qed_rd(p_hwfn, p_ptt, MISC_REG_GEN_PURP_CR0);

	/* Verify MCP has initialized it */
	if (!nvm_cfg_addr) {
		DP_NOTICE(p_hwfn, "Shared memory not initialized\n");
		return -EINVAL;
	}

	/* Read nvm_cfg1  (Notice this is just offset, and not offsize (TBD) */
	nvm_cfg1_offset = qed_rd(p_hwfn, p_ptt, nvm_cfg_addr + 4);

	addr = MCP_REG_SCRATCH + nvm_cfg1_offset +
	       offsetof(struct nvm_cfg1, glob) +
	       offsetof(struct nvm_cfg1_glob, core_cfg);

	core_cfg = qed_rd(p_hwfn, p_ptt, addr);

	switch ((core_cfg & NVM_CFG1_GLOB_NETWORK_PORT_MODE_MASK) >>
		NVM_CFG1_GLOB_NETWORK_PORT_MODE_OFFSET) {
	case NVM_CFG1_GLOB_NETWORK_PORT_MODE_BB_2X40G:
	case NVM_CFG1_GLOB_NETWORK_PORT_MODE_2X50G:
	case NVM_CFG1_GLOB_NETWORK_PORT_MODE_BB_1X100G:
	case NVM_CFG1_GLOB_NETWORK_PORT_MODE_4X10G_F:
	case NVM_CFG1_GLOB_NETWORK_PORT_MODE_BB_4X10G_E:
	case NVM_CFG1_GLOB_NETWORK_PORT_MODE_BB_4X20G:
	case NVM_CFG1_GLOB_NETWORK_PORT_MODE_1X40G:
	case NVM_CFG1_GLOB_NETWORK_PORT_MODE_2X25G:
	case NVM_CFG1_GLOB_NETWORK_PORT_MODE_2X10G:
	case NVM_CFG1_GLOB_NETWORK_PORT_MODE_1X25G:
	case NVM_CFG1_GLOB_NETWORK_PORT_MODE_4X25G:
	case NVM_CFG1_GLOB_NETWORK_PORT_MODE_AHP_2X50G_R1:
	case NVM_CFG1_GLOB_NETWORK_PORT_MODE_AHP_4X50G_R1:
	case NVM_CFG1_GLOB_NETWORK_PORT_MODE_AHP_1X100G_R2:
	case NVM_CFG1_GLOB_NETWORK_PORT_MODE_AHP_2X100G_R2:
	case NVM_CFG1_GLOB_NETWORK_PORT_MODE_AHP_1X100G_R4:
		break;
	default:
		DP_NOTICE(p_hwfn, "Unknown port mode in 0x%08x\n", core_cfg);
		break;
	}

	/* Read default link configuration */
	link = &p_hwfn->mcp_info->link_input;
	p_caps = &p_hwfn->mcp_info->link_capabilities;
	port_cfg_addr = MCP_REG_SCRATCH + nvm_cfg1_offset +
			offsetof(struct nvm_cfg1, port[MFW_PORT(p_hwfn)]);
	link_temp = qed_rd(p_hwfn, p_ptt,
			   port_cfg_addr +
			   offsetof(struct nvm_cfg1_port, speed_cap_mask));
	link_temp &= NVM_CFG1_PORT_DRV_SPEED_CAPABILITY_MASK_MASK;
	link->speed.advertised_speeds = link_temp;

	p_caps->speed_capabilities = link->speed.advertised_speeds;

	link_temp = qed_rd(p_hwfn, p_ptt,
			   port_cfg_addr +
			   offsetof(struct nvm_cfg1_port, link_settings));
	switch ((link_temp & NVM_CFG1_PORT_DRV_LINK_SPEED_MASK) >>
		NVM_CFG1_PORT_DRV_LINK_SPEED_OFFSET) {
	case NVM_CFG1_PORT_DRV_LINK_SPEED_AUTONEG:
		link->speed.autoneg = true;
		break;
	case NVM_CFG1_PORT_DRV_LINK_SPEED_1G:
		link->speed.forced_speed = 1000;
		break;
	case NVM_CFG1_PORT_DRV_LINK_SPEED_10G:
		link->speed.forced_speed = 10000;
		break;
	case NVM_CFG1_PORT_DRV_LINK_SPEED_20G:
		link->speed.forced_speed = 20000;
		break;
	case NVM_CFG1_PORT_DRV_LINK_SPEED_25G:
		link->speed.forced_speed = 25000;
		break;
	case NVM_CFG1_PORT_DRV_LINK_SPEED_40G:
		link->speed.forced_speed = 40000;
		break;
	case NVM_CFG1_PORT_DRV_LINK_SPEED_50G:
		link->speed.forced_speed = 50000;
		break;
	case NVM_CFG1_PORT_DRV_LINK_SPEED_BB_100G:
		link->speed.forced_speed = 100000;
		break;
	default:
		DP_NOTICE(p_hwfn, "Unknown Speed in 0x%08x\n", link_temp);
	}

	p_caps->default_speed_autoneg = link->speed.autoneg;

	fld = GET_MFW_FIELD(link_temp, NVM_CFG1_PORT_DRV_FLOW_CONTROL);
	link->pause.autoneg = !!(fld & NVM_CFG1_PORT_DRV_FLOW_CONTROL_AUTONEG);
	link->pause.forced_rx = !!(fld & NVM_CFG1_PORT_DRV_FLOW_CONTROL_RX);
	link->pause.forced_tx = !!(fld & NVM_CFG1_PORT_DRV_FLOW_CONTROL_TX);
	link->loopback_mode = 0;

	if (p_hwfn->mcp_info->capabilities &
	    FW_MB_PARAM_FEATURE_SUPPORT_FEC_CONTROL) {
		switch (GET_MFW_FIELD(link_temp,
				      NVM_CFG1_PORT_FEC_FORCE_MODE)) {
		case NVM_CFG1_PORT_FEC_FORCE_MODE_NONE:
			p_caps->fec_default |= QED_FEC_MODE_NONE;
			break;
		case NVM_CFG1_PORT_FEC_FORCE_MODE_FIRECODE:
			p_caps->fec_default |= QED_FEC_MODE_FIRECODE;
			break;
		case NVM_CFG1_PORT_FEC_FORCE_MODE_RS:
			p_caps->fec_default |= QED_FEC_MODE_RS;
			break;
		case NVM_CFG1_PORT_FEC_FORCE_MODE_AUTO:
			p_caps->fec_default |= QED_FEC_MODE_AUTO;
			break;
		default:
			DP_VERBOSE(p_hwfn, NETIF_MSG_LINK,
				   "unknown FEC mode in 0x%08x\n", link_temp);
		}
	} else {
		p_caps->fec_default = QED_FEC_MODE_UNSUPPORTED;
	}

	link->fec = p_caps->fec_default;

	if (p_hwfn->mcp_info->capabilities & FW_MB_PARAM_FEATURE_SUPPORT_EEE) {
		link_temp = qed_rd(p_hwfn, p_ptt, port_cfg_addr +
				   offsetof(struct nvm_cfg1_port, ext_phy));
		link_temp &= NVM_CFG1_PORT_EEE_POWER_SAVING_MODE_MASK;
		link_temp >>= NVM_CFG1_PORT_EEE_POWER_SAVING_MODE_OFFSET;
		p_caps->default_eee = QED_MCP_EEE_ENABLED;
		link->eee.enable = true;
		switch (link_temp) {
		case NVM_CFG1_PORT_EEE_POWER_SAVING_MODE_DISABLED:
			p_caps->default_eee = QED_MCP_EEE_DISABLED;
			link->eee.enable = false;
			break;
		case NVM_CFG1_PORT_EEE_POWER_SAVING_MODE_BALANCED:
			p_caps->eee_lpi_timer = EEE_TX_TIMER_USEC_BALANCED_TIME;
			break;
		case NVM_CFG1_PORT_EEE_POWER_SAVING_MODE_AGGRESSIVE:
			p_caps->eee_lpi_timer =
			    EEE_TX_TIMER_USEC_AGGRESSIVE_TIME;
			break;
		case NVM_CFG1_PORT_EEE_POWER_SAVING_MODE_LOW_LATENCY:
			p_caps->eee_lpi_timer = EEE_TX_TIMER_USEC_LATENCY_TIME;
			break;
		}

		link->eee.tx_lpi_timer = p_caps->eee_lpi_timer;
		link->eee.tx_lpi_enable = link->eee.enable;
		link->eee.adv_caps = QED_EEE_1G_ADV | QED_EEE_10G_ADV;
	} else {
		p_caps->default_eee = QED_MCP_EEE_UNSUPPORTED;
	}

	if (p_hwfn->mcp_info->capabilities &
	    FW_MB_PARAM_FEATURE_SUPPORT_EXT_SPEED_FEC_CONTROL) {
		ext_speed = &link->ext_speed;

		link_temp = qed_rd(p_hwfn, p_ptt,
				   port_cfg_addr +
				   offsetof(struct nvm_cfg1_port,
					    extended_speed));

		fld = GET_MFW_FIELD(link_temp, NVM_CFG1_PORT_EXTENDED_SPEED);
		if (fld & NVM_CFG1_PORT_EXTENDED_SPEED_EXTND_SPD_AN)
			ext_speed->autoneg = true;

		ext_speed->forced_speed = 0;
		if (fld & NVM_CFG1_PORT_EXTENDED_SPEED_EXTND_SPD_1G)
			ext_speed->forced_speed |= QED_EXT_SPEED_1G;
		if (fld & NVM_CFG1_PORT_EXTENDED_SPEED_EXTND_SPD_10G)
			ext_speed->forced_speed |= QED_EXT_SPEED_10G;
		if (fld & NVM_CFG1_PORT_EXTENDED_SPEED_EXTND_SPD_20G)
			ext_speed->forced_speed |= QED_EXT_SPEED_20G;
		if (fld & NVM_CFG1_PORT_EXTENDED_SPEED_EXTND_SPD_25G)
			ext_speed->forced_speed |= QED_EXT_SPEED_25G;
		if (fld & NVM_CFG1_PORT_EXTENDED_SPEED_EXTND_SPD_40G)
			ext_speed->forced_speed |= QED_EXT_SPEED_40G;
		if (fld & NVM_CFG1_PORT_EXTENDED_SPEED_EXTND_SPD_50G_R)
			ext_speed->forced_speed |= QED_EXT_SPEED_50G_R;
		if (fld & NVM_CFG1_PORT_EXTENDED_SPEED_EXTND_SPD_50G_R2)
			ext_speed->forced_speed |= QED_EXT_SPEED_50G_R2;
		if (fld & NVM_CFG1_PORT_EXTENDED_SPEED_EXTND_SPD_100G_R2)
			ext_speed->forced_speed |= QED_EXT_SPEED_100G_R2;
		if (fld & NVM_CFG1_PORT_EXTENDED_SPEED_EXTND_SPD_100G_R4)
			ext_speed->forced_speed |= QED_EXT_SPEED_100G_R4;
		if (fld & NVM_CFG1_PORT_EXTENDED_SPEED_EXTND_SPD_100G_P4)
			ext_speed->forced_speed |= QED_EXT_SPEED_100G_P4;

		fld = GET_MFW_FIELD(link_temp,
				    NVM_CFG1_PORT_EXTENDED_SPEED_CAP);

		ext_speed->advertised_speeds = 0;
		if (fld & NVM_CFG1_PORT_EXTENDED_SPEED_CAP_EXTND_SPD_RESERVED)
			ext_speed->advertised_speeds |= QED_EXT_SPEED_MASK_RES;
		if (fld & NVM_CFG1_PORT_EXTENDED_SPEED_CAP_EXTND_SPD_1G)
			ext_speed->advertised_speeds |= QED_EXT_SPEED_MASK_1G;
		if (fld & NVM_CFG1_PORT_EXTENDED_SPEED_CAP_EXTND_SPD_10G)
			ext_speed->advertised_speeds |= QED_EXT_SPEED_MASK_10G;
		if (fld & NVM_CFG1_PORT_EXTENDED_SPEED_CAP_EXTND_SPD_20G)
			ext_speed->advertised_speeds |= QED_EXT_SPEED_MASK_20G;
		if (fld & NVM_CFG1_PORT_EXTENDED_SPEED_CAP_EXTND_SPD_25G)
			ext_speed->advertised_speeds |= QED_EXT_SPEED_MASK_25G;
		if (fld & NVM_CFG1_PORT_EXTENDED_SPEED_CAP_EXTND_SPD_40G)
			ext_speed->advertised_speeds |= QED_EXT_SPEED_MASK_40G;
		if (fld & NVM_CFG1_PORT_EXTENDED_SPEED_CAP_EXTND_SPD_50G_R)
			ext_speed->advertised_speeds |=
				QED_EXT_SPEED_MASK_50G_R;
		if (fld & NVM_CFG1_PORT_EXTENDED_SPEED_CAP_EXTND_SPD_50G_R2)
			ext_speed->advertised_speeds |=
				QED_EXT_SPEED_MASK_50G_R2;
		if (fld & NVM_CFG1_PORT_EXTENDED_SPEED_CAP_EXTND_SPD_100G_R2)
			ext_speed->advertised_speeds |=
				QED_EXT_SPEED_MASK_100G_R2;
		if (fld & NVM_CFG1_PORT_EXTENDED_SPEED_CAP_EXTND_SPD_100G_R4)
			ext_speed->advertised_speeds |=
				QED_EXT_SPEED_MASK_100G_R4;
		if (fld & NVM_CFG1_PORT_EXTENDED_SPEED_CAP_EXTND_SPD_100G_P4)
			ext_speed->advertised_speeds |=
				QED_EXT_SPEED_MASK_100G_P4;

		link_temp = qed_rd(p_hwfn, p_ptt,
				   port_cfg_addr +
				   offsetof(struct nvm_cfg1_port,
					    extended_fec_mode));
		link->ext_fec_mode = link_temp;

		p_caps->default_ext_speed_caps = ext_speed->advertised_speeds;
		p_caps->default_ext_speed = ext_speed->forced_speed;
		p_caps->default_ext_autoneg = ext_speed->autoneg;
		p_caps->default_ext_fec = link->ext_fec_mode;

		DP_VERBOSE(p_hwfn, NETIF_MSG_LINK,
			   "Read default extended link config: Speed 0x%08x, Adv. Speed 0x%08x, AN: 0x%02x, FEC: 0x%02x\n",
			   ext_speed->forced_speed,
			   ext_speed->advertised_speeds, ext_speed->autoneg,
			   p_caps->default_ext_fec);
	}

	DP_VERBOSE(p_hwfn, NETIF_MSG_LINK,
		   "Read default link: Speed 0x%08x, Adv. Speed 0x%08x, AN: 0x%02x, PAUSE AN: 0x%02x, EEE: 0x%02x [0x%08x usec], FEC: 0x%02x\n",
		   link->speed.forced_speed, link->speed.advertised_speeds,
		   link->speed.autoneg, link->pause.autoneg,
		   p_caps->default_eee, p_caps->eee_lpi_timer,
		   p_caps->fec_default);

	if (IS_LEAD_HWFN(p_hwfn)) {
		struct qed_dev *cdev = p_hwfn->cdev;

		/* Read Multi-function information from shmem */
		addr = MCP_REG_SCRATCH + nvm_cfg1_offset +
		       offsetof(struct nvm_cfg1, glob) +
		       offsetof(struct nvm_cfg1_glob, generic_cont0);

		generic_cont0 = qed_rd(p_hwfn, p_ptt, addr);

		mf_mode = (generic_cont0 & NVM_CFG1_GLOB_MF_MODE_MASK) >>
			  NVM_CFG1_GLOB_MF_MODE_OFFSET;

		switch (mf_mode) {
		case NVM_CFG1_GLOB_MF_MODE_MF_ALLOWED:
			cdev->mf_bits = BIT(QED_MF_OVLAN_CLSS);
			break;
		case NVM_CFG1_GLOB_MF_MODE_UFP:
			cdev->mf_bits = BIT(QED_MF_OVLAN_CLSS) |
					BIT(QED_MF_LLH_PROTO_CLSS) |
					BIT(QED_MF_UFP_SPECIFIC) |
					BIT(QED_MF_8021Q_TAGGING) |
					BIT(QED_MF_DONT_ADD_VLAN0_TAG);
			break;
		case NVM_CFG1_GLOB_MF_MODE_BD:
			cdev->mf_bits = BIT(QED_MF_OVLAN_CLSS) |
					BIT(QED_MF_LLH_PROTO_CLSS) |
					BIT(QED_MF_8021AD_TAGGING) |
					BIT(QED_MF_DONT_ADD_VLAN0_TAG);
			break;
		case NVM_CFG1_GLOB_MF_MODE_NPAR1_0:
			cdev->mf_bits = BIT(QED_MF_LLH_MAC_CLSS) |
					BIT(QED_MF_LLH_PROTO_CLSS) |
					BIT(QED_MF_LL2_NON_UNICAST) |
					BIT(QED_MF_INTER_PF_SWITCH) |
					BIT(QED_MF_DISABLE_ARFS);
			break;
		case NVM_CFG1_GLOB_MF_MODE_DEFAULT:
			cdev->mf_bits = BIT(QED_MF_LLH_MAC_CLSS) |
					BIT(QED_MF_LLH_PROTO_CLSS) |
					BIT(QED_MF_LL2_NON_UNICAST);
			if (QED_IS_BB(p_hwfn->cdev))
				cdev->mf_bits |= BIT(QED_MF_NEED_DEF_PF);
			break;
		}

		DP_INFO(p_hwfn, "Multi function mode is 0x%lx\n",
			cdev->mf_bits);

		/* In CMT the PF is unknown when the GFS block processes the
		 * packet. Therefore cannot use searcher as it has a per PF
		 * database, and thus ARFS must be disabled.
		 *
		 */
		if (QED_IS_CMT(cdev))
			cdev->mf_bits |= BIT(QED_MF_DISABLE_ARFS);
	}

	DP_INFO(p_hwfn, "Multi function mode is 0x%lx\n",
		p_hwfn->cdev->mf_bits);

	/* Read device capabilities information from shmem */
	addr = MCP_REG_SCRATCH + nvm_cfg1_offset +
		offsetof(struct nvm_cfg1, glob) +
		offsetof(struct nvm_cfg1_glob, device_capabilities);

	device_capabilities = qed_rd(p_hwfn, p_ptt, addr);
	if (device_capabilities & NVM_CFG1_GLOB_DEVICE_CAPABILITIES_ETHERNET)
		__set_bit(QED_DEV_CAP_ETH,
			  &p_hwfn->hw_info.device_capabilities);
	if (device_capabilities & NVM_CFG1_GLOB_DEVICE_CAPABILITIES_FCOE)
		__set_bit(QED_DEV_CAP_FCOE,
			  &p_hwfn->hw_info.device_capabilities);
	if (device_capabilities & NVM_CFG1_GLOB_DEVICE_CAPABILITIES_ISCSI)
		__set_bit(QED_DEV_CAP_ISCSI,
			  &p_hwfn->hw_info.device_capabilities);
	if (device_capabilities & NVM_CFG1_GLOB_DEVICE_CAPABILITIES_ROCE)
		__set_bit(QED_DEV_CAP_ROCE,
			  &p_hwfn->hw_info.device_capabilities);

	/* Read device serial number information from shmem */
	addr = MCP_REG_SCRATCH + nvm_cfg1_offset +
		offsetof(struct nvm_cfg1, glob) +
		offsetof(struct nvm_cfg1_glob, serial_number);

	for (i = 0; i < 4; i++)
		p_hwfn->hw_info.part_num[i] = qed_rd(p_hwfn, p_ptt, addr + i * 4);

	return qed_mcp_fill_shmem_func_info(p_hwfn, p_ptt);
}

static void qed_get_num_funcs(struct qed_hwfn *p_hwfn, struct qed_ptt *p_ptt)
{
	u8 num_funcs, enabled_func_idx = p_hwfn->rel_pf_id;
	u32 reg_function_hide, tmp, eng_mask, low_pfs_mask;
	struct qed_dev *cdev = p_hwfn->cdev;

	num_funcs = QED_IS_AH(cdev) ? MAX_NUM_PFS_K2 : MAX_NUM_PFS_BB;

	/* Bit 0 of MISCS_REG_FUNCTION_HIDE indicates whether the bypass values
	 * in the other bits are selected.
	 * Bits 1-15 are for functions 1-15, respectively, and their value is
	 * '0' only for enabled functions (function 0 always exists and
	 * enabled).
	 * In case of CMT, only the "even" functions are enabled, and thus the
	 * number of functions for both hwfns is learnt from the same bits.
	 */
	reg_function_hide = qed_rd(p_hwfn, p_ptt, MISCS_REG_FUNCTION_HIDE);

	if (reg_function_hide & 0x1) {
		if (QED_IS_BB(cdev)) {
			if (QED_PATH_ID(p_hwfn) && cdev->num_hwfns == 1) {
				num_funcs = 0;
				eng_mask = 0xaaaa;
			} else {
				num_funcs = 1;
				eng_mask = 0x5554;
			}
		} else {
			num_funcs = 1;
			eng_mask = 0xfffe;
		}

		/* Get the number of the enabled functions on the engine */
		tmp = (reg_function_hide ^ 0xffffffff) & eng_mask;
		while (tmp) {
			if (tmp & 0x1)
				num_funcs++;
			tmp >>= 0x1;
		}

		/* Get the PF index within the enabled functions */
		low_pfs_mask = (0x1 << p_hwfn->abs_pf_id) - 1;
		tmp = reg_function_hide & eng_mask & low_pfs_mask;
		while (tmp) {
			if (tmp & 0x1)
				enabled_func_idx--;
			tmp >>= 0x1;
		}
	}

	p_hwfn->num_funcs_on_engine = num_funcs;
	p_hwfn->enabled_func_idx = enabled_func_idx;

	DP_VERBOSE(p_hwfn,
		   NETIF_MSG_PROBE,
		   "PF [rel_id %d, abs_id %d] occupies index %d within the %d enabled functions on the engine\n",
		   p_hwfn->rel_pf_id,
		   p_hwfn->abs_pf_id,
		   p_hwfn->enabled_func_idx, p_hwfn->num_funcs_on_engine);
}

static void qed_hw_info_port_num(struct qed_hwfn *p_hwfn, struct qed_ptt *p_ptt)
{
	u32 addr, global_offsize, global_addr, port_mode;
	struct qed_dev *cdev = p_hwfn->cdev;

	/* In CMT there is always only one port */
	if (cdev->num_hwfns > 1) {
		cdev->num_ports_in_engine = 1;
		cdev->num_ports = 1;
		return;
	}

	/* Determine the number of ports per engine */
	port_mode = qed_rd(p_hwfn, p_ptt, MISC_REG_PORT_MODE);
	switch (port_mode) {
	case 0x0:
		cdev->num_ports_in_engine = 1;
		break;
	case 0x1:
		cdev->num_ports_in_engine = 2;
		break;
	case 0x2:
		cdev->num_ports_in_engine = 4;
		break;
	default:
		DP_NOTICE(p_hwfn, "Unknown port mode 0x%08x\n", port_mode);
		cdev->num_ports_in_engine = 1;	/* Default to something */
		break;
	}

	/* Get the total number of ports of the device */
	addr = SECTION_OFFSIZE_ADDR(p_hwfn->mcp_info->public_base,
				    PUBLIC_GLOBAL);
	global_offsize = qed_rd(p_hwfn, p_ptt, addr);
	global_addr = SECTION_ADDR(global_offsize, 0);
	addr = global_addr + offsetof(struct public_global, max_ports);
	cdev->num_ports = (u8)qed_rd(p_hwfn, p_ptt, addr);
}

static void qed_get_eee_caps(struct qed_hwfn *p_hwfn, struct qed_ptt *p_ptt)
{
	struct qed_mcp_link_capabilities *p_caps;
	u32 eee_status;

	p_caps = &p_hwfn->mcp_info->link_capabilities;
	if (p_caps->default_eee == QED_MCP_EEE_UNSUPPORTED)
		return;

	p_caps->eee_speed_caps = 0;
	eee_status = qed_rd(p_hwfn, p_ptt, p_hwfn->mcp_info->port_addr +
			    offsetof(struct public_port, eee_status));
	eee_status = (eee_status & EEE_SUPPORTED_SPEED_MASK) >>
			EEE_SUPPORTED_SPEED_OFFSET;

	if (eee_status & EEE_1G_SUPPORTED)
		p_caps->eee_speed_caps |= QED_EEE_1G_ADV;
	if (eee_status & EEE_10G_ADV)
		p_caps->eee_speed_caps |= QED_EEE_10G_ADV;
}

static int
qed_get_hw_info(struct qed_hwfn *p_hwfn,
		struct qed_ptt *p_ptt,
		enum qed_pci_personality personality)
{
	int rc;

	/* Since all information is common, only first hwfns should do this */
	if (IS_LEAD_HWFN(p_hwfn)) {
		rc = qed_iov_hw_info(p_hwfn);
		if (rc)
			return rc;
	}

	if (IS_LEAD_HWFN(p_hwfn))
		qed_hw_info_port_num(p_hwfn, p_ptt);

	qed_mcp_get_capabilities(p_hwfn, p_ptt);

	qed_hw_get_nvm_info(p_hwfn, p_ptt);

	rc = qed_int_igu_read_cam(p_hwfn, p_ptt);
	if (rc)
		return rc;

	if (qed_mcp_is_init(p_hwfn))
		ether_addr_copy(p_hwfn->hw_info.hw_mac_addr,
				p_hwfn->mcp_info->func_info.mac);
	else
		eth_random_addr(p_hwfn->hw_info.hw_mac_addr);

	if (qed_mcp_is_init(p_hwfn)) {
		if (p_hwfn->mcp_info->func_info.ovlan != QED_MCP_VLAN_UNSET)
			p_hwfn->hw_info.ovlan =
				p_hwfn->mcp_info->func_info.ovlan;

		qed_mcp_cmd_port_init(p_hwfn, p_ptt);

		qed_get_eee_caps(p_hwfn, p_ptt);

		qed_mcp_read_ufp_config(p_hwfn, p_ptt);
	}

	if (qed_mcp_is_init(p_hwfn)) {
		enum qed_pci_personality protocol;

		protocol = p_hwfn->mcp_info->func_info.protocol;
		p_hwfn->hw_info.personality = protocol;
	}

	if (QED_IS_ROCE_PERSONALITY(p_hwfn))
		p_hwfn->hw_info.multi_tc_roce_en = true;

	p_hwfn->hw_info.num_hw_tc = NUM_PHYS_TCS_4PORT_K2;
	p_hwfn->hw_info.num_active_tc = 1;

	qed_get_num_funcs(p_hwfn, p_ptt);

	if (qed_mcp_is_init(p_hwfn))
		p_hwfn->hw_info.mtu = p_hwfn->mcp_info->func_info.mtu;

	return qed_hw_get_resc(p_hwfn, p_ptt);
}

static int qed_get_dev_info(struct qed_hwfn *p_hwfn, struct qed_ptt *p_ptt)
{
	struct qed_dev *cdev = p_hwfn->cdev;
	u16 device_id_mask;
	u32 tmp;

	/* Read Vendor Id / Device Id */
	pci_read_config_word(cdev->pdev, PCI_VENDOR_ID, &cdev->vendor_id);
	pci_read_config_word(cdev->pdev, PCI_DEVICE_ID, &cdev->device_id);

	/* Determine type */
	device_id_mask = cdev->device_id & QED_DEV_ID_MASK;
	switch (device_id_mask) {
	case QED_DEV_ID_MASK_BB:
		cdev->type = QED_DEV_TYPE_BB;
		break;
	case QED_DEV_ID_MASK_AH:
		cdev->type = QED_DEV_TYPE_AH;
		break;
	default:
		DP_NOTICE(p_hwfn, "Unknown device id 0x%x\n", cdev->device_id);
		return -EBUSY;
	}

	cdev->chip_num = (u16)qed_rd(p_hwfn, p_ptt, MISCS_REG_CHIP_NUM);
	cdev->chip_rev = (u16)qed_rd(p_hwfn, p_ptt, MISCS_REG_CHIP_REV);

	MASK_FIELD(CHIP_REV, cdev->chip_rev);

	/* Learn number of HW-functions */
	tmp = qed_rd(p_hwfn, p_ptt, MISCS_REG_CMT_ENABLED_FOR_PAIR);

	if (tmp & (1 << p_hwfn->rel_pf_id)) {
		DP_NOTICE(cdev->hwfns, "device in CMT mode\n");
		cdev->num_hwfns = 2;
	} else {
		cdev->num_hwfns = 1;
	}

	cdev->chip_bond_id = qed_rd(p_hwfn, p_ptt,
				    MISCS_REG_CHIP_TEST_REG) >> 4;
	MASK_FIELD(CHIP_BOND_ID, cdev->chip_bond_id);
	cdev->chip_metal = (u16)qed_rd(p_hwfn, p_ptt, MISCS_REG_CHIP_METAL);
	MASK_FIELD(CHIP_METAL, cdev->chip_metal);

	DP_INFO(cdev->hwfns,
		"Chip details - %s %c%d, Num: %04x Rev: %04x Bond id: %04x Metal: %04x\n",
		QED_IS_BB(cdev) ? "BB" : "AH",
		'A' + cdev->chip_rev,
		(int)cdev->chip_metal,
		cdev->chip_num, cdev->chip_rev,
		cdev->chip_bond_id, cdev->chip_metal);

	return 0;
}

static int qed_hw_prepare_single(struct qed_hwfn *p_hwfn,
				 void __iomem *p_regview,
				 void __iomem *p_doorbells,
				 u64 db_phys_addr,
				 enum qed_pci_personality personality)
{
	struct qed_dev *cdev = p_hwfn->cdev;
	int rc = 0;

	/* Split PCI bars evenly between hwfns */
	p_hwfn->regview = p_regview;
	p_hwfn->doorbells = p_doorbells;
	p_hwfn->db_phys_addr = db_phys_addr;

	if (IS_VF(p_hwfn->cdev))
		return qed_vf_hw_prepare(p_hwfn);

	/* Validate that chip access is feasible */
	if (REG_RD(p_hwfn, PXP_PF_ME_OPAQUE_ADDR) == 0xffffffff) {
		DP_ERR(p_hwfn,
		       "Reading the ME register returns all Fs; Preventing further chip access\n");
		return -EINVAL;
	}

	get_function_id(p_hwfn);

	/* Allocate PTT pool */
	rc = qed_ptt_pool_alloc(p_hwfn);
	if (rc)
		goto err0;

	/* Allocate the main PTT */
	p_hwfn->p_main_ptt = qed_get_reserved_ptt(p_hwfn, RESERVED_PTT_MAIN);

	/* First hwfn learns basic information, e.g., number of hwfns */
	if (!p_hwfn->my_id) {
		rc = qed_get_dev_info(p_hwfn, p_hwfn->p_main_ptt);
		if (rc)
			goto err1;
	}

	qed_hw_hwfn_prepare(p_hwfn);

	/* Initialize MCP structure */
	rc = qed_mcp_cmd_init(p_hwfn, p_hwfn->p_main_ptt);
	if (rc) {
		DP_NOTICE(p_hwfn, "Failed initializing mcp command\n");
		goto err1;
	}

	/* Read the device configuration information from the HW and SHMEM */
	rc = qed_get_hw_info(p_hwfn, p_hwfn->p_main_ptt, personality);
	if (rc) {
		DP_NOTICE(p_hwfn, "Failed to get HW information\n");
		goto err2;
	}

	/* Sending a mailbox to the MFW should be done after qed_get_hw_info()
	 * is called as it sets the ports number in an engine.
	 */
	if (IS_LEAD_HWFN(p_hwfn) && !cdev->recov_in_prog) {
		rc = qed_mcp_initiate_pf_flr(p_hwfn, p_hwfn->p_main_ptt);
		if (rc)
			DP_NOTICE(p_hwfn, "Failed to initiate PF FLR\n");
	}

	/* NVRAM info initialization and population */
	if (IS_LEAD_HWFN(p_hwfn)) {
		rc = qed_mcp_nvm_info_populate(p_hwfn);
		if (rc) {
			DP_NOTICE(p_hwfn,
				  "Failed to populate nvm info shadow\n");
			goto err2;
		}
	}

	/* Allocate the init RT array and initialize the init-ops engine */
	rc = qed_init_alloc(p_hwfn);
	if (rc)
		goto err3;

	return rc;
err3:
	if (IS_LEAD_HWFN(p_hwfn))
		qed_mcp_nvm_info_free(p_hwfn);
err2:
	if (IS_LEAD_HWFN(p_hwfn))
		qed_iov_free_hw_info(p_hwfn->cdev);
	qed_mcp_free(p_hwfn);
err1:
	qed_hw_hwfn_free(p_hwfn);
err0:
	return rc;
}

int qed_hw_prepare(struct qed_dev *cdev,
		   int personality)
{
	struct qed_hwfn *p_hwfn = QED_LEADING_HWFN(cdev);
	int rc;

	/* Store the precompiled init data ptrs */
	if (IS_PF(cdev))
		qed_init_iro_array(cdev);

	/* Initialize the first hwfn - will learn number of hwfns */
	rc = qed_hw_prepare_single(p_hwfn,
				   cdev->regview,
				   cdev->doorbells,
				   cdev->db_phys_addr,
				   personality);
	if (rc)
		return rc;

	personality = p_hwfn->hw_info.personality;

	/* Initialize the rest of the hwfns */
	if (cdev->num_hwfns > 1) {
		void __iomem *p_regview, *p_doorbell;
		u64 db_phys_addr;
		u32 offset;

		/* adjust bar offset for second engine */
		offset = qed_hw_bar_size(p_hwfn, p_hwfn->p_main_ptt,
					 BAR_ID_0) / 2;
		p_regview = cdev->regview + offset;

		offset = qed_hw_bar_size(p_hwfn, p_hwfn->p_main_ptt,
					 BAR_ID_1) / 2;

		p_doorbell = cdev->doorbells + offset;

		db_phys_addr = cdev->db_phys_addr + offset;

		/* prepare second hw function */
		rc = qed_hw_prepare_single(&cdev->hwfns[1], p_regview,
					   p_doorbell, db_phys_addr,
					   personality);

		/* in case of error, need to free the previously
		 * initiliazed hwfn 0.
		 */
		if (rc) {
			if (IS_PF(cdev)) {
				qed_init_free(p_hwfn);
				qed_mcp_nvm_info_free(p_hwfn);
				qed_mcp_free(p_hwfn);
				qed_hw_hwfn_free(p_hwfn);
			}
		}
	}

	return rc;
}

void qed_hw_remove(struct qed_dev *cdev)
{
	struct qed_hwfn *p_hwfn = QED_LEADING_HWFN(cdev);
	int i;

	if (IS_PF(cdev))
		qed_mcp_ov_update_driver_state(p_hwfn, p_hwfn->p_main_ptt,
					       QED_OV_DRIVER_STATE_NOT_LOADED);

	for_each_hwfn(cdev, i) {
		struct qed_hwfn *p_hwfn = &cdev->hwfns[i];

		if (IS_VF(cdev)) {
			qed_vf_pf_release(p_hwfn);
			continue;
		}

		qed_init_free(p_hwfn);
		qed_hw_hwfn_free(p_hwfn);
		qed_mcp_free(p_hwfn);
	}

	qed_iov_free_hw_info(cdev);

	qed_mcp_nvm_info_free(p_hwfn);
<<<<<<< HEAD
}

static void qed_chain_free_next_ptr(struct qed_dev *cdev,
				    struct qed_chain *p_chain)
{
	void *p_virt = p_chain->p_virt_addr, *p_virt_next = NULL;
	dma_addr_t p_phys = p_chain->p_phys_addr, p_phys_next = 0;
	struct qed_chain_next *p_next;
	u32 size, i;

	if (!p_virt)
		return;

	size = p_chain->elem_size * p_chain->usable_per_page;

	for (i = 0; i < p_chain->page_cnt; i++) {
		if (!p_virt)
			break;

		p_next = (struct qed_chain_next *)((u8 *)p_virt + size);
		p_virt_next = p_next->next_virt;
		p_phys_next = HILO_DMA_REGPAIR(p_next->next_phys);

		dma_free_coherent(&cdev->pdev->dev,
				  QED_CHAIN_PAGE_SIZE, p_virt, p_phys);

		p_virt = p_virt_next;
		p_phys = p_phys_next;
	}
}

static void qed_chain_free_single(struct qed_dev *cdev,
				  struct qed_chain *p_chain)
{
	if (!p_chain->p_virt_addr)
		return;

	dma_free_coherent(&cdev->pdev->dev,
			  QED_CHAIN_PAGE_SIZE,
			  p_chain->p_virt_addr, p_chain->p_phys_addr);
}

static void qed_chain_free_pbl(struct qed_dev *cdev, struct qed_chain *p_chain)
{
	struct addr_tbl_entry *pp_addr_tbl = p_chain->pbl.pp_addr_tbl;
	u32 page_cnt = p_chain->page_cnt, i, pbl_size;

	if (!pp_addr_tbl)
		return;

	for (i = 0; i < page_cnt; i++) {
		if (!pp_addr_tbl[i].virt_addr || !pp_addr_tbl[i].dma_map)
			break;

		dma_free_coherent(&cdev->pdev->dev,
				  QED_CHAIN_PAGE_SIZE,
				  pp_addr_tbl[i].virt_addr,
				  pp_addr_tbl[i].dma_map);
	}

	pbl_size = page_cnt * QED_CHAIN_PBL_ENTRY_SIZE;

	if (!p_chain->b_external_pbl)
		dma_free_coherent(&cdev->pdev->dev,
				  pbl_size,
				  p_chain->pbl_sp.p_virt_table,
				  p_chain->pbl_sp.p_phys_table);

	vfree(p_chain->pbl.pp_addr_tbl);
	p_chain->pbl.pp_addr_tbl = NULL;
}

void qed_chain_free(struct qed_dev *cdev, struct qed_chain *p_chain)
{
	switch (p_chain->mode) {
	case QED_CHAIN_MODE_NEXT_PTR:
		qed_chain_free_next_ptr(cdev, p_chain);
		break;
	case QED_CHAIN_MODE_SINGLE:
		qed_chain_free_single(cdev, p_chain);
		break;
	case QED_CHAIN_MODE_PBL:
		qed_chain_free_pbl(cdev, p_chain);
		break;
	}
}

static int
qed_chain_alloc_sanity_check(struct qed_dev *cdev,
			     enum qed_chain_cnt_type cnt_type,
			     size_t elem_size, u32 page_cnt)
{
	u64 chain_size = ELEMS_PER_PAGE(elem_size) * page_cnt;

	/* The actual chain size can be larger than the maximal possible value
	 * after rounding up the requested elements number to pages, and after
	 * taking into acount the unusuable elements (next-ptr elements).
	 * The size of a "u16" chain can be (U16_MAX + 1) since the chain
	 * size/capacity fields are of a u32 type.
	 */
	if ((cnt_type == QED_CHAIN_CNT_TYPE_U16 &&
	     chain_size > ((u32)U16_MAX + 1)) ||
	    (cnt_type == QED_CHAIN_CNT_TYPE_U32 && chain_size > U32_MAX)) {
		DP_NOTICE(cdev,
			  "The actual chain size (0x%llx) is larger than the maximal possible value\n",
			  chain_size);
		return -EINVAL;
	}

	return 0;
}

static int
qed_chain_alloc_next_ptr(struct qed_dev *cdev, struct qed_chain *p_chain)
{
	void *p_virt = NULL, *p_virt_prev = NULL;
	dma_addr_t p_phys = 0;
	u32 i;

	for (i = 0; i < p_chain->page_cnt; i++) {
		p_virt = dma_alloc_coherent(&cdev->pdev->dev,
					    QED_CHAIN_PAGE_SIZE,
					    &p_phys, GFP_KERNEL);
		if (!p_virt)
			return -ENOMEM;

		if (i == 0) {
			qed_chain_init_mem(p_chain, p_virt, p_phys);
			qed_chain_reset(p_chain);
		} else {
			qed_chain_init_next_ptr_elem(p_chain, p_virt_prev,
						     p_virt, p_phys);
		}

		p_virt_prev = p_virt;
	}
	/* Last page's next element should point to the beginning of the
	 * chain.
	 */
	qed_chain_init_next_ptr_elem(p_chain, p_virt_prev,
				     p_chain->p_virt_addr,
				     p_chain->p_phys_addr);

	return 0;
}

static int
qed_chain_alloc_single(struct qed_dev *cdev, struct qed_chain *p_chain)
{
	dma_addr_t p_phys = 0;
	void *p_virt = NULL;

	p_virt = dma_alloc_coherent(&cdev->pdev->dev,
				    QED_CHAIN_PAGE_SIZE, &p_phys, GFP_KERNEL);
	if (!p_virt)
		return -ENOMEM;

	qed_chain_init_mem(p_chain, p_virt, p_phys);
	qed_chain_reset(p_chain);

	return 0;
}

static int
qed_chain_alloc_pbl(struct qed_dev *cdev,
		    struct qed_chain *p_chain,
		    struct qed_chain_ext_pbl *ext_pbl)
{
	u32 page_cnt = p_chain->page_cnt, size, i;
	dma_addr_t p_phys = 0, p_pbl_phys = 0;
	struct addr_tbl_entry *pp_addr_tbl;
	u8 *p_pbl_virt = NULL;
	void *p_virt = NULL;

	size = page_cnt * sizeof(*pp_addr_tbl);
	pp_addr_tbl =  vzalloc(size);
	if (!pp_addr_tbl)
		return -ENOMEM;

	/* The allocation of the PBL table is done with its full size, since it
	 * is expected to be successive.
	 * qed_chain_init_pbl_mem() is called even in a case of an allocation
	 * failure, since tbl was previously allocated, and it
	 * should be saved to allow its freeing during the error flow.
	 */
	size = page_cnt * QED_CHAIN_PBL_ENTRY_SIZE;

	if (!ext_pbl) {
		p_pbl_virt = dma_alloc_coherent(&cdev->pdev->dev,
						size, &p_pbl_phys, GFP_KERNEL);
	} else {
		p_pbl_virt = ext_pbl->p_pbl_virt;
		p_pbl_phys = ext_pbl->p_pbl_phys;
		p_chain->b_external_pbl = true;
	}

	qed_chain_init_pbl_mem(p_chain, p_pbl_virt, p_pbl_phys, pp_addr_tbl);
	if (!p_pbl_virt)
		return -ENOMEM;

	for (i = 0; i < page_cnt; i++) {
		p_virt = dma_alloc_coherent(&cdev->pdev->dev,
					    QED_CHAIN_PAGE_SIZE,
					    &p_phys, GFP_KERNEL);
		if (!p_virt)
			return -ENOMEM;

		if (i == 0) {
			qed_chain_init_mem(p_chain, p_virt, p_phys);
			qed_chain_reset(p_chain);
		}

		/* Fill the PBL table with the physical address of the page */
		*(dma_addr_t *)p_pbl_virt = p_phys;
		/* Keep the virtual address of the page */
		p_chain->pbl.pp_addr_tbl[i].virt_addr = p_virt;
		p_chain->pbl.pp_addr_tbl[i].dma_map = p_phys;

		p_pbl_virt += QED_CHAIN_PBL_ENTRY_SIZE;
	}

	return 0;
}

int qed_chain_alloc(struct qed_dev *cdev,
		    enum qed_chain_use_mode intended_use,
		    enum qed_chain_mode mode,
		    enum qed_chain_cnt_type cnt_type,
		    u32 num_elems,
		    size_t elem_size,
		    struct qed_chain *p_chain,
		    struct qed_chain_ext_pbl *ext_pbl)
{
	u32 page_cnt;
	int rc = 0;

	if (mode == QED_CHAIN_MODE_SINGLE)
		page_cnt = 1;
	else
		page_cnt = QED_CHAIN_PAGE_CNT(num_elems, elem_size, mode);

	rc = qed_chain_alloc_sanity_check(cdev, cnt_type, elem_size, page_cnt);
	if (rc) {
		DP_NOTICE(cdev,
			  "Cannot allocate a chain with the given arguments:\n");
		DP_NOTICE(cdev,
			  "[use_mode %d, mode %d, cnt_type %d, num_elems %d, elem_size %zu]\n",
			  intended_use, mode, cnt_type, num_elems, elem_size);
		return rc;
	}

	qed_chain_init_params(p_chain, page_cnt, (u8) elem_size, intended_use,
			      mode, cnt_type);

	switch (mode) {
	case QED_CHAIN_MODE_NEXT_PTR:
		rc = qed_chain_alloc_next_ptr(cdev, p_chain);
		break;
	case QED_CHAIN_MODE_SINGLE:
		rc = qed_chain_alloc_single(cdev, p_chain);
		break;
	case QED_CHAIN_MODE_PBL:
		rc = qed_chain_alloc_pbl(cdev, p_chain, ext_pbl);
		break;
	}
	if (rc)
		goto nomem;

	return 0;

nomem:
	qed_chain_free(cdev, p_chain);
	return rc;
=======
>>>>>>> d1988041
}

int qed_fw_l2_queue(struct qed_hwfn *p_hwfn, u16 src_id, u16 *dst_id)
{
	if (src_id >= RESC_NUM(p_hwfn, QED_L2_QUEUE)) {
		u16 min, max;

		min = (u16) RESC_START(p_hwfn, QED_L2_QUEUE);
		max = min + RESC_NUM(p_hwfn, QED_L2_QUEUE);
		DP_NOTICE(p_hwfn,
			  "l2_queue id [%d] is not valid, available indices [%d - %d]\n",
			  src_id, min, max);

		return -EINVAL;
	}

	*dst_id = RESC_START(p_hwfn, QED_L2_QUEUE) + src_id;

	return 0;
}

int qed_fw_vport(struct qed_hwfn *p_hwfn, u8 src_id, u8 *dst_id)
{
	if (src_id >= RESC_NUM(p_hwfn, QED_VPORT)) {
		u8 min, max;

		min = (u8)RESC_START(p_hwfn, QED_VPORT);
		max = min + RESC_NUM(p_hwfn, QED_VPORT);
		DP_NOTICE(p_hwfn,
			  "vport id [%d] is not valid, available indices [%d - %d]\n",
			  src_id, min, max);

		return -EINVAL;
	}

	*dst_id = RESC_START(p_hwfn, QED_VPORT) + src_id;

	return 0;
}

int qed_fw_rss_eng(struct qed_hwfn *p_hwfn, u8 src_id, u8 *dst_id)
{
	if (src_id >= RESC_NUM(p_hwfn, QED_RSS_ENG)) {
		u8 min, max;

		min = (u8)RESC_START(p_hwfn, QED_RSS_ENG);
		max = min + RESC_NUM(p_hwfn, QED_RSS_ENG);
		DP_NOTICE(p_hwfn,
			  "rss_eng id [%d] is not valid, available indices [%d - %d]\n",
			  src_id, min, max);

		return -EINVAL;
	}

	*dst_id = RESC_START(p_hwfn, QED_RSS_ENG) + src_id;

	return 0;
}

static int qed_set_coalesce(struct qed_hwfn *p_hwfn, struct qed_ptt *p_ptt,
			    u32 hw_addr, void *p_eth_qzone,
			    size_t eth_qzone_size, u8 timeset)
{
	struct coalescing_timeset *p_coal_timeset;

	if (p_hwfn->cdev->int_coalescing_mode != QED_COAL_MODE_ENABLE) {
		DP_NOTICE(p_hwfn, "Coalescing configuration not enabled\n");
		return -EINVAL;
	}

	p_coal_timeset = p_eth_qzone;
	memset(p_eth_qzone, 0, eth_qzone_size);
	SET_FIELD(p_coal_timeset->value, COALESCING_TIMESET_TIMESET, timeset);
	SET_FIELD(p_coal_timeset->value, COALESCING_TIMESET_VALID, 1);
	qed_memcpy_to(p_hwfn, p_ptt, hw_addr, p_eth_qzone, eth_qzone_size);

	return 0;
}

int qed_set_queue_coalesce(u16 rx_coal, u16 tx_coal, void *p_handle)
{
	struct qed_queue_cid *p_cid = p_handle;
	struct qed_hwfn *p_hwfn;
	struct qed_ptt *p_ptt;
	int rc = 0;

	p_hwfn = p_cid->p_owner;

	if (IS_VF(p_hwfn->cdev))
		return qed_vf_pf_set_coalesce(p_hwfn, rx_coal, tx_coal, p_cid);

	p_ptt = qed_ptt_acquire(p_hwfn);
	if (!p_ptt)
		return -EAGAIN;

	if (rx_coal) {
		rc = qed_set_rxq_coalesce(p_hwfn, p_ptt, rx_coal, p_cid);
		if (rc)
			goto out;
		p_hwfn->cdev->rx_coalesce_usecs = rx_coal;
	}

	if (tx_coal) {
		rc = qed_set_txq_coalesce(p_hwfn, p_ptt, tx_coal, p_cid);
		if (rc)
			goto out;
		p_hwfn->cdev->tx_coalesce_usecs = tx_coal;
	}
out:
	qed_ptt_release(p_hwfn, p_ptt);
	return rc;
}

int qed_set_rxq_coalesce(struct qed_hwfn *p_hwfn,
			 struct qed_ptt *p_ptt,
			 u16 coalesce, struct qed_queue_cid *p_cid)
{
	struct ustorm_eth_queue_zone eth_qzone;
	u8 timeset, timer_res;
	u32 address;
	int rc;

	/* Coalesce = (timeset << timer-resolution), timeset is 7bit wide */
	if (coalesce <= 0x7F) {
		timer_res = 0;
	} else if (coalesce <= 0xFF) {
		timer_res = 1;
	} else if (coalesce <= 0x1FF) {
		timer_res = 2;
	} else {
		DP_ERR(p_hwfn, "Invalid coalesce value - %d\n", coalesce);
		return -EINVAL;
	}
	timeset = (u8)(coalesce >> timer_res);

	rc = qed_int_set_timer_res(p_hwfn, p_ptt, timer_res,
				   p_cid->sb_igu_id, false);
	if (rc)
		goto out;

	address = BAR0_MAP_REG_USDM_RAM +
		  USTORM_ETH_QUEUE_ZONE_OFFSET(p_cid->abs.queue_id);

	rc = qed_set_coalesce(p_hwfn, p_ptt, address, &eth_qzone,
			      sizeof(struct ustorm_eth_queue_zone), timeset);
	if (rc)
		goto out;

out:
	return rc;
}

int qed_set_txq_coalesce(struct qed_hwfn *p_hwfn,
			 struct qed_ptt *p_ptt,
			 u16 coalesce, struct qed_queue_cid *p_cid)
{
	struct xstorm_eth_queue_zone eth_qzone;
	u8 timeset, timer_res;
	u32 address;
	int rc;

	/* Coalesce = (timeset << timer-resolution), timeset is 7bit wide */
	if (coalesce <= 0x7F) {
		timer_res = 0;
	} else if (coalesce <= 0xFF) {
		timer_res = 1;
	} else if (coalesce <= 0x1FF) {
		timer_res = 2;
	} else {
		DP_ERR(p_hwfn, "Invalid coalesce value - %d\n", coalesce);
		return -EINVAL;
	}
	timeset = (u8)(coalesce >> timer_res);

	rc = qed_int_set_timer_res(p_hwfn, p_ptt, timer_res,
				   p_cid->sb_igu_id, true);
	if (rc)
		goto out;

	address = BAR0_MAP_REG_XSDM_RAM +
		  XSTORM_ETH_QUEUE_ZONE_OFFSET(p_cid->abs.queue_id);

	rc = qed_set_coalesce(p_hwfn, p_ptt, address, &eth_qzone,
			      sizeof(struct xstorm_eth_queue_zone), timeset);
out:
	return rc;
}

/* Calculate final WFQ values for all vports and configure them.
 * After this configuration each vport will have
 * approx min rate =  min_pf_rate * (vport_wfq / QED_WFQ_UNIT)
 */
static void qed_configure_wfq_for_all_vports(struct qed_hwfn *p_hwfn,
					     struct qed_ptt *p_ptt,
					     u32 min_pf_rate)
{
	struct init_qm_vport_params *vport_params;
	int i;

	vport_params = p_hwfn->qm_info.qm_vport_params;

	for (i = 0; i < p_hwfn->qm_info.num_vports; i++) {
		u32 wfq_speed = p_hwfn->qm_info.wfq_data[i].min_speed;

		vport_params[i].wfq = (wfq_speed * QED_WFQ_UNIT) /
						min_pf_rate;
		qed_init_vport_wfq(p_hwfn, p_ptt,
				   vport_params[i].first_tx_pq_id,
				   vport_params[i].wfq);
	}
}

static void qed_init_wfq_default_param(struct qed_hwfn *p_hwfn,
				       u32 min_pf_rate)

{
	int i;

	for (i = 0; i < p_hwfn->qm_info.num_vports; i++)
		p_hwfn->qm_info.qm_vport_params[i].wfq = 1;
}

static void qed_disable_wfq_for_all_vports(struct qed_hwfn *p_hwfn,
					   struct qed_ptt *p_ptt,
					   u32 min_pf_rate)
{
	struct init_qm_vport_params *vport_params;
	int i;

	vport_params = p_hwfn->qm_info.qm_vport_params;

	for (i = 0; i < p_hwfn->qm_info.num_vports; i++) {
		qed_init_wfq_default_param(p_hwfn, min_pf_rate);
		qed_init_vport_wfq(p_hwfn, p_ptt,
				   vport_params[i].first_tx_pq_id,
				   vport_params[i].wfq);
	}
}

/* This function performs several validations for WFQ
 * configuration and required min rate for a given vport
 * 1. req_rate must be greater than one percent of min_pf_rate.
 * 2. req_rate should not cause other vports [not configured for WFQ explicitly]
 *    rates to get less than one percent of min_pf_rate.
 * 3. total_req_min_rate [all vports min rate sum] shouldn't exceed min_pf_rate.
 */
static int qed_init_wfq_param(struct qed_hwfn *p_hwfn,
			      u16 vport_id, u32 req_rate, u32 min_pf_rate)
{
	u32 total_req_min_rate = 0, total_left_rate = 0, left_rate_per_vp = 0;
	int non_requested_count = 0, req_count = 0, i, num_vports;

	num_vports = p_hwfn->qm_info.num_vports;

	/* Accounting for the vports which are configured for WFQ explicitly */
	for (i = 0; i < num_vports; i++) {
		u32 tmp_speed;

		if ((i != vport_id) &&
		    p_hwfn->qm_info.wfq_data[i].configured) {
			req_count++;
			tmp_speed = p_hwfn->qm_info.wfq_data[i].min_speed;
			total_req_min_rate += tmp_speed;
		}
	}

	/* Include current vport data as well */
	req_count++;
	total_req_min_rate += req_rate;
	non_requested_count = num_vports - req_count;

	if (req_rate < min_pf_rate / QED_WFQ_UNIT) {
		DP_VERBOSE(p_hwfn, NETIF_MSG_LINK,
			   "Vport [%d] - Requested rate[%d Mbps] is less than one percent of configured PF min rate[%d Mbps]\n",
			   vport_id, req_rate, min_pf_rate);
		return -EINVAL;
	}

	if (num_vports > QED_WFQ_UNIT) {
		DP_VERBOSE(p_hwfn, NETIF_MSG_LINK,
			   "Number of vports is greater than %d\n",
			   QED_WFQ_UNIT);
		return -EINVAL;
	}

	if (total_req_min_rate > min_pf_rate) {
		DP_VERBOSE(p_hwfn, NETIF_MSG_LINK,
			   "Total requested min rate for all vports[%d Mbps] is greater than configured PF min rate[%d Mbps]\n",
			   total_req_min_rate, min_pf_rate);
		return -EINVAL;
	}

	total_left_rate	= min_pf_rate - total_req_min_rate;

	left_rate_per_vp = total_left_rate / non_requested_count;
	if (left_rate_per_vp <  min_pf_rate / QED_WFQ_UNIT) {
		DP_VERBOSE(p_hwfn, NETIF_MSG_LINK,
			   "Non WFQ configured vports rate [%d Mbps] is less than one percent of configured PF min rate[%d Mbps]\n",
			   left_rate_per_vp, min_pf_rate);
		return -EINVAL;
	}

	p_hwfn->qm_info.wfq_data[vport_id].min_speed = req_rate;
	p_hwfn->qm_info.wfq_data[vport_id].configured = true;

	for (i = 0; i < num_vports; i++) {
		if (p_hwfn->qm_info.wfq_data[i].configured)
			continue;

		p_hwfn->qm_info.wfq_data[i].min_speed = left_rate_per_vp;
	}

	return 0;
}

static int __qed_configure_vport_wfq(struct qed_hwfn *p_hwfn,
				     struct qed_ptt *p_ptt, u16 vp_id, u32 rate)
{
	struct qed_mcp_link_state *p_link;
	int rc = 0;

	p_link = &p_hwfn->cdev->hwfns[0].mcp_info->link_output;

	if (!p_link->min_pf_rate) {
		p_hwfn->qm_info.wfq_data[vp_id].min_speed = rate;
		p_hwfn->qm_info.wfq_data[vp_id].configured = true;
		return rc;
	}

	rc = qed_init_wfq_param(p_hwfn, vp_id, rate, p_link->min_pf_rate);

	if (!rc)
		qed_configure_wfq_for_all_vports(p_hwfn, p_ptt,
						 p_link->min_pf_rate);
	else
		DP_NOTICE(p_hwfn,
			  "Validation failed while configuring min rate\n");

	return rc;
}

static int __qed_configure_vp_wfq_on_link_change(struct qed_hwfn *p_hwfn,
						 struct qed_ptt *p_ptt,
						 u32 min_pf_rate)
{
	bool use_wfq = false;
	int rc = 0;
	u16 i;

	/* Validate all pre configured vports for wfq */
	for (i = 0; i < p_hwfn->qm_info.num_vports; i++) {
		u32 rate;

		if (!p_hwfn->qm_info.wfq_data[i].configured)
			continue;

		rate = p_hwfn->qm_info.wfq_data[i].min_speed;
		use_wfq = true;

		rc = qed_init_wfq_param(p_hwfn, i, rate, min_pf_rate);
		if (rc) {
			DP_NOTICE(p_hwfn,
				  "WFQ validation failed while configuring min rate\n");
			break;
		}
	}

	if (!rc && use_wfq)
		qed_configure_wfq_for_all_vports(p_hwfn, p_ptt, min_pf_rate);
	else
		qed_disable_wfq_for_all_vports(p_hwfn, p_ptt, min_pf_rate);

	return rc;
}

/* Main API for qed clients to configure vport min rate.
 * vp_id - vport id in PF Range[0 - (total_num_vports_per_pf - 1)]
 * rate - Speed in Mbps needs to be assigned to a given vport.
 */
int qed_configure_vport_wfq(struct qed_dev *cdev, u16 vp_id, u32 rate)
{
	int i, rc = -EINVAL;

	/* Currently not supported; Might change in future */
	if (cdev->num_hwfns > 1) {
		DP_NOTICE(cdev,
			  "WFQ configuration is not supported for this device\n");
		return rc;
	}

	for_each_hwfn(cdev, i) {
		struct qed_hwfn *p_hwfn = &cdev->hwfns[i];
		struct qed_ptt *p_ptt;

		p_ptt = qed_ptt_acquire(p_hwfn);
		if (!p_ptt)
			return -EBUSY;

		rc = __qed_configure_vport_wfq(p_hwfn, p_ptt, vp_id, rate);

		if (rc) {
			qed_ptt_release(p_hwfn, p_ptt);
			return rc;
		}

		qed_ptt_release(p_hwfn, p_ptt);
	}

	return rc;
}

/* API to configure WFQ from mcp link change */
void qed_configure_vp_wfq_on_link_change(struct qed_dev *cdev,
					 struct qed_ptt *p_ptt, u32 min_pf_rate)
{
	int i;

	if (cdev->num_hwfns > 1) {
		DP_VERBOSE(cdev,
			   NETIF_MSG_LINK,
			   "WFQ configuration is not supported for this device\n");
		return;
	}

	for_each_hwfn(cdev, i) {
		struct qed_hwfn *p_hwfn = &cdev->hwfns[i];

		__qed_configure_vp_wfq_on_link_change(p_hwfn, p_ptt,
						      min_pf_rate);
	}
}

int __qed_configure_pf_max_bandwidth(struct qed_hwfn *p_hwfn,
				     struct qed_ptt *p_ptt,
				     struct qed_mcp_link_state *p_link,
				     u8 max_bw)
{
	int rc = 0;

	p_hwfn->mcp_info->func_info.bandwidth_max = max_bw;

	if (!p_link->line_speed && (max_bw != 100))
		return rc;

	p_link->speed = (p_link->line_speed * max_bw) / 100;
	p_hwfn->qm_info.pf_rl = p_link->speed;

	/* Since the limiter also affects Tx-switched traffic, we don't want it
	 * to limit such traffic in case there's no actual limit.
	 * In that case, set limit to imaginary high boundary.
	 */
	if (max_bw == 100)
		p_hwfn->qm_info.pf_rl = 100000;

	rc = qed_init_pf_rl(p_hwfn, p_ptt, p_hwfn->rel_pf_id,
			    p_hwfn->qm_info.pf_rl);

	DP_VERBOSE(p_hwfn, NETIF_MSG_LINK,
		   "Configured MAX bandwidth to be %08x Mb/sec\n",
		   p_link->speed);

	return rc;
}

/* Main API to configure PF max bandwidth where bw range is [1 - 100] */
int qed_configure_pf_max_bandwidth(struct qed_dev *cdev, u8 max_bw)
{
	int i, rc = -EINVAL;

	if (max_bw < 1 || max_bw > 100) {
		DP_NOTICE(cdev, "PF max bw valid range is [1-100]\n");
		return rc;
	}

	for_each_hwfn(cdev, i) {
		struct qed_hwfn	*p_hwfn = &cdev->hwfns[i];
		struct qed_hwfn *p_lead = QED_LEADING_HWFN(cdev);
		struct qed_mcp_link_state *p_link;
		struct qed_ptt *p_ptt;

		p_link = &p_lead->mcp_info->link_output;

		p_ptt = qed_ptt_acquire(p_hwfn);
		if (!p_ptt)
			return -EBUSY;

		rc = __qed_configure_pf_max_bandwidth(p_hwfn, p_ptt,
						      p_link, max_bw);

		qed_ptt_release(p_hwfn, p_ptt);

		if (rc)
			break;
	}

	return rc;
}

int __qed_configure_pf_min_bandwidth(struct qed_hwfn *p_hwfn,
				     struct qed_ptt *p_ptt,
				     struct qed_mcp_link_state *p_link,
				     u8 min_bw)
{
	int rc = 0;

	p_hwfn->mcp_info->func_info.bandwidth_min = min_bw;
	p_hwfn->qm_info.pf_wfq = min_bw;

	if (!p_link->line_speed)
		return rc;

	p_link->min_pf_rate = (p_link->line_speed * min_bw) / 100;

	rc = qed_init_pf_wfq(p_hwfn, p_ptt, p_hwfn->rel_pf_id, min_bw);

	DP_VERBOSE(p_hwfn, NETIF_MSG_LINK,
		   "Configured MIN bandwidth to be %d Mb/sec\n",
		   p_link->min_pf_rate);

	return rc;
}

/* Main API to configure PF min bandwidth where bw range is [1-100] */
int qed_configure_pf_min_bandwidth(struct qed_dev *cdev, u8 min_bw)
{
	int i, rc = -EINVAL;

	if (min_bw < 1 || min_bw > 100) {
		DP_NOTICE(cdev, "PF min bw valid range is [1-100]\n");
		return rc;
	}

	for_each_hwfn(cdev, i) {
		struct qed_hwfn *p_hwfn = &cdev->hwfns[i];
		struct qed_hwfn *p_lead = QED_LEADING_HWFN(cdev);
		struct qed_mcp_link_state *p_link;
		struct qed_ptt *p_ptt;

		p_link = &p_lead->mcp_info->link_output;

		p_ptt = qed_ptt_acquire(p_hwfn);
		if (!p_ptt)
			return -EBUSY;

		rc = __qed_configure_pf_min_bandwidth(p_hwfn, p_ptt,
						      p_link, min_bw);
		if (rc) {
			qed_ptt_release(p_hwfn, p_ptt);
			return rc;
		}

		if (p_link->min_pf_rate) {
			u32 min_rate = p_link->min_pf_rate;

			rc = __qed_configure_vp_wfq_on_link_change(p_hwfn,
								   p_ptt,
								   min_rate);
		}

		qed_ptt_release(p_hwfn, p_ptt);
	}

	return rc;
}

void qed_clean_wfq_db(struct qed_hwfn *p_hwfn, struct qed_ptt *p_ptt)
{
	struct qed_mcp_link_state *p_link;

	p_link = &p_hwfn->mcp_info->link_output;

	if (p_link->min_pf_rate)
		qed_disable_wfq_for_all_vports(p_hwfn, p_ptt,
					       p_link->min_pf_rate);

	memset(p_hwfn->qm_info.wfq_data, 0,
	       sizeof(*p_hwfn->qm_info.wfq_data) * p_hwfn->qm_info.num_vports);
}

int qed_device_num_ports(struct qed_dev *cdev)
{
	return cdev->num_ports;
}

void qed_set_fw_mac_addr(__le16 *fw_msb,
			 __le16 *fw_mid, __le16 *fw_lsb, u8 *mac)
{
	((u8 *)fw_msb)[0] = mac[1];
	((u8 *)fw_msb)[1] = mac[0];
	((u8 *)fw_mid)[0] = mac[3];
	((u8 *)fw_mid)[1] = mac[2];
	((u8 *)fw_lsb)[0] = mac[5];
	((u8 *)fw_lsb)[1] = mac[4];
}<|MERGE_RESOLUTION|>--- conflicted
+++ resolved
@@ -4732,282 +4732,6 @@
 	qed_iov_free_hw_info(cdev);
 
 	qed_mcp_nvm_info_free(p_hwfn);
-<<<<<<< HEAD
-}
-
-static void qed_chain_free_next_ptr(struct qed_dev *cdev,
-				    struct qed_chain *p_chain)
-{
-	void *p_virt = p_chain->p_virt_addr, *p_virt_next = NULL;
-	dma_addr_t p_phys = p_chain->p_phys_addr, p_phys_next = 0;
-	struct qed_chain_next *p_next;
-	u32 size, i;
-
-	if (!p_virt)
-		return;
-
-	size = p_chain->elem_size * p_chain->usable_per_page;
-
-	for (i = 0; i < p_chain->page_cnt; i++) {
-		if (!p_virt)
-			break;
-
-		p_next = (struct qed_chain_next *)((u8 *)p_virt + size);
-		p_virt_next = p_next->next_virt;
-		p_phys_next = HILO_DMA_REGPAIR(p_next->next_phys);
-
-		dma_free_coherent(&cdev->pdev->dev,
-				  QED_CHAIN_PAGE_SIZE, p_virt, p_phys);
-
-		p_virt = p_virt_next;
-		p_phys = p_phys_next;
-	}
-}
-
-static void qed_chain_free_single(struct qed_dev *cdev,
-				  struct qed_chain *p_chain)
-{
-	if (!p_chain->p_virt_addr)
-		return;
-
-	dma_free_coherent(&cdev->pdev->dev,
-			  QED_CHAIN_PAGE_SIZE,
-			  p_chain->p_virt_addr, p_chain->p_phys_addr);
-}
-
-static void qed_chain_free_pbl(struct qed_dev *cdev, struct qed_chain *p_chain)
-{
-	struct addr_tbl_entry *pp_addr_tbl = p_chain->pbl.pp_addr_tbl;
-	u32 page_cnt = p_chain->page_cnt, i, pbl_size;
-
-	if (!pp_addr_tbl)
-		return;
-
-	for (i = 0; i < page_cnt; i++) {
-		if (!pp_addr_tbl[i].virt_addr || !pp_addr_tbl[i].dma_map)
-			break;
-
-		dma_free_coherent(&cdev->pdev->dev,
-				  QED_CHAIN_PAGE_SIZE,
-				  pp_addr_tbl[i].virt_addr,
-				  pp_addr_tbl[i].dma_map);
-	}
-
-	pbl_size = page_cnt * QED_CHAIN_PBL_ENTRY_SIZE;
-
-	if (!p_chain->b_external_pbl)
-		dma_free_coherent(&cdev->pdev->dev,
-				  pbl_size,
-				  p_chain->pbl_sp.p_virt_table,
-				  p_chain->pbl_sp.p_phys_table);
-
-	vfree(p_chain->pbl.pp_addr_tbl);
-	p_chain->pbl.pp_addr_tbl = NULL;
-}
-
-void qed_chain_free(struct qed_dev *cdev, struct qed_chain *p_chain)
-{
-	switch (p_chain->mode) {
-	case QED_CHAIN_MODE_NEXT_PTR:
-		qed_chain_free_next_ptr(cdev, p_chain);
-		break;
-	case QED_CHAIN_MODE_SINGLE:
-		qed_chain_free_single(cdev, p_chain);
-		break;
-	case QED_CHAIN_MODE_PBL:
-		qed_chain_free_pbl(cdev, p_chain);
-		break;
-	}
-}
-
-static int
-qed_chain_alloc_sanity_check(struct qed_dev *cdev,
-			     enum qed_chain_cnt_type cnt_type,
-			     size_t elem_size, u32 page_cnt)
-{
-	u64 chain_size = ELEMS_PER_PAGE(elem_size) * page_cnt;
-
-	/* The actual chain size can be larger than the maximal possible value
-	 * after rounding up the requested elements number to pages, and after
-	 * taking into acount the unusuable elements (next-ptr elements).
-	 * The size of a "u16" chain can be (U16_MAX + 1) since the chain
-	 * size/capacity fields are of a u32 type.
-	 */
-	if ((cnt_type == QED_CHAIN_CNT_TYPE_U16 &&
-	     chain_size > ((u32)U16_MAX + 1)) ||
-	    (cnt_type == QED_CHAIN_CNT_TYPE_U32 && chain_size > U32_MAX)) {
-		DP_NOTICE(cdev,
-			  "The actual chain size (0x%llx) is larger than the maximal possible value\n",
-			  chain_size);
-		return -EINVAL;
-	}
-
-	return 0;
-}
-
-static int
-qed_chain_alloc_next_ptr(struct qed_dev *cdev, struct qed_chain *p_chain)
-{
-	void *p_virt = NULL, *p_virt_prev = NULL;
-	dma_addr_t p_phys = 0;
-	u32 i;
-
-	for (i = 0; i < p_chain->page_cnt; i++) {
-		p_virt = dma_alloc_coherent(&cdev->pdev->dev,
-					    QED_CHAIN_PAGE_SIZE,
-					    &p_phys, GFP_KERNEL);
-		if (!p_virt)
-			return -ENOMEM;
-
-		if (i == 0) {
-			qed_chain_init_mem(p_chain, p_virt, p_phys);
-			qed_chain_reset(p_chain);
-		} else {
-			qed_chain_init_next_ptr_elem(p_chain, p_virt_prev,
-						     p_virt, p_phys);
-		}
-
-		p_virt_prev = p_virt;
-	}
-	/* Last page's next element should point to the beginning of the
-	 * chain.
-	 */
-	qed_chain_init_next_ptr_elem(p_chain, p_virt_prev,
-				     p_chain->p_virt_addr,
-				     p_chain->p_phys_addr);
-
-	return 0;
-}
-
-static int
-qed_chain_alloc_single(struct qed_dev *cdev, struct qed_chain *p_chain)
-{
-	dma_addr_t p_phys = 0;
-	void *p_virt = NULL;
-
-	p_virt = dma_alloc_coherent(&cdev->pdev->dev,
-				    QED_CHAIN_PAGE_SIZE, &p_phys, GFP_KERNEL);
-	if (!p_virt)
-		return -ENOMEM;
-
-	qed_chain_init_mem(p_chain, p_virt, p_phys);
-	qed_chain_reset(p_chain);
-
-	return 0;
-}
-
-static int
-qed_chain_alloc_pbl(struct qed_dev *cdev,
-		    struct qed_chain *p_chain,
-		    struct qed_chain_ext_pbl *ext_pbl)
-{
-	u32 page_cnt = p_chain->page_cnt, size, i;
-	dma_addr_t p_phys = 0, p_pbl_phys = 0;
-	struct addr_tbl_entry *pp_addr_tbl;
-	u8 *p_pbl_virt = NULL;
-	void *p_virt = NULL;
-
-	size = page_cnt * sizeof(*pp_addr_tbl);
-	pp_addr_tbl =  vzalloc(size);
-	if (!pp_addr_tbl)
-		return -ENOMEM;
-
-	/* The allocation of the PBL table is done with its full size, since it
-	 * is expected to be successive.
-	 * qed_chain_init_pbl_mem() is called even in a case of an allocation
-	 * failure, since tbl was previously allocated, and it
-	 * should be saved to allow its freeing during the error flow.
-	 */
-	size = page_cnt * QED_CHAIN_PBL_ENTRY_SIZE;
-
-	if (!ext_pbl) {
-		p_pbl_virt = dma_alloc_coherent(&cdev->pdev->dev,
-						size, &p_pbl_phys, GFP_KERNEL);
-	} else {
-		p_pbl_virt = ext_pbl->p_pbl_virt;
-		p_pbl_phys = ext_pbl->p_pbl_phys;
-		p_chain->b_external_pbl = true;
-	}
-
-	qed_chain_init_pbl_mem(p_chain, p_pbl_virt, p_pbl_phys, pp_addr_tbl);
-	if (!p_pbl_virt)
-		return -ENOMEM;
-
-	for (i = 0; i < page_cnt; i++) {
-		p_virt = dma_alloc_coherent(&cdev->pdev->dev,
-					    QED_CHAIN_PAGE_SIZE,
-					    &p_phys, GFP_KERNEL);
-		if (!p_virt)
-			return -ENOMEM;
-
-		if (i == 0) {
-			qed_chain_init_mem(p_chain, p_virt, p_phys);
-			qed_chain_reset(p_chain);
-		}
-
-		/* Fill the PBL table with the physical address of the page */
-		*(dma_addr_t *)p_pbl_virt = p_phys;
-		/* Keep the virtual address of the page */
-		p_chain->pbl.pp_addr_tbl[i].virt_addr = p_virt;
-		p_chain->pbl.pp_addr_tbl[i].dma_map = p_phys;
-
-		p_pbl_virt += QED_CHAIN_PBL_ENTRY_SIZE;
-	}
-
-	return 0;
-}
-
-int qed_chain_alloc(struct qed_dev *cdev,
-		    enum qed_chain_use_mode intended_use,
-		    enum qed_chain_mode mode,
-		    enum qed_chain_cnt_type cnt_type,
-		    u32 num_elems,
-		    size_t elem_size,
-		    struct qed_chain *p_chain,
-		    struct qed_chain_ext_pbl *ext_pbl)
-{
-	u32 page_cnt;
-	int rc = 0;
-
-	if (mode == QED_CHAIN_MODE_SINGLE)
-		page_cnt = 1;
-	else
-		page_cnt = QED_CHAIN_PAGE_CNT(num_elems, elem_size, mode);
-
-	rc = qed_chain_alloc_sanity_check(cdev, cnt_type, elem_size, page_cnt);
-	if (rc) {
-		DP_NOTICE(cdev,
-			  "Cannot allocate a chain with the given arguments:\n");
-		DP_NOTICE(cdev,
-			  "[use_mode %d, mode %d, cnt_type %d, num_elems %d, elem_size %zu]\n",
-			  intended_use, mode, cnt_type, num_elems, elem_size);
-		return rc;
-	}
-
-	qed_chain_init_params(p_chain, page_cnt, (u8) elem_size, intended_use,
-			      mode, cnt_type);
-
-	switch (mode) {
-	case QED_CHAIN_MODE_NEXT_PTR:
-		rc = qed_chain_alloc_next_ptr(cdev, p_chain);
-		break;
-	case QED_CHAIN_MODE_SINGLE:
-		rc = qed_chain_alloc_single(cdev, p_chain);
-		break;
-	case QED_CHAIN_MODE_PBL:
-		rc = qed_chain_alloc_pbl(cdev, p_chain, ext_pbl);
-		break;
-	}
-	if (rc)
-		goto nomem;
-
-	return 0;
-
-nomem:
-	qed_chain_free(cdev, p_chain);
-	return rc;
-=======
->>>>>>> d1988041
 }
 
 int qed_fw_l2_queue(struct qed_hwfn *p_hwfn, u16 src_id, u16 *dst_id)
