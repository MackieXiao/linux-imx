/* SPDX-License-Identifier: GPL-2.0 */
/****************************************************************************/

/*
 *	fec.h  --  Fast Ethernet Controller for Motorola ColdFire SoC
 *		   processors.
 *
 *	(C) Copyright 2000-2005, Greg Ungerer (gerg@snapgear.com)
 *	(C) Copyright 2000-2001, Lineo (www.lineo.com)
 */

/****************************************************************************/
#ifndef FEC_H
#define	FEC_H
/****************************************************************************/

#include <linux/clocksource.h>
#include <linux/net_tstamp.h>
#include <linux/pm_qos.h>
#include <linux/bpf.h>
#include <linux/ptp_clock_kernel.h>
#include <linux/timecounter.h>
#include <dt-bindings/firmware/imx/rsrc.h>
#include <linux/firmware/imx/sci.h>

#if defined(CONFIG_M523x) || defined(CONFIG_M527x) || defined(CONFIG_M528x) || \
    defined(CONFIG_M520x) || defined(CONFIG_M532x) || defined(CONFIG_ARM) || \
    defined(CONFIG_ARM64) || defined(CONFIG_COMPILE_TEST)
/*
 *	Just figures, Motorola would have to change the offsets for
 *	registers in the same peripheral device on different models
 *	of the ColdFire!
 */
#define FEC_IEVENT		0x004 /* Interrupt event reg */
#define FEC_IMASK		0x008 /* Interrupt mask reg */
#define FEC_R_DES_ACTIVE_0	0x010 /* Receive descriptor reg */
#define FEC_X_DES_ACTIVE_0	0x014 /* Transmit descriptor reg */
#define FEC_ECNTRL		0x024 /* Ethernet control reg */
#define FEC_MII_DATA		0x040 /* MII manage frame reg */
#define FEC_MII_SPEED		0x044 /* MII speed control reg */
#define FEC_MIB_CTRLSTAT	0x064 /* MIB control/status reg */
#define FEC_R_CNTRL		0x084 /* Receive control reg */
#define FEC_X_CNTRL		0x0c4 /* Transmit Control reg */
#define FEC_ADDR_LOW		0x0e4 /* Low 32bits MAC address */
#define FEC_ADDR_HIGH		0x0e8 /* High 16bits MAC address */
#define FEC_OPD			0x0ec /* Opcode + Pause duration */
#define FEC_TXIC0		0x0f0 /* Tx Interrupt Coalescing for ring 0 */
#define FEC_TXIC1		0x0f4 /* Tx Interrupt Coalescing for ring 1 */
#define FEC_TXIC2		0x0f8 /* Tx Interrupt Coalescing for ring 2 */
#define FEC_RXIC0		0x100 /* Rx Interrupt Coalescing for ring 0 */
#define FEC_RXIC1		0x104 /* Rx Interrupt Coalescing for ring 1 */
#define FEC_RXIC2		0x108 /* Rx Interrupt Coalescing for ring 2 */
#define FEC_HASH_TABLE_HIGH	0x118 /* High 32bits hash table */
#define FEC_HASH_TABLE_LOW	0x11c /* Low 32bits hash table */
#define FEC_GRP_HASH_TABLE_HIGH	0x120 /* High 32bits hash table */
#define FEC_GRP_HASH_TABLE_LOW	0x124 /* Low 32bits hash table */
#define FEC_X_WMRK		0x144 /* FIFO transmit water mark */
#define FEC_R_BOUND		0x14c /* FIFO receive bound reg */
#define FEC_R_FSTART		0x150 /* FIFO receive start reg */
#define FEC_R_DES_START_1	0x160 /* Receive descriptor ring 1 */
#define FEC_X_DES_START_1	0x164 /* Transmit descriptor ring 1 */
#define FEC_R_BUFF_SIZE_1	0x168 /* Maximum receive buff ring1 size */
#define FEC_R_DES_START_2	0x16c /* Receive descriptor ring 2 */
#define FEC_X_DES_START_2	0x170 /* Transmit descriptor ring 2 */
#define FEC_R_BUFF_SIZE_2	0x174 /* Maximum receive buff ring2 size */
#define FEC_R_DES_START_0	0x180 /* Receive descriptor ring */
#define FEC_X_DES_START_0	0x184 /* Transmit descriptor ring */
#define FEC_R_BUFF_SIZE_0	0x188 /* Maximum receive buff size */
#define FEC_R_FIFO_RSFL		0x190 /* Receive FIFO section full threshold */
#define FEC_R_FIFO_RSEM		0x194 /* Receive FIFO section empty threshold */
#define FEC_R_FIFO_RAEM		0x198 /* Receive FIFO almost empty threshold */
#define FEC_R_FIFO_RAFL		0x19c /* Receive FIFO almost full threshold */
#define FEC_FTRL		0x1b0 /* Frame truncation receive length*/
#define FEC_RACC		0x1c4 /* Receive Accelerator function */
#define FEC_RCMR_1		0x1c8 /* Receive classification match ring 1 */
#define FEC_RCMR_2		0x1cc /* Receive classification match ring 2 */
#define FEC_DMA_CFG_1		0x1d8 /* DMA class configuration for ring 1 */
#define FEC_DMA_CFG_2		0x1dc /* DMA class Configuration for ring 2 */
#define FEC_R_DES_ACTIVE_1	0x1e0 /* Rx descriptor active for ring 1 */
#define FEC_X_DES_ACTIVE_1	0x1e4 /* Tx descriptor active for ring 1 */
#define FEC_R_DES_ACTIVE_2	0x1e8 /* Rx descriptor active for ring 2 */
#define FEC_X_DES_ACTIVE_2	0x1ec /* Tx descriptor active for ring 2 */
#define FEC_QOS_SCHEME		0x1f0 /* Set multi queues Qos scheme */
#define FEC_LPI_SLEEP		0x1f4 /* Set IEEE802.3az LPI Sleep Ts time */
#define FEC_LPI_WAKE		0x1f8 /* Set IEEE802.3az LPI Wake Tw time */
#define FEC_MIIGSK_CFGR		0x300 /* MIIGSK Configuration reg */
#define FEC_MIIGSK_ENR		0x308 /* MIIGSK Enable reg */

#define BM_MIIGSK_CFGR_MII		0x00
#define BM_MIIGSK_CFGR_RMII		0x01
#define BM_MIIGSK_CFGR_FRCONT_10M	0x40

#define RMON_T_DROP		0x200 /* Count of frames not cntd correctly */
#define RMON_T_PACKETS		0x204 /* RMON TX packet count */
#define RMON_T_BC_PKT		0x208 /* RMON TX broadcast pkts */
#define RMON_T_MC_PKT		0x20c /* RMON TX multicast pkts */
#define RMON_T_CRC_ALIGN	0x210 /* RMON TX pkts with CRC align err */
#define RMON_T_UNDERSIZE	0x214 /* RMON TX pkts < 64 bytes, good CRC */
#define RMON_T_OVERSIZE		0x218 /* RMON TX pkts > MAX_FL bytes good CRC */
#define RMON_T_FRAG		0x21c /* RMON TX pkts < 64 bytes, bad CRC */
#define RMON_T_JAB		0x220 /* RMON TX pkts > MAX_FL bytes, bad CRC */
#define RMON_T_COL		0x224 /* RMON TX collision count */
#define RMON_T_P64		0x228 /* RMON TX 64 byte pkts */
#define RMON_T_P65TO127		0x22c /* RMON TX 65 to 127 byte pkts */
#define RMON_T_P128TO255	0x230 /* RMON TX 128 to 255 byte pkts */
#define RMON_T_P256TO511	0x234 /* RMON TX 256 to 511 byte pkts */
#define RMON_T_P512TO1023	0x238 /* RMON TX 512 to 1023 byte pkts */
#define RMON_T_P1024TO2047	0x23c /* RMON TX 1024 to 2047 byte pkts */
#define RMON_T_P_GTE2048	0x240 /* RMON TX pkts > 2048 bytes */
#define RMON_T_OCTETS		0x244 /* RMON TX octets */
#define IEEE_T_DROP		0x248 /* Count of frames not counted crtly */
#define IEEE_T_FRAME_OK		0x24c /* Frames tx'd OK */
#define IEEE_T_1COL		0x250 /* Frames tx'd with single collision */
#define IEEE_T_MCOL		0x254 /* Frames tx'd with multiple collision */
#define IEEE_T_DEF		0x258 /* Frames tx'd after deferral delay */
#define IEEE_T_LCOL		0x25c /* Frames tx'd with late collision */
#define IEEE_T_EXCOL		0x260 /* Frames tx'd with excesv collisions */
#define IEEE_T_MACERR		0x264 /* Frames tx'd with TX FIFO underrun */
#define IEEE_T_CSERR		0x268 /* Frames tx'd with carrier sense err */
#define IEEE_T_SQE		0x26c /* Frames tx'd with SQE err */
#define IEEE_T_FDXFC		0x270 /* Flow control pause frames tx'd */
#define IEEE_T_OCTETS_OK	0x274 /* Octet count for frames tx'd w/o err */
#define RMON_R_PACKETS		0x284 /* RMON RX packet count */
#define RMON_R_BC_PKT		0x288 /* RMON RX broadcast pkts */
#define RMON_R_MC_PKT		0x28c /* RMON RX multicast pkts */
#define RMON_R_CRC_ALIGN	0x290 /* RMON RX pkts with CRC alignment err */
#define RMON_R_UNDERSIZE	0x294 /* RMON RX pkts < 64 bytes, good CRC */
#define RMON_R_OVERSIZE		0x298 /* RMON RX pkts > MAX_FL bytes good CRC */
#define RMON_R_FRAG		0x29c /* RMON RX pkts < 64 bytes, bad CRC */
#define RMON_R_JAB		0x2a0 /* RMON RX pkts > MAX_FL bytes, bad CRC */
#define RMON_R_RESVD_O		0x2a4 /* Reserved */
#define RMON_R_P64		0x2a8 /* RMON RX 64 byte pkts */
#define RMON_R_P65TO127		0x2ac /* RMON RX 65 to 127 byte pkts */
#define RMON_R_P128TO255	0x2b0 /* RMON RX 128 to 255 byte pkts */
#define RMON_R_P256TO511	0x2b4 /* RMON RX 256 to 511 byte pkts */
#define RMON_R_P512TO1023	0x2b8 /* RMON RX 512 to 1023 byte pkts */
#define RMON_R_P1024TO2047	0x2bc /* RMON RX 1024 to 2047 byte pkts */
#define RMON_R_P_GTE2048	0x2c0 /* RMON RX pkts > 2048 bytes */
#define RMON_R_OCTETS		0x2c4 /* RMON RX octets */
#define IEEE_R_DROP		0x2c8 /* Count frames not counted correctly */
#define IEEE_R_FRAME_OK		0x2cc /* Frames rx'd OK */
#define IEEE_R_CRC		0x2d0 /* Frames rx'd with CRC err */
#define IEEE_R_ALIGN		0x2d4 /* Frames rx'd with alignment err */
#define IEEE_R_MACERR		0x2d8 /* Receive FIFO overflow count */
#define IEEE_R_FDXFC		0x2dc /* Flow control pause frames rx'd */
#define IEEE_R_OCTETS_OK	0x2e0 /* Octet cnt for frames rx'd w/o err */

#else

#define FEC_ECNTRL		0x000 /* Ethernet control reg */
#define FEC_IEVENT		0x004 /* Interrupt even reg */
#define FEC_IMASK		0x008 /* Interrupt mask reg */
#define FEC_IVEC		0x00c /* Interrupt vec status reg */
#define FEC_R_DES_ACTIVE_0	0x010 /* Receive descriptor reg */
#define FEC_R_DES_ACTIVE_1	FEC_R_DES_ACTIVE_0
#define FEC_R_DES_ACTIVE_2	FEC_R_DES_ACTIVE_0
#define FEC_X_DES_ACTIVE_0	0x014 /* Transmit descriptor reg */
#define FEC_X_DES_ACTIVE_1	FEC_X_DES_ACTIVE_0
#define FEC_X_DES_ACTIVE_2	FEC_X_DES_ACTIVE_0
#define FEC_MII_DATA		0x040 /* MII manage frame reg */
#define FEC_MII_SPEED		0x044 /* MII speed control reg */
#define FEC_R_BOUND		0x08c /* FIFO receive bound reg */
#define FEC_R_FSTART		0x090 /* FIFO receive start reg */
#define FEC_X_WMRK		0x0a4 /* FIFO transmit water mark */
#define FEC_X_FSTART		0x0ac /* FIFO transmit start reg */
#define FEC_R_CNTRL		0x104 /* Receive control reg */
#define FEC_MAX_FRM_LEN		0x108 /* Maximum frame length reg */
#define FEC_X_CNTRL		0x144 /* Transmit Control reg */
#define FEC_ADDR_LOW		0x3c0 /* Low 32bits MAC address */
#define FEC_ADDR_HIGH		0x3c4 /* High 16bits MAC address */
#define FEC_GRP_HASH_TABLE_HIGH	0x3c8 /* High 32bits hash table */
#define FEC_GRP_HASH_TABLE_LOW	0x3cc /* Low 32bits hash table */
#define FEC_R_DES_START_0	0x3d0 /* Receive descriptor ring */
#define FEC_R_DES_START_1	FEC_R_DES_START_0
#define FEC_R_DES_START_2	FEC_R_DES_START_0
#define FEC_X_DES_START_0	0x3d4 /* Transmit descriptor ring */
#define FEC_X_DES_START_1	FEC_X_DES_START_0
#define FEC_X_DES_START_2	FEC_X_DES_START_0
#define FEC_R_BUFF_SIZE_0	0x3d8 /* Maximum receive buff size */
#define FEC_R_BUFF_SIZE_1	FEC_R_BUFF_SIZE_0
#define FEC_R_BUFF_SIZE_2	FEC_R_BUFF_SIZE_0
#define FEC_FIFO_RAM		0x400 /* FIFO RAM buffer */
/* Not existed in real chip
 * Just for pass build.
 */
#define FEC_RCMR_1		0xfff
#define FEC_RCMR_2		0xfff
#define FEC_DMA_CFG_1		0xfff
#define FEC_DMA_CFG_2		0xfff
#define FEC_TXIC0		0xfff
#define FEC_TXIC1		0xfff
#define FEC_TXIC2		0xfff
#define FEC_RXIC0		0xfff
#define FEC_RXIC1		0xfff
#define FEC_RXIC2		0xfff
#define FEC_LPI_SLEEP		0xfff
#define FEC_LPI_WAKE		0xfff
#endif /* CONFIG_M5272 */


/*
 *	Define the buffer descriptor structure.
 *
 *	Evidently, ARM SoCs have the FEC block generated in a
 *	little endian mode so adjust endianness accordingly.
 */
#if defined(CONFIG_ARM) || defined(CONFIG_ARM64)
#define fec32_to_cpu le32_to_cpu
#define fec16_to_cpu le16_to_cpu
#define cpu_to_fec32 cpu_to_le32
#define cpu_to_fec16 cpu_to_le16
#define __fec32 __le32
#define __fec16 __le16

struct bufdesc {
	__fec16 cbd_datlen;	/* Data length */
	__fec16 cbd_sc;		/* Control and status info */
	__fec32 cbd_bufaddr;	/* Buffer address */
};
#else
#define fec32_to_cpu be32_to_cpu
#define fec16_to_cpu be16_to_cpu
#define cpu_to_fec32 cpu_to_be32
#define cpu_to_fec16 cpu_to_be16
#define __fec32 __be32
#define __fec16 __be16

struct bufdesc {
	__fec16	cbd_sc;		/* Control and status info */
	__fec16	cbd_datlen;	/* Data length */
	__fec32	cbd_bufaddr;	/* Buffer address */
};
#endif

struct bufdesc_ex {
	struct bufdesc desc;
	__fec32 cbd_esc;
	__fec32 cbd_prot;
	__fec32 cbd_bdu;
	__fec32 ts;
	__fec16 res0[4];
};

/*
 *	The following definitions courtesy of commproc.h, which where
 *	Copyright (c) 1997 Dan Malek (dmalek@jlc.net).
 */
#define BD_SC_EMPTY	((ushort)0x8000)	/* Receive is empty */
#define BD_SC_READY	((ushort)0x8000)	/* Transmit is ready */
#define BD_SC_WRAP	((ushort)0x2000)	/* Last buffer descriptor */
#define BD_SC_INTRPT	((ushort)0x1000)	/* Interrupt on change */
#define BD_SC_CM	((ushort)0x0200)	/* Continuous mode */
#define BD_SC_ID	((ushort)0x0100)	/* Rec'd too many idles */
#define BD_SC_P		((ushort)0x0100)	/* xmt preamble */
#define BD_SC_BR	((ushort)0x0020)	/* Break received */
#define BD_SC_FR	((ushort)0x0010)	/* Framing error */
#define BD_SC_PR	((ushort)0x0008)	/* Parity error */
#define BD_SC_OV	((ushort)0x0002)	/* Overrun */
#define BD_SC_CD	((ushort)0x0001)	/* ?? */

/* Buffer descriptor control/status used by Ethernet receive.
 */
#define BD_ENET_RX_EMPTY	((ushort)0x8000)
#define BD_ENET_RX_WRAP		((ushort)0x2000)
#define BD_ENET_RX_INTR		((ushort)0x1000)
#define BD_ENET_RX_LAST		((ushort)0x0800)
#define BD_ENET_RX_FIRST	((ushort)0x0400)
#define BD_ENET_RX_MISS		((ushort)0x0100)
#define BD_ENET_RX_LG		((ushort)0x0020)
#define BD_ENET_RX_NO		((ushort)0x0010)
#define BD_ENET_RX_SH		((ushort)0x0008)
#define BD_ENET_RX_CR		((ushort)0x0004)
#define BD_ENET_RX_OV		((ushort)0x0002)
#define BD_ENET_RX_CL		((ushort)0x0001)
#define BD_ENET_RX_STATS	((ushort)0x013f)	/* All status bits */

/* Enhanced buffer descriptor control/status used by Ethernet receive */
#define BD_ENET_RX_VLAN		0x00000004

/* Buffer descriptor control/status used by Ethernet transmit.
 */
#define BD_ENET_TX_READY	((ushort)0x8000)
#define BD_ENET_TX_PAD		((ushort)0x4000)
#define BD_ENET_TX_WRAP		((ushort)0x2000)
#define BD_ENET_TX_INTR		((ushort)0x1000)
#define BD_ENET_TX_LAST		((ushort)0x0800)
#define BD_ENET_TX_TC		((ushort)0x0400)
#define BD_ENET_TX_DEF		((ushort)0x0200)
#define BD_ENET_TX_HB		((ushort)0x0100)
#define BD_ENET_TX_LC		((ushort)0x0080)
#define BD_ENET_TX_RL		((ushort)0x0040)
#define BD_ENET_TX_RCMASK	((ushort)0x003c)
#define BD_ENET_TX_UN		((ushort)0x0002)
#define BD_ENET_TX_CSL		((ushort)0x0001)
#define BD_ENET_TX_STATS	((ushort)0x0fff)	/* All status bits */

/* enhanced buffer descriptor control/status used by Ethernet transmit */
#define BD_ENET_TX_INT		0x40000000
#define BD_ENET_TX_TS		0x20000000
#define BD_ENET_TX_PINS		0x10000000
#define BD_ENET_TX_IINS		0x08000000


/* This device has up to three irqs on some platforms */
#define FEC_IRQ_NUM		3

/* Maximum number of queues supported
 * ENET with AVB IP can support up to 3 independent tx queues and rx queues.
 * User can point the queue number that is less than or equal to 3.
 */
#define FEC_ENET_MAX_TX_QS	3
#define FEC_ENET_MAX_RX_QS	3

#define FEC_R_DES_START(X)	(((X) == 1) ? FEC_R_DES_START_1 : \
				(((X) == 2) ? \
					FEC_R_DES_START_2 : FEC_R_DES_START_0))
#define FEC_X_DES_START(X)	(((X) == 1) ? FEC_X_DES_START_1 : \
				(((X) == 2) ? \
					FEC_X_DES_START_2 : FEC_X_DES_START_0))
#define FEC_R_BUFF_SIZE(X)	(((X) == 1) ? FEC_R_BUFF_SIZE_1 : \
				(((X) == 2) ? \
					FEC_R_BUFF_SIZE_2 : FEC_R_BUFF_SIZE_0))

#define FEC_DMA_CFG(X)		(((X) == 2) ? FEC_DMA_CFG_2 : FEC_DMA_CFG_1)

#define DMA_CLASS_EN		(1 << 16)
#define FEC_RCMR(X)		(((X) == 2) ? FEC_RCMR_2 : FEC_RCMR_1)
#define IDLE_SLOPE_MASK		0xffff
#define IDLE_SLOPE_1		0x200 /* BW fraction: 0.5 */
#define IDLE_SLOPE_2		0x200 /* BW fraction: 0.5 */
#define IDLE_SLOPE(X)		(((X) == 1) ?				\
				(IDLE_SLOPE_1 & IDLE_SLOPE_MASK) :	\
				(IDLE_SLOPE_2 & IDLE_SLOPE_MASK))
#define RCMR_MATCHEN		(0x1 << 16)
#define RCMR_CMP_CFG(v, n)	(((v) & 0x7) <<  (n << 2))
#define RCMR_CMP_1		(RCMR_CMP_CFG(0, 0) | RCMR_CMP_CFG(1, 1) | \
				RCMR_CMP_CFG(2, 2) | RCMR_CMP_CFG(3, 3))
#define RCMR_CMP_2		(RCMR_CMP_CFG(4, 0) | RCMR_CMP_CFG(5, 1) | \
				RCMR_CMP_CFG(6, 2) | RCMR_CMP_CFG(7, 3))
#define RCMR_CMP(X)		(((X) == 1) ? RCMR_CMP_1 : RCMR_CMP_2)
#define FEC_TX_BD_FTYPE(X)	(((X) & 0xf) << 20)

/* The number of Tx and Rx buffers.  These are allocated from the page
 * pool.  The code may assume these are power of two, so it it best
 * to keep them that size.
 * We don't need to allocate pages for the transmitter.  We just use
 * the skbuffer directly.
 */

#define FEC_ENET_XDP_HEADROOM	(XDP_PACKET_HEADROOM)
#define FEC_ENET_RX_PAGES	256
#define FEC_ENET_RX_FRSIZE	(PAGE_SIZE - FEC_ENET_XDP_HEADROOM \
		- SKB_DATA_ALIGN(sizeof(struct skb_shared_info)))
#define FEC_ENET_RX_FRPPG	(PAGE_SIZE / FEC_ENET_RX_FRSIZE)
#define RX_RING_SIZE		(FEC_ENET_RX_FRPPG * FEC_ENET_RX_PAGES)
#define FEC_ENET_TX_FRSIZE	2048
#define FEC_ENET_TX_FRPPG	(PAGE_SIZE / FEC_ENET_TX_FRSIZE)
#define TX_RING_SIZE		512	/* Must be power of two */
#define TX_RING_MOD_MASK	511	/*   for this to work */

#define BD_ENET_RX_INT		0x00800000
#define BD_ENET_RX_PTP		((ushort)0x0400)
#define BD_ENET_RX_ICE		0x00000020
#define BD_ENET_RX_PCR		0x00000010
#define FLAG_RX_CSUM_ENABLED	(BD_ENET_RX_ICE | BD_ENET_RX_PCR)
#define FLAG_RX_CSUM_ERROR	(BD_ENET_RX_ICE | BD_ENET_RX_PCR)

/* Interrupt events/masks. */
#define FEC_ENET_HBERR  ((uint)0x80000000)      /* Heartbeat error */
#define FEC_ENET_BABR   ((uint)0x40000000)      /* Babbling receiver */
#define FEC_ENET_BABT   ((uint)0x20000000)      /* Babbling transmitter */
#define FEC_ENET_GRA    ((uint)0x10000000)      /* Graceful stop complete */
#define FEC_ENET_TXF_0	((uint)0x08000000)	/* Full frame transmitted */
#define FEC_ENET_TXF_1	((uint)0x00000008)	/* Full frame transmitted */
#define FEC_ENET_TXF_2	((uint)0x00000080)	/* Full frame transmitted */
#define FEC_ENET_TXB    ((uint)0x04000000)      /* A buffer was transmitted */
#define FEC_ENET_RXF_0	((uint)0x02000000)	/* Full frame received */
#define FEC_ENET_RXF_1	((uint)0x00000002)	/* Full frame received */
#define FEC_ENET_RXF_2	((uint)0x00000020)	/* Full frame received */
#define FEC_ENET_RXB    ((uint)0x01000000)      /* A buffer was received */
#define FEC_ENET_MII    ((uint)0x00800000)      /* MII interrupt */
#define FEC_ENET_EBERR  ((uint)0x00400000)      /* SDMA bus error */
#define FEC_ENET_WAKEUP	((uint)0x00020000)	/* Wakeup request */
#define FEC_ENET_TXF	(FEC_ENET_TXF_0 | FEC_ENET_TXF_1 | FEC_ENET_TXF_2)
#define FEC_ENET_RXF	(FEC_ENET_RXF_0 | FEC_ENET_RXF_1 | FEC_ENET_RXF_2)
#define FEC_ENET_RXF_GET(X)	(((X) == 0) ? FEC_ENET_RXF_0 :	\
				(((X) == 1) ? FEC_ENET_RXF_1 :	\
				FEC_ENET_RXF_2))
#define FEC_ENET_TS_AVAIL       ((uint)0x00010000)
#define FEC_ENET_TS_TIMER       ((uint)0x00008000)

#define FEC_DEFAULT_IMASK (FEC_ENET_TXF | FEC_ENET_RXF)
#define FEC_RX_DISABLED_IMASK (FEC_DEFAULT_IMASK & (~FEC_ENET_RXF))

#define FEC_ENET_ETHEREN	((uint)0x00000002)
#define FEC_ENET_TXC_DLY	((uint)0x00010000)
#define FEC_ENET_RXC_DLY	((uint)0x00020000)

/* ENET interrupt coalescing macro define */
#define FEC_ITR_CLK_SEL		(0x1 << 30)
#define FEC_ITR_EN		(0x1 << 31)
#define FEC_ITR_ICFT(X)		(((X) & 0xff) << 20)
#define FEC_ITR_ICTT(X)		((X) & 0xffff)
#define FEC_ITR_ICFT_DEFAULT	200  /* Set 200 frame count threshold */
#define FEC_ITR_ICTT_DEFAULT	1000 /* Set 1000us timer threshold */

#define FEC_VLAN_TAG_LEN	0x04
#define FEC_ETHTYPE_LEN		0x02

/* Controller is ENET-MAC */
#define FEC_QUIRK_ENET_MAC		(1 << 0)
/* Controller needs driver to swap frame */
#define FEC_QUIRK_SWAP_FRAME		(1 << 1)
/* Controller uses gasket */
#define FEC_QUIRK_USE_GASKET		(1 << 2)
/* Controller has GBIT support */
#define FEC_QUIRK_HAS_GBIT		(1 << 3)
/* Controller has extend desc buffer */
#define FEC_QUIRK_HAS_BUFDESC_EX	(1 << 4)
/* Controller has hardware checksum support */
#define FEC_QUIRK_HAS_CSUM		(1 << 5)
/* Controller has hardware vlan support */
#define FEC_QUIRK_HAS_VLAN		(1 << 6)
/* ENET IP errata ERR006358
 *
 * If the ready bit in the transmit buffer descriptor (TxBD[R]) is previously
 * detected as not set during a prior frame transmission, then the
 * ENET_TDAR[TDAR] bit is cleared at a later time, even if additional TxBDs
 * were added to the ring and the ENET_TDAR[TDAR] bit is set. This results in
 * frames not being transmitted until there is a 0-to-1 transition on
 * ENET_TDAR[TDAR].
 */
#define FEC_QUIRK_ERR006358		(1 << 7)
/* ENET IP hw AVB
 *
 * i.MX6SX ENET IP add Audio Video Bridging (AVB) feature support.
 * - Two class indicators on receive with configurable priority
 * - Two class indicators and line speed timer on transmit allowing
 *   implementation class credit based shapers externally
 * - Additional DMA registers provisioned to allow managing up to 3
 *   independent rings
 */
#define FEC_QUIRK_HAS_AVB		(1 << 8)
/* There is a TDAR race condition for mutliQ when the software sets TDAR
 * and the UDMA clears TDAR simultaneously or in a small window (2-4 cycles).
 * This will cause the udma_tx and udma_tx_arbiter state machines to hang.
 * The issue exist at i.MX6SX enet IP.
 */
#define FEC_QUIRK_ERR007885		(1 << 9)
/* ENET Block Guide/ Chapter for the iMX6SX (PELE) address one issue:
 * After set ENET_ATCR[Capture], there need some time cycles before the counter
 * value is capture in the register clock domain.
 * The wait-time-cycles is at least 6 clock cycles of the slower clock between
 * the register clock and the 1588 clock. The 1588 ts_clk is fixed to 25Mhz,
 * register clock is 66Mhz, so the wait-time-cycles must be greater than 240ns
 * (40ns * 6).
 */
#define FEC_QUIRK_BUG_CAPTURE		(1 << 10)
/* Controller has only one MDIO bus */
#define FEC_QUIRK_SINGLE_MDIO		(1 << 11)
/* Controller supports RACC register */
#define FEC_QUIRK_HAS_RACC		(1 << 12)
/* Controller supports interrupt coalesc */
#define FEC_QUIRK_HAS_COALESCE		(1 << 13)
/* Interrupt doesn't wake CPU from deep idle */
#define FEC_QUIRK_ERR006687		(1 << 14)
/* The MIB counters should be cleared and enabled during
 * initialisation.
 */
#define FEC_QUIRK_MIB_CLEAR		(1 << 15)
/* Only i.MX25/i.MX27/i.MX28 controller supports FRBR,FRSR registers,
 * those FIFO receive registers are resolved in other platforms.
 */
#define FEC_QUIRK_HAS_FRREG		(1 << 16)

/* Some FEC hardware blocks need the MMFR cleared at setup time to avoid
 * the generation of an MII event. This must be avoided in the older
 * FEC blocks where it will stop MII events being generated.
 */
#define FEC_QUIRK_CLEAR_SETUP_MII	(1 << 17)

/* Some link partners do not tolerate the momentary reset of the REF_CLK
 * frequency when the RNCTL register is cleared by hardware reset.
 */
#define FEC_QUIRK_NO_HARD_RESET		(1 << 18)

/* i.MX6SX ENET IP supports multiple queues (3 queues), use this quirk to
 * represents this ENET IP.
 */
#define FEC_QUIRK_HAS_MULTI_QUEUES	(1 << 19)

/* i.MX8MQ ENET IP version add new feature to support IEEE 802.3az EEE
 * standard. For the transmission, MAC supply two user registers to set
 * Sleep (TS) and Wake (TW) time.
 */
#define FEC_QUIRK_HAS_EEE		(1 << 20)

/* i.MX8QM ENET IP version add new feture to generate delayed TXC/RXC
 * as an alternative option to make sure it works well with various PHYs.
 * For the implementation of delayed clock, ENET takes synchronized 250MHz
 * clocks to generate 2ns delay.
 */
#define FEC_QUIRK_DELAYED_CLKS_SUPPORT	(1 << 21)

/* i.MX8MQ SoC integration mix wakeup interrupt signal into "int2" interrupt line. */
#define FEC_QUIRK_WAKEUP_FROM_INT2	(1 << 22)

/* i.MX6Q adds pm_qos support */
#define FEC_QUIRK_HAS_PMQOS			BIT(23)

struct bufdesc_prop {
	int qid;
	/* Address of Rx and Tx buffers */
	struct bufdesc	*base;
	struct bufdesc	*last;
	struct bufdesc	*cur;
	void __iomem	*reg_desc_active;
	dma_addr_t	dma;
	unsigned short ring_size;
	unsigned char dsize;
	unsigned char dsize_log2;
};

struct fec_enet_priv_txrx_info {
	int	offset;
	struct	page *page;
	struct  sk_buff *skb;
};

<<<<<<< HEAD
=======
enum {
	RX_XDP_REDIRECT = 0,
	RX_XDP_PASS,
	RX_XDP_DROP,
	RX_XDP_TX,
	RX_XDP_TX_ERRORS,
	TX_XDP_XMIT,
	TX_XDP_XMIT_ERRORS,

	/* The following must be the last one */
	XDP_STATS_TOTAL,
};

enum fec_txbuf_type {
	FEC_TXBUF_T_SKB,
	FEC_TXBUF_T_XDP_TX,
	FEC_TXBUF_T_XDP_NDO,
};

struct fec_tx_buffer {
	union {
		struct sk_buff *skb;
		struct xdp_frame *xdp;
	};
	enum fec_txbuf_type type;
};

>>>>>>> 54945bc1
struct fec_enet_priv_tx_q {
	struct bufdesc_prop bd;
	unsigned char *tx_bounce[TX_RING_SIZE];
	struct fec_tx_buffer tx_buf[TX_RING_SIZE];

	unsigned short tx_stop_threshold;
	unsigned short tx_wake_threshold;

	struct bufdesc	*dirty_tx;
	char *tso_hdrs;
	dma_addr_t tso_hdrs_dma;
};

struct fec_enet_priv_rx_q {
	struct bufdesc_prop bd;
	struct  fec_enet_priv_txrx_info rx_skb_info[RX_RING_SIZE];

	/* page_pool */
	struct page_pool *page_pool;
	struct xdp_rxq_info xdp_rxq;

	/* rx queue number, in the range 0-7 */
	u8 id;
};

struct fec_stop_mode_gpr {
	struct regmap *gpr;
	u8 reg;
	u8 bit;
};

/* The FEC buffer descriptors track the ring buffers.  The rx_bd_base and
 * tx_bd_base always point to the base of the buffer descriptors.  The
 * cur_rx and cur_tx point to the currently available buffer.
 * The dirty_tx tracks the current buffer that is being sent by the
 * controller.  The cur_tx and dirty_tx are equal under both completely
 * empty and completely full conditions.  The empty/ready indicator in
 * the buffer descriptor determines the actual condition.
 */
struct fec_enet_private {
	/* Hardware registers of the FEC device */
	void __iomem *hwp;

	struct net_device *netdev;

	struct clk *clk_ipg;
	struct clk *clk_ahb;
	struct clk *clk_ref;
	struct clk *clk_enet_out;
	struct clk *clk_ptp;
	struct clk *clk_2x_txclk;

	bool ptp_clk_on;
	struct mutex ptp_clk_mutex;
	unsigned int num_tx_queues;
	unsigned int num_rx_queues;

	/* The saved address of a sent-in-place packet/buffer, for skfree(). */
	struct fec_enet_priv_tx_q *tx_queue[FEC_ENET_MAX_TX_QS];
	struct fec_enet_priv_rx_q *rx_queue[FEC_ENET_MAX_RX_QS];

	unsigned int total_tx_ring_size;
	unsigned int total_rx_ring_size;

	struct	platform_device *pdev;

	int	dev_id;

	/* Phylib and MDIO interface */
	struct	mii_bus *mii_bus;
	uint	phy_speed;
	phy_interface_t	phy_interface;
	struct device_node *phy_node;
	bool	rgmii_txc_dly;
	bool	rgmii_rxc_dly;
	bool	rpm_active;
	bool	mii_bus_share;
	int	link;
	int	full_duplex;
	int	speed;
	int	irq[FEC_IRQ_NUM];
	bool	bufdesc_ex;
	int	pause_flag;
	int	wol_flag;
	int	wake_irq;
	u32	quirks;

	struct	napi_struct napi;
	int	csum_flags;

	struct work_struct tx_timeout_work;

	struct ptp_clock *ptp_clock;
	struct ptp_clock_info ptp_caps;
	unsigned long last_overflow_check;
	spinlock_t tmreg_lock;
	struct cyclecounter cc;
	struct timecounter tc;
	int rx_hwtstamp_filter;
	u32 base_incval;
	u32 cycle_speed;
	int hwts_rx_en;
	int hwts_tx_en;
	struct delayed_work time_keep;
	struct regulator *reg_phy;
	struct fec_stop_mode_gpr stop_gpr;
	struct pm_qos_request pm_qos_req;

	unsigned int tx_align;
	unsigned int rx_align;

	/* hw interrupt coalesce */
	unsigned int rx_pkts_itr;
	unsigned int rx_time_itr;
	unsigned int tx_pkts_itr;
	unsigned int tx_time_itr;
	unsigned int itr_clk_rate;

	/* tx lpi eee mode */
	struct ethtool_eee eee;
	unsigned int clk_ref_rate;

	u32 rx_copybreak;

	/* ptp clock period in ns*/
	unsigned int ptp_inc;

	/* pps  */
	int pps_channel;
	unsigned int reload_period;
	int pps_enable;
	unsigned int next_counter;
	struct hrtimer perout_timer;
	u64 perout_stime;

	struct imx_sc_ipc *ipc_handle;

	/* XDP BPF Program */
	struct bpf_prog *xdp_prog;

	u64 ethtool_stats[];
};

void fec_ptp_init(struct platform_device *pdev, int irq_idx);
void fec_ptp_stop(struct platform_device *pdev);
void fec_ptp_start_cyclecounter(struct net_device *ndev);
void fec_ptp_disable_hwts(struct net_device *ndev);
int fec_ptp_set(struct net_device *ndev, struct ifreq *ifr);
int fec_ptp_get(struct net_device *ndev, struct ifreq *ifr);

/****************************************************************************/
#endif /* FEC_H */<|MERGE_RESOLUTION|>--- conflicted
+++ resolved
@@ -527,21 +527,6 @@
 	struct  sk_buff *skb;
 };
 
-<<<<<<< HEAD
-=======
-enum {
-	RX_XDP_REDIRECT = 0,
-	RX_XDP_PASS,
-	RX_XDP_DROP,
-	RX_XDP_TX,
-	RX_XDP_TX_ERRORS,
-	TX_XDP_XMIT,
-	TX_XDP_XMIT_ERRORS,
-
-	/* The following must be the last one */
-	XDP_STATS_TOTAL,
-};
-
 enum fec_txbuf_type {
 	FEC_TXBUF_T_SKB,
 	FEC_TXBUF_T_XDP_TX,
@@ -556,7 +541,6 @@
 	enum fec_txbuf_type type;
 };
 
->>>>>>> 54945bc1
 struct fec_enet_priv_tx_q {
 	struct bufdesc_prop bd;
 	unsigned char *tx_bounce[TX_RING_SIZE];
