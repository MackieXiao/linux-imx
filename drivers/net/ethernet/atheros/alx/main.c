/*
 * Copyright (c) 2013, 2021 Johannes Berg <johannes@sipsolutions.net>
 *
 *  This file is free software: you may copy, redistribute and/or modify it
 *  under the terms of the GNU General Public License as published by the
 *  Free Software Foundation, either version 2 of the License, or (at your
 *  option) any later version.
 *
 *  This file is distributed in the hope that it will be useful, but
 *  WITHOUT ANY WARRANTY; without even the implied warranty of
 *  MERCHANTABILITY or FITNESS FOR A PARTICULAR PURPOSE.  See the GNU
 *  General Public License for more details.
 *
 *  You should have received a copy of the GNU General Public License
 *  along with this program.  If not, see <http://www.gnu.org/licenses/>.
 *
 * This file incorporates work covered by the following copyright and
 * permission notice:
 *
 * Copyright (c) 2012 Qualcomm Atheros, Inc.
 *
 * Permission to use, copy, modify, and/or distribute this software for any
 * purpose with or without fee is hereby granted, provided that the above
 * copyright notice and this permission notice appear in all copies.
 *
 * THE SOFTWARE IS PROVIDED "AS IS" AND THE AUTHOR DISCLAIMS ALL WARRANTIES
 * WITH REGARD TO THIS SOFTWARE INCLUDING ALL IMPLIED WARRANTIES OF
 * MERCHANTABILITY AND FITNESS. IN NO EVENT SHALL THE AUTHOR BE LIABLE FOR
 * ANY SPECIAL, DIRECT, INDIRECT, OR CONSEQUENTIAL DAMAGES OR ANY DAMAGES
 * WHATSOEVER RESULTING FROM LOSS OF USE, DATA OR PROFITS, WHETHER IN AN
 * ACTION OF CONTRACT, NEGLIGENCE OR OTHER TORTIOUS ACTION, ARISING OUT OF
 * OR IN CONNECTION WITH THE USE OR PERFORMANCE OF THIS SOFTWARE.
 */

#include <linux/module.h>
#include <linux/pci.h>
#include <linux/interrupt.h>
#include <linux/ip.h>
#include <linux/ipv6.h>
#include <linux/if_vlan.h>
#include <linux/mdio.h>
#include <linux/aer.h>
#include <linux/bitops.h>
#include <linux/netdevice.h>
#include <linux/etherdevice.h>
#include <net/ip6_checksum.h>
#include <linux/crc32.h>
#include "alx.h"
#include "hw.h"
#include "reg.h"

static const char alx_drv_name[] = "alx";

static void alx_free_txbuf(struct alx_tx_queue *txq, int entry)
{
	struct alx_buffer *txb = &txq->bufs[entry];

	if (dma_unmap_len(txb, size)) {
		dma_unmap_single(txq->dev,
				 dma_unmap_addr(txb, dma),
				 dma_unmap_len(txb, size),
				 DMA_TO_DEVICE);
		dma_unmap_len_set(txb, size, 0);
	}

	if (txb->skb) {
		dev_kfree_skb_any(txb->skb);
		txb->skb = NULL;
	}
}

static int alx_refill_rx_ring(struct alx_priv *alx, gfp_t gfp)
{
	struct alx_rx_queue *rxq = alx->qnapi[0]->rxq;
	struct sk_buff *skb;
	struct alx_buffer *cur_buf;
	dma_addr_t dma;
	u16 cur, next, count = 0;

	next = cur = rxq->write_idx;
	if (++next == alx->rx_ringsz)
		next = 0;
	cur_buf = &rxq->bufs[cur];

	while (!cur_buf->skb && next != rxq->read_idx) {
		struct alx_rfd *rfd = &rxq->rfd[cur];

		/*
		 * When DMA RX address is set to something like
		 * 0x....fc0, it will be very likely to cause DMA
		 * RFD overflow issue.
		 *
		 * To work around it, we apply rx skb with 64 bytes
		 * longer space, and offset the address whenever
		 * 0x....fc0 is detected.
		 */
		skb = __netdev_alloc_skb(alx->dev, alx->rxbuf_size + 64, gfp);
		if (!skb)
			break;

		if (((unsigned long)skb->data & 0xfff) == 0xfc0)
			skb_reserve(skb, 64);

		dma = dma_map_single(&alx->hw.pdev->dev,
				     skb->data, alx->rxbuf_size,
				     DMA_FROM_DEVICE);
		if (dma_mapping_error(&alx->hw.pdev->dev, dma)) {
			dev_kfree_skb(skb);
			break;
		}

		/* Unfortunately, RX descriptor buffers must be 4-byte
		 * aligned, so we can't use IP alignment.
		 */
		if (WARN_ON(dma & 3)) {
			dev_kfree_skb(skb);
			break;
		}

		cur_buf->skb = skb;
		dma_unmap_len_set(cur_buf, size, alx->rxbuf_size);
		dma_unmap_addr_set(cur_buf, dma, dma);
		rfd->addr = cpu_to_le64(dma);

		cur = next;
		if (++next == alx->rx_ringsz)
			next = 0;
		cur_buf = &rxq->bufs[cur];
		count++;
	}

	if (count) {
		/* flush all updates before updating hardware */
		wmb();
		rxq->write_idx = cur;
		alx_write_mem16(&alx->hw, ALX_RFD_PIDX, cur);
	}

	return count;
}

static struct alx_tx_queue *alx_tx_queue_mapping(struct alx_priv *alx,
						 struct sk_buff *skb)
{
	unsigned int r_idx = skb->queue_mapping;

	if (r_idx >= alx->num_txq)
		r_idx = r_idx % alx->num_txq;

	return alx->qnapi[r_idx]->txq;
}

static struct netdev_queue *alx_get_tx_queue(const struct alx_tx_queue *txq)
{
	return netdev_get_tx_queue(txq->netdev, txq->queue_idx);
}

static inline int alx_tpd_avail(struct alx_tx_queue *txq)
{
	if (txq->write_idx >= txq->read_idx)
		return txq->count + txq->read_idx - txq->write_idx - 1;
	return txq->read_idx - txq->write_idx - 1;
}

static bool alx_clean_tx_irq(struct alx_tx_queue *txq)
{
	struct alx_priv *alx;
	struct netdev_queue *tx_queue;
	u16 hw_read_idx, sw_read_idx;
	unsigned int total_bytes = 0, total_packets = 0;
	int budget = ALX_DEFAULT_TX_WORK;

	alx = netdev_priv(txq->netdev);
	tx_queue = alx_get_tx_queue(txq);

	sw_read_idx = txq->read_idx;
	hw_read_idx = alx_read_mem16(&alx->hw, txq->c_reg);

	if (sw_read_idx != hw_read_idx) {
		while (sw_read_idx != hw_read_idx && budget > 0) {
			struct sk_buff *skb;

			skb = txq->bufs[sw_read_idx].skb;
			if (skb) {
				total_bytes += skb->len;
				total_packets++;
				budget--;
			}

			alx_free_txbuf(txq, sw_read_idx);

			if (++sw_read_idx == txq->count)
				sw_read_idx = 0;
		}
		txq->read_idx = sw_read_idx;

		netdev_tx_completed_queue(tx_queue, total_packets, total_bytes);
	}

	if (netif_tx_queue_stopped(tx_queue) && netif_carrier_ok(alx->dev) &&
	    alx_tpd_avail(txq) > txq->count / 4)
		netif_tx_wake_queue(tx_queue);

	return sw_read_idx == hw_read_idx;
}

static void alx_schedule_link_check(struct alx_priv *alx)
{
	schedule_work(&alx->link_check_wk);
}

static void alx_schedule_reset(struct alx_priv *alx)
{
	schedule_work(&alx->reset_wk);
}

static int alx_clean_rx_irq(struct alx_rx_queue *rxq, int budget)
{
	struct alx_priv *alx;
	struct alx_rrd *rrd;
	struct alx_buffer *rxb;
	struct sk_buff *skb;
	u16 length, rfd_cleaned = 0;
	int work = 0;

	alx = netdev_priv(rxq->netdev);

	while (work < budget) {
		rrd = &rxq->rrd[rxq->rrd_read_idx];
		if (!(rrd->word3 & cpu_to_le32(1 << RRD_UPDATED_SHIFT)))
			break;
		rrd->word3 &= ~cpu_to_le32(1 << RRD_UPDATED_SHIFT);

		if (ALX_GET_FIELD(le32_to_cpu(rrd->word0),
				  RRD_SI) != rxq->read_idx ||
		    ALX_GET_FIELD(le32_to_cpu(rrd->word0),
				  RRD_NOR) != 1) {
			alx_schedule_reset(alx);
			return work;
		}

		rxb = &rxq->bufs[rxq->read_idx];
		dma_unmap_single(rxq->dev,
				 dma_unmap_addr(rxb, dma),
				 dma_unmap_len(rxb, size),
				 DMA_FROM_DEVICE);
		dma_unmap_len_set(rxb, size, 0);
		skb = rxb->skb;
		rxb->skb = NULL;

		if (rrd->word3 & cpu_to_le32(1 << RRD_ERR_RES_SHIFT) ||
		    rrd->word3 & cpu_to_le32(1 << RRD_ERR_LEN_SHIFT)) {
			rrd->word3 = 0;
			dev_kfree_skb_any(skb);
			goto next_pkt;
		}

		length = ALX_GET_FIELD(le32_to_cpu(rrd->word3),
				       RRD_PKTLEN) - ETH_FCS_LEN;
		skb_put(skb, length);
		skb->protocol = eth_type_trans(skb, rxq->netdev);

		skb_checksum_none_assert(skb);
		if (alx->dev->features & NETIF_F_RXCSUM &&
		    !(rrd->word3 & (cpu_to_le32(1 << RRD_ERR_L4_SHIFT) |
				    cpu_to_le32(1 << RRD_ERR_IPV4_SHIFT)))) {
			switch (ALX_GET_FIELD(le32_to_cpu(rrd->word2),
					      RRD_PID)) {
			case RRD_PID_IPV6UDP:
			case RRD_PID_IPV4UDP:
			case RRD_PID_IPV4TCP:
			case RRD_PID_IPV6TCP:
				skb->ip_summed = CHECKSUM_UNNECESSARY;
				break;
			}
		}

		napi_gro_receive(&rxq->np->napi, skb);
		work++;

next_pkt:
		if (++rxq->read_idx == rxq->count)
			rxq->read_idx = 0;
		if (++rxq->rrd_read_idx == rxq->count)
			rxq->rrd_read_idx = 0;

		if (++rfd_cleaned > ALX_RX_ALLOC_THRESH)
			rfd_cleaned -= alx_refill_rx_ring(alx, GFP_ATOMIC);
	}

	if (rfd_cleaned)
		alx_refill_rx_ring(alx, GFP_ATOMIC);

	return work;
}

static int alx_poll(struct napi_struct *napi, int budget)
{
	struct alx_napi *np = container_of(napi, struct alx_napi, napi);
	struct alx_priv *alx = np->alx;
	struct alx_hw *hw = &alx->hw;
	unsigned long flags;
	bool tx_complete = true;
	int work = 0;

	if (np->txq)
		tx_complete = alx_clean_tx_irq(np->txq);
	if (np->rxq)
		work = alx_clean_rx_irq(np->rxq, budget);

	if (!tx_complete || work == budget)
		return budget;

	napi_complete_done(&np->napi, work);

	/* enable interrupt */
	if (alx->hw.pdev->msix_enabled) {
		alx_mask_msix(hw, np->vec_idx, false);
	} else {
		spin_lock_irqsave(&alx->irq_lock, flags);
		alx->int_mask |= ALX_ISR_TX_Q0 | ALX_ISR_RX_Q0;
		alx_write_mem32(hw, ALX_IMR, alx->int_mask);
		spin_unlock_irqrestore(&alx->irq_lock, flags);
	}

	alx_post_write(hw);

	return work;
}

static bool alx_intr_handle_misc(struct alx_priv *alx, u32 intr)
{
	struct alx_hw *hw = &alx->hw;

	if (intr & ALX_ISR_FATAL) {
		netif_warn(alx, hw, alx->dev,
			   "fatal interrupt 0x%x, resetting\n", intr);
		alx_schedule_reset(alx);
		return true;
	}

	if (intr & ALX_ISR_ALERT)
		netdev_warn(alx->dev, "alert interrupt: 0x%x\n", intr);

	if (intr & ALX_ISR_PHY) {
		/* suppress PHY interrupt, because the source
		 * is from PHY internal. only the internal status
		 * is cleared, the interrupt status could be cleared.
		 */
		alx->int_mask &= ~ALX_ISR_PHY;
		alx_write_mem32(hw, ALX_IMR, alx->int_mask);
		alx_schedule_link_check(alx);
	}

	return false;
}

static irqreturn_t alx_intr_handle(struct alx_priv *alx, u32 intr)
{
	struct alx_hw *hw = &alx->hw;

	spin_lock(&alx->irq_lock);

	/* ACK interrupt */
	alx_write_mem32(hw, ALX_ISR, intr | ALX_ISR_DIS);
	intr &= alx->int_mask;

	if (alx_intr_handle_misc(alx, intr))
		goto out;

	if (intr & (ALX_ISR_TX_Q0 | ALX_ISR_RX_Q0)) {
		napi_schedule(&alx->qnapi[0]->napi);
		/* mask rx/tx interrupt, enable them when napi complete */
		alx->int_mask &= ~ALX_ISR_ALL_QUEUES;
		alx_write_mem32(hw, ALX_IMR, alx->int_mask);
	}

	alx_write_mem32(hw, ALX_ISR, 0);

 out:
	spin_unlock(&alx->irq_lock);
	return IRQ_HANDLED;
}

static irqreturn_t alx_intr_msix_ring(int irq, void *data)
{
	struct alx_napi *np = data;
	struct alx_hw *hw = &np->alx->hw;

	/* mask interrupt to ACK chip */
	alx_mask_msix(hw, np->vec_idx, true);
	/* clear interrupt status */
	alx_write_mem32(hw, ALX_ISR, np->vec_mask);

	napi_schedule(&np->napi);

	return IRQ_HANDLED;
}

static irqreturn_t alx_intr_msix_misc(int irq, void *data)
{
	struct alx_priv *alx = data;
	struct alx_hw *hw = &alx->hw;
	u32 intr;

	/* mask interrupt to ACK chip */
	alx_mask_msix(hw, 0, true);

	/* read interrupt status */
	intr = alx_read_mem32(hw, ALX_ISR);
	intr &= (alx->int_mask & ~ALX_ISR_ALL_QUEUES);

	if (alx_intr_handle_misc(alx, intr))
		return IRQ_HANDLED;

	/* clear interrupt status */
	alx_write_mem32(hw, ALX_ISR, intr);

	/* enable interrupt again */
	alx_mask_msix(hw, 0, false);

	return IRQ_HANDLED;
}

static irqreturn_t alx_intr_msi(int irq, void *data)
{
	struct alx_priv *alx = data;

	return alx_intr_handle(alx, alx_read_mem32(&alx->hw, ALX_ISR));
}

static irqreturn_t alx_intr_legacy(int irq, void *data)
{
	struct alx_priv *alx = data;
	struct alx_hw *hw = &alx->hw;
	u32 intr;

	intr = alx_read_mem32(hw, ALX_ISR);

	if (intr & ALX_ISR_DIS || !(intr & alx->int_mask))
		return IRQ_NONE;

	return alx_intr_handle(alx, intr);
}

static const u16 txring_header_reg[] = {ALX_TPD_PRI0_ADDR_LO,
					ALX_TPD_PRI1_ADDR_LO,
					ALX_TPD_PRI2_ADDR_LO,
					ALX_TPD_PRI3_ADDR_LO};

static void alx_init_ring_ptrs(struct alx_priv *alx)
{
	struct alx_hw *hw = &alx->hw;
	u32 addr_hi = ((u64)alx->descmem.dma) >> 32;
	struct alx_napi *np;
	int i;

	for (i = 0; i < alx->num_napi; i++) {
		np = alx->qnapi[i];
		if (np->txq) {
			np->txq->read_idx = 0;
			np->txq->write_idx = 0;
			alx_write_mem32(hw,
					txring_header_reg[np->txq->queue_idx],
					np->txq->tpd_dma);
		}

		if (np->rxq) {
			np->rxq->read_idx = 0;
			np->rxq->write_idx = 0;
			np->rxq->rrd_read_idx = 0;
			alx_write_mem32(hw, ALX_RRD_ADDR_LO, np->rxq->rrd_dma);
			alx_write_mem32(hw, ALX_RFD_ADDR_LO, np->rxq->rfd_dma);
		}
	}

	alx_write_mem32(hw, ALX_TX_BASE_ADDR_HI, addr_hi);
	alx_write_mem32(hw, ALX_TPD_RING_SZ, alx->tx_ringsz);

	alx_write_mem32(hw, ALX_RX_BASE_ADDR_HI, addr_hi);
	alx_write_mem32(hw, ALX_RRD_RING_SZ, alx->rx_ringsz);
	alx_write_mem32(hw, ALX_RFD_RING_SZ, alx->rx_ringsz);
	alx_write_mem32(hw, ALX_RFD_BUF_SZ, alx->rxbuf_size);

	/* load these pointers into the chip */
	alx_write_mem32(hw, ALX_SRAM9, ALX_SRAM_LOAD_PTR);
}

static void alx_free_txring_buf(struct alx_tx_queue *txq)
{
	int i;

	if (!txq->bufs)
		return;

	for (i = 0; i < txq->count; i++)
		alx_free_txbuf(txq, i);

	memset(txq->bufs, 0, txq->count * sizeof(struct alx_buffer));
	memset(txq->tpd, 0, txq->count * sizeof(struct alx_txd));
	txq->write_idx = 0;
	txq->read_idx = 0;

	netdev_tx_reset_queue(alx_get_tx_queue(txq));
}

static void alx_free_rxring_buf(struct alx_rx_queue *rxq)
{
	struct alx_buffer *cur_buf;
	u16 i;

	if (!rxq->bufs)
		return;

	for (i = 0; i < rxq->count; i++) {
		cur_buf = rxq->bufs + i;
		if (cur_buf->skb) {
			dma_unmap_single(rxq->dev,
					 dma_unmap_addr(cur_buf, dma),
					 dma_unmap_len(cur_buf, size),
					 DMA_FROM_DEVICE);
			dev_kfree_skb(cur_buf->skb);
			cur_buf->skb = NULL;
			dma_unmap_len_set(cur_buf, size, 0);
			dma_unmap_addr_set(cur_buf, dma, 0);
		}
	}

	rxq->write_idx = 0;
	rxq->read_idx = 0;
	rxq->rrd_read_idx = 0;
}

static void alx_free_buffers(struct alx_priv *alx)
{
	int i;

	for (i = 0; i < alx->num_txq; i++)
		if (alx->qnapi[i] && alx->qnapi[i]->txq)
			alx_free_txring_buf(alx->qnapi[i]->txq);

	if (alx->qnapi[0] && alx->qnapi[0]->rxq)
		alx_free_rxring_buf(alx->qnapi[0]->rxq);
}

static int alx_reinit_rings(struct alx_priv *alx)
{
	alx_free_buffers(alx);

	alx_init_ring_ptrs(alx);

	if (!alx_refill_rx_ring(alx, GFP_KERNEL))
		return -ENOMEM;

	return 0;
}

static void alx_add_mc_addr(struct alx_hw *hw, const u8 *addr, u32 *mc_hash)
{
	u32 crc32, bit, reg;

	crc32 = ether_crc(ETH_ALEN, addr);
	reg = (crc32 >> 31) & 0x1;
	bit = (crc32 >> 26) & 0x1F;

	mc_hash[reg] |= BIT(bit);
}

static void __alx_set_rx_mode(struct net_device *netdev)
{
	struct alx_priv *alx = netdev_priv(netdev);
	struct alx_hw *hw = &alx->hw;
	struct netdev_hw_addr *ha;
	u32 mc_hash[2] = {};

	if (!(netdev->flags & IFF_ALLMULTI)) {
		netdev_for_each_mc_addr(ha, netdev)
			alx_add_mc_addr(hw, ha->addr, mc_hash);

		alx_write_mem32(hw, ALX_HASH_TBL0, mc_hash[0]);
		alx_write_mem32(hw, ALX_HASH_TBL1, mc_hash[1]);
	}

	hw->rx_ctrl &= ~(ALX_MAC_CTRL_MULTIALL_EN | ALX_MAC_CTRL_PROMISC_EN);
	if (netdev->flags & IFF_PROMISC)
		hw->rx_ctrl |= ALX_MAC_CTRL_PROMISC_EN;
	if (netdev->flags & IFF_ALLMULTI)
		hw->rx_ctrl |= ALX_MAC_CTRL_MULTIALL_EN;

	alx_write_mem32(hw, ALX_MAC_CTRL, hw->rx_ctrl);
}

static void alx_set_rx_mode(struct net_device *netdev)
{
	__alx_set_rx_mode(netdev);
}

static int alx_set_mac_address(struct net_device *netdev, void *data)
{
	struct alx_priv *alx = netdev_priv(netdev);
	struct alx_hw *hw = &alx->hw;
	struct sockaddr *addr = data;

	if (!is_valid_ether_addr(addr->sa_data))
		return -EADDRNOTAVAIL;

	if (netdev->addr_assign_type & NET_ADDR_RANDOM)
		netdev->addr_assign_type ^= NET_ADDR_RANDOM;

	memcpy(netdev->dev_addr, addr->sa_data, netdev->addr_len);
	memcpy(hw->mac_addr, addr->sa_data, netdev->addr_len);
	alx_set_macaddr(hw, hw->mac_addr);

	return 0;
}

static int alx_alloc_tx_ring(struct alx_priv *alx, struct alx_tx_queue *txq,
			     int offset)
{
	txq->bufs = kcalloc(txq->count, sizeof(struct alx_buffer), GFP_KERNEL);
	if (!txq->bufs)
		return -ENOMEM;

	txq->tpd = alx->descmem.virt + offset;
	txq->tpd_dma = alx->descmem.dma + offset;
	offset += sizeof(struct alx_txd) * txq->count;

	return offset;
}

static int alx_alloc_rx_ring(struct alx_priv *alx, struct alx_rx_queue *rxq,
			     int offset)
{
	rxq->bufs = kcalloc(rxq->count, sizeof(struct alx_buffer), GFP_KERNEL);
	if (!rxq->bufs)
		return -ENOMEM;

	rxq->rrd = alx->descmem.virt + offset;
	rxq->rrd_dma = alx->descmem.dma + offset;
	offset += sizeof(struct alx_rrd) * rxq->count;

	rxq->rfd = alx->descmem.virt + offset;
	rxq->rfd_dma = alx->descmem.dma + offset;
	offset += sizeof(struct alx_rfd) * rxq->count;

	return offset;
}

static int alx_alloc_rings(struct alx_priv *alx)
{
	int i, offset = 0;

	/* physical tx/rx ring descriptors
	 *
	 * Allocate them as a single chunk because they must not cross a
	 * 4G boundary (hardware has a single register for high 32 bits
	 * of addresses only)
	 */
	alx->descmem.size = sizeof(struct alx_txd) * alx->tx_ringsz *
			    alx->num_txq +
			    sizeof(struct alx_rrd) * alx->rx_ringsz +
			    sizeof(struct alx_rfd) * alx->rx_ringsz;
	alx->descmem.virt = dma_alloc_coherent(&alx->hw.pdev->dev,
					       alx->descmem.size,
					       &alx->descmem.dma, GFP_KERNEL);
	if (!alx->descmem.virt)
		return -ENOMEM;

	/* alignment requirements */
	BUILD_BUG_ON(sizeof(struct alx_txd) % 8);
	BUILD_BUG_ON(sizeof(struct alx_rrd) % 8);

	for (i = 0; i < alx->num_txq; i++) {
		offset = alx_alloc_tx_ring(alx, alx->qnapi[i]->txq, offset);
		if (offset < 0) {
			netdev_err(alx->dev, "Allocation of tx buffer failed!\n");
			return -ENOMEM;
		}
	}

	offset = alx_alloc_rx_ring(alx, alx->qnapi[0]->rxq, offset);
	if (offset < 0) {
		netdev_err(alx->dev, "Allocation of rx buffer failed!\n");
		return -ENOMEM;
	}

	return 0;
}

static void alx_free_rings(struct alx_priv *alx)
{
	int i;

	alx_free_buffers(alx);

	for (i = 0; i < alx->num_txq; i++)
		if (alx->qnapi[i] && alx->qnapi[i]->txq)
			kfree(alx->qnapi[i]->txq->bufs);

	if (alx->qnapi[0] && alx->qnapi[0]->rxq)
		kfree(alx->qnapi[0]->rxq->bufs);

	if (alx->descmem.virt)
		dma_free_coherent(&alx->hw.pdev->dev,
				  alx->descmem.size,
				  alx->descmem.virt,
				  alx->descmem.dma);
}

static void alx_free_napis(struct alx_priv *alx)
{
	struct alx_napi *np;
	int i;

	for (i = 0; i < alx->num_napi; i++) {
		np = alx->qnapi[i];
		if (!np)
			continue;

		netif_napi_del(&np->napi);
		kfree(np->txq);
		kfree(np->rxq);
		kfree(np);
		alx->qnapi[i] = NULL;
	}
}

static const u16 tx_pidx_reg[] = {ALX_TPD_PRI0_PIDX, ALX_TPD_PRI1_PIDX,
				  ALX_TPD_PRI2_PIDX, ALX_TPD_PRI3_PIDX};
static const u16 tx_cidx_reg[] = {ALX_TPD_PRI0_CIDX, ALX_TPD_PRI1_CIDX,
				  ALX_TPD_PRI2_CIDX, ALX_TPD_PRI3_CIDX};
static const u32 tx_vect_mask[] = {ALX_ISR_TX_Q0, ALX_ISR_TX_Q1,
				   ALX_ISR_TX_Q2, ALX_ISR_TX_Q3};
static const u32 rx_vect_mask[] = {ALX_ISR_RX_Q0, ALX_ISR_RX_Q1,
				   ALX_ISR_RX_Q2, ALX_ISR_RX_Q3,
				   ALX_ISR_RX_Q4, ALX_ISR_RX_Q5,
				   ALX_ISR_RX_Q6, ALX_ISR_RX_Q7};

static int alx_alloc_napis(struct alx_priv *alx)
{
	struct alx_napi *np;
	struct alx_rx_queue *rxq;
	struct alx_tx_queue *txq;
	int i;

	alx->int_mask &= ~ALX_ISR_ALL_QUEUES;

	/* allocate alx_napi structures */
	for (i = 0; i < alx->num_napi; i++) {
		np = kzalloc(sizeof(struct alx_napi), GFP_KERNEL);
		if (!np)
			goto err_out;

		np->alx = alx;
		netif_napi_add(alx->dev, &np->napi, alx_poll, 64);
		alx->qnapi[i] = np;
	}

	/* allocate tx queues */
	for (i = 0; i < alx->num_txq; i++) {
		np = alx->qnapi[i];
		txq = kzalloc(sizeof(*txq), GFP_KERNEL);
		if (!txq)
			goto err_out;

		np->txq = txq;
		txq->p_reg = tx_pidx_reg[i];
		txq->c_reg = tx_cidx_reg[i];
		txq->queue_idx = i;
		txq->count = alx->tx_ringsz;
		txq->netdev = alx->dev;
		txq->dev = &alx->hw.pdev->dev;
		np->vec_mask |= tx_vect_mask[i];
		alx->int_mask |= tx_vect_mask[i];
	}

	/* allocate rx queues */
	np = alx->qnapi[0];
	rxq = kzalloc(sizeof(*rxq), GFP_KERNEL);
	if (!rxq)
		goto err_out;

	np->rxq = rxq;
	rxq->np = alx->qnapi[0];
	rxq->queue_idx = 0;
	rxq->count = alx->rx_ringsz;
	rxq->netdev = alx->dev;
	rxq->dev = &alx->hw.pdev->dev;
	np->vec_mask |= rx_vect_mask[0];
	alx->int_mask |= rx_vect_mask[0];

	return 0;

err_out:
	netdev_err(alx->dev, "error allocating internal structures\n");
	alx_free_napis(alx);
	return -ENOMEM;
}

static const int txq_vec_mapping_shift[] = {
	0, ALX_MSI_MAP_TBL1_TXQ0_SHIFT,
	0, ALX_MSI_MAP_TBL1_TXQ1_SHIFT,
	1, ALX_MSI_MAP_TBL2_TXQ2_SHIFT,
	1, ALX_MSI_MAP_TBL2_TXQ3_SHIFT,
};

static void alx_config_vector_mapping(struct alx_priv *alx)
{
	struct alx_hw *hw = &alx->hw;
	u32 tbl[2] = {0, 0};
	int i, vector, idx, shift;

	if (alx->hw.pdev->msix_enabled) {
		/* tx mappings */
		for (i = 0, vector = 1; i < alx->num_txq; i++, vector++) {
			idx = txq_vec_mapping_shift[i * 2];
			shift = txq_vec_mapping_shift[i * 2 + 1];
			tbl[idx] |= vector << shift;
		}

		/* rx mapping */
		tbl[0] |= 1 << ALX_MSI_MAP_TBL1_RXQ0_SHIFT;
	}

	alx_write_mem32(hw, ALX_MSI_MAP_TBL1, tbl[0]);
	alx_write_mem32(hw, ALX_MSI_MAP_TBL2, tbl[1]);
	alx_write_mem32(hw, ALX_MSI_ID_MAP, 0);
}

static int alx_enable_msix(struct alx_priv *alx)
{
	int err, num_vec, num_txq, num_rxq;

	num_txq = min_t(int, num_online_cpus(), ALX_MAX_TX_QUEUES);
	num_rxq = 1;
	num_vec = max_t(int, num_txq, num_rxq) + 1;

	err = pci_alloc_irq_vectors(alx->hw.pdev, num_vec, num_vec,
			PCI_IRQ_MSIX);
	if (err < 0) {
		netdev_warn(alx->dev, "Enabling MSI-X interrupts failed!\n");
		return err;
	}

	alx->num_vec = num_vec;
	alx->num_napi = num_vec - 1;
	alx->num_txq = num_txq;
	alx->num_rxq = num_rxq;

	return err;
}

static int alx_request_msix(struct alx_priv *alx)
{
	struct net_device *netdev = alx->dev;
	int i, err, vector = 0, free_vector = 0;

	err = request_irq(pci_irq_vector(alx->hw.pdev, 0), alx_intr_msix_misc,
			  0, netdev->name, alx);
	if (err)
		goto out_err;

	for (i = 0; i < alx->num_napi; i++) {
		struct alx_napi *np = alx->qnapi[i];

		vector++;

		if (np->txq && np->rxq)
			sprintf(np->irq_lbl, "%s-TxRx-%u", netdev->name,
				np->txq->queue_idx);
		else if (np->txq)
			sprintf(np->irq_lbl, "%s-tx-%u", netdev->name,
				np->txq->queue_idx);
		else if (np->rxq)
			sprintf(np->irq_lbl, "%s-rx-%u", netdev->name,
				np->rxq->queue_idx);
		else
			sprintf(np->irq_lbl, "%s-unused", netdev->name);

		np->vec_idx = vector;
		err = request_irq(pci_irq_vector(alx->hw.pdev, vector),
				  alx_intr_msix_ring, 0, np->irq_lbl, np);
		if (err)
			goto out_free;
	}
	return 0;

out_free:
	free_irq(pci_irq_vector(alx->hw.pdev, free_vector++), alx);

	vector--;
	for (i = 0; i < vector; i++)
		free_irq(pci_irq_vector(alx->hw.pdev,free_vector++),
			 alx->qnapi[i]);

out_err:
	return err;
}

static int alx_init_intr(struct alx_priv *alx)
{
	int ret;

	ret = pci_alloc_irq_vectors(alx->hw.pdev, 1, 1,
			PCI_IRQ_MSI | PCI_IRQ_LEGACY);
	if (ret < 0)
		return ret;

	alx->num_vec = 1;
	alx->num_napi = 1;
	alx->num_txq = 1;
	alx->num_rxq = 1;
	return 0;
}

static void alx_irq_enable(struct alx_priv *alx)
{
	struct alx_hw *hw = &alx->hw;
	int i;

	/* level-1 interrupt switch */
	alx_write_mem32(hw, ALX_ISR, 0);
	alx_write_mem32(hw, ALX_IMR, alx->int_mask);
	alx_post_write(hw);

	if (alx->hw.pdev->msix_enabled) {
		/* enable all msix irqs */
		for (i = 0; i < alx->num_vec; i++)
			alx_mask_msix(hw, i, false);
	}
}

static void alx_irq_disable(struct alx_priv *alx)
{
	struct alx_hw *hw = &alx->hw;
	int i;

	alx_write_mem32(hw, ALX_ISR, ALX_ISR_DIS);
	alx_write_mem32(hw, ALX_IMR, 0);
	alx_post_write(hw);

	if (alx->hw.pdev->msix_enabled) {
		for (i = 0; i < alx->num_vec; i++) {
			alx_mask_msix(hw, i, true);
			synchronize_irq(pci_irq_vector(alx->hw.pdev, i));
		}
	} else {
		synchronize_irq(pci_irq_vector(alx->hw.pdev, 0));
	}
}

static int alx_realloc_resources(struct alx_priv *alx)
{
	int err;

	alx_free_rings(alx);
	alx_free_napis(alx);
	pci_free_irq_vectors(alx->hw.pdev);

	err = alx_init_intr(alx);
	if (err)
		return err;

	err = alx_alloc_napis(alx);
	if (err)
		return err;

	err = alx_alloc_rings(alx);
	if (err)
		return err;

	return 0;
}

static int alx_request_irq(struct alx_priv *alx)
{
	struct pci_dev *pdev = alx->hw.pdev;
	struct alx_hw *hw = &alx->hw;
	int err;
	u32 msi_ctrl;

	msi_ctrl = (hw->imt >> 1) << ALX_MSI_RETRANS_TM_SHIFT;

	if (alx->hw.pdev->msix_enabled) {
		alx_write_mem32(hw, ALX_MSI_RETRANS_TIMER, msi_ctrl);
		err = alx_request_msix(alx);
		if (!err)
			goto out;

		/* msix request failed, realloc resources */
		err = alx_realloc_resources(alx);
		if (err)
			goto out;
	}

	if (alx->hw.pdev->msi_enabled) {
		alx_write_mem32(hw, ALX_MSI_RETRANS_TIMER,
				msi_ctrl | ALX_MSI_MASK_SEL_LINE);
		err = request_irq(pci_irq_vector(pdev, 0), alx_intr_msi, 0,
				  alx->dev->name, alx);
		if (!err)
			goto out;

		/* fall back to legacy interrupt */
		pci_free_irq_vectors(alx->hw.pdev);
	}

	alx_write_mem32(hw, ALX_MSI_RETRANS_TIMER, 0);
	err = request_irq(pci_irq_vector(pdev, 0), alx_intr_legacy, IRQF_SHARED,
			  alx->dev->name, alx);
out:
	if (!err)
		alx_config_vector_mapping(alx);
	else
		netdev_err(alx->dev, "IRQ registration failed!\n");
	return err;
}

static void alx_free_irq(struct alx_priv *alx)
{
	struct pci_dev *pdev = alx->hw.pdev;
	int i;

	free_irq(pci_irq_vector(pdev, 0), alx);
	if (alx->hw.pdev->msix_enabled) {
		for (i = 0; i < alx->num_napi; i++)
			free_irq(pci_irq_vector(pdev, i + 1), alx->qnapi[i]);
	}

	pci_free_irq_vectors(pdev);
}

static int alx_identify_hw(struct alx_priv *alx)
{
	struct alx_hw *hw = &alx->hw;
	int rev = alx_hw_revision(hw);

	if (rev > ALX_REV_C0)
		return -EINVAL;

	hw->max_dma_chnl = rev >= ALX_REV_B0 ? 4 : 2;

	return 0;
}

static int alx_init_sw(struct alx_priv *alx)
{
	struct pci_dev *pdev = alx->hw.pdev;
	struct alx_hw *hw = &alx->hw;
	int err;

	err = alx_identify_hw(alx);
	if (err) {
		dev_err(&pdev->dev, "unrecognized chip, aborting\n");
		return err;
	}

	alx->hw.lnk_patch =
		pdev->device == ALX_DEV_ID_AR8161 &&
		pdev->subsystem_vendor == PCI_VENDOR_ID_ATTANSIC &&
		pdev->subsystem_device == 0x0091 &&
		pdev->revision == 0;

	hw->smb_timer = 400;
	hw->mtu = alx->dev->mtu;
	alx->rxbuf_size = ALX_MAX_FRAME_LEN(hw->mtu);
	/* MTU range: 34 - 9256 */
	alx->dev->min_mtu = 34;
	alx->dev->max_mtu = ALX_MAX_FRAME_LEN(ALX_MAX_FRAME_SIZE);
	alx->tx_ringsz = 256;
	alx->rx_ringsz = 512;
	hw->imt = 200;
	alx->int_mask = ALX_ISR_MISC;
	hw->dma_chnl = hw->max_dma_chnl;
	hw->ith_tpd = alx->tx_ringsz / 3;
	hw->link_speed = SPEED_UNKNOWN;
	hw->duplex = DUPLEX_UNKNOWN;
	hw->adv_cfg = ADVERTISED_Autoneg |
		      ADVERTISED_10baseT_Half |
		      ADVERTISED_10baseT_Full |
		      ADVERTISED_100baseT_Full |
		      ADVERTISED_100baseT_Half |
		      ADVERTISED_1000baseT_Full;
	hw->flowctrl = ALX_FC_ANEG | ALX_FC_RX | ALX_FC_TX;

	hw->rx_ctrl = ALX_MAC_CTRL_WOLSPED_SWEN |
		      ALX_MAC_CTRL_MHASH_ALG_HI5B |
		      ALX_MAC_CTRL_BRD_EN |
		      ALX_MAC_CTRL_PCRCE |
		      ALX_MAC_CTRL_CRCE |
		      ALX_MAC_CTRL_RXFC_EN |
		      ALX_MAC_CTRL_TXFC_EN |
		      7 << ALX_MAC_CTRL_PRMBLEN_SHIFT;
	mutex_init(&alx->mtx);

	return 0;
}


static netdev_features_t alx_fix_features(struct net_device *netdev,
					  netdev_features_t features)
{
	if (netdev->mtu > ALX_MAX_TSO_PKT_SIZE)
		features &= ~(NETIF_F_TSO | NETIF_F_TSO6);

	return features;
}

static void alx_netif_stop(struct alx_priv *alx)
{
	int i;

	netif_trans_update(alx->dev);
	if (netif_carrier_ok(alx->dev)) {
		netif_carrier_off(alx->dev);
		netif_tx_disable(alx->dev);
		for (i = 0; i < alx->num_napi; i++)
			napi_disable(&alx->qnapi[i]->napi);
	}
}

static void alx_halt(struct alx_priv *alx)
{
	struct alx_hw *hw = &alx->hw;

	lockdep_assert_held(&alx->mtx);

	alx_netif_stop(alx);
	hw->link_speed = SPEED_UNKNOWN;
	hw->duplex = DUPLEX_UNKNOWN;

	alx_reset_mac(hw);

	/* disable l0s/l1 */
	alx_enable_aspm(hw, false, false);
	alx_irq_disable(alx);
	alx_free_buffers(alx);
}

static void alx_configure(struct alx_priv *alx)
{
	struct alx_hw *hw = &alx->hw;

	alx_configure_basic(hw);
	alx_disable_rss(hw);
	__alx_set_rx_mode(alx->dev);

	alx_write_mem32(hw, ALX_MAC_CTRL, hw->rx_ctrl);
}

static void alx_activate(struct alx_priv *alx)
{
	lockdep_assert_held(&alx->mtx);

	/* hardware setting lost, restore it */
	alx_reinit_rings(alx);
	alx_configure(alx);

	/* clear old interrupts */
	alx_write_mem32(&alx->hw, ALX_ISR, ~(u32)ALX_ISR_DIS);

	alx_irq_enable(alx);

	alx_schedule_link_check(alx);
}

static void alx_reinit(struct alx_priv *alx)
{
	lockdep_assert_held(&alx->mtx);

	alx_halt(alx);
	alx_activate(alx);
}

static int alx_change_mtu(struct net_device *netdev, int mtu)
{
	struct alx_priv *alx = netdev_priv(netdev);
	int max_frame = ALX_MAX_FRAME_LEN(mtu);

	netdev->mtu = mtu;
	alx->hw.mtu = mtu;
	alx->rxbuf_size = max(max_frame, ALX_DEF_RXBUF_SIZE);
	netdev_update_features(netdev);
	if (netif_running(netdev))
		alx_reinit(alx);
	return 0;
}

static void alx_netif_start(struct alx_priv *alx)
{
	int i;

	netif_tx_wake_all_queues(alx->dev);
	for (i = 0; i < alx->num_napi; i++)
		napi_enable(&alx->qnapi[i]->napi);
	netif_carrier_on(alx->dev);
}

static int __alx_open(struct alx_priv *alx, bool resume)
{
	int err;

	err = alx_enable_msix(alx);
	if (err < 0) {
		err = alx_init_intr(alx);
		if (err)
			return err;
	}

	if (!resume)
		netif_carrier_off(alx->dev);

	err = alx_alloc_napis(alx);
	if (err)
		goto out_disable_adv_intr;

	err = alx_alloc_rings(alx);
	if (err)
		goto out_free_rings;

	alx_configure(alx);

	err = alx_request_irq(alx);
	if (err)
		goto out_free_rings;

	/* must be called after alx_request_irq because the chip stops working
	 * if we copy the dma addresses in alx_init_ring_ptrs twice when
	 * requesting msi-x interrupts failed
	 */
	alx_reinit_rings(alx);

	netif_set_real_num_tx_queues(alx->dev, alx->num_txq);
	netif_set_real_num_rx_queues(alx->dev, alx->num_rxq);

	/* clear old interrupts */
	alx_write_mem32(&alx->hw, ALX_ISR, ~(u32)ALX_ISR_DIS);

	alx_irq_enable(alx);

	if (!resume)
		netif_tx_start_all_queues(alx->dev);

	alx_schedule_link_check(alx);
	return 0;

out_free_rings:
	alx_free_rings(alx);
	alx_free_napis(alx);
out_disable_adv_intr:
	pci_free_irq_vectors(alx->hw.pdev);
	return err;
}

static void __alx_stop(struct alx_priv *alx)
{
	lockdep_assert_held(&alx->mtx);

	alx_free_irq(alx);

	cancel_work_sync(&alx->link_check_wk);
	cancel_work_sync(&alx->reset_wk);

	alx_halt(alx);
	alx_free_rings(alx);
	alx_free_napis(alx);
}

static const char *alx_speed_desc(struct alx_hw *hw)
{
	switch (alx_speed_to_ethadv(hw->link_speed, hw->duplex)) {
	case ADVERTISED_1000baseT_Full:
		return "1 Gbps Full";
	case ADVERTISED_100baseT_Full:
		return "100 Mbps Full";
	case ADVERTISED_100baseT_Half:
		return "100 Mbps Half";
	case ADVERTISED_10baseT_Full:
		return "10 Mbps Full";
	case ADVERTISED_10baseT_Half:
		return "10 Mbps Half";
	default:
		return "Unknown speed";
	}
}

static void alx_check_link(struct alx_priv *alx)
{
	struct alx_hw *hw = &alx->hw;
	unsigned long flags;
	int old_speed;
	int err;

	lockdep_assert_held(&alx->mtx);

	/* clear PHY internal interrupt status, otherwise the main
	 * interrupt status will be asserted forever
	 */
	alx_clear_phy_intr(hw);

	old_speed = hw->link_speed;
	err = alx_read_phy_link(hw);
	if (err < 0)
		goto reset;

	spin_lock_irqsave(&alx->irq_lock, flags);
	alx->int_mask |= ALX_ISR_PHY;
	alx_write_mem32(hw, ALX_IMR, alx->int_mask);
	spin_unlock_irqrestore(&alx->irq_lock, flags);

	if (old_speed == hw->link_speed)
		return;

	if (hw->link_speed != SPEED_UNKNOWN) {
		netif_info(alx, link, alx->dev,
			   "NIC Up: %s\n", alx_speed_desc(hw));
		alx_post_phy_link(hw);
		alx_enable_aspm(hw, true, true);
		alx_start_mac(hw);

		if (old_speed == SPEED_UNKNOWN)
			alx_netif_start(alx);
	} else {
		/* link is now down */
		alx_netif_stop(alx);
		netif_info(alx, link, alx->dev, "Link Down\n");
		err = alx_reset_mac(hw);
		if (err)
			goto reset;
		alx_irq_disable(alx);

		/* MAC reset causes all HW settings to be lost, restore all */
		err = alx_reinit_rings(alx);
		if (err)
			goto reset;
		alx_configure(alx);
		alx_enable_aspm(hw, false, true);
		alx_post_phy_link(hw);
		alx_irq_enable(alx);
	}

	return;

reset:
	alx_schedule_reset(alx);
}

static int alx_open(struct net_device *netdev)
{
	struct alx_priv *alx = netdev_priv(netdev);
	int ret;

	mutex_lock(&alx->mtx);
	ret = __alx_open(alx, false);
	mutex_unlock(&alx->mtx);

	return ret;
}

static int alx_stop(struct net_device *netdev)
{
	struct alx_priv *alx = netdev_priv(netdev);

	mutex_lock(&alx->mtx);
	__alx_stop(alx);
	mutex_unlock(&alx->mtx);

	return 0;
}

static void alx_link_check(struct work_struct *work)
{
	struct alx_priv *alx;

	alx = container_of(work, struct alx_priv, link_check_wk);

	mutex_lock(&alx->mtx);
	alx_check_link(alx);
	mutex_unlock(&alx->mtx);
}

static void alx_reset(struct work_struct *work)
{
	struct alx_priv *alx = container_of(work, struct alx_priv, reset_wk);

	mutex_lock(&alx->mtx);
	alx_reinit(alx);
	mutex_unlock(&alx->mtx);
}

static int alx_tpd_req(struct sk_buff *skb)
{
	int num;

	num = skb_shinfo(skb)->nr_frags + 1;
	/* we need one extra descriptor for LSOv2 */
	if (skb_is_gso(skb) && skb_shinfo(skb)->gso_type & SKB_GSO_TCPV6)
		num++;

	return num;
}

static int alx_tx_csum(struct sk_buff *skb, struct alx_txd *first)
{
	u8 cso, css;

	if (skb->ip_summed != CHECKSUM_PARTIAL)
		return 0;

	cso = skb_checksum_start_offset(skb);
	if (cso & 1)
		return -EINVAL;

	css = cso + skb->csum_offset;
	first->word1 |= cpu_to_le32((cso >> 1) << TPD_CXSUMSTART_SHIFT);
	first->word1 |= cpu_to_le32((css >> 1) << TPD_CXSUMOFFSET_SHIFT);
	first->word1 |= cpu_to_le32(1 << TPD_CXSUM_EN_SHIFT);

	return 0;
}

static int alx_tso(struct sk_buff *skb, struct alx_txd *first)
{
	int err;

	if (skb->ip_summed != CHECKSUM_PARTIAL)
		return 0;

	if (!skb_is_gso(skb))
		return 0;

	err = skb_cow_head(skb, 0);
	if (err < 0)
		return err;

	if (skb->protocol == htons(ETH_P_IP)) {
		struct iphdr *iph = ip_hdr(skb);

		iph->check = 0;
		tcp_hdr(skb)->check = ~csum_tcpudp_magic(iph->saddr, iph->daddr,
							 0, IPPROTO_TCP, 0);
		first->word1 |= 1 << TPD_IPV4_SHIFT;
	} else if (skb_is_gso_v6(skb)) {
		tcp_v6_gso_csum_prep(skb);
		/* LSOv2: the first TPD only provides the packet length */
		first->adrl.l.pkt_len = skb->len;
		first->word1 |= 1 << TPD_LSO_V2_SHIFT;
	}

	first->word1 |= 1 << TPD_LSO_EN_SHIFT;
	first->word1 |= (skb_transport_offset(skb) &
			 TPD_L4HDROFFSET_MASK) << TPD_L4HDROFFSET_SHIFT;
	first->word1 |= (skb_shinfo(skb)->gso_size &
			 TPD_MSS_MASK) << TPD_MSS_SHIFT;
	return 1;
}

static int alx_map_tx_skb(struct alx_tx_queue *txq, struct sk_buff *skb)
{
	struct alx_txd *tpd, *first_tpd;
	dma_addr_t dma;
	int maplen, f, first_idx = txq->write_idx;

	first_tpd = &txq->tpd[txq->write_idx];
	tpd = first_tpd;

	if (tpd->word1 & (1 << TPD_LSO_V2_SHIFT)) {
		if (++txq->write_idx == txq->count)
			txq->write_idx = 0;

		tpd = &txq->tpd[txq->write_idx];
		tpd->len = first_tpd->len;
		tpd->vlan_tag = first_tpd->vlan_tag;
		tpd->word1 = first_tpd->word1;
	}

	maplen = skb_headlen(skb);
	dma = dma_map_single(txq->dev, skb->data, maplen,
			     DMA_TO_DEVICE);
	if (dma_mapping_error(txq->dev, dma))
		goto err_dma;

	dma_unmap_len_set(&txq->bufs[txq->write_idx], size, maplen);
	dma_unmap_addr_set(&txq->bufs[txq->write_idx], dma, dma);

	tpd->adrl.addr = cpu_to_le64(dma);
	tpd->len = cpu_to_le16(maplen);

	for (f = 0; f < skb_shinfo(skb)->nr_frags; f++) {
		skb_frag_t *frag = &skb_shinfo(skb)->frags[f];

		if (++txq->write_idx == txq->count)
			txq->write_idx = 0;
		tpd = &txq->tpd[txq->write_idx];

		tpd->word1 = first_tpd->word1;

		maplen = skb_frag_size(frag);
		dma = skb_frag_dma_map(txq->dev, frag, 0,
				       maplen, DMA_TO_DEVICE);
		if (dma_mapping_error(txq->dev, dma))
			goto err_dma;
		dma_unmap_len_set(&txq->bufs[txq->write_idx], size, maplen);
		dma_unmap_addr_set(&txq->bufs[txq->write_idx], dma, dma);

		tpd->adrl.addr = cpu_to_le64(dma);
		tpd->len = cpu_to_le16(maplen);
	}

	/* last TPD, set EOP flag and store skb */
	tpd->word1 |= cpu_to_le32(1 << TPD_EOP_SHIFT);
	txq->bufs[txq->write_idx].skb = skb;

	if (++txq->write_idx == txq->count)
		txq->write_idx = 0;

	return 0;

err_dma:
	f = first_idx;
	while (f != txq->write_idx) {
		alx_free_txbuf(txq, f);
		if (++f == txq->count)
			f = 0;
	}
	return -ENOMEM;
}

static netdev_tx_t alx_start_xmit_ring(struct sk_buff *skb,
				       struct alx_tx_queue *txq)
{
	struct alx_priv *alx;
	struct alx_txd *first;
	int tso;

	alx = netdev_priv(txq->netdev);

	if (alx_tpd_avail(txq) < alx_tpd_req(skb)) {
		netif_tx_stop_queue(alx_get_tx_queue(txq));
		goto drop;
	}

	first = &txq->tpd[txq->write_idx];
	memset(first, 0, sizeof(*first));

	tso = alx_tso(skb, first);
	if (tso < 0)
		goto drop;
	else if (!tso && alx_tx_csum(skb, first))
		goto drop;

	if (alx_map_tx_skb(txq, skb) < 0)
		goto drop;

	netdev_tx_sent_queue(alx_get_tx_queue(txq), skb->len);

	/* flush updates before updating hardware */
	wmb();
	alx_write_mem16(&alx->hw, txq->p_reg, txq->write_idx);

	if (alx_tpd_avail(txq) < txq->count / 8)
		netif_tx_stop_queue(alx_get_tx_queue(txq));

	return NETDEV_TX_OK;

drop:
	dev_kfree_skb_any(skb);
	return NETDEV_TX_OK;
}

static netdev_tx_t alx_start_xmit(struct sk_buff *skb,
				  struct net_device *netdev)
{
	struct alx_priv *alx = netdev_priv(netdev);
	return alx_start_xmit_ring(skb, alx_tx_queue_mapping(alx, skb));
}

static void alx_tx_timeout(struct net_device *dev, unsigned int txqueue)
{
	struct alx_priv *alx = netdev_priv(dev);

	alx_schedule_reset(alx);
}

static int alx_mdio_read(struct net_device *netdev,
			 int prtad, int devad, u16 addr)
{
	struct alx_priv *alx = netdev_priv(netdev);
	struct alx_hw *hw = &alx->hw;
	u16 val;
	int err;

	if (prtad != hw->mdio.prtad)
		return -EINVAL;

	if (devad == MDIO_DEVAD_NONE)
		err = alx_read_phy_reg(hw, addr, &val);
	else
		err = alx_read_phy_ext(hw, devad, addr, &val);

	if (err)
		return err;
	return val;
}

static int alx_mdio_write(struct net_device *netdev,
			  int prtad, int devad, u16 addr, u16 val)
{
	struct alx_priv *alx = netdev_priv(netdev);
	struct alx_hw *hw = &alx->hw;

	if (prtad != hw->mdio.prtad)
		return -EINVAL;

	if (devad == MDIO_DEVAD_NONE)
		return alx_write_phy_reg(hw, addr, val);

	return alx_write_phy_ext(hw, devad, addr, val);
}

static int alx_ioctl(struct net_device *netdev, struct ifreq *ifr, int cmd)
{
	struct alx_priv *alx = netdev_priv(netdev);

	if (!netif_running(netdev))
		return -EAGAIN;

	return mdio_mii_ioctl(&alx->hw.mdio, if_mii(ifr), cmd);
}

#ifdef CONFIG_NET_POLL_CONTROLLER
static void alx_poll_controller(struct net_device *netdev)
{
	struct alx_priv *alx = netdev_priv(netdev);
	int i;

	if (alx->hw.pdev->msix_enabled) {
		alx_intr_msix_misc(0, alx);
		for (i = 0; i < alx->num_txq; i++)
			alx_intr_msix_ring(0, alx->qnapi[i]);
	} else if (alx->hw.pdev->msi_enabled)
		alx_intr_msi(0, alx);
	else
		alx_intr_legacy(0, alx);
}
#endif

static void alx_get_stats64(struct net_device *dev,
			    struct rtnl_link_stats64 *net_stats)
{
	struct alx_priv *alx = netdev_priv(dev);
	struct alx_hw_stats *hw_stats = &alx->hw.stats;

	spin_lock(&alx->stats_lock);

	alx_update_hw_stats(&alx->hw);

	net_stats->tx_bytes   = hw_stats->tx_byte_cnt;
	net_stats->rx_bytes   = hw_stats->rx_byte_cnt;
	net_stats->multicast  = hw_stats->rx_mcast;
	net_stats->collisions = hw_stats->tx_single_col +
				hw_stats->tx_multi_col +
				hw_stats->tx_late_col +
				hw_stats->tx_abort_col;

	net_stats->rx_errors  = hw_stats->rx_frag +
				hw_stats->rx_fcs_err +
				hw_stats->rx_len_err +
				hw_stats->rx_ov_sz +
				hw_stats->rx_ov_rrd +
				hw_stats->rx_align_err +
				hw_stats->rx_ov_rxf;

	net_stats->rx_fifo_errors   = hw_stats->rx_ov_rxf;
	net_stats->rx_length_errors = hw_stats->rx_len_err;
	net_stats->rx_crc_errors    = hw_stats->rx_fcs_err;
	net_stats->rx_frame_errors  = hw_stats->rx_align_err;
	net_stats->rx_dropped       = hw_stats->rx_ov_rrd;

	net_stats->tx_errors = hw_stats->tx_late_col +
			       hw_stats->tx_abort_col +
			       hw_stats->tx_underrun +
			       hw_stats->tx_trunc;

	net_stats->tx_aborted_errors = hw_stats->tx_abort_col;
	net_stats->tx_fifo_errors    = hw_stats->tx_underrun;
	net_stats->tx_window_errors  = hw_stats->tx_late_col;

	net_stats->tx_packets = hw_stats->tx_ok + net_stats->tx_errors;
	net_stats->rx_packets = hw_stats->rx_ok + net_stats->rx_errors;

	spin_unlock(&alx->stats_lock);
}

static const struct net_device_ops alx_netdev_ops = {
	.ndo_open               = alx_open,
	.ndo_stop               = alx_stop,
	.ndo_start_xmit         = alx_start_xmit,
	.ndo_get_stats64        = alx_get_stats64,
	.ndo_set_rx_mode        = alx_set_rx_mode,
	.ndo_validate_addr      = eth_validate_addr,
	.ndo_set_mac_address    = alx_set_mac_address,
	.ndo_change_mtu         = alx_change_mtu,
	.ndo_eth_ioctl           = alx_ioctl,
	.ndo_tx_timeout         = alx_tx_timeout,
	.ndo_fix_features	= alx_fix_features,
#ifdef CONFIG_NET_POLL_CONTROLLER
	.ndo_poll_controller    = alx_poll_controller,
#endif
};

static int alx_probe(struct pci_dev *pdev, const struct pci_device_id *ent)
{
	struct net_device *netdev;
	struct alx_priv *alx;
	struct alx_hw *hw;
	bool phy_configured;
	int err;

	err = pci_enable_device_mem(pdev);
	if (err)
		return err;

	/* The alx chip can DMA to 64-bit addresses, but it uses a single
	 * shared register for the high 32 bits, so only a single, aligned,
	 * 4 GB physical address range can be used for descriptors.
	 */
	if (!dma_set_mask_and_coherent(&pdev->dev, DMA_BIT_MASK(64))) {
		dev_dbg(&pdev->dev, "DMA to 64-BIT addresses\n");
	} else {
		err = dma_set_mask_and_coherent(&pdev->dev, DMA_BIT_MASK(32));
		if (err) {
			dev_err(&pdev->dev, "No usable DMA config, aborting\n");
			goto out_pci_disable;
		}
	}

	err = pci_request_mem_regions(pdev, alx_drv_name);
	if (err) {
		dev_err(&pdev->dev,
			"pci_request_mem_regions failed\n");
		goto out_pci_disable;
	}

	pci_enable_pcie_error_reporting(pdev);
	pci_set_master(pdev);

	if (!pdev->pm_cap) {
		dev_err(&pdev->dev,
			"Can't find power management capability, aborting\n");
		err = -EIO;
		goto out_pci_release;
	}

	netdev = alloc_etherdev_mqs(sizeof(*alx),
				    ALX_MAX_TX_QUEUES, 1);
	if (!netdev) {
		err = -ENOMEM;
		goto out_pci_release;
	}

	SET_NETDEV_DEV(netdev, &pdev->dev);
	alx = netdev_priv(netdev);
	spin_lock_init(&alx->hw.mdio_lock);
	spin_lock_init(&alx->irq_lock);
	spin_lock_init(&alx->stats_lock);
	alx->dev = netdev;
	alx->hw.pdev = pdev;
	alx->msg_enable = NETIF_MSG_LINK | NETIF_MSG_HW | NETIF_MSG_IFUP |
			  NETIF_MSG_TX_ERR | NETIF_MSG_RX_ERR | NETIF_MSG_WOL;
	hw = &alx->hw;
	pci_set_drvdata(pdev, alx);

	hw->hw_addr = pci_ioremap_bar(pdev, 0);
	if (!hw->hw_addr) {
		dev_err(&pdev->dev, "cannot map device registers\n");
		err = -EIO;
		goto out_free_netdev;
	}

	netdev->netdev_ops = &alx_netdev_ops;
	netdev->ethtool_ops = &alx_ethtool_ops;
	netdev->irq = pci_irq_vector(pdev, 0);
	netdev->watchdog_timeo = ALX_WATCHDOG_TIME;

	if (ent->driver_data & ALX_DEV_QUIRK_MSI_INTX_DISABLE_BUG)
		pdev->dev_flags |= PCI_DEV_FLAGS_MSI_INTX_DISABLE_BUG;

	err = alx_init_sw(alx);
	if (err) {
		dev_err(&pdev->dev, "net device private data init failed\n");
		goto out_unmap;
	}

	mutex_lock(&alx->mtx);

	alx_reset_pcie(hw);

	phy_configured = alx_phy_configured(hw);

	if (!phy_configured)
		alx_reset_phy(hw);

	err = alx_reset_mac(hw);
	if (err) {
		dev_err(&pdev->dev, "MAC Reset failed, error = %d\n", err);
		goto out_unlock;
	}

	/* setup link to put it in a known good starting state */
	if (!phy_configured) {
		err = alx_setup_speed_duplex(hw, hw->adv_cfg, hw->flowctrl);
		if (err) {
			dev_err(&pdev->dev,
				"failed to configure PHY speed/duplex (err=%d)\n",
				err);
			goto out_unlock;
		}
	}

	netdev->hw_features = NETIF_F_SG |
			      NETIF_F_HW_CSUM |
			      NETIF_F_RXCSUM |
			      NETIF_F_TSO |
			      NETIF_F_TSO6;

	if (alx_get_perm_macaddr(hw, hw->perm_addr)) {
		dev_warn(&pdev->dev,
			 "Invalid permanent address programmed, using random one\n");
		eth_hw_addr_random(netdev);
		memcpy(hw->perm_addr, netdev->dev_addr, netdev->addr_len);
	}

	memcpy(hw->mac_addr, hw->perm_addr, ETH_ALEN);
	memcpy(netdev->dev_addr, hw->mac_addr, ETH_ALEN);
	memcpy(netdev->perm_addr, hw->perm_addr, ETH_ALEN);

	hw->mdio.prtad = 0;
	hw->mdio.mmds = 0;
	hw->mdio.dev = netdev;
	hw->mdio.mode_support = MDIO_SUPPORTS_C45 |
				MDIO_SUPPORTS_C22 |
				MDIO_EMULATE_C22;
	hw->mdio.mdio_read = alx_mdio_read;
	hw->mdio.mdio_write = alx_mdio_write;

	if (!alx_get_phy_info(hw)) {
		dev_err(&pdev->dev, "failed to identify PHY\n");
		err = -EIO;
		goto out_unlock;
	}

	mutex_unlock(&alx->mtx);

	INIT_WORK(&alx->link_check_wk, alx_link_check);
	INIT_WORK(&alx->reset_wk, alx_reset);
	netif_carrier_off(netdev);

	err = register_netdev(netdev);
	if (err) {
		dev_err(&pdev->dev, "register netdevice failed\n");
		goto out_unmap;
	}

	netdev_info(netdev,
		    "Qualcomm Atheros AR816x/AR817x Ethernet [%pM]\n",
		    netdev->dev_addr);

	return 0;

out_unlock:
	mutex_unlock(&alx->mtx);
out_unmap:
	iounmap(hw->hw_addr);
out_free_netdev:
	free_netdev(netdev);
out_pci_release:
	pci_release_mem_regions(pdev);
	pci_disable_pcie_error_reporting(pdev);
out_pci_disable:
	pci_disable_device(pdev);
	return err;
}

static void alx_remove(struct pci_dev *pdev)
{
	struct alx_priv *alx = pci_get_drvdata(pdev);
	struct alx_hw *hw = &alx->hw;

	/* restore permanent mac address */
	alx_set_macaddr(hw, hw->perm_addr);

	unregister_netdev(alx->dev);
	iounmap(hw->hw_addr);
	pci_release_mem_regions(pdev);

	pci_disable_pcie_error_reporting(pdev);
	pci_disable_device(pdev);

	mutex_destroy(&alx->mtx);

	free_netdev(alx->dev);
}

#ifdef CONFIG_PM_SLEEP
static int alx_suspend(struct device *dev)
{
	struct alx_priv *alx = dev_get_drvdata(dev);

	if (!netif_running(alx->dev))
		return 0;
	netif_device_detach(alx->dev);

	mutex_lock(&alx->mtx);
	__alx_stop(alx);
	mutex_unlock(&alx->mtx);

	return 0;
}

static int alx_resume(struct device *dev)
{
	struct alx_priv *alx = dev_get_drvdata(dev);
	struct alx_hw *hw = &alx->hw;
	int err;

	mutex_lock(&alx->mtx);
	alx_reset_phy(hw);

<<<<<<< HEAD
	if (!netif_running(alx->dev))
		return 0;
=======
	if (!netif_running(alx->dev)) {
		err = 0;
		goto unlock;
	}
>>>>>>> 3b17187f

	err = __alx_open(alx, true);
<<<<<<< HEAD
	rtnl_unlock();
	if (err)
		return err;

	netif_device_attach(alx->dev);

	return 0;
=======
	if (err)
		goto unlock;

	netif_device_attach(alx->dev);

unlock:
	mutex_unlock(&alx->mtx);
	return err;
>>>>>>> 3b17187f
}

static SIMPLE_DEV_PM_OPS(alx_pm_ops, alx_suspend, alx_resume);
#define ALX_PM_OPS      (&alx_pm_ops)
#else
#define ALX_PM_OPS      NULL
#endif


static pci_ers_result_t alx_pci_error_detected(struct pci_dev *pdev,
					       pci_channel_state_t state)
{
	struct alx_priv *alx = pci_get_drvdata(pdev);
	struct net_device *netdev = alx->dev;
	pci_ers_result_t rc = PCI_ERS_RESULT_NEED_RESET;

	dev_info(&pdev->dev, "pci error detected\n");

	mutex_lock(&alx->mtx);

	if (netif_running(netdev)) {
		netif_device_detach(netdev);
		alx_halt(alx);
	}

	if (state == pci_channel_io_perm_failure)
		rc = PCI_ERS_RESULT_DISCONNECT;
	else
		pci_disable_device(pdev);

	mutex_unlock(&alx->mtx);

	return rc;
}

static pci_ers_result_t alx_pci_error_slot_reset(struct pci_dev *pdev)
{
	struct alx_priv *alx = pci_get_drvdata(pdev);
	struct alx_hw *hw = &alx->hw;
	pci_ers_result_t rc = PCI_ERS_RESULT_DISCONNECT;

	dev_info(&pdev->dev, "pci error slot reset\n");

	mutex_lock(&alx->mtx);

	if (pci_enable_device(pdev)) {
		dev_err(&pdev->dev, "Failed to re-enable PCI device after reset\n");
		goto out;
	}

	pci_set_master(pdev);

	alx_reset_pcie(hw);
	if (!alx_reset_mac(hw))
		rc = PCI_ERS_RESULT_RECOVERED;
out:
	mutex_unlock(&alx->mtx);

	return rc;
}

static void alx_pci_error_resume(struct pci_dev *pdev)
{
	struct alx_priv *alx = pci_get_drvdata(pdev);
	struct net_device *netdev = alx->dev;

	dev_info(&pdev->dev, "pci error resume\n");

	mutex_lock(&alx->mtx);

	if (netif_running(netdev)) {
		alx_activate(alx);
		netif_device_attach(netdev);
	}

	mutex_unlock(&alx->mtx);
}

static const struct pci_error_handlers alx_err_handlers = {
	.error_detected = alx_pci_error_detected,
	.slot_reset     = alx_pci_error_slot_reset,
	.resume         = alx_pci_error_resume,
};

static const struct pci_device_id alx_pci_tbl[] = {
	{ PCI_VDEVICE(ATTANSIC, ALX_DEV_ID_AR8161),
	  .driver_data = ALX_DEV_QUIRK_MSI_INTX_DISABLE_BUG },
	{ PCI_VDEVICE(ATTANSIC, ALX_DEV_ID_E2200),
	  .driver_data = ALX_DEV_QUIRK_MSI_INTX_DISABLE_BUG },
	{ PCI_VDEVICE(ATTANSIC, ALX_DEV_ID_E2400),
	  .driver_data = ALX_DEV_QUIRK_MSI_INTX_DISABLE_BUG },
	{ PCI_VDEVICE(ATTANSIC, ALX_DEV_ID_E2500),
	  .driver_data = ALX_DEV_QUIRK_MSI_INTX_DISABLE_BUG },
	{ PCI_VDEVICE(ATTANSIC, ALX_DEV_ID_AR8162),
	  .driver_data = ALX_DEV_QUIRK_MSI_INTX_DISABLE_BUG },
	{ PCI_VDEVICE(ATTANSIC, ALX_DEV_ID_AR8171) },
	{ PCI_VDEVICE(ATTANSIC, ALX_DEV_ID_AR8172) },
	{}
};

static struct pci_driver alx_driver = {
	.name        = alx_drv_name,
	.id_table    = alx_pci_tbl,
	.probe       = alx_probe,
	.remove      = alx_remove,
	.err_handler = &alx_err_handlers,
	.driver.pm   = ALX_PM_OPS,
};

module_pci_driver(alx_driver);
MODULE_DEVICE_TABLE(pci, alx_pci_tbl);
MODULE_AUTHOR("Johannes Berg <johannes@sipsolutions.net>");
MODULE_AUTHOR("Qualcomm Corporation");
MODULE_DESCRIPTION(
	"Qualcomm Atheros(R) AR816x/AR817x PCI-E Ethernet Network Driver");
MODULE_LICENSE("GPL");<|MERGE_RESOLUTION|>--- conflicted
+++ resolved
@@ -1927,26 +1927,12 @@
 	mutex_lock(&alx->mtx);
 	alx_reset_phy(hw);
 
-<<<<<<< HEAD
-	if (!netif_running(alx->dev))
-		return 0;
-=======
 	if (!netif_running(alx->dev)) {
 		err = 0;
 		goto unlock;
 	}
->>>>>>> 3b17187f
 
 	err = __alx_open(alx, true);
-<<<<<<< HEAD
-	rtnl_unlock();
-	if (err)
-		return err;
-
-	netif_device_attach(alx->dev);
-
-	return 0;
-=======
 	if (err)
 		goto unlock;
 
@@ -1955,7 +1941,6 @@
 unlock:
 	mutex_unlock(&alx->mtx);
 	return err;
->>>>>>> 3b17187f
 }
 
 static SIMPLE_DEV_PM_OPS(alx_pm_ops, alx_suspend, alx_resume);
