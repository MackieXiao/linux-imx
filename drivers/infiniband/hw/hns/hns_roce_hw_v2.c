/*
 * Copyright (c) 2016-2017 Hisilicon Limited.
 *
 * This software is available to you under a choice of one of two
 * licenses.  You may choose to be licensed under the terms of the GNU
 * General Public License (GPL) Version 2, available from the file
 * COPYING in the main directory of this source tree, or the
 * OpenIB.org BSD license below:
 *
 *     Redistribution and use in source and binary forms, with or
 *     without modification, are permitted provided that the following
 *     conditions are met:
 *
 *      - Redistributions of source code must retain the above
 *        copyright notice, this list of conditions and the following
 *        disclaimer.
 *
 *      - Redistributions in binary form must reproduce the above
 *        copyright notice, this list of conditions and the following
 *        disclaimer in the documentation and/or other materials
 *        provided with the distribution.
 *
 * THE SOFTWARE IS PROVIDED "AS IS", WITHOUT WARRANTY OF ANY KIND,
 * EXPRESS OR IMPLIED, INCLUDING BUT NOT LIMITED TO THE WARRANTIES OF
 * MERCHANTABILITY, FITNESS FOR A PARTICULAR PURPOSE AND
 * NONINFRINGEMENT. IN NO EVENT SHALL THE AUTHORS OR COPYRIGHT HOLDERS
 * BE LIABLE FOR ANY CLAIM, DAMAGES OR OTHER LIABILITY, WHETHER IN AN
 * ACTION OF CONTRACT, TORT OR OTHERWISE, ARISING FROM, OUT OF OR IN
 * CONNECTION WITH THE SOFTWARE OR THE USE OR OTHER DEALINGS IN THE
 * SOFTWARE.
 */

#include <linux/acpi.h>
#include <linux/etherdevice.h>
#include <linux/interrupt.h>
#include <linux/kernel.h>
#include <linux/types.h>
#include <net/addrconf.h>
#include <rdma/ib_addr.h>
#include <rdma/ib_cache.h>
#include <rdma/ib_umem.h>
#include <rdma/uverbs_ioctl.h>

#include "hnae3.h"
#include "hns_roce_common.h"
#include "hns_roce_device.h"
#include "hns_roce_cmd.h"
#include "hns_roce_hem.h"
#include "hns_roce_hw_v2.h"

static void set_data_seg_v2(struct hns_roce_v2_wqe_data_seg *dseg,
			    struct ib_sge *sg)
{
	dseg->lkey = cpu_to_le32(sg->lkey);
	dseg->addr = cpu_to_le64(sg->addr);
	dseg->len  = cpu_to_le32(sg->length);
}

/*
 * mapped-value = 1 + real-value
 * The hns wr opcode real value is start from 0, In order to distinguish between
 * initialized and uninitialized map values, we plus 1 to the actual value when
 * defining the mapping, so that the validity can be identified by checking the
 * mapped value is greater than 0.
 */
#define HR_OPC_MAP(ib_key, hr_key) \
		[IB_WR_ ## ib_key] = 1 + HNS_ROCE_V2_WQE_OP_ ## hr_key

static const u32 hns_roce_op_code[] = {
	HR_OPC_MAP(RDMA_WRITE,			RDMA_WRITE),
	HR_OPC_MAP(RDMA_WRITE_WITH_IMM,		RDMA_WRITE_WITH_IMM),
	HR_OPC_MAP(SEND,			SEND),
	HR_OPC_MAP(SEND_WITH_IMM,		SEND_WITH_IMM),
	HR_OPC_MAP(RDMA_READ,			RDMA_READ),
	HR_OPC_MAP(ATOMIC_CMP_AND_SWP,		ATOM_CMP_AND_SWAP),
	HR_OPC_MAP(ATOMIC_FETCH_AND_ADD,	ATOM_FETCH_AND_ADD),
	HR_OPC_MAP(SEND_WITH_INV,		SEND_WITH_INV),
	HR_OPC_MAP(LOCAL_INV,			LOCAL_INV),
	HR_OPC_MAP(MASKED_ATOMIC_CMP_AND_SWP,	ATOM_MSK_CMP_AND_SWAP),
	HR_OPC_MAP(MASKED_ATOMIC_FETCH_AND_ADD,	ATOM_MSK_FETCH_AND_ADD),
	HR_OPC_MAP(REG_MR,			FAST_REG_PMR),
};

static u32 to_hr_opcode(u32 ib_opcode)
{
	if (ib_opcode >= ARRAY_SIZE(hns_roce_op_code))
		return HNS_ROCE_V2_WQE_OP_MASK;

	return hns_roce_op_code[ib_opcode] ? hns_roce_op_code[ib_opcode] - 1 :
					     HNS_ROCE_V2_WQE_OP_MASK;
}

static void set_frmr_seg(struct hns_roce_v2_rc_send_wqe *rc_sq_wqe,
			 const struct ib_reg_wr *wr)
{
	struct hns_roce_wqe_frmr_seg *fseg =
		(void *)rc_sq_wqe + sizeof(struct hns_roce_v2_rc_send_wqe);
	struct hns_roce_mr *mr = to_hr_mr(wr->mr);
	u64 pbl_ba;

	/* use ib_access_flags */
	roce_set_bit(rc_sq_wqe->byte_4, V2_RC_FRMR_WQE_BYTE_4_BIND_EN_S,
		     wr->access & IB_ACCESS_MW_BIND ? 1 : 0);
	roce_set_bit(rc_sq_wqe->byte_4, V2_RC_FRMR_WQE_BYTE_4_ATOMIC_S,
		     wr->access & IB_ACCESS_REMOTE_ATOMIC ? 1 : 0);
	roce_set_bit(rc_sq_wqe->byte_4, V2_RC_FRMR_WQE_BYTE_4_RR_S,
		     wr->access & IB_ACCESS_REMOTE_READ ? 1 : 0);
	roce_set_bit(rc_sq_wqe->byte_4, V2_RC_FRMR_WQE_BYTE_4_RW_S,
		     wr->access & IB_ACCESS_REMOTE_WRITE ? 1 : 0);
	roce_set_bit(rc_sq_wqe->byte_4, V2_RC_FRMR_WQE_BYTE_4_LW_S,
		     wr->access & IB_ACCESS_LOCAL_WRITE ? 1 : 0);

	/* Data structure reuse may lead to confusion */
	pbl_ba = mr->pbl_mtr.hem_cfg.root_ba;
	rc_sq_wqe->msg_len = cpu_to_le32(lower_32_bits(pbl_ba));
	rc_sq_wqe->inv_key = cpu_to_le32(upper_32_bits(pbl_ba));

	rc_sq_wqe->byte_16 = cpu_to_le32(wr->mr->length & 0xffffffff);
	rc_sq_wqe->byte_20 = cpu_to_le32(wr->mr->length >> 32);
	rc_sq_wqe->rkey = cpu_to_le32(wr->key);
	rc_sq_wqe->va = cpu_to_le64(wr->mr->iova);

	fseg->pbl_size = cpu_to_le32(mr->npages);
	roce_set_field(fseg->mode_buf_pg_sz,
		       V2_RC_FRMR_WQE_BYTE_40_PBL_BUF_PG_SZ_M,
		       V2_RC_FRMR_WQE_BYTE_40_PBL_BUF_PG_SZ_S,
		       to_hr_hw_page_shift(mr->pbl_mtr.hem_cfg.buf_pg_shift));
	roce_set_bit(fseg->mode_buf_pg_sz,
		     V2_RC_FRMR_WQE_BYTE_40_BLK_MODE_S, 0);
}

static void set_atomic_seg(const struct ib_send_wr *wr,
			   struct hns_roce_v2_rc_send_wqe *rc_sq_wqe,
			   unsigned int valid_num_sge)
{
	struct hns_roce_v2_wqe_data_seg *dseg =
		(void *)rc_sq_wqe + sizeof(struct hns_roce_v2_rc_send_wqe);
	struct hns_roce_wqe_atomic_seg *aseg =
		(void *)dseg + sizeof(struct hns_roce_v2_wqe_data_seg);

	set_data_seg_v2(dseg, wr->sg_list);

	if (wr->opcode == IB_WR_ATOMIC_CMP_AND_SWP) {
		aseg->fetchadd_swap_data = cpu_to_le64(atomic_wr(wr)->swap);
		aseg->cmp_data = cpu_to_le64(atomic_wr(wr)->compare_add);
	} else {
		aseg->fetchadd_swap_data =
			cpu_to_le64(atomic_wr(wr)->compare_add);
		aseg->cmp_data = 0;
	}

	roce_set_field(rc_sq_wqe->byte_16, V2_RC_SEND_WQE_BYTE_16_SGE_NUM_M,
		       V2_RC_SEND_WQE_BYTE_16_SGE_NUM_S, valid_num_sge);
}

static int fill_ext_sge_inl_data(struct hns_roce_qp *qp,
				 const struct ib_send_wr *wr,
				 unsigned int *sge_idx, u32 msg_len)
{
	struct ib_device *ibdev = &(to_hr_dev(qp->ibqp.device))->ib_dev;
	unsigned int dseg_len = sizeof(struct hns_roce_v2_wqe_data_seg);
	unsigned int ext_sge_sz = qp->sq.max_gs * dseg_len;
	unsigned int left_len_in_pg;
	unsigned int idx = *sge_idx;
	unsigned int i = 0;
	unsigned int len;
	void *addr;
	void *dseg;

	if (msg_len > ext_sge_sz) {
		ibdev_err(ibdev,
			  "no enough extended sge space for inline data.\n");
		return -EINVAL;
	}

	dseg = hns_roce_get_extend_sge(qp, idx & (qp->sge.sge_cnt - 1));
	left_len_in_pg = hr_hw_page_align((uintptr_t)dseg) - (uintptr_t)dseg;
	len = wr->sg_list[0].length;
	addr = (void *)(unsigned long)(wr->sg_list[0].addr);

	/* When copying data to extended sge space, the left length in page may
	 * not long enough for current user's sge. So the data should be
	 * splited into several parts, one in the first page, and the others in
	 * the subsequent pages.
	 */
	while (1) {
		if (len <= left_len_in_pg) {
			memcpy(dseg, addr, len);

			idx += len / dseg_len;

			i++;
			if (i >= wr->num_sge)
				break;

			left_len_in_pg -= len;
			len = wr->sg_list[i].length;
			addr = (void *)(unsigned long)(wr->sg_list[i].addr);
			dseg += len;
		} else {
			memcpy(dseg, addr, left_len_in_pg);

			len -= left_len_in_pg;
			addr += left_len_in_pg;
			idx += left_len_in_pg / dseg_len;
			dseg = hns_roce_get_extend_sge(qp,
						idx & (qp->sge.sge_cnt - 1));
			left_len_in_pg = 1 << HNS_HW_PAGE_SHIFT;
		}
	}

	*sge_idx = idx;

	return 0;
}

static void set_extend_sge(struct hns_roce_qp *qp, struct ib_sge *sge,
			   unsigned int *sge_ind, unsigned int cnt)
{
	struct hns_roce_v2_wqe_data_seg *dseg;
	unsigned int idx = *sge_ind;

	while (cnt > 0) {
		dseg = hns_roce_get_extend_sge(qp, idx & (qp->sge.sge_cnt - 1));
		if (likely(sge->length)) {
			set_data_seg_v2(dseg, sge);
			idx++;
			cnt--;
		}
		sge++;
	}

	*sge_ind = idx;
}

static bool check_inl_data_len(struct hns_roce_qp *qp, unsigned int len)
{
	struct hns_roce_dev *hr_dev = to_hr_dev(qp->ibqp.device);
	int mtu = ib_mtu_enum_to_int(qp->path_mtu);

	if (len > qp->max_inline_data || len > mtu) {
		ibdev_err(&hr_dev->ib_dev,
			  "invalid length of data, data len = %u, max inline len = %u, path mtu = %d.\n",
			  len, qp->max_inline_data, mtu);
		return false;
	}

	return true;
}

static int set_rc_inl(struct hns_roce_qp *qp, const struct ib_send_wr *wr,
		      struct hns_roce_v2_rc_send_wqe *rc_sq_wqe,
		      unsigned int *sge_idx)
{
	struct hns_roce_dev *hr_dev = to_hr_dev(qp->ibqp.device);
	u32 msg_len = le32_to_cpu(rc_sq_wqe->msg_len);
	struct ib_device *ibdev = &hr_dev->ib_dev;
	unsigned int curr_idx = *sge_idx;
	void *dseg = rc_sq_wqe;
	unsigned int i;
	int ret;

	if (unlikely(wr->opcode == IB_WR_RDMA_READ)) {
		ibdev_err(ibdev, "invalid inline parameters!\n");
		return -EINVAL;
	}

	if (!check_inl_data_len(qp, msg_len))
		return -EINVAL;

	dseg += sizeof(struct hns_roce_v2_rc_send_wqe);

	roce_set_bit(rc_sq_wqe->byte_4, V2_RC_SEND_WQE_BYTE_4_INLINE_S, 1);

	if (msg_len <= HNS_ROCE_V2_MAX_RC_INL_INN_SZ) {
		roce_set_bit(rc_sq_wqe->byte_20,
			     V2_RC_SEND_WQE_BYTE_20_INL_TYPE_S, 0);

		for (i = 0; i < wr->num_sge; i++) {
			memcpy(dseg, ((void *)wr->sg_list[i].addr),
			       wr->sg_list[i].length);
			dseg += wr->sg_list[i].length;
		}
	} else {
		roce_set_bit(rc_sq_wqe->byte_20,
			     V2_RC_SEND_WQE_BYTE_20_INL_TYPE_S, 1);

		ret = fill_ext_sge_inl_data(qp, wr, &curr_idx, msg_len);
		if (ret)
			return ret;

		roce_set_field(rc_sq_wqe->byte_16,
			       V2_RC_SEND_WQE_BYTE_16_SGE_NUM_M,
			       V2_RC_SEND_WQE_BYTE_16_SGE_NUM_S,
			       curr_idx - *sge_idx);
	}

	*sge_idx = curr_idx;

	return 0;
}

static int set_rwqe_data_seg(struct ib_qp *ibqp, const struct ib_send_wr *wr,
			     struct hns_roce_v2_rc_send_wqe *rc_sq_wqe,
			     unsigned int *sge_ind,
			     unsigned int valid_num_sge)
{
	struct hns_roce_v2_wqe_data_seg *dseg =
		(void *)rc_sq_wqe + sizeof(struct hns_roce_v2_rc_send_wqe);
	struct hns_roce_qp *qp = to_hr_qp(ibqp);
	int j = 0;
	int i;

	roce_set_field(rc_sq_wqe->byte_20,
		       V2_RC_SEND_WQE_BYTE_20_MSG_START_SGE_IDX_M,
		       V2_RC_SEND_WQE_BYTE_20_MSG_START_SGE_IDX_S,
		       (*sge_ind) & (qp->sge.sge_cnt - 1));

	if (wr->send_flags & IB_SEND_INLINE)
		return set_rc_inl(qp, wr, rc_sq_wqe, sge_ind);

	if (valid_num_sge <= HNS_ROCE_SGE_IN_WQE) {
		for (i = 0; i < wr->num_sge; i++) {
			if (likely(wr->sg_list[i].length)) {
				set_data_seg_v2(dseg, wr->sg_list + i);
				dseg++;
			}
		}
	} else {
		for (i = 0; i < wr->num_sge && j < HNS_ROCE_SGE_IN_WQE; i++) {
			if (likely(wr->sg_list[i].length)) {
				set_data_seg_v2(dseg, wr->sg_list + i);
				dseg++;
				j++;
			}
		}

		set_extend_sge(qp, wr->sg_list + i, sge_ind,
			       valid_num_sge - HNS_ROCE_SGE_IN_WQE);
	}

	roce_set_field(rc_sq_wqe->byte_16,
		       V2_RC_SEND_WQE_BYTE_16_SGE_NUM_M,
		       V2_RC_SEND_WQE_BYTE_16_SGE_NUM_S, valid_num_sge);

	return 0;
}

static int check_send_valid(struct hns_roce_dev *hr_dev,
			    struct hns_roce_qp *hr_qp)
{
	struct ib_device *ibdev = &hr_dev->ib_dev;
	struct ib_qp *ibqp = &hr_qp->ibqp;

	if (unlikely(ibqp->qp_type != IB_QPT_RC &&
		     ibqp->qp_type != IB_QPT_GSI &&
		     ibqp->qp_type != IB_QPT_UD)) {
		ibdev_err(ibdev, "Not supported QP(0x%x)type!\n",
			  ibqp->qp_type);
		return -EOPNOTSUPP;
	} else if (unlikely(hr_qp->state == IB_QPS_RESET ||
		   hr_qp->state == IB_QPS_INIT ||
		   hr_qp->state == IB_QPS_RTR)) {
		ibdev_err(ibdev, "failed to post WQE, QP state %hhu!\n",
			  hr_qp->state);
		return -EINVAL;
	} else if (unlikely(hr_dev->state >= HNS_ROCE_DEVICE_STATE_RST_DOWN)) {
		ibdev_err(ibdev, "failed to post WQE, dev state %d!\n",
			  hr_dev->state);
		return -EIO;
	}

	return 0;
}

static unsigned int calc_wr_sge_num(const struct ib_send_wr *wr,
				    unsigned int *sge_len)
{
	unsigned int valid_num = 0;
	unsigned int len = 0;
	int i;

	for (i = 0; i < wr->num_sge; i++) {
		if (likely(wr->sg_list[i].length)) {
			len += wr->sg_list[i].length;
			valid_num++;
		}
	}

	*sge_len = len;
	return valid_num;
}

static __le32 get_immtdata(const struct ib_send_wr *wr)
{
	switch (wr->opcode) {
	case IB_WR_SEND_WITH_IMM:
	case IB_WR_RDMA_WRITE_WITH_IMM:
		return cpu_to_le32(be32_to_cpu(wr->ex.imm_data));
	default:
		return 0;
	}
}

static int set_ud_opcode(struct hns_roce_v2_ud_send_wqe *ud_sq_wqe,
			 const struct ib_send_wr *wr)
{
	u32 ib_op = wr->opcode;

	if (ib_op != IB_WR_SEND && ib_op != IB_WR_SEND_WITH_IMM)
		return -EINVAL;

	ud_sq_wqe->immtdata = get_immtdata(wr);

	roce_set_field(ud_sq_wqe->byte_4, V2_UD_SEND_WQE_BYTE_4_OPCODE_M,
		       V2_UD_SEND_WQE_BYTE_4_OPCODE_S, to_hr_opcode(ib_op));

	return 0;
}

static int fill_ud_av(struct hns_roce_v2_ud_send_wqe *ud_sq_wqe,
		      struct hns_roce_ah *ah)
{
	struct ib_device *ib_dev = ah->ibah.device;
	struct hns_roce_dev *hr_dev = to_hr_dev(ib_dev);

	roce_set_field(ud_sq_wqe->byte_24, V2_UD_SEND_WQE_BYTE_24_UDPSPN_M,
		       V2_UD_SEND_WQE_BYTE_24_UDPSPN_S, ah->av.udp_sport);

	roce_set_field(ud_sq_wqe->byte_36, V2_UD_SEND_WQE_BYTE_36_HOPLIMIT_M,
		       V2_UD_SEND_WQE_BYTE_36_HOPLIMIT_S, ah->av.hop_limit);
	roce_set_field(ud_sq_wqe->byte_36, V2_UD_SEND_WQE_BYTE_36_TCLASS_M,
		       V2_UD_SEND_WQE_BYTE_36_TCLASS_S, ah->av.tclass);
	roce_set_field(ud_sq_wqe->byte_40, V2_UD_SEND_WQE_BYTE_40_FLOW_LABEL_M,
		       V2_UD_SEND_WQE_BYTE_40_FLOW_LABEL_S, ah->av.flowlabel);

	if (WARN_ON(ah->av.sl > MAX_SERVICE_LEVEL))
		return -EINVAL;

	roce_set_field(ud_sq_wqe->byte_40, V2_UD_SEND_WQE_BYTE_40_SL_M,
		       V2_UD_SEND_WQE_BYTE_40_SL_S, ah->av.sl);

	ud_sq_wqe->sgid_index = ah->av.gid_index;

	memcpy(ud_sq_wqe->dmac, ah->av.mac, ETH_ALEN);
	memcpy(ud_sq_wqe->dgid, ah->av.dgid, GID_LEN_V2);

	if (hr_dev->pci_dev->revision >= PCI_REVISION_ID_HIP09)
		return 0;

	roce_set_bit(ud_sq_wqe->byte_40, V2_UD_SEND_WQE_BYTE_40_UD_VLAN_EN_S,
		     ah->av.vlan_en);
	roce_set_field(ud_sq_wqe->byte_36, V2_UD_SEND_WQE_BYTE_36_VLAN_M,
		       V2_UD_SEND_WQE_BYTE_36_VLAN_S, ah->av.vlan_id);

	return 0;
}

static inline int set_ud_wqe(struct hns_roce_qp *qp,
			     const struct ib_send_wr *wr,
			     void *wqe, unsigned int *sge_idx,
			     unsigned int owner_bit)
{
	struct hns_roce_ah *ah = to_hr_ah(ud_wr(wr)->ah);
	struct hns_roce_v2_ud_send_wqe *ud_sq_wqe = wqe;
	unsigned int curr_idx = *sge_idx;
	unsigned int valid_num_sge;
	u32 msg_len = 0;
	int ret;

	valid_num_sge = calc_wr_sge_num(wr, &msg_len);
	memset(ud_sq_wqe, 0, sizeof(*ud_sq_wqe));

	ret = set_ud_opcode(ud_sq_wqe, wr);
	if (WARN_ON(ret))
		return ret;

<<<<<<< HEAD
	roce_set_field(ud_sq_wqe->dmac, V2_UD_SEND_WQE_DMAC_0_M,
		       V2_UD_SEND_WQE_DMAC_0_S, ah->av.mac[0]);
	roce_set_field(ud_sq_wqe->dmac, V2_UD_SEND_WQE_DMAC_1_M,
		       V2_UD_SEND_WQE_DMAC_1_S, ah->av.mac[1]);
	roce_set_field(ud_sq_wqe->dmac, V2_UD_SEND_WQE_DMAC_2_M,
		       V2_UD_SEND_WQE_DMAC_2_S, ah->av.mac[2]);
	roce_set_field(ud_sq_wqe->dmac, V2_UD_SEND_WQE_DMAC_3_M,
		       V2_UD_SEND_WQE_DMAC_3_S, ah->av.mac[3]);
	roce_set_field(ud_sq_wqe->byte_48, V2_UD_SEND_WQE_BYTE_48_DMAC_4_M,
		       V2_UD_SEND_WQE_BYTE_48_DMAC_4_S, ah->av.mac[4]);
	roce_set_field(ud_sq_wqe->byte_48, V2_UD_SEND_WQE_BYTE_48_DMAC_5_M,
		       V2_UD_SEND_WQE_BYTE_48_DMAC_5_S, ah->av.mac[5]);

=======
>>>>>>> e0733463
	ud_sq_wqe->msg_len = cpu_to_le32(msg_len);

	roce_set_bit(ud_sq_wqe->byte_4, V2_UD_SEND_WQE_BYTE_4_CQE_S,
		     !!(wr->send_flags & IB_SEND_SIGNALED));

	roce_set_bit(ud_sq_wqe->byte_4, V2_UD_SEND_WQE_BYTE_4_SE_S,
		     !!(wr->send_flags & IB_SEND_SOLICITED));

	roce_set_field(ud_sq_wqe->byte_16, V2_UD_SEND_WQE_BYTE_16_PD_M,
		       V2_UD_SEND_WQE_BYTE_16_PD_S, to_hr_pd(qp->ibqp.pd)->pdn);

	roce_set_field(ud_sq_wqe->byte_16, V2_UD_SEND_WQE_BYTE_16_SGE_NUM_M,
		       V2_UD_SEND_WQE_BYTE_16_SGE_NUM_S, valid_num_sge);

	roce_set_field(ud_sq_wqe->byte_20,
		       V2_UD_SEND_WQE_BYTE_20_MSG_START_SGE_IDX_M,
		       V2_UD_SEND_WQE_BYTE_20_MSG_START_SGE_IDX_S,
		       curr_idx & (qp->sge.sge_cnt - 1));

	ud_sq_wqe->qkey = cpu_to_le32(ud_wr(wr)->remote_qkey & 0x80000000 ?
			  qp->qkey : ud_wr(wr)->remote_qkey);
	roce_set_field(ud_sq_wqe->byte_32, V2_UD_SEND_WQE_BYTE_32_DQPN_M,
		       V2_UD_SEND_WQE_BYTE_32_DQPN_S, ud_wr(wr)->remote_qpn);

<<<<<<< HEAD
	roce_set_field(ud_sq_wqe->byte_36, V2_UD_SEND_WQE_BYTE_36_HOPLIMIT_M,
		       V2_UD_SEND_WQE_BYTE_36_HOPLIMIT_S, ah->av.hop_limit);
	roce_set_field(ud_sq_wqe->byte_36, V2_UD_SEND_WQE_BYTE_36_TCLASS_M,
		       V2_UD_SEND_WQE_BYTE_36_TCLASS_S, ah->av.tclass);
	roce_set_field(ud_sq_wqe->byte_40, V2_UD_SEND_WQE_BYTE_40_FLOW_LABEL_M,
		       V2_UD_SEND_WQE_BYTE_40_FLOW_LABEL_S, ah->av.flowlabel);
	roce_set_field(ud_sq_wqe->byte_40, V2_UD_SEND_WQE_BYTE_40_SL_M,
		       V2_UD_SEND_WQE_BYTE_40_SL_S, ah->av.sl);
	roce_set_field(ud_sq_wqe->byte_40, V2_UD_SEND_WQE_BYTE_40_PORTN_M,
		       V2_UD_SEND_WQE_BYTE_40_PORTN_S, qp->port);

	roce_set_field(ud_sq_wqe->byte_48, V2_UD_SEND_WQE_BYTE_48_SGID_INDX_M,
		       V2_UD_SEND_WQE_BYTE_48_SGID_INDX_S, ah->av.gid_index);

	if (hr_dev->pci_dev->revision <= PCI_REVISION_ID_HIP08) {
		roce_set_bit(ud_sq_wqe->byte_40,
			     V2_UD_SEND_WQE_BYTE_40_UD_VLAN_EN_S,
			     ah->av.vlan_en);
		roce_set_field(ud_sq_wqe->byte_36,
			       V2_UD_SEND_WQE_BYTE_36_VLAN_M,
			       V2_UD_SEND_WQE_BYTE_36_VLAN_S, ah->av.vlan_id);
	}

	memcpy(&ud_sq_wqe->dgid[0], &ah->av.dgid[0], GID_LEN_V2);

	set_extend_sge(qp, wr->sg_list, &curr_idx, valid_num_sge);
=======
	ret = fill_ud_av(ud_sq_wqe, ah);
	if (ret)
		return ret;

	set_extend_sge(qp, wr->sg_list, &curr_idx, valid_num_sge);

	/*
	 * The pipeline can sequentially post all valid WQEs into WQ buffer,
	 * including new WQEs waiting for the doorbell to update the PI again.
	 * Therefore, the owner bit of WQE MUST be updated after all fields
	 * and extSGEs have been written into DDR instead of cache.
	 */
	if (qp->en_flags & HNS_ROCE_QP_CAP_OWNER_DB)
		dma_wmb();
>>>>>>> e0733463

	*sge_idx = curr_idx;
	roce_set_bit(ud_sq_wqe->byte_4, V2_UD_SEND_WQE_BYTE_4_OWNER_S,
		     owner_bit);

	return 0;
}

static int set_rc_opcode(struct hns_roce_v2_rc_send_wqe *rc_sq_wqe,
			 const struct ib_send_wr *wr)
{
	u32 ib_op = wr->opcode;

	rc_sq_wqe->immtdata = get_immtdata(wr);

	switch (ib_op) {
	case IB_WR_RDMA_READ:
	case IB_WR_RDMA_WRITE:
	case IB_WR_RDMA_WRITE_WITH_IMM:
		rc_sq_wqe->rkey = cpu_to_le32(rdma_wr(wr)->rkey);
		rc_sq_wqe->va = cpu_to_le64(rdma_wr(wr)->remote_addr);
		break;
	case IB_WR_SEND:
	case IB_WR_SEND_WITH_IMM:
		break;
	case IB_WR_ATOMIC_CMP_AND_SWP:
	case IB_WR_ATOMIC_FETCH_AND_ADD:
		rc_sq_wqe->rkey = cpu_to_le32(atomic_wr(wr)->rkey);
		rc_sq_wqe->va = cpu_to_le64(atomic_wr(wr)->remote_addr);
		break;
	case IB_WR_REG_MR:
		set_frmr_seg(rc_sq_wqe, reg_wr(wr));
		break;
	case IB_WR_LOCAL_INV:
		roce_set_bit(rc_sq_wqe->byte_4, V2_RC_SEND_WQE_BYTE_4_SO_S, 1);
		fallthrough;
	case IB_WR_SEND_WITH_INV:
		rc_sq_wqe->inv_key = cpu_to_le32(wr->ex.invalidate_rkey);
		break;
	default:
		return -EINVAL;
	}

	roce_set_field(rc_sq_wqe->byte_4, V2_RC_SEND_WQE_BYTE_4_OPCODE_M,
		       V2_RC_SEND_WQE_BYTE_4_OPCODE_S, to_hr_opcode(ib_op));

	return 0;
}
static inline int set_rc_wqe(struct hns_roce_qp *qp,
			     const struct ib_send_wr *wr,
			     void *wqe, unsigned int *sge_idx,
			     unsigned int owner_bit)
{
	struct hns_roce_v2_rc_send_wqe *rc_sq_wqe = wqe;
	unsigned int curr_idx = *sge_idx;
	unsigned int valid_num_sge;
	u32 msg_len = 0;
	int ret;

	valid_num_sge = calc_wr_sge_num(wr, &msg_len);
	memset(rc_sq_wqe, 0, sizeof(*rc_sq_wqe));

	rc_sq_wqe->msg_len = cpu_to_le32(msg_len);

	ret = set_rc_opcode(rc_sq_wqe, wr);
	if (WARN_ON(ret))
		return ret;

	roce_set_bit(rc_sq_wqe->byte_4, V2_RC_SEND_WQE_BYTE_4_FENCE_S,
		     (wr->send_flags & IB_SEND_FENCE) ? 1 : 0);

	roce_set_bit(rc_sq_wqe->byte_4, V2_RC_SEND_WQE_BYTE_4_SE_S,
		     (wr->send_flags & IB_SEND_SOLICITED) ? 1 : 0);

	roce_set_bit(rc_sq_wqe->byte_4, V2_RC_SEND_WQE_BYTE_4_CQE_S,
		     (wr->send_flags & IB_SEND_SIGNALED) ? 1 : 0);

	if (wr->opcode == IB_WR_ATOMIC_CMP_AND_SWP ||
	    wr->opcode == IB_WR_ATOMIC_FETCH_AND_ADD)
		set_atomic_seg(wr, rc_sq_wqe, valid_num_sge);
	else if (wr->opcode != IB_WR_REG_MR)
		ret = set_rwqe_data_seg(&qp->ibqp, wr, rc_sq_wqe,
					&curr_idx, valid_num_sge);

	/*
	 * The pipeline can sequentially post all valid WQEs into WQ buffer,
	 * including new WQEs waiting for the doorbell to update the PI again.
	 * Therefore, the owner bit of WQE MUST be updated after all fields
	 * and extSGEs have been written into DDR instead of cache.
	 */
	if (qp->en_flags & HNS_ROCE_QP_CAP_OWNER_DB)
		dma_wmb();

	*sge_idx = curr_idx;
	roce_set_bit(rc_sq_wqe->byte_4, V2_RC_SEND_WQE_BYTE_4_OWNER_S,
		     owner_bit);

	return ret;
}

static inline void update_sq_db(struct hns_roce_dev *hr_dev,
				struct hns_roce_qp *qp)
{
	/*
	 * Hip08 hardware cannot flush the WQEs in SQ if the QP state
	 * gets into errored mode. Hence, as a workaround to this
	 * hardware limitation, driver needs to assist in flushing. But
	 * the flushing operation uses mailbox to convey the QP state to
	 * the hardware and which can sleep due to the mutex protection
	 * around the mailbox calls. Hence, use the deferred flush for
	 * now.
	 */
	if (qp->state == IB_QPS_ERR) {
		if (!test_and_set_bit(HNS_ROCE_FLUSH_FLAG, &qp->flush_flag))
			init_flush_work(hr_dev, qp);
	} else {
		struct hns_roce_v2_db sq_db = {};

		roce_set_field(sq_db.byte_4, V2_DB_BYTE_4_TAG_M,
			       V2_DB_BYTE_4_TAG_S, qp->doorbell_qpn);
		roce_set_field(sq_db.byte_4, V2_DB_BYTE_4_CMD_M,
			       V2_DB_BYTE_4_CMD_S, HNS_ROCE_V2_SQ_DB);
		roce_set_field(sq_db.parameter, V2_DB_PARAMETER_IDX_M,
			       V2_DB_PARAMETER_IDX_S, qp->sq.head);
		roce_set_field(sq_db.parameter, V2_DB_PARAMETER_SL_M,
			       V2_DB_PARAMETER_SL_S, qp->sl);

		hns_roce_write64(hr_dev, (__le32 *)&sq_db, qp->sq.db_reg_l);
	}
}

static int hns_roce_v2_post_send(struct ib_qp *ibqp,
				 const struct ib_send_wr *wr,
				 const struct ib_send_wr **bad_wr)
{
	struct hns_roce_dev *hr_dev = to_hr_dev(ibqp->device);
	struct ib_device *ibdev = &hr_dev->ib_dev;
	struct hns_roce_qp *qp = to_hr_qp(ibqp);
	unsigned long flags = 0;
	unsigned int owner_bit;
	unsigned int sge_idx;
	unsigned int wqe_idx;
	void *wqe = NULL;
	u32 nreq;
	int ret;

	spin_lock_irqsave(&qp->sq.lock, flags);

	ret = check_send_valid(hr_dev, qp);
	if (unlikely(ret)) {
		*bad_wr = wr;
		nreq = 0;
		goto out;
	}

	sge_idx = qp->next_sge;

	for (nreq = 0; wr; ++nreq, wr = wr->next) {
		if (hns_roce_wq_overflow(&qp->sq, nreq, qp->ibqp.send_cq)) {
			ret = -ENOMEM;
			*bad_wr = wr;
			goto out;
		}

		wqe_idx = (qp->sq.head + nreq) & (qp->sq.wqe_cnt - 1);

		if (unlikely(wr->num_sge > qp->sq.max_gs)) {
			ibdev_err(ibdev, "num_sge = %d > qp->sq.max_gs = %u.\n",
				  wr->num_sge, qp->sq.max_gs);
			ret = -EINVAL;
			*bad_wr = wr;
			goto out;
		}

		wqe = hns_roce_get_send_wqe(qp, wqe_idx);
		qp->sq.wrid[wqe_idx] = wr->wr_id;
		owner_bit =
		       ~(((qp->sq.head + nreq) >> ilog2(qp->sq.wqe_cnt)) & 0x1);

		/* Corresponding to the QP type, wqe process separately */
		if (ibqp->qp_type == IB_QPT_GSI || ibqp->qp_type == IB_QPT_UD)
			ret = set_ud_wqe(qp, wr, wqe, &sge_idx, owner_bit);
		else if (ibqp->qp_type == IB_QPT_RC)
			ret = set_rc_wqe(qp, wr, wqe, &sge_idx, owner_bit);

		if (unlikely(ret)) {
			*bad_wr = wr;
			goto out;
		}
	}

out:
	if (likely(nreq)) {
		qp->sq.head += nreq;
		qp->next_sge = sge_idx;
		/* Memory barrier */
		wmb();
		update_sq_db(hr_dev, qp);
	}

	spin_unlock_irqrestore(&qp->sq.lock, flags);

	return ret;
}

static int check_recv_valid(struct hns_roce_dev *hr_dev,
			    struct hns_roce_qp *hr_qp)
{
	if (unlikely(hr_dev->state >= HNS_ROCE_DEVICE_STATE_RST_DOWN))
		return -EIO;
	else if (hr_qp->state == IB_QPS_RESET)
		return -EINVAL;

	return 0;
}

static int hns_roce_v2_post_recv(struct ib_qp *ibqp,
				 const struct ib_recv_wr *wr,
				 const struct ib_recv_wr **bad_wr)
{
	struct hns_roce_dev *hr_dev = to_hr_dev(ibqp->device);
	struct hns_roce_qp *hr_qp = to_hr_qp(ibqp);
	struct ib_device *ibdev = &hr_dev->ib_dev;
	struct hns_roce_v2_wqe_data_seg *dseg;
	struct hns_roce_rinl_sge *sge_list;
	unsigned long flags;
	void *wqe = NULL;
	u32 wqe_idx;
	u32 max_sge;
	int nreq;
	int ret;
	int i;

	spin_lock_irqsave(&hr_qp->rq.lock, flags);

	ret = check_recv_valid(hr_dev, hr_qp);
	if (unlikely(ret)) {
		*bad_wr = wr;
		nreq = 0;
		goto out;
	}

	max_sge = hr_qp->rq.max_gs - hr_qp->rq.rsv_sge;
	for (nreq = 0; wr; ++nreq, wr = wr->next) {
		if (unlikely(hns_roce_wq_overflow(&hr_qp->rq, nreq,
						  hr_qp->ibqp.recv_cq))) {
			ret = -ENOMEM;
			*bad_wr = wr;
			goto out;
		}

		wqe_idx = (hr_qp->rq.head + nreq) & (hr_qp->rq.wqe_cnt - 1);

		if (unlikely(wr->num_sge > max_sge)) {
			ibdev_err(ibdev, "num_sge = %d >= max_sge = %u.\n",
				  wr->num_sge, max_sge);
			ret = -EINVAL;
			*bad_wr = wr;
			goto out;
		}

		wqe = hns_roce_get_recv_wqe(hr_qp, wqe_idx);
		dseg = (struct hns_roce_v2_wqe_data_seg *)wqe;
		for (i = 0; i < wr->num_sge; i++) {
			if (!wr->sg_list[i].length)
				continue;
			set_data_seg_v2(dseg, wr->sg_list + i);
			dseg++;
		}

		if (hr_qp->rq.rsv_sge) {
			dseg->lkey = cpu_to_le32(HNS_ROCE_INVALID_LKEY);
			dseg->addr = 0;
			dseg->len = cpu_to_le32(HNS_ROCE_INVALID_SGE_LENGTH);
		}

		/* rq support inline data */
		if (hr_qp->rq_inl_buf.wqe_cnt) {
			sge_list = hr_qp->rq_inl_buf.wqe_list[wqe_idx].sg_list;
			hr_qp->rq_inl_buf.wqe_list[wqe_idx].sge_cnt =
							       (u32)wr->num_sge;
			for (i = 0; i < wr->num_sge; i++) {
				sge_list[i].addr =
					       (void *)(u64)wr->sg_list[i].addr;
				sge_list[i].len = wr->sg_list[i].length;
			}
		}

		hr_qp->rq.wrid[wqe_idx] = wr->wr_id;
	}

out:
	if (likely(nreq)) {
		hr_qp->rq.head += nreq;
		/* Memory barrier */
		wmb();

		/*
		 * Hip08 hardware cannot flush the WQEs in RQ if the QP state
		 * gets into errored mode. Hence, as a workaround to this
		 * hardware limitation, driver needs to assist in flushing. But
		 * the flushing operation uses mailbox to convey the QP state to
		 * the hardware and which can sleep due to the mutex protection
		 * around the mailbox calls. Hence, use the deferred flush for
		 * now.
		 */
		if (hr_qp->state == IB_QPS_ERR) {
			if (!test_and_set_bit(HNS_ROCE_FLUSH_FLAG,
					      &hr_qp->flush_flag))
				init_flush_work(hr_dev, hr_qp);
		} else {
			*hr_qp->rdb.db_record = hr_qp->rq.head & 0xffff;
		}
	}
	spin_unlock_irqrestore(&hr_qp->rq.lock, flags);

	return ret;
}

static void *get_srq_wqe(struct hns_roce_srq *srq, int n)
{
	return hns_roce_buf_offset(srq->buf_mtr.kmem, n << srq->wqe_shift);
}

static void *get_idx_buf(struct hns_roce_idx_que *idx_que, unsigned int n)
{
	return hns_roce_buf_offset(idx_que->mtr.kmem,
				   n << idx_que->entry_shift);
}

static void hns_roce_free_srq_wqe(struct hns_roce_srq *srq, int wqe_index)
{
	/* always called with interrupts disabled. */
	spin_lock(&srq->lock);

	bitmap_clear(srq->idx_que.bitmap, wqe_index, 1);
	srq->idx_que.tail++;

	spin_unlock(&srq->lock);
}

int hns_roce_srqwq_overflow(struct hns_roce_srq *srq, int nreq)
{
	struct hns_roce_idx_que *idx_que = &srq->idx_que;
	unsigned int cur;

	cur = idx_que->head - idx_que->tail;
	return cur + nreq >= srq->wqe_cnt;
}

static int find_empty_entry(struct hns_roce_idx_que *idx_que,
			    unsigned long size)
{
	int wqe_idx;

	if (unlikely(bitmap_full(idx_que->bitmap, size)))
		return -ENOSPC;

	wqe_idx = find_first_zero_bit(idx_que->bitmap, size);

	bitmap_set(idx_que->bitmap, wqe_idx, 1);

	return wqe_idx;
}

static int hns_roce_v2_post_srq_recv(struct ib_srq *ibsrq,
				     const struct ib_recv_wr *wr,
				     const struct ib_recv_wr **bad_wr)
{
	struct hns_roce_dev *hr_dev = to_hr_dev(ibsrq->device);
	struct hns_roce_srq *srq = to_hr_srq(ibsrq);
	struct hns_roce_v2_wqe_data_seg *dseg;
	struct hns_roce_v2_db srq_db;
	unsigned long flags;
	unsigned int ind;
	__le32 *srq_idx;
	int ret = 0;
	int wqe_idx;
	u32 max_sge;
	void *wqe;
	int nreq;
	int i;

	spin_lock_irqsave(&srq->lock, flags);

	ind = srq->idx_que.head & (srq->wqe_cnt - 1);
	max_sge = srq->max_gs - srq->rsv_sge;

	for (nreq = 0; wr; ++nreq, wr = wr->next) {
		if (unlikely(wr->num_sge > max_sge)) {
			ibdev_err(&hr_dev->ib_dev,
				  "srq: num_sge = %d, max_sge = %u.\n",
				  wr->num_sge, max_sge);
			ret = -EINVAL;
			*bad_wr = wr;
			break;
		}

		if (unlikely(hns_roce_srqwq_overflow(srq, nreq))) {
			ret = -ENOMEM;
			*bad_wr = wr;
			break;
		}

		wqe_idx = find_empty_entry(&srq->idx_que, srq->wqe_cnt);
		if (unlikely(wqe_idx < 0)) {
			ret = -ENOMEM;
			*bad_wr = wr;
			break;
		}

		wqe = get_srq_wqe(srq, wqe_idx);
		dseg = (struct hns_roce_v2_wqe_data_seg *)wqe;

		for (i = 0; i < wr->num_sge; ++i) {
			dseg[i].len = cpu_to_le32(wr->sg_list[i].length);
			dseg[i].lkey = cpu_to_le32(wr->sg_list[i].lkey);
			dseg[i].addr = cpu_to_le64(wr->sg_list[i].addr);
		}

		if (srq->rsv_sge) {
			dseg[i].len = cpu_to_le32(HNS_ROCE_INVALID_SGE_LENGTH);
			dseg[i].lkey = cpu_to_le32(HNS_ROCE_INVALID_LKEY);
			dseg[i].addr = 0;
		}

		srq_idx = get_idx_buf(&srq->idx_que, ind);
		*srq_idx = cpu_to_le32(wqe_idx);

		srq->wrid[wqe_idx] = wr->wr_id;
		ind = (ind + 1) & (srq->wqe_cnt - 1);
	}

	if (likely(nreq)) {
		srq->idx_que.head += nreq;

		/*
		 * Make sure that descriptors are written before
		 * doorbell record.
		 */
		wmb();

		srq_db.byte_4 =
			cpu_to_le32(HNS_ROCE_V2_SRQ_DB << V2_DB_BYTE_4_CMD_S |
				    (srq->srqn & V2_DB_BYTE_4_TAG_M));
		srq_db.parameter =
			cpu_to_le32(srq->idx_que.head & V2_DB_PARAMETER_IDX_M);

		hns_roce_write64(hr_dev, (__le32 *)&srq_db, srq->db_reg_l);
	}

	spin_unlock_irqrestore(&srq->lock, flags);

	return ret;
}

static int hns_roce_v2_cmd_hw_reseted(struct hns_roce_dev *hr_dev,
				      unsigned long instance_stage,
				      unsigned long reset_stage)
{
	/* When hardware reset has been completed once or more, we should stop
	 * sending mailbox&cmq&doorbell to hardware. If now in .init_instance()
	 * function, we should exit with error. If now at HNAE3_INIT_CLIENT
	 * stage of soft reset process, we should exit with error, and then
	 * HNAE3_INIT_CLIENT related process can rollback the operation like
	 * notifing hardware to free resources, HNAE3_INIT_CLIENT related
	 * process will exit with error to notify NIC driver to reschedule soft
	 * reset process once again.
	 */
	hr_dev->is_reset = true;
	hr_dev->dis_db = true;

	if (reset_stage == HNS_ROCE_STATE_RST_INIT ||
	    instance_stage == HNS_ROCE_STATE_INIT)
		return CMD_RST_PRC_EBUSY;

	return CMD_RST_PRC_SUCCESS;
}

static int hns_roce_v2_cmd_hw_resetting(struct hns_roce_dev *hr_dev,
					unsigned long instance_stage,
					unsigned long reset_stage)
{
	struct hns_roce_v2_priv *priv = hr_dev->priv;
	struct hnae3_handle *handle = priv->handle;
	const struct hnae3_ae_ops *ops = handle->ae_algo->ops;

	/* When hardware reset is detected, we should stop sending mailbox&cmq&
	 * doorbell to hardware. If now in .init_instance() function, we should
	 * exit with error. If now at HNAE3_INIT_CLIENT stage of soft reset
	 * process, we should exit with error, and then HNAE3_INIT_CLIENT
	 * related process can rollback the operation like notifing hardware to
	 * free resources, HNAE3_INIT_CLIENT related process will exit with
	 * error to notify NIC driver to reschedule soft reset process once
	 * again.
	 */
	hr_dev->dis_db = true;
	if (!ops->get_hw_reset_stat(handle))
		hr_dev->is_reset = true;

	if (!hr_dev->is_reset || reset_stage == HNS_ROCE_STATE_RST_INIT ||
	    instance_stage == HNS_ROCE_STATE_INIT)
		return CMD_RST_PRC_EBUSY;

	return CMD_RST_PRC_SUCCESS;
}

static int hns_roce_v2_cmd_sw_resetting(struct hns_roce_dev *hr_dev)
{
	struct hns_roce_v2_priv *priv = hr_dev->priv;
	struct hnae3_handle *handle = priv->handle;
	const struct hnae3_ae_ops *ops = handle->ae_algo->ops;

	/* When software reset is detected at .init_instance() function, we
	 * should stop sending mailbox&cmq&doorbell to hardware, and exit
	 * with error.
	 */
	hr_dev->dis_db = true;
	if (ops->ae_dev_reset_cnt(handle) != hr_dev->reset_cnt)
		hr_dev->is_reset = true;

	return CMD_RST_PRC_EBUSY;
}

static int hns_roce_v2_rst_process_cmd(struct hns_roce_dev *hr_dev)
{
	struct hns_roce_v2_priv *priv = hr_dev->priv;
	struct hnae3_handle *handle = priv->handle;
	const struct hnae3_ae_ops *ops = handle->ae_algo->ops;
	unsigned long instance_stage; /* the current instance stage */
	unsigned long reset_stage; /* the current reset stage */
	unsigned long reset_cnt;
	bool sw_resetting;
	bool hw_resetting;

	if (hr_dev->is_reset)
		return CMD_RST_PRC_SUCCESS;

	/* Get information about reset from NIC driver or RoCE driver itself,
	 * the meaning of the following variables from NIC driver are described
	 * as below:
	 * reset_cnt -- The count value of completed hardware reset.
	 * hw_resetting -- Whether hardware device is resetting now.
	 * sw_resetting -- Whether NIC's software reset process is running now.
	 */
	instance_stage = handle->rinfo.instance_state;
	reset_stage = handle->rinfo.reset_state;
	reset_cnt = ops->ae_dev_reset_cnt(handle);
	hw_resetting = ops->get_cmdq_stat(handle);
	sw_resetting = ops->ae_dev_resetting(handle);

	if (reset_cnt != hr_dev->reset_cnt)
		return hns_roce_v2_cmd_hw_reseted(hr_dev, instance_stage,
						  reset_stage);
	else if (hw_resetting)
		return hns_roce_v2_cmd_hw_resetting(hr_dev, instance_stage,
						    reset_stage);
	else if (sw_resetting && instance_stage == HNS_ROCE_STATE_INIT)
		return hns_roce_v2_cmd_sw_resetting(hr_dev);

	return 0;
}

static int hns_roce_cmq_space(struct hns_roce_v2_cmq_ring *ring)
{
	int ntu = ring->next_to_use;
	int ntc = ring->next_to_clean;
	int used = (ntu - ntc + ring->desc_num) % ring->desc_num;

	return ring->desc_num - used - 1;
}

static int hns_roce_alloc_cmq_desc(struct hns_roce_dev *hr_dev,
				   struct hns_roce_v2_cmq_ring *ring)
{
	int size = ring->desc_num * sizeof(struct hns_roce_cmq_desc);

	ring->desc = kzalloc(size, GFP_KERNEL);
	if (!ring->desc)
		return -ENOMEM;

	ring->desc_dma_addr = dma_map_single(hr_dev->dev, ring->desc, size,
					     DMA_BIDIRECTIONAL);
	if (dma_mapping_error(hr_dev->dev, ring->desc_dma_addr)) {
		ring->desc_dma_addr = 0;
		kfree(ring->desc);
		ring->desc = NULL;
		return -ENOMEM;
	}

	return 0;
}

static void hns_roce_free_cmq_desc(struct hns_roce_dev *hr_dev,
				   struct hns_roce_v2_cmq_ring *ring)
{
	dma_unmap_single(hr_dev->dev, ring->desc_dma_addr,
			 ring->desc_num * sizeof(struct hns_roce_cmq_desc),
			 DMA_BIDIRECTIONAL);

	ring->desc_dma_addr = 0;
	kfree(ring->desc);
}

static int hns_roce_init_cmq_ring(struct hns_roce_dev *hr_dev, bool ring_type)
{
	struct hns_roce_v2_priv *priv = hr_dev->priv;
	struct hns_roce_v2_cmq_ring *ring = (ring_type == TYPE_CSQ) ?
					    &priv->cmq.csq : &priv->cmq.crq;

	ring->flag = ring_type;
	ring->next_to_clean = 0;
	ring->next_to_use = 0;

	return hns_roce_alloc_cmq_desc(hr_dev, ring);
}

static void hns_roce_cmq_init_regs(struct hns_roce_dev *hr_dev, bool ring_type)
{
	struct hns_roce_v2_priv *priv = hr_dev->priv;
	struct hns_roce_v2_cmq_ring *ring = (ring_type == TYPE_CSQ) ?
					    &priv->cmq.csq : &priv->cmq.crq;
	dma_addr_t dma = ring->desc_dma_addr;

	if (ring_type == TYPE_CSQ) {
		roce_write(hr_dev, ROCEE_TX_CMQ_BASEADDR_L_REG, (u32)dma);
		roce_write(hr_dev, ROCEE_TX_CMQ_BASEADDR_H_REG,
			   upper_32_bits(dma));
		roce_write(hr_dev, ROCEE_TX_CMQ_DEPTH_REG,
			   (u32)ring->desc_num >> HNS_ROCE_CMQ_DESC_NUM_S);
		roce_write(hr_dev, ROCEE_TX_CMQ_HEAD_REG, 0);
		roce_write(hr_dev, ROCEE_TX_CMQ_TAIL_REG, 0);
	} else {
		roce_write(hr_dev, ROCEE_RX_CMQ_BASEADDR_L_REG, (u32)dma);
		roce_write(hr_dev, ROCEE_RX_CMQ_BASEADDR_H_REG,
			   upper_32_bits(dma));
		roce_write(hr_dev, ROCEE_RX_CMQ_DEPTH_REG,
			   (u32)ring->desc_num >> HNS_ROCE_CMQ_DESC_NUM_S);
		roce_write(hr_dev, ROCEE_RX_CMQ_HEAD_REG, 0);
		roce_write(hr_dev, ROCEE_RX_CMQ_TAIL_REG, 0);
	}
}

static int hns_roce_v2_cmq_init(struct hns_roce_dev *hr_dev)
{
	struct hns_roce_v2_priv *priv = hr_dev->priv;
	int ret;

	/* Setup the queue entries for command queue */
	priv->cmq.csq.desc_num = CMD_CSQ_DESC_NUM;
	priv->cmq.crq.desc_num = CMD_CRQ_DESC_NUM;

	/* Setup the lock for command queue */
	spin_lock_init(&priv->cmq.csq.lock);
	spin_lock_init(&priv->cmq.crq.lock);

	/* Setup Tx write back timeout */
	priv->cmq.tx_timeout = HNS_ROCE_CMQ_TX_TIMEOUT;

	/* Init CSQ */
	ret = hns_roce_init_cmq_ring(hr_dev, TYPE_CSQ);
	if (ret) {
		dev_err(hr_dev->dev, "Init CSQ error, ret = %d.\n", ret);
		return ret;
	}

	/* Init CRQ */
	ret = hns_roce_init_cmq_ring(hr_dev, TYPE_CRQ);
	if (ret) {
		dev_err(hr_dev->dev, "Init CRQ error, ret = %d.\n", ret);
		goto err_crq;
	}

	/* Init CSQ REG */
	hns_roce_cmq_init_regs(hr_dev, TYPE_CSQ);

	/* Init CRQ REG */
	hns_roce_cmq_init_regs(hr_dev, TYPE_CRQ);

	return 0;

err_crq:
	hns_roce_free_cmq_desc(hr_dev, &priv->cmq.csq);

	return ret;
}

static void hns_roce_v2_cmq_exit(struct hns_roce_dev *hr_dev)
{
	struct hns_roce_v2_priv *priv = hr_dev->priv;

	hns_roce_free_cmq_desc(hr_dev, &priv->cmq.csq);
	hns_roce_free_cmq_desc(hr_dev, &priv->cmq.crq);
}

static void hns_roce_cmq_setup_basic_desc(struct hns_roce_cmq_desc *desc,
					  enum hns_roce_opcode_type opcode,
					  bool is_read)
{
	memset((void *)desc, 0, sizeof(struct hns_roce_cmq_desc));
	desc->opcode = cpu_to_le16(opcode);
	desc->flag =
		cpu_to_le16(HNS_ROCE_CMD_FLAG_NO_INTR | HNS_ROCE_CMD_FLAG_IN);
	if (is_read)
		desc->flag |= cpu_to_le16(HNS_ROCE_CMD_FLAG_WR);
	else
		desc->flag &= cpu_to_le16(~HNS_ROCE_CMD_FLAG_WR);
}

static int hns_roce_cmq_csq_done(struct hns_roce_dev *hr_dev)
{
	u32 head = roce_read(hr_dev, ROCEE_TX_CMQ_HEAD_REG);
	struct hns_roce_v2_priv *priv = hr_dev->priv;

	return head == priv->cmq.csq.next_to_use;
}

static int hns_roce_cmq_csq_clean(struct hns_roce_dev *hr_dev)
{
	struct hns_roce_v2_priv *priv = hr_dev->priv;
	struct hns_roce_v2_cmq_ring *csq = &priv->cmq.csq;
	struct hns_roce_cmq_desc *desc;
	u16 ntc = csq->next_to_clean;
	u32 head;
	int clean = 0;

	desc = &csq->desc[ntc];
	head = roce_read(hr_dev, ROCEE_TX_CMQ_HEAD_REG);
	while (head != ntc) {
		memset(desc, 0, sizeof(*desc));
		ntc++;
		if (ntc == csq->desc_num)
			ntc = 0;
		desc = &csq->desc[ntc];
		clean++;
	}
	csq->next_to_clean = ntc;

	return clean;
}

static int __hns_roce_cmq_send(struct hns_roce_dev *hr_dev,
			       struct hns_roce_cmq_desc *desc, int num)
{
	struct hns_roce_v2_priv *priv = hr_dev->priv;
	struct hns_roce_v2_cmq_ring *csq = &priv->cmq.csq;
	struct hns_roce_cmq_desc *desc_to_use;
	bool complete = false;
	u32 timeout = 0;
	int handle = 0;
	u16 desc_ret;
	int ret;
	int ntc;

	spin_lock_bh(&csq->lock);

	if (num > hns_roce_cmq_space(csq)) {
		spin_unlock_bh(&csq->lock);
		return -EBUSY;
	}

	/*
	 * Record the location of desc in the cmq for this time
	 * which will be use for hardware to write back
	 */
	ntc = csq->next_to_use;

	while (handle < num) {
		desc_to_use = &csq->desc[csq->next_to_use];
		*desc_to_use = desc[handle];
		dev_dbg(hr_dev->dev, "set cmq desc:\n");
		csq->next_to_use++;
		if (csq->next_to_use == csq->desc_num)
			csq->next_to_use = 0;
		handle++;
	}

	/* Write to hardware */
	roce_write(hr_dev, ROCEE_TX_CMQ_TAIL_REG, csq->next_to_use);

	/*
	 * If the command is sync, wait for the firmware to write back,
	 * if multi descriptors to be sent, use the first one to check
	 */
	if (le16_to_cpu(desc->flag) & HNS_ROCE_CMD_FLAG_NO_INTR) {
		do {
			if (hns_roce_cmq_csq_done(hr_dev))
				break;
			udelay(1);
			timeout++;
		} while (timeout < priv->cmq.tx_timeout);
	}

	if (hns_roce_cmq_csq_done(hr_dev)) {
		complete = true;
		handle = 0;
		ret = 0;
		while (handle < num) {
			/* get the result of hardware write back */
			desc_to_use = &csq->desc[ntc];
			desc[handle] = *desc_to_use;
			dev_dbg(hr_dev->dev, "Get cmq desc:\n");
			desc_ret = le16_to_cpu(desc[handle].retval);
			if (unlikely(desc_ret != CMD_EXEC_SUCCESS))
				ret = -EIO;
			priv->cmq.last_status = desc_ret;
			ntc++;
			handle++;
			if (ntc == csq->desc_num)
				ntc = 0;
		}
	}

	if (!complete)
		ret = -EAGAIN;

	/* clean the command send queue */
	handle = hns_roce_cmq_csq_clean(hr_dev);
	if (handle != num)
		dev_warn(hr_dev->dev, "Cleaned %d, need to clean %d\n",
			 handle, num);

	spin_unlock_bh(&csq->lock);

	return ret;
}

static int hns_roce_cmq_send(struct hns_roce_dev *hr_dev,
			     struct hns_roce_cmq_desc *desc, int num)
{
	int retval;
	int ret;

	ret = hns_roce_v2_rst_process_cmd(hr_dev);
	if (ret == CMD_RST_PRC_SUCCESS)
		return 0;
	if (ret == CMD_RST_PRC_EBUSY)
		return -EBUSY;

	ret = __hns_roce_cmq_send(hr_dev, desc, num);
	if (ret) {
		retval = hns_roce_v2_rst_process_cmd(hr_dev);
		if (retval == CMD_RST_PRC_SUCCESS)
			return 0;
		else if (retval == CMD_RST_PRC_EBUSY)
			return -EBUSY;
	}

	return ret;
}

static int hns_roce_cmq_query_hw_info(struct hns_roce_dev *hr_dev)
{
	struct hns_roce_query_version *resp;
	struct hns_roce_cmq_desc desc;
	int ret;

	hns_roce_cmq_setup_basic_desc(&desc, HNS_ROCE_OPC_QUERY_HW_VER, true);
	ret = hns_roce_cmq_send(hr_dev, &desc, 1);
	if (ret)
		return ret;

	resp = (struct hns_roce_query_version *)desc.data;
	hr_dev->hw_rev = le16_to_cpu(resp->rocee_hw_version);
	hr_dev->vendor_id = hr_dev->pci_dev->vendor;

	return 0;
}

static bool hns_roce_func_clr_chk_rst(struct hns_roce_dev *hr_dev)
{
	struct hns_roce_v2_priv *priv = hr_dev->priv;
	struct hnae3_handle *handle = priv->handle;
	const struct hnae3_ae_ops *ops = handle->ae_algo->ops;
	unsigned long reset_cnt;
	bool sw_resetting;
	bool hw_resetting;

	reset_cnt = ops->ae_dev_reset_cnt(handle);
	hw_resetting = ops->get_hw_reset_stat(handle);
	sw_resetting = ops->ae_dev_resetting(handle);

	if (reset_cnt != hr_dev->reset_cnt || hw_resetting || sw_resetting)
		return true;

	return false;
}

static void hns_roce_func_clr_rst_prc(struct hns_roce_dev *hr_dev, int retval,
				      int flag)
{
	struct hns_roce_v2_priv *priv = hr_dev->priv;
	struct hnae3_handle *handle = priv->handle;
	const struct hnae3_ae_ops *ops = handle->ae_algo->ops;
	unsigned long instance_stage;
	unsigned long reset_cnt;
	unsigned long end;
	bool sw_resetting;
	bool hw_resetting;

	instance_stage = handle->rinfo.instance_state;
	reset_cnt = ops->ae_dev_reset_cnt(handle);
	hw_resetting = ops->get_hw_reset_stat(handle);
	sw_resetting = ops->ae_dev_resetting(handle);

	if (reset_cnt != hr_dev->reset_cnt) {
		hr_dev->dis_db = true;
		hr_dev->is_reset = true;
		dev_info(hr_dev->dev, "Func clear success after reset.\n");
	} else if (hw_resetting) {
		hr_dev->dis_db = true;

		dev_warn(hr_dev->dev,
			 "Func clear is pending, device in resetting state.\n");
		end = HNS_ROCE_V2_HW_RST_TIMEOUT;
		while (end) {
			if (!ops->get_hw_reset_stat(handle)) {
				hr_dev->is_reset = true;
				dev_info(hr_dev->dev,
					 "Func clear success after reset.\n");
				return;
			}
			msleep(HNS_ROCE_V2_HW_RST_COMPLETION_WAIT);
			end -= HNS_ROCE_V2_HW_RST_COMPLETION_WAIT;
		}

		dev_warn(hr_dev->dev, "Func clear failed.\n");
	} else if (sw_resetting && instance_stage == HNS_ROCE_STATE_INIT) {
		hr_dev->dis_db = true;

		dev_warn(hr_dev->dev,
			 "Func clear is pending, device in resetting state.\n");
		end = HNS_ROCE_V2_HW_RST_TIMEOUT;
		while (end) {
			if (ops->ae_dev_reset_cnt(handle) !=
			    hr_dev->reset_cnt) {
				hr_dev->is_reset = true;
				dev_info(hr_dev->dev,
					 "Func clear success after sw reset\n");
				return;
			}
			msleep(HNS_ROCE_V2_HW_RST_COMPLETION_WAIT);
			end -= HNS_ROCE_V2_HW_RST_COMPLETION_WAIT;
		}

		dev_warn(hr_dev->dev, "Func clear failed because of unfinished sw reset\n");
	} else {
		if (retval && !flag)
			dev_warn(hr_dev->dev,
				 "Func clear read failed, ret = %d.\n", retval);

		dev_warn(hr_dev->dev, "Func clear failed.\n");
	}
}
static void hns_roce_function_clear(struct hns_roce_dev *hr_dev)
{
	bool fclr_write_fail_flag = false;
	struct hns_roce_func_clear *resp;
	struct hns_roce_cmq_desc desc;
	unsigned long end;
	int ret = 0;

	if (hns_roce_func_clr_chk_rst(hr_dev))
		goto out;

	hns_roce_cmq_setup_basic_desc(&desc, HNS_ROCE_OPC_FUNC_CLEAR, false);
	resp = (struct hns_roce_func_clear *)desc.data;

	ret = hns_roce_cmq_send(hr_dev, &desc, 1);
	if (ret) {
		fclr_write_fail_flag = true;
		dev_err(hr_dev->dev, "Func clear write failed, ret = %d.\n",
			 ret);
		goto out;
	}

	msleep(HNS_ROCE_V2_READ_FUNC_CLEAR_FLAG_INTERVAL);
	end = HNS_ROCE_V2_FUNC_CLEAR_TIMEOUT_MSECS;
	while (end) {
		if (hns_roce_func_clr_chk_rst(hr_dev))
			goto out;
		msleep(HNS_ROCE_V2_READ_FUNC_CLEAR_FLAG_FAIL_WAIT);
		end -= HNS_ROCE_V2_READ_FUNC_CLEAR_FLAG_FAIL_WAIT;

		hns_roce_cmq_setup_basic_desc(&desc, HNS_ROCE_OPC_FUNC_CLEAR,
					      true);

		ret = hns_roce_cmq_send(hr_dev, &desc, 1);
		if (ret)
			continue;

		if (roce_get_bit(resp->func_done, FUNC_CLEAR_RST_FUN_DONE_S)) {
			hr_dev->is_reset = true;
			return;
		}
	}

out:
	hns_roce_func_clr_rst_prc(hr_dev, ret, fclr_write_fail_flag);
}

static int hns_roce_query_fw_ver(struct hns_roce_dev *hr_dev)
{
	struct hns_roce_query_fw_info *resp;
	struct hns_roce_cmq_desc desc;
	int ret;

	hns_roce_cmq_setup_basic_desc(&desc, HNS_QUERY_FW_VER, true);
	ret = hns_roce_cmq_send(hr_dev, &desc, 1);
	if (ret)
		return ret;

	resp = (struct hns_roce_query_fw_info *)desc.data;
	hr_dev->caps.fw_ver = (u64)(le32_to_cpu(resp->fw_ver));

	return 0;
}

static int hns_roce_config_global_param(struct hns_roce_dev *hr_dev)
{
	struct hns_roce_cfg_global_param *req;
	struct hns_roce_cmq_desc desc;

	hns_roce_cmq_setup_basic_desc(&desc, HNS_ROCE_OPC_CFG_GLOBAL_PARAM,
				      false);

	req = (struct hns_roce_cfg_global_param *)desc.data;
	memset(req, 0, sizeof(*req));
	roce_set_field(req->time_cfg_udp_port,
		       CFG_GLOBAL_PARAM_DATA_0_ROCEE_TIME_1US_CFG_M,
		       CFG_GLOBAL_PARAM_DATA_0_ROCEE_TIME_1US_CFG_S, 0x3e8);
	roce_set_field(req->time_cfg_udp_port,
		       CFG_GLOBAL_PARAM_DATA_0_ROCEE_UDP_PORT_M,
		       CFG_GLOBAL_PARAM_DATA_0_ROCEE_UDP_PORT_S, 0x12b7);

	return hns_roce_cmq_send(hr_dev, &desc, 1);
}

static int hns_roce_query_pf_resource(struct hns_roce_dev *hr_dev)
{
	struct hns_roce_cmq_desc desc[2];
	struct hns_roce_pf_res_a *req_a;
	struct hns_roce_pf_res_b *req_b;
	int ret;
	int i;

	for (i = 0; i < 2; i++) {
		hns_roce_cmq_setup_basic_desc(&desc[i],
					      HNS_ROCE_OPC_QUERY_PF_RES, true);

		if (i == 0)
			desc[i].flag |= cpu_to_le16(HNS_ROCE_CMD_FLAG_NEXT);
		else
			desc[i].flag &= ~cpu_to_le16(HNS_ROCE_CMD_FLAG_NEXT);
	}

	ret = hns_roce_cmq_send(hr_dev, desc, 2);
	if (ret)
		return ret;

	req_a = (struct hns_roce_pf_res_a *)desc[0].data;
	req_b = (struct hns_roce_pf_res_b *)desc[1].data;

	hr_dev->caps.qpc_bt_num = roce_get_field(req_a->qpc_bt_idx_num,
						 PF_RES_DATA_1_PF_QPC_BT_NUM_M,
						 PF_RES_DATA_1_PF_QPC_BT_NUM_S);
	hr_dev->caps.srqc_bt_num = roce_get_field(req_a->srqc_bt_idx_num,
						PF_RES_DATA_2_PF_SRQC_BT_NUM_M,
						PF_RES_DATA_2_PF_SRQC_BT_NUM_S);
	hr_dev->caps.cqc_bt_num = roce_get_field(req_a->cqc_bt_idx_num,
						 PF_RES_DATA_3_PF_CQC_BT_NUM_M,
						 PF_RES_DATA_3_PF_CQC_BT_NUM_S);
	hr_dev->caps.mpt_bt_num = roce_get_field(req_a->mpt_bt_idx_num,
						 PF_RES_DATA_4_PF_MPT_BT_NUM_M,
						 PF_RES_DATA_4_PF_MPT_BT_NUM_S);

	hr_dev->caps.sl_num = roce_get_field(req_b->qid_idx_sl_num,
					     PF_RES_DATA_3_PF_SL_NUM_M,
					     PF_RES_DATA_3_PF_SL_NUM_S);
	hr_dev->caps.sccc_bt_num = roce_get_field(req_b->sccc_bt_idx_num,
					     PF_RES_DATA_4_PF_SCCC_BT_NUM_M,
					     PF_RES_DATA_4_PF_SCCC_BT_NUM_S);

	hr_dev->caps.gmv_bt_num = roce_get_field(req_b->gmv_idx_num,
						 PF_RES_DATA_5_PF_GMV_BT_NUM_M,
						 PF_RES_DATA_5_PF_GMV_BT_NUM_S);

	return 0;
}

static int hns_roce_query_pf_timer_resource(struct hns_roce_dev *hr_dev)
{
	struct hns_roce_pf_timer_res_a *req_a;
	struct hns_roce_cmq_desc desc;
	int ret;

	hns_roce_cmq_setup_basic_desc(&desc, HNS_ROCE_OPC_QUERY_PF_TIMER_RES,
				      true);

	ret = hns_roce_cmq_send(hr_dev, &desc, 1);
	if (ret)
		return ret;

	req_a = (struct hns_roce_pf_timer_res_a *)desc.data;

	hr_dev->caps.qpc_timer_bt_num =
		roce_get_field(req_a->qpc_timer_bt_idx_num,
			       PF_RES_DATA_1_PF_QPC_TIMER_BT_NUM_M,
			       PF_RES_DATA_1_PF_QPC_TIMER_BT_NUM_S);
	hr_dev->caps.cqc_timer_bt_num =
		roce_get_field(req_a->cqc_timer_bt_idx_num,
			       PF_RES_DATA_2_PF_CQC_TIMER_BT_NUM_M,
			       PF_RES_DATA_2_PF_CQC_TIMER_BT_NUM_S);

	return 0;
}

static int hns_roce_set_vf_switch_param(struct hns_roce_dev *hr_dev, int vf_id)
{
	struct hns_roce_cmq_desc desc;
	struct hns_roce_vf_switch *swt;
	int ret;

	swt = (struct hns_roce_vf_switch *)desc.data;
	hns_roce_cmq_setup_basic_desc(&desc, HNS_SWITCH_PARAMETER_CFG, true);
	swt->rocee_sel |= cpu_to_le32(HNS_ICL_SWITCH_CMD_ROCEE_SEL);
	roce_set_field(swt->fun_id, VF_SWITCH_DATA_FUN_ID_VF_ID_M,
		       VF_SWITCH_DATA_FUN_ID_VF_ID_S, vf_id);
	ret = hns_roce_cmq_send(hr_dev, &desc, 1);
	if (ret)
		return ret;

	desc.flag =
		cpu_to_le16(HNS_ROCE_CMD_FLAG_NO_INTR | HNS_ROCE_CMD_FLAG_IN);
	desc.flag &= cpu_to_le16(~HNS_ROCE_CMD_FLAG_WR);
	roce_set_bit(swt->cfg, VF_SWITCH_DATA_CFG_ALW_LPBK_S, 1);
	roce_set_bit(swt->cfg, VF_SWITCH_DATA_CFG_ALW_LCL_LPBK_S, 0);
	roce_set_bit(swt->cfg, VF_SWITCH_DATA_CFG_ALW_DST_OVRD_S, 1);

	return hns_roce_cmq_send(hr_dev, &desc, 1);
}

static int hns_roce_alloc_vf_resource(struct hns_roce_dev *hr_dev)
{
	struct hns_roce_cmq_desc desc[2];
	struct hns_roce_vf_res_a *req_a;
	struct hns_roce_vf_res_b *req_b;
	int i;

	req_a = (struct hns_roce_vf_res_a *)desc[0].data;
	req_b = (struct hns_roce_vf_res_b *)desc[1].data;
	for (i = 0; i < 2; i++) {
		hns_roce_cmq_setup_basic_desc(&desc[i],
					      HNS_ROCE_OPC_ALLOC_VF_RES, false);

		if (i == 0)
			desc[i].flag |= cpu_to_le16(HNS_ROCE_CMD_FLAG_NEXT);
		else
			desc[i].flag &= ~cpu_to_le16(HNS_ROCE_CMD_FLAG_NEXT);
	}

	roce_set_field(req_a->vf_qpc_bt_idx_num,
		       VF_RES_A_DATA_1_VF_QPC_BT_IDX_M,
		       VF_RES_A_DATA_1_VF_QPC_BT_IDX_S, 0);
	roce_set_field(req_a->vf_qpc_bt_idx_num,
		       VF_RES_A_DATA_1_VF_QPC_BT_NUM_M,
		       VF_RES_A_DATA_1_VF_QPC_BT_NUM_S, HNS_ROCE_VF_QPC_BT_NUM);

	roce_set_field(req_a->vf_srqc_bt_idx_num,
		       VF_RES_A_DATA_2_VF_SRQC_BT_IDX_M,
		       VF_RES_A_DATA_2_VF_SRQC_BT_IDX_S, 0);
	roce_set_field(req_a->vf_srqc_bt_idx_num,
		       VF_RES_A_DATA_2_VF_SRQC_BT_NUM_M,
		       VF_RES_A_DATA_2_VF_SRQC_BT_NUM_S,
		       HNS_ROCE_VF_SRQC_BT_NUM);

	roce_set_field(req_a->vf_cqc_bt_idx_num,
		       VF_RES_A_DATA_3_VF_CQC_BT_IDX_M,
		       VF_RES_A_DATA_3_VF_CQC_BT_IDX_S, 0);
	roce_set_field(req_a->vf_cqc_bt_idx_num,
		       VF_RES_A_DATA_3_VF_CQC_BT_NUM_M,
		       VF_RES_A_DATA_3_VF_CQC_BT_NUM_S, HNS_ROCE_VF_CQC_BT_NUM);

	roce_set_field(req_a->vf_mpt_bt_idx_num,
		       VF_RES_A_DATA_4_VF_MPT_BT_IDX_M,
		       VF_RES_A_DATA_4_VF_MPT_BT_IDX_S, 0);
	roce_set_field(req_a->vf_mpt_bt_idx_num,
		       VF_RES_A_DATA_4_VF_MPT_BT_NUM_M,
		       VF_RES_A_DATA_4_VF_MPT_BT_NUM_S, HNS_ROCE_VF_MPT_BT_NUM);

	roce_set_field(req_a->vf_eqc_bt_idx_num, VF_RES_A_DATA_5_VF_EQC_IDX_M,
		       VF_RES_A_DATA_5_VF_EQC_IDX_S, 0);
	roce_set_field(req_a->vf_eqc_bt_idx_num, VF_RES_A_DATA_5_VF_EQC_NUM_M,
		       VF_RES_A_DATA_5_VF_EQC_NUM_S, HNS_ROCE_VF_EQC_NUM);

	roce_set_field(req_b->vf_smac_idx_num, VF_RES_B_DATA_1_VF_SMAC_IDX_M,
		       VF_RES_B_DATA_1_VF_SMAC_IDX_S, 0);
	roce_set_field(req_b->vf_smac_idx_num, VF_RES_B_DATA_1_VF_SMAC_NUM_M,
		       VF_RES_B_DATA_1_VF_SMAC_NUM_S, HNS_ROCE_VF_SMAC_NUM);

	roce_set_field(req_b->vf_sgid_idx_num, VF_RES_B_DATA_2_VF_SGID_IDX_M,
		       VF_RES_B_DATA_2_VF_SGID_IDX_S, 0);
	roce_set_field(req_b->vf_sgid_idx_num, VF_RES_B_DATA_2_VF_SGID_NUM_M,
		       VF_RES_B_DATA_2_VF_SGID_NUM_S, HNS_ROCE_VF_SGID_NUM);

	roce_set_field(req_b->vf_qid_idx_sl_num, VF_RES_B_DATA_3_VF_QID_IDX_M,
		       VF_RES_B_DATA_3_VF_QID_IDX_S, 0);
	roce_set_field(req_b->vf_qid_idx_sl_num, VF_RES_B_DATA_3_VF_SL_NUM_M,
		       VF_RES_B_DATA_3_VF_SL_NUM_S, HNS_ROCE_VF_SL_NUM);

	roce_set_field(req_b->vf_sccc_idx_num, VF_RES_B_DATA_4_VF_SCCC_BT_IDX_M,
		       VF_RES_B_DATA_4_VF_SCCC_BT_IDX_S, 0);
	roce_set_field(req_b->vf_sccc_idx_num, VF_RES_B_DATA_4_VF_SCCC_BT_NUM_M,
		       VF_RES_B_DATA_4_VF_SCCC_BT_NUM_S,
		       HNS_ROCE_VF_SCCC_BT_NUM);

	return hns_roce_cmq_send(hr_dev, desc, 2);
}

static int hns_roce_v2_set_bt(struct hns_roce_dev *hr_dev)
{
	u8 srqc_hop_num = hr_dev->caps.srqc_hop_num;
	u8 qpc_hop_num = hr_dev->caps.qpc_hop_num;
	u8 cqc_hop_num = hr_dev->caps.cqc_hop_num;
	u8 mpt_hop_num = hr_dev->caps.mpt_hop_num;
	u8 sccc_hop_num = hr_dev->caps.sccc_hop_num;
	struct hns_roce_cfg_bt_attr *req;
	struct hns_roce_cmq_desc desc;

	hns_roce_cmq_setup_basic_desc(&desc, HNS_ROCE_OPC_CFG_BT_ATTR, false);
	req = (struct hns_roce_cfg_bt_attr *)desc.data;
	memset(req, 0, sizeof(*req));

	roce_set_field(req->vf_qpc_cfg, CFG_BT_ATTR_DATA_0_VF_QPC_BA_PGSZ_M,
		       CFG_BT_ATTR_DATA_0_VF_QPC_BA_PGSZ_S,
		       hr_dev->caps.qpc_ba_pg_sz + PG_SHIFT_OFFSET);
	roce_set_field(req->vf_qpc_cfg, CFG_BT_ATTR_DATA_0_VF_QPC_BUF_PGSZ_M,
		       CFG_BT_ATTR_DATA_0_VF_QPC_BUF_PGSZ_S,
		       hr_dev->caps.qpc_buf_pg_sz + PG_SHIFT_OFFSET);
	roce_set_field(req->vf_qpc_cfg, CFG_BT_ATTR_DATA_0_VF_QPC_HOPNUM_M,
		       CFG_BT_ATTR_DATA_0_VF_QPC_HOPNUM_S,
		       qpc_hop_num == HNS_ROCE_HOP_NUM_0 ? 0 : qpc_hop_num);

	roce_set_field(req->vf_srqc_cfg, CFG_BT_ATTR_DATA_1_VF_SRQC_BA_PGSZ_M,
		       CFG_BT_ATTR_DATA_1_VF_SRQC_BA_PGSZ_S,
		       hr_dev->caps.srqc_ba_pg_sz + PG_SHIFT_OFFSET);
	roce_set_field(req->vf_srqc_cfg, CFG_BT_ATTR_DATA_1_VF_SRQC_BUF_PGSZ_M,
		       CFG_BT_ATTR_DATA_1_VF_SRQC_BUF_PGSZ_S,
		       hr_dev->caps.srqc_buf_pg_sz + PG_SHIFT_OFFSET);
	roce_set_field(req->vf_srqc_cfg, CFG_BT_ATTR_DATA_1_VF_SRQC_HOPNUM_M,
		       CFG_BT_ATTR_DATA_1_VF_SRQC_HOPNUM_S,
		       srqc_hop_num == HNS_ROCE_HOP_NUM_0 ? 0 : srqc_hop_num);

	roce_set_field(req->vf_cqc_cfg, CFG_BT_ATTR_DATA_2_VF_CQC_BA_PGSZ_M,
		       CFG_BT_ATTR_DATA_2_VF_CQC_BA_PGSZ_S,
		       hr_dev->caps.cqc_ba_pg_sz + PG_SHIFT_OFFSET);
	roce_set_field(req->vf_cqc_cfg, CFG_BT_ATTR_DATA_2_VF_CQC_BUF_PGSZ_M,
		       CFG_BT_ATTR_DATA_2_VF_CQC_BUF_PGSZ_S,
		       hr_dev->caps.cqc_buf_pg_sz + PG_SHIFT_OFFSET);
	roce_set_field(req->vf_cqc_cfg, CFG_BT_ATTR_DATA_2_VF_CQC_HOPNUM_M,
		       CFG_BT_ATTR_DATA_2_VF_CQC_HOPNUM_S,
		       cqc_hop_num == HNS_ROCE_HOP_NUM_0 ? 0 : cqc_hop_num);

	roce_set_field(req->vf_mpt_cfg, CFG_BT_ATTR_DATA_3_VF_MPT_BA_PGSZ_M,
		       CFG_BT_ATTR_DATA_3_VF_MPT_BA_PGSZ_S,
		       hr_dev->caps.mpt_ba_pg_sz + PG_SHIFT_OFFSET);
	roce_set_field(req->vf_mpt_cfg, CFG_BT_ATTR_DATA_3_VF_MPT_BUF_PGSZ_M,
		       CFG_BT_ATTR_DATA_3_VF_MPT_BUF_PGSZ_S,
		       hr_dev->caps.mpt_buf_pg_sz + PG_SHIFT_OFFSET);
	roce_set_field(req->vf_mpt_cfg, CFG_BT_ATTR_DATA_3_VF_MPT_HOPNUM_M,
		       CFG_BT_ATTR_DATA_3_VF_MPT_HOPNUM_S,
		       mpt_hop_num == HNS_ROCE_HOP_NUM_0 ? 0 : mpt_hop_num);

	roce_set_field(req->vf_sccc_cfg,
		       CFG_BT_ATTR_DATA_4_VF_SCCC_BA_PGSZ_M,
		       CFG_BT_ATTR_DATA_4_VF_SCCC_BA_PGSZ_S,
		       hr_dev->caps.sccc_ba_pg_sz + PG_SHIFT_OFFSET);
	roce_set_field(req->vf_sccc_cfg,
		       CFG_BT_ATTR_DATA_4_VF_SCCC_BUF_PGSZ_M,
		       CFG_BT_ATTR_DATA_4_VF_SCCC_BUF_PGSZ_S,
		       hr_dev->caps.sccc_buf_pg_sz + PG_SHIFT_OFFSET);
	roce_set_field(req->vf_sccc_cfg,
		       CFG_BT_ATTR_DATA_4_VF_SCCC_HOPNUM_M,
		       CFG_BT_ATTR_DATA_4_VF_SCCC_HOPNUM_S,
		       sccc_hop_num ==
			      HNS_ROCE_HOP_NUM_0 ? 0 : sccc_hop_num);

	return hns_roce_cmq_send(hr_dev, &desc, 1);
}

static void set_default_caps(struct hns_roce_dev *hr_dev)
{
	struct hns_roce_caps *caps = &hr_dev->caps;

	caps->num_qps		= HNS_ROCE_V2_MAX_QP_NUM;
	caps->max_wqes		= HNS_ROCE_V2_MAX_WQE_NUM;
	caps->num_cqs		= HNS_ROCE_V2_MAX_CQ_NUM;
	caps->num_srqs		= HNS_ROCE_V2_MAX_SRQ_NUM;
	caps->min_cqes		= HNS_ROCE_MIN_CQE_NUM;
	caps->max_cqes		= HNS_ROCE_V2_MAX_CQE_NUM;
	caps->max_sq_sg		= HNS_ROCE_V2_MAX_SQ_SGE_NUM;
	caps->max_extend_sg	= HNS_ROCE_V2_MAX_EXTEND_SGE_NUM;
	caps->max_rq_sg		= HNS_ROCE_V2_MAX_RQ_SGE_NUM;
	caps->max_sq_inline	= HNS_ROCE_V2_MAX_SQ_INLINE;
	caps->num_uars		= HNS_ROCE_V2_UAR_NUM;
	caps->phy_num_uars	= HNS_ROCE_V2_PHY_UAR_NUM;
	caps->num_aeq_vectors	= HNS_ROCE_V2_AEQE_VEC_NUM;
	caps->num_comp_vectors	= HNS_ROCE_V2_COMP_VEC_NUM;
	caps->num_other_vectors = HNS_ROCE_V2_ABNORMAL_VEC_NUM;
	caps->num_mtpts		= HNS_ROCE_V2_MAX_MTPT_NUM;
	caps->num_mtt_segs	= HNS_ROCE_V2_MAX_MTT_SEGS;
	caps->num_cqe_segs	= HNS_ROCE_V2_MAX_CQE_SEGS;
	caps->num_srqwqe_segs	= HNS_ROCE_V2_MAX_SRQWQE_SEGS;
	caps->num_idx_segs	= HNS_ROCE_V2_MAX_IDX_SEGS;
	caps->num_pds		= HNS_ROCE_V2_MAX_PD_NUM;
	caps->max_qp_init_rdma	= HNS_ROCE_V2_MAX_QP_INIT_RDMA;
	caps->max_qp_dest_rdma	= HNS_ROCE_V2_MAX_QP_DEST_RDMA;
	caps->max_sq_desc_sz	= HNS_ROCE_V2_MAX_SQ_DESC_SZ;
	caps->max_rq_desc_sz	= HNS_ROCE_V2_MAX_RQ_DESC_SZ;
	caps->max_srq_desc_sz	= HNS_ROCE_V2_MAX_SRQ_DESC_SZ;
	caps->qpc_sz		= HNS_ROCE_V2_QPC_SZ;
	caps->irrl_entry_sz	= HNS_ROCE_V2_IRRL_ENTRY_SZ;
	caps->trrl_entry_sz	= HNS_ROCE_V2_EXT_ATOMIC_TRRL_ENTRY_SZ;
	caps->cqc_entry_sz	= HNS_ROCE_V2_CQC_ENTRY_SZ;
	caps->srqc_entry_sz	= HNS_ROCE_V2_SRQC_ENTRY_SZ;
	caps->mtpt_entry_sz	= HNS_ROCE_V2_MTPT_ENTRY_SZ;
	caps->mtt_entry_sz	= HNS_ROCE_V2_MTT_ENTRY_SZ;
	caps->idx_entry_sz	= HNS_ROCE_V2_IDX_ENTRY_SZ;
	caps->cqe_sz		= HNS_ROCE_V2_CQE_SIZE;
	caps->page_size_cap	= HNS_ROCE_V2_PAGE_SIZE_SUPPORTED;
	caps->reserved_lkey	= 0;
	caps->reserved_pds	= 0;
	caps->reserved_mrws	= 1;
	caps->reserved_uars	= 0;
	caps->reserved_cqs	= 0;
	caps->reserved_srqs	= 0;
	caps->reserved_qps	= HNS_ROCE_V2_RSV_QPS;

	caps->qpc_ba_pg_sz	= 0;
	caps->qpc_buf_pg_sz	= 0;
	caps->qpc_hop_num	= HNS_ROCE_CONTEXT_HOP_NUM;
	caps->srqc_ba_pg_sz	= 0;
	caps->srqc_buf_pg_sz	= 0;
	caps->srqc_hop_num	= HNS_ROCE_CONTEXT_HOP_NUM;
	caps->cqc_ba_pg_sz	= 0;
	caps->cqc_buf_pg_sz	= 0;
	caps->cqc_hop_num	= HNS_ROCE_CONTEXT_HOP_NUM;
	caps->mpt_ba_pg_sz	= 0;
	caps->mpt_buf_pg_sz	= 0;
	caps->mpt_hop_num	= HNS_ROCE_CONTEXT_HOP_NUM;
	caps->mtt_ba_pg_sz	= 0;
	caps->mtt_buf_pg_sz	= 0;
	caps->mtt_hop_num	= HNS_ROCE_MTT_HOP_NUM;
	caps->wqe_sq_hop_num	= HNS_ROCE_SQWQE_HOP_NUM;
	caps->wqe_sge_hop_num	= HNS_ROCE_EXT_SGE_HOP_NUM;
	caps->wqe_rq_hop_num	= HNS_ROCE_RQWQE_HOP_NUM;
	caps->cqe_ba_pg_sz	= HNS_ROCE_BA_PG_SZ_SUPPORTED_256K;
	caps->cqe_buf_pg_sz	= 0;
	caps->cqe_hop_num	= HNS_ROCE_CQE_HOP_NUM;
	caps->srqwqe_ba_pg_sz	= 0;
	caps->srqwqe_buf_pg_sz	= 0;
	caps->srqwqe_hop_num	= HNS_ROCE_SRQWQE_HOP_NUM;
	caps->idx_ba_pg_sz	= 0;
	caps->idx_buf_pg_sz	= 0;
	caps->idx_hop_num	= HNS_ROCE_IDX_HOP_NUM;
	caps->chunk_sz		= HNS_ROCE_V2_TABLE_CHUNK_SIZE;

	caps->flags		= HNS_ROCE_CAP_FLAG_REREG_MR |
				  HNS_ROCE_CAP_FLAG_ROCE_V1_V2 |
				  HNS_ROCE_CAP_FLAG_RECORD_DB |
				  HNS_ROCE_CAP_FLAG_SQ_RECORD_DB;

	caps->pkey_table_len[0] = 1;
	caps->gid_table_len[0]	= HNS_ROCE_V2_GID_INDEX_NUM;
	caps->ceqe_depth	= HNS_ROCE_V2_COMP_EQE_NUM;
	caps->aeqe_depth	= HNS_ROCE_V2_ASYNC_EQE_NUM;
	caps->aeqe_size		= HNS_ROCE_AEQE_SIZE;
	caps->ceqe_size		= HNS_ROCE_CEQE_SIZE;
	caps->local_ca_ack_delay = 0;
	caps->max_mtu = IB_MTU_4096;

	caps->max_srq_wrs	= HNS_ROCE_V2_MAX_SRQ_WR;
	caps->max_srq_sges	= HNS_ROCE_V2_MAX_SRQ_SGE;

	caps->flags |= HNS_ROCE_CAP_FLAG_ATOMIC | HNS_ROCE_CAP_FLAG_MW |
		       HNS_ROCE_CAP_FLAG_SRQ | HNS_ROCE_CAP_FLAG_FRMR |
		       HNS_ROCE_CAP_FLAG_QP_FLOW_CTRL;

	caps->num_qpc_timer	  = HNS_ROCE_V2_MAX_QPC_TIMER_NUM;
	caps->qpc_timer_entry_sz  = HNS_ROCE_V2_QPC_TIMER_ENTRY_SZ;
	caps->qpc_timer_ba_pg_sz  = 0;
	caps->qpc_timer_buf_pg_sz = 0;
	caps->qpc_timer_hop_num   = HNS_ROCE_HOP_NUM_0;
	caps->num_cqc_timer	  = HNS_ROCE_V2_MAX_CQC_TIMER_NUM;
	caps->cqc_timer_entry_sz  = HNS_ROCE_V2_CQC_TIMER_ENTRY_SZ;
	caps->cqc_timer_ba_pg_sz  = 0;
	caps->cqc_timer_buf_pg_sz = 0;
	caps->cqc_timer_hop_num   = HNS_ROCE_HOP_NUM_0;

	caps->sccc_sz = HNS_ROCE_V2_SCCC_SZ;
	caps->sccc_ba_pg_sz	  = 0;
	caps->sccc_buf_pg_sz	  = 0;
	caps->sccc_hop_num	  = HNS_ROCE_SCCC_HOP_NUM;

	if (hr_dev->pci_dev->revision >= PCI_REVISION_ID_HIP09) {
		caps->aeqe_size = HNS_ROCE_V3_EQE_SIZE;
		caps->ceqe_size = HNS_ROCE_V3_EQE_SIZE;
		caps->cqe_sz = HNS_ROCE_V3_CQE_SIZE;
		caps->qpc_sz = HNS_ROCE_V3_QPC_SZ;
		caps->sccc_sz = HNS_ROCE_V3_SCCC_SZ;
		caps->gmv_entry_sz = HNS_ROCE_V3_GMV_ENTRY_SZ;
		caps->gmv_entry_num = caps->gmv_bt_num * (PAGE_SIZE /
							  caps->gmv_entry_sz);
		caps->gmv_hop_num = HNS_ROCE_HOP_NUM_0;
		caps->gmv_ba_pg_sz = 0;
		caps->gmv_buf_pg_sz = 0;
		caps->gid_table_len[0] = caps->gmv_bt_num * (HNS_HW_PAGE_SIZE /
					 caps->gmv_entry_sz);
	}
}

static void calc_pg_sz(u32 obj_num, u32 obj_size, u32 hop_num, u32 ctx_bt_num,
		       u32 *buf_page_size, u32 *bt_page_size, u32 hem_type)
{
	u64 obj_per_chunk;
	u64 bt_chunk_size = PAGE_SIZE;
	u64 buf_chunk_size = PAGE_SIZE;
	u64 obj_per_chunk_default = buf_chunk_size / obj_size;

	*buf_page_size = 0;
	*bt_page_size = 0;

	switch (hop_num) {
	case 3:
		obj_per_chunk = ctx_bt_num * (bt_chunk_size / BA_BYTE_LEN) *
				(bt_chunk_size / BA_BYTE_LEN) *
				(bt_chunk_size / BA_BYTE_LEN) *
				 obj_per_chunk_default;
		break;
	case 2:
		obj_per_chunk = ctx_bt_num * (bt_chunk_size / BA_BYTE_LEN) *
				(bt_chunk_size / BA_BYTE_LEN) *
				 obj_per_chunk_default;
		break;
	case 1:
		obj_per_chunk = ctx_bt_num * (bt_chunk_size / BA_BYTE_LEN) *
				obj_per_chunk_default;
		break;
	case HNS_ROCE_HOP_NUM_0:
		obj_per_chunk = ctx_bt_num * obj_per_chunk_default;
		break;
	default:
		pr_err("table %u not support hop_num = %u!\n", hem_type,
		       hop_num);
		return;
	}

	if (hem_type >= HEM_TYPE_MTT)
		*bt_page_size = ilog2(DIV_ROUND_UP(obj_num, obj_per_chunk));
	else
		*buf_page_size = ilog2(DIV_ROUND_UP(obj_num, obj_per_chunk));
}

static int hns_roce_query_pf_caps(struct hns_roce_dev *hr_dev)
{
	struct hns_roce_cmq_desc desc[HNS_ROCE_QUERY_PF_CAPS_CMD_NUM];
	struct hns_roce_caps *caps = &hr_dev->caps;
	struct hns_roce_query_pf_caps_a *resp_a;
	struct hns_roce_query_pf_caps_b *resp_b;
	struct hns_roce_query_pf_caps_c *resp_c;
	struct hns_roce_query_pf_caps_d *resp_d;
	struct hns_roce_query_pf_caps_e *resp_e;
	int ctx_hop_num;
	int pbl_hop_num;
	int ret;
	int i;

	for (i = 0; i < HNS_ROCE_QUERY_PF_CAPS_CMD_NUM; i++) {
		hns_roce_cmq_setup_basic_desc(&desc[i],
					      HNS_ROCE_OPC_QUERY_PF_CAPS_NUM,
					      true);
		if (i < (HNS_ROCE_QUERY_PF_CAPS_CMD_NUM - 1))
			desc[i].flag |= cpu_to_le16(HNS_ROCE_CMD_FLAG_NEXT);
		else
			desc[i].flag &= ~cpu_to_le16(HNS_ROCE_CMD_FLAG_NEXT);
	}

	ret = hns_roce_cmq_send(hr_dev, desc, HNS_ROCE_QUERY_PF_CAPS_CMD_NUM);
	if (ret)
		return ret;

	resp_a = (struct hns_roce_query_pf_caps_a *)desc[0].data;
	resp_b = (struct hns_roce_query_pf_caps_b *)desc[1].data;
	resp_c = (struct hns_roce_query_pf_caps_c *)desc[2].data;
	resp_d = (struct hns_roce_query_pf_caps_d *)desc[3].data;
	resp_e = (struct hns_roce_query_pf_caps_e *)desc[4].data;

	caps->local_ca_ack_delay     = resp_a->local_ca_ack_delay;
	caps->max_sq_sg		     = le16_to_cpu(resp_a->max_sq_sg);
	caps->max_sq_inline	     = le16_to_cpu(resp_a->max_sq_inline);
	caps->max_rq_sg		     = le16_to_cpu(resp_a->max_rq_sg);
	caps->max_rq_sg = roundup_pow_of_two(caps->max_rq_sg);
	caps->max_extend_sg	     = le32_to_cpu(resp_a->max_extend_sg);
	caps->num_qpc_timer	     = le16_to_cpu(resp_a->num_qpc_timer);
	caps->num_cqc_timer	     = le16_to_cpu(resp_a->num_cqc_timer);
	caps->max_srq_sges	     = le16_to_cpu(resp_a->max_srq_sges);
	caps->max_srq_sges = roundup_pow_of_two(caps->max_srq_sges);
	caps->num_aeq_vectors	     = resp_a->num_aeq_vectors;
	caps->num_other_vectors	     = resp_a->num_other_vectors;
	caps->max_sq_desc_sz	     = resp_a->max_sq_desc_sz;
	caps->max_rq_desc_sz	     = resp_a->max_rq_desc_sz;
	caps->max_srq_desc_sz	     = resp_a->max_srq_desc_sz;
	caps->cqe_sz		     = HNS_ROCE_V2_CQE_SIZE;

	caps->mtpt_entry_sz	     = resp_b->mtpt_entry_sz;
	caps->irrl_entry_sz	     = resp_b->irrl_entry_sz;
	caps->trrl_entry_sz	     = resp_b->trrl_entry_sz;
	caps->cqc_entry_sz	     = resp_b->cqc_entry_sz;
	caps->srqc_entry_sz	     = resp_b->srqc_entry_sz;
	caps->idx_entry_sz	     = resp_b->idx_entry_sz;
	caps->sccc_sz		     = resp_b->sccc_sz;
	caps->max_mtu		     = resp_b->max_mtu;
	caps->qpc_sz		     = HNS_ROCE_V2_QPC_SZ;
	caps->min_cqes		     = resp_b->min_cqes;
	caps->min_wqes		     = resp_b->min_wqes;
	caps->page_size_cap	     = le32_to_cpu(resp_b->page_size_cap);
	caps->pkey_table_len[0]	     = resp_b->pkey_table_len;
	caps->phy_num_uars	     = resp_b->phy_num_uars;
	ctx_hop_num		     = resp_b->ctx_hop_num;
	pbl_hop_num		     = resp_b->pbl_hop_num;

	caps->num_pds = 1 << roce_get_field(resp_c->cap_flags_num_pds,
					    V2_QUERY_PF_CAPS_C_NUM_PDS_M,
					    V2_QUERY_PF_CAPS_C_NUM_PDS_S);
	caps->flags = roce_get_field(resp_c->cap_flags_num_pds,
				     V2_QUERY_PF_CAPS_C_CAP_FLAGS_M,
				     V2_QUERY_PF_CAPS_C_CAP_FLAGS_S);
	caps->flags |= le16_to_cpu(resp_d->cap_flags_ex) <<
		       HNS_ROCE_CAP_FLAGS_EX_SHIFT;

	caps->num_cqs = 1 << roce_get_field(resp_c->max_gid_num_cqs,
					    V2_QUERY_PF_CAPS_C_NUM_CQS_M,
					    V2_QUERY_PF_CAPS_C_NUM_CQS_S);
	caps->gid_table_len[0] = roce_get_field(resp_c->max_gid_num_cqs,
						V2_QUERY_PF_CAPS_C_MAX_GID_M,
						V2_QUERY_PF_CAPS_C_MAX_GID_S);
	caps->max_cqes = 1 << roce_get_field(resp_c->cq_depth,
					     V2_QUERY_PF_CAPS_C_CQ_DEPTH_M,
					     V2_QUERY_PF_CAPS_C_CQ_DEPTH_S);
	caps->num_mtpts = 1 << roce_get_field(resp_c->num_mrws,
					      V2_QUERY_PF_CAPS_C_NUM_MRWS_M,
					      V2_QUERY_PF_CAPS_C_NUM_MRWS_S);
	caps->num_qps = 1 << roce_get_field(resp_c->ord_num_qps,
					    V2_QUERY_PF_CAPS_C_NUM_QPS_M,
					    V2_QUERY_PF_CAPS_C_NUM_QPS_S);
	caps->max_qp_init_rdma = roce_get_field(resp_c->ord_num_qps,
						V2_QUERY_PF_CAPS_C_MAX_ORD_M,
						V2_QUERY_PF_CAPS_C_MAX_ORD_S);
	caps->max_qp_dest_rdma = caps->max_qp_init_rdma;
	caps->max_wqes = 1 << le16_to_cpu(resp_c->sq_depth);
	caps->num_srqs = 1 << roce_get_field(resp_d->wq_hop_num_max_srqs,
					     V2_QUERY_PF_CAPS_D_NUM_SRQS_M,
					     V2_QUERY_PF_CAPS_D_NUM_SRQS_S);
	caps->max_srq_wrs = 1 << le16_to_cpu(resp_d->srq_depth);
	caps->ceqe_depth = 1 << roce_get_field(resp_d->num_ceqs_ceq_depth,
					       V2_QUERY_PF_CAPS_D_CEQ_DEPTH_M,
					       V2_QUERY_PF_CAPS_D_CEQ_DEPTH_S);
	caps->num_comp_vectors = roce_get_field(resp_d->num_ceqs_ceq_depth,
						V2_QUERY_PF_CAPS_D_NUM_CEQS_M,
						V2_QUERY_PF_CAPS_D_NUM_CEQS_S);
	caps->aeqe_depth = 1 << roce_get_field(resp_d->arm_st_aeq_depth,
					       V2_QUERY_PF_CAPS_D_AEQ_DEPTH_M,
					       V2_QUERY_PF_CAPS_D_AEQ_DEPTH_S);
	caps->default_aeq_arm_st = roce_get_field(resp_d->arm_st_aeq_depth,
					    V2_QUERY_PF_CAPS_D_AEQ_ARM_ST_M,
					    V2_QUERY_PF_CAPS_D_AEQ_ARM_ST_S);
	caps->default_ceq_arm_st = roce_get_field(resp_d->arm_st_aeq_depth,
					    V2_QUERY_PF_CAPS_D_CEQ_ARM_ST_M,
					    V2_QUERY_PF_CAPS_D_CEQ_ARM_ST_S);
	caps->reserved_pds = roce_get_field(resp_d->num_uars_rsv_pds,
					    V2_QUERY_PF_CAPS_D_RSV_PDS_M,
					    V2_QUERY_PF_CAPS_D_RSV_PDS_S);
	caps->num_uars = 1 << roce_get_field(resp_d->num_uars_rsv_pds,
					     V2_QUERY_PF_CAPS_D_NUM_UARS_M,
					     V2_QUERY_PF_CAPS_D_NUM_UARS_S);
	caps->reserved_qps = roce_get_field(resp_d->rsv_uars_rsv_qps,
					    V2_QUERY_PF_CAPS_D_RSV_QPS_M,
					    V2_QUERY_PF_CAPS_D_RSV_QPS_S);
	caps->reserved_uars = roce_get_field(resp_d->rsv_uars_rsv_qps,
					     V2_QUERY_PF_CAPS_D_RSV_UARS_M,
					     V2_QUERY_PF_CAPS_D_RSV_UARS_S);
	caps->reserved_mrws = roce_get_field(resp_e->chunk_size_shift_rsv_mrws,
					     V2_QUERY_PF_CAPS_E_RSV_MRWS_M,
					     V2_QUERY_PF_CAPS_E_RSV_MRWS_S);
	caps->chunk_sz = 1 << roce_get_field(resp_e->chunk_size_shift_rsv_mrws,
					 V2_QUERY_PF_CAPS_E_CHUNK_SIZE_SHIFT_M,
					 V2_QUERY_PF_CAPS_E_CHUNK_SIZE_SHIFT_S);
	caps->reserved_cqs = roce_get_field(resp_e->rsv_cqs,
					    V2_QUERY_PF_CAPS_E_RSV_CQS_M,
					    V2_QUERY_PF_CAPS_E_RSV_CQS_S);
	caps->reserved_srqs = roce_get_field(resp_e->rsv_srqs,
					     V2_QUERY_PF_CAPS_E_RSV_SRQS_M,
					     V2_QUERY_PF_CAPS_E_RSV_SRQS_S);
	caps->reserved_lkey = roce_get_field(resp_e->rsv_lkey,
					     V2_QUERY_PF_CAPS_E_RSV_LKEYS_M,
					     V2_QUERY_PF_CAPS_E_RSV_LKEYS_S);
	caps->default_ceq_max_cnt = le16_to_cpu(resp_e->ceq_max_cnt);
	caps->default_ceq_period = le16_to_cpu(resp_e->ceq_period);
	caps->default_aeq_max_cnt = le16_to_cpu(resp_e->aeq_max_cnt);
	caps->default_aeq_period = le16_to_cpu(resp_e->aeq_period);

	caps->qpc_timer_entry_sz = HNS_ROCE_V2_QPC_TIMER_ENTRY_SZ;
	caps->cqc_timer_entry_sz = HNS_ROCE_V2_CQC_TIMER_ENTRY_SZ;
	caps->mtt_entry_sz = HNS_ROCE_V2_MTT_ENTRY_SZ;
	caps->num_mtt_segs = HNS_ROCE_V2_MAX_MTT_SEGS;
	caps->ceqe_size = HNS_ROCE_CEQE_SIZE;
	caps->aeqe_size = HNS_ROCE_AEQE_SIZE;
	caps->mtt_ba_pg_sz = 0;
	caps->num_cqe_segs = HNS_ROCE_V2_MAX_CQE_SEGS;
	caps->num_srqwqe_segs = HNS_ROCE_V2_MAX_SRQWQE_SEGS;
	caps->num_idx_segs = HNS_ROCE_V2_MAX_IDX_SEGS;

	caps->qpc_hop_num = ctx_hop_num;
	caps->srqc_hop_num = ctx_hop_num;
	caps->cqc_hop_num = ctx_hop_num;
	caps->mpt_hop_num = ctx_hop_num;
	caps->mtt_hop_num = pbl_hop_num;
	caps->cqe_hop_num = pbl_hop_num;
	caps->srqwqe_hop_num = pbl_hop_num;
	caps->idx_hop_num = pbl_hop_num;
	caps->wqe_sq_hop_num = roce_get_field(resp_d->wq_hop_num_max_srqs,
					  V2_QUERY_PF_CAPS_D_SQWQE_HOP_NUM_M,
					  V2_QUERY_PF_CAPS_D_SQWQE_HOP_NUM_S);
	caps->wqe_sge_hop_num = roce_get_field(resp_d->wq_hop_num_max_srqs,
					  V2_QUERY_PF_CAPS_D_EX_SGE_HOP_NUM_M,
					  V2_QUERY_PF_CAPS_D_EX_SGE_HOP_NUM_S);
	caps->wqe_rq_hop_num = roce_get_field(resp_d->wq_hop_num_max_srqs,
					  V2_QUERY_PF_CAPS_D_RQWQE_HOP_NUM_M,
					  V2_QUERY_PF_CAPS_D_RQWQE_HOP_NUM_S);

	if (hr_dev->pci_dev->revision >= PCI_REVISION_ID_HIP09) {
		caps->ceqe_size = HNS_ROCE_V3_EQE_SIZE;
		caps->aeqe_size = HNS_ROCE_V3_EQE_SIZE;
		caps->cqe_sz = HNS_ROCE_V3_CQE_SIZE;
		caps->qpc_sz = HNS_ROCE_V3_QPC_SZ;
		caps->sccc_sz = HNS_ROCE_V3_SCCC_SZ;
		caps->gmv_entry_sz = HNS_ROCE_V3_GMV_ENTRY_SZ;
		caps->gmv_entry_num = caps->gmv_bt_num * (PAGE_SIZE /
						    caps->gmv_entry_sz);
		caps->gmv_hop_num = HNS_ROCE_HOP_NUM_0;
		caps->gmv_ba_pg_sz = 0;
		caps->gmv_buf_pg_sz = 0;
		caps->gid_table_len[0] = caps->gmv_bt_num *
				(HNS_HW_PAGE_SIZE / caps->gmv_entry_sz);
	}

	calc_pg_sz(caps->num_qps, caps->qpc_sz, caps->qpc_hop_num,
		   caps->qpc_bt_num, &caps->qpc_buf_pg_sz, &caps->qpc_ba_pg_sz,
		   HEM_TYPE_QPC);
	calc_pg_sz(caps->num_mtpts, caps->mtpt_entry_sz, caps->mpt_hop_num,
		   caps->mpt_bt_num, &caps->mpt_buf_pg_sz, &caps->mpt_ba_pg_sz,
		   HEM_TYPE_MTPT);
	calc_pg_sz(caps->num_cqs, caps->cqc_entry_sz, caps->cqc_hop_num,
		   caps->cqc_bt_num, &caps->cqc_buf_pg_sz, &caps->cqc_ba_pg_sz,
		   HEM_TYPE_CQC);
	calc_pg_sz(caps->num_srqs, caps->srqc_entry_sz, caps->srqc_hop_num,
		   caps->srqc_bt_num, &caps->srqc_buf_pg_sz,
		   &caps->srqc_ba_pg_sz, HEM_TYPE_SRQC);

	caps->sccc_hop_num = ctx_hop_num;
	caps->qpc_timer_hop_num = HNS_ROCE_HOP_NUM_0;
	caps->cqc_timer_hop_num = HNS_ROCE_HOP_NUM_0;

	calc_pg_sz(caps->num_qps, caps->sccc_sz,
		   caps->sccc_hop_num, caps->sccc_bt_num,
		   &caps->sccc_buf_pg_sz, &caps->sccc_ba_pg_sz,
		   HEM_TYPE_SCCC);
	calc_pg_sz(caps->num_cqc_timer, caps->cqc_timer_entry_sz,
		   caps->cqc_timer_hop_num, caps->cqc_timer_bt_num,
		   &caps->cqc_timer_buf_pg_sz,
		   &caps->cqc_timer_ba_pg_sz, HEM_TYPE_CQC_TIMER);

	calc_pg_sz(caps->num_cqe_segs, caps->mtt_entry_sz, caps->cqe_hop_num,
		   1, &caps->cqe_buf_pg_sz, &caps->cqe_ba_pg_sz, HEM_TYPE_CQE);
	calc_pg_sz(caps->num_srqwqe_segs, caps->mtt_entry_sz,
		   caps->srqwqe_hop_num, 1, &caps->srqwqe_buf_pg_sz,
		   &caps->srqwqe_ba_pg_sz, HEM_TYPE_SRQWQE);
	calc_pg_sz(caps->num_idx_segs, caps->idx_entry_sz, caps->idx_hop_num,
		   1, &caps->idx_buf_pg_sz, &caps->idx_ba_pg_sz, HEM_TYPE_IDX);

	return 0;
}

static int hns_roce_config_qpc_size(struct hns_roce_dev *hr_dev)
{
	struct hns_roce_cmq_desc desc;
	struct hns_roce_cfg_entry_size *cfg_size =
				  (struct hns_roce_cfg_entry_size *)desc.data;

	hns_roce_cmq_setup_basic_desc(&desc, HNS_ROCE_OPC_CFG_ENTRY_SIZE,
				      false);

	cfg_size->type = cpu_to_le32(HNS_ROCE_CFG_QPC_SIZE);
	cfg_size->size = cpu_to_le32(hr_dev->caps.qpc_sz);

	return hns_roce_cmq_send(hr_dev, &desc, 1);
}

static int hns_roce_config_sccc_size(struct hns_roce_dev *hr_dev)
{
	struct hns_roce_cmq_desc desc;
	struct hns_roce_cfg_entry_size *cfg_size =
				  (struct hns_roce_cfg_entry_size *)desc.data;

	hns_roce_cmq_setup_basic_desc(&desc, HNS_ROCE_OPC_CFG_ENTRY_SIZE,
				      false);

	cfg_size->type = cpu_to_le32(HNS_ROCE_CFG_SCCC_SIZE);
	cfg_size->size = cpu_to_le32(hr_dev->caps.sccc_sz);

	return hns_roce_cmq_send(hr_dev, &desc, 1);
}

static int hns_roce_config_entry_size(struct hns_roce_dev *hr_dev)
{
	int ret;

	if (hr_dev->pci_dev->revision < PCI_REVISION_ID_HIP09)
		return 0;

	ret = hns_roce_config_qpc_size(hr_dev);
	if (ret) {
		dev_err(hr_dev->dev, "failed to cfg qpc sz, ret = %d.\n", ret);
		return ret;
	}

	ret = hns_roce_config_sccc_size(hr_dev);
	if (ret)
		dev_err(hr_dev->dev, "failed to cfg sccc sz, ret = %d.\n", ret);

	return ret;
}

static int hns_roce_v2_profile(struct hns_roce_dev *hr_dev)
{
	struct hns_roce_caps *caps = &hr_dev->caps;
	int ret;

	ret = hns_roce_cmq_query_hw_info(hr_dev);
	if (ret) {
		dev_err(hr_dev->dev, "Query hardware version fail, ret = %d.\n",
			ret);
		return ret;
	}

	ret = hns_roce_query_fw_ver(hr_dev);
	if (ret) {
		dev_err(hr_dev->dev, "Query firmware version fail, ret = %d.\n",
			ret);
		return ret;
	}

	ret = hns_roce_config_global_param(hr_dev);
	if (ret) {
		dev_err(hr_dev->dev, "Configure global param fail, ret = %d.\n",
			ret);
		return ret;
	}

	/* Get pf resource owned by every pf */
	ret = hns_roce_query_pf_resource(hr_dev);
	if (ret) {
		dev_err(hr_dev->dev, "Query pf resource fail, ret = %d.\n",
			ret);
		return ret;
	}

	ret = hns_roce_query_pf_timer_resource(hr_dev);
	if (ret) {
		dev_err(hr_dev->dev,
			"failed to query pf timer resource, ret = %d.\n", ret);
		return ret;
	}

	ret = hns_roce_set_vf_switch_param(hr_dev, 0);
	if (ret) {
		dev_err(hr_dev->dev,
			"failed to set function switch param, ret = %d.\n",
			ret);
		return ret;
	}

	hr_dev->vendor_part_id = hr_dev->pci_dev->device;
	hr_dev->sys_image_guid = be64_to_cpu(hr_dev->ib_dev.node_guid);

	caps->pbl_ba_pg_sz	= HNS_ROCE_BA_PG_SZ_SUPPORTED_16K;
	caps->pbl_buf_pg_sz	= 0;
	caps->pbl_hop_num	= HNS_ROCE_PBL_HOP_NUM;
	caps->eqe_ba_pg_sz	= 0;
	caps->eqe_buf_pg_sz	= 0;
	caps->eqe_hop_num	= HNS_ROCE_EQE_HOP_NUM;
	caps->tsq_buf_pg_sz	= 0;

	ret = hns_roce_query_pf_caps(hr_dev);
	if (ret)
		set_default_caps(hr_dev);

	ret = hns_roce_alloc_vf_resource(hr_dev);
	if (ret) {
		dev_err(hr_dev->dev, "Allocate vf resource fail, ret = %d.\n",
			ret);
		return ret;
	}

	ret = hns_roce_v2_set_bt(hr_dev);
	if (ret) {
		dev_err(hr_dev->dev,
			"Configure bt attribute fail, ret = %d.\n", ret);
		return ret;
	}

	/* Configure the size of QPC, SCCC, etc. */
	ret = hns_roce_config_entry_size(hr_dev);

	return ret;
}

static int hns_roce_config_link_table(struct hns_roce_dev *hr_dev,
				      enum hns_roce_link_table_type type)
{
	struct hns_roce_cmq_desc desc[2];
	struct hns_roce_cfg_llm_a *req_a =
				(struct hns_roce_cfg_llm_a *)desc[0].data;
	struct hns_roce_cfg_llm_b *req_b =
				(struct hns_roce_cfg_llm_b *)desc[1].data;
	struct hns_roce_v2_priv *priv = hr_dev->priv;
	struct hns_roce_link_table *link_tbl;
	struct hns_roce_link_table_entry *entry;
	enum hns_roce_opcode_type opcode;
	u32 page_num;
	int i;

	switch (type) {
	case TSQ_LINK_TABLE:
		link_tbl = &priv->tsq;
		opcode = HNS_ROCE_OPC_CFG_EXT_LLM;
		break;
	case TPQ_LINK_TABLE:
		link_tbl = &priv->tpq;
		opcode = HNS_ROCE_OPC_CFG_TMOUT_LLM;
		break;
	default:
		return -EINVAL;
	}

	page_num = link_tbl->npages;
	entry = link_tbl->table.buf;

	for (i = 0; i < 2; i++) {
		hns_roce_cmq_setup_basic_desc(&desc[i], opcode, false);

		if (i == 0)
			desc[i].flag |= cpu_to_le16(HNS_ROCE_CMD_FLAG_NEXT);
		else
			desc[i].flag &= ~cpu_to_le16(HNS_ROCE_CMD_FLAG_NEXT);
	}

	req_a->base_addr_l = cpu_to_le32(link_tbl->table.map & 0xffffffff);
	req_a->base_addr_h = cpu_to_le32(link_tbl->table.map >> 32);
	roce_set_field(req_a->depth_pgsz_init_en, CFG_LLM_QUE_DEPTH_M,
		       CFG_LLM_QUE_DEPTH_S, link_tbl->npages);
	roce_set_field(req_a->depth_pgsz_init_en, CFG_LLM_QUE_PGSZ_M,
		       CFG_LLM_QUE_PGSZ_S, link_tbl->pg_sz);
	roce_set_field(req_a->depth_pgsz_init_en, CFG_LLM_INIT_EN_M,
		       CFG_LLM_INIT_EN_S, 1);
	req_a->head_ba_l = cpu_to_le32(entry[0].blk_ba0);
	req_a->head_ba_h_nxtptr = cpu_to_le32(entry[0].blk_ba1_nxt_ptr);
	roce_set_field(req_a->head_ptr, CFG_LLM_HEAD_PTR_M, CFG_LLM_HEAD_PTR_S,
		       0);

	req_b->tail_ba_l = cpu_to_le32(entry[page_num - 1].blk_ba0);
	roce_set_field(req_b->tail_ba_h, CFG_LLM_TAIL_BA_H_M,
		       CFG_LLM_TAIL_BA_H_S,
		       entry[page_num - 1].blk_ba1_nxt_ptr &
		       HNS_ROCE_LINK_TABLE_BA1_M);
	roce_set_field(req_b->tail_ptr, CFG_LLM_TAIL_PTR_M, CFG_LLM_TAIL_PTR_S,
		       (entry[page_num - 2].blk_ba1_nxt_ptr &
			HNS_ROCE_LINK_TABLE_NXT_PTR_M) >>
			HNS_ROCE_LINK_TABLE_NXT_PTR_S);

	return hns_roce_cmq_send(hr_dev, desc, 2);
}

static int hns_roce_init_link_table(struct hns_roce_dev *hr_dev,
				    enum hns_roce_link_table_type type)
{
	struct hns_roce_v2_priv *priv = hr_dev->priv;
	struct hns_roce_link_table *link_tbl;
	struct hns_roce_link_table_entry *entry;
	struct device *dev = hr_dev->dev;
	u32 buf_chk_sz;
	dma_addr_t t;
	int func_num = 1;
	u32 pg_num_a;
	u32 pg_num_b;
	u32 pg_num;
	u32 size;
	int i;

	switch (type) {
	case TSQ_LINK_TABLE:
		link_tbl = &priv->tsq;
		buf_chk_sz = 1 << (hr_dev->caps.tsq_buf_pg_sz + PAGE_SHIFT);
		pg_num_a = hr_dev->caps.num_qps * 8 / buf_chk_sz;
		pg_num_b = hr_dev->caps.sl_num * 4 + 2;
		break;
	case TPQ_LINK_TABLE:
		link_tbl = &priv->tpq;
		buf_chk_sz = 1 << (hr_dev->caps.tpq_buf_pg_sz +	PAGE_SHIFT);
		pg_num_a = hr_dev->caps.num_cqs * 4 / buf_chk_sz;
		pg_num_b = 2 * 4 * func_num + 2;
		break;
	default:
		return -EINVAL;
	}

	pg_num = max(pg_num_a, pg_num_b);
	size = pg_num * sizeof(struct hns_roce_link_table_entry);

	link_tbl->table.buf = dma_alloc_coherent(dev, size,
						 &link_tbl->table.map,
						 GFP_KERNEL);
	if (!link_tbl->table.buf)
		goto out;

	link_tbl->pg_list = kcalloc(pg_num, sizeof(*link_tbl->pg_list),
				    GFP_KERNEL);
	if (!link_tbl->pg_list)
		goto err_kcalloc_failed;

	entry = link_tbl->table.buf;
	for (i = 0; i < pg_num; ++i) {
		link_tbl->pg_list[i].buf = dma_alloc_coherent(dev, buf_chk_sz,
							      &t, GFP_KERNEL);
		if (!link_tbl->pg_list[i].buf)
			goto err_alloc_buf_failed;

		link_tbl->pg_list[i].map = t;

		entry[i].blk_ba0 = (u32)(t >> 12);
		entry[i].blk_ba1_nxt_ptr = (u32)(t >> 44);

		if (i < (pg_num - 1))
			entry[i].blk_ba1_nxt_ptr |=
				(i + 1) << HNS_ROCE_LINK_TABLE_NXT_PTR_S;
	}
	link_tbl->npages = pg_num;
	link_tbl->pg_sz = buf_chk_sz;

	return hns_roce_config_link_table(hr_dev, type);

err_alloc_buf_failed:
	for (i -= 1; i >= 0; i--)
		dma_free_coherent(dev, buf_chk_sz,
				  link_tbl->pg_list[i].buf,
				  link_tbl->pg_list[i].map);
	kfree(link_tbl->pg_list);

err_kcalloc_failed:
	dma_free_coherent(dev, size, link_tbl->table.buf,
			  link_tbl->table.map);

out:
	return -ENOMEM;
}

static void hns_roce_free_link_table(struct hns_roce_dev *hr_dev,
				     struct hns_roce_link_table *link_tbl)
{
	struct device *dev = hr_dev->dev;
	int size;
	int i;

	size = link_tbl->npages * sizeof(struct hns_roce_link_table_entry);

	for (i = 0; i < link_tbl->npages; ++i)
		if (link_tbl->pg_list[i].buf)
			dma_free_coherent(dev, link_tbl->pg_sz,
					  link_tbl->pg_list[i].buf,
					  link_tbl->pg_list[i].map);
	kfree(link_tbl->pg_list);

	dma_free_coherent(dev, size, link_tbl->table.buf,
			  link_tbl->table.map);
}

static int get_hem_table(struct hns_roce_dev *hr_dev)
{
	unsigned int qpc_count;
	unsigned int cqc_count;
	unsigned int gmv_count;
	int ret;
	int i;

	/* Alloc memory for QPC Timer buffer space chunk */
	for (qpc_count = 0; qpc_count < hr_dev->caps.qpc_timer_bt_num;
	     qpc_count++) {
		ret = hns_roce_table_get(hr_dev, &hr_dev->qpc_timer_table,
					 qpc_count);
		if (ret) {
			dev_err(hr_dev->dev, "QPC Timer get failed\n");
			goto err_qpc_timer_failed;
		}
	}

	/* Alloc memory for CQC Timer buffer space chunk */
	for (cqc_count = 0; cqc_count < hr_dev->caps.cqc_timer_bt_num;
	     cqc_count++) {
		ret = hns_roce_table_get(hr_dev, &hr_dev->cqc_timer_table,
					 cqc_count);
		if (ret) {
			dev_err(hr_dev->dev, "CQC Timer get failed\n");
			goto err_cqc_timer_failed;
		}
	}

	/* Alloc memory for GMV(GID/MAC/VLAN) table buffer space chunk */
	for (gmv_count = 0; gmv_count < hr_dev->caps.gmv_entry_num;
	     gmv_count++) {
		ret = hns_roce_table_get(hr_dev, &hr_dev->gmv_table, gmv_count);
		if (ret) {
			dev_err(hr_dev->dev,
				"failed to get gmv table, ret = %d.\n", ret);
			goto err_gmv_failed;
		}
	}

	return 0;

err_gmv_failed:
	for (i = 0; i < gmv_count; i++)
		hns_roce_table_put(hr_dev, &hr_dev->gmv_table, i);

err_cqc_timer_failed:
	for (i = 0; i < cqc_count; i++)
		hns_roce_table_put(hr_dev, &hr_dev->cqc_timer_table, i);

err_qpc_timer_failed:
	for (i = 0; i < qpc_count; i++)
		hns_roce_table_put(hr_dev, &hr_dev->qpc_timer_table, i);

	return ret;
}

static int hns_roce_v2_init(struct hns_roce_dev *hr_dev)
{
	struct hns_roce_v2_priv *priv = hr_dev->priv;
	int ret;

	/* TSQ includes SQ doorbell and ack doorbell */
	ret = hns_roce_init_link_table(hr_dev, TSQ_LINK_TABLE);
	if (ret) {
		dev_err(hr_dev->dev, "failed to init TSQ, ret = %d.\n", ret);
		return ret;
	}

	ret = hns_roce_init_link_table(hr_dev, TPQ_LINK_TABLE);
	if (ret) {
		dev_err(hr_dev->dev, "failed to init TPQ, ret = %d.\n", ret);
		goto err_tpq_init_failed;
	}

	ret = get_hem_table(hr_dev);
	if (ret)
		goto err_get_hem_table_failed;

	return 0;

err_get_hem_table_failed:
	hns_roce_free_link_table(hr_dev, &priv->tpq);

err_tpq_init_failed:
	hns_roce_free_link_table(hr_dev, &priv->tsq);

	return ret;
}

static void hns_roce_v2_exit(struct hns_roce_dev *hr_dev)
{
	struct hns_roce_v2_priv *priv = hr_dev->priv;

	hns_roce_function_clear(hr_dev);

	hns_roce_free_link_table(hr_dev, &priv->tpq);
	hns_roce_free_link_table(hr_dev, &priv->tsq);
}

static int hns_roce_query_mbox_status(struct hns_roce_dev *hr_dev)
{
	struct hns_roce_cmq_desc desc;
	struct hns_roce_mbox_status *mb_st =
				       (struct hns_roce_mbox_status *)desc.data;
	int status;

	hns_roce_cmq_setup_basic_desc(&desc, HNS_ROCE_OPC_QUERY_MB_ST, true);

	status = hns_roce_cmq_send(hr_dev, &desc, 1);
	if (status)
		return status;

	return le32_to_cpu(mb_st->mb_status_hw_run);
}

static int hns_roce_v2_cmd_pending(struct hns_roce_dev *hr_dev)
{
	u32 status = hns_roce_query_mbox_status(hr_dev);

	return status >> HNS_ROCE_HW_RUN_BIT_SHIFT;
}

static int hns_roce_v2_cmd_complete(struct hns_roce_dev *hr_dev)
{
	u32 status = hns_roce_query_mbox_status(hr_dev);

	return status & HNS_ROCE_HW_MB_STATUS_MASK;
}

static int hns_roce_mbox_post(struct hns_roce_dev *hr_dev, u64 in_param,
			      u64 out_param, u32 in_modifier, u8 op_modifier,
			      u16 op, u16 token, int event)
{
	struct hns_roce_cmq_desc desc;
	struct hns_roce_post_mbox *mb = (struct hns_roce_post_mbox *)desc.data;

	hns_roce_cmq_setup_basic_desc(&desc, HNS_ROCE_OPC_POST_MB, false);

	mb->in_param_l = cpu_to_le32(in_param);
	mb->in_param_h = cpu_to_le32(in_param >> 32);
	mb->out_param_l = cpu_to_le32(out_param);
	mb->out_param_h = cpu_to_le32(out_param >> 32);
	mb->cmd_tag = cpu_to_le32(in_modifier << 8 | op);
	mb->token_event_en = cpu_to_le32(event << 16 | token);

	return hns_roce_cmq_send(hr_dev, &desc, 1);
}

static int hns_roce_v2_post_mbox(struct hns_roce_dev *hr_dev, u64 in_param,
				 u64 out_param, u32 in_modifier, u8 op_modifier,
				 u16 op, u16 token, int event)
{
	struct device *dev = hr_dev->dev;
	unsigned long end;
	int ret;

	end = msecs_to_jiffies(HNS_ROCE_V2_GO_BIT_TIMEOUT_MSECS) + jiffies;
	while (hns_roce_v2_cmd_pending(hr_dev)) {
		if (time_after(jiffies, end)) {
			dev_dbg(dev, "jiffies=%d end=%d\n", (int)jiffies,
				(int)end);
			return -EAGAIN;
		}
		cond_resched();
	}

	ret = hns_roce_mbox_post(hr_dev, in_param, out_param, in_modifier,
				 op_modifier, op, token, event);
	if (ret)
		dev_err(dev, "Post mailbox fail(%d)\n", ret);

	return ret;
}

static int hns_roce_v2_chk_mbox(struct hns_roce_dev *hr_dev,
				unsigned int timeout)
{
	struct device *dev = hr_dev->dev;
	unsigned long end;
	u32 status;

	end = msecs_to_jiffies(timeout) + jiffies;
	while (hns_roce_v2_cmd_pending(hr_dev) && time_before(jiffies, end))
		cond_resched();

	if (hns_roce_v2_cmd_pending(hr_dev)) {
		dev_err(dev, "[cmd_poll]hw run cmd TIMEDOUT!\n");
		return -ETIMEDOUT;
	}

	status = hns_roce_v2_cmd_complete(hr_dev);
	if (status != 0x1) {
		if (status == CMD_RST_PRC_EBUSY)
			return status;

		dev_err(dev, "mailbox status 0x%x!\n", status);
		return -EBUSY;
	}

	return 0;
}

static void copy_gid(void *dest, const union ib_gid *gid)
{
#define GID_SIZE 4
	const union ib_gid *src = gid;
	__le32 (*p)[GID_SIZE] = dest;
	int i;

	if (!gid)
		src = &zgid;

	for (i = 0; i < GID_SIZE; i++)
		(*p)[i] = cpu_to_le32(*(u32 *)&src->raw[i * sizeof(u32)]);
}

static int config_sgid_table(struct hns_roce_dev *hr_dev,
			     int gid_index, const union ib_gid *gid,
			     enum hns_roce_sgid_type sgid_type)
{
	struct hns_roce_cmq_desc desc;
	struct hns_roce_cfg_sgid_tb *sgid_tb =
				    (struct hns_roce_cfg_sgid_tb *)desc.data;

	hns_roce_cmq_setup_basic_desc(&desc, HNS_ROCE_OPC_CFG_SGID_TB, false);

	roce_set_field(sgid_tb->table_idx_rsv, CFG_SGID_TB_TABLE_IDX_M,
		       CFG_SGID_TB_TABLE_IDX_S, gid_index);
	roce_set_field(sgid_tb->vf_sgid_type_rsv, CFG_SGID_TB_VF_SGID_TYPE_M,
		       CFG_SGID_TB_VF_SGID_TYPE_S, sgid_type);

	copy_gid(&sgid_tb->vf_sgid_l, gid);

	return hns_roce_cmq_send(hr_dev, &desc, 1);
}

static int config_gmv_table(struct hns_roce_dev *hr_dev,
			    int gid_index, const union ib_gid *gid,
			    enum hns_roce_sgid_type sgid_type,
			    const struct ib_gid_attr *attr)
{
	struct hns_roce_cmq_desc desc[2];
	struct hns_roce_cfg_gmv_tb_a *tb_a =
				(struct hns_roce_cfg_gmv_tb_a *)desc[0].data;
	struct hns_roce_cfg_gmv_tb_b *tb_b =
				(struct hns_roce_cfg_gmv_tb_b *)desc[1].data;

	u16 vlan_id = VLAN_CFI_MASK;
	u8 mac[ETH_ALEN] = {};
	int ret;

	if (gid) {
		ret = rdma_read_gid_l2_fields(attr, &vlan_id, mac);
		if (ret)
			return ret;
	}

	hns_roce_cmq_setup_basic_desc(&desc[0], HNS_ROCE_OPC_CFG_GMV_TBL, false);
	desc[0].flag |= cpu_to_le16(HNS_ROCE_CMD_FLAG_NEXT);

	hns_roce_cmq_setup_basic_desc(&desc[1], HNS_ROCE_OPC_CFG_GMV_TBL, false);

	copy_gid(&tb_a->vf_sgid_l, gid);

	roce_set_field(tb_a->vf_sgid_type_vlan, CFG_GMV_TB_VF_SGID_TYPE_M,
		       CFG_GMV_TB_VF_SGID_TYPE_S, sgid_type);
	roce_set_bit(tb_a->vf_sgid_type_vlan, CFG_GMV_TB_VF_VLAN_EN_S,
		     vlan_id < VLAN_CFI_MASK);
	roce_set_field(tb_a->vf_sgid_type_vlan, CFG_GMV_TB_VF_VLAN_ID_M,
		       CFG_GMV_TB_VF_VLAN_ID_S, vlan_id);

	tb_b->vf_smac_l = cpu_to_le32(*(u32 *)mac);
	roce_set_field(tb_b->vf_smac_h, CFG_GMV_TB_SMAC_H_M,
		       CFG_GMV_TB_SMAC_H_S, *(u16 *)&mac[4]);

	roce_set_field(tb_b->table_idx_rsv, CFG_GMV_TB_SGID_IDX_M,
		       CFG_GMV_TB_SGID_IDX_S, gid_index);

	return hns_roce_cmq_send(hr_dev, desc, 2);
}

static int hns_roce_v2_set_gid(struct hns_roce_dev *hr_dev, u8 port,
			       int gid_index, const union ib_gid *gid,
			       const struct ib_gid_attr *attr)
{
	enum hns_roce_sgid_type sgid_type = GID_TYPE_FLAG_ROCE_V1;
	int ret;

	if (gid) {
		if (attr->gid_type == IB_GID_TYPE_ROCE_UDP_ENCAP) {
			if (ipv6_addr_v4mapped((void *)gid))
				sgid_type = GID_TYPE_FLAG_ROCE_V2_IPV4;
			else
				sgid_type = GID_TYPE_FLAG_ROCE_V2_IPV6;
		} else if (attr->gid_type == IB_GID_TYPE_ROCE) {
			sgid_type = GID_TYPE_FLAG_ROCE_V1;
		}
	}

	if (hr_dev->pci_dev->revision >= PCI_REVISION_ID_HIP09)
		ret = config_gmv_table(hr_dev, gid_index, gid, sgid_type, attr);
	else
		ret = config_sgid_table(hr_dev, gid_index, gid, sgid_type);

	if (ret)
		ibdev_err(&hr_dev->ib_dev, "failed to set gid, ret = %d!\n",
			  ret);

	return ret;
}

static int hns_roce_v2_set_mac(struct hns_roce_dev *hr_dev, u8 phy_port,
			       u8 *addr)
{
	struct hns_roce_cmq_desc desc;
	struct hns_roce_cfg_smac_tb *smac_tb =
				    (struct hns_roce_cfg_smac_tb *)desc.data;
	u16 reg_smac_h;
	u32 reg_smac_l;

	hns_roce_cmq_setup_basic_desc(&desc, HNS_ROCE_OPC_CFG_SMAC_TB, false);

	reg_smac_l = *(u32 *)(&addr[0]);
	reg_smac_h = *(u16 *)(&addr[4]);

	roce_set_field(smac_tb->tb_idx_rsv, CFG_SMAC_TB_IDX_M,
		       CFG_SMAC_TB_IDX_S, phy_port);
	roce_set_field(smac_tb->vf_smac_h_rsv, CFG_SMAC_TB_VF_SMAC_H_M,
		       CFG_SMAC_TB_VF_SMAC_H_S, reg_smac_h);
	smac_tb->vf_smac_l = cpu_to_le32(reg_smac_l);

	return hns_roce_cmq_send(hr_dev, &desc, 1);
}

static int set_mtpt_pbl(struct hns_roce_dev *hr_dev,
			struct hns_roce_v2_mpt_entry *mpt_entry,
			struct hns_roce_mr *mr)
{
	u64 pages[HNS_ROCE_V2_MAX_INNER_MTPT_NUM] = { 0 };
	struct ib_device *ibdev = &hr_dev->ib_dev;
	dma_addr_t pbl_ba;
	int i, count;

	count = hns_roce_mtr_find(hr_dev, &mr->pbl_mtr, 0, pages,
				  ARRAY_SIZE(pages), &pbl_ba);
	if (count < 1) {
		ibdev_err(ibdev, "failed to find PBL mtr, count = %d.\n",
			  count);
		return -ENOBUFS;
	}

	/* Aligned to the hardware address access unit */
	for (i = 0; i < count; i++)
		pages[i] >>= 6;

	mpt_entry->pbl_size = cpu_to_le32(mr->npages);
	mpt_entry->pbl_ba_l = cpu_to_le32(pbl_ba >> 3);
	roce_set_field(mpt_entry->byte_48_mode_ba,
		       V2_MPT_BYTE_48_PBL_BA_H_M, V2_MPT_BYTE_48_PBL_BA_H_S,
		       upper_32_bits(pbl_ba >> 3));

	mpt_entry->pa0_l = cpu_to_le32(lower_32_bits(pages[0]));
	roce_set_field(mpt_entry->byte_56_pa0_h, V2_MPT_BYTE_56_PA0_H_M,
		       V2_MPT_BYTE_56_PA0_H_S, upper_32_bits(pages[0]));

	mpt_entry->pa1_l = cpu_to_le32(lower_32_bits(pages[1]));
	roce_set_field(mpt_entry->byte_64_buf_pa1, V2_MPT_BYTE_64_PA1_H_M,
		       V2_MPT_BYTE_64_PA1_H_S, upper_32_bits(pages[1]));
	roce_set_field(mpt_entry->byte_64_buf_pa1,
		       V2_MPT_BYTE_64_PBL_BUF_PG_SZ_M,
		       V2_MPT_BYTE_64_PBL_BUF_PG_SZ_S,
		       to_hr_hw_page_shift(mr->pbl_mtr.hem_cfg.buf_pg_shift));

	return 0;
}

static int hns_roce_v2_write_mtpt(struct hns_roce_dev *hr_dev,
				  void *mb_buf, struct hns_roce_mr *mr,
				  unsigned long mtpt_idx)
{
	struct hns_roce_v2_mpt_entry *mpt_entry;
	int ret;

	mpt_entry = mb_buf;
	memset(mpt_entry, 0, sizeof(*mpt_entry));

	roce_set_field(mpt_entry->byte_4_pd_hop_st, V2_MPT_BYTE_4_MPT_ST_M,
		       V2_MPT_BYTE_4_MPT_ST_S, V2_MPT_ST_VALID);
	roce_set_field(mpt_entry->byte_4_pd_hop_st, V2_MPT_BYTE_4_PBL_HOP_NUM_M,
		       V2_MPT_BYTE_4_PBL_HOP_NUM_S, mr->pbl_hop_num ==
		       HNS_ROCE_HOP_NUM_0 ? 0 : mr->pbl_hop_num);
	roce_set_field(mpt_entry->byte_4_pd_hop_st,
		       V2_MPT_BYTE_4_PBL_BA_PG_SZ_M,
		       V2_MPT_BYTE_4_PBL_BA_PG_SZ_S,
		       to_hr_hw_page_shift(mr->pbl_mtr.hem_cfg.ba_pg_shift));
	roce_set_field(mpt_entry->byte_4_pd_hop_st, V2_MPT_BYTE_4_PD_M,
		       V2_MPT_BYTE_4_PD_S, mr->pd);

	roce_set_bit(mpt_entry->byte_8_mw_cnt_en, V2_MPT_BYTE_8_RA_EN_S, 0);
	roce_set_bit(mpt_entry->byte_8_mw_cnt_en, V2_MPT_BYTE_8_R_INV_EN_S, 0);
	roce_set_bit(mpt_entry->byte_8_mw_cnt_en, V2_MPT_BYTE_8_L_INV_EN_S, 1);
	roce_set_bit(mpt_entry->byte_8_mw_cnt_en, V2_MPT_BYTE_8_BIND_EN_S,
		     (mr->access & IB_ACCESS_MW_BIND ? 1 : 0));
	roce_set_bit(mpt_entry->byte_8_mw_cnt_en, V2_MPT_BYTE_8_ATOMIC_EN_S,
		     mr->access & IB_ACCESS_REMOTE_ATOMIC ? 1 : 0);
	roce_set_bit(mpt_entry->byte_8_mw_cnt_en, V2_MPT_BYTE_8_RR_EN_S,
		     (mr->access & IB_ACCESS_REMOTE_READ ? 1 : 0));
	roce_set_bit(mpt_entry->byte_8_mw_cnt_en, V2_MPT_BYTE_8_RW_EN_S,
		     (mr->access & IB_ACCESS_REMOTE_WRITE ? 1 : 0));
	roce_set_bit(mpt_entry->byte_8_mw_cnt_en, V2_MPT_BYTE_8_LW_EN_S,
		     (mr->access & IB_ACCESS_LOCAL_WRITE ? 1 : 0));

	roce_set_bit(mpt_entry->byte_12_mw_pa, V2_MPT_BYTE_12_PA_S,
		     mr->type == MR_TYPE_MR ? 0 : 1);
	roce_set_bit(mpt_entry->byte_12_mw_pa, V2_MPT_BYTE_12_INNER_PA_VLD_S,
		     1);

	mpt_entry->len_l = cpu_to_le32(lower_32_bits(mr->size));
	mpt_entry->len_h = cpu_to_le32(upper_32_bits(mr->size));
	mpt_entry->lkey = cpu_to_le32(mr->key);
	mpt_entry->va_l = cpu_to_le32(lower_32_bits(mr->iova));
	mpt_entry->va_h = cpu_to_le32(upper_32_bits(mr->iova));

	if (mr->type == MR_TYPE_DMA)
		return 0;

	ret = set_mtpt_pbl(hr_dev, mpt_entry, mr);

	return ret;
}

static int hns_roce_v2_rereg_write_mtpt(struct hns_roce_dev *hr_dev,
					struct hns_roce_mr *mr, int flags,
					u32 pdn, int mr_access_flags, u64 iova,
					u64 size, void *mb_buf)
{
	struct hns_roce_v2_mpt_entry *mpt_entry = mb_buf;
	int ret = 0;

	roce_set_field(mpt_entry->byte_4_pd_hop_st, V2_MPT_BYTE_4_MPT_ST_M,
		       V2_MPT_BYTE_4_MPT_ST_S, V2_MPT_ST_VALID);

	if (flags & IB_MR_REREG_PD) {
		roce_set_field(mpt_entry->byte_4_pd_hop_st, V2_MPT_BYTE_4_PD_M,
			       V2_MPT_BYTE_4_PD_S, pdn);
		mr->pd = pdn;
	}

	if (flags & IB_MR_REREG_ACCESS) {
		roce_set_bit(mpt_entry->byte_8_mw_cnt_en,
			     V2_MPT_BYTE_8_BIND_EN_S,
			     (mr_access_flags & IB_ACCESS_MW_BIND ? 1 : 0));
		roce_set_bit(mpt_entry->byte_8_mw_cnt_en,
			     V2_MPT_BYTE_8_ATOMIC_EN_S,
			     mr_access_flags & IB_ACCESS_REMOTE_ATOMIC ? 1 : 0);
		roce_set_bit(mpt_entry->byte_8_mw_cnt_en, V2_MPT_BYTE_8_RR_EN_S,
			     mr_access_flags & IB_ACCESS_REMOTE_READ ? 1 : 0);
		roce_set_bit(mpt_entry->byte_8_mw_cnt_en, V2_MPT_BYTE_8_RW_EN_S,
			     mr_access_flags & IB_ACCESS_REMOTE_WRITE ? 1 : 0);
		roce_set_bit(mpt_entry->byte_8_mw_cnt_en, V2_MPT_BYTE_8_LW_EN_S,
			     mr_access_flags & IB_ACCESS_LOCAL_WRITE ? 1 : 0);
	}

	if (flags & IB_MR_REREG_TRANS) {
		mpt_entry->va_l = cpu_to_le32(lower_32_bits(iova));
		mpt_entry->va_h = cpu_to_le32(upper_32_bits(iova));
		mpt_entry->len_l = cpu_to_le32(lower_32_bits(size));
		mpt_entry->len_h = cpu_to_le32(upper_32_bits(size));

		mr->iova = iova;
		mr->size = size;

		ret = set_mtpt_pbl(hr_dev, mpt_entry, mr);
	}

	return ret;
}

static int hns_roce_v2_frmr_write_mtpt(struct hns_roce_dev *hr_dev,
				       void *mb_buf, struct hns_roce_mr *mr)
{
	struct ib_device *ibdev = &hr_dev->ib_dev;
	struct hns_roce_v2_mpt_entry *mpt_entry;
	dma_addr_t pbl_ba = 0;

	mpt_entry = mb_buf;
	memset(mpt_entry, 0, sizeof(*mpt_entry));

	if (hns_roce_mtr_find(hr_dev, &mr->pbl_mtr, 0, NULL, 0, &pbl_ba) < 0) {
		ibdev_err(ibdev, "failed to find frmr mtr.\n");
		return -ENOBUFS;
	}

	roce_set_field(mpt_entry->byte_4_pd_hop_st, V2_MPT_BYTE_4_MPT_ST_M,
		       V2_MPT_BYTE_4_MPT_ST_S, V2_MPT_ST_FREE);
	roce_set_field(mpt_entry->byte_4_pd_hop_st, V2_MPT_BYTE_4_PBL_HOP_NUM_M,
		       V2_MPT_BYTE_4_PBL_HOP_NUM_S, 1);
	roce_set_field(mpt_entry->byte_4_pd_hop_st,
		       V2_MPT_BYTE_4_PBL_BA_PG_SZ_M,
		       V2_MPT_BYTE_4_PBL_BA_PG_SZ_S,
		       to_hr_hw_page_shift(mr->pbl_mtr.hem_cfg.ba_pg_shift));
	roce_set_field(mpt_entry->byte_4_pd_hop_st, V2_MPT_BYTE_4_PD_M,
		       V2_MPT_BYTE_4_PD_S, mr->pd);

	roce_set_bit(mpt_entry->byte_8_mw_cnt_en, V2_MPT_BYTE_8_RA_EN_S, 1);
	roce_set_bit(mpt_entry->byte_8_mw_cnt_en, V2_MPT_BYTE_8_R_INV_EN_S, 1);
	roce_set_bit(mpt_entry->byte_8_mw_cnt_en, V2_MPT_BYTE_8_L_INV_EN_S, 1);

	roce_set_bit(mpt_entry->byte_12_mw_pa, V2_MPT_BYTE_12_FRE_S, 1);
	roce_set_bit(mpt_entry->byte_12_mw_pa, V2_MPT_BYTE_12_PA_S, 0);
	roce_set_bit(mpt_entry->byte_12_mw_pa, V2_MPT_BYTE_12_MR_MW_S, 0);
	roce_set_bit(mpt_entry->byte_12_mw_pa, V2_MPT_BYTE_12_BPD_S, 1);

	mpt_entry->pbl_size = cpu_to_le32(mr->npages);

	mpt_entry->pbl_ba_l = cpu_to_le32(lower_32_bits(pbl_ba >> 3));
	roce_set_field(mpt_entry->byte_48_mode_ba, V2_MPT_BYTE_48_PBL_BA_H_M,
		       V2_MPT_BYTE_48_PBL_BA_H_S,
		       upper_32_bits(pbl_ba >> 3));

	roce_set_field(mpt_entry->byte_64_buf_pa1,
		       V2_MPT_BYTE_64_PBL_BUF_PG_SZ_M,
		       V2_MPT_BYTE_64_PBL_BUF_PG_SZ_S,
		       to_hr_hw_page_shift(mr->pbl_mtr.hem_cfg.buf_pg_shift));

	return 0;
}

static int hns_roce_v2_mw_write_mtpt(void *mb_buf, struct hns_roce_mw *mw)
{
	struct hns_roce_v2_mpt_entry *mpt_entry;

	mpt_entry = mb_buf;
	memset(mpt_entry, 0, sizeof(*mpt_entry));

	roce_set_field(mpt_entry->byte_4_pd_hop_st, V2_MPT_BYTE_4_MPT_ST_M,
		       V2_MPT_BYTE_4_MPT_ST_S, V2_MPT_ST_FREE);
	roce_set_field(mpt_entry->byte_4_pd_hop_st, V2_MPT_BYTE_4_PD_M,
		       V2_MPT_BYTE_4_PD_S, mw->pdn);
	roce_set_field(mpt_entry->byte_4_pd_hop_st, V2_MPT_BYTE_4_PBL_HOP_NUM_M,
		       V2_MPT_BYTE_4_PBL_HOP_NUM_S,
		       mw->pbl_hop_num == HNS_ROCE_HOP_NUM_0 ? 0 :
							       mw->pbl_hop_num);
	roce_set_field(mpt_entry->byte_4_pd_hop_st,
		       V2_MPT_BYTE_4_PBL_BA_PG_SZ_M,
		       V2_MPT_BYTE_4_PBL_BA_PG_SZ_S,
		       mw->pbl_ba_pg_sz + PG_SHIFT_OFFSET);

	roce_set_bit(mpt_entry->byte_8_mw_cnt_en, V2_MPT_BYTE_8_R_INV_EN_S, 1);
	roce_set_bit(mpt_entry->byte_8_mw_cnt_en, V2_MPT_BYTE_8_L_INV_EN_S, 1);
	roce_set_bit(mpt_entry->byte_8_mw_cnt_en, V2_MPT_BYTE_8_LW_EN_S, 1);

	roce_set_bit(mpt_entry->byte_12_mw_pa, V2_MPT_BYTE_12_PA_S, 0);
	roce_set_bit(mpt_entry->byte_12_mw_pa, V2_MPT_BYTE_12_MR_MW_S, 1);
	roce_set_bit(mpt_entry->byte_12_mw_pa, V2_MPT_BYTE_12_BPD_S, 1);
	roce_set_bit(mpt_entry->byte_12_mw_pa, V2_MPT_BYTE_12_BQP_S,
		     mw->ibmw.type == IB_MW_TYPE_1 ? 0 : 1);

	roce_set_field(mpt_entry->byte_64_buf_pa1,
		       V2_MPT_BYTE_64_PBL_BUF_PG_SZ_M,
		       V2_MPT_BYTE_64_PBL_BUF_PG_SZ_S,
		       mw->pbl_buf_pg_sz + PG_SHIFT_OFFSET);

	mpt_entry->lkey = cpu_to_le32(mw->rkey);

	return 0;
}

static void *get_cqe_v2(struct hns_roce_cq *hr_cq, int n)
{
	return hns_roce_buf_offset(hr_cq->mtr.kmem, n * hr_cq->cqe_size);
}

static void *get_sw_cqe_v2(struct hns_roce_cq *hr_cq, unsigned int n)
{
	struct hns_roce_v2_cqe *cqe = get_cqe_v2(hr_cq, n & hr_cq->ib_cq.cqe);

	/* Get cqe when Owner bit is Conversely with the MSB of cons_idx */
	return (roce_get_bit(cqe->byte_4, V2_CQE_BYTE_4_OWNER_S) ^
		!!(n & hr_cq->cq_depth)) ? cqe : NULL;
}

static inline void hns_roce_v2_cq_set_ci(struct hns_roce_cq *hr_cq, u32 ci)
{
	*hr_cq->set_ci_db = ci & V2_CQ_DB_PARAMETER_CONS_IDX_M;
}

static void __hns_roce_v2_cq_clean(struct hns_roce_cq *hr_cq, u32 qpn,
				   struct hns_roce_srq *srq)
{
	struct hns_roce_v2_cqe *cqe, *dest;
	u32 prod_index;
	int nfreed = 0;
	int wqe_index;
	u8 owner_bit;

	for (prod_index = hr_cq->cons_index; get_sw_cqe_v2(hr_cq, prod_index);
	     ++prod_index) {
		if (prod_index > hr_cq->cons_index + hr_cq->ib_cq.cqe)
			break;
	}

	/*
	 * Now backwards through the CQ, removing CQ entries
	 * that match our QP by overwriting them with next entries.
	 */
	while ((int) --prod_index - (int) hr_cq->cons_index >= 0) {
		cqe = get_cqe_v2(hr_cq, prod_index & hr_cq->ib_cq.cqe);
		if ((roce_get_field(cqe->byte_16, V2_CQE_BYTE_16_LCL_QPN_M,
				    V2_CQE_BYTE_16_LCL_QPN_S) &
				    HNS_ROCE_V2_CQE_QPN_MASK) == qpn) {
			if (srq &&
			    roce_get_bit(cqe->byte_4, V2_CQE_BYTE_4_S_R_S)) {
				wqe_index = roce_get_field(cqe->byte_4,
						     V2_CQE_BYTE_4_WQE_INDX_M,
						     V2_CQE_BYTE_4_WQE_INDX_S);
				hns_roce_free_srq_wqe(srq, wqe_index);
			}
			++nfreed;
		} else if (nfreed) {
			dest = get_cqe_v2(hr_cq, (prod_index + nfreed) &
					  hr_cq->ib_cq.cqe);
			owner_bit = roce_get_bit(dest->byte_4,
						 V2_CQE_BYTE_4_OWNER_S);
			memcpy(dest, cqe, sizeof(*cqe));
			roce_set_bit(dest->byte_4, V2_CQE_BYTE_4_OWNER_S,
				     owner_bit);
		}
	}

	if (nfreed) {
		hr_cq->cons_index += nfreed;
		/*
		 * Make sure update of buffer contents is done before
		 * updating consumer index.
		 */
		wmb();
		hns_roce_v2_cq_set_ci(hr_cq, hr_cq->cons_index);
	}
}

static void hns_roce_v2_cq_clean(struct hns_roce_cq *hr_cq, u32 qpn,
				 struct hns_roce_srq *srq)
{
	spin_lock_irq(&hr_cq->lock);
	__hns_roce_v2_cq_clean(hr_cq, qpn, srq);
	spin_unlock_irq(&hr_cq->lock);
}

static void hns_roce_v2_write_cqc(struct hns_roce_dev *hr_dev,
				  struct hns_roce_cq *hr_cq, void *mb_buf,
				  u64 *mtts, dma_addr_t dma_handle)
{
	struct hns_roce_v2_cq_context *cq_context;

	cq_context = mb_buf;
	memset(cq_context, 0, sizeof(*cq_context));

	roce_set_field(cq_context->byte_4_pg_ceqn, V2_CQC_BYTE_4_CQ_ST_M,
		       V2_CQC_BYTE_4_CQ_ST_S, V2_CQ_STATE_VALID);
	roce_set_field(cq_context->byte_4_pg_ceqn, V2_CQC_BYTE_4_ARM_ST_M,
		       V2_CQC_BYTE_4_ARM_ST_S, REG_NXT_CEQE);
	roce_set_field(cq_context->byte_4_pg_ceqn, V2_CQC_BYTE_4_SHIFT_M,
		       V2_CQC_BYTE_4_SHIFT_S, ilog2(hr_cq->cq_depth));
	roce_set_field(cq_context->byte_4_pg_ceqn, V2_CQC_BYTE_4_CEQN_M,
		       V2_CQC_BYTE_4_CEQN_S, hr_cq->vector);

	roce_set_field(cq_context->byte_8_cqn, V2_CQC_BYTE_8_CQN_M,
		       V2_CQC_BYTE_8_CQN_S, hr_cq->cqn);

	roce_set_field(cq_context->byte_8_cqn, V2_CQC_BYTE_8_CQE_SIZE_M,
		       V2_CQC_BYTE_8_CQE_SIZE_S, hr_cq->cqe_size ==
		       HNS_ROCE_V3_CQE_SIZE ? 1 : 0);

	if (hr_dev->caps.flags & HNS_ROCE_CAP_FLAG_STASH)
		hr_reg_enable(cq_context, CQC_STASH);

	cq_context->cqe_cur_blk_addr = cpu_to_le32(to_hr_hw_page_addr(mtts[0]));

	roce_set_field(cq_context->byte_16_hop_addr,
		       V2_CQC_BYTE_16_CQE_CUR_BLK_ADDR_M,
		       V2_CQC_BYTE_16_CQE_CUR_BLK_ADDR_S,
		       upper_32_bits(to_hr_hw_page_addr(mtts[0])));
	roce_set_field(cq_context->byte_16_hop_addr,
		       V2_CQC_BYTE_16_CQE_HOP_NUM_M,
		       V2_CQC_BYTE_16_CQE_HOP_NUM_S, hr_dev->caps.cqe_hop_num ==
		       HNS_ROCE_HOP_NUM_0 ? 0 : hr_dev->caps.cqe_hop_num);

	cq_context->cqe_nxt_blk_addr = cpu_to_le32(to_hr_hw_page_addr(mtts[1]));
	roce_set_field(cq_context->byte_24_pgsz_addr,
		       V2_CQC_BYTE_24_CQE_NXT_BLK_ADDR_M,
		       V2_CQC_BYTE_24_CQE_NXT_BLK_ADDR_S,
		       upper_32_bits(to_hr_hw_page_addr(mtts[1])));
	roce_set_field(cq_context->byte_24_pgsz_addr,
		       V2_CQC_BYTE_24_CQE_BA_PG_SZ_M,
		       V2_CQC_BYTE_24_CQE_BA_PG_SZ_S,
		       to_hr_hw_page_shift(hr_cq->mtr.hem_cfg.ba_pg_shift));
	roce_set_field(cq_context->byte_24_pgsz_addr,
		       V2_CQC_BYTE_24_CQE_BUF_PG_SZ_M,
		       V2_CQC_BYTE_24_CQE_BUF_PG_SZ_S,
		       to_hr_hw_page_shift(hr_cq->mtr.hem_cfg.buf_pg_shift));

	cq_context->cqe_ba = cpu_to_le32(dma_handle >> 3);

	roce_set_field(cq_context->byte_40_cqe_ba, V2_CQC_BYTE_40_CQE_BA_M,
		       V2_CQC_BYTE_40_CQE_BA_S, (dma_handle >> (32 + 3)));

	roce_set_bit(cq_context->byte_44_db_record,
		     V2_CQC_BYTE_44_DB_RECORD_EN_S,
		     (hr_cq->flags & HNS_ROCE_CQ_FLAG_RECORD_DB) ? 1 : 0);

	roce_set_field(cq_context->byte_44_db_record,
		       V2_CQC_BYTE_44_DB_RECORD_ADDR_M,
		       V2_CQC_BYTE_44_DB_RECORD_ADDR_S,
		       ((u32)hr_cq->db.dma) >> 1);
	cq_context->db_record_addr = cpu_to_le32(hr_cq->db.dma >> 32);

	roce_set_field(cq_context->byte_56_cqe_period_maxcnt,
		       V2_CQC_BYTE_56_CQ_MAX_CNT_M,
		       V2_CQC_BYTE_56_CQ_MAX_CNT_S,
		       HNS_ROCE_V2_CQ_DEFAULT_BURST_NUM);
	roce_set_field(cq_context->byte_56_cqe_period_maxcnt,
		       V2_CQC_BYTE_56_CQ_PERIOD_M,
		       V2_CQC_BYTE_56_CQ_PERIOD_S,
		       HNS_ROCE_V2_CQ_DEFAULT_INTERVAL);
}

static int hns_roce_v2_req_notify_cq(struct ib_cq *ibcq,
				     enum ib_cq_notify_flags flags)
{
	struct hns_roce_dev *hr_dev = to_hr_dev(ibcq->device);
	struct hns_roce_cq *hr_cq = to_hr_cq(ibcq);
	u32 notification_flag;
	__le32 doorbell[2];

	doorbell[0] = 0;
	doorbell[1] = 0;

	notification_flag = (flags & IB_CQ_SOLICITED_MASK) == IB_CQ_SOLICITED ?
			     V2_CQ_DB_REQ_NOT : V2_CQ_DB_REQ_NOT_SOL;
	/*
	 * flags = 0; Notification Flag = 1, next
	 * flags = 1; Notification Flag = 0, solocited
	 */
	roce_set_field(doorbell[0], V2_CQ_DB_BYTE_4_TAG_M, V2_DB_BYTE_4_TAG_S,
		       hr_cq->cqn);
	roce_set_field(doorbell[0], V2_CQ_DB_BYTE_4_CMD_M, V2_DB_BYTE_4_CMD_S,
		       HNS_ROCE_V2_CQ_DB_NTR);
	roce_set_field(doorbell[1], V2_CQ_DB_PARAMETER_CONS_IDX_M,
		       V2_CQ_DB_PARAMETER_CONS_IDX_S, hr_cq->cons_index);
	roce_set_field(doorbell[1], V2_CQ_DB_PARAMETER_CMD_SN_M,
		       V2_CQ_DB_PARAMETER_CMD_SN_S, hr_cq->arm_sn & 0x3);
	roce_set_bit(doorbell[1], V2_CQ_DB_PARAMETER_NOTIFY_S,
		     notification_flag);

	hns_roce_write64(hr_dev, doorbell, hr_cq->cq_db_l);

	return 0;
}

static int hns_roce_handle_recv_inl_wqe(struct hns_roce_v2_cqe *cqe,
						    struct hns_roce_qp **cur_qp,
						    struct ib_wc *wc)
{
	struct hns_roce_rinl_sge *sge_list;
	u32 wr_num, wr_cnt, sge_num;
	u32 sge_cnt, data_len, size;
	void *wqe_buf;

	wr_num = roce_get_field(cqe->byte_4, V2_CQE_BYTE_4_WQE_INDX_M,
				V2_CQE_BYTE_4_WQE_INDX_S) & 0xffff;
	wr_cnt = wr_num & ((*cur_qp)->rq.wqe_cnt - 1);

	sge_list = (*cur_qp)->rq_inl_buf.wqe_list[wr_cnt].sg_list;
	sge_num = (*cur_qp)->rq_inl_buf.wqe_list[wr_cnt].sge_cnt;
	wqe_buf = hns_roce_get_recv_wqe(*cur_qp, wr_cnt);
	data_len = wc->byte_len;

	for (sge_cnt = 0; (sge_cnt < sge_num) && (data_len); sge_cnt++) {
		size = min(sge_list[sge_cnt].len, data_len);
		memcpy((void *)sge_list[sge_cnt].addr, wqe_buf, size);

		data_len -= size;
		wqe_buf += size;
	}

	if (unlikely(data_len)) {
		wc->status = IB_WC_LOC_LEN_ERR;
		return -EAGAIN;
	}

	return 0;
}

static int sw_comp(struct hns_roce_qp *hr_qp, struct hns_roce_wq *wq,
		   int num_entries, struct ib_wc *wc)
{
	unsigned int left;
	int npolled = 0;

	left = wq->head - wq->tail;
	if (left == 0)
		return 0;

	left = min_t(unsigned int, (unsigned int)num_entries, left);
	while (npolled < left) {
		wc->wr_id = wq->wrid[wq->tail & (wq->wqe_cnt - 1)];
		wc->status = IB_WC_WR_FLUSH_ERR;
		wc->vendor_err = 0;
		wc->qp = &hr_qp->ibqp;

		wq->tail++;
		wc++;
		npolled++;
	}

	return npolled;
}

static int hns_roce_v2_sw_poll_cq(struct hns_roce_cq *hr_cq, int num_entries,
				  struct ib_wc *wc)
{
	struct hns_roce_qp *hr_qp;
	int npolled = 0;

	list_for_each_entry(hr_qp, &hr_cq->sq_list, sq_node) {
		npolled += sw_comp(hr_qp, &hr_qp->sq,
				   num_entries - npolled, wc + npolled);
		if (npolled >= num_entries)
			goto out;
	}

	list_for_each_entry(hr_qp, &hr_cq->rq_list, rq_node) {
		npolled += sw_comp(hr_qp, &hr_qp->rq,
				   num_entries - npolled, wc + npolled);
		if (npolled >= num_entries)
			goto out;
	}

out:
	return npolled;
}

static void get_cqe_status(struct hns_roce_dev *hr_dev, struct hns_roce_qp *qp,
			   struct hns_roce_cq *cq, struct hns_roce_v2_cqe *cqe,
			   struct ib_wc *wc)
{
	static const struct {
		u32 cqe_status;
		enum ib_wc_status wc_status;
	} map[] = {
		{ HNS_ROCE_CQE_V2_SUCCESS, IB_WC_SUCCESS },
		{ HNS_ROCE_CQE_V2_LOCAL_LENGTH_ERR, IB_WC_LOC_LEN_ERR },
		{ HNS_ROCE_CQE_V2_LOCAL_QP_OP_ERR, IB_WC_LOC_QP_OP_ERR },
		{ HNS_ROCE_CQE_V2_LOCAL_PROT_ERR, IB_WC_LOC_PROT_ERR },
		{ HNS_ROCE_CQE_V2_WR_FLUSH_ERR, IB_WC_WR_FLUSH_ERR },
		{ HNS_ROCE_CQE_V2_MW_BIND_ERR, IB_WC_MW_BIND_ERR },
		{ HNS_ROCE_CQE_V2_BAD_RESP_ERR, IB_WC_BAD_RESP_ERR },
		{ HNS_ROCE_CQE_V2_LOCAL_ACCESS_ERR, IB_WC_LOC_ACCESS_ERR },
		{ HNS_ROCE_CQE_V2_REMOTE_INVAL_REQ_ERR, IB_WC_REM_INV_REQ_ERR },
		{ HNS_ROCE_CQE_V2_REMOTE_ACCESS_ERR, IB_WC_REM_ACCESS_ERR },
		{ HNS_ROCE_CQE_V2_REMOTE_OP_ERR, IB_WC_REM_OP_ERR },
		{ HNS_ROCE_CQE_V2_TRANSPORT_RETRY_EXC_ERR,
		  IB_WC_RETRY_EXC_ERR },
		{ HNS_ROCE_CQE_V2_RNR_RETRY_EXC_ERR, IB_WC_RNR_RETRY_EXC_ERR },
		{ HNS_ROCE_CQE_V2_REMOTE_ABORT_ERR, IB_WC_REM_ABORT_ERR },
		{ HNS_ROCE_CQE_V2_GENERAL_ERR, IB_WC_GENERAL_ERR}
	};

	u32 cqe_status = roce_get_field(cqe->byte_4, V2_CQE_BYTE_4_STATUS_M,
					V2_CQE_BYTE_4_STATUS_S);
	int i;

	wc->status = IB_WC_GENERAL_ERR;
	for (i = 0; i < ARRAY_SIZE(map); i++)
		if (cqe_status == map[i].cqe_status) {
			wc->status = map[i].wc_status;
			break;
		}

	if (likely(wc->status == IB_WC_SUCCESS ||
		   wc->status == IB_WC_WR_FLUSH_ERR))
		return;

	ibdev_err(&hr_dev->ib_dev, "error cqe status 0x%x:\n", cqe_status);
	print_hex_dump(KERN_ERR, "", DUMP_PREFIX_NONE, 16, 4, cqe,
		       cq->cqe_size, false);

	/*
	 * For hns ROCEE, GENERAL_ERR is an error type that is not defined in
	 * the standard protocol, the driver must ignore it and needn't to set
	 * the QP to an error state.
	 */
	if (cqe_status == HNS_ROCE_CQE_V2_GENERAL_ERR)
		return;

	/*
	 * Hip08 hardware cannot flush the WQEs in SQ/RQ if the QP state gets
	 * into errored mode. Hence, as a workaround to this hardware
	 * limitation, driver needs to assist in flushing. But the flushing
	 * operation uses mailbox to convey the QP state to the hardware and
	 * which can sleep due to the mutex protection around the mailbox calls.
	 * Hence, use the deferred flush for now. Once wc error detected, the
	 * flushing operation is needed.
	 */
	if (!test_and_set_bit(HNS_ROCE_FLUSH_FLAG, &qp->flush_flag))
		init_flush_work(hr_dev, qp);
}

static int hns_roce_v2_poll_one(struct hns_roce_cq *hr_cq,
				struct hns_roce_qp **cur_qp, struct ib_wc *wc)
{
	struct hns_roce_dev *hr_dev = to_hr_dev(hr_cq->ib_cq.device);
	struct hns_roce_srq *srq = NULL;
	struct hns_roce_v2_cqe *cqe;
	struct hns_roce_qp *hr_qp;
	struct hns_roce_wq *wq;
	int is_send;
	u16 wqe_ctr;
	u32 opcode;
	u32 qpn;
	int ret;

	/* Find cqe according to consumer index */
	cqe = get_sw_cqe_v2(hr_cq, hr_cq->cons_index);
	if (!cqe)
		return -EAGAIN;

	++hr_cq->cons_index;
	/* Memory barrier */
	rmb();

	/* 0->SQ, 1->RQ */
	is_send = !roce_get_bit(cqe->byte_4, V2_CQE_BYTE_4_S_R_S);

	qpn = roce_get_field(cqe->byte_16, V2_CQE_BYTE_16_LCL_QPN_M,
				V2_CQE_BYTE_16_LCL_QPN_S);

	if (!*cur_qp || (qpn & HNS_ROCE_V2_CQE_QPN_MASK) != (*cur_qp)->qpn) {
		hr_qp = __hns_roce_qp_lookup(hr_dev, qpn);
		if (unlikely(!hr_qp)) {
			ibdev_err(&hr_dev->ib_dev,
				  "CQ %06lx with entry for unknown QPN %06x\n",
				  hr_cq->cqn, qpn & HNS_ROCE_V2_CQE_QPN_MASK);
			return -EINVAL;
		}
		*cur_qp = hr_qp;
	}

	wc->qp = &(*cur_qp)->ibqp;
	wc->vendor_err = 0;

	if (is_send) {
		wq = &(*cur_qp)->sq;
		if ((*cur_qp)->sq_signal_bits) {
			/*
			 * If sg_signal_bit is 1,
			 * firstly tail pointer updated to wqe
			 * which current cqe correspond to
			 */
			wqe_ctr = (u16)roce_get_field(cqe->byte_4,
						      V2_CQE_BYTE_4_WQE_INDX_M,
						      V2_CQE_BYTE_4_WQE_INDX_S);
			wq->tail += (wqe_ctr - (u16)wq->tail) &
				    (wq->wqe_cnt - 1);
		}

		wc->wr_id = wq->wrid[wq->tail & (wq->wqe_cnt - 1)];
		++wq->tail;
	} else if ((*cur_qp)->ibqp.srq) {
		srq = to_hr_srq((*cur_qp)->ibqp.srq);
		wqe_ctr = (u16)roce_get_field(cqe->byte_4,
					      V2_CQE_BYTE_4_WQE_INDX_M,
					      V2_CQE_BYTE_4_WQE_INDX_S);
		wc->wr_id = srq->wrid[wqe_ctr];
		hns_roce_free_srq_wqe(srq, wqe_ctr);
	} else {
		/* Update tail pointer, record wr_id */
		wq = &(*cur_qp)->rq;
		wc->wr_id = wq->wrid[wq->tail & (wq->wqe_cnt - 1)];
		++wq->tail;
	}

	get_cqe_status(hr_dev, *cur_qp, hr_cq, cqe, wc);
	if (unlikely(wc->status != IB_WC_SUCCESS))
		return 0;

	if (is_send) {
		wc->wc_flags = 0;
		/* SQ corresponding to CQE */
		switch (roce_get_field(cqe->byte_4, V2_CQE_BYTE_4_OPCODE_M,
				       V2_CQE_BYTE_4_OPCODE_S) & 0x1f) {
		case HNS_ROCE_V2_WQE_OP_SEND:
			wc->opcode = IB_WC_SEND;
			break;
		case HNS_ROCE_V2_WQE_OP_SEND_WITH_INV:
			wc->opcode = IB_WC_SEND;
			break;
		case HNS_ROCE_V2_WQE_OP_SEND_WITH_IMM:
			wc->opcode = IB_WC_SEND;
			wc->wc_flags |= IB_WC_WITH_IMM;
			break;
		case HNS_ROCE_V2_WQE_OP_RDMA_READ:
			wc->opcode = IB_WC_RDMA_READ;
			wc->byte_len = le32_to_cpu(cqe->byte_cnt);
			break;
		case HNS_ROCE_V2_WQE_OP_RDMA_WRITE:
			wc->opcode = IB_WC_RDMA_WRITE;
			break;
		case HNS_ROCE_V2_WQE_OP_RDMA_WRITE_WITH_IMM:
			wc->opcode = IB_WC_RDMA_WRITE;
			wc->wc_flags |= IB_WC_WITH_IMM;
			break;
		case HNS_ROCE_V2_WQE_OP_LOCAL_INV:
			wc->opcode = IB_WC_LOCAL_INV;
			wc->wc_flags |= IB_WC_WITH_INVALIDATE;
			break;
		case HNS_ROCE_V2_WQE_OP_ATOM_CMP_AND_SWAP:
			wc->opcode = IB_WC_COMP_SWAP;
			wc->byte_len  = 8;
			break;
		case HNS_ROCE_V2_WQE_OP_ATOM_FETCH_AND_ADD:
			wc->opcode = IB_WC_FETCH_ADD;
			wc->byte_len  = 8;
			break;
		case HNS_ROCE_V2_WQE_OP_ATOM_MSK_CMP_AND_SWAP:
			wc->opcode = IB_WC_MASKED_COMP_SWAP;
			wc->byte_len  = 8;
			break;
		case HNS_ROCE_V2_WQE_OP_ATOM_MSK_FETCH_AND_ADD:
			wc->opcode = IB_WC_MASKED_FETCH_ADD;
			wc->byte_len  = 8;
			break;
		case HNS_ROCE_V2_WQE_OP_FAST_REG_PMR:
			wc->opcode = IB_WC_REG_MR;
			break;
		case HNS_ROCE_V2_WQE_OP_BIND_MW:
			wc->opcode = IB_WC_REG_MR;
			break;
		default:
			wc->status = IB_WC_GENERAL_ERR;
			break;
		}
	} else {
		/* RQ correspond to CQE */
		wc->byte_len = le32_to_cpu(cqe->byte_cnt);

		opcode = roce_get_field(cqe->byte_4, V2_CQE_BYTE_4_OPCODE_M,
					V2_CQE_BYTE_4_OPCODE_S);
		switch (opcode & 0x1f) {
		case HNS_ROCE_V2_OPCODE_RDMA_WRITE_IMM:
			wc->opcode = IB_WC_RECV_RDMA_WITH_IMM;
			wc->wc_flags = IB_WC_WITH_IMM;
			wc->ex.imm_data =
				cpu_to_be32(le32_to_cpu(cqe->immtdata));
			break;
		case HNS_ROCE_V2_OPCODE_SEND:
			wc->opcode = IB_WC_RECV;
			wc->wc_flags = 0;
			break;
		case HNS_ROCE_V2_OPCODE_SEND_WITH_IMM:
			wc->opcode = IB_WC_RECV;
			wc->wc_flags = IB_WC_WITH_IMM;
			wc->ex.imm_data =
				cpu_to_be32(le32_to_cpu(cqe->immtdata));
			break;
		case HNS_ROCE_V2_OPCODE_SEND_WITH_INV:
			wc->opcode = IB_WC_RECV;
			wc->wc_flags = IB_WC_WITH_INVALIDATE;
			wc->ex.invalidate_rkey = le32_to_cpu(cqe->rkey);
			break;
		default:
			wc->status = IB_WC_GENERAL_ERR;
			break;
		}

		if ((wc->qp->qp_type == IB_QPT_RC ||
		     wc->qp->qp_type == IB_QPT_UC) &&
		    (opcode == HNS_ROCE_V2_OPCODE_SEND ||
		    opcode == HNS_ROCE_V2_OPCODE_SEND_WITH_IMM ||
		    opcode == HNS_ROCE_V2_OPCODE_SEND_WITH_INV) &&
		    (roce_get_bit(cqe->byte_4, V2_CQE_BYTE_4_RQ_INLINE_S))) {
			ret = hns_roce_handle_recv_inl_wqe(cqe, cur_qp, wc);
			if (unlikely(ret))
				return -EAGAIN;
		}

		wc->sl = (u8)roce_get_field(cqe->byte_32, V2_CQE_BYTE_32_SL_M,
					    V2_CQE_BYTE_32_SL_S);
		wc->src_qp = (u8)roce_get_field(cqe->byte_32,
						V2_CQE_BYTE_32_RMT_QPN_M,
						V2_CQE_BYTE_32_RMT_QPN_S);
		wc->slid = 0;
		wc->wc_flags |= (roce_get_bit(cqe->byte_32,
					      V2_CQE_BYTE_32_GRH_S) ?
					      IB_WC_GRH : 0);
		wc->port_num = roce_get_field(cqe->byte_32,
				V2_CQE_BYTE_32_PORTN_M, V2_CQE_BYTE_32_PORTN_S);
		wc->pkey_index = 0;

		if (roce_get_bit(cqe->byte_28, V2_CQE_BYTE_28_VID_VLD_S)) {
			wc->vlan_id = (u16)roce_get_field(cqe->byte_28,
							  V2_CQE_BYTE_28_VID_M,
							  V2_CQE_BYTE_28_VID_S);
			wc->wc_flags |= IB_WC_WITH_VLAN;
		} else {
			wc->vlan_id = 0xffff;
		}

		wc->network_hdr_type = roce_get_field(cqe->byte_28,
						    V2_CQE_BYTE_28_PORT_TYPE_M,
						    V2_CQE_BYTE_28_PORT_TYPE_S);
	}

	return 0;
}

static int hns_roce_v2_poll_cq(struct ib_cq *ibcq, int num_entries,
			       struct ib_wc *wc)
{
	struct hns_roce_dev *hr_dev = to_hr_dev(ibcq->device);
	struct hns_roce_cq *hr_cq = to_hr_cq(ibcq);
	struct hns_roce_qp *cur_qp = NULL;
	unsigned long flags;
	int npolled;

	spin_lock_irqsave(&hr_cq->lock, flags);

	/*
	 * When the device starts to reset, the state is RST_DOWN. At this time,
	 * there may still be some valid CQEs in the hardware that are not
	 * polled. Therefore, it is not allowed to switch to the software mode
	 * immediately. When the state changes to UNINIT, CQE no longer exists
	 * in the hardware, and then switch to software mode.
	 */
	if (hr_dev->state == HNS_ROCE_DEVICE_STATE_UNINIT) {
		npolled = hns_roce_v2_sw_poll_cq(hr_cq, num_entries, wc);
		goto out;
	}

	for (npolled = 0; npolled < num_entries; ++npolled) {
		if (hns_roce_v2_poll_one(hr_cq, &cur_qp, wc + npolled))
			break;
	}

	if (npolled) {
		/* Memory barrier */
		wmb();
		hns_roce_v2_cq_set_ci(hr_cq, hr_cq->cons_index);
	}

out:
	spin_unlock_irqrestore(&hr_cq->lock, flags);

	return npolled;
}

static int get_op_for_set_hem(struct hns_roce_dev *hr_dev, u32 type,
			      int step_idx)
{
	int op;

	if (type == HEM_TYPE_SCCC && step_idx)
		return -EINVAL;

	switch (type) {
	case HEM_TYPE_QPC:
		op = HNS_ROCE_CMD_WRITE_QPC_BT0;
		break;
	case HEM_TYPE_MTPT:
		op = HNS_ROCE_CMD_WRITE_MPT_BT0;
		break;
	case HEM_TYPE_CQC:
		op = HNS_ROCE_CMD_WRITE_CQC_BT0;
		break;
	case HEM_TYPE_SRQC:
		op = HNS_ROCE_CMD_WRITE_SRQC_BT0;
		break;
	case HEM_TYPE_SCCC:
		op = HNS_ROCE_CMD_WRITE_SCCC_BT0;
		break;
	case HEM_TYPE_QPC_TIMER:
		op = HNS_ROCE_CMD_WRITE_QPC_TIMER_BT0;
		break;
	case HEM_TYPE_CQC_TIMER:
		op = HNS_ROCE_CMD_WRITE_CQC_TIMER_BT0;
		break;
	default:
		dev_warn(hr_dev->dev,
			 "table %u not to be written by mailbox!\n", type);
		return -EINVAL;
	}

	return op + step_idx;
}

static int set_hem_to_hw(struct hns_roce_dev *hr_dev, int obj, u64 bt_ba,
			 u32 hem_type, int step_idx)
{
	struct hns_roce_cmd_mailbox *mailbox;
	struct hns_roce_cmq_desc desc;
	struct hns_roce_cfg_gmv_bt *gmv_bt =
				(struct hns_roce_cfg_gmv_bt *)desc.data;
	int ret;
	int op;

	if (hem_type == HEM_TYPE_GMV) {
		hns_roce_cmq_setup_basic_desc(&desc, HNS_ROCE_OPC_CFG_GMV_BT,
					      false);

		gmv_bt->gmv_ba_l = cpu_to_le32(bt_ba >> HNS_HW_PAGE_SHIFT);
		gmv_bt->gmv_ba_h = cpu_to_le32(bt_ba >> (HNS_HW_PAGE_SHIFT +
							 32));
		gmv_bt->gmv_bt_idx = cpu_to_le32(obj /
			(HNS_HW_PAGE_SIZE / hr_dev->caps.gmv_entry_sz));

		return hns_roce_cmq_send(hr_dev, &desc, 1);
	}

	op = get_op_for_set_hem(hr_dev, hem_type, step_idx);
	if (op < 0)
		return 0;

	mailbox = hns_roce_alloc_cmd_mailbox(hr_dev);
	if (IS_ERR(mailbox))
		return PTR_ERR(mailbox);

	ret = hns_roce_cmd_mbox(hr_dev, bt_ba, mailbox->dma, obj,
				0, op, HNS_ROCE_CMD_TIMEOUT_MSECS);

	hns_roce_free_cmd_mailbox(hr_dev, mailbox);

	return ret;
}

static int hns_roce_v2_set_hem(struct hns_roce_dev *hr_dev,
			       struct hns_roce_hem_table *table, int obj,
			       int step_idx)
{
	struct hns_roce_hem_iter iter;
	struct hns_roce_hem_mhop mhop;
	struct hns_roce_hem *hem;
	unsigned long mhop_obj = obj;
	int i, j, k;
	int ret = 0;
	u64 hem_idx = 0;
	u64 l1_idx = 0;
	u64 bt_ba = 0;
	u32 chunk_ba_num;
	u32 hop_num;

	if (!hns_roce_check_whether_mhop(hr_dev, table->type))
		return 0;

	hns_roce_calc_hem_mhop(hr_dev, table, &mhop_obj, &mhop);
	i = mhop.l0_idx;
	j = mhop.l1_idx;
	k = mhop.l2_idx;
	hop_num = mhop.hop_num;
	chunk_ba_num = mhop.bt_chunk_size / 8;

	if (hop_num == 2) {
		hem_idx = i * chunk_ba_num * chunk_ba_num + j * chunk_ba_num +
			  k;
		l1_idx = i * chunk_ba_num + j;
	} else if (hop_num == 1) {
		hem_idx = i * chunk_ba_num + j;
	} else if (hop_num == HNS_ROCE_HOP_NUM_0) {
		hem_idx = i;
	}

	if (table->type == HEM_TYPE_SCCC)
		obj = mhop.l0_idx;

	if (check_whether_last_step(hop_num, step_idx)) {
		hem = table->hem[hem_idx];
		for (hns_roce_hem_first(hem, &iter);
		     !hns_roce_hem_last(&iter); hns_roce_hem_next(&iter)) {
			bt_ba = hns_roce_hem_addr(&iter);
			ret = set_hem_to_hw(hr_dev, obj, bt_ba, table->type,
					    step_idx);
		}
	} else {
		if (step_idx == 0)
			bt_ba = table->bt_l0_dma_addr[i];
		else if (step_idx == 1 && hop_num == 2)
			bt_ba = table->bt_l1_dma_addr[l1_idx];

		ret = set_hem_to_hw(hr_dev, obj, bt_ba, table->type, step_idx);
	}

	return ret;
}

static int hns_roce_v2_clear_hem(struct hns_roce_dev *hr_dev,
				 struct hns_roce_hem_table *table, int obj,
				 int step_idx)
{
	struct device *dev = hr_dev->dev;
	struct hns_roce_cmd_mailbox *mailbox;
	int ret;
	u16 op = 0xff;

	if (!hns_roce_check_whether_mhop(hr_dev, table->type))
		return 0;

	switch (table->type) {
	case HEM_TYPE_QPC:
		op = HNS_ROCE_CMD_DESTROY_QPC_BT0;
		break;
	case HEM_TYPE_MTPT:
		op = HNS_ROCE_CMD_DESTROY_MPT_BT0;
		break;
	case HEM_TYPE_CQC:
		op = HNS_ROCE_CMD_DESTROY_CQC_BT0;
		break;
	case HEM_TYPE_SRQC:
		op = HNS_ROCE_CMD_DESTROY_SRQC_BT0;
		break;
	case HEM_TYPE_SCCC:
	case HEM_TYPE_QPC_TIMER:
	case HEM_TYPE_CQC_TIMER:
	case HEM_TYPE_GMV:
		return 0;
	default:
		dev_warn(dev, "table %u not to be destroyed by mailbox!\n",
			 table->type);
		return 0;
	}

	op += step_idx;

	mailbox = hns_roce_alloc_cmd_mailbox(hr_dev);
	if (IS_ERR(mailbox))
		return PTR_ERR(mailbox);

	/* configure the tag and op */
	ret = hns_roce_cmd_mbox(hr_dev, 0, mailbox->dma, obj, 0, op,
				HNS_ROCE_CMD_TIMEOUT_MSECS);

	hns_roce_free_cmd_mailbox(hr_dev, mailbox);
	return ret;
}

static int hns_roce_v2_qp_modify(struct hns_roce_dev *hr_dev,
				 struct hns_roce_v2_qp_context *context,
				 struct hns_roce_v2_qp_context *qpc_mask,
				 struct hns_roce_qp *hr_qp)
{
	struct hns_roce_cmd_mailbox *mailbox;
	int qpc_size;
	int ret;

	mailbox = hns_roce_alloc_cmd_mailbox(hr_dev);
	if (IS_ERR(mailbox))
		return PTR_ERR(mailbox);

	/* The qpc size of HIP08 is only 256B, which is half of HIP09 */
	qpc_size = hr_dev->caps.qpc_sz;
	memcpy(mailbox->buf, context, qpc_size);
	memcpy(mailbox->buf + qpc_size, qpc_mask, qpc_size);

	ret = hns_roce_cmd_mbox(hr_dev, mailbox->dma, 0, hr_qp->qpn, 0,
				HNS_ROCE_CMD_MODIFY_QPC,
				HNS_ROCE_CMD_TIMEOUT_MSECS);

	hns_roce_free_cmd_mailbox(hr_dev, mailbox);

	return ret;
}

static void set_access_flags(struct hns_roce_qp *hr_qp,
			     struct hns_roce_v2_qp_context *context,
			     struct hns_roce_v2_qp_context *qpc_mask,
			     const struct ib_qp_attr *attr, int attr_mask)
{
	u8 dest_rd_atomic;
	u32 access_flags;

	dest_rd_atomic = (attr_mask & IB_QP_MAX_DEST_RD_ATOMIC) ?
			 attr->max_dest_rd_atomic : hr_qp->resp_depth;

	access_flags = (attr_mask & IB_QP_ACCESS_FLAGS) ?
		       attr->qp_access_flags : hr_qp->atomic_rd_en;

	if (!dest_rd_atomic)
		access_flags &= IB_ACCESS_REMOTE_WRITE;

	roce_set_bit(context->byte_76_srqn_op_en, V2_QPC_BYTE_76_RRE_S,
		     !!(access_flags & IB_ACCESS_REMOTE_READ));
	roce_set_bit(qpc_mask->byte_76_srqn_op_en, V2_QPC_BYTE_76_RRE_S, 0);

	roce_set_bit(context->byte_76_srqn_op_en, V2_QPC_BYTE_76_RWE_S,
		     !!(access_flags & IB_ACCESS_REMOTE_WRITE));
	roce_set_bit(qpc_mask->byte_76_srqn_op_en, V2_QPC_BYTE_76_RWE_S, 0);

	roce_set_bit(context->byte_76_srqn_op_en, V2_QPC_BYTE_76_ATE_S,
		     !!(access_flags & IB_ACCESS_REMOTE_ATOMIC));
	roce_set_bit(qpc_mask->byte_76_srqn_op_en, V2_QPC_BYTE_76_ATE_S, 0);
	roce_set_bit(context->byte_76_srqn_op_en, V2_QPC_BYTE_76_EXT_ATE_S,
		     !!(access_flags & IB_ACCESS_REMOTE_ATOMIC));
	roce_set_bit(qpc_mask->byte_76_srqn_op_en, V2_QPC_BYTE_76_EXT_ATE_S, 0);
}

static void set_qpc_wqe_cnt(struct hns_roce_qp *hr_qp,
			    struct hns_roce_v2_qp_context *context,
			    struct hns_roce_v2_qp_context *qpc_mask)
{
	roce_set_field(context->byte_4_sqpn_tst,
		       V2_QPC_BYTE_4_SGE_SHIFT_M, V2_QPC_BYTE_4_SGE_SHIFT_S,
		       to_hr_hem_entries_shift(hr_qp->sge.sge_cnt,
					       hr_qp->sge.sge_shift));

	roce_set_field(context->byte_20_smac_sgid_idx,
		       V2_QPC_BYTE_20_SQ_SHIFT_M, V2_QPC_BYTE_20_SQ_SHIFT_S,
		       ilog2(hr_qp->sq.wqe_cnt));

	roce_set_field(context->byte_20_smac_sgid_idx,
		       V2_QPC_BYTE_20_RQ_SHIFT_M, V2_QPC_BYTE_20_RQ_SHIFT_S,
		       ilog2(hr_qp->rq.wqe_cnt));
}

static void modify_qp_reset_to_init(struct ib_qp *ibqp,
				    const struct ib_qp_attr *attr,
				    int attr_mask,
				    struct hns_roce_v2_qp_context *context,
				    struct hns_roce_v2_qp_context *qpc_mask)
{
	struct hns_roce_dev *hr_dev = to_hr_dev(ibqp->device);
	struct hns_roce_qp *hr_qp = to_hr_qp(ibqp);

	/*
	 * In v2 engine, software pass context and context mask to hardware
	 * when modifying qp. If software need modify some fields in context,
	 * we should set all bits of the relevant fields in context mask to
	 * 0 at the same time, else set them to 0x1.
	 */
	roce_set_field(context->byte_4_sqpn_tst, V2_QPC_BYTE_4_TST_M,
		       V2_QPC_BYTE_4_TST_S, to_hr_qp_type(hr_qp->ibqp.qp_type));

	roce_set_field(context->byte_4_sqpn_tst, V2_QPC_BYTE_4_SQPN_M,
		       V2_QPC_BYTE_4_SQPN_S, hr_qp->qpn);

	roce_set_field(context->byte_16_buf_ba_pg_sz, V2_QPC_BYTE_16_PD_M,
		       V2_QPC_BYTE_16_PD_S, to_hr_pd(ibqp->pd)->pdn);

	roce_set_field(context->byte_20_smac_sgid_idx, V2_QPC_BYTE_20_RQWS_M,
		       V2_QPC_BYTE_20_RQWS_S, ilog2(hr_qp->rq.max_gs));

	set_qpc_wqe_cnt(hr_qp, context, qpc_mask);

	/* No VLAN need to set 0xFFF */
	roce_set_field(context->byte_24_mtu_tc, V2_QPC_BYTE_24_VLAN_ID_M,
		       V2_QPC_BYTE_24_VLAN_ID_S, 0xfff);

	if (hr_qp->en_flags & HNS_ROCE_QP_CAP_RQ_RECORD_DB)
		roce_set_bit(context->byte_68_rq_db,
			     V2_QPC_BYTE_68_RQ_RECORD_EN_S, 1);

	roce_set_field(context->byte_68_rq_db,
		       V2_QPC_BYTE_68_RQ_DB_RECORD_ADDR_M,
		       V2_QPC_BYTE_68_RQ_DB_RECORD_ADDR_S,
		       ((u32)hr_qp->rdb.dma) >> 1);
	context->rq_db_record_addr = cpu_to_le32(hr_qp->rdb.dma >> 32);

	roce_set_bit(context->byte_76_srqn_op_en, V2_QPC_BYTE_76_RQIE_S,
		    (hr_dev->caps.flags & HNS_ROCE_CAP_FLAG_RQ_INLINE) ? 1 : 0);

	roce_set_field(context->byte_80_rnr_rx_cqn, V2_QPC_BYTE_80_RX_CQN_M,
		       V2_QPC_BYTE_80_RX_CQN_S, to_hr_cq(ibqp->recv_cq)->cqn);
	if (ibqp->srq) {
		roce_set_field(context->byte_76_srqn_op_en,
			       V2_QPC_BYTE_76_SRQN_M, V2_QPC_BYTE_76_SRQN_S,
			       to_hr_srq(ibqp->srq)->srqn);
		roce_set_bit(context->byte_76_srqn_op_en,
			     V2_QPC_BYTE_76_SRQ_EN_S, 1);
	}

	roce_set_bit(context->byte_172_sq_psn, V2_QPC_BYTE_172_FRE_S, 1);

	roce_set_field(context->byte_252_err_txcqn, V2_QPC_BYTE_252_TX_CQN_M,
		       V2_QPC_BYTE_252_TX_CQN_S, to_hr_cq(ibqp->send_cq)->cqn);

	if (hr_dev->caps.qpc_sz < HNS_ROCE_V3_QPC_SZ)
		return;

	if (hr_dev->caps.flags & HNS_ROCE_CAP_FLAG_STASH)
		hr_reg_enable(&context->ext, QPCEX_STASH);
}

static void modify_qp_init_to_init(struct ib_qp *ibqp,
				   const struct ib_qp_attr *attr, int attr_mask,
				   struct hns_roce_v2_qp_context *context,
				   struct hns_roce_v2_qp_context *qpc_mask)
{
	struct hns_roce_qp *hr_qp = to_hr_qp(ibqp);

	/*
	 * In v2 engine, software pass context and context mask to hardware
	 * when modifying qp. If software need modify some fields in context,
	 * we should set all bits of the relevant fields in context mask to
	 * 0 at the same time, else set them to 0x1.
	 */
	roce_set_field(context->byte_4_sqpn_tst, V2_QPC_BYTE_4_TST_M,
		       V2_QPC_BYTE_4_TST_S, to_hr_qp_type(hr_qp->ibqp.qp_type));
	roce_set_field(qpc_mask->byte_4_sqpn_tst, V2_QPC_BYTE_4_TST_M,
		       V2_QPC_BYTE_4_TST_S, 0);

	roce_set_field(context->byte_16_buf_ba_pg_sz, V2_QPC_BYTE_16_PD_M,
		       V2_QPC_BYTE_16_PD_S, to_hr_pd(ibqp->pd)->pdn);
	roce_set_field(qpc_mask->byte_16_buf_ba_pg_sz, V2_QPC_BYTE_16_PD_M,
		       V2_QPC_BYTE_16_PD_S, 0);

	roce_set_field(context->byte_80_rnr_rx_cqn, V2_QPC_BYTE_80_RX_CQN_M,
		       V2_QPC_BYTE_80_RX_CQN_S, to_hr_cq(ibqp->recv_cq)->cqn);
	roce_set_field(qpc_mask->byte_80_rnr_rx_cqn, V2_QPC_BYTE_80_RX_CQN_M,
		       V2_QPC_BYTE_80_RX_CQN_S, 0);

	roce_set_field(context->byte_252_err_txcqn, V2_QPC_BYTE_252_TX_CQN_M,
		       V2_QPC_BYTE_252_TX_CQN_S, to_hr_cq(ibqp->send_cq)->cqn);
	roce_set_field(qpc_mask->byte_252_err_txcqn, V2_QPC_BYTE_252_TX_CQN_M,
		       V2_QPC_BYTE_252_TX_CQN_S, 0);

	if (ibqp->srq) {
		roce_set_bit(context->byte_76_srqn_op_en,
			     V2_QPC_BYTE_76_SRQ_EN_S, 1);
		roce_set_bit(qpc_mask->byte_76_srqn_op_en,
			     V2_QPC_BYTE_76_SRQ_EN_S, 0);
		roce_set_field(context->byte_76_srqn_op_en,
			       V2_QPC_BYTE_76_SRQN_M, V2_QPC_BYTE_76_SRQN_S,
			       to_hr_srq(ibqp->srq)->srqn);
		roce_set_field(qpc_mask->byte_76_srqn_op_en,
			       V2_QPC_BYTE_76_SRQN_M, V2_QPC_BYTE_76_SRQN_S, 0);
	}

	roce_set_field(context->byte_4_sqpn_tst, V2_QPC_BYTE_4_SQPN_M,
		       V2_QPC_BYTE_4_SQPN_S, hr_qp->qpn);
	roce_set_field(qpc_mask->byte_4_sqpn_tst, V2_QPC_BYTE_4_SQPN_M,
		       V2_QPC_BYTE_4_SQPN_S, 0);

	if (attr_mask & IB_QP_DEST_QPN) {
		roce_set_field(context->byte_56_dqpn_err, V2_QPC_BYTE_56_DQPN_M,
			       V2_QPC_BYTE_56_DQPN_S, hr_qp->qpn);
		roce_set_field(qpc_mask->byte_56_dqpn_err,
			       V2_QPC_BYTE_56_DQPN_M, V2_QPC_BYTE_56_DQPN_S, 0);
	}
}

static int config_qp_rq_buf(struct hns_roce_dev *hr_dev,
			    struct hns_roce_qp *hr_qp,
			    struct hns_roce_v2_qp_context *context,
			    struct hns_roce_v2_qp_context *qpc_mask)
{
	u64 mtts[MTT_MIN_COUNT] = { 0 };
	u64 wqe_sge_ba;
	int count;

	/* Search qp buf's mtts */
	count = hns_roce_mtr_find(hr_dev, &hr_qp->mtr, hr_qp->rq.offset, mtts,
				  MTT_MIN_COUNT, &wqe_sge_ba);
	if (hr_qp->rq.wqe_cnt && count < 1) {
		ibdev_err(&hr_dev->ib_dev,
			  "failed to find RQ WQE, QPN = 0x%lx.\n", hr_qp->qpn);
		return -EINVAL;
	}

	context->wqe_sge_ba = cpu_to_le32(wqe_sge_ba >> 3);
	qpc_mask->wqe_sge_ba = 0;

	/*
	 * In v2 engine, software pass context and context mask to hardware
	 * when modifying qp. If software need modify some fields in context,
	 * we should set all bits of the relevant fields in context mask to
	 * 0 at the same time, else set them to 0x1.
	 */
	roce_set_field(context->byte_12_sq_hop, V2_QPC_BYTE_12_WQE_SGE_BA_M,
		       V2_QPC_BYTE_12_WQE_SGE_BA_S, wqe_sge_ba >> (32 + 3));
	roce_set_field(qpc_mask->byte_12_sq_hop, V2_QPC_BYTE_12_WQE_SGE_BA_M,
		       V2_QPC_BYTE_12_WQE_SGE_BA_S, 0);

	roce_set_field(context->byte_12_sq_hop, V2_QPC_BYTE_12_SQ_HOP_NUM_M,
		       V2_QPC_BYTE_12_SQ_HOP_NUM_S,
		       to_hr_hem_hopnum(hr_dev->caps.wqe_sq_hop_num,
					hr_qp->sq.wqe_cnt));
	roce_set_field(qpc_mask->byte_12_sq_hop, V2_QPC_BYTE_12_SQ_HOP_NUM_M,
		       V2_QPC_BYTE_12_SQ_HOP_NUM_S, 0);

	roce_set_field(context->byte_20_smac_sgid_idx,
		       V2_QPC_BYTE_20_SGE_HOP_NUM_M,
		       V2_QPC_BYTE_20_SGE_HOP_NUM_S,
		       to_hr_hem_hopnum(hr_dev->caps.wqe_sge_hop_num,
					hr_qp->sge.sge_cnt));
	roce_set_field(qpc_mask->byte_20_smac_sgid_idx,
		       V2_QPC_BYTE_20_SGE_HOP_NUM_M,
		       V2_QPC_BYTE_20_SGE_HOP_NUM_S, 0);

	roce_set_field(context->byte_20_smac_sgid_idx,
		       V2_QPC_BYTE_20_RQ_HOP_NUM_M,
		       V2_QPC_BYTE_20_RQ_HOP_NUM_S,
		       to_hr_hem_hopnum(hr_dev->caps.wqe_rq_hop_num,
					hr_qp->rq.wqe_cnt));

	roce_set_field(qpc_mask->byte_20_smac_sgid_idx,
		       V2_QPC_BYTE_20_RQ_HOP_NUM_M,
		       V2_QPC_BYTE_20_RQ_HOP_NUM_S, 0);

	roce_set_field(context->byte_16_buf_ba_pg_sz,
		       V2_QPC_BYTE_16_WQE_SGE_BA_PG_SZ_M,
		       V2_QPC_BYTE_16_WQE_SGE_BA_PG_SZ_S,
		       to_hr_hw_page_shift(hr_qp->mtr.hem_cfg.ba_pg_shift));
	roce_set_field(qpc_mask->byte_16_buf_ba_pg_sz,
		       V2_QPC_BYTE_16_WQE_SGE_BA_PG_SZ_M,
		       V2_QPC_BYTE_16_WQE_SGE_BA_PG_SZ_S, 0);

	roce_set_field(context->byte_16_buf_ba_pg_sz,
		       V2_QPC_BYTE_16_WQE_SGE_BUF_PG_SZ_M,
		       V2_QPC_BYTE_16_WQE_SGE_BUF_PG_SZ_S,
		       to_hr_hw_page_shift(hr_qp->mtr.hem_cfg.buf_pg_shift));
	roce_set_field(qpc_mask->byte_16_buf_ba_pg_sz,
		       V2_QPC_BYTE_16_WQE_SGE_BUF_PG_SZ_M,
		       V2_QPC_BYTE_16_WQE_SGE_BUF_PG_SZ_S, 0);

	context->rq_cur_blk_addr = cpu_to_le32(to_hr_hw_page_addr(mtts[0]));
	qpc_mask->rq_cur_blk_addr = 0;

	roce_set_field(context->byte_92_srq_info,
		       V2_QPC_BYTE_92_RQ_CUR_BLK_ADDR_M,
		       V2_QPC_BYTE_92_RQ_CUR_BLK_ADDR_S,
		       upper_32_bits(to_hr_hw_page_addr(mtts[0])));
	roce_set_field(qpc_mask->byte_92_srq_info,
		       V2_QPC_BYTE_92_RQ_CUR_BLK_ADDR_M,
		       V2_QPC_BYTE_92_RQ_CUR_BLK_ADDR_S, 0);

	context->rq_nxt_blk_addr = cpu_to_le32(to_hr_hw_page_addr(mtts[1]));
	qpc_mask->rq_nxt_blk_addr = 0;

	roce_set_field(context->byte_104_rq_sge,
		       V2_QPC_BYTE_104_RQ_NXT_BLK_ADDR_M,
		       V2_QPC_BYTE_104_RQ_NXT_BLK_ADDR_S,
		       upper_32_bits(to_hr_hw_page_addr(mtts[1])));
	roce_set_field(qpc_mask->byte_104_rq_sge,
		       V2_QPC_BYTE_104_RQ_NXT_BLK_ADDR_M,
		       V2_QPC_BYTE_104_RQ_NXT_BLK_ADDR_S, 0);

	roce_set_field(context->byte_84_rq_ci_pi,
		       V2_QPC_BYTE_84_RQ_PRODUCER_IDX_M,
		       V2_QPC_BYTE_84_RQ_PRODUCER_IDX_S, hr_qp->rq.head);
	roce_set_field(qpc_mask->byte_84_rq_ci_pi,
		       V2_QPC_BYTE_84_RQ_PRODUCER_IDX_M,
		       V2_QPC_BYTE_84_RQ_PRODUCER_IDX_S, 0);

	roce_set_field(qpc_mask->byte_84_rq_ci_pi,
		       V2_QPC_BYTE_84_RQ_CONSUMER_IDX_M,
		       V2_QPC_BYTE_84_RQ_CONSUMER_IDX_S, 0);

	return 0;
}

static int config_qp_sq_buf(struct hns_roce_dev *hr_dev,
			    struct hns_roce_qp *hr_qp,
			    struct hns_roce_v2_qp_context *context,
			    struct hns_roce_v2_qp_context *qpc_mask)
{
	struct ib_device *ibdev = &hr_dev->ib_dev;
	u64 sge_cur_blk = 0;
	u64 sq_cur_blk = 0;
	int count;

	/* search qp buf's mtts */
	count = hns_roce_mtr_find(hr_dev, &hr_qp->mtr, 0, &sq_cur_blk, 1, NULL);
	if (count < 1) {
		ibdev_err(ibdev, "failed to find QP(0x%lx) SQ buf.\n",
			  hr_qp->qpn);
		return -EINVAL;
	}
	if (hr_qp->sge.sge_cnt > 0) {
		count = hns_roce_mtr_find(hr_dev, &hr_qp->mtr,
					  hr_qp->sge.offset,
					  &sge_cur_blk, 1, NULL);
		if (count < 1) {
			ibdev_err(ibdev, "failed to find QP(0x%lx) SGE buf.\n",
				  hr_qp->qpn);
			return -EINVAL;
		}
	}

	/*
	 * In v2 engine, software pass context and context mask to hardware
	 * when modifying qp. If software need modify some fields in context,
	 * we should set all bits of the relevant fields in context mask to
	 * 0 at the same time, else set them to 0x1.
	 */
	context->sq_cur_blk_addr = cpu_to_le32(to_hr_hw_page_addr(sq_cur_blk));
	roce_set_field(context->byte_168_irrl_idx,
		       V2_QPC_BYTE_168_SQ_CUR_BLK_ADDR_M,
		       V2_QPC_BYTE_168_SQ_CUR_BLK_ADDR_S,
		       upper_32_bits(to_hr_hw_page_addr(sq_cur_blk)));
	qpc_mask->sq_cur_blk_addr = 0;
	roce_set_field(qpc_mask->byte_168_irrl_idx,
		       V2_QPC_BYTE_168_SQ_CUR_BLK_ADDR_M,
		       V2_QPC_BYTE_168_SQ_CUR_BLK_ADDR_S, 0);

	context->sq_cur_sge_blk_addr =
		cpu_to_le32(to_hr_hw_page_addr(sge_cur_blk));
	roce_set_field(context->byte_184_irrl_idx,
		       V2_QPC_BYTE_184_SQ_CUR_SGE_BLK_ADDR_M,
		       V2_QPC_BYTE_184_SQ_CUR_SGE_BLK_ADDR_S,
		       upper_32_bits(to_hr_hw_page_addr(sge_cur_blk)));
	qpc_mask->sq_cur_sge_blk_addr = 0;
	roce_set_field(qpc_mask->byte_184_irrl_idx,
		       V2_QPC_BYTE_184_SQ_CUR_SGE_BLK_ADDR_M,
		       V2_QPC_BYTE_184_SQ_CUR_SGE_BLK_ADDR_S, 0);

	context->rx_sq_cur_blk_addr =
		cpu_to_le32(to_hr_hw_page_addr(sq_cur_blk));
	roce_set_field(context->byte_232_irrl_sge,
		       V2_QPC_BYTE_232_RX_SQ_CUR_BLK_ADDR_M,
		       V2_QPC_BYTE_232_RX_SQ_CUR_BLK_ADDR_S,
		       upper_32_bits(to_hr_hw_page_addr(sq_cur_blk)));
	qpc_mask->rx_sq_cur_blk_addr = 0;
	roce_set_field(qpc_mask->byte_232_irrl_sge,
		       V2_QPC_BYTE_232_RX_SQ_CUR_BLK_ADDR_M,
		       V2_QPC_BYTE_232_RX_SQ_CUR_BLK_ADDR_S, 0);

	return 0;
}

static inline enum ib_mtu get_mtu(struct ib_qp *ibqp,
				  const struct ib_qp_attr *attr)
{
	if (ibqp->qp_type == IB_QPT_GSI || ibqp->qp_type == IB_QPT_UD)
		return IB_MTU_4096;

	return attr->path_mtu;
}

static int modify_qp_init_to_rtr(struct ib_qp *ibqp,
				 const struct ib_qp_attr *attr, int attr_mask,
				 struct hns_roce_v2_qp_context *context,
				 struct hns_roce_v2_qp_context *qpc_mask)
{
	struct hns_roce_dev *hr_dev = to_hr_dev(ibqp->device);
	struct hns_roce_qp *hr_qp = to_hr_qp(ibqp);
	struct ib_device *ibdev = &hr_dev->ib_dev;
	dma_addr_t trrl_ba;
	dma_addr_t irrl_ba;
	enum ib_mtu mtu;
	u8 lp_pktn_ini;
	u64 *mtts;
	u8 *dmac;
	u8 *smac;
	int port;
	int ret;

	ret = config_qp_rq_buf(hr_dev, hr_qp, context, qpc_mask);
	if (ret) {
		ibdev_err(ibdev, "failed to config rq buf, ret = %d.\n", ret);
		return ret;
	}

	/* Search IRRL's mtts */
	mtts = hns_roce_table_find(hr_dev, &hr_dev->qp_table.irrl_table,
				   hr_qp->qpn, &irrl_ba);
	if (!mtts) {
		ibdev_err(ibdev, "failed to find qp irrl_table.\n");
		return -EINVAL;
	}

	/* Search TRRL's mtts */
	mtts = hns_roce_table_find(hr_dev, &hr_dev->qp_table.trrl_table,
				   hr_qp->qpn, &trrl_ba);
	if (!mtts) {
		ibdev_err(ibdev, "failed to find qp trrl_table.\n");
		return -EINVAL;
	}

	if (attr_mask & IB_QP_ALT_PATH) {
		ibdev_err(ibdev, "INIT2RTR attr_mask (0x%x) error.\n",
			  attr_mask);
		return -EINVAL;
	}

	roce_set_field(context->byte_132_trrl, V2_QPC_BYTE_132_TRRL_BA_M,
		       V2_QPC_BYTE_132_TRRL_BA_S, trrl_ba >> 4);
	roce_set_field(qpc_mask->byte_132_trrl, V2_QPC_BYTE_132_TRRL_BA_M,
		       V2_QPC_BYTE_132_TRRL_BA_S, 0);
	context->trrl_ba = cpu_to_le32(trrl_ba >> (16 + 4));
	qpc_mask->trrl_ba = 0;
	roce_set_field(context->byte_140_raq, V2_QPC_BYTE_140_TRRL_BA_M,
		       V2_QPC_BYTE_140_TRRL_BA_S,
		       (u32)(trrl_ba >> (32 + 16 + 4)));
	roce_set_field(qpc_mask->byte_140_raq, V2_QPC_BYTE_140_TRRL_BA_M,
		       V2_QPC_BYTE_140_TRRL_BA_S, 0);

	context->irrl_ba = cpu_to_le32(irrl_ba >> 6);
	qpc_mask->irrl_ba = 0;
	roce_set_field(context->byte_208_irrl, V2_QPC_BYTE_208_IRRL_BA_M,
		       V2_QPC_BYTE_208_IRRL_BA_S,
		       irrl_ba >> (32 + 6));
	roce_set_field(qpc_mask->byte_208_irrl, V2_QPC_BYTE_208_IRRL_BA_M,
		       V2_QPC_BYTE_208_IRRL_BA_S, 0);

	roce_set_bit(context->byte_208_irrl, V2_QPC_BYTE_208_RMT_E2E_S, 1);
	roce_set_bit(qpc_mask->byte_208_irrl, V2_QPC_BYTE_208_RMT_E2E_S, 0);

	roce_set_bit(context->byte_252_err_txcqn, V2_QPC_BYTE_252_SIG_TYPE_S,
		     hr_qp->sq_signal_bits);
	roce_set_bit(qpc_mask->byte_252_err_txcqn, V2_QPC_BYTE_252_SIG_TYPE_S,
		     0);

	port = (attr_mask & IB_QP_PORT) ? (attr->port_num - 1) : hr_qp->port;

	smac = (u8 *)hr_dev->dev_addr[port];
	dmac = (u8 *)attr->ah_attr.roce.dmac;
	/* when dmac equals smac or loop_idc is 1, it should loopback */
	if (ether_addr_equal_unaligned(dmac, smac) ||
	    hr_dev->loop_idc == 0x1) {
		roce_set_bit(context->byte_28_at_fl, V2_QPC_BYTE_28_LBI_S, 1);
		roce_set_bit(qpc_mask->byte_28_at_fl, V2_QPC_BYTE_28_LBI_S, 0);
	}

	if (attr_mask & IB_QP_DEST_QPN) {
		roce_set_field(context->byte_56_dqpn_err, V2_QPC_BYTE_56_DQPN_M,
			       V2_QPC_BYTE_56_DQPN_S, attr->dest_qp_num);
		roce_set_field(qpc_mask->byte_56_dqpn_err,
			       V2_QPC_BYTE_56_DQPN_M, V2_QPC_BYTE_56_DQPN_S, 0);
	}

	memcpy(&(context->dmac), dmac, sizeof(u32));
	roce_set_field(context->byte_52_udpspn_dmac, V2_QPC_BYTE_52_DMAC_M,
		       V2_QPC_BYTE_52_DMAC_S, *((u16 *)(&dmac[4])));
	qpc_mask->dmac = 0;
	roce_set_field(qpc_mask->byte_52_udpspn_dmac, V2_QPC_BYTE_52_DMAC_M,
		       V2_QPC_BYTE_52_DMAC_S, 0);

	mtu = get_mtu(ibqp, attr);
	hr_qp->path_mtu = mtu;

	if (attr_mask & IB_QP_PATH_MTU) {
		roce_set_field(context->byte_24_mtu_tc, V2_QPC_BYTE_24_MTU_M,
			       V2_QPC_BYTE_24_MTU_S, mtu);
		roce_set_field(qpc_mask->byte_24_mtu_tc, V2_QPC_BYTE_24_MTU_M,
			       V2_QPC_BYTE_24_MTU_S, 0);
	}

#define MAX_LP_MSG_LEN 65536
	/* MTU * (2 ^ LP_PKTN_INI) shouldn't be bigger than 64KB */
	lp_pktn_ini = ilog2(MAX_LP_MSG_LEN / ib_mtu_enum_to_int(mtu));

	roce_set_field(context->byte_56_dqpn_err, V2_QPC_BYTE_56_LP_PKTN_INI_M,
		       V2_QPC_BYTE_56_LP_PKTN_INI_S, lp_pktn_ini);
	roce_set_field(qpc_mask->byte_56_dqpn_err, V2_QPC_BYTE_56_LP_PKTN_INI_M,
		       V2_QPC_BYTE_56_LP_PKTN_INI_S, 0);

	/* ACK_REQ_FREQ should be larger than or equal to LP_PKTN_INI */
	roce_set_field(context->byte_172_sq_psn, V2_QPC_BYTE_172_ACK_REQ_FREQ_M,
		       V2_QPC_BYTE_172_ACK_REQ_FREQ_S, lp_pktn_ini);
	roce_set_field(qpc_mask->byte_172_sq_psn,
		       V2_QPC_BYTE_172_ACK_REQ_FREQ_M,
		       V2_QPC_BYTE_172_ACK_REQ_FREQ_S, 0);

	roce_set_bit(qpc_mask->byte_108_rx_reqepsn,
		     V2_QPC_BYTE_108_RX_REQ_PSN_ERR_S, 0);
	roce_set_field(qpc_mask->byte_96_rx_reqmsn, V2_QPC_BYTE_96_RX_REQ_MSN_M,
		       V2_QPC_BYTE_96_RX_REQ_MSN_S, 0);
	roce_set_field(qpc_mask->byte_108_rx_reqepsn,
		       V2_QPC_BYTE_108_RX_REQ_LAST_OPTYPE_M,
		       V2_QPC_BYTE_108_RX_REQ_LAST_OPTYPE_S, 0);

	context->rq_rnr_timer = 0;
	qpc_mask->rq_rnr_timer = 0;

	roce_set_field(qpc_mask->byte_132_trrl, V2_QPC_BYTE_132_TRRL_HEAD_MAX_M,
		       V2_QPC_BYTE_132_TRRL_HEAD_MAX_S, 0);
	roce_set_field(qpc_mask->byte_132_trrl, V2_QPC_BYTE_132_TRRL_TAIL_MAX_M,
		       V2_QPC_BYTE_132_TRRL_TAIL_MAX_S, 0);

	/* rocee send 2^lp_sgen_ini segs every time */
	roce_set_field(context->byte_168_irrl_idx,
		       V2_QPC_BYTE_168_LP_SGEN_INI_M,
		       V2_QPC_BYTE_168_LP_SGEN_INI_S, 3);
	roce_set_field(qpc_mask->byte_168_irrl_idx,
		       V2_QPC_BYTE_168_LP_SGEN_INI_M,
		       V2_QPC_BYTE_168_LP_SGEN_INI_S, 0);

	return 0;
}

static int modify_qp_rtr_to_rts(struct ib_qp *ibqp,
				const struct ib_qp_attr *attr, int attr_mask,
				struct hns_roce_v2_qp_context *context,
				struct hns_roce_v2_qp_context *qpc_mask)
{
	struct hns_roce_dev *hr_dev = to_hr_dev(ibqp->device);
	struct hns_roce_qp *hr_qp = to_hr_qp(ibqp);
	struct ib_device *ibdev = &hr_dev->ib_dev;
	int ret;

	/* Not support alternate path and path migration */
	if (attr_mask & (IB_QP_ALT_PATH | IB_QP_PATH_MIG_STATE)) {
		ibdev_err(ibdev, "RTR2RTS attr_mask (0x%x)error\n", attr_mask);
		return -EINVAL;
	}

	ret = config_qp_sq_buf(hr_dev, hr_qp, context, qpc_mask);
	if (ret) {
		ibdev_err(ibdev, "failed to config sq buf, ret = %d.\n", ret);
		return ret;
	}

	/*
	 * Set some fields in context to zero, Because the default values
	 * of all fields in context are zero, we need not set them to 0 again.
	 * but we should set the relevant fields of context mask to 0.
	 */
	roce_set_field(qpc_mask->byte_232_irrl_sge,
		       V2_QPC_BYTE_232_IRRL_SGE_IDX_M,
		       V2_QPC_BYTE_232_IRRL_SGE_IDX_S, 0);

	roce_set_field(qpc_mask->byte_240_irrl_tail,
		       V2_QPC_BYTE_240_RX_ACK_MSN_M,
		       V2_QPC_BYTE_240_RX_ACK_MSN_S, 0);

	roce_set_field(qpc_mask->byte_248_ack_psn,
		       V2_QPC_BYTE_248_ACK_LAST_OPTYPE_M,
		       V2_QPC_BYTE_248_ACK_LAST_OPTYPE_S, 0);
	roce_set_bit(qpc_mask->byte_248_ack_psn,
		     V2_QPC_BYTE_248_IRRL_PSN_VLD_S, 0);
	roce_set_field(qpc_mask->byte_248_ack_psn,
		       V2_QPC_BYTE_248_IRRL_PSN_M,
		       V2_QPC_BYTE_248_IRRL_PSN_S, 0);

	roce_set_field(qpc_mask->byte_240_irrl_tail,
		       V2_QPC_BYTE_240_IRRL_TAIL_REAL_M,
		       V2_QPC_BYTE_240_IRRL_TAIL_REAL_S, 0);

	roce_set_field(qpc_mask->byte_220_retry_psn_msn,
		       V2_QPC_BYTE_220_RETRY_MSG_MSN_M,
		       V2_QPC_BYTE_220_RETRY_MSG_MSN_S, 0);

	roce_set_bit(qpc_mask->byte_248_ack_psn,
		     V2_QPC_BYTE_248_RNR_RETRY_FLAG_S, 0);

	roce_set_field(qpc_mask->byte_212_lsn, V2_QPC_BYTE_212_CHECK_FLG_M,
		       V2_QPC_BYTE_212_CHECK_FLG_S, 0);

	roce_set_field(context->byte_212_lsn, V2_QPC_BYTE_212_LSN_M,
		       V2_QPC_BYTE_212_LSN_S, 0x100);
	roce_set_field(qpc_mask->byte_212_lsn, V2_QPC_BYTE_212_LSN_M,
		       V2_QPC_BYTE_212_LSN_S, 0);

	roce_set_field(qpc_mask->byte_196_sq_psn, V2_QPC_BYTE_196_IRRL_HEAD_M,
		       V2_QPC_BYTE_196_IRRL_HEAD_S, 0);

	return 0;
}

static inline u16 get_udp_sport(u32 fl, u32 lqpn, u32 rqpn)
{
	if (!fl)
		fl = rdma_calc_flow_label(lqpn, rqpn);

	return rdma_flow_label_to_udp_sport(fl);
}

static int hns_roce_v2_set_path(struct ib_qp *ibqp,
				const struct ib_qp_attr *attr,
				int attr_mask,
				struct hns_roce_v2_qp_context *context,
				struct hns_roce_v2_qp_context *qpc_mask)
{
	const struct ib_global_route *grh = rdma_ah_read_grh(&attr->ah_attr);
	struct hns_roce_dev *hr_dev = to_hr_dev(ibqp->device);
	struct hns_roce_qp *hr_qp = to_hr_qp(ibqp);
	struct ib_device *ibdev = &hr_dev->ib_dev;
	const struct ib_gid_attr *gid_attr = NULL;
	int is_roce_protocol;
	u16 vlan_id = 0xffff;
	bool is_udp = false;
	u8 ib_port;
	u8 hr_port;
	int ret;

	ib_port = (attr_mask & IB_QP_PORT) ? attr->port_num : hr_qp->port + 1;
	hr_port = ib_port - 1;
	is_roce_protocol = rdma_cap_eth_ah(&hr_dev->ib_dev, ib_port) &&
			   rdma_ah_get_ah_flags(&attr->ah_attr) & IB_AH_GRH;

	if (is_roce_protocol) {
		gid_attr = attr->ah_attr.grh.sgid_attr;
		ret = rdma_read_gid_l2_fields(gid_attr, &vlan_id, NULL);
		if (ret)
			return ret;

		if (gid_attr)
			is_udp = (gid_attr->gid_type ==
				 IB_GID_TYPE_ROCE_UDP_ENCAP);
	}

	/* Only HIP08 needs to set the vlan_en bits in QPC */
	if (vlan_id < VLAN_N_VID &&
	    hr_dev->pci_dev->revision == PCI_REVISION_ID_HIP08) {
		roce_set_bit(context->byte_76_srqn_op_en,
			     V2_QPC_BYTE_76_RQ_VLAN_EN_S, 1);
		roce_set_bit(qpc_mask->byte_76_srqn_op_en,
			     V2_QPC_BYTE_76_RQ_VLAN_EN_S, 0);
		roce_set_bit(context->byte_168_irrl_idx,
			     V2_QPC_BYTE_168_SQ_VLAN_EN_S, 1);
		roce_set_bit(qpc_mask->byte_168_irrl_idx,
			     V2_QPC_BYTE_168_SQ_VLAN_EN_S, 0);
	}

	roce_set_field(context->byte_24_mtu_tc, V2_QPC_BYTE_24_VLAN_ID_M,
		       V2_QPC_BYTE_24_VLAN_ID_S, vlan_id);
	roce_set_field(qpc_mask->byte_24_mtu_tc, V2_QPC_BYTE_24_VLAN_ID_M,
		       V2_QPC_BYTE_24_VLAN_ID_S, 0);

	if (grh->sgid_index >= hr_dev->caps.gid_table_len[hr_port]) {
		ibdev_err(ibdev, "sgid_index(%u) too large. max is %d\n",
			  grh->sgid_index, hr_dev->caps.gid_table_len[hr_port]);
		return -EINVAL;
	}

	if (attr->ah_attr.type != RDMA_AH_ATTR_TYPE_ROCE) {
		ibdev_err(ibdev, "ah attr is not RDMA roce type\n");
		return -EINVAL;
	}

	roce_set_field(context->byte_52_udpspn_dmac, V2_QPC_BYTE_52_UDPSPN_M,
		       V2_QPC_BYTE_52_UDPSPN_S,
		       is_udp ? get_udp_sport(grh->flow_label, ibqp->qp_num,
					      attr->dest_qp_num) : 0);

	roce_set_field(qpc_mask->byte_52_udpspn_dmac, V2_QPC_BYTE_52_UDPSPN_M,
		       V2_QPC_BYTE_52_UDPSPN_S, 0);

	roce_set_field(context->byte_20_smac_sgid_idx,
		       V2_QPC_BYTE_20_SGID_IDX_M, V2_QPC_BYTE_20_SGID_IDX_S,
		       grh->sgid_index);

	roce_set_field(qpc_mask->byte_20_smac_sgid_idx,
		       V2_QPC_BYTE_20_SGID_IDX_M, V2_QPC_BYTE_20_SGID_IDX_S, 0);

	roce_set_field(context->byte_24_mtu_tc, V2_QPC_BYTE_24_HOP_LIMIT_M,
		       V2_QPC_BYTE_24_HOP_LIMIT_S, grh->hop_limit);
	roce_set_field(qpc_mask->byte_24_mtu_tc, V2_QPC_BYTE_24_HOP_LIMIT_M,
		       V2_QPC_BYTE_24_HOP_LIMIT_S, 0);

	roce_set_field(context->byte_24_mtu_tc, V2_QPC_BYTE_24_TC_M,
		       V2_QPC_BYTE_24_TC_S, get_tclass(&attr->ah_attr.grh));
	roce_set_field(qpc_mask->byte_24_mtu_tc, V2_QPC_BYTE_24_TC_M,
		       V2_QPC_BYTE_24_TC_S, 0);

	roce_set_field(context->byte_28_at_fl, V2_QPC_BYTE_28_FL_M,
		       V2_QPC_BYTE_28_FL_S, grh->flow_label);
	roce_set_field(qpc_mask->byte_28_at_fl, V2_QPC_BYTE_28_FL_M,
		       V2_QPC_BYTE_28_FL_S, 0);
	memcpy(context->dgid, grh->dgid.raw, sizeof(grh->dgid.raw));
	memset(qpc_mask->dgid, 0, sizeof(grh->dgid.raw));

	hr_qp->sl = rdma_ah_get_sl(&attr->ah_attr);
	if (unlikely(hr_qp->sl > MAX_SERVICE_LEVEL)) {
		ibdev_err(ibdev,
			  "failed to fill QPC, sl (%d) shouldn't be larger than %d.\n",
			  hr_qp->sl, MAX_SERVICE_LEVEL);
		return -EINVAL;
	}

	roce_set_field(context->byte_28_at_fl, V2_QPC_BYTE_28_SL_M,
		       V2_QPC_BYTE_28_SL_S, hr_qp->sl);
	roce_set_field(qpc_mask->byte_28_at_fl, V2_QPC_BYTE_28_SL_M,
		       V2_QPC_BYTE_28_SL_S, 0);

	return 0;
}

static bool check_qp_state(enum ib_qp_state cur_state,
			   enum ib_qp_state new_state)
{
	static const bool sm[][IB_QPS_ERR + 1] = {
		[IB_QPS_RESET] = { [IB_QPS_RESET] = true,
				   [IB_QPS_INIT] = true },
		[IB_QPS_INIT] = { [IB_QPS_RESET] = true,
				  [IB_QPS_INIT] = true,
				  [IB_QPS_RTR] = true,
				  [IB_QPS_ERR] = true },
		[IB_QPS_RTR] = { [IB_QPS_RESET] = true,
				 [IB_QPS_RTS] = true,
				 [IB_QPS_ERR] = true },
		[IB_QPS_RTS] = { [IB_QPS_RESET] = true,
				 [IB_QPS_RTS] = true,
				 [IB_QPS_ERR] = true },
		[IB_QPS_SQD] = {},
		[IB_QPS_SQE] = {},
		[IB_QPS_ERR] = { [IB_QPS_RESET] = true, [IB_QPS_ERR] = true }
	};

	return sm[cur_state][new_state];
}

static int hns_roce_v2_set_abs_fields(struct ib_qp *ibqp,
				      const struct ib_qp_attr *attr,
				      int attr_mask,
				      enum ib_qp_state cur_state,
				      enum ib_qp_state new_state,
				      struct hns_roce_v2_qp_context *context,
				      struct hns_roce_v2_qp_context *qpc_mask)
{
	struct hns_roce_dev *hr_dev = to_hr_dev(ibqp->device);
	int ret = 0;

	if (!check_qp_state(cur_state, new_state)) {
		ibdev_err(&hr_dev->ib_dev, "Illegal state for QP!\n");
		return -EINVAL;
	}

	if (cur_state == IB_QPS_RESET && new_state == IB_QPS_INIT) {
		memset(qpc_mask, 0, hr_dev->caps.qpc_sz);
		modify_qp_reset_to_init(ibqp, attr, attr_mask, context,
					qpc_mask);
	} else if (cur_state == IB_QPS_INIT && new_state == IB_QPS_INIT) {
		modify_qp_init_to_init(ibqp, attr, attr_mask, context,
				       qpc_mask);
	} else if (cur_state == IB_QPS_INIT && new_state == IB_QPS_RTR) {
		ret = modify_qp_init_to_rtr(ibqp, attr, attr_mask, context,
					    qpc_mask);
	} else if (cur_state == IB_QPS_RTR && new_state == IB_QPS_RTS) {
		ret = modify_qp_rtr_to_rts(ibqp, attr, attr_mask, context,
					   qpc_mask);
	}

	return ret;
}

static int hns_roce_v2_set_opt_fields(struct ib_qp *ibqp,
				      const struct ib_qp_attr *attr,
				      int attr_mask,
				      struct hns_roce_v2_qp_context *context,
				      struct hns_roce_v2_qp_context *qpc_mask)
{
	struct hns_roce_dev *hr_dev = to_hr_dev(ibqp->device);
	struct hns_roce_qp *hr_qp = to_hr_qp(ibqp);
	int ret = 0;

	if (attr_mask & IB_QP_AV) {
		ret = hns_roce_v2_set_path(ibqp, attr, attr_mask, context,
					   qpc_mask);
		if (ret)
			return ret;
	}

	if (attr_mask & IB_QP_TIMEOUT) {
		if (attr->timeout < 31) {
			roce_set_field(context->byte_28_at_fl,
				       V2_QPC_BYTE_28_AT_M, V2_QPC_BYTE_28_AT_S,
				       attr->timeout);
			roce_set_field(qpc_mask->byte_28_at_fl,
				       V2_QPC_BYTE_28_AT_M, V2_QPC_BYTE_28_AT_S,
				       0);
		} else {
			ibdev_warn(&hr_dev->ib_dev,
				   "Local ACK timeout shall be 0 to 30.\n");
		}
	}

	if (attr_mask & IB_QP_RETRY_CNT) {
		roce_set_field(context->byte_212_lsn,
			       V2_QPC_BYTE_212_RETRY_NUM_INIT_M,
			       V2_QPC_BYTE_212_RETRY_NUM_INIT_S,
			       attr->retry_cnt);
		roce_set_field(qpc_mask->byte_212_lsn,
			       V2_QPC_BYTE_212_RETRY_NUM_INIT_M,
			       V2_QPC_BYTE_212_RETRY_NUM_INIT_S, 0);

		roce_set_field(context->byte_212_lsn,
			       V2_QPC_BYTE_212_RETRY_CNT_M,
			       V2_QPC_BYTE_212_RETRY_CNT_S, attr->retry_cnt);
		roce_set_field(qpc_mask->byte_212_lsn,
			       V2_QPC_BYTE_212_RETRY_CNT_M,
			       V2_QPC_BYTE_212_RETRY_CNT_S, 0);
	}

	if (attr_mask & IB_QP_RNR_RETRY) {
		roce_set_field(context->byte_244_rnr_rxack,
			       V2_QPC_BYTE_244_RNR_NUM_INIT_M,
			       V2_QPC_BYTE_244_RNR_NUM_INIT_S, attr->rnr_retry);
		roce_set_field(qpc_mask->byte_244_rnr_rxack,
			       V2_QPC_BYTE_244_RNR_NUM_INIT_M,
			       V2_QPC_BYTE_244_RNR_NUM_INIT_S, 0);

		roce_set_field(context->byte_244_rnr_rxack,
			       V2_QPC_BYTE_244_RNR_CNT_M,
			       V2_QPC_BYTE_244_RNR_CNT_S, attr->rnr_retry);
		roce_set_field(qpc_mask->byte_244_rnr_rxack,
			       V2_QPC_BYTE_244_RNR_CNT_M,
			       V2_QPC_BYTE_244_RNR_CNT_S, 0);
	}

	/* RC&UC&UD required attr */
	if (attr_mask & IB_QP_SQ_PSN) {
		roce_set_field(context->byte_172_sq_psn,
			       V2_QPC_BYTE_172_SQ_CUR_PSN_M,
			       V2_QPC_BYTE_172_SQ_CUR_PSN_S, attr->sq_psn);
		roce_set_field(qpc_mask->byte_172_sq_psn,
			       V2_QPC_BYTE_172_SQ_CUR_PSN_M,
			       V2_QPC_BYTE_172_SQ_CUR_PSN_S, 0);

		roce_set_field(context->byte_196_sq_psn,
			       V2_QPC_BYTE_196_SQ_MAX_PSN_M,
			       V2_QPC_BYTE_196_SQ_MAX_PSN_S, attr->sq_psn);
		roce_set_field(qpc_mask->byte_196_sq_psn,
			       V2_QPC_BYTE_196_SQ_MAX_PSN_M,
			       V2_QPC_BYTE_196_SQ_MAX_PSN_S, 0);

		roce_set_field(context->byte_220_retry_psn_msn,
			       V2_QPC_BYTE_220_RETRY_MSG_PSN_M,
			       V2_QPC_BYTE_220_RETRY_MSG_PSN_S, attr->sq_psn);
		roce_set_field(qpc_mask->byte_220_retry_psn_msn,
			       V2_QPC_BYTE_220_RETRY_MSG_PSN_M,
			       V2_QPC_BYTE_220_RETRY_MSG_PSN_S, 0);

		roce_set_field(context->byte_224_retry_msg,
			       V2_QPC_BYTE_224_RETRY_MSG_PSN_M,
			       V2_QPC_BYTE_224_RETRY_MSG_PSN_S,
			       attr->sq_psn >> V2_QPC_BYTE_220_RETRY_MSG_PSN_S);
		roce_set_field(qpc_mask->byte_224_retry_msg,
			       V2_QPC_BYTE_224_RETRY_MSG_PSN_M,
			       V2_QPC_BYTE_224_RETRY_MSG_PSN_S, 0);

		roce_set_field(context->byte_224_retry_msg,
			       V2_QPC_BYTE_224_RETRY_MSG_FPKT_PSN_M,
			       V2_QPC_BYTE_224_RETRY_MSG_FPKT_PSN_S,
			       attr->sq_psn);
		roce_set_field(qpc_mask->byte_224_retry_msg,
			       V2_QPC_BYTE_224_RETRY_MSG_FPKT_PSN_M,
			       V2_QPC_BYTE_224_RETRY_MSG_FPKT_PSN_S, 0);

		roce_set_field(context->byte_244_rnr_rxack,
			       V2_QPC_BYTE_244_RX_ACK_EPSN_M,
			       V2_QPC_BYTE_244_RX_ACK_EPSN_S, attr->sq_psn);
		roce_set_field(qpc_mask->byte_244_rnr_rxack,
			       V2_QPC_BYTE_244_RX_ACK_EPSN_M,
			       V2_QPC_BYTE_244_RX_ACK_EPSN_S, 0);
	}

	if ((attr_mask & IB_QP_MAX_DEST_RD_ATOMIC) &&
	     attr->max_dest_rd_atomic) {
		roce_set_field(context->byte_140_raq, V2_QPC_BYTE_140_RR_MAX_M,
			       V2_QPC_BYTE_140_RR_MAX_S,
			       fls(attr->max_dest_rd_atomic - 1));
		roce_set_field(qpc_mask->byte_140_raq, V2_QPC_BYTE_140_RR_MAX_M,
			       V2_QPC_BYTE_140_RR_MAX_S, 0);
	}

	if ((attr_mask & IB_QP_MAX_QP_RD_ATOMIC) && attr->max_rd_atomic) {
		roce_set_field(context->byte_208_irrl, V2_QPC_BYTE_208_SR_MAX_M,
			       V2_QPC_BYTE_208_SR_MAX_S,
			       fls(attr->max_rd_atomic - 1));
		roce_set_field(qpc_mask->byte_208_irrl,
			       V2_QPC_BYTE_208_SR_MAX_M,
			       V2_QPC_BYTE_208_SR_MAX_S, 0);
	}

	if (attr_mask & (IB_QP_ACCESS_FLAGS | IB_QP_MAX_DEST_RD_ATOMIC))
		set_access_flags(hr_qp, context, qpc_mask, attr, attr_mask);

	if (attr_mask & IB_QP_MIN_RNR_TIMER) {
		roce_set_field(context->byte_80_rnr_rx_cqn,
			       V2_QPC_BYTE_80_MIN_RNR_TIME_M,
			       V2_QPC_BYTE_80_MIN_RNR_TIME_S,
			       attr->min_rnr_timer);
		roce_set_field(qpc_mask->byte_80_rnr_rx_cqn,
			       V2_QPC_BYTE_80_MIN_RNR_TIME_M,
			       V2_QPC_BYTE_80_MIN_RNR_TIME_S, 0);
	}

	/* RC&UC required attr */
	if (attr_mask & IB_QP_RQ_PSN) {
		roce_set_field(context->byte_108_rx_reqepsn,
			       V2_QPC_BYTE_108_RX_REQ_EPSN_M,
			       V2_QPC_BYTE_108_RX_REQ_EPSN_S, attr->rq_psn);
		roce_set_field(qpc_mask->byte_108_rx_reqepsn,
			       V2_QPC_BYTE_108_RX_REQ_EPSN_M,
			       V2_QPC_BYTE_108_RX_REQ_EPSN_S, 0);

		roce_set_field(context->byte_152_raq, V2_QPC_BYTE_152_RAQ_PSN_M,
			       V2_QPC_BYTE_152_RAQ_PSN_S, attr->rq_psn - 1);
		roce_set_field(qpc_mask->byte_152_raq,
			       V2_QPC_BYTE_152_RAQ_PSN_M,
			       V2_QPC_BYTE_152_RAQ_PSN_S, 0);
	}

	if (attr_mask & IB_QP_QKEY) {
		context->qkey_xrcd = cpu_to_le32(attr->qkey);
		qpc_mask->qkey_xrcd = 0;
		hr_qp->qkey = attr->qkey;
	}

	return ret;
}

static void hns_roce_v2_record_opt_fields(struct ib_qp *ibqp,
					  const struct ib_qp_attr *attr,
					  int attr_mask)
{
	struct hns_roce_dev *hr_dev = to_hr_dev(ibqp->device);
	struct hns_roce_qp *hr_qp = to_hr_qp(ibqp);

	if (attr_mask & IB_QP_ACCESS_FLAGS)
		hr_qp->atomic_rd_en = attr->qp_access_flags;

	if (attr_mask & IB_QP_MAX_DEST_RD_ATOMIC)
		hr_qp->resp_depth = attr->max_dest_rd_atomic;
	if (attr_mask & IB_QP_PORT) {
		hr_qp->port = attr->port_num - 1;
		hr_qp->phy_port = hr_dev->iboe.phy_port[hr_qp->port];
	}
}

static int hns_roce_v2_modify_qp(struct ib_qp *ibqp,
				 const struct ib_qp_attr *attr,
				 int attr_mask, enum ib_qp_state cur_state,
				 enum ib_qp_state new_state)
{
	struct hns_roce_dev *hr_dev = to_hr_dev(ibqp->device);
	struct hns_roce_qp *hr_qp = to_hr_qp(ibqp);
	struct hns_roce_v2_qp_context ctx[2];
	struct hns_roce_v2_qp_context *context = ctx;
	struct hns_roce_v2_qp_context *qpc_mask = ctx + 1;
	struct ib_device *ibdev = &hr_dev->ib_dev;
	unsigned long sq_flag = 0;
	unsigned long rq_flag = 0;
	int ret;

	if (attr_mask & ~IB_QP_ATTR_STANDARD_BITS)
		return -EOPNOTSUPP;

	/*
	 * In v2 engine, software pass context and context mask to hardware
	 * when modifying qp. If software need modify some fields in context,
	 * we should set all bits of the relevant fields in context mask to
	 * 0 at the same time, else set them to 0x1.
	 */
	memset(context, 0, hr_dev->caps.qpc_sz);
	memset(qpc_mask, 0xff, hr_dev->caps.qpc_sz);

	ret = hns_roce_v2_set_abs_fields(ibqp, attr, attr_mask, cur_state,
					 new_state, context, qpc_mask);
	if (ret)
		goto out;

	/* When QP state is err, SQ and RQ WQE should be flushed */
	if (new_state == IB_QPS_ERR) {
		spin_lock_irqsave(&hr_qp->sq.lock, sq_flag);
		hr_qp->state = IB_QPS_ERR;
		roce_set_field(context->byte_160_sq_ci_pi,
			       V2_QPC_BYTE_160_SQ_PRODUCER_IDX_M,
			       V2_QPC_BYTE_160_SQ_PRODUCER_IDX_S,
			       hr_qp->sq.head);
		roce_set_field(qpc_mask->byte_160_sq_ci_pi,
			       V2_QPC_BYTE_160_SQ_PRODUCER_IDX_M,
			       V2_QPC_BYTE_160_SQ_PRODUCER_IDX_S, 0);
		spin_unlock_irqrestore(&hr_qp->sq.lock, sq_flag);

		if (!ibqp->srq) {
			spin_lock_irqsave(&hr_qp->rq.lock, rq_flag);
			roce_set_field(context->byte_84_rq_ci_pi,
			       V2_QPC_BYTE_84_RQ_PRODUCER_IDX_M,
			       V2_QPC_BYTE_84_RQ_PRODUCER_IDX_S,
			       hr_qp->rq.head);
			roce_set_field(qpc_mask->byte_84_rq_ci_pi,
			       V2_QPC_BYTE_84_RQ_PRODUCER_IDX_M,
			       V2_QPC_BYTE_84_RQ_PRODUCER_IDX_S, 0);
			spin_unlock_irqrestore(&hr_qp->rq.lock, rq_flag);
		}
	}

	/* Configure the optional fields */
	ret = hns_roce_v2_set_opt_fields(ibqp, attr, attr_mask, context,
					 qpc_mask);
	if (ret)
		goto out;

	roce_set_bit(context->byte_108_rx_reqepsn, V2_QPC_BYTE_108_INV_CREDIT_S,
		     ibqp->srq ? 1 : 0);
	roce_set_bit(qpc_mask->byte_108_rx_reqepsn,
		     V2_QPC_BYTE_108_INV_CREDIT_S, 0);

	/* Every status migrate must change state */
	roce_set_field(context->byte_60_qpst_tempid, V2_QPC_BYTE_60_QP_ST_M,
		       V2_QPC_BYTE_60_QP_ST_S, new_state);
	roce_set_field(qpc_mask->byte_60_qpst_tempid, V2_QPC_BYTE_60_QP_ST_M,
		       V2_QPC_BYTE_60_QP_ST_S, 0);

	/* SW pass context to HW */
	ret = hns_roce_v2_qp_modify(hr_dev, context, qpc_mask, hr_qp);
	if (ret) {
		ibdev_err(ibdev, "failed to modify QP, ret = %d.\n", ret);
		goto out;
	}

	hr_qp->state = new_state;

	hns_roce_v2_record_opt_fields(ibqp, attr, attr_mask);

	if (new_state == IB_QPS_RESET && !ibqp->uobject) {
		hns_roce_v2_cq_clean(to_hr_cq(ibqp->recv_cq), hr_qp->qpn,
				     ibqp->srq ? to_hr_srq(ibqp->srq) : NULL);
		if (ibqp->send_cq != ibqp->recv_cq)
			hns_roce_v2_cq_clean(to_hr_cq(ibqp->send_cq),
					     hr_qp->qpn, NULL);

		hr_qp->rq.head = 0;
		hr_qp->rq.tail = 0;
		hr_qp->sq.head = 0;
		hr_qp->sq.tail = 0;
		hr_qp->next_sge = 0;
		if (hr_qp->rq.wqe_cnt)
			*hr_qp->rdb.db_record = 0;
	}

out:
	return ret;
}

static int to_ib_qp_st(enum hns_roce_v2_qp_state state)
{
	static const enum ib_qp_state map[] = {
		[HNS_ROCE_QP_ST_RST] = IB_QPS_RESET,
		[HNS_ROCE_QP_ST_INIT] = IB_QPS_INIT,
		[HNS_ROCE_QP_ST_RTR] = IB_QPS_RTR,
		[HNS_ROCE_QP_ST_RTS] = IB_QPS_RTS,
		[HNS_ROCE_QP_ST_SQD] = IB_QPS_SQD,
		[HNS_ROCE_QP_ST_SQER] = IB_QPS_SQE,
		[HNS_ROCE_QP_ST_ERR] = IB_QPS_ERR,
		[HNS_ROCE_QP_ST_SQ_DRAINING] = IB_QPS_SQD
	};

	return (state < ARRAY_SIZE(map)) ? map[state] : -1;
}

static int hns_roce_v2_query_qpc(struct hns_roce_dev *hr_dev,
				 struct hns_roce_qp *hr_qp,
				 struct hns_roce_v2_qp_context *hr_context)
{
	struct hns_roce_cmd_mailbox *mailbox;
	int ret;

	mailbox = hns_roce_alloc_cmd_mailbox(hr_dev);
	if (IS_ERR(mailbox))
		return PTR_ERR(mailbox);

	ret = hns_roce_cmd_mbox(hr_dev, 0, mailbox->dma, hr_qp->qpn, 0,
				HNS_ROCE_CMD_QUERY_QPC,
				HNS_ROCE_CMD_TIMEOUT_MSECS);
	if (ret)
		goto out;

	memcpy(hr_context, mailbox->buf, hr_dev->caps.qpc_sz);

out:
	hns_roce_free_cmd_mailbox(hr_dev, mailbox);
	return ret;
}

static int hns_roce_v2_query_qp(struct ib_qp *ibqp, struct ib_qp_attr *qp_attr,
				int qp_attr_mask,
				struct ib_qp_init_attr *qp_init_attr)
{
	struct hns_roce_dev *hr_dev = to_hr_dev(ibqp->device);
	struct hns_roce_qp *hr_qp = to_hr_qp(ibqp);
	struct hns_roce_v2_qp_context context = {};
	struct ib_device *ibdev = &hr_dev->ib_dev;
	int tmp_qp_state;
	int state;
	int ret;

	memset(qp_attr, 0, sizeof(*qp_attr));
	memset(qp_init_attr, 0, sizeof(*qp_init_attr));

	mutex_lock(&hr_qp->mutex);

	if (hr_qp->state == IB_QPS_RESET) {
		qp_attr->qp_state = IB_QPS_RESET;
		ret = 0;
		goto done;
	}

	ret = hns_roce_v2_query_qpc(hr_dev, hr_qp, &context);
	if (ret) {
		ibdev_err(ibdev, "failed to query QPC, ret = %d.\n", ret);
		ret = -EINVAL;
		goto out;
	}

	state = roce_get_field(context.byte_60_qpst_tempid,
			       V2_QPC_BYTE_60_QP_ST_M, V2_QPC_BYTE_60_QP_ST_S);
	tmp_qp_state = to_ib_qp_st((enum hns_roce_v2_qp_state)state);
	if (tmp_qp_state == -1) {
		ibdev_err(ibdev, "Illegal ib_qp_state\n");
		ret = -EINVAL;
		goto out;
	}
	hr_qp->state = (u8)tmp_qp_state;
	qp_attr->qp_state = (enum ib_qp_state)hr_qp->state;
	qp_attr->path_mtu = (enum ib_mtu)roce_get_field(context.byte_24_mtu_tc,
							V2_QPC_BYTE_24_MTU_M,
							V2_QPC_BYTE_24_MTU_S);
	qp_attr->path_mig_state = IB_MIG_ARMED;
	qp_attr->ah_attr.type   = RDMA_AH_ATTR_TYPE_ROCE;
	if (hr_qp->ibqp.qp_type == IB_QPT_UD)
		qp_attr->qkey = le32_to_cpu(context.qkey_xrcd);

	qp_attr->rq_psn = roce_get_field(context.byte_108_rx_reqepsn,
					 V2_QPC_BYTE_108_RX_REQ_EPSN_M,
					 V2_QPC_BYTE_108_RX_REQ_EPSN_S);
	qp_attr->sq_psn = (u32)roce_get_field(context.byte_172_sq_psn,
					      V2_QPC_BYTE_172_SQ_CUR_PSN_M,
					      V2_QPC_BYTE_172_SQ_CUR_PSN_S);
	qp_attr->dest_qp_num = (u8)roce_get_field(context.byte_56_dqpn_err,
						  V2_QPC_BYTE_56_DQPN_M,
						  V2_QPC_BYTE_56_DQPN_S);
	qp_attr->qp_access_flags = ((roce_get_bit(context.byte_76_srqn_op_en,
				    V2_QPC_BYTE_76_RRE_S)) << V2_QP_RRE_S) |
				    ((roce_get_bit(context.byte_76_srqn_op_en,
				    V2_QPC_BYTE_76_RWE_S)) << V2_QP_RWE_S) |
				    ((roce_get_bit(context.byte_76_srqn_op_en,
				    V2_QPC_BYTE_76_ATE_S)) << V2_QP_ATE_S);

	if (hr_qp->ibqp.qp_type == IB_QPT_RC ||
	    hr_qp->ibqp.qp_type == IB_QPT_UC) {
		struct ib_global_route *grh =
				rdma_ah_retrieve_grh(&qp_attr->ah_attr);

		rdma_ah_set_sl(&qp_attr->ah_attr,
			       roce_get_field(context.byte_28_at_fl,
					      V2_QPC_BYTE_28_SL_M,
					      V2_QPC_BYTE_28_SL_S));
		grh->flow_label = roce_get_field(context.byte_28_at_fl,
						 V2_QPC_BYTE_28_FL_M,
						 V2_QPC_BYTE_28_FL_S);
		grh->sgid_index = roce_get_field(context.byte_20_smac_sgid_idx,
						 V2_QPC_BYTE_20_SGID_IDX_M,
						 V2_QPC_BYTE_20_SGID_IDX_S);
		grh->hop_limit = roce_get_field(context.byte_24_mtu_tc,
						V2_QPC_BYTE_24_HOP_LIMIT_M,
						V2_QPC_BYTE_24_HOP_LIMIT_S);
		grh->traffic_class = roce_get_field(context.byte_24_mtu_tc,
						    V2_QPC_BYTE_24_TC_M,
						    V2_QPC_BYTE_24_TC_S);

		memcpy(grh->dgid.raw, context.dgid, sizeof(grh->dgid.raw));
	}

	qp_attr->port_num = hr_qp->port + 1;
	qp_attr->sq_draining = 0;
	qp_attr->max_rd_atomic = 1 << roce_get_field(context.byte_208_irrl,
						     V2_QPC_BYTE_208_SR_MAX_M,
						     V2_QPC_BYTE_208_SR_MAX_S);
	qp_attr->max_dest_rd_atomic = 1 << roce_get_field(context.byte_140_raq,
						     V2_QPC_BYTE_140_RR_MAX_M,
						     V2_QPC_BYTE_140_RR_MAX_S);
	qp_attr->min_rnr_timer = (u8)roce_get_field(context.byte_80_rnr_rx_cqn,
						 V2_QPC_BYTE_80_MIN_RNR_TIME_M,
						 V2_QPC_BYTE_80_MIN_RNR_TIME_S);
	qp_attr->timeout = (u8)roce_get_field(context.byte_28_at_fl,
					      V2_QPC_BYTE_28_AT_M,
					      V2_QPC_BYTE_28_AT_S);
	qp_attr->retry_cnt = roce_get_field(context.byte_212_lsn,
					    V2_QPC_BYTE_212_RETRY_NUM_INIT_M,
					    V2_QPC_BYTE_212_RETRY_NUM_INIT_S);
	qp_attr->rnr_retry = roce_get_field(context.byte_244_rnr_rxack,
					    V2_QPC_BYTE_244_RNR_NUM_INIT_M,
					    V2_QPC_BYTE_244_RNR_NUM_INIT_S);

done:
	qp_attr->cur_qp_state = qp_attr->qp_state;
	qp_attr->cap.max_recv_wr = hr_qp->rq.wqe_cnt;
	qp_attr->cap.max_recv_sge = hr_qp->rq.max_gs - hr_qp->rq.rsv_sge;

	if (!ibqp->uobject) {
		qp_attr->cap.max_send_wr = hr_qp->sq.wqe_cnt;
		qp_attr->cap.max_send_sge = hr_qp->sq.max_gs;
	} else {
		qp_attr->cap.max_send_wr = 0;
		qp_attr->cap.max_send_sge = 0;
	}

	qp_init_attr->cap = qp_attr->cap;
	qp_init_attr->sq_sig_type = hr_qp->sq_signal_bits;

out:
	mutex_unlock(&hr_qp->mutex);
	return ret;
}

static int hns_roce_v2_destroy_qp_common(struct hns_roce_dev *hr_dev,
					 struct hns_roce_qp *hr_qp,
					 struct ib_udata *udata)
{
	struct ib_device *ibdev = &hr_dev->ib_dev;
	struct hns_roce_cq *send_cq, *recv_cq;
	unsigned long flags;
	int ret = 0;

	if ((hr_qp->ibqp.qp_type == IB_QPT_RC ||
	     hr_qp->ibqp.qp_type == IB_QPT_UD) &&
	   hr_qp->state != IB_QPS_RESET) {
		/* Modify qp to reset before destroying qp */
		ret = hns_roce_v2_modify_qp(&hr_qp->ibqp, NULL, 0,
					    hr_qp->state, IB_QPS_RESET);
		if (ret)
			ibdev_err(ibdev,
				  "failed to modify QP to RST, ret = %d.\n",
				  ret);
	}

	send_cq = hr_qp->ibqp.send_cq ? to_hr_cq(hr_qp->ibqp.send_cq) : NULL;
	recv_cq = hr_qp->ibqp.recv_cq ? to_hr_cq(hr_qp->ibqp.recv_cq) : NULL;

	spin_lock_irqsave(&hr_dev->qp_list_lock, flags);
	hns_roce_lock_cqs(send_cq, recv_cq);

	if (!udata) {
		if (recv_cq)
			__hns_roce_v2_cq_clean(recv_cq, hr_qp->qpn,
					       (hr_qp->ibqp.srq ?
						to_hr_srq(hr_qp->ibqp.srq) :
						NULL));

		if (send_cq && send_cq != recv_cq)
			__hns_roce_v2_cq_clean(send_cq, hr_qp->qpn, NULL);

	}

	hns_roce_qp_remove(hr_dev, hr_qp);

	hns_roce_unlock_cqs(send_cq, recv_cq);
	spin_unlock_irqrestore(&hr_dev->qp_list_lock, flags);

	return ret;
}

static int hns_roce_v2_destroy_qp(struct ib_qp *ibqp, struct ib_udata *udata)
{
	struct hns_roce_dev *hr_dev = to_hr_dev(ibqp->device);
	struct hns_roce_qp *hr_qp = to_hr_qp(ibqp);
	int ret;

	ret = hns_roce_v2_destroy_qp_common(hr_dev, hr_qp, udata);
	if (ret)
		ibdev_err(&hr_dev->ib_dev,
			  "failed to destroy QP, QPN = 0x%06lx, ret = %d.\n",
			  hr_qp->qpn, ret);

	hns_roce_qp_destroy(hr_dev, hr_qp, udata);

	return 0;
}

static int hns_roce_v2_qp_flow_control_init(struct hns_roce_dev *hr_dev,
					    struct hns_roce_qp *hr_qp)
{
	struct ib_device *ibdev = &hr_dev->ib_dev;
	struct hns_roce_sccc_clr_done *resp;
	struct hns_roce_sccc_clr *clr;
	struct hns_roce_cmq_desc desc;
	int ret, i;

	mutex_lock(&hr_dev->qp_table.scc_mutex);

	/* set scc ctx clear done flag */
	hns_roce_cmq_setup_basic_desc(&desc, HNS_ROCE_OPC_RESET_SCCC, false);
	ret =  hns_roce_cmq_send(hr_dev, &desc, 1);
	if (ret) {
		ibdev_err(ibdev, "failed to reset SCC ctx, ret = %d.\n", ret);
		goto out;
	}

	/* clear scc context */
	hns_roce_cmq_setup_basic_desc(&desc, HNS_ROCE_OPC_CLR_SCCC, false);
	clr = (struct hns_roce_sccc_clr *)desc.data;
	clr->qpn = cpu_to_le32(hr_qp->qpn);
	ret =  hns_roce_cmq_send(hr_dev, &desc, 1);
	if (ret) {
		ibdev_err(ibdev, "failed to clear SCC ctx, ret = %d.\n", ret);
		goto out;
	}

	/* query scc context clear is done or not */
	resp = (struct hns_roce_sccc_clr_done *)desc.data;
	for (i = 0; i <= HNS_ROCE_CMQ_SCC_CLR_DONE_CNT; i++) {
		hns_roce_cmq_setup_basic_desc(&desc,
					      HNS_ROCE_OPC_QUERY_SCCC, true);
		ret = hns_roce_cmq_send(hr_dev, &desc, 1);
		if (ret) {
			ibdev_err(ibdev, "failed to query clr cmq, ret = %d\n",
				  ret);
			goto out;
		}

		if (resp->clr_done)
			goto out;

		msleep(20);
	}

	ibdev_err(ibdev, "Query SCC clr done flag overtime.\n");
	ret = -ETIMEDOUT;

out:
	mutex_unlock(&hr_dev->qp_table.scc_mutex);
	return ret;
}

static void hns_roce_v2_write_srqc(struct hns_roce_dev *hr_dev,
				   struct hns_roce_srq *srq, u32 pdn, u16 xrcd,
				   u32 cqn, void *mb_buf, u64 *mtts_wqe,
				   u64 *mtts_idx, dma_addr_t dma_handle_wqe,
				   dma_addr_t dma_handle_idx)
{
	struct hns_roce_srq_context *srq_context;

	srq_context = mb_buf;
	memset(srq_context, 0, sizeof(*srq_context));

	roce_set_field(srq_context->byte_4_srqn_srqst, SRQC_BYTE_4_SRQ_ST_M,
		       SRQC_BYTE_4_SRQ_ST_S, 1);

	roce_set_field(srq_context->byte_4_srqn_srqst,
		       SRQC_BYTE_4_SRQ_WQE_HOP_NUM_M,
		       SRQC_BYTE_4_SRQ_WQE_HOP_NUM_S,
		       to_hr_hem_hopnum(hr_dev->caps.srqwqe_hop_num,
					srq->wqe_cnt));
	roce_set_field(srq_context->byte_4_srqn_srqst,
		       SRQC_BYTE_4_SRQ_SHIFT_M, SRQC_BYTE_4_SRQ_SHIFT_S,
		       ilog2(srq->wqe_cnt));

	roce_set_field(srq_context->byte_4_srqn_srqst, SRQC_BYTE_4_SRQN_M,
		       SRQC_BYTE_4_SRQN_S, srq->srqn);

	roce_set_field(srq_context->byte_8_limit_wl, SRQC_BYTE_8_SRQ_LIMIT_WL_M,
		       SRQC_BYTE_8_SRQ_LIMIT_WL_S, 0);

	roce_set_field(srq_context->byte_12_xrcd, SRQC_BYTE_12_SRQ_XRCD_M,
		       SRQC_BYTE_12_SRQ_XRCD_S, xrcd);

	srq_context->wqe_bt_ba = cpu_to_le32((u32)(dma_handle_wqe >> 3));

	roce_set_field(srq_context->byte_24_wqe_bt_ba,
		       SRQC_BYTE_24_SRQ_WQE_BT_BA_M,
		       SRQC_BYTE_24_SRQ_WQE_BT_BA_S,
		       dma_handle_wqe >> 35);

	roce_set_field(srq_context->byte_28_rqws_pd, SRQC_BYTE_28_PD_M,
		       SRQC_BYTE_28_PD_S, pdn);
	roce_set_field(srq_context->byte_28_rqws_pd, SRQC_BYTE_28_RQWS_M,
		       SRQC_BYTE_28_RQWS_S, srq->max_gs <= 0 ? 0 :
		       fls(srq->max_gs - 1));

	srq_context->idx_bt_ba = cpu_to_le32(dma_handle_idx >> 3);
	roce_set_field(srq_context->rsv_idx_bt_ba,
		       SRQC_BYTE_36_SRQ_IDX_BT_BA_M,
		       SRQC_BYTE_36_SRQ_IDX_BT_BA_S,
		       dma_handle_idx >> 35);

	srq_context->idx_cur_blk_addr =
		cpu_to_le32(to_hr_hw_page_addr(mtts_idx[0]));
	roce_set_field(srq_context->byte_44_idxbufpgsz_addr,
		       SRQC_BYTE_44_SRQ_IDX_CUR_BLK_ADDR_M,
		       SRQC_BYTE_44_SRQ_IDX_CUR_BLK_ADDR_S,
		       upper_32_bits(to_hr_hw_page_addr(mtts_idx[0])));
	roce_set_field(srq_context->byte_44_idxbufpgsz_addr,
		       SRQC_BYTE_44_SRQ_IDX_HOP_NUM_M,
		       SRQC_BYTE_44_SRQ_IDX_HOP_NUM_S,
		       to_hr_hem_hopnum(hr_dev->caps.idx_hop_num,
					srq->wqe_cnt));

	roce_set_field(srq_context->byte_44_idxbufpgsz_addr,
		       SRQC_BYTE_44_SRQ_IDX_BA_PG_SZ_M,
		       SRQC_BYTE_44_SRQ_IDX_BA_PG_SZ_S,
		to_hr_hw_page_shift(srq->idx_que.mtr.hem_cfg.ba_pg_shift));
	roce_set_field(srq_context->byte_44_idxbufpgsz_addr,
		       SRQC_BYTE_44_SRQ_IDX_BUF_PG_SZ_M,
		       SRQC_BYTE_44_SRQ_IDX_BUF_PG_SZ_S,
		to_hr_hw_page_shift(srq->idx_que.mtr.hem_cfg.buf_pg_shift));

	srq_context->idx_nxt_blk_addr =
				cpu_to_le32(to_hr_hw_page_addr(mtts_idx[1]));
	roce_set_field(srq_context->rsv_idxnxtblkaddr,
		       SRQC_BYTE_52_SRQ_IDX_NXT_BLK_ADDR_M,
		       SRQC_BYTE_52_SRQ_IDX_NXT_BLK_ADDR_S,
		       upper_32_bits(to_hr_hw_page_addr(mtts_idx[1])));
	roce_set_field(srq_context->byte_56_xrc_cqn,
		       SRQC_BYTE_56_SRQ_XRC_CQN_M, SRQC_BYTE_56_SRQ_XRC_CQN_S,
		       cqn);
	roce_set_field(srq_context->byte_56_xrc_cqn,
		       SRQC_BYTE_56_SRQ_WQE_BA_PG_SZ_M,
		       SRQC_BYTE_56_SRQ_WQE_BA_PG_SZ_S,
		       to_hr_hw_page_shift(srq->buf_mtr.hem_cfg.ba_pg_shift));
	roce_set_field(srq_context->byte_56_xrc_cqn,
		       SRQC_BYTE_56_SRQ_WQE_BUF_PG_SZ_M,
		       SRQC_BYTE_56_SRQ_WQE_BUF_PG_SZ_S,
		       to_hr_hw_page_shift(srq->buf_mtr.hem_cfg.buf_pg_shift));

	roce_set_bit(srq_context->db_record_addr_record_en,
		     SRQC_BYTE_60_SRQ_RECORD_EN_S, 0);
}

static int hns_roce_v2_modify_srq(struct ib_srq *ibsrq,
				  struct ib_srq_attr *srq_attr,
				  enum ib_srq_attr_mask srq_attr_mask,
				  struct ib_udata *udata)
{
	struct hns_roce_dev *hr_dev = to_hr_dev(ibsrq->device);
	struct hns_roce_srq *srq = to_hr_srq(ibsrq);
	struct hns_roce_srq_context *srq_context;
	struct hns_roce_srq_context *srqc_mask;
	struct hns_roce_cmd_mailbox *mailbox;
	int ret;

	/* Resizing SRQs is not supported yet */
	if (srq_attr_mask & IB_SRQ_MAX_WR)
		return -EINVAL;

	if (srq_attr_mask & IB_SRQ_LIMIT) {
		if (srq_attr->srq_limit > srq->wqe_cnt)
			return -EINVAL;

		mailbox = hns_roce_alloc_cmd_mailbox(hr_dev);
		if (IS_ERR(mailbox))
			return PTR_ERR(mailbox);

		srq_context = mailbox->buf;
		srqc_mask = (struct hns_roce_srq_context *)mailbox->buf + 1;

		memset(srqc_mask, 0xff, sizeof(*srqc_mask));

		roce_set_field(srq_context->byte_8_limit_wl,
			       SRQC_BYTE_8_SRQ_LIMIT_WL_M,
			       SRQC_BYTE_8_SRQ_LIMIT_WL_S, srq_attr->srq_limit);
		roce_set_field(srqc_mask->byte_8_limit_wl,
			       SRQC_BYTE_8_SRQ_LIMIT_WL_M,
			       SRQC_BYTE_8_SRQ_LIMIT_WL_S, 0);

		ret = hns_roce_cmd_mbox(hr_dev, mailbox->dma, 0, srq->srqn, 0,
					HNS_ROCE_CMD_MODIFY_SRQC,
					HNS_ROCE_CMD_TIMEOUT_MSECS);
		hns_roce_free_cmd_mailbox(hr_dev, mailbox);
		if (ret) {
			ibdev_err(&hr_dev->ib_dev,
				  "failed to handle cmd of modifying SRQ, ret = %d.\n",
				  ret);
			return ret;
		}
	}

	return 0;
}

static int hns_roce_v2_query_srq(struct ib_srq *ibsrq, struct ib_srq_attr *attr)
{
	struct hns_roce_dev *hr_dev = to_hr_dev(ibsrq->device);
	struct hns_roce_srq *srq = to_hr_srq(ibsrq);
	struct hns_roce_srq_context *srq_context;
	struct hns_roce_cmd_mailbox *mailbox;
	int limit_wl;
	int ret;

	mailbox = hns_roce_alloc_cmd_mailbox(hr_dev);
	if (IS_ERR(mailbox))
		return PTR_ERR(mailbox);

	srq_context = mailbox->buf;
	ret = hns_roce_cmd_mbox(hr_dev, 0, mailbox->dma, srq->srqn, 0,
				HNS_ROCE_CMD_QUERY_SRQC,
				HNS_ROCE_CMD_TIMEOUT_MSECS);
	if (ret) {
		ibdev_err(&hr_dev->ib_dev,
			  "failed to process cmd of querying SRQ, ret = %d.\n",
			  ret);
		goto out;
	}

	limit_wl = roce_get_field(srq_context->byte_8_limit_wl,
				  SRQC_BYTE_8_SRQ_LIMIT_WL_M,
				  SRQC_BYTE_8_SRQ_LIMIT_WL_S);

	attr->srq_limit = limit_wl;
	attr->max_wr = srq->wqe_cnt;
	attr->max_sge = srq->max_gs - srq->rsv_sge;

out:
	hns_roce_free_cmd_mailbox(hr_dev, mailbox);
	return ret;
}

static int hns_roce_v2_modify_cq(struct ib_cq *cq, u16 cq_count, u16 cq_period)
{
	struct hns_roce_dev *hr_dev = to_hr_dev(cq->device);
	struct hns_roce_v2_cq_context *cq_context;
	struct hns_roce_cq *hr_cq = to_hr_cq(cq);
	struct hns_roce_v2_cq_context *cqc_mask;
	struct hns_roce_cmd_mailbox *mailbox;
	int ret;

	mailbox = hns_roce_alloc_cmd_mailbox(hr_dev);
	if (IS_ERR(mailbox))
		return PTR_ERR(mailbox);

	cq_context = mailbox->buf;
	cqc_mask = (struct hns_roce_v2_cq_context *)mailbox->buf + 1;

	memset(cqc_mask, 0xff, sizeof(*cqc_mask));

	roce_set_field(cq_context->byte_56_cqe_period_maxcnt,
		       V2_CQC_BYTE_56_CQ_MAX_CNT_M, V2_CQC_BYTE_56_CQ_MAX_CNT_S,
		       cq_count);
	roce_set_field(cqc_mask->byte_56_cqe_period_maxcnt,
		       V2_CQC_BYTE_56_CQ_MAX_CNT_M, V2_CQC_BYTE_56_CQ_MAX_CNT_S,
		       0);
	roce_set_field(cq_context->byte_56_cqe_period_maxcnt,
		       V2_CQC_BYTE_56_CQ_PERIOD_M, V2_CQC_BYTE_56_CQ_PERIOD_S,
		       cq_period);
	roce_set_field(cqc_mask->byte_56_cqe_period_maxcnt,
		       V2_CQC_BYTE_56_CQ_PERIOD_M, V2_CQC_BYTE_56_CQ_PERIOD_S,
		       0);

	ret = hns_roce_cmd_mbox(hr_dev, mailbox->dma, 0, hr_cq->cqn, 1,
				HNS_ROCE_CMD_MODIFY_CQC,
				HNS_ROCE_CMD_TIMEOUT_MSECS);
	hns_roce_free_cmd_mailbox(hr_dev, mailbox);
	if (ret)
		ibdev_err(&hr_dev->ib_dev,
			  "failed to process cmd when modifying CQ, ret = %d.\n",
			  ret);

	return ret;
}

static void hns_roce_irq_work_handle(struct work_struct *work)
{
	struct hns_roce_work *irq_work =
				container_of(work, struct hns_roce_work, work);
	struct ib_device *ibdev = &irq_work->hr_dev->ib_dev;

	switch (irq_work->event_type) {
	case HNS_ROCE_EVENT_TYPE_PATH_MIG:
		ibdev_info(ibdev, "Path migrated succeeded.\n");
		break;
	case HNS_ROCE_EVENT_TYPE_PATH_MIG_FAILED:
		ibdev_warn(ibdev, "Path migration failed.\n");
		break;
	case HNS_ROCE_EVENT_TYPE_COMM_EST:
		break;
	case HNS_ROCE_EVENT_TYPE_SQ_DRAINED:
		ibdev_warn(ibdev, "Send queue drained.\n");
		break;
	case HNS_ROCE_EVENT_TYPE_WQ_CATAS_ERROR:
		ibdev_err(ibdev, "Local work queue 0x%x catast error, sub_event type is: %d\n",
			  irq_work->queue_num, irq_work->sub_type);
		break;
	case HNS_ROCE_EVENT_TYPE_INV_REQ_LOCAL_WQ_ERROR:
		ibdev_err(ibdev, "Invalid request local work queue 0x%x error.\n",
			  irq_work->queue_num);
		break;
	case HNS_ROCE_EVENT_TYPE_LOCAL_WQ_ACCESS_ERROR:
		ibdev_err(ibdev, "Local access violation work queue 0x%x error, sub_event type is: %d\n",
			  irq_work->queue_num, irq_work->sub_type);
		break;
	case HNS_ROCE_EVENT_TYPE_SRQ_LIMIT_REACH:
		ibdev_warn(ibdev, "SRQ limit reach.\n");
		break;
	case HNS_ROCE_EVENT_TYPE_SRQ_LAST_WQE_REACH:
		ibdev_warn(ibdev, "SRQ last wqe reach.\n");
		break;
	case HNS_ROCE_EVENT_TYPE_SRQ_CATAS_ERROR:
		ibdev_err(ibdev, "SRQ catas error.\n");
		break;
	case HNS_ROCE_EVENT_TYPE_CQ_ACCESS_ERROR:
		ibdev_err(ibdev, "CQ 0x%x access err.\n", irq_work->queue_num);
		break;
	case HNS_ROCE_EVENT_TYPE_CQ_OVERFLOW:
		ibdev_warn(ibdev, "CQ 0x%x overflow\n", irq_work->queue_num);
		break;
	case HNS_ROCE_EVENT_TYPE_DB_OVERFLOW:
		ibdev_warn(ibdev, "DB overflow.\n");
		break;
	case HNS_ROCE_EVENT_TYPE_FLR:
		ibdev_warn(ibdev, "Function level reset.\n");
		break;
	default:
		break;
	}

	kfree(irq_work);
}

static void hns_roce_v2_init_irq_work(struct hns_roce_dev *hr_dev,
				      struct hns_roce_eq *eq, u32 queue_num)
{
	struct hns_roce_work *irq_work;

	irq_work = kzalloc(sizeof(struct hns_roce_work), GFP_ATOMIC);
	if (!irq_work)
		return;

	INIT_WORK(&(irq_work->work), hns_roce_irq_work_handle);
	irq_work->hr_dev = hr_dev;
	irq_work->event_type = eq->event_type;
	irq_work->sub_type = eq->sub_type;
	irq_work->queue_num = queue_num;
	queue_work(hr_dev->irq_workq, &(irq_work->work));
}

static void set_eq_cons_index_v2(struct hns_roce_eq *eq)
{
	struct hns_roce_dev *hr_dev = eq->hr_dev;
	__le32 doorbell[2] = {};

	if (eq->type_flag == HNS_ROCE_AEQ) {
		roce_set_field(doorbell[0], HNS_ROCE_V2_EQ_DB_CMD_M,
			       HNS_ROCE_V2_EQ_DB_CMD_S,
			       eq->arm_st == HNS_ROCE_V2_EQ_ALWAYS_ARMED ?
			       HNS_ROCE_EQ_DB_CMD_AEQ :
			       HNS_ROCE_EQ_DB_CMD_AEQ_ARMED);
	} else {
		roce_set_field(doorbell[0], HNS_ROCE_V2_EQ_DB_TAG_M,
			       HNS_ROCE_V2_EQ_DB_TAG_S, eq->eqn);

		roce_set_field(doorbell[0], HNS_ROCE_V2_EQ_DB_CMD_M,
			       HNS_ROCE_V2_EQ_DB_CMD_S,
			       eq->arm_st == HNS_ROCE_V2_EQ_ALWAYS_ARMED ?
			       HNS_ROCE_EQ_DB_CMD_CEQ :
			       HNS_ROCE_EQ_DB_CMD_CEQ_ARMED);
	}

	roce_set_field(doorbell[1], HNS_ROCE_V2_EQ_DB_PARA_M,
		       HNS_ROCE_V2_EQ_DB_PARA_S,
		       (eq->cons_index & HNS_ROCE_V2_CONS_IDX_M));

	hns_roce_write64(hr_dev, doorbell, eq->doorbell);
}

static struct hns_roce_aeqe *next_aeqe_sw_v2(struct hns_roce_eq *eq)
{
	struct hns_roce_aeqe *aeqe;

	aeqe = hns_roce_buf_offset(eq->mtr.kmem,
				   (eq->cons_index & (eq->entries - 1)) *
				   eq->eqe_size);

	return (roce_get_bit(aeqe->asyn, HNS_ROCE_V2_AEQ_AEQE_OWNER_S) ^
		!!(eq->cons_index & eq->entries)) ? aeqe : NULL;
}

static int hns_roce_v2_aeq_int(struct hns_roce_dev *hr_dev,
			       struct hns_roce_eq *eq)
{
	struct device *dev = hr_dev->dev;
	struct hns_roce_aeqe *aeqe = next_aeqe_sw_v2(eq);
	int aeqe_found = 0;
	int event_type;
	u32 queue_num;
	int sub_type;

	while (aeqe) {
		/* Make sure we read AEQ entry after we have checked the
		 * ownership bit
		 */
		dma_rmb();

		event_type = roce_get_field(aeqe->asyn,
					    HNS_ROCE_V2_AEQE_EVENT_TYPE_M,
					    HNS_ROCE_V2_AEQE_EVENT_TYPE_S);
		sub_type = roce_get_field(aeqe->asyn,
					  HNS_ROCE_V2_AEQE_SUB_TYPE_M,
					  HNS_ROCE_V2_AEQE_SUB_TYPE_S);
		queue_num = roce_get_field(aeqe->event.queue_event.num,
					   HNS_ROCE_V2_AEQE_EVENT_QUEUE_NUM_M,
					   HNS_ROCE_V2_AEQE_EVENT_QUEUE_NUM_S);

		switch (event_type) {
		case HNS_ROCE_EVENT_TYPE_PATH_MIG:
		case HNS_ROCE_EVENT_TYPE_PATH_MIG_FAILED:
		case HNS_ROCE_EVENT_TYPE_COMM_EST:
		case HNS_ROCE_EVENT_TYPE_SQ_DRAINED:
		case HNS_ROCE_EVENT_TYPE_WQ_CATAS_ERROR:
		case HNS_ROCE_EVENT_TYPE_SRQ_LAST_WQE_REACH:
		case HNS_ROCE_EVENT_TYPE_INV_REQ_LOCAL_WQ_ERROR:
		case HNS_ROCE_EVENT_TYPE_LOCAL_WQ_ACCESS_ERROR:
			hns_roce_qp_event(hr_dev, queue_num, event_type);
			break;
		case HNS_ROCE_EVENT_TYPE_SRQ_LIMIT_REACH:
		case HNS_ROCE_EVENT_TYPE_SRQ_CATAS_ERROR:
			hns_roce_srq_event(hr_dev, queue_num, event_type);
			break;
		case HNS_ROCE_EVENT_TYPE_CQ_ACCESS_ERROR:
		case HNS_ROCE_EVENT_TYPE_CQ_OVERFLOW:
			hns_roce_cq_event(hr_dev, queue_num, event_type);
			break;
		case HNS_ROCE_EVENT_TYPE_MB:
			hns_roce_cmd_event(hr_dev,
					le16_to_cpu(aeqe->event.cmd.token),
					aeqe->event.cmd.status,
					le64_to_cpu(aeqe->event.cmd.out_param));
			break;
		case HNS_ROCE_EVENT_TYPE_DB_OVERFLOW:
		case HNS_ROCE_EVENT_TYPE_FLR:
			break;
		default:
			dev_err(dev, "Unhandled event %d on EQ %d at idx %u.\n",
				event_type, eq->eqn, eq->cons_index);
			break;
		}

		eq->event_type = event_type;
		eq->sub_type = sub_type;
		++eq->cons_index;
		aeqe_found = 1;

		if (eq->cons_index > (2 * eq->entries - 1))
			eq->cons_index = 0;

		hns_roce_v2_init_irq_work(hr_dev, eq, queue_num);

		aeqe = next_aeqe_sw_v2(eq);
	}

	set_eq_cons_index_v2(eq);
	return aeqe_found;
}

static struct hns_roce_ceqe *next_ceqe_sw_v2(struct hns_roce_eq *eq)
{
	struct hns_roce_ceqe *ceqe;

	ceqe = hns_roce_buf_offset(eq->mtr.kmem,
				   (eq->cons_index & (eq->entries - 1)) *
				   eq->eqe_size);

	return (!!(roce_get_bit(ceqe->comp, HNS_ROCE_V2_CEQ_CEQE_OWNER_S))) ^
		(!!(eq->cons_index & eq->entries)) ? ceqe : NULL;
}

static int hns_roce_v2_ceq_int(struct hns_roce_dev *hr_dev,
			       struct hns_roce_eq *eq)
{
	struct hns_roce_ceqe *ceqe = next_ceqe_sw_v2(eq);
	int ceqe_found = 0;
	u32 cqn;

	while (ceqe) {
		/* Make sure we read CEQ entry after we have checked the
		 * ownership bit
		 */
		dma_rmb();

		cqn = roce_get_field(ceqe->comp, HNS_ROCE_V2_CEQE_COMP_CQN_M,
				     HNS_ROCE_V2_CEQE_COMP_CQN_S);

		hns_roce_cq_completion(hr_dev, cqn);

		++eq->cons_index;
		ceqe_found = 1;

		if (eq->cons_index > (EQ_DEPTH_COEFF * eq->entries - 1))
			eq->cons_index = 0;

		ceqe = next_ceqe_sw_v2(eq);
	}

	set_eq_cons_index_v2(eq);

	return ceqe_found;
}

static irqreturn_t hns_roce_v2_msix_interrupt_eq(int irq, void *eq_ptr)
{
	struct hns_roce_eq *eq = eq_ptr;
	struct hns_roce_dev *hr_dev = eq->hr_dev;
	int int_work;

	if (eq->type_flag == HNS_ROCE_CEQ)
		/* Completion event interrupt */
		int_work = hns_roce_v2_ceq_int(hr_dev, eq);
	else
		/* Asychronous event interrupt */
		int_work = hns_roce_v2_aeq_int(hr_dev, eq);

	return IRQ_RETVAL(int_work);
}

static irqreturn_t hns_roce_v2_msix_interrupt_abn(int irq, void *dev_id)
{
	struct hns_roce_dev *hr_dev = dev_id;
	struct device *dev = hr_dev->dev;
	int int_work = 0;
	u32 int_st;
	u32 int_en;

	/* Abnormal interrupt */
	int_st = roce_read(hr_dev, ROCEE_VF_ABN_INT_ST_REG);
	int_en = roce_read(hr_dev, ROCEE_VF_ABN_INT_EN_REG);

	if (int_st & BIT(HNS_ROCE_V2_VF_INT_ST_AEQ_OVERFLOW_S)) {
		struct pci_dev *pdev = hr_dev->pci_dev;
		struct hnae3_ae_dev *ae_dev = pci_get_drvdata(pdev);
		const struct hnae3_ae_ops *ops = ae_dev->ops;

		dev_err(dev, "AEQ overflow!\n");

		int_st |= 1 << HNS_ROCE_V2_VF_INT_ST_AEQ_OVERFLOW_S;
		roce_write(hr_dev, ROCEE_VF_ABN_INT_ST_REG, int_st);

		/* Set reset level for reset_event() */
		if (ops->set_default_reset_request)
			ops->set_default_reset_request(ae_dev,
						       HNAE3_FUNC_RESET);
		if (ops->reset_event)
			ops->reset_event(pdev, NULL);

		int_en |= 1 << HNS_ROCE_V2_VF_ABN_INT_EN_S;
		roce_write(hr_dev, ROCEE_VF_ABN_INT_EN_REG, int_en);

		int_work = 1;
	} else if (int_st & BIT(HNS_ROCE_V2_VF_INT_ST_BUS_ERR_S)) {
		dev_err(dev, "BUS ERR!\n");

		int_st |= 1 << HNS_ROCE_V2_VF_INT_ST_BUS_ERR_S;
		roce_write(hr_dev, ROCEE_VF_ABN_INT_ST_REG, int_st);

		int_en |= 1 << HNS_ROCE_V2_VF_ABN_INT_EN_S;
		roce_write(hr_dev, ROCEE_VF_ABN_INT_EN_REG, int_en);

		int_work = 1;
	} else if (int_st & BIT(HNS_ROCE_V2_VF_INT_ST_OTHER_ERR_S)) {
		dev_err(dev, "OTHER ERR!\n");

		int_st |= 1 << HNS_ROCE_V2_VF_INT_ST_OTHER_ERR_S;
		roce_write(hr_dev, ROCEE_VF_ABN_INT_ST_REG, int_st);

		int_en |= 1 << HNS_ROCE_V2_VF_ABN_INT_EN_S;
		roce_write(hr_dev, ROCEE_VF_ABN_INT_EN_REG, int_en);

		int_work = 1;
	} else
		dev_err(dev, "There is no abnormal irq found!\n");

	return IRQ_RETVAL(int_work);
}

static void hns_roce_v2_int_mask_enable(struct hns_roce_dev *hr_dev,
					int eq_num, int enable_flag)
{
	int i;

	if (enable_flag == EQ_ENABLE) {
		for (i = 0; i < eq_num; i++)
			roce_write(hr_dev, ROCEE_VF_EVENT_INT_EN_REG +
				   i * EQ_REG_OFFSET,
				   HNS_ROCE_V2_VF_EVENT_INT_EN_M);

		roce_write(hr_dev, ROCEE_VF_ABN_INT_EN_REG,
			   HNS_ROCE_V2_VF_ABN_INT_EN_M);
		roce_write(hr_dev, ROCEE_VF_ABN_INT_CFG_REG,
			   HNS_ROCE_V2_VF_ABN_INT_CFG_M);
	} else {
		for (i = 0; i < eq_num; i++)
			roce_write(hr_dev, ROCEE_VF_EVENT_INT_EN_REG +
				   i * EQ_REG_OFFSET,
				   HNS_ROCE_V2_VF_EVENT_INT_EN_M & 0x0);

		roce_write(hr_dev, ROCEE_VF_ABN_INT_EN_REG,
			   HNS_ROCE_V2_VF_ABN_INT_EN_M & 0x0);
		roce_write(hr_dev, ROCEE_VF_ABN_INT_CFG_REG,
			   HNS_ROCE_V2_VF_ABN_INT_CFG_M & 0x0);
	}
}

static void hns_roce_v2_destroy_eqc(struct hns_roce_dev *hr_dev, int eqn)
{
	struct device *dev = hr_dev->dev;
	int ret;

	if (eqn < hr_dev->caps.num_comp_vectors)
		ret = hns_roce_cmd_mbox(hr_dev, 0, 0, eqn & HNS_ROCE_V2_EQN_M,
					0, HNS_ROCE_CMD_DESTROY_CEQC,
					HNS_ROCE_CMD_TIMEOUT_MSECS);
	else
		ret = hns_roce_cmd_mbox(hr_dev, 0, 0, eqn & HNS_ROCE_V2_EQN_M,
					0, HNS_ROCE_CMD_DESTROY_AEQC,
					HNS_ROCE_CMD_TIMEOUT_MSECS);
	if (ret)
		dev_err(dev, "[mailbox cmd] destroy eqc(%d) failed.\n", eqn);
}

static void free_eq_buf(struct hns_roce_dev *hr_dev, struct hns_roce_eq *eq)
{
	hns_roce_mtr_destroy(hr_dev, &eq->mtr);
}

static int config_eqc(struct hns_roce_dev *hr_dev, struct hns_roce_eq *eq,
		      void *mb_buf)
{
	u64 eqe_ba[MTT_MIN_COUNT] = { 0 };
	struct hns_roce_eq_context *eqc;
	u64 bt_ba = 0;
	int count;

	eqc = mb_buf;
	memset(eqc, 0, sizeof(struct hns_roce_eq_context));

	/* init eqc */
	eq->doorbell = hr_dev->reg_base + ROCEE_VF_EQ_DB_CFG0_REG;
	eq->cons_index = 0;
	eq->over_ignore = HNS_ROCE_V2_EQ_OVER_IGNORE_0;
	eq->coalesce = HNS_ROCE_V2_EQ_COALESCE_0;
	eq->arm_st = HNS_ROCE_V2_EQ_ALWAYS_ARMED;
	eq->shift = ilog2((unsigned int)eq->entries);

	/* if not multi-hop, eqe buffer only use one trunk */
	count = hns_roce_mtr_find(hr_dev, &eq->mtr, 0, eqe_ba, MTT_MIN_COUNT,
				  &bt_ba);
	if (count < 1) {
		dev_err(hr_dev->dev, "failed to find EQE mtr\n");
		return -ENOBUFS;
	}

	/* set eqc state */
	roce_set_field(eqc->byte_4, HNS_ROCE_EQC_EQ_ST_M, HNS_ROCE_EQC_EQ_ST_S,
		       HNS_ROCE_V2_EQ_STATE_VALID);

	/* set eqe hop num */
	roce_set_field(eqc->byte_4, HNS_ROCE_EQC_HOP_NUM_M,
		       HNS_ROCE_EQC_HOP_NUM_S, eq->hop_num);

	/* set eqc over_ignore */
	roce_set_field(eqc->byte_4, HNS_ROCE_EQC_OVER_IGNORE_M,
		       HNS_ROCE_EQC_OVER_IGNORE_S, eq->over_ignore);

	/* set eqc coalesce */
	roce_set_field(eqc->byte_4, HNS_ROCE_EQC_COALESCE_M,
		       HNS_ROCE_EQC_COALESCE_S, eq->coalesce);

	/* set eqc arm_state */
	roce_set_field(eqc->byte_4, HNS_ROCE_EQC_ARM_ST_M,
		       HNS_ROCE_EQC_ARM_ST_S, eq->arm_st);

	/* set eqn */
	roce_set_field(eqc->byte_4, HNS_ROCE_EQC_EQN_M, HNS_ROCE_EQC_EQN_S,
		       eq->eqn);

	/* set eqe_cnt */
	roce_set_field(eqc->byte_4, HNS_ROCE_EQC_EQE_CNT_M,
		       HNS_ROCE_EQC_EQE_CNT_S, HNS_ROCE_EQ_INIT_EQE_CNT);

	/* set eqe_ba_pg_sz */
	roce_set_field(eqc->byte_8, HNS_ROCE_EQC_BA_PG_SZ_M,
		       HNS_ROCE_EQC_BA_PG_SZ_S,
		       to_hr_hw_page_shift(eq->mtr.hem_cfg.ba_pg_shift));

	/* set eqe_buf_pg_sz */
	roce_set_field(eqc->byte_8, HNS_ROCE_EQC_BUF_PG_SZ_M,
		       HNS_ROCE_EQC_BUF_PG_SZ_S,
		       to_hr_hw_page_shift(eq->mtr.hem_cfg.buf_pg_shift));

	/* set eq_producer_idx */
	roce_set_field(eqc->byte_8, HNS_ROCE_EQC_PROD_INDX_M,
		       HNS_ROCE_EQC_PROD_INDX_S, HNS_ROCE_EQ_INIT_PROD_IDX);

	/* set eq_max_cnt */
	roce_set_field(eqc->byte_12, HNS_ROCE_EQC_MAX_CNT_M,
		       HNS_ROCE_EQC_MAX_CNT_S, eq->eq_max_cnt);

	/* set eq_period */
	roce_set_field(eqc->byte_12, HNS_ROCE_EQC_PERIOD_M,
		       HNS_ROCE_EQC_PERIOD_S, eq->eq_period);

	/* set eqe_report_timer */
	roce_set_field(eqc->eqe_report_timer, HNS_ROCE_EQC_REPORT_TIMER_M,
		       HNS_ROCE_EQC_REPORT_TIMER_S,
		       HNS_ROCE_EQ_INIT_REPORT_TIMER);

	/* set bt_ba [34:3] */
	roce_set_field(eqc->eqe_ba0, HNS_ROCE_EQC_EQE_BA_L_M,
		       HNS_ROCE_EQC_EQE_BA_L_S, bt_ba >> 3);

	/* set bt_ba [64:35] */
	roce_set_field(eqc->eqe_ba1, HNS_ROCE_EQC_EQE_BA_H_M,
		       HNS_ROCE_EQC_EQE_BA_H_S, bt_ba >> 35);

	/* set eq shift */
	roce_set_field(eqc->byte_28, HNS_ROCE_EQC_SHIFT_M, HNS_ROCE_EQC_SHIFT_S,
		       eq->shift);

	/* set eq MSI_IDX */
	roce_set_field(eqc->byte_28, HNS_ROCE_EQC_MSI_INDX_M,
		       HNS_ROCE_EQC_MSI_INDX_S, HNS_ROCE_EQ_INIT_MSI_IDX);

	/* set cur_eqe_ba [27:12] */
	roce_set_field(eqc->byte_28, HNS_ROCE_EQC_CUR_EQE_BA_L_M,
		       HNS_ROCE_EQC_CUR_EQE_BA_L_S, eqe_ba[0] >> 12);

	/* set cur_eqe_ba [59:28] */
	roce_set_field(eqc->byte_32, HNS_ROCE_EQC_CUR_EQE_BA_M_M,
		       HNS_ROCE_EQC_CUR_EQE_BA_M_S, eqe_ba[0] >> 28);

	/* set cur_eqe_ba [63:60] */
	roce_set_field(eqc->byte_36, HNS_ROCE_EQC_CUR_EQE_BA_H_M,
		       HNS_ROCE_EQC_CUR_EQE_BA_H_S, eqe_ba[0] >> 60);

	/* set eq consumer idx */
	roce_set_field(eqc->byte_36, HNS_ROCE_EQC_CONS_INDX_M,
		       HNS_ROCE_EQC_CONS_INDX_S, HNS_ROCE_EQ_INIT_CONS_IDX);

	roce_set_field(eqc->byte_40, HNS_ROCE_EQC_NXT_EQE_BA_L_M,
		       HNS_ROCE_EQC_NXT_EQE_BA_L_S, eqe_ba[1] >> 12);

	roce_set_field(eqc->byte_44, HNS_ROCE_EQC_NXT_EQE_BA_H_M,
		       HNS_ROCE_EQC_NXT_EQE_BA_H_S, eqe_ba[1] >> 44);

	roce_set_field(eqc->byte_44, HNS_ROCE_EQC_EQE_SIZE_M,
		       HNS_ROCE_EQC_EQE_SIZE_S,
		       eq->eqe_size == HNS_ROCE_V3_EQE_SIZE ? 1 : 0);

	return 0;
}

static int alloc_eq_buf(struct hns_roce_dev *hr_dev, struct hns_roce_eq *eq)
{
	struct hns_roce_buf_attr buf_attr = {};
	int err;

	if (hr_dev->caps.eqe_hop_num == HNS_ROCE_HOP_NUM_0)
		eq->hop_num = 0;
	else
		eq->hop_num = hr_dev->caps.eqe_hop_num;

	buf_attr.page_shift = hr_dev->caps.eqe_buf_pg_sz + HNS_HW_PAGE_SHIFT;
	buf_attr.region[0].size = eq->entries * eq->eqe_size;
	buf_attr.region[0].hopnum = eq->hop_num;
	buf_attr.region_count = 1;
	buf_attr.fixed_page = true;

	err = hns_roce_mtr_create(hr_dev, &eq->mtr, &buf_attr,
				  hr_dev->caps.eqe_ba_pg_sz +
				  HNS_HW_PAGE_SHIFT, NULL, 0);
	if (err)
		dev_err(hr_dev->dev, "Failed to alloc EQE mtr, err %d\n", err);

	return err;
}

static int hns_roce_v2_create_eq(struct hns_roce_dev *hr_dev,
				 struct hns_roce_eq *eq,
				 unsigned int eq_cmd)
{
	struct hns_roce_cmd_mailbox *mailbox;
	int ret;

	/* Allocate mailbox memory */
	mailbox = hns_roce_alloc_cmd_mailbox(hr_dev);
	if (IS_ERR_OR_NULL(mailbox))
		return -ENOMEM;

	ret = alloc_eq_buf(hr_dev, eq);
	if (ret)
		goto free_cmd_mbox;

	ret = config_eqc(hr_dev, eq, mailbox->buf);
	if (ret)
		goto err_cmd_mbox;

	ret = hns_roce_cmd_mbox(hr_dev, mailbox->dma, 0, eq->eqn, 0,
				eq_cmd, HNS_ROCE_CMD_TIMEOUT_MSECS);
	if (ret) {
		dev_err(hr_dev->dev, "[mailbox cmd] create eqc failed.\n");
		goto err_cmd_mbox;
	}

	hns_roce_free_cmd_mailbox(hr_dev, mailbox);

	return 0;

err_cmd_mbox:
	free_eq_buf(hr_dev, eq);

free_cmd_mbox:
	hns_roce_free_cmd_mailbox(hr_dev, mailbox);

	return ret;
}

static int __hns_roce_request_irq(struct hns_roce_dev *hr_dev, int irq_num,
				  int comp_num, int aeq_num, int other_num)
{
	struct hns_roce_eq_table *eq_table = &hr_dev->eq_table;
	int i, j;
	int ret;

	for (i = 0; i < irq_num; i++) {
		hr_dev->irq_names[i] = kzalloc(HNS_ROCE_INT_NAME_LEN,
					       GFP_KERNEL);
		if (!hr_dev->irq_names[i]) {
			ret = -ENOMEM;
			goto err_kzalloc_failed;
		}
	}

	/* irq contains: abnormal + AEQ + CEQ */
	for (j = 0; j < other_num; j++)
		snprintf((char *)hr_dev->irq_names[j], HNS_ROCE_INT_NAME_LEN,
			 "hns-abn-%d", j);

	for (j = other_num; j < (other_num + aeq_num); j++)
		snprintf((char *)hr_dev->irq_names[j], HNS_ROCE_INT_NAME_LEN,
			 "hns-aeq-%d", j - other_num);

	for (j = (other_num + aeq_num); j < irq_num; j++)
		snprintf((char *)hr_dev->irq_names[j], HNS_ROCE_INT_NAME_LEN,
			 "hns-ceq-%d", j - other_num - aeq_num);

	for (j = 0; j < irq_num; j++) {
		if (j < other_num)
			ret = request_irq(hr_dev->irq[j],
					  hns_roce_v2_msix_interrupt_abn,
					  0, hr_dev->irq_names[j], hr_dev);

		else if (j < (other_num + comp_num))
			ret = request_irq(eq_table->eq[j - other_num].irq,
					  hns_roce_v2_msix_interrupt_eq,
					  0, hr_dev->irq_names[j + aeq_num],
					  &eq_table->eq[j - other_num]);
		else
			ret = request_irq(eq_table->eq[j - other_num].irq,
					  hns_roce_v2_msix_interrupt_eq,
					  0, hr_dev->irq_names[j - comp_num],
					  &eq_table->eq[j - other_num]);
		if (ret) {
			dev_err(hr_dev->dev, "Request irq error!\n");
			goto err_request_failed;
		}
	}

	return 0;

err_request_failed:
	for (j -= 1; j >= 0; j--)
		if (j < other_num)
			free_irq(hr_dev->irq[j], hr_dev);
		else
			free_irq(eq_table->eq[j - other_num].irq,
				 &eq_table->eq[j - other_num]);

err_kzalloc_failed:
	for (i -= 1; i >= 0; i--)
		kfree(hr_dev->irq_names[i]);

	return ret;
}

static void __hns_roce_free_irq(struct hns_roce_dev *hr_dev)
{
	int irq_num;
	int eq_num;
	int i;

	eq_num = hr_dev->caps.num_comp_vectors + hr_dev->caps.num_aeq_vectors;
	irq_num = eq_num + hr_dev->caps.num_other_vectors;

	for (i = 0; i < hr_dev->caps.num_other_vectors; i++)
		free_irq(hr_dev->irq[i], hr_dev);

	for (i = 0; i < eq_num; i++)
		free_irq(hr_dev->eq_table.eq[i].irq, &hr_dev->eq_table.eq[i]);

	for (i = 0; i < irq_num; i++)
		kfree(hr_dev->irq_names[i]);
}

static int hns_roce_v2_init_eq_table(struct hns_roce_dev *hr_dev)
{
	struct hns_roce_eq_table *eq_table = &hr_dev->eq_table;
	struct device *dev = hr_dev->dev;
	struct hns_roce_eq *eq;
	unsigned int eq_cmd;
	int irq_num;
	int eq_num;
	int other_num;
	int comp_num;
	int aeq_num;
	int i;
	int ret;

	other_num = hr_dev->caps.num_other_vectors;
	comp_num = hr_dev->caps.num_comp_vectors;
	aeq_num = hr_dev->caps.num_aeq_vectors;

	eq_num = comp_num + aeq_num;
	irq_num = eq_num + other_num;

	eq_table->eq = kcalloc(eq_num, sizeof(*eq_table->eq), GFP_KERNEL);
	if (!eq_table->eq)
		return -ENOMEM;

	/* create eq */
	for (i = 0; i < eq_num; i++) {
		eq = &eq_table->eq[i];
		eq->hr_dev = hr_dev;
		eq->eqn = i;
		if (i < comp_num) {
			/* CEQ */
			eq_cmd = HNS_ROCE_CMD_CREATE_CEQC;
			eq->type_flag = HNS_ROCE_CEQ;
			eq->entries = hr_dev->caps.ceqe_depth;
			eq->eqe_size = hr_dev->caps.ceqe_size;
			eq->irq = hr_dev->irq[i + other_num + aeq_num];
			eq->eq_max_cnt = HNS_ROCE_CEQ_DEFAULT_BURST_NUM;
			eq->eq_period = HNS_ROCE_CEQ_DEFAULT_INTERVAL;
		} else {
			/* AEQ */
			eq_cmd = HNS_ROCE_CMD_CREATE_AEQC;
			eq->type_flag = HNS_ROCE_AEQ;
			eq->entries = hr_dev->caps.aeqe_depth;
			eq->eqe_size = hr_dev->caps.aeqe_size;
			eq->irq = hr_dev->irq[i - comp_num + other_num];
			eq->eq_max_cnt = HNS_ROCE_AEQ_DEFAULT_BURST_NUM;
			eq->eq_period = HNS_ROCE_AEQ_DEFAULT_INTERVAL;
		}

		ret = hns_roce_v2_create_eq(hr_dev, eq, eq_cmd);
		if (ret) {
			dev_err(dev, "eq create failed.\n");
			goto err_create_eq_fail;
		}
	}

	/* enable irq */
	hns_roce_v2_int_mask_enable(hr_dev, eq_num, EQ_ENABLE);

	ret = __hns_roce_request_irq(hr_dev, irq_num, comp_num,
				     aeq_num, other_num);
	if (ret) {
		dev_err(dev, "Request irq failed.\n");
		goto err_request_irq_fail;
	}

	hr_dev->irq_workq = alloc_ordered_workqueue("hns_roce_irq_workq", 0);
	if (!hr_dev->irq_workq) {
		dev_err(dev, "Create irq workqueue failed!\n");
		ret = -ENOMEM;
		goto err_create_wq_fail;
	}

	return 0;

err_create_wq_fail:
	__hns_roce_free_irq(hr_dev);

err_request_irq_fail:
	hns_roce_v2_int_mask_enable(hr_dev, eq_num, EQ_DISABLE);

err_create_eq_fail:
	for (i -= 1; i >= 0; i--)
		free_eq_buf(hr_dev, &eq_table->eq[i]);
	kfree(eq_table->eq);

	return ret;
}

static void hns_roce_v2_cleanup_eq_table(struct hns_roce_dev *hr_dev)
{
	struct hns_roce_eq_table *eq_table = &hr_dev->eq_table;
	int eq_num;
	int i;

	eq_num = hr_dev->caps.num_comp_vectors + hr_dev->caps.num_aeq_vectors;

	/* Disable irq */
	hns_roce_v2_int_mask_enable(hr_dev, eq_num, EQ_DISABLE);

	__hns_roce_free_irq(hr_dev);

	for (i = 0; i < eq_num; i++) {
		hns_roce_v2_destroy_eqc(hr_dev, i);

		free_eq_buf(hr_dev, &eq_table->eq[i]);
	}

	kfree(eq_table->eq);

	flush_workqueue(hr_dev->irq_workq);
	destroy_workqueue(hr_dev->irq_workq);
}

static const struct hns_roce_dfx_hw hns_roce_dfx_hw_v2 = {
	.query_cqc_info = hns_roce_v2_query_cqc_info,
};

static const struct ib_device_ops hns_roce_v2_dev_ops = {
	.destroy_qp = hns_roce_v2_destroy_qp,
	.modify_cq = hns_roce_v2_modify_cq,
	.poll_cq = hns_roce_v2_poll_cq,
	.post_recv = hns_roce_v2_post_recv,
	.post_send = hns_roce_v2_post_send,
	.query_qp = hns_roce_v2_query_qp,
	.req_notify_cq = hns_roce_v2_req_notify_cq,
};

static const struct ib_device_ops hns_roce_v2_dev_srq_ops = {
	.modify_srq = hns_roce_v2_modify_srq,
	.post_srq_recv = hns_roce_v2_post_srq_recv,
	.query_srq = hns_roce_v2_query_srq,
};

static const struct hns_roce_hw hns_roce_hw_v2 = {
	.cmq_init = hns_roce_v2_cmq_init,
	.cmq_exit = hns_roce_v2_cmq_exit,
	.hw_profile = hns_roce_v2_profile,
	.hw_init = hns_roce_v2_init,
	.hw_exit = hns_roce_v2_exit,
	.post_mbox = hns_roce_v2_post_mbox,
	.chk_mbox = hns_roce_v2_chk_mbox,
	.rst_prc_mbox = hns_roce_v2_rst_process_cmd,
	.set_gid = hns_roce_v2_set_gid,
	.set_mac = hns_roce_v2_set_mac,
	.write_mtpt = hns_roce_v2_write_mtpt,
	.rereg_write_mtpt = hns_roce_v2_rereg_write_mtpt,
	.frmr_write_mtpt = hns_roce_v2_frmr_write_mtpt,
	.mw_write_mtpt = hns_roce_v2_mw_write_mtpt,
	.write_cqc = hns_roce_v2_write_cqc,
	.set_hem = hns_roce_v2_set_hem,
	.clear_hem = hns_roce_v2_clear_hem,
	.modify_qp = hns_roce_v2_modify_qp,
	.query_qp = hns_roce_v2_query_qp,
	.destroy_qp = hns_roce_v2_destroy_qp,
	.qp_flow_control_init = hns_roce_v2_qp_flow_control_init,
	.modify_cq = hns_roce_v2_modify_cq,
	.post_send = hns_roce_v2_post_send,
	.post_recv = hns_roce_v2_post_recv,
	.req_notify_cq = hns_roce_v2_req_notify_cq,
	.poll_cq = hns_roce_v2_poll_cq,
	.init_eq = hns_roce_v2_init_eq_table,
	.cleanup_eq = hns_roce_v2_cleanup_eq_table,
	.write_srqc = hns_roce_v2_write_srqc,
	.modify_srq = hns_roce_v2_modify_srq,
	.query_srq = hns_roce_v2_query_srq,
	.post_srq_recv = hns_roce_v2_post_srq_recv,
	.hns_roce_dev_ops = &hns_roce_v2_dev_ops,
	.hns_roce_dev_srq_ops = &hns_roce_v2_dev_srq_ops,
};

static const struct pci_device_id hns_roce_hw_v2_pci_tbl[] = {
	{PCI_VDEVICE(HUAWEI, HNAE3_DEV_ID_25GE_RDMA), 0},
	{PCI_VDEVICE(HUAWEI, HNAE3_DEV_ID_25GE_RDMA_MACSEC), 0},
	{PCI_VDEVICE(HUAWEI, HNAE3_DEV_ID_50GE_RDMA), 0},
	{PCI_VDEVICE(HUAWEI, HNAE3_DEV_ID_50GE_RDMA_MACSEC), 0},
	{PCI_VDEVICE(HUAWEI, HNAE3_DEV_ID_100G_RDMA_MACSEC), 0},
	{PCI_VDEVICE(HUAWEI, HNAE3_DEV_ID_200G_RDMA), 0},
	/* required last entry */
	{0, }
};

MODULE_DEVICE_TABLE(pci, hns_roce_hw_v2_pci_tbl);

static void hns_roce_hw_v2_get_cfg(struct hns_roce_dev *hr_dev,
				  struct hnae3_handle *handle)
{
	struct hns_roce_v2_priv *priv = hr_dev->priv;
	int i;

	hr_dev->pci_dev = handle->pdev;
	hr_dev->dev = &handle->pdev->dev;
	hr_dev->hw = &hns_roce_hw_v2;
	hr_dev->dfx = &hns_roce_dfx_hw_v2;
	hr_dev->sdb_offset = ROCEE_DB_SQ_L_0_REG;
	hr_dev->odb_offset = hr_dev->sdb_offset;

	/* Get info from NIC driver. */
	hr_dev->reg_base = handle->rinfo.roce_io_base;
	hr_dev->caps.num_ports = 1;
	hr_dev->iboe.netdevs[0] = handle->rinfo.netdev;
	hr_dev->iboe.phy_port[0] = 0;

	addrconf_addr_eui48((u8 *)&hr_dev->ib_dev.node_guid,
			    hr_dev->iboe.netdevs[0]->dev_addr);

	for (i = 0; i < HNS_ROCE_V2_MAX_IRQ_NUM; i++)
		hr_dev->irq[i] = pci_irq_vector(handle->pdev,
						i + handle->rinfo.base_vector);

	/* cmd issue mode: 0 is poll, 1 is event */
	hr_dev->cmd_mod = 1;
	hr_dev->loop_idc = 0;

	hr_dev->reset_cnt = handle->ae_algo->ops->ae_dev_reset_cnt(handle);
	priv->handle = handle;
}

static int __hns_roce_hw_v2_init_instance(struct hnae3_handle *handle)
{
	struct hns_roce_dev *hr_dev;
	int ret;

	hr_dev = ib_alloc_device(hns_roce_dev, ib_dev);
	if (!hr_dev)
		return -ENOMEM;

	hr_dev->priv = kzalloc(sizeof(struct hns_roce_v2_priv), GFP_KERNEL);
	if (!hr_dev->priv) {
		ret = -ENOMEM;
		goto error_failed_kzalloc;
	}

	hns_roce_hw_v2_get_cfg(hr_dev, handle);

	ret = hns_roce_init(hr_dev);
	if (ret) {
		dev_err(hr_dev->dev, "RoCE Engine init failed!\n");
		goto error_failed_get_cfg;
	}

	handle->priv = hr_dev;

	return 0;

error_failed_get_cfg:
	kfree(hr_dev->priv);

error_failed_kzalloc:
	ib_dealloc_device(&hr_dev->ib_dev);

	return ret;
}

static void __hns_roce_hw_v2_uninit_instance(struct hnae3_handle *handle,
					   bool reset)
{
	struct hns_roce_dev *hr_dev = handle->priv;

	if (!hr_dev)
		return;

	handle->priv = NULL;

	hr_dev->state = HNS_ROCE_DEVICE_STATE_UNINIT;
	hns_roce_handle_device_err(hr_dev);

	hns_roce_exit(hr_dev);
	kfree(hr_dev->priv);
	ib_dealloc_device(&hr_dev->ib_dev);
}

static int hns_roce_hw_v2_init_instance(struct hnae3_handle *handle)
{
	const struct hnae3_ae_ops *ops = handle->ae_algo->ops;
	const struct pci_device_id *id;
	struct device *dev = &handle->pdev->dev;
	int ret;

	handle->rinfo.instance_state = HNS_ROCE_STATE_INIT;

	if (ops->ae_dev_resetting(handle) || ops->get_hw_reset_stat(handle)) {
		handle->rinfo.instance_state = HNS_ROCE_STATE_NON_INIT;
		goto reset_chk_err;
	}

	id = pci_match_id(hns_roce_hw_v2_pci_tbl, handle->pdev);
	if (!id)
		return 0;

	ret = __hns_roce_hw_v2_init_instance(handle);
	if (ret) {
		handle->rinfo.instance_state = HNS_ROCE_STATE_NON_INIT;
		dev_err(dev, "RoCE instance init failed! ret = %d\n", ret);
		if (ops->ae_dev_resetting(handle) ||
		    ops->get_hw_reset_stat(handle))
			goto reset_chk_err;
		else
			return ret;
	}

	handle->rinfo.instance_state = HNS_ROCE_STATE_INITED;


	return 0;

reset_chk_err:
	dev_err(dev, "Device is busy in resetting state.\n"
		     "please retry later.\n");

	return -EBUSY;
}

static void hns_roce_hw_v2_uninit_instance(struct hnae3_handle *handle,
					   bool reset)
{
	if (handle->rinfo.instance_state != HNS_ROCE_STATE_INITED)
		return;

	handle->rinfo.instance_state = HNS_ROCE_STATE_UNINIT;

	__hns_roce_hw_v2_uninit_instance(handle, reset);

	handle->rinfo.instance_state = HNS_ROCE_STATE_NON_INIT;
}
static int hns_roce_hw_v2_reset_notify_down(struct hnae3_handle *handle)
{
	struct hns_roce_dev *hr_dev;

	if (handle->rinfo.instance_state != HNS_ROCE_STATE_INITED) {
		set_bit(HNS_ROCE_RST_DIRECT_RETURN, &handle->rinfo.state);
		return 0;
	}

	handle->rinfo.reset_state = HNS_ROCE_STATE_RST_DOWN;
	clear_bit(HNS_ROCE_RST_DIRECT_RETURN, &handle->rinfo.state);

	hr_dev = handle->priv;
	if (!hr_dev)
		return 0;

	hr_dev->is_reset = true;
	hr_dev->active = false;
	hr_dev->dis_db = true;

	hr_dev->state = HNS_ROCE_DEVICE_STATE_RST_DOWN;

	return 0;
}

static int hns_roce_hw_v2_reset_notify_init(struct hnae3_handle *handle)
{
	struct device *dev = &handle->pdev->dev;
	int ret;

	if (test_and_clear_bit(HNS_ROCE_RST_DIRECT_RETURN,
			       &handle->rinfo.state)) {
		handle->rinfo.reset_state = HNS_ROCE_STATE_RST_INITED;
		return 0;
	}

	handle->rinfo.reset_state = HNS_ROCE_STATE_RST_INIT;

	dev_info(&handle->pdev->dev, "In reset process RoCE client reinit.\n");
	ret = __hns_roce_hw_v2_init_instance(handle);
	if (ret) {
		/* when reset notify type is HNAE3_INIT_CLIENT In reset notify
		 * callback function, RoCE Engine reinitialize. If RoCE reinit
		 * failed, we should inform NIC driver.
		 */
		handle->priv = NULL;
		dev_err(dev, "In reset process RoCE reinit failed %d.\n", ret);
	} else {
		handle->rinfo.reset_state = HNS_ROCE_STATE_RST_INITED;
		dev_info(dev, "Reset done, RoCE client reinit finished.\n");
	}

	return ret;
}

static int hns_roce_hw_v2_reset_notify_uninit(struct hnae3_handle *handle)
{
	if (test_bit(HNS_ROCE_RST_DIRECT_RETURN, &handle->rinfo.state))
		return 0;

	handle->rinfo.reset_state = HNS_ROCE_STATE_RST_UNINIT;
	dev_info(&handle->pdev->dev, "In reset process RoCE client uninit.\n");
	msleep(HNS_ROCE_V2_HW_RST_UNINT_DELAY);
	__hns_roce_hw_v2_uninit_instance(handle, false);

	return 0;
}

static int hns_roce_hw_v2_reset_notify(struct hnae3_handle *handle,
				       enum hnae3_reset_notify_type type)
{
	int ret = 0;

	switch (type) {
	case HNAE3_DOWN_CLIENT:
		ret = hns_roce_hw_v2_reset_notify_down(handle);
		break;
	case HNAE3_INIT_CLIENT:
		ret = hns_roce_hw_v2_reset_notify_init(handle);
		break;
	case HNAE3_UNINIT_CLIENT:
		ret = hns_roce_hw_v2_reset_notify_uninit(handle);
		break;
	default:
		break;
	}

	return ret;
}

static const struct hnae3_client_ops hns_roce_hw_v2_ops = {
	.init_instance = hns_roce_hw_v2_init_instance,
	.uninit_instance = hns_roce_hw_v2_uninit_instance,
	.reset_notify = hns_roce_hw_v2_reset_notify,
};

static struct hnae3_client hns_roce_hw_v2_client = {
	.name = "hns_roce_hw_v2",
	.type = HNAE3_CLIENT_ROCE,
	.ops = &hns_roce_hw_v2_ops,
};

static int __init hns_roce_hw_v2_init(void)
{
	return hnae3_register_client(&hns_roce_hw_v2_client);
}

static void __exit hns_roce_hw_v2_exit(void)
{
	hnae3_unregister_client(&hns_roce_hw_v2_client);
}

module_init(hns_roce_hw_v2_init);
module_exit(hns_roce_hw_v2_exit);

MODULE_LICENSE("Dual BSD/GPL");
MODULE_AUTHOR("Wei Hu <xavier.huwei@huawei.com>");
MODULE_AUTHOR("Lijun Ou <oulijun@huawei.com>");
MODULE_AUTHOR("Shaobo Xu <xushaobo2@huawei.com>");
MODULE_DESCRIPTION("Hisilicon Hip08 Family RoCE Driver");<|MERGE_RESOLUTION|>--- conflicted
+++ resolved
@@ -475,22 +475,6 @@
 	if (WARN_ON(ret))
 		return ret;
 
-<<<<<<< HEAD
-	roce_set_field(ud_sq_wqe->dmac, V2_UD_SEND_WQE_DMAC_0_M,
-		       V2_UD_SEND_WQE_DMAC_0_S, ah->av.mac[0]);
-	roce_set_field(ud_sq_wqe->dmac, V2_UD_SEND_WQE_DMAC_1_M,
-		       V2_UD_SEND_WQE_DMAC_1_S, ah->av.mac[1]);
-	roce_set_field(ud_sq_wqe->dmac, V2_UD_SEND_WQE_DMAC_2_M,
-		       V2_UD_SEND_WQE_DMAC_2_S, ah->av.mac[2]);
-	roce_set_field(ud_sq_wqe->dmac, V2_UD_SEND_WQE_DMAC_3_M,
-		       V2_UD_SEND_WQE_DMAC_3_S, ah->av.mac[3]);
-	roce_set_field(ud_sq_wqe->byte_48, V2_UD_SEND_WQE_BYTE_48_DMAC_4_M,
-		       V2_UD_SEND_WQE_BYTE_48_DMAC_4_S, ah->av.mac[4]);
-	roce_set_field(ud_sq_wqe->byte_48, V2_UD_SEND_WQE_BYTE_48_DMAC_5_M,
-		       V2_UD_SEND_WQE_BYTE_48_DMAC_5_S, ah->av.mac[5]);
-
-=======
->>>>>>> e0733463
 	ud_sq_wqe->msg_len = cpu_to_le32(msg_len);
 
 	roce_set_bit(ud_sq_wqe->byte_4, V2_UD_SEND_WQE_BYTE_4_CQE_S,
@@ -515,34 +499,6 @@
 	roce_set_field(ud_sq_wqe->byte_32, V2_UD_SEND_WQE_BYTE_32_DQPN_M,
 		       V2_UD_SEND_WQE_BYTE_32_DQPN_S, ud_wr(wr)->remote_qpn);
 
-<<<<<<< HEAD
-	roce_set_field(ud_sq_wqe->byte_36, V2_UD_SEND_WQE_BYTE_36_HOPLIMIT_M,
-		       V2_UD_SEND_WQE_BYTE_36_HOPLIMIT_S, ah->av.hop_limit);
-	roce_set_field(ud_sq_wqe->byte_36, V2_UD_SEND_WQE_BYTE_36_TCLASS_M,
-		       V2_UD_SEND_WQE_BYTE_36_TCLASS_S, ah->av.tclass);
-	roce_set_field(ud_sq_wqe->byte_40, V2_UD_SEND_WQE_BYTE_40_FLOW_LABEL_M,
-		       V2_UD_SEND_WQE_BYTE_40_FLOW_LABEL_S, ah->av.flowlabel);
-	roce_set_field(ud_sq_wqe->byte_40, V2_UD_SEND_WQE_BYTE_40_SL_M,
-		       V2_UD_SEND_WQE_BYTE_40_SL_S, ah->av.sl);
-	roce_set_field(ud_sq_wqe->byte_40, V2_UD_SEND_WQE_BYTE_40_PORTN_M,
-		       V2_UD_SEND_WQE_BYTE_40_PORTN_S, qp->port);
-
-	roce_set_field(ud_sq_wqe->byte_48, V2_UD_SEND_WQE_BYTE_48_SGID_INDX_M,
-		       V2_UD_SEND_WQE_BYTE_48_SGID_INDX_S, ah->av.gid_index);
-
-	if (hr_dev->pci_dev->revision <= PCI_REVISION_ID_HIP08) {
-		roce_set_bit(ud_sq_wqe->byte_40,
-			     V2_UD_SEND_WQE_BYTE_40_UD_VLAN_EN_S,
-			     ah->av.vlan_en);
-		roce_set_field(ud_sq_wqe->byte_36,
-			       V2_UD_SEND_WQE_BYTE_36_VLAN_M,
-			       V2_UD_SEND_WQE_BYTE_36_VLAN_S, ah->av.vlan_id);
-	}
-
-	memcpy(&ud_sq_wqe->dgid[0], &ah->av.dgid[0], GID_LEN_V2);
-
-	set_extend_sge(qp, wr->sg_list, &curr_idx, valid_num_sge);
-=======
 	ret = fill_ud_av(ud_sq_wqe, ah);
 	if (ret)
 		return ret;
@@ -557,7 +513,6 @@
 	 */
 	if (qp->en_flags & HNS_ROCE_QP_CAP_OWNER_DB)
 		dma_wmb();
->>>>>>> e0733463
 
 	*sge_idx = curr_idx;
 	roce_set_bit(ud_sq_wqe->byte_4, V2_UD_SEND_WQE_BYTE_4_OWNER_S,
