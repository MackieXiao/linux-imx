/*
 * Copyright (c) 2005 Topspin Communications.  All rights reserved.
 * Copyright (c) 2005 Cisco Systems.  All rights reserved.
 * Copyright (c) 2005 Mellanox Technologies. All rights reserved.
 *
 * This software is available to you under a choice of one of two
 * licenses.  You may choose to be licensed under the terms of the GNU
 * General Public License (GPL) Version 2, available from the file
 * COPYING in the main directory of this source tree, or the
 * OpenIB.org BSD license below:
 *
 *     Redistribution and use in source and binary forms, with or
 *     without modification, are permitted provided that the following
 *     conditions are met:
 *
 *      - Redistributions of source code must retain the above
 *        copyright notice, this list of conditions and the following
 *        disclaimer.
 *
 *      - Redistributions in binary form must reproduce the above
 *        copyright notice, this list of conditions and the following
 *        disclaimer in the documentation and/or other materials
 *        provided with the distribution.
 *
 * THE SOFTWARE IS PROVIDED "AS IS", WITHOUT WARRANTY OF ANY KIND,
 * EXPRESS OR IMPLIED, INCLUDING BUT NOT LIMITED TO THE WARRANTIES OF
 * MERCHANTABILITY, FITNESS FOR A PARTICULAR PURPOSE AND
 * NONINFRINGEMENT. IN NO EVENT SHALL THE AUTHORS OR COPYRIGHT HOLDERS
 * BE LIABLE FOR ANY CLAIM, DAMAGES OR OTHER LIABILITY, WHETHER IN AN
 * ACTION OF CONTRACT, TORT OR OTHERWISE, ARISING FROM, OUT OF OR IN
 * CONNECTION WITH THE SOFTWARE OR THE USE OR OTHER DEALINGS IN THE
 * SOFTWARE.
 */

#include <linux/mm.h>
#include <linux/dma-mapping.h>
#include <linux/sched/signal.h>
#include <linux/sched/mm.h>
#include <linux/export.h>
#include <linux/slab.h>
#include <linux/pagemap.h>
#include <linux/count_zeros.h>
#include <rdma/ib_umem_odp.h>

#include "uverbs.h"

static void __ib_umem_release(struct ib_device *dev, struct ib_umem *umem, int dirty)
{
	struct sg_page_iter sg_iter;
	struct page *page;

	if (umem->nmap > 0)
		ib_dma_unmap_sg(dev, umem->sg_head.sgl, umem->sg_nents,
				DMA_BIDIRECTIONAL);

	for_each_sg_page(umem->sg_head.sgl, &sg_iter, umem->sg_nents, 0) {
		page = sg_page_iter_page(&sg_iter);
		unpin_user_pages_dirty_lock(&page, 1, umem->writable && dirty);
	}

	sg_free_table(&umem->sg_head);
}

/**
 * ib_umem_find_best_pgsz - Find best HW page size to use for this MR
 *
 * @umem: umem struct
 * @pgsz_bitmap: bitmap of HW supported page sizes
 * @virt: IOVA
 *
 * This helper is intended for HW that support multiple page
 * sizes but can do only a single page size in an MR.
 *
 * Returns 0 if the umem requires page sizes not supported by
 * the driver to be mapped. Drivers always supporting PAGE_SIZE
 * or smaller will never see a 0 result.
 */
unsigned long ib_umem_find_best_pgsz(struct ib_umem *umem,
				     unsigned long pgsz_bitmap,
				     unsigned long virt)
{
	struct scatterlist *sg;
	unsigned long va, pgoff;
	dma_addr_t mask;
	int i;

	/* rdma_for_each_block() has a bug if the page size is smaller than the
	 * page size used to build the umem. For now prevent smaller page sizes
	 * from being returned.
	 */
	pgsz_bitmap &= GENMASK(BITS_PER_LONG - 1, PAGE_SHIFT);

	/* At minimum, drivers must support PAGE_SIZE or smaller */
	if (WARN_ON(!(pgsz_bitmap & GENMASK(PAGE_SHIFT, 0))))
		return 0;

<<<<<<< HEAD
	va = virt;
=======
	umem->iova = va = virt;
>>>>>>> d1988041
	/* The best result is the smallest page size that results in the minimum
	 * number of required pages. Compute the largest page size that could
	 * work based on VA address bits that don't change.
	 */
	mask = pgsz_bitmap &
	       GENMASK(BITS_PER_LONG - 1,
		       bits_per((umem->length - 1 + virt) ^ virt));
	/* offset into first SGL */
	pgoff = umem->address & ~PAGE_MASK;

	for_each_sg(umem->sg_head.sgl, sg, umem->nmap, i) {
		/* Walk SGL and reduce max page size if VA/PA bits differ
		 * for any address.
		 */
		mask |= (sg_dma_address(sg) + pgoff) ^ va;
		va += sg_dma_len(sg) - pgoff;
		/* Except for the last entry, the ending iova alignment sets
		 * the maximum possible page size as the low bits of the iova
		 * must be zero when starting the next chunk.
		 */
		if (i != (umem->nmap - 1))
			mask |= va;
		pgoff = 0;
	}

	/* The mask accumulates 1's in each position where the VA and physical
	 * address differ, thus the length of trailing 0 is the largest page
	 * size that can pass the VA through to the physical.
	 */
	if (mask)
		pgsz_bitmap &= GENMASK(count_trailing_zeros(mask), 0);
	return rounddown_pow_of_two(pgsz_bitmap);
}
EXPORT_SYMBOL(ib_umem_find_best_pgsz);

/**
 * ib_umem_get - Pin and DMA map userspace memory.
 *
 * @device: IB device to connect UMEM
 * @addr: userspace virtual address to start at
 * @size: length of region to pin
 * @access: IB_ACCESS_xxx flags for memory being pinned
 */
struct ib_umem *ib_umem_get(struct ib_device *device, unsigned long addr,
			    size_t size, int access)
{
	struct ib_umem *umem;
	struct page **page_list;
	unsigned long lock_limit;
	unsigned long new_pinned;
	unsigned long cur_base;
	unsigned long dma_attr = 0;
	struct mm_struct *mm;
	unsigned long npages;
	int ret;
	struct scatterlist *sg = NULL;
	unsigned int gup_flags = FOLL_WRITE;

	/*
	 * If the combination of the addr and size requested for this memory
	 * region causes an integer overflow, return error.
	 */
	if (((addr + size) < addr) ||
	    PAGE_ALIGN(addr + size) < (addr + size))
		return ERR_PTR(-EINVAL);

	if (!can_do_mlock())
		return ERR_PTR(-EPERM);

	if (access & IB_ACCESS_ON_DEMAND)
		return ERR_PTR(-EOPNOTSUPP);

	umem = kzalloc(sizeof(*umem), GFP_KERNEL);
	if (!umem)
		return ERR_PTR(-ENOMEM);
	umem->ibdev      = device;
	umem->length     = size;
	umem->address    = addr;
	/*
	 * Drivers should call ib_umem_find_best_pgsz() to set the iova
	 * correctly.
	 */
	umem->iova = addr;
	umem->writable   = ib_access_writable(access);
	umem->owning_mm = mm = current->mm;
	mmgrab(mm);

	page_list = (struct page **) __get_free_page(GFP_KERNEL);
	if (!page_list) {
		ret = -ENOMEM;
		goto umem_kfree;
	}

	npages = ib_umem_num_pages(umem);
	if (npages == 0 || npages > UINT_MAX) {
		ret = -EINVAL;
		goto out;
	}

	lock_limit = rlimit(RLIMIT_MEMLOCK) >> PAGE_SHIFT;

	new_pinned = atomic64_add_return(npages, &mm->pinned_vm);
	if (new_pinned > lock_limit && !capable(CAP_IPC_LOCK)) {
		atomic64_sub(npages, &mm->pinned_vm);
		ret = -ENOMEM;
		goto out;
	}

	cur_base = addr & PAGE_MASK;

	if (!umem->writable)
		gup_flags |= FOLL_FORCE;

	while (npages) {
		cond_resched();
		ret = pin_user_pages_fast(cur_base,
					  min_t(unsigned long, npages,
						PAGE_SIZE /
						sizeof(struct page *)),
					  gup_flags | FOLL_LONGTERM, page_list);
		if (ret < 0)
			goto umem_release;

		cur_base += ret * PAGE_SIZE;
		npages -= ret;
		sg = __sg_alloc_table_from_pages(
			&umem->sg_head, page_list, ret, 0, ret << PAGE_SHIFT,
			dma_get_max_seg_size(device->dma_device), sg, npages,
			GFP_KERNEL);
		umem->sg_nents = umem->sg_head.nents;
		if (IS_ERR(sg)) {
			unpin_user_pages_dirty_lock(page_list, ret, 0);
			ret = PTR_ERR(sg);
			goto umem_release;
		}
	}

	if (access & IB_ACCESS_RELAXED_ORDERING)
		dma_attr |= DMA_ATTR_WEAK_ORDERING;

	umem->nmap =
		ib_dma_map_sg_attrs(device, umem->sg_head.sgl, umem->sg_nents,
				    DMA_BIDIRECTIONAL, dma_attr);

	if (!umem->nmap) {
		ret = -ENOMEM;
		goto umem_release;
	}

	ret = 0;
	goto out;

umem_release:
	__ib_umem_release(device, umem, 0);
	atomic64_sub(ib_umem_num_pages(umem), &mm->pinned_vm);
out:
	free_page((unsigned long) page_list);
umem_kfree:
	if (ret) {
		mmdrop(umem->owning_mm);
		kfree(umem);
	}
	return ret ? ERR_PTR(ret) : umem;
}
EXPORT_SYMBOL(ib_umem_get);

/**
 * ib_umem_release - release memory pinned with ib_umem_get
 * @umem: umem struct to release
 */
void ib_umem_release(struct ib_umem *umem)
{
	if (!umem)
		return;
	if (umem->is_odp)
		return ib_umem_odp_release(to_ib_umem_odp(umem));

	__ib_umem_release(umem->ibdev, umem, 1);

	atomic64_sub(ib_umem_num_pages(umem), &umem->owning_mm->pinned_vm);
	mmdrop(umem->owning_mm);
	kfree(umem);
}
EXPORT_SYMBOL(ib_umem_release);

/*
 * Copy from the given ib_umem's pages to the given buffer.
 *
 * umem - the umem to copy from
 * offset - offset to start copying from
 * dst - destination buffer
 * length - buffer length
 *
 * Returns 0 on success, or an error code.
 */
int ib_umem_copy_from(void *dst, struct ib_umem *umem, size_t offset,
		      size_t length)
{
	size_t end = offset + length;
	int ret;

	if (offset > umem->length || length > umem->length - offset) {
		pr_err("ib_umem_copy_from not in range. offset: %zd umem length: %zd end: %zd\n",
		       offset, umem->length, end);
		return -EINVAL;
	}

	ret = sg_pcopy_to_buffer(umem->sg_head.sgl, umem->sg_nents, dst, length,
				 offset + ib_umem_offset(umem));

	if (ret < 0)
		return ret;
	else if (ret != length)
		return -EINVAL;
	else
		return 0;
}
EXPORT_SYMBOL(ib_umem_copy_from);<|MERGE_RESOLUTION|>--- conflicted
+++ resolved
@@ -94,11 +94,7 @@
 	if (WARN_ON(!(pgsz_bitmap & GENMASK(PAGE_SHIFT, 0))))
 		return 0;
 
-<<<<<<< HEAD
-	va = virt;
-=======
 	umem->iova = va = virt;
->>>>>>> d1988041
 	/* The best result is the smallest page size that results in the minimum
 	 * number of required pages. Compute the largest page size that could
 	 * work based on VA address bits that don't change.
