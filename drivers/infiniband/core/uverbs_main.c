/*
 * Copyright (c) 2005 Topspin Communications.  All rights reserved.
 * Copyright (c) 2005, 2006 Cisco Systems.  All rights reserved.
 * Copyright (c) 2005 Mellanox Technologies. All rights reserved.
 * Copyright (c) 2005 Voltaire, Inc. All rights reserved.
 * Copyright (c) 2005 PathScale, Inc. All rights reserved.
 *
 * This software is available to you under a choice of one of two
 * licenses.  You may choose to be licensed under the terms of the GNU
 * General Public License (GPL) Version 2, available from the file
 * COPYING in the main directory of this source tree, or the
 * OpenIB.org BSD license below:
 *
 *     Redistribution and use in source and binary forms, with or
 *     without modification, are permitted provided that the following
 *     conditions are met:
 *
 *      - Redistributions of source code must retain the above
 *        copyright notice, this list of conditions and the following
 *        disclaimer.
 *
 *      - Redistributions in binary form must reproduce the above
 *        copyright notice, this list of conditions and the following
 *        disclaimer in the documentation and/or other materials
 *        provided with the distribution.
 *
 * THE SOFTWARE IS PROVIDED "AS IS", WITHOUT WARRANTY OF ANY KIND,
 * EXPRESS OR IMPLIED, INCLUDING BUT NOT LIMITED TO THE WARRANTIES OF
 * MERCHANTABILITY, FITNESS FOR A PARTICULAR PURPOSE AND
 * NONINFRINGEMENT. IN NO EVENT SHALL THE AUTHORS OR COPYRIGHT HOLDERS
 * BE LIABLE FOR ANY CLAIM, DAMAGES OR OTHER LIABILITY, WHETHER IN AN
 * ACTION OF CONTRACT, TORT OR OTHERWISE, ARISING FROM, OUT OF OR IN
 * CONNECTION WITH THE SOFTWARE OR THE USE OR OTHER DEALINGS IN THE
 * SOFTWARE.
 */

#include <linux/module.h>
#include <linux/init.h>
#include <linux/device.h>
#include <linux/err.h>
#include <linux/fs.h>
#include <linux/poll.h>
#include <linux/sched.h>
#include <linux/file.h>
#include <linux/cdev.h>
#include <linux/anon_inodes.h>
#include <linux/slab.h>
#include <linux/sched/mm.h>

#include <linux/uaccess.h>

#include <rdma/ib.h>
#include <rdma/uverbs_std_types.h>

#include "uverbs.h"
#include "core_priv.h"
#include "rdma_core.h"

MODULE_AUTHOR("Roland Dreier");
MODULE_DESCRIPTION("InfiniBand userspace verbs access");
MODULE_LICENSE("Dual BSD/GPL");

enum {
	IB_UVERBS_MAJOR       = 231,
	IB_UVERBS_BASE_MINOR  = 192,
	IB_UVERBS_MAX_DEVICES = RDMA_MAX_PORTS,
	IB_UVERBS_NUM_FIXED_MINOR = 32,
	IB_UVERBS_NUM_DYNAMIC_MINOR = IB_UVERBS_MAX_DEVICES - IB_UVERBS_NUM_FIXED_MINOR,
};

#define IB_UVERBS_BASE_DEV	MKDEV(IB_UVERBS_MAJOR, IB_UVERBS_BASE_MINOR)

static dev_t dynamic_uverbs_dev;
static struct class *uverbs_class;

static DEFINE_IDA(uverbs_ida);
static void ib_uverbs_add_one(struct ib_device *device);
static void ib_uverbs_remove_one(struct ib_device *device, void *client_data);

/*
 * Must be called with the ufile->device->disassociate_srcu held, and the lock
 * must be held until use of the ucontext is finished.
 */
struct ib_ucontext *ib_uverbs_get_ucontext_file(struct ib_uverbs_file *ufile)
{
	/*
	 * We do not hold the hw_destroy_rwsem lock for this flow, instead
	 * srcu is used. It does not matter if someone races this with
	 * get_context, we get NULL or valid ucontext.
	 */
	struct ib_ucontext *ucontext = smp_load_acquire(&ufile->ucontext);

	if (!srcu_dereference(ufile->device->ib_dev,
			      &ufile->device->disassociate_srcu))
		return ERR_PTR(-EIO);

	if (!ucontext)
		return ERR_PTR(-EINVAL);

	return ucontext;
}
EXPORT_SYMBOL(ib_uverbs_get_ucontext_file);

int uverbs_dealloc_mw(struct ib_mw *mw)
{
	struct ib_pd *pd = mw->pd;
	int ret;

	ret = mw->device->ops.dealloc_mw(mw);
	if (!ret)
		atomic_dec(&pd->usecnt);
	return ret;
}

static void ib_uverbs_release_dev(struct device *device)
{
	struct ib_uverbs_device *dev =
			container_of(device, struct ib_uverbs_device, dev);

	uverbs_destroy_api(dev->uapi);
	cleanup_srcu_struct(&dev->disassociate_srcu);
	kfree(dev);
}

static void ib_uverbs_release_async_event_file(struct kref *ref)
{
	struct ib_uverbs_async_event_file *file =
		container_of(ref, struct ib_uverbs_async_event_file, ref);

	kfree(file);
}

void ib_uverbs_release_ucq(struct ib_uverbs_file *file,
			  struct ib_uverbs_completion_event_file *ev_file,
			  struct ib_ucq_object *uobj)
{
	struct ib_uverbs_event *evt, *tmp;

	if (ev_file) {
		spin_lock_irq(&ev_file->ev_queue.lock);
		list_for_each_entry_safe(evt, tmp, &uobj->comp_list, obj_list) {
			list_del(&evt->list);
			kfree(evt);
		}
		spin_unlock_irq(&ev_file->ev_queue.lock);

		uverbs_uobject_put(&ev_file->uobj);
	}

	spin_lock_irq(&file->async_file->ev_queue.lock);
	list_for_each_entry_safe(evt, tmp, &uobj->async_list, obj_list) {
		list_del(&evt->list);
		kfree(evt);
	}
	spin_unlock_irq(&file->async_file->ev_queue.lock);
}

void ib_uverbs_release_uevent(struct ib_uverbs_file *file,
			      struct ib_uevent_object *uobj)
{
	struct ib_uverbs_event *evt, *tmp;

	spin_lock_irq(&file->async_file->ev_queue.lock);
	list_for_each_entry_safe(evt, tmp, &uobj->event_list, obj_list) {
		list_del(&evt->list);
		kfree(evt);
	}
	spin_unlock_irq(&file->async_file->ev_queue.lock);
}

void ib_uverbs_detach_umcast(struct ib_qp *qp,
			     struct ib_uqp_object *uobj)
{
	struct ib_uverbs_mcast_entry *mcast, *tmp;

	list_for_each_entry_safe(mcast, tmp, &uobj->mcast_list, list) {
		ib_detach_mcast(qp, &mcast->gid, mcast->lid);
		list_del(&mcast->list);
		kfree(mcast);
	}
}

static void ib_uverbs_comp_dev(struct ib_uverbs_device *dev)
{
	complete(&dev->comp);
}

void ib_uverbs_release_file(struct kref *ref)
{
	struct ib_uverbs_file *file =
		container_of(ref, struct ib_uverbs_file, ref);
	struct ib_device *ib_dev;
	int srcu_key;

	release_ufile_idr_uobject(file);

	srcu_key = srcu_read_lock(&file->device->disassociate_srcu);
	ib_dev = srcu_dereference(file->device->ib_dev,
				  &file->device->disassociate_srcu);
	if (ib_dev && !ib_dev->ops.disassociate_ucontext)
		module_put(ib_dev->owner);
	srcu_read_unlock(&file->device->disassociate_srcu, srcu_key);

	if (atomic_dec_and_test(&file->device->refcount))
		ib_uverbs_comp_dev(file->device);

	if (file->async_file)
		kref_put(&file->async_file->ref,
			 ib_uverbs_release_async_event_file);
	put_device(&file->device->dev);

	if (file->disassociate_page)
		__free_pages(file->disassociate_page, 0);
	kfree(file);
}

static ssize_t ib_uverbs_event_read(struct ib_uverbs_event_queue *ev_queue,
				    struct ib_uverbs_file *uverbs_file,
				    struct file *filp, char __user *buf,
				    size_t count, loff_t *pos,
				    size_t eventsz)
{
	struct ib_uverbs_event *event;
	int ret = 0;

	spin_lock_irq(&ev_queue->lock);

	while (list_empty(&ev_queue->event_list)) {
		spin_unlock_irq(&ev_queue->lock);

		if (filp->f_flags & O_NONBLOCK)
			return -EAGAIN;

		if (wait_event_interruptible(ev_queue->poll_wait,
					     (!list_empty(&ev_queue->event_list) ||
			/* The barriers built into wait_event_interruptible()
			 * and wake_up() guarentee this will see the null set
			 * without using RCU
			 */
					     !uverbs_file->device->ib_dev)))
			return -ERESTARTSYS;

		/* If device was disassociated and no event exists set an error */
		if (list_empty(&ev_queue->event_list) &&
		    !uverbs_file->device->ib_dev)
			return -EIO;

		spin_lock_irq(&ev_queue->lock);
	}

	event = list_entry(ev_queue->event_list.next, struct ib_uverbs_event, list);

	if (eventsz > count) {
		ret   = -EINVAL;
		event = NULL;
	} else {
		list_del(ev_queue->event_list.next);
		if (event->counter) {
			++(*event->counter);
			list_del(&event->obj_list);
		}
	}

	spin_unlock_irq(&ev_queue->lock);

	if (event) {
		if (copy_to_user(buf, event, eventsz))
			ret = -EFAULT;
		else
			ret = eventsz;
	}

	kfree(event);

	return ret;
}

static ssize_t ib_uverbs_async_event_read(struct file *filp, char __user *buf,
					  size_t count, loff_t *pos)
{
	struct ib_uverbs_async_event_file *file = filp->private_data;

	return ib_uverbs_event_read(&file->ev_queue, file->uverbs_file, filp,
				    buf, count, pos,
				    sizeof(struct ib_uverbs_async_event_desc));
}

static ssize_t ib_uverbs_comp_event_read(struct file *filp, char __user *buf,
					 size_t count, loff_t *pos)
{
	struct ib_uverbs_completion_event_file *comp_ev_file =
		filp->private_data;

	return ib_uverbs_event_read(&comp_ev_file->ev_queue,
				    comp_ev_file->uobj.ufile, filp,
				    buf, count, pos,
				    sizeof(struct ib_uverbs_comp_event_desc));
}

static __poll_t ib_uverbs_event_poll(struct ib_uverbs_event_queue *ev_queue,
					 struct file *filp,
					 struct poll_table_struct *wait)
{
	__poll_t pollflags = 0;

	poll_wait(filp, &ev_queue->poll_wait, wait);

	spin_lock_irq(&ev_queue->lock);
	if (!list_empty(&ev_queue->event_list))
		pollflags = EPOLLIN | EPOLLRDNORM;
	spin_unlock_irq(&ev_queue->lock);

	return pollflags;
}

static __poll_t ib_uverbs_async_event_poll(struct file *filp,
					       struct poll_table_struct *wait)
{
	return ib_uverbs_event_poll(filp->private_data, filp, wait);
}

static __poll_t ib_uverbs_comp_event_poll(struct file *filp,
					      struct poll_table_struct *wait)
{
	struct ib_uverbs_completion_event_file *comp_ev_file =
		filp->private_data;

	return ib_uverbs_event_poll(&comp_ev_file->ev_queue, filp, wait);
}

static int ib_uverbs_async_event_fasync(int fd, struct file *filp, int on)
{
	struct ib_uverbs_event_queue *ev_queue = filp->private_data;

	return fasync_helper(fd, filp, on, &ev_queue->async_queue);
}

static int ib_uverbs_comp_event_fasync(int fd, struct file *filp, int on)
{
	struct ib_uverbs_completion_event_file *comp_ev_file =
		filp->private_data;

	return fasync_helper(fd, filp, on, &comp_ev_file->ev_queue.async_queue);
}

static int ib_uverbs_async_event_close(struct inode *inode, struct file *filp)
{
	struct ib_uverbs_async_event_file *file = filp->private_data;
	struct ib_uverbs_file *uverbs_file = file->uverbs_file;
	struct ib_uverbs_event *entry, *tmp;
	int closed_already = 0;

	mutex_lock(&uverbs_file->device->lists_mutex);
	spin_lock_irq(&file->ev_queue.lock);
	closed_already = file->ev_queue.is_closed;
	file->ev_queue.is_closed = 1;
	list_for_each_entry_safe(entry, tmp, &file->ev_queue.event_list, list) {
		if (entry->counter)
			list_del(&entry->obj_list);
		kfree(entry);
	}
	spin_unlock_irq(&file->ev_queue.lock);
	if (!closed_already) {
		list_del(&file->list);
		ib_unregister_event_handler(&uverbs_file->event_handler);
	}
	mutex_unlock(&uverbs_file->device->lists_mutex);

	kref_put(&uverbs_file->ref, ib_uverbs_release_file);
	kref_put(&file->ref, ib_uverbs_release_async_event_file);

	return 0;
}

static int ib_uverbs_comp_event_close(struct inode *inode, struct file *filp)
{
	struct ib_uobject *uobj = filp->private_data;
	struct ib_uverbs_completion_event_file *file = container_of(
		uobj, struct ib_uverbs_completion_event_file, uobj);
	struct ib_uverbs_event *entry, *tmp;

	spin_lock_irq(&file->ev_queue.lock);
	list_for_each_entry_safe(entry, tmp, &file->ev_queue.event_list, list) {
		if (entry->counter)
			list_del(&entry->obj_list);
		kfree(entry);
	}
	file->ev_queue.is_closed = 1;
	spin_unlock_irq(&file->ev_queue.lock);

	uverbs_close_fd(filp);

	return 0;
}

const struct file_operations uverbs_event_fops = {
	.owner	 = THIS_MODULE,
	.read	 = ib_uverbs_comp_event_read,
	.poll    = ib_uverbs_comp_event_poll,
	.release = ib_uverbs_comp_event_close,
	.fasync  = ib_uverbs_comp_event_fasync,
	.llseek	 = no_llseek,
};

static const struct file_operations uverbs_async_event_fops = {
	.owner	 = THIS_MODULE,
	.read	 = ib_uverbs_async_event_read,
	.poll    = ib_uverbs_async_event_poll,
	.release = ib_uverbs_async_event_close,
	.fasync  = ib_uverbs_async_event_fasync,
	.llseek	 = no_llseek,
};

void ib_uverbs_comp_handler(struct ib_cq *cq, void *cq_context)
{
	struct ib_uverbs_event_queue   *ev_queue = cq_context;
	struct ib_ucq_object	       *uobj;
	struct ib_uverbs_event	       *entry;
	unsigned long			flags;

	if (!ev_queue)
		return;

	spin_lock_irqsave(&ev_queue->lock, flags);
	if (ev_queue->is_closed) {
		spin_unlock_irqrestore(&ev_queue->lock, flags);
		return;
	}

	entry = kmalloc(sizeof(*entry), GFP_ATOMIC);
	if (!entry) {
		spin_unlock_irqrestore(&ev_queue->lock, flags);
		return;
	}

	uobj = container_of(cq->uobject, struct ib_ucq_object, uobject);

	entry->desc.comp.cq_handle = cq->uobject->user_handle;
	entry->counter		   = &uobj->comp_events_reported;

	list_add_tail(&entry->list, &ev_queue->event_list);
	list_add_tail(&entry->obj_list, &uobj->comp_list);
	spin_unlock_irqrestore(&ev_queue->lock, flags);

	wake_up_interruptible(&ev_queue->poll_wait);
	kill_fasync(&ev_queue->async_queue, SIGIO, POLL_IN);
}

static void ib_uverbs_async_handler(struct ib_uverbs_file *file,
				    __u64 element, __u64 event,
				    struct list_head *obj_list,
				    u32 *counter)
{
	struct ib_uverbs_event *entry;
	unsigned long flags;

	spin_lock_irqsave(&file->async_file->ev_queue.lock, flags);
	if (file->async_file->ev_queue.is_closed) {
		spin_unlock_irqrestore(&file->async_file->ev_queue.lock, flags);
		return;
	}

	entry = kmalloc(sizeof(*entry), GFP_ATOMIC);
	if (!entry) {
		spin_unlock_irqrestore(&file->async_file->ev_queue.lock, flags);
		return;
	}

	entry->desc.async.element    = element;
	entry->desc.async.event_type = event;
	entry->desc.async.reserved   = 0;
	entry->counter               = counter;

	list_add_tail(&entry->list, &file->async_file->ev_queue.event_list);
	if (obj_list)
		list_add_tail(&entry->obj_list, obj_list);
	spin_unlock_irqrestore(&file->async_file->ev_queue.lock, flags);

	wake_up_interruptible(&file->async_file->ev_queue.poll_wait);
	kill_fasync(&file->async_file->ev_queue.async_queue, SIGIO, POLL_IN);
}

void ib_uverbs_cq_event_handler(struct ib_event *event, void *context_ptr)
{
	struct ib_ucq_object *uobj = container_of(event->element.cq->uobject,
						  struct ib_ucq_object, uobject);

	ib_uverbs_async_handler(uobj->uobject.ufile, uobj->uobject.user_handle,
				event->event, &uobj->async_list,
				&uobj->async_events_reported);
}

void ib_uverbs_qp_event_handler(struct ib_event *event, void *context_ptr)
{
	struct ib_uevent_object *uobj;

	/* for XRC target qp's, check that qp is live */
	if (!event->element.qp->uobject)
		return;

	uobj = container_of(event->element.qp->uobject,
			    struct ib_uevent_object, uobject);

	ib_uverbs_async_handler(context_ptr, uobj->uobject.user_handle,
				event->event, &uobj->event_list,
				&uobj->events_reported);
}

void ib_uverbs_wq_event_handler(struct ib_event *event, void *context_ptr)
{
	struct ib_uevent_object *uobj = container_of(event->element.wq->uobject,
						  struct ib_uevent_object, uobject);

	ib_uverbs_async_handler(context_ptr, uobj->uobject.user_handle,
				event->event, &uobj->event_list,
				&uobj->events_reported);
}

void ib_uverbs_srq_event_handler(struct ib_event *event, void *context_ptr)
{
	struct ib_uevent_object *uobj;

	uobj = container_of(event->element.srq->uobject,
			    struct ib_uevent_object, uobject);

	ib_uverbs_async_handler(context_ptr, uobj->uobject.user_handle,
				event->event, &uobj->event_list,
				&uobj->events_reported);
}

void ib_uverbs_event_handler(struct ib_event_handler *handler,
			     struct ib_event *event)
{
	struct ib_uverbs_file *file =
		container_of(handler, struct ib_uverbs_file, event_handler);

	ib_uverbs_async_handler(file, event->element.port_num, event->event,
				NULL, NULL);
}

void ib_uverbs_free_async_event_file(struct ib_uverbs_file *file)
{
	kref_put(&file->async_file->ref, ib_uverbs_release_async_event_file);
	file->async_file = NULL;
}

void ib_uverbs_init_event_queue(struct ib_uverbs_event_queue *ev_queue)
{
	spin_lock_init(&ev_queue->lock);
	INIT_LIST_HEAD(&ev_queue->event_list);
	init_waitqueue_head(&ev_queue->poll_wait);
	ev_queue->is_closed   = 0;
	ev_queue->async_queue = NULL;
}

struct file *ib_uverbs_alloc_async_event_file(struct ib_uverbs_file *uverbs_file,
					      struct ib_device	*ib_dev)
{
	struct ib_uverbs_async_event_file *ev_file;
	struct file *filp;

	ev_file = kzalloc(sizeof(*ev_file), GFP_KERNEL);
	if (!ev_file)
		return ERR_PTR(-ENOMEM);

	ib_uverbs_init_event_queue(&ev_file->ev_queue);
	ev_file->uverbs_file = uverbs_file;
	kref_get(&ev_file->uverbs_file->ref);
	kref_init(&ev_file->ref);
	filp = anon_inode_getfile("[infinibandevent]", &uverbs_async_event_fops,
				  ev_file, O_RDONLY);
	if (IS_ERR(filp))
		goto err_put_refs;

	mutex_lock(&uverbs_file->device->lists_mutex);
	list_add_tail(&ev_file->list,
		      &uverbs_file->device->uverbs_events_file_list);
	mutex_unlock(&uverbs_file->device->lists_mutex);

	WARN_ON(uverbs_file->async_file);
	uverbs_file->async_file = ev_file;
	kref_get(&uverbs_file->async_file->ref);
	INIT_IB_EVENT_HANDLER(&uverbs_file->event_handler,
			      ib_dev,
			      ib_uverbs_event_handler);
	ib_register_event_handler(&uverbs_file->event_handler);
	/* At that point async file stuff was fully set */

	return filp;

err_put_refs:
	kref_put(&ev_file->uverbs_file->ref, ib_uverbs_release_file);
	kref_put(&ev_file->ref, ib_uverbs_release_async_event_file);
	return filp;
}

static ssize_t verify_hdr(struct ib_uverbs_cmd_hdr *hdr,
			  struct ib_uverbs_ex_cmd_hdr *ex_hdr, size_t count,
			  const struct uverbs_api_write_method *method_elm)
{
	if (method_elm->is_ex) {
		count -= sizeof(*hdr) + sizeof(*ex_hdr);

		if ((hdr->in_words + ex_hdr->provider_in_words) * 8 != count)
			return -EINVAL;

		if (hdr->in_words * 8 < method_elm->req_size)
			return -ENOSPC;

		if (ex_hdr->cmd_hdr_reserved)
			return -EINVAL;

		if (ex_hdr->response) {
			if (!hdr->out_words && !ex_hdr->provider_out_words)
				return -EINVAL;

			if (hdr->out_words * 8 < method_elm->resp_size)
				return -ENOSPC;

			if (!access_ok(u64_to_user_ptr(ex_hdr->response),
				       (hdr->out_words + ex_hdr->provider_out_words) * 8))
				return -EFAULT;
		} else {
			if (hdr->out_words || ex_hdr->provider_out_words)
				return -EINVAL;
		}

		return 0;
	}

	/* not extended command */
	if (hdr->in_words * 4 != count)
		return -EINVAL;

	if (count < method_elm->req_size + sizeof(hdr)) {
		/*
		 * rdma-core v18 and v19 have a bug where they send DESTROY_CQ
		 * with a 16 byte write instead of 24. Old kernels didn't
		 * check the size so they allowed this. Now that the size is
		 * checked provide a compatibility work around to not break
		 * those userspaces.
		 */
		if (hdr->command == IB_USER_VERBS_CMD_DESTROY_CQ &&
		    count == 16) {
			hdr->in_words = 6;
			return 0;
		}
		return -ENOSPC;
	}
	if (hdr->out_words * 4 < method_elm->resp_size)
		return -ENOSPC;

	return 0;
}

static ssize_t ib_uverbs_write(struct file *filp, const char __user *buf,
			     size_t count, loff_t *pos)
{
	struct ib_uverbs_file *file = filp->private_data;
	const struct uverbs_api_write_method *method_elm;
	struct uverbs_api *uapi = file->device->uapi;
	struct ib_uverbs_ex_cmd_hdr ex_hdr;
	struct ib_uverbs_cmd_hdr hdr;
	struct uverbs_attr_bundle bundle;
	int srcu_key;
	ssize_t ret;

	if (!ib_safe_file_access(filp)) {
		pr_err_once("uverbs_write: process %d (%s) changed security contexts after opening file descriptor, this is not allowed.\n",
			    task_tgid_vnr(current), current->comm);
		return -EACCES;
	}

	if (count < sizeof(hdr))
		return -EINVAL;

	if (copy_from_user(&hdr, buf, sizeof(hdr)))
		return -EFAULT;

	method_elm = uapi_get_method(uapi, hdr.command);
	if (IS_ERR(method_elm))
		return PTR_ERR(method_elm);

	if (method_elm->is_ex) {
		if (count < (sizeof(hdr) + sizeof(ex_hdr)))
			return -EINVAL;
		if (copy_from_user(&ex_hdr, buf + sizeof(hdr), sizeof(ex_hdr)))
			return -EFAULT;
	}

	ret = verify_hdr(&hdr, &ex_hdr, count, method_elm);
	if (ret)
		return ret;

	srcu_key = srcu_read_lock(&file->device->disassociate_srcu);

	buf += sizeof(hdr);

	memset(bundle.attr_present, 0, sizeof(bundle.attr_present));
	bundle.ufile = file;
	bundle.context = NULL; /* only valid if bundle has uobject */
	if (!method_elm->is_ex) {
		size_t in_len = hdr.in_words * 4 - sizeof(hdr);
		size_t out_len = hdr.out_words * 4;
		u64 response = 0;

		if (method_elm->has_udata) {
			bundle.driver_udata.inlen =
				in_len - method_elm->req_size;
			in_len = method_elm->req_size;
			if (bundle.driver_udata.inlen)
				bundle.driver_udata.inbuf = buf + in_len;
			else
				bundle.driver_udata.inbuf = NULL;
		} else {
			memset(&bundle.driver_udata, 0,
			       sizeof(bundle.driver_udata));
		}

		if (method_elm->has_resp) {
			/*
			 * The macros check that if has_resp is set
			 * then the command request structure starts
			 * with a '__aligned u64 response' member.
			 */
			ret = get_user(response, (const u64 __user *)buf);
			if (ret)
				goto out_unlock;

			if (method_elm->has_udata) {
				bundle.driver_udata.outlen =
					out_len - method_elm->resp_size;
				out_len = method_elm->resp_size;
				if (bundle.driver_udata.outlen)
					bundle.driver_udata.outbuf =
						u64_to_user_ptr(response +
								out_len);
				else
					bundle.driver_udata.outbuf = NULL;
			}
		} else {
			bundle.driver_udata.outlen = 0;
			bundle.driver_udata.outbuf = NULL;
		}

		ib_uverbs_init_udata_buf_or_null(
			&bundle.ucore, buf, u64_to_user_ptr(response),
			in_len, out_len);
	} else {
		buf += sizeof(ex_hdr);

		ib_uverbs_init_udata_buf_or_null(&bundle.ucore, buf,
					u64_to_user_ptr(ex_hdr.response),
					hdr.in_words * 8, hdr.out_words * 8);

		ib_uverbs_init_udata_buf_or_null(
			&bundle.driver_udata, buf + bundle.ucore.inlen,
			u64_to_user_ptr(ex_hdr.response) + bundle.ucore.outlen,
			ex_hdr.provider_in_words * 8,
			ex_hdr.provider_out_words * 8);

	}

	ret = method_elm->handler(&bundle);
out_unlock:
	srcu_read_unlock(&file->device->disassociate_srcu, srcu_key);
	return (ret) ? : count;
}

static int ib_uverbs_mmap(struct file *filp, struct vm_area_struct *vma)
{
	struct ib_uverbs_file *file = filp->private_data;
	struct ib_ucontext *ucontext;
	int ret = 0;
	int srcu_key;

	srcu_key = srcu_read_lock(&file->device->disassociate_srcu);
	ucontext = ib_uverbs_get_ucontext_file(file);
	if (IS_ERR(ucontext)) {
		ret = PTR_ERR(ucontext);
		goto out;
	}

	ret = ucontext->device->ops.mmap(ucontext, vma);
out:
	srcu_read_unlock(&file->device->disassociate_srcu, srcu_key);
	return ret;
}

/*
 * Each time we map IO memory into user space this keeps track of the mapping.
 * When the device is hot-unplugged we 'zap' the mmaps in user space to point
 * to the zero page and allow the hot unplug to proceed.
 *
 * This is necessary for cases like PCI physical hot unplug as the actual BAR
 * memory may vanish after this and access to it from userspace could MCE.
 *
 * RDMA drivers supporting disassociation must have their user space designed
 * to cope in some way with their IO pages going to the zero page.
 */
struct rdma_umap_priv {
	struct vm_area_struct *vma;
	struct list_head list;
};

static const struct vm_operations_struct rdma_umap_ops;

static void rdma_umap_priv_init(struct rdma_umap_priv *priv,
				struct vm_area_struct *vma)
{
	struct ib_uverbs_file *ufile = vma->vm_file->private_data;

	priv->vma = vma;
	vma->vm_private_data = priv;
	vma->vm_ops = &rdma_umap_ops;

	mutex_lock(&ufile->umap_lock);
	list_add(&priv->list, &ufile->umaps);
	mutex_unlock(&ufile->umap_lock);
}

/*
 * The VMA has been dup'd, initialize the vm_private_data with a new tracking
 * struct
 */
static void rdma_umap_open(struct vm_area_struct *vma)
{
	struct ib_uverbs_file *ufile = vma->vm_file->private_data;
	struct rdma_umap_priv *opriv = vma->vm_private_data;
	struct rdma_umap_priv *priv;

	if (!opriv)
		return;

	/* We are racing with disassociation */
	if (!down_read_trylock(&ufile->hw_destroy_rwsem))
		goto out_zap;
	/*
	 * Disassociation already completed, the VMA should already be zapped.
	 */
	if (!ufile->ucontext)
		goto out_unlock;

	priv = kzalloc(sizeof(*priv), GFP_KERNEL);
	if (!priv)
		goto out_unlock;
	rdma_umap_priv_init(priv, vma);

	up_read(&ufile->hw_destroy_rwsem);
	return;

out_unlock:
	up_read(&ufile->hw_destroy_rwsem);
out_zap:
	/*
	 * We can't allow the VMA to be created with the actual IO pages, that
	 * would break our API contract, and it can't be stopped at this
	 * point, so zap it.
	 */
	vma->vm_private_data = NULL;
	zap_vma_ptes(vma, vma->vm_start, vma->vm_end - vma->vm_start);
}

static void rdma_umap_close(struct vm_area_struct *vma)
{
	struct ib_uverbs_file *ufile = vma->vm_file->private_data;
	struct rdma_umap_priv *priv = vma->vm_private_data;

	if (!priv)
		return;

	/*
	 * The vma holds a reference on the struct file that created it, which
	 * in turn means that the ib_uverbs_file is guaranteed to exist at
	 * this point.
	 */
	mutex_lock(&ufile->umap_lock);
	list_del(&priv->list);
	mutex_unlock(&ufile->umap_lock);
	kfree(priv);
}

/*
 * Once the zap_vma_ptes has been called touches to the VMA will come here and
 * we return a dummy writable zero page for all the pfns.
 */
static vm_fault_t rdma_umap_fault(struct vm_fault *vmf)
{
	struct ib_uverbs_file *ufile = vmf->vma->vm_file->private_data;
	struct rdma_umap_priv *priv = vmf->vma->vm_private_data;
	vm_fault_t ret = 0;

	if (!priv)
		return VM_FAULT_SIGBUS;

	/* Read only pages can just use the system zero page. */
	if (!(vmf->vma->vm_flags & (VM_WRITE | VM_MAYWRITE))) {
<<<<<<< HEAD
		vmf->page = ZERO_PAGE(vmf->address);
=======
		vmf->page = ZERO_PAGE(vmf->vm_start);
>>>>>>> b79656ed
		get_page(vmf->page);
		return 0;
	}

	mutex_lock(&ufile->umap_lock);
	if (!ufile->disassociate_page)
		ufile->disassociate_page =
			alloc_pages(vmf->gfp_mask | __GFP_ZERO, 0);

	if (ufile->disassociate_page) {
		/*
		 * This VMA is forced to always be shared so this doesn't have
		 * to worry about COW.
		 */
		vmf->page = ufile->disassociate_page;
		get_page(vmf->page);
	} else {
		ret = VM_FAULT_SIGBUS;
	}
	mutex_unlock(&ufile->umap_lock);

	return ret;
}

static const struct vm_operations_struct rdma_umap_ops = {
	.open = rdma_umap_open,
	.close = rdma_umap_close,
	.fault = rdma_umap_fault,
};

/*
 * Map IO memory into a process. This is to be called by drivers as part of
 * their mmap() functions if they wish to send something like PCI-E BAR memory
 * to userspace.
 */
int rdma_user_mmap_io(struct ib_ucontext *ucontext, struct vm_area_struct *vma,
		      unsigned long pfn, unsigned long size, pgprot_t prot)
{
	struct ib_uverbs_file *ufile = ucontext->ufile;
	struct rdma_umap_priv *priv;

	if (!(vma->vm_flags & VM_SHARED))
<<<<<<< HEAD
		return ERR_PTR(-EINVAL);
=======
		return -EINVAL;
>>>>>>> b79656ed

	if (vma->vm_end - vma->vm_start != size)
		return -EINVAL;

	/* Driver is using this wrong, must be called by ib_uverbs_mmap */
	if (WARN_ON(!vma->vm_file ||
		    vma->vm_file->private_data != ufile))
		return -EINVAL;
	lockdep_assert_held(&ufile->device->disassociate_srcu);

	priv = kzalloc(sizeof(*priv), GFP_KERNEL);
	if (!priv)
		return -ENOMEM;

	vma->vm_page_prot = prot;
	if (io_remap_pfn_range(vma, vma->vm_start, pfn, size, prot)) {
		kfree(priv);
		return -EAGAIN;
	}

	rdma_umap_priv_init(priv, vma);
	return 0;
}
EXPORT_SYMBOL(rdma_user_mmap_io);

void uverbs_user_mmap_disassociate(struct ib_uverbs_file *ufile)
{
	struct rdma_umap_priv *priv, *next_priv;

	lockdep_assert_held(&ufile->hw_destroy_rwsem);

	while (1) {
		struct mm_struct *mm = NULL;

		/* Get an arbitrary mm pointer that hasn't been cleaned yet */
		mutex_lock(&ufile->umap_lock);
		while (!list_empty(&ufile->umaps)) {
			int ret;

			priv = list_first_entry(&ufile->umaps,
						struct rdma_umap_priv, list);
			mm = priv->vma->vm_mm;
			ret = mmget_not_zero(mm);
			if (!ret) {
				list_del_init(&priv->list);
				mm = NULL;
				continue;
			}
			break;
		}
		mutex_unlock(&ufile->umap_lock);
		if (!mm)
			return;

		/*
		 * The umap_lock is nested under mmap_sem since it used within
		 * the vma_ops callbacks, so we have to clean the list one mm
		 * at a time to get the lock ordering right. Typically there
		 * will only be one mm, so no big deal.
		 */
		down_read(&mm->mmap_sem);
<<<<<<< HEAD
		if (!mmget_still_valid(mm))
			goto skip_mm;
=======
>>>>>>> b79656ed
		mutex_lock(&ufile->umap_lock);
		list_for_each_entry_safe (priv, next_priv, &ufile->umaps,
					  list) {
			struct vm_area_struct *vma = priv->vma;

			if (vma->vm_mm != mm)
				continue;
			list_del_init(&priv->list);

			zap_vma_ptes(vma, vma->vm_start,
				     vma->vm_end - vma->vm_start);
		}
		mutex_unlock(&ufile->umap_lock);
<<<<<<< HEAD
	skip_mm:
=======
>>>>>>> b79656ed
		up_read(&mm->mmap_sem);
		mmput(mm);
	}
}

/*
 * ib_uverbs_open() does not need the BKL:
 *
 *  - the ib_uverbs_device structures are properly reference counted and
 *    everything else is purely local to the file being created, so
 *    races against other open calls are not a problem;
 *  - there is no ioctl method to race against;
 *  - the open method will either immediately run -ENXIO, or all
 *    required initialization will be done.
 */
static int ib_uverbs_open(struct inode *inode, struct file *filp)
{
	struct ib_uverbs_device *dev;
	struct ib_uverbs_file *file;
	struct ib_device *ib_dev;
	int ret;
	int module_dependent;
	int srcu_key;

	dev = container_of(inode->i_cdev, struct ib_uverbs_device, cdev);
	if (!atomic_inc_not_zero(&dev->refcount))
		return -ENXIO;

	get_device(&dev->dev);
	srcu_key = srcu_read_lock(&dev->disassociate_srcu);
	mutex_lock(&dev->lists_mutex);
	ib_dev = srcu_dereference(dev->ib_dev,
				  &dev->disassociate_srcu);
	if (!ib_dev) {
		ret = -EIO;
		goto err;
	}

	if (!rdma_dev_access_netns(ib_dev, current->nsproxy->net_ns)) {
		ret = -EPERM;
		goto err;
	}

	/* In case IB device supports disassociate ucontext, there is no hard
	 * dependency between uverbs device and its low level device.
	 */
	module_dependent = !(ib_dev->ops.disassociate_ucontext);

	if (module_dependent) {
		if (!try_module_get(ib_dev->owner)) {
			ret = -ENODEV;
			goto err;
		}
	}

	file = kzalloc(sizeof(*file), GFP_KERNEL);
	if (!file) {
		ret = -ENOMEM;
		if (module_dependent)
			goto err_module;

		goto err;
	}

	file->device	 = dev;
	kref_init(&file->ref);
	mutex_init(&file->ucontext_lock);

	spin_lock_init(&file->uobjects_lock);
	INIT_LIST_HEAD(&file->uobjects);
	init_rwsem(&file->hw_destroy_rwsem);
	mutex_init(&file->umap_lock);
	INIT_LIST_HEAD(&file->umaps);

	filp->private_data = file;
	list_add_tail(&file->list, &dev->uverbs_file_list);
	mutex_unlock(&dev->lists_mutex);
	srcu_read_unlock(&dev->disassociate_srcu, srcu_key);

	setup_ufile_idr_uobject(file);

	return stream_open(inode, filp);

err_module:
	module_put(ib_dev->owner);

err:
	mutex_unlock(&dev->lists_mutex);
	srcu_read_unlock(&dev->disassociate_srcu, srcu_key);
	if (atomic_dec_and_test(&dev->refcount))
		ib_uverbs_comp_dev(dev);

	put_device(&dev->dev);
	return ret;
}

static int ib_uverbs_close(struct inode *inode, struct file *filp)
{
	struct ib_uverbs_file *file = filp->private_data;

	uverbs_destroy_ufile_hw(file, RDMA_REMOVE_CLOSE);

	mutex_lock(&file->device->lists_mutex);
	list_del_init(&file->list);
	mutex_unlock(&file->device->lists_mutex);

	kref_put(&file->ref, ib_uverbs_release_file);

	return 0;
}

static const struct file_operations uverbs_fops = {
	.owner	 = THIS_MODULE,
	.write	 = ib_uverbs_write,
	.open	 = ib_uverbs_open,
	.release = ib_uverbs_close,
	.llseek	 = no_llseek,
	.unlocked_ioctl = ib_uverbs_ioctl,
	.compat_ioctl = ib_uverbs_ioctl,
};

static const struct file_operations uverbs_mmap_fops = {
	.owner	 = THIS_MODULE,
	.write	 = ib_uverbs_write,
	.mmap    = ib_uverbs_mmap,
	.open	 = ib_uverbs_open,
	.release = ib_uverbs_close,
	.llseek	 = no_llseek,
	.unlocked_ioctl = ib_uverbs_ioctl,
	.compat_ioctl = ib_uverbs_ioctl,
};

static struct ib_client uverbs_client = {
	.name   = "uverbs",
	.no_kverbs_req = true,
	.add    = ib_uverbs_add_one,
	.remove = ib_uverbs_remove_one
};

static ssize_t ibdev_show(struct device *device, struct device_attribute *attr,
			  char *buf)
{
	struct ib_uverbs_device *dev =
			container_of(device, struct ib_uverbs_device, dev);
	int ret = -ENODEV;
	int srcu_key;
	struct ib_device *ib_dev;

	srcu_key = srcu_read_lock(&dev->disassociate_srcu);
	ib_dev = srcu_dereference(dev->ib_dev, &dev->disassociate_srcu);
	if (ib_dev)
		ret = sprintf(buf, "%s\n", dev_name(&ib_dev->dev));
	srcu_read_unlock(&dev->disassociate_srcu, srcu_key);

	return ret;
}
static DEVICE_ATTR_RO(ibdev);

static ssize_t abi_version_show(struct device *device,
				struct device_attribute *attr, char *buf)
{
	struct ib_uverbs_device *dev =
			container_of(device, struct ib_uverbs_device, dev);
	int ret = -ENODEV;
	int srcu_key;
	struct ib_device *ib_dev;

	srcu_key = srcu_read_lock(&dev->disassociate_srcu);
	ib_dev = srcu_dereference(dev->ib_dev, &dev->disassociate_srcu);
	if (ib_dev)
		ret = sprintf(buf, "%d\n", ib_dev->uverbs_abi_ver);
	srcu_read_unlock(&dev->disassociate_srcu, srcu_key);

	return ret;
}
static DEVICE_ATTR_RO(abi_version);

static struct attribute *ib_dev_attrs[] = {
	&dev_attr_abi_version.attr,
	&dev_attr_ibdev.attr,
	NULL,
};

static const struct attribute_group dev_attr_group = {
	.attrs = ib_dev_attrs,
};

static CLASS_ATTR_STRING(abi_version, S_IRUGO,
			 __stringify(IB_USER_VERBS_ABI_VERSION));

static int ib_uverbs_create_uapi(struct ib_device *device,
				 struct ib_uverbs_device *uverbs_dev)
{
	struct uverbs_api *uapi;

	uapi = uverbs_alloc_api(device);
	if (IS_ERR(uapi))
		return PTR_ERR(uapi);

	uverbs_dev->uapi = uapi;
	return 0;
}

static void ib_uverbs_add_one(struct ib_device *device)
{
	int devnum;
	dev_t base;
	struct ib_uverbs_device *uverbs_dev;
	int ret;

	if (!device->ops.alloc_ucontext)
		return;

	uverbs_dev = kzalloc(sizeof(*uverbs_dev), GFP_KERNEL);
	if (!uverbs_dev)
		return;

	ret = init_srcu_struct(&uverbs_dev->disassociate_srcu);
	if (ret) {
		kfree(uverbs_dev);
		return;
	}

	device_initialize(&uverbs_dev->dev);
	uverbs_dev->dev.class = uverbs_class;
	uverbs_dev->dev.parent = device->dev.parent;
	uverbs_dev->dev.release = ib_uverbs_release_dev;
	uverbs_dev->groups[0] = &dev_attr_group;
	uverbs_dev->dev.groups = uverbs_dev->groups;
	atomic_set(&uverbs_dev->refcount, 1);
	init_completion(&uverbs_dev->comp);
	uverbs_dev->xrcd_tree = RB_ROOT;
	mutex_init(&uverbs_dev->xrcd_tree_mutex);
	mutex_init(&uverbs_dev->lists_mutex);
	INIT_LIST_HEAD(&uverbs_dev->uverbs_file_list);
	INIT_LIST_HEAD(&uverbs_dev->uverbs_events_file_list);
	rcu_assign_pointer(uverbs_dev->ib_dev, device);
	uverbs_dev->num_comp_vectors = device->num_comp_vectors;

	devnum = ida_alloc_max(&uverbs_ida, IB_UVERBS_MAX_DEVICES - 1,
			       GFP_KERNEL);
	if (devnum < 0)
		goto err;
	uverbs_dev->devnum = devnum;
	if (devnum >= IB_UVERBS_NUM_FIXED_MINOR)
		base = dynamic_uverbs_dev + devnum - IB_UVERBS_NUM_FIXED_MINOR;
	else
		base = IB_UVERBS_BASE_DEV + devnum;

	if (ib_uverbs_create_uapi(device, uverbs_dev))
		goto err_uapi;

	uverbs_dev->dev.devt = base;
	dev_set_name(&uverbs_dev->dev, "uverbs%d", uverbs_dev->devnum);

	cdev_init(&uverbs_dev->cdev,
		  device->ops.mmap ? &uverbs_mmap_fops : &uverbs_fops);
	uverbs_dev->cdev.owner = THIS_MODULE;

	ret = cdev_device_add(&uverbs_dev->cdev, &uverbs_dev->dev);
	if (ret)
		goto err_uapi;

	ib_set_client_data(device, &uverbs_client, uverbs_dev);
	return;

err_uapi:
	ida_free(&uverbs_ida, devnum);
err:
	if (atomic_dec_and_test(&uverbs_dev->refcount))
		ib_uverbs_comp_dev(uverbs_dev);
	wait_for_completion(&uverbs_dev->comp);
	put_device(&uverbs_dev->dev);
	return;
}

static void ib_uverbs_free_hw_resources(struct ib_uverbs_device *uverbs_dev,
					struct ib_device *ib_dev)
{
	struct ib_uverbs_file *file;
	struct ib_uverbs_async_event_file *event_file;
	struct ib_event event;

	/* Pending running commands to terminate */
	uverbs_disassociate_api_pre(uverbs_dev);
	event.event = IB_EVENT_DEVICE_FATAL;
	event.element.port_num = 0;
	event.device = ib_dev;

	mutex_lock(&uverbs_dev->lists_mutex);
	while (!list_empty(&uverbs_dev->uverbs_file_list)) {
		file = list_first_entry(&uverbs_dev->uverbs_file_list,
					struct ib_uverbs_file, list);
		list_del_init(&file->list);
		kref_get(&file->ref);

		/* We must release the mutex before going ahead and calling
		 * uverbs_cleanup_ufile, as it might end up indirectly calling
		 * uverbs_close, for example due to freeing the resources (e.g
		 * mmput).
		 */
		mutex_unlock(&uverbs_dev->lists_mutex);

		ib_uverbs_event_handler(&file->event_handler, &event);
		uverbs_destroy_ufile_hw(file, RDMA_REMOVE_DRIVER_REMOVE);
		kref_put(&file->ref, ib_uverbs_release_file);

		mutex_lock(&uverbs_dev->lists_mutex);
	}

	while (!list_empty(&uverbs_dev->uverbs_events_file_list)) {
		event_file = list_first_entry(&uverbs_dev->
					      uverbs_events_file_list,
					      struct ib_uverbs_async_event_file,
					      list);
		spin_lock_irq(&event_file->ev_queue.lock);
		event_file->ev_queue.is_closed = 1;
		spin_unlock_irq(&event_file->ev_queue.lock);

		list_del(&event_file->list);
		ib_unregister_event_handler(
			&event_file->uverbs_file->event_handler);
		event_file->uverbs_file->event_handler.device =
			NULL;

		wake_up_interruptible(&event_file->ev_queue.poll_wait);
		kill_fasync(&event_file->ev_queue.async_queue, SIGIO, POLL_IN);
	}
	mutex_unlock(&uverbs_dev->lists_mutex);

	uverbs_disassociate_api(uverbs_dev->uapi);
}

static void ib_uverbs_remove_one(struct ib_device *device, void *client_data)
{
	struct ib_uverbs_device *uverbs_dev = client_data;
	int wait_clients = 1;

	if (!uverbs_dev)
		return;

	cdev_device_del(&uverbs_dev->cdev, &uverbs_dev->dev);
	ida_free(&uverbs_ida, uverbs_dev->devnum);

	if (device->ops.disassociate_ucontext) {
		/* We disassociate HW resources and immediately return.
		 * Userspace will see a EIO errno for all future access.
		 * Upon returning, ib_device may be freed internally and is not
		 * valid any more.
		 * uverbs_device is still available until all clients close
		 * their files, then the uverbs device ref count will be zero
		 * and its resources will be freed.
		 * Note: At this point no more files can be opened since the
		 * cdev was deleted, however active clients can still issue
		 * commands and close their open files.
		 */
		ib_uverbs_free_hw_resources(uverbs_dev, device);
		wait_clients = 0;
	}

	if (atomic_dec_and_test(&uverbs_dev->refcount))
		ib_uverbs_comp_dev(uverbs_dev);
	if (wait_clients)
		wait_for_completion(&uverbs_dev->comp);

	put_device(&uverbs_dev->dev);
}

static char *uverbs_devnode(struct device *dev, umode_t *mode)
{
	if (mode)
		*mode = 0666;
	return kasprintf(GFP_KERNEL, "infiniband/%s", dev_name(dev));
}

static int __init ib_uverbs_init(void)
{
	int ret;

	ret = register_chrdev_region(IB_UVERBS_BASE_DEV,
				     IB_UVERBS_NUM_FIXED_MINOR,
				     "infiniband_verbs");
	if (ret) {
		pr_err("user_verbs: couldn't register device number\n");
		goto out;
	}

	ret = alloc_chrdev_region(&dynamic_uverbs_dev, 0,
				  IB_UVERBS_NUM_DYNAMIC_MINOR,
				  "infiniband_verbs");
	if (ret) {
		pr_err("couldn't register dynamic device number\n");
		goto out_alloc;
	}

	uverbs_class = class_create(THIS_MODULE, "infiniband_verbs");
	if (IS_ERR(uverbs_class)) {
		ret = PTR_ERR(uverbs_class);
		pr_err("user_verbs: couldn't create class infiniband_verbs\n");
		goto out_chrdev;
	}

	uverbs_class->devnode = uverbs_devnode;

	ret = class_create_file(uverbs_class, &class_attr_abi_version.attr);
	if (ret) {
		pr_err("user_verbs: couldn't create abi_version attribute\n");
		goto out_class;
	}

	ret = ib_register_client(&uverbs_client);
	if (ret) {
		pr_err("user_verbs: couldn't register client\n");
		goto out_class;
	}

	return 0;

out_class:
	class_destroy(uverbs_class);

out_chrdev:
	unregister_chrdev_region(dynamic_uverbs_dev,
				 IB_UVERBS_NUM_DYNAMIC_MINOR);

out_alloc:
	unregister_chrdev_region(IB_UVERBS_BASE_DEV,
				 IB_UVERBS_NUM_FIXED_MINOR);

out:
	return ret;
}

static void __exit ib_uverbs_cleanup(void)
{
	ib_unregister_client(&uverbs_client);
	class_destroy(uverbs_class);
	unregister_chrdev_region(IB_UVERBS_BASE_DEV,
				 IB_UVERBS_NUM_FIXED_MINOR);
	unregister_chrdev_region(dynamic_uverbs_dev,
				 IB_UVERBS_NUM_DYNAMIC_MINOR);
}

module_init(ib_uverbs_init);
module_exit(ib_uverbs_cleanup);<|MERGE_RESOLUTION|>--- conflicted
+++ resolved
@@ -895,11 +895,7 @@
 
 	/* Read only pages can just use the system zero page. */
 	if (!(vmf->vma->vm_flags & (VM_WRITE | VM_MAYWRITE))) {
-<<<<<<< HEAD
 		vmf->page = ZERO_PAGE(vmf->address);
-=======
-		vmf->page = ZERO_PAGE(vmf->vm_start);
->>>>>>> b79656ed
 		get_page(vmf->page);
 		return 0;
 	}
@@ -942,11 +938,7 @@
 	struct rdma_umap_priv *priv;
 
 	if (!(vma->vm_flags & VM_SHARED))
-<<<<<<< HEAD
-		return ERR_PTR(-EINVAL);
-=======
 		return -EINVAL;
->>>>>>> b79656ed
 
 	if (vma->vm_end - vma->vm_start != size)
 		return -EINVAL;
@@ -1008,11 +1000,8 @@
 		 * will only be one mm, so no big deal.
 		 */
 		down_read(&mm->mmap_sem);
-<<<<<<< HEAD
 		if (!mmget_still_valid(mm))
 			goto skip_mm;
-=======
->>>>>>> b79656ed
 		mutex_lock(&ufile->umap_lock);
 		list_for_each_entry_safe (priv, next_priv, &ufile->umaps,
 					  list) {
@@ -1026,10 +1015,7 @@
 				     vma->vm_end - vma->vm_start);
 		}
 		mutex_unlock(&ufile->umap_lock);
-<<<<<<< HEAD
 	skip_mm:
-=======
->>>>>>> b79656ed
 		up_read(&mm->mmap_sem);
 		mmput(mm);
 	}
