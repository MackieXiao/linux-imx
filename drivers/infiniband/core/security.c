--- conflicted
+++ resolved
@@ -717,18 +717,6 @@
 	if (ret)
 		goto free_security;
 
-<<<<<<< HEAD
-	agent->lsm_nb.notifier_call = ib_mad_agent_security_change;
-	ret = register_lsm_notifier(&agent->lsm_nb);
-	if (ret)
-		goto free_security;
-
-	agent->smp_allowed = true;
-	agent->lsm_nb_reg = true;
-	return 0;
-
-free_security:
-=======
 	WRITE_ONCE(agent->smp_allowed, true);
 	list_add(&agent->mad_agent_sec_list, &mad_agent_list);
 	spin_unlock(&mad_agent_list_lock);
@@ -736,7 +724,6 @@
 
 free_security:
 	spin_unlock(&mad_agent_list_lock);
->>>>>>> f7688b48
 	security_ib_free_security(agent->security);
 	return ret;
 }
@@ -746,16 +733,11 @@
 	if (!rdma_protocol_ib(agent->device, agent->port_num))
 		return;
 
-<<<<<<< HEAD
-	if (agent->lsm_nb_reg)
-		unregister_lsm_notifier(&agent->lsm_nb);
-=======
 	if (agent->qp->qp_type == IB_QPT_SMI) {
 		spin_lock(&mad_agent_list_lock);
 		list_del(&agent->mad_agent_sec_list);
 		spin_unlock(&mad_agent_list_lock);
 	}
->>>>>>> f7688b48
 
 	security_ib_free_security(agent->security);
 }
