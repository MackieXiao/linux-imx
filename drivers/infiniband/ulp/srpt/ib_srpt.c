/*
 * Copyright (c) 2006 - 2009 Mellanox Technology Inc.  All rights reserved.
 * Copyright (C) 2008 - 2011 Bart Van Assche <bvanassche@acm.org>.
 *
 * This software is available to you under a choice of one of two
 * licenses.  You may choose to be licensed under the terms of the GNU
 * General Public License (GPL) Version 2, available from the file
 * COPYING in the main directory of this source tree, or the
 * OpenIB.org BSD license below:
 *
 *     Redistribution and use in source and binary forms, with or
 *     without modification, are permitted provided that the following
 *     conditions are met:
 *
 *      - Redistributions of source code must retain the above
 *        copyright notice, this list of conditions and the following
 *        disclaimer.
 *
 *      - Redistributions in binary form must reproduce the above
 *        copyright notice, this list of conditions and the following
 *        disclaimer in the documentation and/or other materials
 *        provided with the distribution.
 *
 * THE SOFTWARE IS PROVIDED "AS IS", WITHOUT WARRANTY OF ANY KIND,
 * EXPRESS OR IMPLIED, INCLUDING BUT NOT LIMITED TO THE WARRANTIES OF
 * MERCHANTABILITY, FITNESS FOR A PARTICULAR PURPOSE AND
 * NONINFRINGEMENT. IN NO EVENT SHALL THE AUTHORS OR COPYRIGHT HOLDERS
 * BE LIABLE FOR ANY CLAIM, DAMAGES OR OTHER LIABILITY, WHETHER IN AN
 * ACTION OF CONTRACT, TORT OR OTHERWISE, ARISING FROM, OUT OF OR IN
 * CONNECTION WITH THE SOFTWARE OR THE USE OR OTHER DEALINGS IN THE
 * SOFTWARE.
 *
 */

#include <linux/module.h>
#include <linux/init.h>
#include <linux/slab.h>
#include <linux/err.h>
#include <linux/ctype.h>
#include <linux/kthread.h>
#include <linux/string.h>
#include <linux/delay.h>
#include <linux/atomic.h>
#include <linux/inet.h>
#include <rdma/ib_cache.h>
#include <scsi/scsi_proto.h>
#include <scsi/scsi_tcq.h>
#include <target/target_core_base.h>
#include <target/target_core_fabric.h>
#include "ib_srpt.h"

/* Name of this kernel module. */
#define DRV_NAME		"ib_srpt"

#define SRPT_ID_STRING	"Linux SRP target"

#undef pr_fmt
#define pr_fmt(fmt) DRV_NAME " " fmt

MODULE_AUTHOR("Vu Pham and Bart Van Assche");
MODULE_DESCRIPTION("SCSI RDMA Protocol target driver");
MODULE_LICENSE("Dual BSD/GPL");

/*
 * Global Variables
 */

static u64 srpt_service_guid;
static DEFINE_SPINLOCK(srpt_dev_lock);	/* Protects srpt_dev_list. */
static LIST_HEAD(srpt_dev_list);	/* List of srpt_device structures. */

static unsigned srp_max_req_size = DEFAULT_MAX_REQ_SIZE;
module_param(srp_max_req_size, int, 0444);
MODULE_PARM_DESC(srp_max_req_size,
		 "Maximum size of SRP request messages in bytes.");

static int srpt_srq_size = DEFAULT_SRPT_SRQ_SIZE;
module_param(srpt_srq_size, int, 0444);
MODULE_PARM_DESC(srpt_srq_size,
		 "Shared receive queue (SRQ) size.");

static int srpt_get_u64_x(char *buffer, const struct kernel_param *kp)
{
	return sprintf(buffer, "0x%016llx", *(u64 *)kp->arg);
}
module_param_call(srpt_service_guid, NULL, srpt_get_u64_x, &srpt_service_guid,
		  0444);
MODULE_PARM_DESC(srpt_service_guid,
		 "Using this value for ioc_guid, id_ext, and cm_listen_id instead of using the node_guid of the first HCA.");

static struct ib_client srpt_client;
/* Protects both rdma_cm_port and rdma_cm_id. */
static DEFINE_MUTEX(rdma_cm_mutex);
/* Port number RDMA/CM will bind to. */
static u16 rdma_cm_port;
static struct rdma_cm_id *rdma_cm_id;
static void srpt_release_cmd(struct se_cmd *se_cmd);
static void srpt_free_ch(struct kref *kref);
static int srpt_queue_status(struct se_cmd *cmd);
static void srpt_recv_done(struct ib_cq *cq, struct ib_wc *wc);
static void srpt_send_done(struct ib_cq *cq, struct ib_wc *wc);
static void srpt_process_wait_list(struct srpt_rdma_ch *ch);

/*
 * The only allowed channel state changes are those that change the channel
 * state into a state with a higher numerical value. Hence the new > prev test.
 */
static bool srpt_set_ch_state(struct srpt_rdma_ch *ch, enum rdma_ch_state new)
{
	unsigned long flags;
	enum rdma_ch_state prev;
	bool changed = false;

	spin_lock_irqsave(&ch->spinlock, flags);
	prev = ch->state;
	if (new > prev) {
		ch->state = new;
		changed = true;
	}
	spin_unlock_irqrestore(&ch->spinlock, flags);

	return changed;
}

/**
 * srpt_event_handler - asynchronous IB event callback function
 * @handler: IB event handler registered by ib_register_event_handler().
 * @event: Description of the event that occurred.
 *
 * Callback function called by the InfiniBand core when an asynchronous IB
 * event occurs. This callback may occur in interrupt context. See also
 * section 11.5.2, Set Asynchronous Event Handler in the InfiniBand
 * Architecture Specification.
 */
static void srpt_event_handler(struct ib_event_handler *handler,
			       struct ib_event *event)
{
	struct srpt_device *sdev;
	struct srpt_port *sport;
	u8 port_num;

	sdev = ib_get_client_data(event->device, &srpt_client);
	if (!sdev || sdev->device != event->device)
		return;

	pr_debug("ASYNC event= %d on device= %s\n", event->event,
		 dev_name(&sdev->device->dev));

	switch (event->event) {
	case IB_EVENT_PORT_ERR:
		port_num = event->element.port_num - 1;
		if (port_num < sdev->device->phys_port_cnt) {
			sport = &sdev->port[port_num];
			sport->lid = 0;
			sport->sm_lid = 0;
		} else {
			WARN(true, "event %d: port_num %d out of range 1..%d\n",
			     event->event, port_num + 1,
			     sdev->device->phys_port_cnt);
		}
		break;
	case IB_EVENT_PORT_ACTIVE:
	case IB_EVENT_LID_CHANGE:
	case IB_EVENT_PKEY_CHANGE:
	case IB_EVENT_SM_CHANGE:
	case IB_EVENT_CLIENT_REREGISTER:
	case IB_EVENT_GID_CHANGE:
		/* Refresh port data asynchronously. */
		port_num = event->element.port_num - 1;
		if (port_num < sdev->device->phys_port_cnt) {
			sport = &sdev->port[port_num];
			if (!sport->lid && !sport->sm_lid)
				schedule_work(&sport->work);
		} else {
			WARN(true, "event %d: port_num %d out of range 1..%d\n",
			     event->event, port_num + 1,
			     sdev->device->phys_port_cnt);
		}
		break;
	default:
		pr_err("received unrecognized IB event %d\n", event->event);
		break;
	}
}

/**
 * srpt_srq_event - SRQ event callback function
 * @event: Description of the event that occurred.
 * @ctx: Context pointer specified at SRQ creation time.
 */
static void srpt_srq_event(struct ib_event *event, void *ctx)
{
	pr_debug("SRQ event %d\n", event->event);
}

static const char *get_ch_state_name(enum rdma_ch_state s)
{
	switch (s) {
	case CH_CONNECTING:
		return "connecting";
	case CH_LIVE:
		return "live";
	case CH_DISCONNECTING:
		return "disconnecting";
	case CH_DRAINING:
		return "draining";
	case CH_DISCONNECTED:
		return "disconnected";
	}
	return "???";
}

/**
 * srpt_qp_event - QP event callback function
 * @event: Description of the event that occurred.
 * @ch: SRPT RDMA channel.
 */
static void srpt_qp_event(struct ib_event *event, struct srpt_rdma_ch *ch)
{
	pr_debug("QP event %d on ch=%p sess_name=%s state=%d\n",
		 event->event, ch, ch->sess_name, ch->state);

	switch (event->event) {
	case IB_EVENT_COMM_EST:
		if (ch->using_rdma_cm)
			rdma_notify(ch->rdma_cm.cm_id, event->event);
		else
			ib_cm_notify(ch->ib_cm.cm_id, event->event);
		break;
	case IB_EVENT_QP_LAST_WQE_REACHED:
		pr_debug("%s-%d, state %s: received Last WQE event.\n",
			 ch->sess_name, ch->qp->qp_num,
			 get_ch_state_name(ch->state));
		break;
	default:
		pr_err("received unrecognized IB QP event %d\n", event->event);
		break;
	}
}

/**
 * srpt_set_ioc - initialize a IOUnitInfo structure
 * @c_list: controller list.
 * @slot: one-based slot number.
 * @value: four-bit value.
 *
 * Copies the lowest four bits of value in element slot of the array of four
 * bit elements called c_list (controller list). The index slot is one-based.
 */
static void srpt_set_ioc(u8 *c_list, u32 slot, u8 value)
{
	u16 id;
	u8 tmp;

	id = (slot - 1) / 2;
	if (slot & 0x1) {
		tmp = c_list[id] & 0xf;
		c_list[id] = (value << 4) | tmp;
	} else {
		tmp = c_list[id] & 0xf0;
		c_list[id] = (value & 0xf) | tmp;
	}
}

/**
 * srpt_get_class_port_info - copy ClassPortInfo to a management datagram
 * @mad: Datagram that will be sent as response to DM_ATTR_CLASS_PORT_INFO.
 *
 * See also section 16.3.3.1 ClassPortInfo in the InfiniBand Architecture
 * Specification.
 */
static void srpt_get_class_port_info(struct ib_dm_mad *mad)
{
	struct ib_class_port_info *cif;

	cif = (struct ib_class_port_info *)mad->data;
	memset(cif, 0, sizeof(*cif));
	cif->base_version = 1;
	cif->class_version = 1;

	ib_set_cpi_resp_time(cif, 20);
	mad->mad_hdr.status = 0;
}

/**
 * srpt_get_iou - write IOUnitInfo to a management datagram
 * @mad: Datagram that will be sent as response to DM_ATTR_IOU_INFO.
 *
 * See also section 16.3.3.3 IOUnitInfo in the InfiniBand Architecture
 * Specification. See also section B.7, table B.6 in the SRP r16a document.
 */
static void srpt_get_iou(struct ib_dm_mad *mad)
{
	struct ib_dm_iou_info *ioui;
	u8 slot;
	int i;

	ioui = (struct ib_dm_iou_info *)mad->data;
	ioui->change_id = cpu_to_be16(1);
	ioui->max_controllers = 16;

	/* set present for slot 1 and empty for the rest */
	srpt_set_ioc(ioui->controller_list, 1, 1);
	for (i = 1, slot = 2; i < 16; i++, slot++)
		srpt_set_ioc(ioui->controller_list, slot, 0);

	mad->mad_hdr.status = 0;
}

/**
 * srpt_get_ioc - write IOControllerprofile to a management datagram
 * @sport: HCA port through which the MAD has been received.
 * @slot: Slot number specified in DM_ATTR_IOC_PROFILE query.
 * @mad: Datagram that will be sent as response to DM_ATTR_IOC_PROFILE.
 *
 * See also section 16.3.3.4 IOControllerProfile in the InfiniBand
 * Architecture Specification. See also section B.7, table B.7 in the SRP
 * r16a document.
 */
static void srpt_get_ioc(struct srpt_port *sport, u32 slot,
			 struct ib_dm_mad *mad)
{
	struct srpt_device *sdev = sport->sdev;
	struct ib_dm_ioc_profile *iocp;
	int send_queue_depth;

	iocp = (struct ib_dm_ioc_profile *)mad->data;

	if (!slot || slot > 16) {
		mad->mad_hdr.status
			= cpu_to_be16(DM_MAD_STATUS_INVALID_FIELD);
		return;
	}

	if (slot > 2) {
		mad->mad_hdr.status
			= cpu_to_be16(DM_MAD_STATUS_NO_IOC);
		return;
	}

	if (sdev->use_srq)
		send_queue_depth = sdev->srq_size;
	else
		send_queue_depth = min(MAX_SRPT_RQ_SIZE,
				       sdev->device->attrs.max_qp_wr);

	memset(iocp, 0, sizeof(*iocp));
	strcpy(iocp->id_string, SRPT_ID_STRING);
	iocp->guid = cpu_to_be64(srpt_service_guid);
	iocp->vendor_id = cpu_to_be32(sdev->device->attrs.vendor_id);
	iocp->device_id = cpu_to_be32(sdev->device->attrs.vendor_part_id);
	iocp->device_version = cpu_to_be16(sdev->device->attrs.hw_ver);
	iocp->subsys_vendor_id = cpu_to_be32(sdev->device->attrs.vendor_id);
	iocp->subsys_device_id = 0x0;
	iocp->io_class = cpu_to_be16(SRP_REV16A_IB_IO_CLASS);
	iocp->io_subclass = cpu_to_be16(SRP_IO_SUBCLASS);
	iocp->protocol = cpu_to_be16(SRP_PROTOCOL);
	iocp->protocol_version = cpu_to_be16(SRP_PROTOCOL_VERSION);
	iocp->send_queue_depth = cpu_to_be16(send_queue_depth);
	iocp->rdma_read_depth = 4;
	iocp->send_size = cpu_to_be32(srp_max_req_size);
	iocp->rdma_size = cpu_to_be32(min(sport->port_attrib.srp_max_rdma_size,
					  1U << 24));
	iocp->num_svc_entries = 1;
	iocp->op_cap_mask = SRP_SEND_TO_IOC | SRP_SEND_FROM_IOC |
		SRP_RDMA_READ_FROM_IOC | SRP_RDMA_WRITE_FROM_IOC;

	mad->mad_hdr.status = 0;
}

/**
 * srpt_get_svc_entries - write ServiceEntries to a management datagram
 * @ioc_guid: I/O controller GUID to use in reply.
 * @slot: I/O controller number.
 * @hi: End of the range of service entries to be specified in the reply.
 * @lo: Start of the range of service entries to be specified in the reply..
 * @mad: Datagram that will be sent as response to DM_ATTR_SVC_ENTRIES.
 *
 * See also section 16.3.3.5 ServiceEntries in the InfiniBand Architecture
 * Specification. See also section B.7, table B.8 in the SRP r16a document.
 */
static void srpt_get_svc_entries(u64 ioc_guid,
				 u16 slot, u8 hi, u8 lo, struct ib_dm_mad *mad)
{
	struct ib_dm_svc_entries *svc_entries;

	WARN_ON(!ioc_guid);

	if (!slot || slot > 16) {
		mad->mad_hdr.status
			= cpu_to_be16(DM_MAD_STATUS_INVALID_FIELD);
		return;
	}

	if (slot > 2 || lo > hi || hi > 1) {
		mad->mad_hdr.status
			= cpu_to_be16(DM_MAD_STATUS_NO_IOC);
		return;
	}

	svc_entries = (struct ib_dm_svc_entries *)mad->data;
	memset(svc_entries, 0, sizeof(*svc_entries));
	svc_entries->service_entries[0].id = cpu_to_be64(ioc_guid);
	snprintf(svc_entries->service_entries[0].name,
		 sizeof(svc_entries->service_entries[0].name),
		 "%s%016llx",
		 SRP_SERVICE_NAME_PREFIX,
		 ioc_guid);

	mad->mad_hdr.status = 0;
}

/**
 * srpt_mgmt_method_get - process a received management datagram
 * @sp:      HCA port through which the MAD has been received.
 * @rq_mad:  received MAD.
 * @rsp_mad: response MAD.
 */
static void srpt_mgmt_method_get(struct srpt_port *sp, struct ib_mad *rq_mad,
				 struct ib_dm_mad *rsp_mad)
{
	u16 attr_id;
	u32 slot;
	u8 hi, lo;

	attr_id = be16_to_cpu(rq_mad->mad_hdr.attr_id);
	switch (attr_id) {
	case DM_ATTR_CLASS_PORT_INFO:
		srpt_get_class_port_info(rsp_mad);
		break;
	case DM_ATTR_IOU_INFO:
		srpt_get_iou(rsp_mad);
		break;
	case DM_ATTR_IOC_PROFILE:
		slot = be32_to_cpu(rq_mad->mad_hdr.attr_mod);
		srpt_get_ioc(sp, slot, rsp_mad);
		break;
	case DM_ATTR_SVC_ENTRIES:
		slot = be32_to_cpu(rq_mad->mad_hdr.attr_mod);
		hi = (u8) ((slot >> 8) & 0xff);
		lo = (u8) (slot & 0xff);
		slot = (u16) ((slot >> 16) & 0xffff);
		srpt_get_svc_entries(srpt_service_guid,
				     slot, hi, lo, rsp_mad);
		break;
	default:
		rsp_mad->mad_hdr.status =
		    cpu_to_be16(DM_MAD_STATUS_UNSUP_METHOD_ATTR);
		break;
	}
}

/**
 * srpt_mad_send_handler - MAD send completion callback
 * @mad_agent: Return value of ib_register_mad_agent().
 * @mad_wc: Work completion reporting that the MAD has been sent.
 */
static void srpt_mad_send_handler(struct ib_mad_agent *mad_agent,
				  struct ib_mad_send_wc *mad_wc)
{
	rdma_destroy_ah(mad_wc->send_buf->ah, RDMA_DESTROY_AH_SLEEPABLE);
	ib_free_send_mad(mad_wc->send_buf);
}

/**
 * srpt_mad_recv_handler - MAD reception callback function
 * @mad_agent: Return value of ib_register_mad_agent().
 * @send_buf: Not used.
 * @mad_wc: Work completion reporting that a MAD has been received.
 */
static void srpt_mad_recv_handler(struct ib_mad_agent *mad_agent,
				  struct ib_mad_send_buf *send_buf,
				  struct ib_mad_recv_wc *mad_wc)
{
	struct srpt_port *sport = (struct srpt_port *)mad_agent->context;
	struct ib_ah *ah;
	struct ib_mad_send_buf *rsp;
	struct ib_dm_mad *dm_mad;

	if (!mad_wc || !mad_wc->recv_buf.mad)
		return;

	ah = ib_create_ah_from_wc(mad_agent->qp->pd, mad_wc->wc,
				  mad_wc->recv_buf.grh, mad_agent->port_num);
	if (IS_ERR(ah))
		goto err;

	BUILD_BUG_ON(offsetof(struct ib_dm_mad, data) != IB_MGMT_DEVICE_HDR);

	rsp = ib_create_send_mad(mad_agent, mad_wc->wc->src_qp,
				 mad_wc->wc->pkey_index, 0,
				 IB_MGMT_DEVICE_HDR, IB_MGMT_DEVICE_DATA,
				 GFP_KERNEL,
				 IB_MGMT_BASE_VERSION);
	if (IS_ERR(rsp))
		goto err_rsp;

	rsp->ah = ah;

	dm_mad = rsp->mad;
	memcpy(dm_mad, mad_wc->recv_buf.mad, sizeof(*dm_mad));
	dm_mad->mad_hdr.method = IB_MGMT_METHOD_GET_RESP;
	dm_mad->mad_hdr.status = 0;

	switch (mad_wc->recv_buf.mad->mad_hdr.method) {
	case IB_MGMT_METHOD_GET:
		srpt_mgmt_method_get(sport, mad_wc->recv_buf.mad, dm_mad);
		break;
	case IB_MGMT_METHOD_SET:
		dm_mad->mad_hdr.status =
		    cpu_to_be16(DM_MAD_STATUS_UNSUP_METHOD_ATTR);
		break;
	default:
		dm_mad->mad_hdr.status =
		    cpu_to_be16(DM_MAD_STATUS_UNSUP_METHOD);
		break;
	}

	if (!ib_post_send_mad(rsp, NULL)) {
		ib_free_recv_mad(mad_wc);
		/* will destroy_ah & free_send_mad in send completion */
		return;
	}

	ib_free_send_mad(rsp);

err_rsp:
	rdma_destroy_ah(ah, RDMA_DESTROY_AH_SLEEPABLE);
err:
	ib_free_recv_mad(mad_wc);
}

static int srpt_format_guid(char *buf, unsigned int size, const __be64 *guid)
{
	const __be16 *g = (const __be16 *)guid;

	return snprintf(buf, size, "%04x:%04x:%04x:%04x",
			be16_to_cpu(g[0]), be16_to_cpu(g[1]),
			be16_to_cpu(g[2]), be16_to_cpu(g[3]));
}

/**
 * srpt_refresh_port - configure a HCA port
 * @sport: SRPT HCA port.
 *
 * Enable InfiniBand management datagram processing, update the cached sm_lid,
 * lid and gid values, and register a callback function for processing MADs
 * on the specified port.
 *
 * Note: It is safe to call this function more than once for the same port.
 */
static int srpt_refresh_port(struct srpt_port *sport)
{
	struct ib_mad_reg_req reg_req;
	struct ib_port_modify port_modify;
	struct ib_port_attr port_attr;
	int ret;

	memset(&port_modify, 0, sizeof(port_modify));
	port_modify.set_port_cap_mask = IB_PORT_DEVICE_MGMT_SUP;
	port_modify.clr_port_cap_mask = 0;

	ret = ib_modify_port(sport->sdev->device, sport->port, 0, &port_modify);
	if (ret)
		goto err_mod_port;

	ret = ib_query_port(sport->sdev->device, sport->port, &port_attr);
	if (ret)
		goto err_query_port;

	sport->sm_lid = port_attr.sm_lid;
	sport->lid = port_attr.lid;

	ret = rdma_query_gid(sport->sdev->device, sport->port, 0, &sport->gid);
	if (ret)
		goto err_query_port;

	sport->port_guid_wwn.priv = sport;
	srpt_format_guid(sport->port_guid, sizeof(sport->port_guid),
			 &sport->gid.global.interface_id);
	sport->port_gid_wwn.priv = sport;
	snprintf(sport->port_gid, sizeof(sport->port_gid),
		 "0x%016llx%016llx",
		 be64_to_cpu(sport->gid.global.subnet_prefix),
		 be64_to_cpu(sport->gid.global.interface_id));

	if (!sport->mad_agent) {
		memset(&reg_req, 0, sizeof(reg_req));
		reg_req.mgmt_class = IB_MGMT_CLASS_DEVICE_MGMT;
		reg_req.mgmt_class_version = IB_MGMT_BASE_VERSION;
		set_bit(IB_MGMT_METHOD_GET, reg_req.method_mask);
		set_bit(IB_MGMT_METHOD_SET, reg_req.method_mask);

		sport->mad_agent = ib_register_mad_agent(sport->sdev->device,
							 sport->port,
							 IB_QPT_GSI,
							 &reg_req, 0,
							 srpt_mad_send_handler,
							 srpt_mad_recv_handler,
							 sport, 0);
		if (IS_ERR(sport->mad_agent)) {
			ret = PTR_ERR(sport->mad_agent);
			sport->mad_agent = NULL;
			goto err_query_port;
		}
	}

	return 0;

err_query_port:

	port_modify.set_port_cap_mask = 0;
	port_modify.clr_port_cap_mask = IB_PORT_DEVICE_MGMT_SUP;
	ib_modify_port(sport->sdev->device, sport->port, 0, &port_modify);

err_mod_port:

	return ret;
}

/**
 * srpt_unregister_mad_agent - unregister MAD callback functions
 * @sdev: SRPT HCA pointer.
 *
 * Note: It is safe to call this function more than once for the same device.
 */
static void srpt_unregister_mad_agent(struct srpt_device *sdev)
{
	struct ib_port_modify port_modify = {
		.clr_port_cap_mask = IB_PORT_DEVICE_MGMT_SUP,
	};
	struct srpt_port *sport;
	int i;

	for (i = 1; i <= sdev->device->phys_port_cnt; i++) {
		sport = &sdev->port[i - 1];
		WARN_ON(sport->port != i);
		if (ib_modify_port(sdev->device, i, 0, &port_modify) < 0)
			pr_err("disabling MAD processing failed.\n");
		if (sport->mad_agent) {
			ib_unregister_mad_agent(sport->mad_agent);
			sport->mad_agent = NULL;
		}
	}
}

/**
 * srpt_alloc_ioctx - allocate a SRPT I/O context structure
 * @sdev: SRPT HCA pointer.
 * @ioctx_size: I/O context size.
 * @buf_cache: I/O buffer cache.
 * @dir: DMA data direction.
 */
static struct srpt_ioctx *srpt_alloc_ioctx(struct srpt_device *sdev,
					   int ioctx_size,
					   struct kmem_cache *buf_cache,
					   enum dma_data_direction dir)
{
	struct srpt_ioctx *ioctx;

	ioctx = kzalloc(ioctx_size, GFP_KERNEL);
	if (!ioctx)
		goto err;

	ioctx->buf = kmem_cache_alloc(buf_cache, GFP_KERNEL);
	if (!ioctx->buf)
		goto err_free_ioctx;

	ioctx->dma = ib_dma_map_single(sdev->device, ioctx->buf,
				       kmem_cache_size(buf_cache), dir);
	if (ib_dma_mapping_error(sdev->device, ioctx->dma))
		goto err_free_buf;

	return ioctx;

err_free_buf:
	kmem_cache_free(buf_cache, ioctx->buf);
err_free_ioctx:
	kfree(ioctx);
err:
	return NULL;
}

/**
 * srpt_free_ioctx - free a SRPT I/O context structure
 * @sdev: SRPT HCA pointer.
 * @ioctx: I/O context pointer.
 * @buf_cache: I/O buffer cache.
 * @dir: DMA data direction.
 */
static void srpt_free_ioctx(struct srpt_device *sdev, struct srpt_ioctx *ioctx,
			    struct kmem_cache *buf_cache,
			    enum dma_data_direction dir)
{
	if (!ioctx)
		return;

	ib_dma_unmap_single(sdev->device, ioctx->dma,
			    kmem_cache_size(buf_cache), dir);
	kmem_cache_free(buf_cache, ioctx->buf);
	kfree(ioctx);
}

/**
 * srpt_alloc_ioctx_ring - allocate a ring of SRPT I/O context structures
 * @sdev:       Device to allocate the I/O context ring for.
 * @ring_size:  Number of elements in the I/O context ring.
 * @ioctx_size: I/O context size.
 * @buf_cache:  I/O buffer cache.
 * @alignment_offset: Offset in each ring buffer at which the SRP information
 *		unit starts.
 * @dir:        DMA data direction.
 */
static struct srpt_ioctx **srpt_alloc_ioctx_ring(struct srpt_device *sdev,
				int ring_size, int ioctx_size,
				struct kmem_cache *buf_cache,
				int alignment_offset,
				enum dma_data_direction dir)
{
	struct srpt_ioctx **ring;
	int i;

	WARN_ON(ioctx_size != sizeof(struct srpt_recv_ioctx) &&
		ioctx_size != sizeof(struct srpt_send_ioctx));

	ring = kvmalloc_array(ring_size, sizeof(ring[0]), GFP_KERNEL);
	if (!ring)
		goto out;
	for (i = 0; i < ring_size; ++i) {
		ring[i] = srpt_alloc_ioctx(sdev, ioctx_size, buf_cache, dir);
		if (!ring[i])
			goto err;
		ring[i]->index = i;
		ring[i]->offset = alignment_offset;
	}
	goto out;

err:
	while (--i >= 0)
		srpt_free_ioctx(sdev, ring[i], buf_cache, dir);
	kvfree(ring);
	ring = NULL;
out:
	return ring;
}

/**
 * srpt_free_ioctx_ring - free the ring of SRPT I/O context structures
 * @ioctx_ring: I/O context ring to be freed.
 * @sdev: SRPT HCA pointer.
 * @ring_size: Number of ring elements.
 * @buf_cache: I/O buffer cache.
 * @dir: DMA data direction.
 */
static void srpt_free_ioctx_ring(struct srpt_ioctx **ioctx_ring,
				 struct srpt_device *sdev, int ring_size,
				 struct kmem_cache *buf_cache,
				 enum dma_data_direction dir)
{
	int i;

	if (!ioctx_ring)
		return;

	for (i = 0; i < ring_size; ++i)
		srpt_free_ioctx(sdev, ioctx_ring[i], buf_cache, dir);
	kvfree(ioctx_ring);
}

/**
 * srpt_set_cmd_state - set the state of a SCSI command
 * @ioctx: Send I/O context.
 * @new: New I/O context state.
 *
 * Does not modify the state of aborted commands. Returns the previous command
 * state.
 */
static enum srpt_command_state srpt_set_cmd_state(struct srpt_send_ioctx *ioctx,
						  enum srpt_command_state new)
{
	enum srpt_command_state previous;

	previous = ioctx->state;
	if (previous != SRPT_STATE_DONE)
		ioctx->state = new;

	return previous;
}

/**
 * srpt_test_and_set_cmd_state - test and set the state of a command
 * @ioctx: Send I/O context.
 * @old: Current I/O context state.
 * @new: New I/O context state.
 *
 * Returns true if and only if the previous command state was equal to 'old'.
 */
static bool srpt_test_and_set_cmd_state(struct srpt_send_ioctx *ioctx,
					enum srpt_command_state old,
					enum srpt_command_state new)
{
	enum srpt_command_state previous;

	WARN_ON(!ioctx);
	WARN_ON(old == SRPT_STATE_DONE);
	WARN_ON(new == SRPT_STATE_NEW);

	previous = ioctx->state;
	if (previous == old)
		ioctx->state = new;

	return previous == old;
}

/**
 * srpt_post_recv - post an IB receive request
 * @sdev: SRPT HCA pointer.
 * @ch: SRPT RDMA channel.
 * @ioctx: Receive I/O context pointer.
 */
static int srpt_post_recv(struct srpt_device *sdev, struct srpt_rdma_ch *ch,
			  struct srpt_recv_ioctx *ioctx)
{
	struct ib_sge list;
	struct ib_recv_wr wr;

	BUG_ON(!sdev);
	list.addr = ioctx->ioctx.dma + ioctx->ioctx.offset;
	list.length = srp_max_req_size;
	list.lkey = sdev->lkey;

	ioctx->ioctx.cqe.done = srpt_recv_done;
	wr.wr_cqe = &ioctx->ioctx.cqe;
	wr.next = NULL;
	wr.sg_list = &list;
	wr.num_sge = 1;

	if (sdev->use_srq)
		return ib_post_srq_recv(sdev->srq, &wr, NULL);
	else
		return ib_post_recv(ch->qp, &wr, NULL);
}

/**
 * srpt_zerolength_write - perform a zero-length RDMA write
 * @ch: SRPT RDMA channel.
 *
 * A quote from the InfiniBand specification: C9-88: For an HCA responder
 * using Reliable Connection service, for each zero-length RDMA READ or WRITE
 * request, the R_Key shall not be validated, even if the request includes
 * Immediate data.
 */
static int srpt_zerolength_write(struct srpt_rdma_ch *ch)
{
	struct ib_rdma_wr wr = {
		.wr = {
			.next		= NULL,
			{ .wr_cqe	= &ch->zw_cqe, },
			.opcode		= IB_WR_RDMA_WRITE,
			.send_flags	= IB_SEND_SIGNALED,
		}
	};

	pr_debug("%s-%d: queued zerolength write\n", ch->sess_name,
		 ch->qp->qp_num);

	return ib_post_send(ch->qp, &wr.wr, NULL);
}

static void srpt_zerolength_write_done(struct ib_cq *cq, struct ib_wc *wc)
{
	struct srpt_rdma_ch *ch = cq->cq_context;

	pr_debug("%s-%d wc->status %d\n", ch->sess_name, ch->qp->qp_num,
		 wc->status);

	if (wc->status == IB_WC_SUCCESS) {
		srpt_process_wait_list(ch);
	} else {
		if (srpt_set_ch_state(ch, CH_DISCONNECTED))
			schedule_work(&ch->release_work);
		else
			pr_debug("%s-%d: already disconnected.\n",
				 ch->sess_name, ch->qp->qp_num);
	}
}

static int srpt_alloc_rw_ctxs(struct srpt_send_ioctx *ioctx,
		struct srp_direct_buf *db, int nbufs, struct scatterlist **sg,
		unsigned *sg_cnt)
{
	enum dma_data_direction dir = target_reverse_dma_direction(&ioctx->cmd);
	struct srpt_rdma_ch *ch = ioctx->ch;
	struct scatterlist *prev = NULL;
	unsigned prev_nents;
	int ret, i;

	if (nbufs == 1) {
		ioctx->rw_ctxs = &ioctx->s_rw_ctx;
	} else {
		ioctx->rw_ctxs = kmalloc_array(nbufs, sizeof(*ioctx->rw_ctxs),
			GFP_KERNEL);
		if (!ioctx->rw_ctxs)
			return -ENOMEM;
	}

	for (i = ioctx->n_rw_ctx; i < nbufs; i++, db++) {
		struct srpt_rw_ctx *ctx = &ioctx->rw_ctxs[i];
		u64 remote_addr = be64_to_cpu(db->va);
		u32 size = be32_to_cpu(db->len);
		u32 rkey = be32_to_cpu(db->key);

		ret = target_alloc_sgl(&ctx->sg, &ctx->nents, size, false,
				i < nbufs - 1);
		if (ret)
			goto unwind;

		ret = rdma_rw_ctx_init(&ctx->rw, ch->qp, ch->sport->port,
				ctx->sg, ctx->nents, 0, remote_addr, rkey, dir);
		if (ret < 0) {
			target_free_sgl(ctx->sg, ctx->nents);
			goto unwind;
		}

		ioctx->n_rdma += ret;
		ioctx->n_rw_ctx++;

		if (prev) {
			sg_unmark_end(&prev[prev_nents - 1]);
			sg_chain(prev, prev_nents + 1, ctx->sg);
		} else {
			*sg = ctx->sg;
		}

		prev = ctx->sg;
		prev_nents = ctx->nents;

		*sg_cnt += ctx->nents;
	}

	return 0;

unwind:
	while (--i >= 0) {
		struct srpt_rw_ctx *ctx = &ioctx->rw_ctxs[i];

		rdma_rw_ctx_destroy(&ctx->rw, ch->qp, ch->sport->port,
				ctx->sg, ctx->nents, dir);
		target_free_sgl(ctx->sg, ctx->nents);
	}
	if (ioctx->rw_ctxs != &ioctx->s_rw_ctx)
		kfree(ioctx->rw_ctxs);
	return ret;
}

static void srpt_free_rw_ctxs(struct srpt_rdma_ch *ch,
				    struct srpt_send_ioctx *ioctx)
{
	enum dma_data_direction dir = target_reverse_dma_direction(&ioctx->cmd);
	int i;

	for (i = 0; i < ioctx->n_rw_ctx; i++) {
		struct srpt_rw_ctx *ctx = &ioctx->rw_ctxs[i];

		rdma_rw_ctx_destroy(&ctx->rw, ch->qp, ch->sport->port,
				ctx->sg, ctx->nents, dir);
		target_free_sgl(ctx->sg, ctx->nents);
	}

	if (ioctx->rw_ctxs != &ioctx->s_rw_ctx)
		kfree(ioctx->rw_ctxs);
}

static inline void *srpt_get_desc_buf(struct srp_cmd *srp_cmd)
{
	/*
	 * The pointer computations below will only be compiled correctly
	 * if srp_cmd::add_data is declared as s8*, u8*, s8[] or u8[], so check
	 * whether srp_cmd::add_data has been declared as a byte pointer.
	 */
	BUILD_BUG_ON(!__same_type(srp_cmd->add_data[0], (s8)0) &&
		     !__same_type(srp_cmd->add_data[0], (u8)0));

	/*
	 * According to the SRP spec, the lower two bits of the 'ADDITIONAL
	 * CDB LENGTH' field are reserved and the size in bytes of this field
	 * is four times the value specified in bits 3..7. Hence the "& ~3".
	 */
	return srp_cmd->add_data + (srp_cmd->add_cdb_len & ~3);
}

/**
 * srpt_get_desc_tbl - parse the data descriptors of a SRP_CMD request
 * @recv_ioctx: I/O context associated with the received command @srp_cmd.
 * @ioctx: I/O context that will be used for responding to the initiator.
 * @srp_cmd: Pointer to the SRP_CMD request data.
 * @dir: Pointer to the variable to which the transfer direction will be
 *   written.
 * @sg: [out] scatterlist for the parsed SRP_CMD.
 * @sg_cnt: [out] length of @sg.
 * @data_len: Pointer to the variable to which the total data length of all
 *   descriptors in the SRP_CMD request will be written.
 * @imm_data_offset: [in] Offset in SRP_CMD requests at which immediate data
 *   starts.
 *
 * This function initializes ioctx->nrbuf and ioctx->r_bufs.
 *
 * Returns -EINVAL when the SRP_CMD request contains inconsistent descriptors;
 * -ENOMEM when memory allocation fails and zero upon success.
 */
static int srpt_get_desc_tbl(struct srpt_recv_ioctx *recv_ioctx,
		struct srpt_send_ioctx *ioctx,
		struct srp_cmd *srp_cmd, enum dma_data_direction *dir,
		struct scatterlist **sg, unsigned int *sg_cnt, u64 *data_len,
		u16 imm_data_offset)
{
	BUG_ON(!dir);
	BUG_ON(!data_len);

	/*
	 * The lower four bits of the buffer format field contain the DATA-IN
	 * buffer descriptor format, and the highest four bits contain the
	 * DATA-OUT buffer descriptor format.
	 */
	if (srp_cmd->buf_fmt & 0xf)
		/* DATA-IN: transfer data from target to initiator (read). */
		*dir = DMA_FROM_DEVICE;
	else if (srp_cmd->buf_fmt >> 4)
		/* DATA-OUT: transfer data from initiator to target (write). */
		*dir = DMA_TO_DEVICE;
	else
		*dir = DMA_NONE;

	/* initialize data_direction early as srpt_alloc_rw_ctxs needs it */
	ioctx->cmd.data_direction = *dir;

	if (((srp_cmd->buf_fmt & 0xf) == SRP_DATA_DESC_DIRECT) ||
	    ((srp_cmd->buf_fmt >> 4) == SRP_DATA_DESC_DIRECT)) {
		struct srp_direct_buf *db = srpt_get_desc_buf(srp_cmd);

		*data_len = be32_to_cpu(db->len);
		return srpt_alloc_rw_ctxs(ioctx, db, 1, sg, sg_cnt);
	} else if (((srp_cmd->buf_fmt & 0xf) == SRP_DATA_DESC_INDIRECT) ||
		   ((srp_cmd->buf_fmt >> 4) == SRP_DATA_DESC_INDIRECT)) {
		struct srp_indirect_buf *idb = srpt_get_desc_buf(srp_cmd);
		int nbufs = be32_to_cpu(idb->table_desc.len) /
				sizeof(struct srp_direct_buf);

		if (nbufs >
		    (srp_cmd->data_out_desc_cnt + srp_cmd->data_in_desc_cnt)) {
			pr_err("received unsupported SRP_CMD request type (%u out + %u in != %u / %zu)\n",
			       srp_cmd->data_out_desc_cnt,
			       srp_cmd->data_in_desc_cnt,
			       be32_to_cpu(idb->table_desc.len),
			       sizeof(struct srp_direct_buf));
			return -EINVAL;
		}

		*data_len = be32_to_cpu(idb->len);
		return srpt_alloc_rw_ctxs(ioctx, idb->desc_list, nbufs,
				sg, sg_cnt);
	} else if ((srp_cmd->buf_fmt >> 4) == SRP_DATA_DESC_IMM) {
		struct srp_imm_buf *imm_buf = srpt_get_desc_buf(srp_cmd);
		void *data = (void *)srp_cmd + imm_data_offset;
		uint32_t len = be32_to_cpu(imm_buf->len);
		uint32_t req_size = imm_data_offset + len;

		if (req_size > srp_max_req_size) {
			pr_err("Immediate data (length %d + %d) exceeds request size %d\n",
			       imm_data_offset, len, srp_max_req_size);
			return -EINVAL;
		}
		if (recv_ioctx->byte_len < req_size) {
			pr_err("Received too few data - %d < %d\n",
			       recv_ioctx->byte_len, req_size);
			return -EIO;
		}
		/*
		 * The immediate data buffer descriptor must occur before the
		 * immediate data itself.
		 */
		if ((void *)(imm_buf + 1) > (void *)data) {
			pr_err("Received invalid write request\n");
			return -EINVAL;
		}
		*data_len = len;
		ioctx->recv_ioctx = recv_ioctx;
		if ((uintptr_t)data & 511) {
			pr_warn_once("Internal error - the receive buffers are not aligned properly.\n");
			return -EINVAL;
		}
		sg_init_one(&ioctx->imm_sg, data, len);
		*sg = &ioctx->imm_sg;
		*sg_cnt = 1;
		return 0;
	} else {
		*data_len = 0;
		return 0;
	}
}

/**
 * srpt_init_ch_qp - initialize queue pair attributes
 * @ch: SRPT RDMA channel.
 * @qp: Queue pair pointer.
 *
 * Initialized the attributes of queue pair 'qp' by allowing local write,
 * remote read and remote write. Also transitions 'qp' to state IB_QPS_INIT.
 */
static int srpt_init_ch_qp(struct srpt_rdma_ch *ch, struct ib_qp *qp)
{
	struct ib_qp_attr *attr;
	int ret;

	WARN_ON_ONCE(ch->using_rdma_cm);

	attr = kzalloc(sizeof(*attr), GFP_KERNEL);
	if (!attr)
		return -ENOMEM;

	attr->qp_state = IB_QPS_INIT;
	attr->qp_access_flags = IB_ACCESS_LOCAL_WRITE;
	attr->port_num = ch->sport->port;

	ret = ib_find_cached_pkey(ch->sport->sdev->device, ch->sport->port,
				  ch->pkey, &attr->pkey_index);
	if (ret < 0)
		pr_err("Translating pkey %#x failed (%d) - using index 0\n",
		       ch->pkey, ret);

	ret = ib_modify_qp(qp, attr,
			   IB_QP_STATE | IB_QP_ACCESS_FLAGS | IB_QP_PORT |
			   IB_QP_PKEY_INDEX);

	kfree(attr);
	return ret;
}

/**
 * srpt_ch_qp_rtr - change the state of a channel to 'ready to receive' (RTR)
 * @ch: channel of the queue pair.
 * @qp: queue pair to change the state of.
 *
 * Returns zero upon success and a negative value upon failure.
 *
 * Note: currently a struct ib_qp_attr takes 136 bytes on a 64-bit system.
 * If this structure ever becomes larger, it might be necessary to allocate
 * it dynamically instead of on the stack.
 */
static int srpt_ch_qp_rtr(struct srpt_rdma_ch *ch, struct ib_qp *qp)
{
	struct ib_qp_attr qp_attr;
	int attr_mask;
	int ret;

	WARN_ON_ONCE(ch->using_rdma_cm);

	qp_attr.qp_state = IB_QPS_RTR;
	ret = ib_cm_init_qp_attr(ch->ib_cm.cm_id, &qp_attr, &attr_mask);
	if (ret)
		goto out;

	qp_attr.max_dest_rd_atomic = 4;

	ret = ib_modify_qp(qp, &qp_attr, attr_mask);

out:
	return ret;
}

/**
 * srpt_ch_qp_rts - change the state of a channel to 'ready to send' (RTS)
 * @ch: channel of the queue pair.
 * @qp: queue pair to change the state of.
 *
 * Returns zero upon success and a negative value upon failure.
 *
 * Note: currently a struct ib_qp_attr takes 136 bytes on a 64-bit system.
 * If this structure ever becomes larger, it might be necessary to allocate
 * it dynamically instead of on the stack.
 */
static int srpt_ch_qp_rts(struct srpt_rdma_ch *ch, struct ib_qp *qp)
{
	struct ib_qp_attr qp_attr;
	int attr_mask;
	int ret;

	qp_attr.qp_state = IB_QPS_RTS;
	ret = ib_cm_init_qp_attr(ch->ib_cm.cm_id, &qp_attr, &attr_mask);
	if (ret)
		goto out;

	qp_attr.max_rd_atomic = 4;

	ret = ib_modify_qp(qp, &qp_attr, attr_mask);

out:
	return ret;
}

/**
 * srpt_ch_qp_err - set the channel queue pair state to 'error'
 * @ch: SRPT RDMA channel.
 */
static int srpt_ch_qp_err(struct srpt_rdma_ch *ch)
{
	struct ib_qp_attr qp_attr;

	qp_attr.qp_state = IB_QPS_ERR;
	return ib_modify_qp(ch->qp, &qp_attr, IB_QP_STATE);
}

/**
 * srpt_get_send_ioctx - obtain an I/O context for sending to the initiator
 * @ch: SRPT RDMA channel.
 */
static struct srpt_send_ioctx *srpt_get_send_ioctx(struct srpt_rdma_ch *ch)
{
	struct srpt_send_ioctx *ioctx;
	int tag, cpu;

	BUG_ON(!ch);

	tag = sbitmap_queue_get(&ch->sess->sess_tag_pool, &cpu);
	if (tag < 0)
		return NULL;

	ioctx = ch->ioctx_ring[tag];
	BUG_ON(ioctx->ch != ch);
	ioctx->state = SRPT_STATE_NEW;
	WARN_ON_ONCE(ioctx->recv_ioctx);
	ioctx->n_rdma = 0;
	ioctx->n_rw_ctx = 0;
	ioctx->queue_status_only = false;
	/*
	 * transport_init_se_cmd() does not initialize all fields, so do it
	 * here.
	 */
	memset(&ioctx->cmd, 0, sizeof(ioctx->cmd));
	memset(&ioctx->sense_data, 0, sizeof(ioctx->sense_data));
	ioctx->cmd.map_tag = tag;
	ioctx->cmd.map_cpu = cpu;

	return ioctx;
}

/**
 * srpt_abort_cmd - abort a SCSI command
 * @ioctx:   I/O context associated with the SCSI command.
 */
static int srpt_abort_cmd(struct srpt_send_ioctx *ioctx)
{
	enum srpt_command_state state;

	BUG_ON(!ioctx);

	/*
	 * If the command is in a state where the target core is waiting for
	 * the ib_srpt driver, change the state to the next state.
	 */

	state = ioctx->state;
	switch (state) {
	case SRPT_STATE_NEED_DATA:
		ioctx->state = SRPT_STATE_DATA_IN;
		break;
	case SRPT_STATE_CMD_RSP_SENT:
	case SRPT_STATE_MGMT_RSP_SENT:
		ioctx->state = SRPT_STATE_DONE;
		break;
	default:
		WARN_ONCE(true, "%s: unexpected I/O context state %d\n",
			  __func__, state);
		break;
	}

	pr_debug("Aborting cmd with state %d -> %d and tag %lld\n", state,
		 ioctx->state, ioctx->cmd.tag);

	switch (state) {
	case SRPT_STATE_NEW:
	case SRPT_STATE_DATA_IN:
	case SRPT_STATE_MGMT:
	case SRPT_STATE_DONE:
		/*
		 * Do nothing - defer abort processing until
		 * srpt_queue_response() is invoked.
		 */
		break;
	case SRPT_STATE_NEED_DATA:
		pr_debug("tag %#llx: RDMA read error\n", ioctx->cmd.tag);
		transport_generic_request_failure(&ioctx->cmd,
					TCM_CHECK_CONDITION_ABORT_CMD);
		break;
	case SRPT_STATE_CMD_RSP_SENT:
		/*
		 * SRP_RSP sending failed or the SRP_RSP send completion has
		 * not been received in time.
		 */
		transport_generic_free_cmd(&ioctx->cmd, 0);
		break;
	case SRPT_STATE_MGMT_RSP_SENT:
		transport_generic_free_cmd(&ioctx->cmd, 0);
		break;
	default:
		WARN(1, "Unexpected command state (%d)", state);
		break;
	}

	return state;
}

/**
 * srpt_rdma_read_done - RDMA read completion callback
 * @cq: Completion queue.
 * @wc: Work completion.
 *
 * XXX: what is now target_execute_cmd used to be asynchronous, and unmapping
 * the data that has been transferred via IB RDMA had to be postponed until the
 * check_stop_free() callback.  None of this is necessary anymore and needs to
 * be cleaned up.
 */
static void srpt_rdma_read_done(struct ib_cq *cq, struct ib_wc *wc)
{
	struct srpt_rdma_ch *ch = cq->cq_context;
	struct srpt_send_ioctx *ioctx =
		container_of(wc->wr_cqe, struct srpt_send_ioctx, rdma_cqe);

	WARN_ON(ioctx->n_rdma <= 0);
	atomic_add(ioctx->n_rdma, &ch->sq_wr_avail);
	ioctx->n_rdma = 0;

	if (unlikely(wc->status != IB_WC_SUCCESS)) {
		pr_info("RDMA_READ for ioctx 0x%p failed with status %d\n",
			ioctx, wc->status);
		srpt_abort_cmd(ioctx);
		return;
	}

	if (srpt_test_and_set_cmd_state(ioctx, SRPT_STATE_NEED_DATA,
					SRPT_STATE_DATA_IN))
		target_execute_cmd(&ioctx->cmd);
	else
		pr_err("%s[%d]: wrong state = %d\n", __func__,
		       __LINE__, ioctx->state);
}

/**
 * srpt_build_cmd_rsp - build a SRP_RSP response
 * @ch: RDMA channel through which the request has been received.
 * @ioctx: I/O context associated with the SRP_CMD request. The response will
 *   be built in the buffer ioctx->buf points at and hence this function will
 *   overwrite the request data.
 * @tag: tag of the request for which this response is being generated.
 * @status: value for the STATUS field of the SRP_RSP information unit.
 *
 * Returns the size in bytes of the SRP_RSP response.
 *
 * An SRP_RSP response contains a SCSI status or service response. See also
 * section 6.9 in the SRP r16a document for the format of an SRP_RSP
 * response. See also SPC-2 for more information about sense data.
 */
static int srpt_build_cmd_rsp(struct srpt_rdma_ch *ch,
			      struct srpt_send_ioctx *ioctx, u64 tag,
			      int status)
{
	struct srp_rsp *srp_rsp;
	const u8 *sense_data;
	int sense_data_len, max_sense_len;

	/*
	 * The lowest bit of all SAM-3 status codes is zero (see also
	 * paragraph 5.3 in SAM-3).
	 */
	WARN_ON(status & 1);

	srp_rsp = ioctx->ioctx.buf;
	BUG_ON(!srp_rsp);

	sense_data = ioctx->sense_data;
	sense_data_len = ioctx->cmd.scsi_sense_length;
	WARN_ON(sense_data_len > sizeof(ioctx->sense_data));

	memset(srp_rsp, 0, sizeof(*srp_rsp));
	srp_rsp->opcode = SRP_RSP;
	srp_rsp->req_lim_delta =
		cpu_to_be32(1 + atomic_xchg(&ch->req_lim_delta, 0));
	srp_rsp->tag = tag;
	srp_rsp->status = status;

	if (sense_data_len) {
		BUILD_BUG_ON(MIN_MAX_RSP_SIZE <= sizeof(*srp_rsp));
		max_sense_len = ch->max_ti_iu_len - sizeof(*srp_rsp);
		if (sense_data_len > max_sense_len) {
			pr_warn("truncated sense data from %d to %d bytes\n",
				sense_data_len, max_sense_len);
			sense_data_len = max_sense_len;
		}

		srp_rsp->flags |= SRP_RSP_FLAG_SNSVALID;
		srp_rsp->sense_data_len = cpu_to_be32(sense_data_len);
		memcpy(srp_rsp + 1, sense_data, sense_data_len);
	}

	return sizeof(*srp_rsp) + sense_data_len;
}

/**
 * srpt_build_tskmgmt_rsp - build a task management response
 * @ch:       RDMA channel through which the request has been received.
 * @ioctx:    I/O context in which the SRP_RSP response will be built.
 * @rsp_code: RSP_CODE that will be stored in the response.
 * @tag:      Tag of the request for which this response is being generated.
 *
 * Returns the size in bytes of the SRP_RSP response.
 *
 * An SRP_RSP response contains a SCSI status or service response. See also
 * section 6.9 in the SRP r16a document for the format of an SRP_RSP
 * response.
 */
static int srpt_build_tskmgmt_rsp(struct srpt_rdma_ch *ch,
				  struct srpt_send_ioctx *ioctx,
				  u8 rsp_code, u64 tag)
{
	struct srp_rsp *srp_rsp;
	int resp_data_len;
	int resp_len;

	resp_data_len = 4;
	resp_len = sizeof(*srp_rsp) + resp_data_len;

	srp_rsp = ioctx->ioctx.buf;
	BUG_ON(!srp_rsp);
	memset(srp_rsp, 0, sizeof(*srp_rsp));

	srp_rsp->opcode = SRP_RSP;
	srp_rsp->req_lim_delta =
		cpu_to_be32(1 + atomic_xchg(&ch->req_lim_delta, 0));
	srp_rsp->tag = tag;

	srp_rsp->flags |= SRP_RSP_FLAG_RSPVALID;
	srp_rsp->resp_data_len = cpu_to_be32(resp_data_len);
	srp_rsp->data[3] = rsp_code;

	return resp_len;
}

static int srpt_check_stop_free(struct se_cmd *cmd)
{
	struct srpt_send_ioctx *ioctx = container_of(cmd,
				struct srpt_send_ioctx, cmd);

	return target_put_sess_cmd(&ioctx->cmd);
}

/**
 * srpt_handle_cmd - process a SRP_CMD information unit
 * @ch: SRPT RDMA channel.
 * @recv_ioctx: Receive I/O context.
 * @send_ioctx: Send I/O context.
 */
static void srpt_handle_cmd(struct srpt_rdma_ch *ch,
			    struct srpt_recv_ioctx *recv_ioctx,
			    struct srpt_send_ioctx *send_ioctx)
{
	struct se_cmd *cmd;
	struct srp_cmd *srp_cmd;
	struct scatterlist *sg = NULL;
	unsigned sg_cnt = 0;
	u64 data_len;
	enum dma_data_direction dir;
	int rc;

	BUG_ON(!send_ioctx);

	srp_cmd = recv_ioctx->ioctx.buf + recv_ioctx->ioctx.offset;
	cmd = &send_ioctx->cmd;
	cmd->tag = srp_cmd->tag;

	switch (srp_cmd->task_attr) {
	case SRP_CMD_SIMPLE_Q:
		cmd->sam_task_attr = TCM_SIMPLE_TAG;
		break;
	case SRP_CMD_ORDERED_Q:
	default:
		cmd->sam_task_attr = TCM_ORDERED_TAG;
		break;
	case SRP_CMD_HEAD_OF_Q:
		cmd->sam_task_attr = TCM_HEAD_TAG;
		break;
	case SRP_CMD_ACA:
		cmd->sam_task_attr = TCM_ACA_TAG;
		break;
	}

	rc = srpt_get_desc_tbl(recv_ioctx, send_ioctx, srp_cmd, &dir,
			       &sg, &sg_cnt, &data_len, ch->imm_data_offset);
	if (rc) {
		if (rc != -EAGAIN) {
			pr_err("0x%llx: parsing SRP descriptor table failed.\n",
			       srp_cmd->tag);
		}
		goto busy;
	}

	rc = target_submit_cmd_map_sgls(cmd, ch->sess, srp_cmd->cdb,
			       &send_ioctx->sense_data[0],
			       scsilun_to_int(&srp_cmd->lun), data_len,
			       TCM_SIMPLE_TAG, dir, TARGET_SCF_ACK_KREF,
			       sg, sg_cnt, NULL, 0, NULL, 0);
	if (rc != 0) {
		pr_debug("target_submit_cmd() returned %d for tag %#llx\n", rc,
			 srp_cmd->tag);
		goto busy;
	}
	return;

busy:
	target_send_busy(cmd);
}

static int srp_tmr_to_tcm(int fn)
{
	switch (fn) {
	case SRP_TSK_ABORT_TASK:
		return TMR_ABORT_TASK;
	case SRP_TSK_ABORT_TASK_SET:
		return TMR_ABORT_TASK_SET;
	case SRP_TSK_CLEAR_TASK_SET:
		return TMR_CLEAR_TASK_SET;
	case SRP_TSK_LUN_RESET:
		return TMR_LUN_RESET;
	case SRP_TSK_CLEAR_ACA:
		return TMR_CLEAR_ACA;
	default:
		return -1;
	}
}

/**
 * srpt_handle_tsk_mgmt - process a SRP_TSK_MGMT information unit
 * @ch: SRPT RDMA channel.
 * @recv_ioctx: Receive I/O context.
 * @send_ioctx: Send I/O context.
 *
 * Returns 0 if and only if the request will be processed by the target core.
 *
 * For more information about SRP_TSK_MGMT information units, see also section
 * 6.7 in the SRP r16a document.
 */
static void srpt_handle_tsk_mgmt(struct srpt_rdma_ch *ch,
				 struct srpt_recv_ioctx *recv_ioctx,
				 struct srpt_send_ioctx *send_ioctx)
{
	struct srp_tsk_mgmt *srp_tsk;
	struct se_cmd *cmd;
	struct se_session *sess = ch->sess;
	int tcm_tmr;
	int rc;

	BUG_ON(!send_ioctx);

	srp_tsk = recv_ioctx->ioctx.buf + recv_ioctx->ioctx.offset;
	cmd = &send_ioctx->cmd;

	pr_debug("recv tsk_mgmt fn %d for task_tag %lld and cmd tag %lld ch %p sess %p\n",
		 srp_tsk->tsk_mgmt_func, srp_tsk->task_tag, srp_tsk->tag, ch,
		 ch->sess);

	srpt_set_cmd_state(send_ioctx, SRPT_STATE_MGMT);
	send_ioctx->cmd.tag = srp_tsk->tag;
	tcm_tmr = srp_tmr_to_tcm(srp_tsk->tsk_mgmt_func);
	rc = target_submit_tmr(&send_ioctx->cmd, sess, NULL,
			       scsilun_to_int(&srp_tsk->lun), srp_tsk, tcm_tmr,
			       GFP_KERNEL, srp_tsk->task_tag,
			       TARGET_SCF_ACK_KREF);
	if (rc != 0) {
		send_ioctx->cmd.se_tmr_req->response = TMR_FUNCTION_REJECTED;
		cmd->se_tfo->queue_tm_rsp(cmd);
	}
	return;
}

/**
 * srpt_handle_new_iu - process a newly received information unit
 * @ch:    RDMA channel through which the information unit has been received.
 * @recv_ioctx: Receive I/O context associated with the information unit.
 */
static bool
srpt_handle_new_iu(struct srpt_rdma_ch *ch, struct srpt_recv_ioctx *recv_ioctx)
{
	struct srpt_send_ioctx *send_ioctx = NULL;
	struct srp_cmd *srp_cmd;
	bool res = false;
	u8 opcode;

	BUG_ON(!ch);
	BUG_ON(!recv_ioctx);

	if (unlikely(ch->state == CH_CONNECTING))
		goto push;

	ib_dma_sync_single_for_cpu(ch->sport->sdev->device,
				   recv_ioctx->ioctx.dma,
				   recv_ioctx->ioctx.offset + srp_max_req_size,
				   DMA_FROM_DEVICE);

	srp_cmd = recv_ioctx->ioctx.buf + recv_ioctx->ioctx.offset;
	opcode = srp_cmd->opcode;
	if (opcode == SRP_CMD || opcode == SRP_TSK_MGMT) {
		send_ioctx = srpt_get_send_ioctx(ch);
		if (unlikely(!send_ioctx))
			goto push;
	}

	if (!list_empty(&recv_ioctx->wait_list)) {
		WARN_ON_ONCE(!ch->processing_wait_list);
		list_del_init(&recv_ioctx->wait_list);
	}

	switch (opcode) {
	case SRP_CMD:
		srpt_handle_cmd(ch, recv_ioctx, send_ioctx);
		break;
	case SRP_TSK_MGMT:
		srpt_handle_tsk_mgmt(ch, recv_ioctx, send_ioctx);
		break;
	case SRP_I_LOGOUT:
		pr_err("Not yet implemented: SRP_I_LOGOUT\n");
		break;
	case SRP_CRED_RSP:
		pr_debug("received SRP_CRED_RSP\n");
		break;
	case SRP_AER_RSP:
		pr_debug("received SRP_AER_RSP\n");
		break;
	case SRP_RSP:
		pr_err("Received SRP_RSP\n");
		break;
	default:
		pr_err("received IU with unknown opcode 0x%x\n", opcode);
		break;
	}

	if (!send_ioctx || !send_ioctx->recv_ioctx)
		srpt_post_recv(ch->sport->sdev, ch, recv_ioctx);
	res = true;

out:
	return res;

push:
	if (list_empty(&recv_ioctx->wait_list)) {
		WARN_ON_ONCE(ch->processing_wait_list);
		list_add_tail(&recv_ioctx->wait_list, &ch->cmd_wait_list);
	}
	goto out;
}

static void srpt_recv_done(struct ib_cq *cq, struct ib_wc *wc)
{
	struct srpt_rdma_ch *ch = cq->cq_context;
	struct srpt_recv_ioctx *ioctx =
		container_of(wc->wr_cqe, struct srpt_recv_ioctx, ioctx.cqe);

	if (wc->status == IB_WC_SUCCESS) {
		int req_lim;

		req_lim = atomic_dec_return(&ch->req_lim);
		if (unlikely(req_lim < 0))
			pr_err("req_lim = %d < 0\n", req_lim);
		ioctx->byte_len = wc->byte_len;
		srpt_handle_new_iu(ch, ioctx);
	} else {
		pr_info_ratelimited("receiving failed for ioctx %p with status %d\n",
				    ioctx, wc->status);
	}
}

/*
 * This function must be called from the context in which RDMA completions are
 * processed because it accesses the wait list without protection against
 * access from other threads.
 */
static void srpt_process_wait_list(struct srpt_rdma_ch *ch)
{
	struct srpt_recv_ioctx *recv_ioctx, *tmp;

	WARN_ON_ONCE(ch->state == CH_CONNECTING);

	if (list_empty(&ch->cmd_wait_list))
		return;

	WARN_ON_ONCE(ch->processing_wait_list);
	ch->processing_wait_list = true;
	list_for_each_entry_safe(recv_ioctx, tmp, &ch->cmd_wait_list,
				 wait_list) {
		if (!srpt_handle_new_iu(ch, recv_ioctx))
			break;
	}
	ch->processing_wait_list = false;
}

/**
 * srpt_send_done - send completion callback
 * @cq: Completion queue.
 * @wc: Work completion.
 *
 * Note: Although this has not yet been observed during tests, at least in
 * theory it is possible that the srpt_get_send_ioctx() call invoked by
 * srpt_handle_new_iu() fails. This is possible because the req_lim_delta
 * value in each response is set to one, and it is possible that this response
 * makes the initiator send a new request before the send completion for that
 * response has been processed. This could e.g. happen if the call to
 * srpt_put_send_iotcx() is delayed because of a higher priority interrupt or
 * if IB retransmission causes generation of the send completion to be
 * delayed. Incoming information units for which srpt_get_send_ioctx() fails
 * are queued on cmd_wait_list. The code below processes these delayed
 * requests one at a time.
 */
static void srpt_send_done(struct ib_cq *cq, struct ib_wc *wc)
{
	struct srpt_rdma_ch *ch = cq->cq_context;
	struct srpt_send_ioctx *ioctx =
		container_of(wc->wr_cqe, struct srpt_send_ioctx, ioctx.cqe);
	enum srpt_command_state state;

	state = srpt_set_cmd_state(ioctx, SRPT_STATE_DONE);

	WARN_ON(state != SRPT_STATE_CMD_RSP_SENT &&
		state != SRPT_STATE_MGMT_RSP_SENT);

	atomic_add(1 + ioctx->n_rdma, &ch->sq_wr_avail);

	if (wc->status != IB_WC_SUCCESS)
		pr_info("sending response for ioctx 0x%p failed with status %d\n",
			ioctx, wc->status);

	if (state != SRPT_STATE_DONE) {
		transport_generic_free_cmd(&ioctx->cmd, 0);
	} else {
		pr_err("IB completion has been received too late for wr_id = %u.\n",
		       ioctx->ioctx.index);
	}

	srpt_process_wait_list(ch);
}

/**
 * srpt_create_ch_ib - create receive and send completion queues
 * @ch: SRPT RDMA channel.
 */
static int srpt_create_ch_ib(struct srpt_rdma_ch *ch)
{
	struct ib_qp_init_attr *qp_init;
	struct srpt_port *sport = ch->sport;
	struct srpt_device *sdev = sport->sdev;
	const struct ib_device_attr *attrs = &sdev->device->attrs;
	int sq_size = sport->port_attrib.srp_sq_size;
	int i, ret;

	WARN_ON(ch->rq_size < 1);

	ret = -ENOMEM;
	qp_init = kzalloc(sizeof(*qp_init), GFP_KERNEL);
	if (!qp_init)
		goto out;

retry:
	ch->cq = ib_alloc_cq_any(sdev->device, ch, ch->rq_size + sq_size,
				 IB_POLL_WORKQUEUE);
	if (IS_ERR(ch->cq)) {
		ret = PTR_ERR(ch->cq);
		pr_err("failed to create CQ cqe= %d ret= %d\n",
		       ch->rq_size + sq_size, ret);
		goto out;
	}

	qp_init->qp_context = (void *)ch;
	qp_init->event_handler
		= (void(*)(struct ib_event *, void*))srpt_qp_event;
	qp_init->send_cq = ch->cq;
	qp_init->recv_cq = ch->cq;
	qp_init->sq_sig_type = IB_SIGNAL_REQ_WR;
	qp_init->qp_type = IB_QPT_RC;
	/*
	 * We divide up our send queue size into half SEND WRs to send the
	 * completions, and half R/W contexts to actually do the RDMA
	 * READ/WRITE transfers.  Note that we need to allocate CQ slots for
	 * both both, as RDMA contexts will also post completions for the
	 * RDMA READ case.
	 */
	qp_init->cap.max_send_wr = min(sq_size / 2, attrs->max_qp_wr);
	qp_init->cap.max_rdma_ctxs = sq_size / 2;
	qp_init->cap.max_send_sge = min(attrs->max_send_sge,
					SRPT_MAX_SG_PER_WQE);
	qp_init->cap.max_recv_sge = min(attrs->max_recv_sge,
					SRPT_MAX_SG_PER_WQE);
	qp_init->port_num = ch->sport->port;
	if (sdev->use_srq) {
		qp_init->srq = sdev->srq;
	} else {
		qp_init->cap.max_recv_wr = ch->rq_size;
		qp_init->cap.max_recv_sge = min(attrs->max_recv_sge,
						SRPT_MAX_SG_PER_WQE);
	}

	if (ch->using_rdma_cm) {
		ret = rdma_create_qp(ch->rdma_cm.cm_id, sdev->pd, qp_init);
		ch->qp = ch->rdma_cm.cm_id->qp;
	} else {
		ch->qp = ib_create_qp(sdev->pd, qp_init);
		if (!IS_ERR(ch->qp)) {
			ret = srpt_init_ch_qp(ch, ch->qp);
			if (ret)
				ib_destroy_qp(ch->qp);
		} else {
			ret = PTR_ERR(ch->qp);
		}
	}
	if (ret) {
		bool retry = sq_size > MIN_SRPT_SQ_SIZE;

		if (retry) {
			pr_debug("failed to create queue pair with sq_size = %d (%d) - retrying\n",
				 sq_size, ret);
			ib_free_cq(ch->cq);
			sq_size = max(sq_size / 2, MIN_SRPT_SQ_SIZE);
			goto retry;
		} else {
			pr_err("failed to create queue pair with sq_size = %d (%d)\n",
			       sq_size, ret);
			goto err_destroy_cq;
		}
	}

	atomic_set(&ch->sq_wr_avail, qp_init->cap.max_send_wr);

	pr_debug("%s: max_cqe= %d max_sge= %d sq_size = %d ch= %p\n",
		 __func__, ch->cq->cqe, qp_init->cap.max_send_sge,
		 qp_init->cap.max_send_wr, ch);

	if (!sdev->use_srq)
		for (i = 0; i < ch->rq_size; i++)
			srpt_post_recv(sdev, ch, ch->ioctx_recv_ring[i]);

out:
	kfree(qp_init);
	return ret;

err_destroy_cq:
	ch->qp = NULL;
	ib_free_cq(ch->cq);
	goto out;
}

static void srpt_destroy_ch_ib(struct srpt_rdma_ch *ch)
{
	ib_destroy_qp(ch->qp);
	ib_free_cq(ch->cq);
}

/**
 * srpt_close_ch - close a RDMA channel
 * @ch: SRPT RDMA channel.
 *
 * Make sure all resources associated with the channel will be deallocated at
 * an appropriate time.
 *
 * Returns true if and only if the channel state has been modified into
 * CH_DRAINING.
 */
static bool srpt_close_ch(struct srpt_rdma_ch *ch)
{
	int ret;

	if (!srpt_set_ch_state(ch, CH_DRAINING)) {
		pr_debug("%s: already closed\n", ch->sess_name);
		return false;
	}

	kref_get(&ch->kref);

	ret = srpt_ch_qp_err(ch);
	if (ret < 0)
		pr_err("%s-%d: changing queue pair into error state failed: %d\n",
		       ch->sess_name, ch->qp->qp_num, ret);

	ret = srpt_zerolength_write(ch);
	if (ret < 0) {
		pr_err("%s-%d: queuing zero-length write failed: %d\n",
		       ch->sess_name, ch->qp->qp_num, ret);
		if (srpt_set_ch_state(ch, CH_DISCONNECTED))
			schedule_work(&ch->release_work);
		else
			WARN_ON_ONCE(true);
	}

	kref_put(&ch->kref, srpt_free_ch);

	return true;
}

/*
 * Change the channel state into CH_DISCONNECTING. If a channel has not yet
 * reached the connected state, close it. If a channel is in the connected
 * state, send a DREQ. If a DREQ has been received, send a DREP. Note: it is
 * the responsibility of the caller to ensure that this function is not
 * invoked concurrently with the code that accepts a connection. This means
 * that this function must either be invoked from inside a CM callback
 * function or that it must be invoked with the srpt_port.mutex held.
 */
static int srpt_disconnect_ch(struct srpt_rdma_ch *ch)
{
	int ret;

	if (!srpt_set_ch_state(ch, CH_DISCONNECTING))
		return -ENOTCONN;

	if (ch->using_rdma_cm) {
		ret = rdma_disconnect(ch->rdma_cm.cm_id);
	} else {
		ret = ib_send_cm_dreq(ch->ib_cm.cm_id, NULL, 0);
		if (ret < 0)
			ret = ib_send_cm_drep(ch->ib_cm.cm_id, NULL, 0);
	}

	if (ret < 0 && srpt_close_ch(ch))
		ret = 0;

	return ret;
}

static bool srpt_ch_closed(struct srpt_port *sport, struct srpt_rdma_ch *ch)
{
	struct srpt_nexus *nexus;
	struct srpt_rdma_ch *ch2;
	bool res = true;

	rcu_read_lock();
	list_for_each_entry(nexus, &sport->nexus_list, entry) {
		list_for_each_entry(ch2, &nexus->ch_list, list) {
			if (ch2 == ch) {
				res = false;
				goto done;
			}
		}
	}
done:
	rcu_read_unlock();

	return res;
}

/* Send DREQ and wait for DREP. */
static void srpt_disconnect_ch_sync(struct srpt_rdma_ch *ch)
{
	struct srpt_port *sport = ch->sport;

	pr_debug("ch %s-%d state %d\n", ch->sess_name, ch->qp->qp_num,
		 ch->state);

	mutex_lock(&sport->mutex);
	srpt_disconnect_ch(ch);
	mutex_unlock(&sport->mutex);

	while (wait_event_timeout(sport->ch_releaseQ, srpt_ch_closed(sport, ch),
				  5 * HZ) == 0)
		pr_info("%s(%s-%d state %d): still waiting ...\n", __func__,
			ch->sess_name, ch->qp->qp_num, ch->state);

}

static void __srpt_close_all_ch(struct srpt_port *sport)
{
	struct srpt_nexus *nexus;
	struct srpt_rdma_ch *ch;

	lockdep_assert_held(&sport->mutex);

	list_for_each_entry(nexus, &sport->nexus_list, entry) {
		list_for_each_entry(ch, &nexus->ch_list, list) {
			if (srpt_disconnect_ch(ch) >= 0)
				pr_info("Closing channel %s because target %s_%d has been disabled\n",
					ch->sess_name,
					dev_name(&sport->sdev->device->dev),
					sport->port);
			srpt_close_ch(ch);
		}
	}
}

/*
 * Look up (i_port_id, t_port_id) in sport->nexus_list. Create an entry if
 * it does not yet exist.
 */
static struct srpt_nexus *srpt_get_nexus(struct srpt_port *sport,
					 const u8 i_port_id[16],
					 const u8 t_port_id[16])
{
	struct srpt_nexus *nexus = NULL, *tmp_nexus = NULL, *n;

	for (;;) {
		mutex_lock(&sport->mutex);
		list_for_each_entry(n, &sport->nexus_list, entry) {
			if (memcmp(n->i_port_id, i_port_id, 16) == 0 &&
			    memcmp(n->t_port_id, t_port_id, 16) == 0) {
				nexus = n;
				break;
			}
		}
		if (!nexus && tmp_nexus) {
			list_add_tail_rcu(&tmp_nexus->entry,
					  &sport->nexus_list);
			swap(nexus, tmp_nexus);
		}
		mutex_unlock(&sport->mutex);

		if (nexus)
			break;
		tmp_nexus = kzalloc(sizeof(*nexus), GFP_KERNEL);
		if (!tmp_nexus) {
			nexus = ERR_PTR(-ENOMEM);
			break;
		}
		INIT_LIST_HEAD(&tmp_nexus->ch_list);
		memcpy(tmp_nexus->i_port_id, i_port_id, 16);
		memcpy(tmp_nexus->t_port_id, t_port_id, 16);
	}

	kfree(tmp_nexus);

	return nexus;
}

static void srpt_set_enabled(struct srpt_port *sport, bool enabled)
	__must_hold(&sport->mutex)
{
	lockdep_assert_held(&sport->mutex);

	if (sport->enabled == enabled)
		return;
	sport->enabled = enabled;
	if (!enabled)
		__srpt_close_all_ch(sport);
}

static void srpt_free_ch(struct kref *kref)
{
	struct srpt_rdma_ch *ch = container_of(kref, struct srpt_rdma_ch, kref);

	kfree_rcu(ch, rcu);
}

/*
 * Shut down the SCSI target session, tell the connection manager to
 * disconnect the associated RDMA channel, transition the QP to the error
 * state and remove the channel from the channel list. This function is
 * typically called from inside srpt_zerolength_write_done(). Concurrent
 * srpt_zerolength_write() calls from inside srpt_close_ch() are possible
 * as long as the channel is on sport->nexus_list.
 */
static void srpt_release_channel_work(struct work_struct *w)
{
	struct srpt_rdma_ch *ch;
	struct srpt_device *sdev;
	struct srpt_port *sport;
	struct se_session *se_sess;

	ch = container_of(w, struct srpt_rdma_ch, release_work);
	pr_debug("%s-%d\n", ch->sess_name, ch->qp->qp_num);

	sdev = ch->sport->sdev;
	BUG_ON(!sdev);

	se_sess = ch->sess;
	BUG_ON(!se_sess);

	target_sess_cmd_list_set_waiting(se_sess);
	target_wait_for_sess_cmds(se_sess);

	target_remove_session(se_sess);
	ch->sess = NULL;

	if (ch->using_rdma_cm)
		rdma_destroy_id(ch->rdma_cm.cm_id);
	else
		ib_destroy_cm_id(ch->ib_cm.cm_id);

	sport = ch->sport;
	mutex_lock(&sport->mutex);
	list_del_rcu(&ch->list);
	mutex_unlock(&sport->mutex);

	srpt_destroy_ch_ib(ch);

	srpt_free_ioctx_ring((struct srpt_ioctx **)ch->ioctx_ring,
			     ch->sport->sdev, ch->rq_size,
			     ch->rsp_buf_cache, DMA_TO_DEVICE);

	kmem_cache_destroy(ch->rsp_buf_cache);

	srpt_free_ioctx_ring((struct srpt_ioctx **)ch->ioctx_recv_ring,
			     sdev, ch->rq_size,
			     ch->req_buf_cache, DMA_FROM_DEVICE);

<<<<<<< HEAD
=======
	kmem_cache_destroy(ch->req_buf_cache);

>>>>>>> f7688b48
	wake_up(&sport->ch_releaseQ);

	kref_put(&ch->kref, srpt_free_ch);
}

/**
 * srpt_cm_req_recv - process the event IB_CM_REQ_RECEIVED
 * @sdev: HCA through which the login request was received.
 * @ib_cm_id: IB/CM connection identifier in case of IB/CM.
 * @rdma_cm_id: RDMA/CM connection identifier in case of RDMA/CM.
 * @port_num: Port through which the REQ message was received.
 * @pkey: P_Key of the incoming connection.
 * @req: SRP login request.
 * @src_addr: GID (IB/CM) or IP address (RDMA/CM) of the port that submitted
 * the login request.
 *
 * Ownership of the cm_id is transferred to the target session if this
 * function returns zero. Otherwise the caller remains the owner of cm_id.
 */
static int srpt_cm_req_recv(struct srpt_device *const sdev,
			    struct ib_cm_id *ib_cm_id,
			    struct rdma_cm_id *rdma_cm_id,
			    u8 port_num, __be16 pkey,
			    const struct srp_login_req *req,
			    const char *src_addr)
{
	struct srpt_port *sport = &sdev->port[port_num - 1];
	struct srpt_nexus *nexus;
	struct srp_login_rsp *rsp = NULL;
	struct srp_login_rej *rej = NULL;
	union {
		struct rdma_conn_param rdma_cm;
		struct ib_cm_rep_param ib_cm;
	} *rep_param = NULL;
	struct srpt_rdma_ch *ch = NULL;
	char i_port_id[36];
	u32 it_iu_len;
	int i, tag_num, tag_size, ret;

	WARN_ON_ONCE(irqs_disabled());

	if (WARN_ON(!sdev || !req))
		return -EINVAL;

	it_iu_len = be32_to_cpu(req->req_it_iu_len);

	pr_info("Received SRP_LOGIN_REQ with i_port_id %pI6, t_port_id %pI6 and it_iu_len %d on port %d (guid=%pI6); pkey %#04x\n",
		req->initiator_port_id, req->target_port_id, it_iu_len,
		port_num, &sport->gid, be16_to_cpu(pkey));

	nexus = srpt_get_nexus(sport, req->initiator_port_id,
			       req->target_port_id);
	if (IS_ERR(nexus)) {
		ret = PTR_ERR(nexus);
		goto out;
	}

	ret = -ENOMEM;
	rsp = kzalloc(sizeof(*rsp), GFP_KERNEL);
	rej = kzalloc(sizeof(*rej), GFP_KERNEL);
	rep_param = kzalloc(sizeof(*rep_param), GFP_KERNEL);
	if (!rsp || !rej || !rep_param)
		goto out;

	ret = -EINVAL;
	if (it_iu_len > srp_max_req_size || it_iu_len < 64) {
		rej->reason = cpu_to_be32(
				SRP_LOGIN_REJ_REQ_IT_IU_LENGTH_TOO_LARGE);
		pr_err("rejected SRP_LOGIN_REQ because its length (%d bytes) is out of range (%d .. %d)\n",
		       it_iu_len, 64, srp_max_req_size);
		goto reject;
	}

	if (!sport->enabled) {
		rej->reason = cpu_to_be32(SRP_LOGIN_REJ_INSUFFICIENT_RESOURCES);
		pr_info("rejected SRP_LOGIN_REQ because target port %s_%d has not yet been enabled\n",
			dev_name(&sport->sdev->device->dev), port_num);
		goto reject;
	}

	if (*(__be64 *)req->target_port_id != cpu_to_be64(srpt_service_guid)
	    || *(__be64 *)(req->target_port_id + 8) !=
	       cpu_to_be64(srpt_service_guid)) {
		rej->reason = cpu_to_be32(
				SRP_LOGIN_REJ_UNABLE_ASSOCIATE_CHANNEL);
		pr_err("rejected SRP_LOGIN_REQ because it has an invalid target port identifier.\n");
		goto reject;
	}

	ret = -ENOMEM;
	ch = kzalloc(sizeof(*ch), GFP_KERNEL);
	if (!ch) {
		rej->reason = cpu_to_be32(SRP_LOGIN_REJ_INSUFFICIENT_RESOURCES);
		pr_err("rejected SRP_LOGIN_REQ because out of memory.\n");
		goto reject;
	}

	kref_init(&ch->kref);
	ch->pkey = be16_to_cpu(pkey);
	ch->nexus = nexus;
	ch->zw_cqe.done = srpt_zerolength_write_done;
	INIT_WORK(&ch->release_work, srpt_release_channel_work);
	ch->sport = sport;
	if (ib_cm_id) {
		ch->ib_cm.cm_id = ib_cm_id;
		ib_cm_id->context = ch;
	} else {
		ch->using_rdma_cm = true;
		ch->rdma_cm.cm_id = rdma_cm_id;
		rdma_cm_id->context = ch;
	}
	/*
	 * ch->rq_size should be at least as large as the initiator queue
	 * depth to avoid that the initiator driver has to report QUEUE_FULL
	 * to the SCSI mid-layer.
	 */
	ch->rq_size = min(MAX_SRPT_RQ_SIZE, sdev->device->attrs.max_qp_wr);
	spin_lock_init(&ch->spinlock);
	ch->state = CH_CONNECTING;
	INIT_LIST_HEAD(&ch->cmd_wait_list);
	ch->max_rsp_size = ch->sport->port_attrib.srp_max_rsp_size;

	ch->rsp_buf_cache = kmem_cache_create("srpt-rsp-buf", ch->max_rsp_size,
					      512, 0, NULL);
	if (!ch->rsp_buf_cache)
		goto free_ch;

	ch->ioctx_ring = (struct srpt_send_ioctx **)
		srpt_alloc_ioctx_ring(ch->sport->sdev, ch->rq_size,
				      sizeof(*ch->ioctx_ring[0]),
				      ch->rsp_buf_cache, 0, DMA_TO_DEVICE);
	if (!ch->ioctx_ring) {
		pr_err("rejected SRP_LOGIN_REQ because creating a new QP SQ ring failed.\n");
		rej->reason = cpu_to_be32(SRP_LOGIN_REJ_INSUFFICIENT_RESOURCES);
		goto free_rsp_cache;
	}

	for (i = 0; i < ch->rq_size; i++)
		ch->ioctx_ring[i]->ch = ch;
	if (!sdev->use_srq) {
		u16 imm_data_offset = req->req_flags & SRP_IMMED_REQUESTED ?
			be16_to_cpu(req->imm_data_offset) : 0;
		u16 alignment_offset;
		u32 req_sz;

		if (req->req_flags & SRP_IMMED_REQUESTED)
			pr_debug("imm_data_offset = %d\n",
				 be16_to_cpu(req->imm_data_offset));
		if (imm_data_offset >= sizeof(struct srp_cmd)) {
			ch->imm_data_offset = imm_data_offset;
			rsp->rsp_flags |= SRP_LOGIN_RSP_IMMED_SUPP;
		} else {
			ch->imm_data_offset = 0;
		}
		alignment_offset = round_up(imm_data_offset, 512) -
			imm_data_offset;
		req_sz = alignment_offset + imm_data_offset + srp_max_req_size;
		ch->req_buf_cache = kmem_cache_create("srpt-req-buf", req_sz,
						      512, 0, NULL);
		if (!ch->req_buf_cache)
			goto free_rsp_ring;

		ch->ioctx_recv_ring = (struct srpt_recv_ioctx **)
			srpt_alloc_ioctx_ring(ch->sport->sdev, ch->rq_size,
					      sizeof(*ch->ioctx_recv_ring[0]),
					      ch->req_buf_cache,
					      alignment_offset,
					      DMA_FROM_DEVICE);
		if (!ch->ioctx_recv_ring) {
			pr_err("rejected SRP_LOGIN_REQ because creating a new QP RQ ring failed.\n");
			rej->reason =
			    cpu_to_be32(SRP_LOGIN_REJ_INSUFFICIENT_RESOURCES);
			goto free_recv_cache;
		}
		for (i = 0; i < ch->rq_size; i++)
			INIT_LIST_HEAD(&ch->ioctx_recv_ring[i]->wait_list);
	}

	ret = srpt_create_ch_ib(ch);
	if (ret) {
		rej->reason = cpu_to_be32(SRP_LOGIN_REJ_INSUFFICIENT_RESOURCES);
		pr_err("rejected SRP_LOGIN_REQ because creating a new RDMA channel failed.\n");
		goto free_recv_ring;
	}

	strlcpy(ch->sess_name, src_addr, sizeof(ch->sess_name));
	snprintf(i_port_id, sizeof(i_port_id), "0x%016llx%016llx",
			be64_to_cpu(*(__be64 *)nexus->i_port_id),
			be64_to_cpu(*(__be64 *)(nexus->i_port_id + 8)));

	pr_debug("registering session %s\n", ch->sess_name);

	tag_num = ch->rq_size;
	tag_size = 1; /* ib_srpt does not use se_sess->sess_cmd_map */
	if (sport->port_guid_tpg.se_tpg_wwn)
		ch->sess = target_setup_session(&sport->port_guid_tpg, tag_num,
						tag_size, TARGET_PROT_NORMAL,
						ch->sess_name, ch, NULL);
	if (sport->port_gid_tpg.se_tpg_wwn && IS_ERR_OR_NULL(ch->sess))
		ch->sess = target_setup_session(&sport->port_gid_tpg, tag_num,
					tag_size, TARGET_PROT_NORMAL, i_port_id,
					ch, NULL);
	/* Retry without leading "0x" */
	if (sport->port_gid_tpg.se_tpg_wwn && IS_ERR_OR_NULL(ch->sess))
		ch->sess = target_setup_session(&sport->port_gid_tpg, tag_num,
						tag_size, TARGET_PROT_NORMAL,
						i_port_id + 2, ch, NULL);
	if (IS_ERR_OR_NULL(ch->sess)) {
		WARN_ON_ONCE(ch->sess == NULL);
		ret = PTR_ERR(ch->sess);
		ch->sess = NULL;
		pr_info("Rejected login for initiator %s: ret = %d.\n",
			ch->sess_name, ret);
		rej->reason = cpu_to_be32(ret == -ENOMEM ?
				SRP_LOGIN_REJ_INSUFFICIENT_RESOURCES :
				SRP_LOGIN_REJ_CHANNEL_LIMIT_REACHED);
		goto destroy_ib;
	}

	mutex_lock(&sport->mutex);

	if ((req->req_flags & SRP_MTCH_ACTION) == SRP_MULTICHAN_SINGLE) {
		struct srpt_rdma_ch *ch2;

		list_for_each_entry(ch2, &nexus->ch_list, list) {
			if (srpt_disconnect_ch(ch2) < 0)
				continue;
			pr_info("Relogin - closed existing channel %s\n",
				ch2->sess_name);
			rsp->rsp_flags |= SRP_LOGIN_RSP_MULTICHAN_TERMINATED;
		}
	} else {
		rsp->rsp_flags |= SRP_LOGIN_RSP_MULTICHAN_MAINTAINED;
	}

	list_add_tail_rcu(&ch->list, &nexus->ch_list);

	if (!sport->enabled) {
		rej->reason = cpu_to_be32(
				SRP_LOGIN_REJ_INSUFFICIENT_RESOURCES);
		pr_info("rejected SRP_LOGIN_REQ because target %s_%d is not enabled\n",
			dev_name(&sdev->device->dev), port_num);
		mutex_unlock(&sport->mutex);
		goto reject;
	}

	mutex_unlock(&sport->mutex);

	ret = ch->using_rdma_cm ? 0 : srpt_ch_qp_rtr(ch, ch->qp);
	if (ret) {
		rej->reason = cpu_to_be32(SRP_LOGIN_REJ_INSUFFICIENT_RESOURCES);
		pr_err("rejected SRP_LOGIN_REQ because enabling RTR failed (error code = %d)\n",
		       ret);
		goto reject;
	}

	pr_debug("Establish connection sess=%p name=%s ch=%p\n", ch->sess,
		 ch->sess_name, ch);

	/* create srp_login_response */
	rsp->opcode = SRP_LOGIN_RSP;
	rsp->tag = req->tag;
	rsp->max_it_iu_len = cpu_to_be32(srp_max_req_size);
	rsp->max_ti_iu_len = req->req_it_iu_len;
	ch->max_ti_iu_len = it_iu_len;
	rsp->buf_fmt = cpu_to_be16(SRP_BUF_FORMAT_DIRECT |
				   SRP_BUF_FORMAT_INDIRECT);
	rsp->req_lim_delta = cpu_to_be32(ch->rq_size);
	atomic_set(&ch->req_lim, ch->rq_size);
	atomic_set(&ch->req_lim_delta, 0);

	/* create cm reply */
	if (ch->using_rdma_cm) {
		rep_param->rdma_cm.private_data = (void *)rsp;
		rep_param->rdma_cm.private_data_len = sizeof(*rsp);
		rep_param->rdma_cm.rnr_retry_count = 7;
		rep_param->rdma_cm.flow_control = 1;
		rep_param->rdma_cm.responder_resources = 4;
		rep_param->rdma_cm.initiator_depth = 4;
	} else {
		rep_param->ib_cm.qp_num = ch->qp->qp_num;
		rep_param->ib_cm.private_data = (void *)rsp;
		rep_param->ib_cm.private_data_len = sizeof(*rsp);
		rep_param->ib_cm.rnr_retry_count = 7;
		rep_param->ib_cm.flow_control = 1;
		rep_param->ib_cm.failover_accepted = 0;
		rep_param->ib_cm.srq = 1;
		rep_param->ib_cm.responder_resources = 4;
		rep_param->ib_cm.initiator_depth = 4;
	}

	/*
	 * Hold the sport mutex while accepting a connection to avoid that
	 * srpt_disconnect_ch() is invoked concurrently with this code.
	 */
	mutex_lock(&sport->mutex);
	if (sport->enabled && ch->state == CH_CONNECTING) {
		if (ch->using_rdma_cm)
			ret = rdma_accept(rdma_cm_id, &rep_param->rdma_cm);
		else
			ret = ib_send_cm_rep(ib_cm_id, &rep_param->ib_cm);
	} else {
		ret = -EINVAL;
	}
	mutex_unlock(&sport->mutex);

	switch (ret) {
	case 0:
		break;
	case -EINVAL:
		goto reject;
	default:
		rej->reason = cpu_to_be32(SRP_LOGIN_REJ_INSUFFICIENT_RESOURCES);
		pr_err("sending SRP_LOGIN_REQ response failed (error code = %d)\n",
		       ret);
		goto reject;
	}

	goto out;

destroy_ib:
	srpt_destroy_ch_ib(ch);

free_recv_ring:
	srpt_free_ioctx_ring((struct srpt_ioctx **)ch->ioctx_recv_ring,
			     ch->sport->sdev, ch->rq_size,
			     ch->req_buf_cache, DMA_FROM_DEVICE);

free_recv_cache:
	kmem_cache_destroy(ch->req_buf_cache);

free_rsp_ring:
	srpt_free_ioctx_ring((struct srpt_ioctx **)ch->ioctx_ring,
			     ch->sport->sdev, ch->rq_size,
			     ch->rsp_buf_cache, DMA_TO_DEVICE);

free_rsp_cache:
	kmem_cache_destroy(ch->rsp_buf_cache);

free_ch:
	if (rdma_cm_id)
		rdma_cm_id->context = NULL;
	else
		ib_cm_id->context = NULL;
	kfree(ch);
	ch = NULL;

	WARN_ON_ONCE(ret == 0);

reject:
	pr_info("Rejecting login with reason %#x\n", be32_to_cpu(rej->reason));
	rej->opcode = SRP_LOGIN_REJ;
	rej->tag = req->tag;
	rej->buf_fmt = cpu_to_be16(SRP_BUF_FORMAT_DIRECT |
				   SRP_BUF_FORMAT_INDIRECT);

	if (rdma_cm_id)
		rdma_reject(rdma_cm_id, rej, sizeof(*rej));
	else
		ib_send_cm_rej(ib_cm_id, IB_CM_REJ_CONSUMER_DEFINED, NULL, 0,
			       rej, sizeof(*rej));

	if (ch && ch->sess) {
		srpt_close_ch(ch);
		/*
		 * Tell the caller not to free cm_id since
		 * srpt_release_channel_work() will do that.
		 */
		ret = 0;
	}

out:
	kfree(rep_param);
	kfree(rsp);
	kfree(rej);

	return ret;
}

static int srpt_ib_cm_req_recv(struct ib_cm_id *cm_id,
			       const struct ib_cm_req_event_param *param,
			       void *private_data)
{
	char sguid[40];

	srpt_format_guid(sguid, sizeof(sguid),
			 &param->primary_path->dgid.global.interface_id);

	return srpt_cm_req_recv(cm_id->context, cm_id, NULL, param->port,
				param->primary_path->pkey,
				private_data, sguid);
}

static int srpt_rdma_cm_req_recv(struct rdma_cm_id *cm_id,
				 struct rdma_cm_event *event)
{
	struct srpt_device *sdev;
	struct srp_login_req req;
	const struct srp_login_req_rdma *req_rdma;
	char src_addr[40];

	sdev = ib_get_client_data(cm_id->device, &srpt_client);
	if (!sdev)
		return -ECONNREFUSED;

	if (event->param.conn.private_data_len < sizeof(*req_rdma))
		return -EINVAL;

	/* Transform srp_login_req_rdma into srp_login_req. */
	req_rdma = event->param.conn.private_data;
	memset(&req, 0, sizeof(req));
	req.opcode		= req_rdma->opcode;
	req.tag			= req_rdma->tag;
	req.req_it_iu_len	= req_rdma->req_it_iu_len;
	req.req_buf_fmt		= req_rdma->req_buf_fmt;
	req.req_flags		= req_rdma->req_flags;
	memcpy(req.initiator_port_id, req_rdma->initiator_port_id, 16);
	memcpy(req.target_port_id, req_rdma->target_port_id, 16);
	req.imm_data_offset	= req_rdma->imm_data_offset;

	snprintf(src_addr, sizeof(src_addr), "%pIS",
		 &cm_id->route.addr.src_addr);

	return srpt_cm_req_recv(sdev, NULL, cm_id, cm_id->port_num,
				cm_id->route.path_rec->pkey, &req, src_addr);
}

static void srpt_cm_rej_recv(struct srpt_rdma_ch *ch,
			     enum ib_cm_rej_reason reason,
			     const u8 *private_data,
			     u8 private_data_len)
{
	char *priv = NULL;
	int i;

	if (private_data_len && (priv = kmalloc(private_data_len * 3 + 1,
						GFP_KERNEL))) {
		for (i = 0; i < private_data_len; i++)
			sprintf(priv + 3 * i, " %02x", private_data[i]);
	}
	pr_info("Received CM REJ for ch %s-%d; reason %d%s%s.\n",
		ch->sess_name, ch->qp->qp_num, reason, private_data_len ?
		"; private data" : "", priv ? priv : " (?)");
	kfree(priv);
}

/**
 * srpt_cm_rtu_recv - process an IB_CM_RTU_RECEIVED or USER_ESTABLISHED event
 * @ch: SRPT RDMA channel.
 *
 * An RTU (ready to use) message indicates that the connection has been
 * established and that the recipient may begin transmitting.
 */
static void srpt_cm_rtu_recv(struct srpt_rdma_ch *ch)
{
	int ret;

	ret = ch->using_rdma_cm ? 0 : srpt_ch_qp_rts(ch, ch->qp);
	if (ret < 0) {
		pr_err("%s-%d: QP transition to RTS failed\n", ch->sess_name,
		       ch->qp->qp_num);
		srpt_close_ch(ch);
		return;
	}

	/*
	 * Note: calling srpt_close_ch() if the transition to the LIVE state
	 * fails is not necessary since that means that that function has
	 * already been invoked from another thread.
	 */
	if (!srpt_set_ch_state(ch, CH_LIVE)) {
		pr_err("%s-%d: channel transition to LIVE state failed\n",
		       ch->sess_name, ch->qp->qp_num);
		return;
	}

	/* Trigger wait list processing. */
	ret = srpt_zerolength_write(ch);
	WARN_ONCE(ret < 0, "%d\n", ret);
}

/**
 * srpt_cm_handler - IB connection manager callback function
 * @cm_id: IB/CM connection identifier.
 * @event: IB/CM event.
 *
 * A non-zero return value will cause the caller destroy the CM ID.
 *
 * Note: srpt_cm_handler() must only return a non-zero value when transferring
 * ownership of the cm_id to a channel by srpt_cm_req_recv() failed. Returning
 * a non-zero value in any other case will trigger a race with the
 * ib_destroy_cm_id() call in srpt_release_channel().
 */
static int srpt_cm_handler(struct ib_cm_id *cm_id,
			   const struct ib_cm_event *event)
{
	struct srpt_rdma_ch *ch = cm_id->context;
	int ret;

	ret = 0;
	switch (event->event) {
	case IB_CM_REQ_RECEIVED:
		ret = srpt_ib_cm_req_recv(cm_id, &event->param.req_rcvd,
					  event->private_data);
		break;
	case IB_CM_REJ_RECEIVED:
		srpt_cm_rej_recv(ch, event->param.rej_rcvd.reason,
				 event->private_data,
				 IB_CM_REJ_PRIVATE_DATA_SIZE);
		break;
	case IB_CM_RTU_RECEIVED:
	case IB_CM_USER_ESTABLISHED:
		srpt_cm_rtu_recv(ch);
		break;
	case IB_CM_DREQ_RECEIVED:
		srpt_disconnect_ch(ch);
		break;
	case IB_CM_DREP_RECEIVED:
		pr_info("Received CM DREP message for ch %s-%d.\n",
			ch->sess_name, ch->qp->qp_num);
		srpt_close_ch(ch);
		break;
	case IB_CM_TIMEWAIT_EXIT:
		pr_info("Received CM TimeWait exit for ch %s-%d.\n",
			ch->sess_name, ch->qp->qp_num);
		srpt_close_ch(ch);
		break;
	case IB_CM_REP_ERROR:
		pr_info("Received CM REP error for ch %s-%d.\n", ch->sess_name,
			ch->qp->qp_num);
		break;
	case IB_CM_DREQ_ERROR:
		pr_info("Received CM DREQ ERROR event.\n");
		break;
	case IB_CM_MRA_RECEIVED:
		pr_info("Received CM MRA event\n");
		break;
	default:
		pr_err("received unrecognized CM event %d\n", event->event);
		break;
	}

	return ret;
}

static int srpt_rdma_cm_handler(struct rdma_cm_id *cm_id,
				struct rdma_cm_event *event)
{
	struct srpt_rdma_ch *ch = cm_id->context;
	int ret = 0;

	switch (event->event) {
	case RDMA_CM_EVENT_CONNECT_REQUEST:
		ret = srpt_rdma_cm_req_recv(cm_id, event);
		break;
	case RDMA_CM_EVENT_REJECTED:
		srpt_cm_rej_recv(ch, event->status,
				 event->param.conn.private_data,
				 event->param.conn.private_data_len);
		break;
	case RDMA_CM_EVENT_ESTABLISHED:
		srpt_cm_rtu_recv(ch);
		break;
	case RDMA_CM_EVENT_DISCONNECTED:
		if (ch->state < CH_DISCONNECTING)
			srpt_disconnect_ch(ch);
		else
			srpt_close_ch(ch);
		break;
	case RDMA_CM_EVENT_TIMEWAIT_EXIT:
		srpt_close_ch(ch);
		break;
	case RDMA_CM_EVENT_UNREACHABLE:
		pr_info("Received CM REP error for ch %s-%d.\n", ch->sess_name,
			ch->qp->qp_num);
		break;
	case RDMA_CM_EVENT_DEVICE_REMOVAL:
	case RDMA_CM_EVENT_ADDR_CHANGE:
		break;
	default:
		pr_err("received unrecognized RDMA CM event %d\n",
		       event->event);
		break;
	}

	return ret;
}

/*
 * srpt_write_pending - Start data transfer from initiator to target (write).
 */
static int srpt_write_pending(struct se_cmd *se_cmd)
{
	struct srpt_send_ioctx *ioctx =
		container_of(se_cmd, struct srpt_send_ioctx, cmd);
	struct srpt_rdma_ch *ch = ioctx->ch;
	struct ib_send_wr *first_wr = NULL;
	struct ib_cqe *cqe = &ioctx->rdma_cqe;
	enum srpt_command_state new_state;
	int ret, i;

	if (ioctx->recv_ioctx) {
		srpt_set_cmd_state(ioctx, SRPT_STATE_DATA_IN);
		target_execute_cmd(&ioctx->cmd);
		return 0;
	}

	new_state = srpt_set_cmd_state(ioctx, SRPT_STATE_NEED_DATA);
	WARN_ON(new_state == SRPT_STATE_DONE);

	if (atomic_sub_return(ioctx->n_rdma, &ch->sq_wr_avail) < 0) {
		pr_warn("%s: IB send queue full (needed %d)\n",
				__func__, ioctx->n_rdma);
		ret = -ENOMEM;
		goto out_undo;
	}

	cqe->done = srpt_rdma_read_done;
	for (i = ioctx->n_rw_ctx - 1; i >= 0; i--) {
		struct srpt_rw_ctx *ctx = &ioctx->rw_ctxs[i];

		first_wr = rdma_rw_ctx_wrs(&ctx->rw, ch->qp, ch->sport->port,
				cqe, first_wr);
		cqe = NULL;
	}

	ret = ib_post_send(ch->qp, first_wr, NULL);
	if (ret) {
		pr_err("%s: ib_post_send() returned %d for %d (avail: %d)\n",
			 __func__, ret, ioctx->n_rdma,
			 atomic_read(&ch->sq_wr_avail));
		goto out_undo;
	}

	return 0;
out_undo:
	atomic_add(ioctx->n_rdma, &ch->sq_wr_avail);
	return ret;
}

static u8 tcm_to_srp_tsk_mgmt_status(const int tcm_mgmt_status)
{
	switch (tcm_mgmt_status) {
	case TMR_FUNCTION_COMPLETE:
		return SRP_TSK_MGMT_SUCCESS;
	case TMR_FUNCTION_REJECTED:
		return SRP_TSK_MGMT_FUNC_NOT_SUPP;
	}
	return SRP_TSK_MGMT_FAILED;
}

/**
 * srpt_queue_response - transmit the response to a SCSI command
 * @cmd: SCSI target command.
 *
 * Callback function called by the TCM core. Must not block since it can be
 * invoked on the context of the IB completion handler.
 */
static void srpt_queue_response(struct se_cmd *cmd)
{
	struct srpt_send_ioctx *ioctx =
		container_of(cmd, struct srpt_send_ioctx, cmd);
	struct srpt_rdma_ch *ch = ioctx->ch;
	struct srpt_device *sdev = ch->sport->sdev;
	struct ib_send_wr send_wr, *first_wr = &send_wr;
	struct ib_sge sge;
	enum srpt_command_state state;
	int resp_len, ret, i;
	u8 srp_tm_status;

	BUG_ON(!ch);

	state = ioctx->state;
	switch (state) {
	case SRPT_STATE_NEW:
	case SRPT_STATE_DATA_IN:
		ioctx->state = SRPT_STATE_CMD_RSP_SENT;
		break;
	case SRPT_STATE_MGMT:
		ioctx->state = SRPT_STATE_MGMT_RSP_SENT;
		break;
	default:
		WARN(true, "ch %p; cmd %d: unexpected command state %d\n",
			ch, ioctx->ioctx.index, ioctx->state);
		break;
	}

	if (WARN_ON_ONCE(state == SRPT_STATE_CMD_RSP_SENT))
		return;

	/* For read commands, transfer the data to the initiator. */
	if (ioctx->cmd.data_direction == DMA_FROM_DEVICE &&
	    ioctx->cmd.data_length &&
	    !ioctx->queue_status_only) {
		for (i = ioctx->n_rw_ctx - 1; i >= 0; i--) {
			struct srpt_rw_ctx *ctx = &ioctx->rw_ctxs[i];

			first_wr = rdma_rw_ctx_wrs(&ctx->rw, ch->qp,
					ch->sport->port, NULL, first_wr);
		}
	}

	if (state != SRPT_STATE_MGMT)
		resp_len = srpt_build_cmd_rsp(ch, ioctx, ioctx->cmd.tag,
					      cmd->scsi_status);
	else {
		srp_tm_status
			= tcm_to_srp_tsk_mgmt_status(cmd->se_tmr_req->response);
		resp_len = srpt_build_tskmgmt_rsp(ch, ioctx, srp_tm_status,
						 ioctx->cmd.tag);
	}

	atomic_inc(&ch->req_lim);

	if (unlikely(atomic_sub_return(1 + ioctx->n_rdma,
			&ch->sq_wr_avail) < 0)) {
		pr_warn("%s: IB send queue full (needed %d)\n",
				__func__, ioctx->n_rdma);
		ret = -ENOMEM;
		goto out;
	}

	ib_dma_sync_single_for_device(sdev->device, ioctx->ioctx.dma, resp_len,
				      DMA_TO_DEVICE);

	sge.addr = ioctx->ioctx.dma;
	sge.length = resp_len;
	sge.lkey = sdev->lkey;

	ioctx->ioctx.cqe.done = srpt_send_done;
	send_wr.next = NULL;
	send_wr.wr_cqe = &ioctx->ioctx.cqe;
	send_wr.sg_list = &sge;
	send_wr.num_sge = 1;
	send_wr.opcode = IB_WR_SEND;
	send_wr.send_flags = IB_SEND_SIGNALED;

	ret = ib_post_send(ch->qp, first_wr, NULL);
	if (ret < 0) {
		pr_err("%s: sending cmd response failed for tag %llu (%d)\n",
			__func__, ioctx->cmd.tag, ret);
		goto out;
	}

	return;

out:
	atomic_add(1 + ioctx->n_rdma, &ch->sq_wr_avail);
	atomic_dec(&ch->req_lim);
	srpt_set_cmd_state(ioctx, SRPT_STATE_DONE);
	target_put_sess_cmd(&ioctx->cmd);
}

static int srpt_queue_data_in(struct se_cmd *cmd)
{
	srpt_queue_response(cmd);
	return 0;
}

static void srpt_queue_tm_rsp(struct se_cmd *cmd)
{
	srpt_queue_response(cmd);
}

/*
 * This function is called for aborted commands if no response is sent to the
 * initiator. Make sure that the credits freed by aborting a command are
 * returned to the initiator the next time a response is sent by incrementing
 * ch->req_lim_delta.
 */
static void srpt_aborted_task(struct se_cmd *cmd)
{
	struct srpt_send_ioctx *ioctx = container_of(cmd,
				struct srpt_send_ioctx, cmd);
	struct srpt_rdma_ch *ch = ioctx->ch;

	atomic_inc(&ch->req_lim_delta);
}

static int srpt_queue_status(struct se_cmd *cmd)
{
	struct srpt_send_ioctx *ioctx;

	ioctx = container_of(cmd, struct srpt_send_ioctx, cmd);
	BUG_ON(ioctx->sense_data != cmd->sense_buffer);
	if (cmd->se_cmd_flags &
	    (SCF_TRANSPORT_TASK_SENSE | SCF_EMULATED_TASK_SENSE))
		WARN_ON(cmd->scsi_status != SAM_STAT_CHECK_CONDITION);
	ioctx->queue_status_only = true;
	srpt_queue_response(cmd);
	return 0;
}

static void srpt_refresh_port_work(struct work_struct *work)
{
	struct srpt_port *sport = container_of(work, struct srpt_port, work);

	srpt_refresh_port(sport);
}

static bool srpt_ch_list_empty(struct srpt_port *sport)
{
	struct srpt_nexus *nexus;
	bool res = true;

	rcu_read_lock();
	list_for_each_entry(nexus, &sport->nexus_list, entry)
		if (!list_empty(&nexus->ch_list))
			res = false;
	rcu_read_unlock();

	return res;
}

/**
 * srpt_release_sport - disable login and wait for associated channels
 * @sport: SRPT HCA port.
 */
static int srpt_release_sport(struct srpt_port *sport)
{
	struct srpt_nexus *nexus, *next_n;
	struct srpt_rdma_ch *ch;

	WARN_ON_ONCE(irqs_disabled());

	mutex_lock(&sport->mutex);
	srpt_set_enabled(sport, false);
	mutex_unlock(&sport->mutex);

	while (wait_event_timeout(sport->ch_releaseQ,
				  srpt_ch_list_empty(sport), 5 * HZ) <= 0) {
		pr_info("%s_%d: waiting for session unregistration ...\n",
			dev_name(&sport->sdev->device->dev), sport->port);
		rcu_read_lock();
		list_for_each_entry(nexus, &sport->nexus_list, entry) {
			list_for_each_entry(ch, &nexus->ch_list, list) {
				pr_info("%s-%d: state %s\n",
					ch->sess_name, ch->qp->qp_num,
					get_ch_state_name(ch->state));
			}
		}
		rcu_read_unlock();
	}

	mutex_lock(&sport->mutex);
	list_for_each_entry_safe(nexus, next_n, &sport->nexus_list, entry) {
		list_del(&nexus->entry);
		kfree_rcu(nexus, rcu);
	}
	mutex_unlock(&sport->mutex);

	return 0;
}

static struct se_wwn *__srpt_lookup_wwn(const char *name)
{
	struct ib_device *dev;
	struct srpt_device *sdev;
	struct srpt_port *sport;
	int i;

	list_for_each_entry(sdev, &srpt_dev_list, list) {
		dev = sdev->device;
		if (!dev)
			continue;

		for (i = 0; i < dev->phys_port_cnt; i++) {
			sport = &sdev->port[i];

			if (strcmp(sport->port_guid, name) == 0)
				return &sport->port_guid_wwn;
			if (strcmp(sport->port_gid, name) == 0)
				return &sport->port_gid_wwn;
		}
	}

	return NULL;
}

static struct se_wwn *srpt_lookup_wwn(const char *name)
{
	struct se_wwn *wwn;

	spin_lock(&srpt_dev_lock);
	wwn = __srpt_lookup_wwn(name);
	spin_unlock(&srpt_dev_lock);

	return wwn;
}

static void srpt_free_srq(struct srpt_device *sdev)
{
	if (!sdev->srq)
		return;

	ib_destroy_srq(sdev->srq);
	srpt_free_ioctx_ring((struct srpt_ioctx **)sdev->ioctx_ring, sdev,
			     sdev->srq_size, sdev->req_buf_cache,
			     DMA_FROM_DEVICE);
	kmem_cache_destroy(sdev->req_buf_cache);
	sdev->srq = NULL;
}

static int srpt_alloc_srq(struct srpt_device *sdev)
{
	struct ib_srq_init_attr srq_attr = {
		.event_handler = srpt_srq_event,
		.srq_context = (void *)sdev,
		.attr.max_wr = sdev->srq_size,
		.attr.max_sge = 1,
		.srq_type = IB_SRQT_BASIC,
	};
	struct ib_device *device = sdev->device;
	struct ib_srq *srq;
	int i;

	WARN_ON_ONCE(sdev->srq);
	srq = ib_create_srq(sdev->pd, &srq_attr);
	if (IS_ERR(srq)) {
		pr_debug("ib_create_srq() failed: %ld\n", PTR_ERR(srq));
		return PTR_ERR(srq);
	}

	pr_debug("create SRQ #wr= %d max_allow=%d dev= %s\n", sdev->srq_size,
		 sdev->device->attrs.max_srq_wr, dev_name(&device->dev));

	sdev->req_buf_cache = kmem_cache_create("srpt-srq-req-buf",
						srp_max_req_size, 0, 0, NULL);
	if (!sdev->req_buf_cache)
		goto free_srq;

	sdev->ioctx_ring = (struct srpt_recv_ioctx **)
		srpt_alloc_ioctx_ring(sdev, sdev->srq_size,
				      sizeof(*sdev->ioctx_ring[0]),
				      sdev->req_buf_cache, 0, DMA_FROM_DEVICE);
	if (!sdev->ioctx_ring)
		goto free_cache;

	sdev->use_srq = true;
	sdev->srq = srq;

	for (i = 0; i < sdev->srq_size; ++i) {
		INIT_LIST_HEAD(&sdev->ioctx_ring[i]->wait_list);
		srpt_post_recv(sdev, NULL, sdev->ioctx_ring[i]);
	}

	return 0;

free_cache:
	kmem_cache_destroy(sdev->req_buf_cache);

free_srq:
	ib_destroy_srq(srq);
	return -ENOMEM;
}

static int srpt_use_srq(struct srpt_device *sdev, bool use_srq)
{
	struct ib_device *device = sdev->device;
	int ret = 0;

	if (!use_srq) {
		srpt_free_srq(sdev);
		sdev->use_srq = false;
	} else if (use_srq && !sdev->srq) {
		ret = srpt_alloc_srq(sdev);
	}
	pr_debug("%s(%s): use_srq = %d; ret = %d\n", __func__,
		 dev_name(&device->dev), sdev->use_srq, ret);
	return ret;
}

/**
 * srpt_add_one - InfiniBand device addition callback function
 * @device: Describes a HCA.
 */
static void srpt_add_one(struct ib_device *device)
{
	struct srpt_device *sdev;
	struct srpt_port *sport;
	int i, ret;

	pr_debug("device = %p\n", device);

	sdev = kzalloc(struct_size(sdev, port, device->phys_port_cnt),
		       GFP_KERNEL);
	if (!sdev)
		goto err;

	sdev->device = device;
	mutex_init(&sdev->sdev_mutex);

	sdev->pd = ib_alloc_pd(device, 0);
	if (IS_ERR(sdev->pd))
		goto free_dev;

	sdev->lkey = sdev->pd->local_dma_lkey;

	sdev->srq_size = min(srpt_srq_size, sdev->device->attrs.max_srq_wr);

	srpt_use_srq(sdev, sdev->port[0].port_attrib.use_srq);

	if (!srpt_service_guid)
		srpt_service_guid = be64_to_cpu(device->node_guid);

	if (rdma_port_get_link_layer(device, 1) == IB_LINK_LAYER_INFINIBAND)
		sdev->cm_id = ib_create_cm_id(device, srpt_cm_handler, sdev);
	if (IS_ERR(sdev->cm_id)) {
		pr_info("ib_create_cm_id() failed: %ld\n",
			PTR_ERR(sdev->cm_id));
		sdev->cm_id = NULL;
		if (!rdma_cm_id)
			goto err_ring;
	}

	/* print out target login information */
	pr_debug("Target login info: id_ext=%016llx,ioc_guid=%016llx,pkey=ffff,service_id=%016llx\n",
		 srpt_service_guid, srpt_service_guid, srpt_service_guid);

	/*
	 * We do not have a consistent service_id (ie. also id_ext of target_id)
	 * to identify this target. We currently use the guid of the first HCA
	 * in the system as service_id; therefore, the target_id will change
	 * if this HCA is gone bad and replaced by different HCA
	 */
	ret = sdev->cm_id ?
		ib_cm_listen(sdev->cm_id, cpu_to_be64(srpt_service_guid), 0) :
		0;
	if (ret < 0) {
		pr_err("ib_cm_listen() failed: %d (cm_id state = %d)\n", ret,
		       sdev->cm_id->state);
		goto err_cm;
	}

	INIT_IB_EVENT_HANDLER(&sdev->event_handler, sdev->device,
			      srpt_event_handler);
	ib_register_event_handler(&sdev->event_handler);

	for (i = 1; i <= sdev->device->phys_port_cnt; i++) {
		sport = &sdev->port[i - 1];
		INIT_LIST_HEAD(&sport->nexus_list);
		init_waitqueue_head(&sport->ch_releaseQ);
		mutex_init(&sport->mutex);
		sport->sdev = sdev;
		sport->port = i;
		sport->port_attrib.srp_max_rdma_size = DEFAULT_MAX_RDMA_SIZE;
		sport->port_attrib.srp_max_rsp_size = DEFAULT_MAX_RSP_SIZE;
		sport->port_attrib.srp_sq_size = DEF_SRPT_SQ_SIZE;
		sport->port_attrib.use_srq = false;
		INIT_WORK(&sport->work, srpt_refresh_port_work);

		if (srpt_refresh_port(sport)) {
			pr_err("MAD registration failed for %s-%d.\n",
			       dev_name(&sdev->device->dev), i);
			goto err_event;
		}
	}

	spin_lock(&srpt_dev_lock);
	list_add_tail(&sdev->list, &srpt_dev_list);
	spin_unlock(&srpt_dev_lock);

out:
	ib_set_client_data(device, &srpt_client, sdev);
	pr_debug("added %s.\n", dev_name(&device->dev));
	return;

err_event:
	ib_unregister_event_handler(&sdev->event_handler);
err_cm:
	if (sdev->cm_id)
		ib_destroy_cm_id(sdev->cm_id);
err_ring:
	srpt_free_srq(sdev);
	ib_dealloc_pd(sdev->pd);
free_dev:
	kfree(sdev);
err:
	sdev = NULL;
	pr_info("%s(%s) failed.\n", __func__, dev_name(&device->dev));
	goto out;
}

/**
 * srpt_remove_one - InfiniBand device removal callback function
 * @device: Describes a HCA.
 * @client_data: The value passed as the third argument to ib_set_client_data().
 */
static void srpt_remove_one(struct ib_device *device, void *client_data)
{
	struct srpt_device *sdev = client_data;
	int i;

	if (!sdev) {
		pr_info("%s(%s): nothing to do.\n", __func__,
			dev_name(&device->dev));
		return;
	}

	srpt_unregister_mad_agent(sdev);

	ib_unregister_event_handler(&sdev->event_handler);

	/* Cancel any work queued by the just unregistered IB event handler. */
	for (i = 0; i < sdev->device->phys_port_cnt; i++)
		cancel_work_sync(&sdev->port[i].work);

	if (sdev->cm_id)
		ib_destroy_cm_id(sdev->cm_id);

	ib_set_client_data(device, &srpt_client, NULL);

	/*
	 * Unregistering a target must happen after destroying sdev->cm_id
	 * such that no new SRP_LOGIN_REQ information units can arrive while
	 * destroying the target.
	 */
	spin_lock(&srpt_dev_lock);
	list_del(&sdev->list);
	spin_unlock(&srpt_dev_lock);

	for (i = 0; i < sdev->device->phys_port_cnt; i++)
		srpt_release_sport(&sdev->port[i]);

	srpt_free_srq(sdev);

	ib_dealloc_pd(sdev->pd);

	kfree(sdev);
}

static struct ib_client srpt_client = {
	.name = DRV_NAME,
	.add = srpt_add_one,
	.remove = srpt_remove_one
};

static int srpt_check_true(struct se_portal_group *se_tpg)
{
	return 1;
}

static int srpt_check_false(struct se_portal_group *se_tpg)
{
	return 0;
}

static struct srpt_port *srpt_tpg_to_sport(struct se_portal_group *tpg)
{
	return tpg->se_tpg_wwn->priv;
}

static char *srpt_get_fabric_wwn(struct se_portal_group *tpg)
{
	struct srpt_port *sport = srpt_tpg_to_sport(tpg);

	WARN_ON_ONCE(tpg != &sport->port_guid_tpg &&
		     tpg != &sport->port_gid_tpg);
	return tpg == &sport->port_guid_tpg ? sport->port_guid :
		sport->port_gid;
}

static u16 srpt_get_tag(struct se_portal_group *tpg)
{
	return 1;
}

static u32 srpt_tpg_get_inst_index(struct se_portal_group *se_tpg)
{
	return 1;
}

static void srpt_release_cmd(struct se_cmd *se_cmd)
{
	struct srpt_send_ioctx *ioctx = container_of(se_cmd,
				struct srpt_send_ioctx, cmd);
	struct srpt_rdma_ch *ch = ioctx->ch;
	struct srpt_recv_ioctx *recv_ioctx = ioctx->recv_ioctx;

	WARN_ON_ONCE(ioctx->state != SRPT_STATE_DONE &&
		     !(ioctx->cmd.transport_state & CMD_T_ABORTED));

	if (recv_ioctx) {
		WARN_ON_ONCE(!list_empty(&recv_ioctx->wait_list));
		ioctx->recv_ioctx = NULL;
		srpt_post_recv(ch->sport->sdev, ch, recv_ioctx);
	}

	if (ioctx->n_rw_ctx) {
		srpt_free_rw_ctxs(ch, ioctx);
		ioctx->n_rw_ctx = 0;
	}

	target_free_tag(se_cmd->se_sess, se_cmd);
}

/**
 * srpt_close_session - forcibly close a session
 * @se_sess: SCSI target session.
 *
 * Callback function invoked by the TCM core to clean up sessions associated
 * with a node ACL when the user invokes
 * rmdir /sys/kernel/config/target/$driver/$port/$tpg/acls/$i_port_id
 */
static void srpt_close_session(struct se_session *se_sess)
{
	struct srpt_rdma_ch *ch = se_sess->fabric_sess_ptr;

	srpt_disconnect_ch_sync(ch);
}

/**
 * srpt_sess_get_index - return the value of scsiAttIntrPortIndex (SCSI-MIB)
 * @se_sess: SCSI target session.
 *
 * A quote from RFC 4455 (SCSI-MIB) about this MIB object:
 * This object represents an arbitrary integer used to uniquely identify a
 * particular attached remote initiator port to a particular SCSI target port
 * within a particular SCSI target device within a particular SCSI instance.
 */
static u32 srpt_sess_get_index(struct se_session *se_sess)
{
	return 0;
}

static void srpt_set_default_node_attrs(struct se_node_acl *nacl)
{
}

/* Note: only used from inside debug printk's by the TCM core. */
static int srpt_get_tcm_cmd_state(struct se_cmd *se_cmd)
{
	struct srpt_send_ioctx *ioctx;

	ioctx = container_of(se_cmd, struct srpt_send_ioctx, cmd);
	return ioctx->state;
}

static int srpt_parse_guid(u64 *guid, const char *name)
{
	u16 w[4];
	int ret = -EINVAL;

	if (sscanf(name, "%hx:%hx:%hx:%hx", &w[0], &w[1], &w[2], &w[3]) != 4)
		goto out;
	*guid = get_unaligned_be64(w);
	ret = 0;
out:
	return ret;
}

/**
 * srpt_parse_i_port_id - parse an initiator port ID
 * @name: ASCII representation of a 128-bit initiator port ID.
 * @i_port_id: Binary 128-bit port ID.
 */
static int srpt_parse_i_port_id(u8 i_port_id[16], const char *name)
{
	const char *p;
	unsigned len, count, leading_zero_bytes;
	int ret;

	p = name;
	if (strncasecmp(p, "0x", 2) == 0)
		p += 2;
	ret = -EINVAL;
	len = strlen(p);
	if (len % 2)
		goto out;
	count = min(len / 2, 16U);
	leading_zero_bytes = 16 - count;
	memset(i_port_id, 0, leading_zero_bytes);
	ret = hex2bin(i_port_id + leading_zero_bytes, p, count);

out:
	return ret;
}

/*
 * configfs callback function invoked for mkdir
 * /sys/kernel/config/target/$driver/$port/$tpg/acls/$i_port_id
 *
 * i_port_id must be an initiator port GUID, GID or IP address. See also the
 * target_alloc_session() calls in this driver. Examples of valid initiator
 * port IDs:
 * 0x0000000000000000505400fffe4a0b7b
 * 0000000000000000505400fffe4a0b7b
 * 5054:00ff:fe4a:0b7b
 * 192.168.122.76
 */
static int srpt_init_nodeacl(struct se_node_acl *se_nacl, const char *name)
{
	struct sockaddr_storage sa;
	u64 guid;
	u8 i_port_id[16];
	int ret;

	ret = srpt_parse_guid(&guid, name);
	if (ret < 0)
		ret = srpt_parse_i_port_id(i_port_id, name);
	if (ret < 0)
		ret = inet_pton_with_scope(&init_net, AF_UNSPEC, name, NULL,
					   &sa);
	if (ret < 0)
		pr_err("invalid initiator port ID %s\n", name);
	return ret;
}

static ssize_t srpt_tpg_attrib_srp_max_rdma_size_show(struct config_item *item,
		char *page)
{
	struct se_portal_group *se_tpg = attrib_to_tpg(item);
	struct srpt_port *sport = srpt_tpg_to_sport(se_tpg);

	return sprintf(page, "%u\n", sport->port_attrib.srp_max_rdma_size);
}

static ssize_t srpt_tpg_attrib_srp_max_rdma_size_store(struct config_item *item,
		const char *page, size_t count)
{
	struct se_portal_group *se_tpg = attrib_to_tpg(item);
	struct srpt_port *sport = srpt_tpg_to_sport(se_tpg);
	unsigned long val;
	int ret;

	ret = kstrtoul(page, 0, &val);
	if (ret < 0) {
		pr_err("kstrtoul() failed with ret: %d\n", ret);
		return -EINVAL;
	}
	if (val > MAX_SRPT_RDMA_SIZE) {
		pr_err("val: %lu exceeds MAX_SRPT_RDMA_SIZE: %d\n", val,
			MAX_SRPT_RDMA_SIZE);
		return -EINVAL;
	}
	if (val < DEFAULT_MAX_RDMA_SIZE) {
		pr_err("val: %lu smaller than DEFAULT_MAX_RDMA_SIZE: %d\n",
			val, DEFAULT_MAX_RDMA_SIZE);
		return -EINVAL;
	}
	sport->port_attrib.srp_max_rdma_size = val;

	return count;
}

static ssize_t srpt_tpg_attrib_srp_max_rsp_size_show(struct config_item *item,
		char *page)
{
	struct se_portal_group *se_tpg = attrib_to_tpg(item);
	struct srpt_port *sport = srpt_tpg_to_sport(se_tpg);

	return sprintf(page, "%u\n", sport->port_attrib.srp_max_rsp_size);
}

static ssize_t srpt_tpg_attrib_srp_max_rsp_size_store(struct config_item *item,
		const char *page, size_t count)
{
	struct se_portal_group *se_tpg = attrib_to_tpg(item);
	struct srpt_port *sport = srpt_tpg_to_sport(se_tpg);
	unsigned long val;
	int ret;

	ret = kstrtoul(page, 0, &val);
	if (ret < 0) {
		pr_err("kstrtoul() failed with ret: %d\n", ret);
		return -EINVAL;
	}
	if (val > MAX_SRPT_RSP_SIZE) {
		pr_err("val: %lu exceeds MAX_SRPT_RSP_SIZE: %d\n", val,
			MAX_SRPT_RSP_SIZE);
		return -EINVAL;
	}
	if (val < MIN_MAX_RSP_SIZE) {
		pr_err("val: %lu smaller than MIN_MAX_RSP_SIZE: %d\n", val,
			MIN_MAX_RSP_SIZE);
		return -EINVAL;
	}
	sport->port_attrib.srp_max_rsp_size = val;

	return count;
}

static ssize_t srpt_tpg_attrib_srp_sq_size_show(struct config_item *item,
		char *page)
{
	struct se_portal_group *se_tpg = attrib_to_tpg(item);
	struct srpt_port *sport = srpt_tpg_to_sport(se_tpg);

	return sprintf(page, "%u\n", sport->port_attrib.srp_sq_size);
}

static ssize_t srpt_tpg_attrib_srp_sq_size_store(struct config_item *item,
		const char *page, size_t count)
{
	struct se_portal_group *se_tpg = attrib_to_tpg(item);
	struct srpt_port *sport = srpt_tpg_to_sport(se_tpg);
	unsigned long val;
	int ret;

	ret = kstrtoul(page, 0, &val);
	if (ret < 0) {
		pr_err("kstrtoul() failed with ret: %d\n", ret);
		return -EINVAL;
	}
	if (val > MAX_SRPT_SRQ_SIZE) {
		pr_err("val: %lu exceeds MAX_SRPT_SRQ_SIZE: %d\n", val,
			MAX_SRPT_SRQ_SIZE);
		return -EINVAL;
	}
	if (val < MIN_SRPT_SRQ_SIZE) {
		pr_err("val: %lu smaller than MIN_SRPT_SRQ_SIZE: %d\n", val,
			MIN_SRPT_SRQ_SIZE);
		return -EINVAL;
	}
	sport->port_attrib.srp_sq_size = val;

	return count;
}

static ssize_t srpt_tpg_attrib_use_srq_show(struct config_item *item,
					    char *page)
{
	struct se_portal_group *se_tpg = attrib_to_tpg(item);
	struct srpt_port *sport = srpt_tpg_to_sport(se_tpg);

	return sprintf(page, "%d\n", sport->port_attrib.use_srq);
}

static ssize_t srpt_tpg_attrib_use_srq_store(struct config_item *item,
					     const char *page, size_t count)
{
	struct se_portal_group *se_tpg = attrib_to_tpg(item);
	struct srpt_port *sport = srpt_tpg_to_sport(se_tpg);
	struct srpt_device *sdev = sport->sdev;
	unsigned long val;
	bool enabled;
	int ret;

	ret = kstrtoul(page, 0, &val);
	if (ret < 0)
		return ret;
	if (val != !!val)
		return -EINVAL;

	ret = mutex_lock_interruptible(&sdev->sdev_mutex);
	if (ret < 0)
		return ret;
	ret = mutex_lock_interruptible(&sport->mutex);
	if (ret < 0)
		goto unlock_sdev;
	enabled = sport->enabled;
	/* Log out all initiator systems before changing 'use_srq'. */
	srpt_set_enabled(sport, false);
	sport->port_attrib.use_srq = val;
	srpt_use_srq(sdev, sport->port_attrib.use_srq);
	srpt_set_enabled(sport, enabled);
	ret = count;
	mutex_unlock(&sport->mutex);
unlock_sdev:
	mutex_unlock(&sdev->sdev_mutex);

	return ret;
}

CONFIGFS_ATTR(srpt_tpg_attrib_,  srp_max_rdma_size);
CONFIGFS_ATTR(srpt_tpg_attrib_,  srp_max_rsp_size);
CONFIGFS_ATTR(srpt_tpg_attrib_,  srp_sq_size);
CONFIGFS_ATTR(srpt_tpg_attrib_,  use_srq);

static struct configfs_attribute *srpt_tpg_attrib_attrs[] = {
	&srpt_tpg_attrib_attr_srp_max_rdma_size,
	&srpt_tpg_attrib_attr_srp_max_rsp_size,
	&srpt_tpg_attrib_attr_srp_sq_size,
	&srpt_tpg_attrib_attr_use_srq,
	NULL,
};

static struct rdma_cm_id *srpt_create_rdma_id(struct sockaddr *listen_addr)
{
	struct rdma_cm_id *rdma_cm_id;
	int ret;

	rdma_cm_id = rdma_create_id(&init_net, srpt_rdma_cm_handler,
				    NULL, RDMA_PS_TCP, IB_QPT_RC);
	if (IS_ERR(rdma_cm_id)) {
		pr_err("RDMA/CM ID creation failed: %ld\n",
		       PTR_ERR(rdma_cm_id));
		goto out;
	}

	ret = rdma_bind_addr(rdma_cm_id, listen_addr);
	if (ret) {
		char addr_str[64];

		snprintf(addr_str, sizeof(addr_str), "%pISp", listen_addr);
		pr_err("Binding RDMA/CM ID to address %s failed: %d\n",
		       addr_str, ret);
		rdma_destroy_id(rdma_cm_id);
		rdma_cm_id = ERR_PTR(ret);
		goto out;
	}

	ret = rdma_listen(rdma_cm_id, 128);
	if (ret) {
		pr_err("rdma_listen() failed: %d\n", ret);
		rdma_destroy_id(rdma_cm_id);
		rdma_cm_id = ERR_PTR(ret);
	}

out:
	return rdma_cm_id;
}

static ssize_t srpt_rdma_cm_port_show(struct config_item *item, char *page)
{
	return sprintf(page, "%d\n", rdma_cm_port);
}

static ssize_t srpt_rdma_cm_port_store(struct config_item *item,
				       const char *page, size_t count)
{
	struct sockaddr_in  addr4 = { .sin_family  = AF_INET  };
	struct sockaddr_in6 addr6 = { .sin6_family = AF_INET6 };
	struct rdma_cm_id *new_id = NULL;
	u16 val;
	int ret;

	ret = kstrtou16(page, 0, &val);
	if (ret < 0)
		return ret;
	ret = count;
	if (rdma_cm_port == val)
		goto out;

	if (val) {
		addr6.sin6_port = cpu_to_be16(val);
		new_id = srpt_create_rdma_id((struct sockaddr *)&addr6);
		if (IS_ERR(new_id)) {
			addr4.sin_port = cpu_to_be16(val);
			new_id = srpt_create_rdma_id((struct sockaddr *)&addr4);
			if (IS_ERR(new_id)) {
				ret = PTR_ERR(new_id);
				goto out;
			}
		}
	}

	mutex_lock(&rdma_cm_mutex);
	rdma_cm_port = val;
	swap(rdma_cm_id, new_id);
	mutex_unlock(&rdma_cm_mutex);

	if (new_id)
		rdma_destroy_id(new_id);
	ret = count;
out:
	return ret;
}

CONFIGFS_ATTR(srpt_, rdma_cm_port);

static struct configfs_attribute *srpt_da_attrs[] = {
	&srpt_attr_rdma_cm_port,
	NULL,
};

static ssize_t srpt_tpg_enable_show(struct config_item *item, char *page)
{
	struct se_portal_group *se_tpg = to_tpg(item);
	struct srpt_port *sport = srpt_tpg_to_sport(se_tpg);

	return snprintf(page, PAGE_SIZE, "%d\n", sport->enabled);
}

static ssize_t srpt_tpg_enable_store(struct config_item *item,
		const char *page, size_t count)
{
	struct se_portal_group *se_tpg = to_tpg(item);
	struct srpt_port *sport = srpt_tpg_to_sport(se_tpg);
	unsigned long tmp;
	int ret;

	ret = kstrtoul(page, 0, &tmp);
	if (ret < 0) {
		pr_err("Unable to extract srpt_tpg_store_enable\n");
		return -EINVAL;
	}

	if ((tmp != 0) && (tmp != 1)) {
		pr_err("Illegal value for srpt_tpg_store_enable: %lu\n", tmp);
		return -EINVAL;
	}

	mutex_lock(&sport->mutex);
	srpt_set_enabled(sport, tmp);
	mutex_unlock(&sport->mutex);

	return count;
}

CONFIGFS_ATTR(srpt_tpg_, enable);

static struct configfs_attribute *srpt_tpg_attrs[] = {
	&srpt_tpg_attr_enable,
	NULL,
};

/**
 * srpt_make_tpg - configfs callback invoked for mkdir /sys/kernel/config/target/$driver/$port/$tpg
 * @wwn: Corresponds to $driver/$port.
 * @name: $tpg.
 */
static struct se_portal_group *srpt_make_tpg(struct se_wwn *wwn,
					     const char *name)
{
	struct srpt_port *sport = wwn->priv;
	struct se_portal_group *tpg;
	int res;

	WARN_ON_ONCE(wwn != &sport->port_guid_wwn &&
		     wwn != &sport->port_gid_wwn);
	tpg = wwn == &sport->port_guid_wwn ? &sport->port_guid_tpg :
		&sport->port_gid_tpg;
	res = core_tpg_register(wwn, tpg, SCSI_PROTOCOL_SRP);
	if (res)
		return ERR_PTR(res);

	return tpg;
}

/**
 * srpt_drop_tpg - configfs callback invoked for rmdir /sys/kernel/config/target/$driver/$port/$tpg
 * @tpg: Target portal group to deregister.
 */
static void srpt_drop_tpg(struct se_portal_group *tpg)
{
	struct srpt_port *sport = srpt_tpg_to_sport(tpg);

	sport->enabled = false;
	core_tpg_deregister(tpg);
}

/**
 * srpt_make_tport - configfs callback invoked for mkdir /sys/kernel/config/target/$driver/$port
 * @tf: Not used.
 * @group: Not used.
 * @name: $port.
 */
static struct se_wwn *srpt_make_tport(struct target_fabric_configfs *tf,
				      struct config_group *group,
				      const char *name)
{
	return srpt_lookup_wwn(name) ? : ERR_PTR(-EINVAL);
}

/**
 * srpt_drop_tport - configfs callback invoked for rmdir /sys/kernel/config/target/$driver/$port
 * @wwn: $port.
 */
static void srpt_drop_tport(struct se_wwn *wwn)
{
}

static ssize_t srpt_wwn_version_show(struct config_item *item, char *buf)
{
	return scnprintf(buf, PAGE_SIZE, "\n");
}

CONFIGFS_ATTR_RO(srpt_wwn_, version);

static struct configfs_attribute *srpt_wwn_attrs[] = {
	&srpt_wwn_attr_version,
	NULL,
};

static const struct target_core_fabric_ops srpt_template = {
	.module				= THIS_MODULE,
	.fabric_name			= "srpt",
	.tpg_get_wwn			= srpt_get_fabric_wwn,
	.tpg_get_tag			= srpt_get_tag,
	.tpg_check_demo_mode		= srpt_check_false,
	.tpg_check_demo_mode_cache	= srpt_check_true,
	.tpg_check_demo_mode_write_protect = srpt_check_true,
	.tpg_check_prod_mode_write_protect = srpt_check_false,
	.tpg_get_inst_index		= srpt_tpg_get_inst_index,
	.release_cmd			= srpt_release_cmd,
	.check_stop_free		= srpt_check_stop_free,
	.close_session			= srpt_close_session,
	.sess_get_index			= srpt_sess_get_index,
	.sess_get_initiator_sid		= NULL,
	.write_pending			= srpt_write_pending,
	.set_default_node_attributes	= srpt_set_default_node_attrs,
	.get_cmd_state			= srpt_get_tcm_cmd_state,
	.queue_data_in			= srpt_queue_data_in,
	.queue_status			= srpt_queue_status,
	.queue_tm_rsp			= srpt_queue_tm_rsp,
	.aborted_task			= srpt_aborted_task,
	/*
	 * Setup function pointers for generic logic in
	 * target_core_fabric_configfs.c
	 */
	.fabric_make_wwn		= srpt_make_tport,
	.fabric_drop_wwn		= srpt_drop_tport,
	.fabric_make_tpg		= srpt_make_tpg,
	.fabric_drop_tpg		= srpt_drop_tpg,
	.fabric_init_nodeacl		= srpt_init_nodeacl,

	.tfc_discovery_attrs		= srpt_da_attrs,
	.tfc_wwn_attrs			= srpt_wwn_attrs,
	.tfc_tpg_base_attrs		= srpt_tpg_attrs,
	.tfc_tpg_attrib_attrs		= srpt_tpg_attrib_attrs,
};

/**
 * srpt_init_module - kernel module initialization
 *
 * Note: Since ib_register_client() registers callback functions, and since at
 * least one of these callback functions (srpt_add_one()) calls target core
 * functions, this driver must be registered with the target core before
 * ib_register_client() is called.
 */
static int __init srpt_init_module(void)
{
	int ret;

	ret = -EINVAL;
	if (srp_max_req_size < MIN_MAX_REQ_SIZE) {
		pr_err("invalid value %d for kernel module parameter srp_max_req_size -- must be at least %d.\n",
		       srp_max_req_size, MIN_MAX_REQ_SIZE);
		goto out;
	}

	if (srpt_srq_size < MIN_SRPT_SRQ_SIZE
	    || srpt_srq_size > MAX_SRPT_SRQ_SIZE) {
		pr_err("invalid value %d for kernel module parameter srpt_srq_size -- must be in the range [%d..%d].\n",
		       srpt_srq_size, MIN_SRPT_SRQ_SIZE, MAX_SRPT_SRQ_SIZE);
		goto out;
	}

	ret = target_register_template(&srpt_template);
	if (ret)
		goto out;

	ret = ib_register_client(&srpt_client);
	if (ret) {
		pr_err("couldn't register IB client\n");
		goto out_unregister_target;
	}

	return 0;

out_unregister_target:
	target_unregister_template(&srpt_template);
out:
	return ret;
}

static void __exit srpt_cleanup_module(void)
{
	if (rdma_cm_id)
		rdma_destroy_id(rdma_cm_id);
	ib_unregister_client(&srpt_client);
	target_unregister_template(&srpt_template);
}

module_init(srpt_init_module);
module_exit(srpt_cleanup_module);<|MERGE_RESOLUTION|>--- conflicted
+++ resolved
@@ -2104,11 +2104,8 @@
 			     sdev, ch->rq_size,
 			     ch->req_buf_cache, DMA_FROM_DEVICE);
 
-<<<<<<< HEAD
-=======
 	kmem_cache_destroy(ch->req_buf_cache);
 
->>>>>>> f7688b48
 	wake_up(&sport->ch_releaseQ);
 
 	kref_put(&ch->kref, srpt_free_ch);
