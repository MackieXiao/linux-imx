--- conflicted
+++ resolved
@@ -774,17 +774,11 @@
 			port->cap_adap = cap;
 	}
 
-<<<<<<< HEAD
-	tb_dump_port(port->sw->tb, &port->config);
-
-	INIT_LIST_HEAD(&port->list);
-=======
 	port->total_credits =
 		(port->config.nfc_credits & ADP_CS_4_TOTAL_BUFFERS_MASK) >>
 		ADP_CS_4_TOTAL_BUFFERS_SHIFT;
 
 	tb_dump_port(port->sw->tb, port);
->>>>>>> 3b17187f
 	return 0;
 }
 
