--- conflicted
+++ resolved
@@ -2,12 +2,8 @@
 if (ARCH_QCOM || COMPILE_TEST)
 
 config PINCTRL_MSM
-<<<<<<< HEAD
-	tristate
-=======
 	tristate "Qualcomm core pin controller driver"
 	depends on QCOM_SCM || !QCOM_SCM #if QCOM_SCM=m this can't be =y
->>>>>>> f68e4041
 	select PINMUX
 	select PINCONF
 	select GENERIC_PINCONF
@@ -18,12 +14,7 @@
 config PINCTRL_APQ8064
 	tristate "Qualcomm APQ8064 pin controller driver"
 	depends on GPIOLIB && OF
-<<<<<<< HEAD
-	depends on QCOM_SCM || !QCOM_SCM
-	select PINCTRL_MSM
-=======
-	depends on PINCTRL_MSM
->>>>>>> f68e4041
+	depends on PINCTRL_MSM
 	help
 	  This is the pinctrl, pinmux, pinconf and gpiolib driver for the
 	  Qualcomm TLMM block found in the Qualcomm APQ8064 platform.
@@ -31,12 +22,7 @@
 config PINCTRL_APQ8084
 	tristate "Qualcomm APQ8084 pin controller driver"
 	depends on GPIOLIB && OF
-<<<<<<< HEAD
-	depends on QCOM_SCM || !QCOM_SCM
-	select PINCTRL_MSM
-=======
-	depends on PINCTRL_MSM
->>>>>>> f68e4041
+	depends on PINCTRL_MSM
 	help
 	  This is the pinctrl, pinmux, pinconf and gpiolib driver for the
 	  Qualcomm TLMM block found in the Qualcomm APQ8084 platform.
@@ -44,12 +30,7 @@
 config PINCTRL_IPQ4019
 	tristate "Qualcomm IPQ4019 pin controller driver"
 	depends on GPIOLIB && OF
-<<<<<<< HEAD
-	depends on QCOM_SCM || !QCOM_SCM
-	select PINCTRL_MSM
-=======
-	depends on PINCTRL_MSM
->>>>>>> f68e4041
+	depends on PINCTRL_MSM
 	help
 	  This is the pinctrl, pinmux, pinconf and gpiolib driver for the
 	  Qualcomm TLMM block found in the Qualcomm IPQ4019 platform.
@@ -57,12 +38,7 @@
 config PINCTRL_IPQ8064
 	tristate "Qualcomm IPQ8064 pin controller driver"
 	depends on GPIOLIB && OF
-<<<<<<< HEAD
-	depends on QCOM_SCM || !QCOM_SCM
-	select PINCTRL_MSM
-=======
-	depends on PINCTRL_MSM
->>>>>>> f68e4041
+	depends on PINCTRL_MSM
 	help
 	  This is the pinctrl, pinmux, pinconf and gpiolib driver for the
 	  Qualcomm TLMM block found in the Qualcomm IPQ8064 platform.
@@ -70,12 +46,7 @@
 config PINCTRL_IPQ8074
 	tristate "Qualcomm Technologies, Inc. IPQ8074 pin controller driver"
 	depends on GPIOLIB && OF
-<<<<<<< HEAD
-	depends on QCOM_SCM || !QCOM_SCM
-	select PINCTRL_MSM
-=======
-	depends on PINCTRL_MSM
->>>>>>> f68e4041
+	depends on PINCTRL_MSM
 	help
 	  This is the pinctrl, pinmux, pinconf and gpiolib driver for
 	  the Qualcomm Technologies Inc. TLMM block found on the
@@ -85,12 +56,7 @@
 config PINCTRL_IPQ6018
 	tristate "Qualcomm Technologies, Inc. IPQ6018 pin controller driver"
 	depends on GPIOLIB && OF
-<<<<<<< HEAD
-	depends on QCOM_SCM || !QCOM_SCM
-	select PINCTRL_MSM
-=======
-	depends on PINCTRL_MSM
->>>>>>> f68e4041
+	depends on PINCTRL_MSM
 	help
 	  This is the pinctrl, pinmux, pinconf and gpiolib driver for
 	  the Qualcomm Technologies Inc. TLMM block found on the
@@ -109,12 +75,7 @@
 config PINCTRL_MSM8660
 	tristate "Qualcomm 8660 pin controller driver"
 	depends on GPIOLIB && OF
-<<<<<<< HEAD
-	depends on QCOM_SCM || !QCOM_SCM
-	select PINCTRL_MSM
-=======
-	depends on PINCTRL_MSM
->>>>>>> f68e4041
+	depends on PINCTRL_MSM
 	help
 	  This is the pinctrl, pinmux, pinconf and gpiolib driver for the
 	  Qualcomm TLMM block found in the Qualcomm 8660 platform.
@@ -122,12 +83,7 @@
 config PINCTRL_MSM8960
 	tristate "Qualcomm 8960 pin controller driver"
 	depends on GPIOLIB && OF
-<<<<<<< HEAD
-	depends on QCOM_SCM || !QCOM_SCM
-	select PINCTRL_MSM
-=======
-	depends on PINCTRL_MSM
->>>>>>> f68e4041
+	depends on PINCTRL_MSM
 	help
 	  This is the pinctrl, pinmux, pinconf and gpiolib driver for the
 	  Qualcomm TLMM block found in the Qualcomm 8960 platform.
@@ -135,12 +91,7 @@
 config PINCTRL_MDM9615
 	tristate "Qualcomm 9615 pin controller driver"
 	depends on GPIOLIB && OF
-<<<<<<< HEAD
-	depends on QCOM_SCM || !QCOM_SCM
-	select PINCTRL_MSM
-=======
-	depends on PINCTRL_MSM
->>>>>>> f68e4041
+	depends on PINCTRL_MSM
 	help
 	  This is the pinctrl, pinmux, pinconf and gpiolib driver for the
 	  Qualcomm TLMM block found in the Qualcomm 9615 platform.
@@ -148,12 +99,7 @@
 config PINCTRL_MSM8X74
 	tristate "Qualcomm 8x74 pin controller driver"
 	depends on GPIOLIB && OF
-<<<<<<< HEAD
-	depends on QCOM_SCM || !QCOM_SCM
-	select PINCTRL_MSM
-=======
-	depends on PINCTRL_MSM
->>>>>>> f68e4041
+	depends on PINCTRL_MSM
 	help
 	  This is the pinctrl, pinmux, pinconf and gpiolib driver for the
 	  Qualcomm TLMM block found in the Qualcomm 8974 platform.
@@ -161,12 +107,7 @@
 config PINCTRL_MSM8916
 	tristate "Qualcomm 8916 pin controller driver"
 	depends on GPIOLIB && OF
-<<<<<<< HEAD
-	depends on QCOM_SCM || !QCOM_SCM
-	select PINCTRL_MSM
-=======
-	depends on PINCTRL_MSM
->>>>>>> f68e4041
+	depends on PINCTRL_MSM
 	help
 	  This is the pinctrl, pinmux, pinconf and gpiolib driver for the
 	  Qualcomm TLMM block found on the Qualcomm 8916 platform.
@@ -184,12 +125,7 @@
 config PINCTRL_MSM8976
 	tristate "Qualcomm 8976 pin controller driver"
 	depends on GPIOLIB && OF
-<<<<<<< HEAD
-	depends on QCOM_SCM || !QCOM_SCM
-	select PINCTRL_MSM
-=======
-	depends on PINCTRL_MSM
->>>>>>> f68e4041
+	depends on PINCTRL_MSM
 	help
 	  This is the pinctrl, pinmux, pinconf and gpiolib driver for the
 	  Qualcomm TLMM block found on the Qualcomm MSM8976 platform.
@@ -199,12 +135,7 @@
 config PINCTRL_MSM8994
 	tristate "Qualcomm 8994 pin controller driver"
 	depends on GPIOLIB && OF
-<<<<<<< HEAD
-	depends on QCOM_SCM || !QCOM_SCM
-	select PINCTRL_MSM
-=======
-	depends on PINCTRL_MSM
->>>>>>> f68e4041
+	depends on PINCTRL_MSM
 	help
 	  This is the pinctrl, pinmux, pinconf and gpiolib driver for the
 	  Qualcomm TLMM block found in the Qualcomm 8994 platform. The
@@ -213,12 +144,7 @@
 config PINCTRL_MSM8996
 	tristate "Qualcomm MSM8996 pin controller driver"
 	depends on GPIOLIB && OF
-<<<<<<< HEAD
-	depends on QCOM_SCM || !QCOM_SCM
-	select PINCTRL_MSM
-=======
-	depends on PINCTRL_MSM
->>>>>>> f68e4041
+	depends on PINCTRL_MSM
 	help
 	  This is the pinctrl, pinmux, pinconf and gpiolib driver for the
 	  Qualcomm TLMM block found in the Qualcomm MSM8996 platform.
@@ -226,12 +152,7 @@
 config PINCTRL_MSM8998
 	tristate "Qualcomm MSM8998 pin controller driver"
 	depends on GPIOLIB && OF
-<<<<<<< HEAD
-	depends on QCOM_SCM || !QCOM_SCM
-	select PINCTRL_MSM
-=======
-	depends on PINCTRL_MSM
->>>>>>> f68e4041
+	depends on PINCTRL_MSM
 	help
 	  This is the pinctrl, pinmux, pinconf and gpiolib driver for the
 	  Qualcomm TLMM block found in the Qualcomm MSM8998 platform.
@@ -239,12 +160,7 @@
 config PINCTRL_QCS404
 	tristate "Qualcomm QCS404 pin controller driver"
 	depends on GPIOLIB && OF
-<<<<<<< HEAD
-	depends on QCOM_SCM || !QCOM_SCM
-	select PINCTRL_MSM
-=======
-	depends on PINCTRL_MSM
->>>>>>> f68e4041
+	depends on PINCTRL_MSM
 	help
 	  This is the pinctrl, pinmux, pinconf and gpiolib driver for the
 	  TLMM block found in the Qualcomm QCS404 platform.
@@ -252,12 +168,7 @@
 config PINCTRL_QDF2XXX
 	tristate "Qualcomm Technologies QDF2xxx pin controller driver"
 	depends on GPIOLIB && ACPI
-<<<<<<< HEAD
-	depends on QCOM_SCM || !QCOM_SCM
-	select PINCTRL_MSM
-=======
-	depends on PINCTRL_MSM
->>>>>>> f68e4041
+	depends on PINCTRL_MSM
 	help
 	  This is the GPIO driver for the TLMM block found on the
 	  Qualcomm Technologies QDF2xxx SOCs.
@@ -294,12 +205,7 @@
 config PINCTRL_SC7180
 	tristate "Qualcomm Technologies Inc SC7180 pin controller driver"
 	depends on GPIOLIB && OF
-<<<<<<< HEAD
-	depends on QCOM_SCM || !QCOM_SCM
-	select PINCTRL_MSM
-=======
-	depends on PINCTRL_MSM
->>>>>>> f68e4041
+	depends on PINCTRL_MSM
 	help
 	  This is the pinctrl, pinmux, pinconf and gpiolib driver for the
 	  Qualcomm Technologies Inc TLMM block found on the Qualcomm
@@ -317,12 +223,7 @@
 config PINCTRL_SDM660
 	tristate "Qualcomm Technologies Inc SDM660 pin controller driver"
 	depends on GPIOLIB && OF
-<<<<<<< HEAD
-	depends on QCOM_SCM || !QCOM_SCM
-	select PINCTRL_MSM
-=======
-	depends on PINCTRL_MSM
->>>>>>> f68e4041
+	depends on PINCTRL_MSM
 	help
 	 This is the pinctrl, pinmux, pinconf and gpiolib driver for the
 	 Qualcomm Technologies Inc TLMM block found on the Qualcomm
@@ -331,12 +232,7 @@
 config PINCTRL_SDM845
 	tristate "Qualcomm Technologies Inc SDM845 pin controller driver"
 	depends on GPIOLIB && (OF || ACPI)
-<<<<<<< HEAD
-	depends on QCOM_SCM || !QCOM_SCM
-	select PINCTRL_MSM
-=======
-	depends on PINCTRL_MSM
->>>>>>> f68e4041
+	depends on PINCTRL_MSM
 	help
 	 This is the pinctrl, pinmux, pinconf and gpiolib driver for the
 	 Qualcomm Technologies Inc TLMM block found on the Qualcomm
@@ -354,12 +250,7 @@
 config PINCTRL_SM8150
 	tristate "Qualcomm Technologies Inc SM8150 pin controller driver"
 	depends on GPIOLIB && OF
-<<<<<<< HEAD
-	depends on QCOM_SCM || !QCOM_SCM
-	select PINCTRL_MSM
-=======
-	depends on PINCTRL_MSM
->>>>>>> f68e4041
+	depends on PINCTRL_MSM
 	help
 	 This is the pinctrl, pinmux, pinconf and gpiolib driver for the
 	 Qualcomm Technologies Inc TLMM block found on the Qualcomm
@@ -368,12 +259,7 @@
 config PINCTRL_SM8250
 	tristate "Qualcomm Technologies Inc SM8250 pin controller driver"
 	depends on GPIOLIB && OF
-<<<<<<< HEAD
-	depends on QCOM_SCM || !QCOM_SCM
-	select PINCTRL_MSM
-=======
-	depends on PINCTRL_MSM
->>>>>>> f68e4041
+	depends on PINCTRL_MSM
 	help
 	  This is the pinctrl, pinmux, pinconf and gpiolib driver for the
 	  Qualcomm Technologies Inc TLMM block found on the Qualcomm
