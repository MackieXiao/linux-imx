--- conflicted
+++ resolved
@@ -96,8 +96,6 @@
 			| SM5502_REG_INTM2_MHL_MASK,
 		.invert = true,
 	},
-<<<<<<< HEAD
-=======
 };
 
 /* Default value of SM5504 register to bring up MUIC device. */
@@ -125,7 +123,6 @@
 			| SM5504_REG_CONTROL_ADC_EN_MASK,
 		.invert = true,
 	},
->>>>>>> 3b17187f
 };
 
 /* List of detectable cables */
