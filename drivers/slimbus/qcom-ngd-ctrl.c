// SPDX-License-Identifier: GPL-2.0
// Copyright (c) 2011-2017, The Linux Foundation. All rights reserved.
// Copyright (c) 2018, Linaro Limited

#include <linux/irq.h>
#include <linux/kernel.h>
#include <linux/init.h>
#include <linux/slab.h>
#include <linux/interrupt.h>
#include <linux/platform_device.h>
#include <linux/dma-mapping.h>
#include <linux/dmaengine.h>
#include <linux/slimbus.h>
#include <linux/delay.h>
#include <linux/pm_runtime.h>
#include <linux/of.h>
#include <linux/io.h>
#include <linux/soc/qcom/qmi.h>
#include <net/sock.h>
#include "slimbus.h"

/* NGD (Non-ported Generic Device) registers */
#define	NGD_CFG			0x0
#define	NGD_CFG_ENABLE		BIT(0)
#define	NGD_CFG_RX_MSGQ_EN	BIT(1)
#define	NGD_CFG_TX_MSGQ_EN	BIT(2)
#define	NGD_STATUS		0x4
#define NGD_LADDR		BIT(1)
#define	NGD_RX_MSGQ_CFG		0x8
#define	NGD_INT_EN		0x10
#define	NGD_INT_RECFG_DONE	BIT(24)
#define	NGD_INT_TX_NACKED_2	BIT(25)
#define	NGD_INT_MSG_BUF_CONTE	BIT(26)
#define	NGD_INT_MSG_TX_INVAL	BIT(27)
#define	NGD_INT_IE_VE_CHG	BIT(28)
#define	NGD_INT_DEV_ERR		BIT(29)
#define	NGD_INT_RX_MSG_RCVD	BIT(30)
#define	NGD_INT_TX_MSG_SENT	BIT(31)
#define	NGD_INT_STAT		0x14
#define	NGD_INT_CLR		0x18
#define DEF_NGD_INT_MASK (NGD_INT_TX_NACKED_2 | NGD_INT_MSG_BUF_CONTE | \
				NGD_INT_MSG_TX_INVAL | NGD_INT_IE_VE_CHG | \
				NGD_INT_DEV_ERR | NGD_INT_TX_MSG_SENT | \
				NGD_INT_RX_MSG_RCVD)

/* Slimbus QMI service */
#define SLIMBUS_QMI_SVC_ID	0x0301
#define SLIMBUS_QMI_SVC_V1	1
#define SLIMBUS_QMI_INS_ID	0
#define SLIMBUS_QMI_SELECT_INSTANCE_REQ_V01	0x0020
#define SLIMBUS_QMI_SELECT_INSTANCE_RESP_V01	0x0020
#define SLIMBUS_QMI_POWER_REQ_V01		0x0021
#define SLIMBUS_QMI_POWER_RESP_V01		0x0021
#define SLIMBUS_QMI_CHECK_FRAMER_STATUS_REQ	0x0022
#define SLIMBUS_QMI_CHECK_FRAMER_STATUS_RESP	0x0022
#define SLIMBUS_QMI_POWER_REQ_MAX_MSG_LEN	14
#define SLIMBUS_QMI_POWER_RESP_MAX_MSG_LEN	7
#define SLIMBUS_QMI_SELECT_INSTANCE_REQ_MAX_MSG_LEN	14
#define SLIMBUS_QMI_SELECT_INSTANCE_RESP_MAX_MSG_LEN	7
#define SLIMBUS_QMI_CHECK_FRAMER_STAT_RESP_MAX_MSG_LEN	7
/* QMI response timeout of 500ms */
#define SLIMBUS_QMI_RESP_TOUT	1000

/* User defined commands */
#define SLIM_USR_MC_GENERIC_ACK	0x25
#define SLIM_USR_MC_MASTER_CAPABILITY	0x0
#define SLIM_USR_MC_REPORT_SATELLITE	0x1
#define SLIM_USR_MC_ADDR_QUERY		0xD
#define SLIM_USR_MC_ADDR_REPLY		0xE
#define SLIM_USR_MC_DEFINE_CHAN		0x20
#define SLIM_USR_MC_DEF_ACT_CHAN	0x21
#define SLIM_USR_MC_CHAN_CTRL		0x23
#define SLIM_USR_MC_RECONFIG_NOW	0x24
#define SLIM_USR_MC_REQ_BW		0x28
#define SLIM_USR_MC_CONNECT_SRC		0x2C
#define SLIM_USR_MC_CONNECT_SINK	0x2D
#define SLIM_USR_MC_DISCONNECT_PORT	0x2E
#define SLIM_USR_MC_REPEAT_CHANGE_VALUE	0x0

#define QCOM_SLIM_NGD_AUTOSUSPEND	MSEC_PER_SEC
#define SLIM_RX_MSGQ_TIMEOUT_VAL	0x10000

#define SLIM_LA_MGR	0xFF
#define SLIM_ROOT_FREQ	24576000
#define LADDR_RETRY	5

/* Per spec.max 40 bytes per received message */
#define SLIM_MSGQ_BUF_LEN	40
#define QCOM_SLIM_NGD_DESC_NUM	32

#define SLIM_MSG_ASM_FIRST_WORD(l, mt, mc, dt, ad) \
		((l) | ((mt) << 5) | ((mc) << 8) | ((dt) << 15) | ((ad) << 16))

#define INIT_MX_RETRIES 10
#define DEF_RETRY_MS	10
#define SAT_MAGIC_LSB	0xD9
#define SAT_MAGIC_MSB	0xC5
#define SAT_MSG_VER	0x1
#define SAT_MSG_PROT	0x1
#define to_ngd(d)	container_of(d, struct qcom_slim_ngd, dev)

struct ngd_reg_offset_data {
	u32 offset, size;
};

static const struct ngd_reg_offset_data ngd_v1_5_offset_info = {
	.offset = 0x1000,
	.size = 0x1000,
};

enum qcom_slim_ngd_state {
	QCOM_SLIM_NGD_CTRL_AWAKE,
	QCOM_SLIM_NGD_CTRL_IDLE,
	QCOM_SLIM_NGD_CTRL_ASLEEP,
	QCOM_SLIM_NGD_CTRL_DOWN,
};

struct qcom_slim_ngd_qmi {
	struct qmi_handle qmi;
	struct sockaddr_qrtr svc_info;
	struct qmi_handle svc_event_hdl;
	struct qmi_response_type_v01 resp;
	struct qmi_handle *handle;
	struct completion qmi_comp;
};

struct qcom_slim_ngd_ctrl;
struct qcom_slim_ngd;

struct qcom_slim_ngd_dma_desc {
	struct dma_async_tx_descriptor *desc;
	struct qcom_slim_ngd_ctrl *ctrl;
	struct completion *comp;
	dma_cookie_t cookie;
	dma_addr_t phys;
	void *base;
};

struct qcom_slim_ngd {
	struct platform_device *pdev;
	void __iomem *base;
	int id;
};

struct qcom_slim_ngd_ctrl {
	struct slim_framer framer;
	struct slim_controller ctrl;
	struct qcom_slim_ngd_qmi qmi;
	struct qcom_slim_ngd *ngd;
	struct device *dev;
	void __iomem *base;
	struct dma_chan *dma_rx_channel;
	struct dma_chan	*dma_tx_channel;
	struct qcom_slim_ngd_dma_desc rx_desc[QCOM_SLIM_NGD_DESC_NUM];
	struct qcom_slim_ngd_dma_desc txdesc[QCOM_SLIM_NGD_DESC_NUM];
	struct completion reconf;
	struct work_struct m_work;
	struct workqueue_struct *mwq;
	spinlock_t tx_buf_lock;
	enum qcom_slim_ngd_state state;
	dma_addr_t rx_phys_base;
	dma_addr_t tx_phys_base;
	void *rx_base;
	void *tx_base;
	int tx_tail;
	int tx_head;
	u32 ver;
};

enum slimbus_mode_enum_type_v01 {
	/* To force a 32 bit signed enum. Do not change or use*/
	SLIMBUS_MODE_ENUM_TYPE_MIN_ENUM_VAL_V01 = INT_MIN,
	SLIMBUS_MODE_SATELLITE_V01 = 1,
	SLIMBUS_MODE_MASTER_V01 = 2,
	SLIMBUS_MODE_ENUM_TYPE_MAX_ENUM_VAL_V01 = INT_MAX,
};

enum slimbus_pm_enum_type_v01 {
	/* To force a 32 bit signed enum. Do not change or use*/
	SLIMBUS_PM_ENUM_TYPE_MIN_ENUM_VAL_V01 = INT_MIN,
	SLIMBUS_PM_INACTIVE_V01 = 1,
	SLIMBUS_PM_ACTIVE_V01 = 2,
	SLIMBUS_PM_ENUM_TYPE_MAX_ENUM_VAL_V01 = INT_MAX,
};

enum slimbus_resp_enum_type_v01 {
	SLIMBUS_RESP_ENUM_TYPE_MIN_VAL_V01 = INT_MIN,
	SLIMBUS_RESP_SYNCHRONOUS_V01 = 1,
	SLIMBUS_RESP_ENUM_TYPE_MAX_VAL_V01 = INT_MAX,
};

struct slimbus_select_inst_req_msg_v01 {
	uint32_t instance;
	uint8_t mode_valid;
	enum slimbus_mode_enum_type_v01 mode;
};

struct slimbus_select_inst_resp_msg_v01 {
	struct qmi_response_type_v01 resp;
};

struct slimbus_power_req_msg_v01 {
	enum slimbus_pm_enum_type_v01 pm_req;
	uint8_t resp_type_valid;
	enum slimbus_resp_enum_type_v01 resp_type;
};

struct slimbus_power_resp_msg_v01 {
	struct qmi_response_type_v01 resp;
};

static struct qmi_elem_info slimbus_select_inst_req_msg_v01_ei[] = {
	{
		.data_type  = QMI_UNSIGNED_4_BYTE,
		.elem_len   = 1,
		.elem_size  = sizeof(uint32_t),
		.array_type = NO_ARRAY,
		.tlv_type   = 0x01,
		.offset     = offsetof(struct slimbus_select_inst_req_msg_v01,
				       instance),
		.ei_array   = NULL,
	},
	{
		.data_type  = QMI_OPT_FLAG,
		.elem_len   = 1,
		.elem_size  = sizeof(uint8_t),
		.array_type = NO_ARRAY,
		.tlv_type   = 0x10,
		.offset     = offsetof(struct slimbus_select_inst_req_msg_v01,
				       mode_valid),
		.ei_array   = NULL,
	},
	{
		.data_type  = QMI_UNSIGNED_4_BYTE,
		.elem_len   = 1,
		.elem_size  = sizeof(enum slimbus_mode_enum_type_v01),
		.array_type = NO_ARRAY,
		.tlv_type   = 0x10,
		.offset     = offsetof(struct slimbus_select_inst_req_msg_v01,
				       mode),
		.ei_array   = NULL,
	},
	{
		.data_type  = QMI_EOTI,
		.elem_len   = 0,
		.elem_size  = 0,
		.array_type = NO_ARRAY,
		.tlv_type   = 0x00,
		.offset     = 0,
		.ei_array   = NULL,
	},
};

static struct qmi_elem_info slimbus_select_inst_resp_msg_v01_ei[] = {
	{
		.data_type  = QMI_STRUCT,
		.elem_len   = 1,
		.elem_size  = sizeof(struct qmi_response_type_v01),
		.array_type = NO_ARRAY,
		.tlv_type   = 0x02,
		.offset     = offsetof(struct slimbus_select_inst_resp_msg_v01,
				       resp),
		.ei_array   = qmi_response_type_v01_ei,
	},
	{
		.data_type  = QMI_EOTI,
		.elem_len   = 0,
		.elem_size  = 0,
		.array_type = NO_ARRAY,
		.tlv_type   = 0x00,
		.offset     = 0,
		.ei_array   = NULL,
	},
};

static struct qmi_elem_info slimbus_power_req_msg_v01_ei[] = {
	{
		.data_type  = QMI_UNSIGNED_4_BYTE,
		.elem_len   = 1,
		.elem_size  = sizeof(enum slimbus_pm_enum_type_v01),
		.array_type = NO_ARRAY,
		.tlv_type   = 0x01,
		.offset     = offsetof(struct slimbus_power_req_msg_v01,
				       pm_req),
		.ei_array   = NULL,
	},
	{
		.data_type  = QMI_OPT_FLAG,
		.elem_len   = 1,
		.elem_size  = sizeof(uint8_t),
		.array_type = NO_ARRAY,
		.tlv_type   = 0x10,
		.offset     = offsetof(struct slimbus_power_req_msg_v01,
				       resp_type_valid),
	},
	{
		.data_type  = QMI_SIGNED_4_BYTE_ENUM,
		.elem_len   = 1,
		.elem_size  = sizeof(enum slimbus_resp_enum_type_v01),
		.array_type = NO_ARRAY,
		.tlv_type   = 0x10,
		.offset     = offsetof(struct slimbus_power_req_msg_v01,
				       resp_type),
	},
	{
		.data_type  = QMI_EOTI,
		.elem_len   = 0,
		.elem_size  = 0,
		.array_type = NO_ARRAY,
		.tlv_type   = 0x00,
		.offset     = 0,
		.ei_array   = NULL,
	},
};

static struct qmi_elem_info slimbus_power_resp_msg_v01_ei[] = {
	{
		.data_type  = QMI_STRUCT,
		.elem_len   = 1,
		.elem_size  = sizeof(struct qmi_response_type_v01),
		.array_type = NO_ARRAY,
		.tlv_type   = 0x02,
		.offset     = offsetof(struct slimbus_power_resp_msg_v01, resp),
		.ei_array   = qmi_response_type_v01_ei,
	},
	{
		.data_type  = QMI_EOTI,
		.elem_len   = 0,
		.elem_size  = 0,
		.array_type = NO_ARRAY,
		.tlv_type   = 0x00,
		.offset     = 0,
		.ei_array   = NULL,
	},
};

static int qcom_slim_qmi_send_select_inst_req(struct qcom_slim_ngd_ctrl *ctrl,
				struct slimbus_select_inst_req_msg_v01 *req)
{
	struct slimbus_select_inst_resp_msg_v01 resp = { { 0, 0 } };
	struct qmi_txn txn;
	int rc;

	rc = qmi_txn_init(ctrl->qmi.handle, &txn,
				slimbus_select_inst_resp_msg_v01_ei, &resp);
	if (rc < 0) {
		dev_err(ctrl->dev, "QMI TXN init fail: %d\n", rc);
		return rc;
	}

	rc = qmi_send_request(ctrl->qmi.handle, NULL, &txn,
				SLIMBUS_QMI_SELECT_INSTANCE_REQ_V01,
				SLIMBUS_QMI_SELECT_INSTANCE_REQ_MAX_MSG_LEN,
				slimbus_select_inst_req_msg_v01_ei, req);
	if (rc < 0) {
		dev_err(ctrl->dev, "QMI send req fail %d\n", rc);
		qmi_txn_cancel(&txn);
		return rc;
	}

	rc = qmi_txn_wait(&txn, SLIMBUS_QMI_RESP_TOUT);
	if (rc < 0) {
		dev_err(ctrl->dev, "QMI TXN wait fail: %d\n", rc);
		return rc;
	}
	/* Check the response */
	if (resp.resp.result != QMI_RESULT_SUCCESS_V01) {
		dev_err(ctrl->dev, "QMI request failed 0x%x\n",
			resp.resp.result);
		return -EREMOTEIO;
	}

	return 0;
}

static void qcom_slim_qmi_power_resp_cb(struct qmi_handle *handle,
					struct sockaddr_qrtr *sq,
					struct qmi_txn *txn, const void *data)
{
	struct slimbus_power_resp_msg_v01 *resp;

	resp = (struct slimbus_power_resp_msg_v01 *)data;
	if (resp->resp.result != QMI_RESULT_SUCCESS_V01)
		pr_err("QMI power request failed 0x%x\n",
				resp->resp.result);

	complete(&txn->completion);
}

static int qcom_slim_qmi_send_power_request(struct qcom_slim_ngd_ctrl *ctrl,
					struct slimbus_power_req_msg_v01 *req)
{
	struct slimbus_power_resp_msg_v01 resp = { { 0, 0 } };
	struct qmi_txn txn;
	int rc;

	rc = qmi_txn_init(ctrl->qmi.handle, &txn,
				slimbus_power_resp_msg_v01_ei, &resp);

	rc = qmi_send_request(ctrl->qmi.handle, NULL, &txn,
				SLIMBUS_QMI_POWER_REQ_V01,
				SLIMBUS_QMI_POWER_REQ_MAX_MSG_LEN,
				slimbus_power_req_msg_v01_ei, req);
	if (rc < 0) {
		dev_err(ctrl->dev, "QMI send req fail %d\n", rc);
		qmi_txn_cancel(&txn);
		return rc;
	}

	rc = qmi_txn_wait(&txn, SLIMBUS_QMI_RESP_TOUT);
	if (rc < 0) {
		dev_err(ctrl->dev, "QMI TXN wait fail: %d\n", rc);
		return rc;
	}

	/* Check the response */
	if (resp.resp.result != QMI_RESULT_SUCCESS_V01) {
		dev_err(ctrl->dev, "QMI request failed 0x%x\n",
			resp.resp.result);
		return -EREMOTEIO;
	}

	return 0;
}

static struct qmi_msg_handler qcom_slim_qmi_msg_handlers[] = {
	{
		.type = QMI_RESPONSE,
		.msg_id = SLIMBUS_QMI_POWER_RESP_V01,
		.ei = slimbus_power_resp_msg_v01_ei,
		.decoded_size = sizeof(struct slimbus_power_resp_msg_v01),
		.fn = qcom_slim_qmi_power_resp_cb,
	},
	{}
};

static int qcom_slim_qmi_init(struct qcom_slim_ngd_ctrl *ctrl,
			      bool apps_is_master)
{
	struct slimbus_select_inst_req_msg_v01 req;
	struct qmi_handle *handle;
	int rc;

	handle = devm_kzalloc(ctrl->dev, sizeof(*handle), GFP_KERNEL);
	if (!handle)
		return -ENOMEM;

	rc = qmi_handle_init(handle, SLIMBUS_QMI_POWER_REQ_MAX_MSG_LEN,
				NULL, qcom_slim_qmi_msg_handlers);
	if (rc < 0) {
		dev_err(ctrl->dev, "QMI client init failed: %d\n", rc);
		goto qmi_handle_init_failed;
	}

	rc = kernel_connect(handle->sock,
				(struct sockaddr *)&ctrl->qmi.svc_info,
				sizeof(ctrl->qmi.svc_info), 0);
	if (rc < 0) {
		dev_err(ctrl->dev, "Remote Service connect failed: %d\n", rc);
		goto qmi_connect_to_service_failed;
	}

	/* Instance is 0 based */
	req.instance = (ctrl->ngd->id >> 1);
	req.mode_valid = 1;

	/* Mode indicates the role of the ADSP */
	if (apps_is_master)
		req.mode = SLIMBUS_MODE_SATELLITE_V01;
	else
		req.mode = SLIMBUS_MODE_MASTER_V01;

	ctrl->qmi.handle = handle;

	rc = qcom_slim_qmi_send_select_inst_req(ctrl, &req);
	if (rc) {
		dev_err(ctrl->dev, "failed to select h/w instance\n");
		goto qmi_select_instance_failed;
	}

	return 0;

qmi_select_instance_failed:
	ctrl->qmi.handle = NULL;
qmi_connect_to_service_failed:
	qmi_handle_release(handle);
qmi_handle_init_failed:
	devm_kfree(ctrl->dev, handle);
	return rc;
}

static void qcom_slim_qmi_exit(struct qcom_slim_ngd_ctrl *ctrl)
{
	if (!ctrl->qmi.handle)
		return;

	qmi_handle_release(ctrl->qmi.handle);
	devm_kfree(ctrl->dev, ctrl->qmi.handle);
	ctrl->qmi.handle = NULL;
}

static int qcom_slim_qmi_power_request(struct qcom_slim_ngd_ctrl *ctrl,
				       bool active)
{
	struct slimbus_power_req_msg_v01 req;

	if (active)
		req.pm_req = SLIMBUS_PM_ACTIVE_V01;
	else
		req.pm_req = SLIMBUS_PM_INACTIVE_V01;

	req.resp_type_valid = 0;

	return qcom_slim_qmi_send_power_request(ctrl, &req);
}

static u32 *qcom_slim_ngd_tx_msg_get(struct qcom_slim_ngd_ctrl *ctrl, int len,
				     struct completion *comp)
{
	struct qcom_slim_ngd_dma_desc *desc;
	unsigned long flags;

	spin_lock_irqsave(&ctrl->tx_buf_lock, flags);

	if ((ctrl->tx_tail + 1) % QCOM_SLIM_NGD_DESC_NUM == ctrl->tx_head) {
		spin_unlock_irqrestore(&ctrl->tx_buf_lock, flags);
		return NULL;
	}
	desc  = &ctrl->txdesc[ctrl->tx_tail];
	desc->base = ctrl->tx_base + ctrl->tx_tail * SLIM_MSGQ_BUF_LEN;
	desc->comp = comp;
	ctrl->tx_tail = (ctrl->tx_tail + 1) % QCOM_SLIM_NGD_DESC_NUM;

	spin_unlock_irqrestore(&ctrl->tx_buf_lock, flags);

	return desc->base;
}

static void qcom_slim_ngd_tx_msg_dma_cb(void *args)
{
	struct qcom_slim_ngd_dma_desc *desc = args;
	struct qcom_slim_ngd_ctrl *ctrl = desc->ctrl;
	unsigned long flags;

	spin_lock_irqsave(&ctrl->tx_buf_lock, flags);

	if (desc->comp) {
		complete(desc->comp);
		desc->comp = NULL;
	}

	ctrl->tx_head = (ctrl->tx_head + 1) % QCOM_SLIM_NGD_DESC_NUM;
	spin_unlock_irqrestore(&ctrl->tx_buf_lock, flags);
}

static int qcom_slim_ngd_tx_msg_post(struct qcom_slim_ngd_ctrl *ctrl,
				     void *buf, int len)
{
	struct qcom_slim_ngd_dma_desc *desc;
	unsigned long flags;
	int index, offset;

	spin_lock_irqsave(&ctrl->tx_buf_lock, flags);
	offset = buf - ctrl->tx_base;
	index = offset/SLIM_MSGQ_BUF_LEN;

	desc = &ctrl->txdesc[index];
	desc->phys = ctrl->tx_phys_base + offset;
	desc->base = ctrl->tx_base + offset;
	desc->ctrl = ctrl;
	len = (len + 3) & 0xfc;

	desc->desc = dmaengine_prep_slave_single(ctrl->dma_tx_channel,
						desc->phys, len,
						DMA_MEM_TO_DEV,
						DMA_PREP_INTERRUPT);
	if (!desc->desc) {
		dev_err(ctrl->dev, "unable to prepare channel\n");
		spin_unlock_irqrestore(&ctrl->tx_buf_lock, flags);
		return -EINVAL;
	}

	desc->desc->callback = qcom_slim_ngd_tx_msg_dma_cb;
	desc->desc->callback_param = desc;
	desc->desc->cookie = dmaengine_submit(desc->desc);
	dma_async_issue_pending(ctrl->dma_tx_channel);
	spin_unlock_irqrestore(&ctrl->tx_buf_lock, flags);

	return 0;
}

static void qcom_slim_ngd_rx(struct qcom_slim_ngd_ctrl *ctrl, u8 *buf)
{
	u8 mc, mt, len;

	mt = SLIM_HEADER_GET_MT(buf[0]);
	len = SLIM_HEADER_GET_RL(buf[0]);
	mc = SLIM_HEADER_GET_MC(buf[1]);

	if (mc == SLIM_USR_MC_MASTER_CAPABILITY &&
		mt == SLIM_MSG_MT_SRC_REFERRED_USER)
		queue_work(ctrl->mwq, &ctrl->m_work);

	if (mc == SLIM_MSG_MC_REPLY_INFORMATION ||
	    mc == SLIM_MSG_MC_REPLY_VALUE || (mc == SLIM_USR_MC_ADDR_REPLY &&
	    mt == SLIM_MSG_MT_SRC_REFERRED_USER) ||
		(mc == SLIM_USR_MC_GENERIC_ACK &&
		 mt == SLIM_MSG_MT_SRC_REFERRED_USER)) {
		slim_msg_response(&ctrl->ctrl, &buf[4], buf[3], len - 4);
		pm_runtime_mark_last_busy(ctrl->dev);
	}
}

static void qcom_slim_ngd_rx_msgq_cb(void *args)
{
	struct qcom_slim_ngd_dma_desc *desc = args;
	struct qcom_slim_ngd_ctrl *ctrl = desc->ctrl;

	qcom_slim_ngd_rx(ctrl, (u8 *)desc->base);
	/* Add descriptor back to the queue */
	desc->desc = dmaengine_prep_slave_single(ctrl->dma_rx_channel,
					desc->phys, SLIM_MSGQ_BUF_LEN,
					DMA_DEV_TO_MEM,
					DMA_PREP_INTERRUPT);
	if (!desc->desc) {
		dev_err(ctrl->dev, "Unable to prepare rx channel\n");
		return;
	}

	desc->desc->callback = qcom_slim_ngd_rx_msgq_cb;
	desc->desc->callback_param = desc;
	desc->desc->cookie = dmaengine_submit(desc->desc);
	dma_async_issue_pending(ctrl->dma_rx_channel);
}

static int qcom_slim_ngd_post_rx_msgq(struct qcom_slim_ngd_ctrl *ctrl)
{
	struct qcom_slim_ngd_dma_desc *desc;
	int i;

	for (i = 0; i < QCOM_SLIM_NGD_DESC_NUM; i++) {
		desc = &ctrl->rx_desc[i];
		desc->phys = ctrl->rx_phys_base + i * SLIM_MSGQ_BUF_LEN;
		desc->ctrl = ctrl;
		desc->base = ctrl->rx_base + i * SLIM_MSGQ_BUF_LEN;
		desc->desc = dmaengine_prep_slave_single(ctrl->dma_rx_channel,
						desc->phys, SLIM_MSGQ_BUF_LEN,
						DMA_DEV_TO_MEM,
						DMA_PREP_INTERRUPT);
		if (!desc->desc) {
			dev_err(ctrl->dev, "Unable to prepare rx channel\n");
			return -EINVAL;
		}

		desc->desc->callback = qcom_slim_ngd_rx_msgq_cb;
		desc->desc->callback_param = desc;
		desc->desc->cookie = dmaengine_submit(desc->desc);
	}
	dma_async_issue_pending(ctrl->dma_rx_channel);

	return 0;
}

static int qcom_slim_ngd_init_rx_msgq(struct qcom_slim_ngd_ctrl *ctrl)
{
	struct device *dev = ctrl->dev;
	int ret, size;

	ctrl->dma_rx_channel = dma_request_slave_channel(dev, "rx");
	if (!ctrl->dma_rx_channel) {
		dev_err(dev, "Failed to request dma channels");
		return -EINVAL;
	}

	size = QCOM_SLIM_NGD_DESC_NUM * SLIM_MSGQ_BUF_LEN;
	ctrl->rx_base = dma_alloc_coherent(dev, size, &ctrl->rx_phys_base,
					   GFP_KERNEL);
	if (!ctrl->rx_base) {
		dev_err(dev, "dma_alloc_coherent failed\n");
		ret = -ENOMEM;
		goto rel_rx;
	}

	ret = qcom_slim_ngd_post_rx_msgq(ctrl);
	if (ret) {
		dev_err(dev, "post_rx_msgq() failed 0x%x\n", ret);
		goto rx_post_err;
	}

	return 0;

rx_post_err:
	dma_free_coherent(dev, size, ctrl->rx_base, ctrl->rx_phys_base);
rel_rx:
	dma_release_channel(ctrl->dma_rx_channel);
	return ret;
}

static int qcom_slim_ngd_init_tx_msgq(struct qcom_slim_ngd_ctrl *ctrl)
{
	struct device *dev = ctrl->dev;
	unsigned long flags;
	int ret = 0;
	int size;

	ctrl->dma_tx_channel = dma_request_slave_channel(dev, "tx");
	if (!ctrl->dma_tx_channel) {
		dev_err(dev, "Failed to request dma channels");
		return -EINVAL;
	}

	size = ((QCOM_SLIM_NGD_DESC_NUM + 1) * SLIM_MSGQ_BUF_LEN);
	ctrl->tx_base = dma_alloc_coherent(dev, size, &ctrl->tx_phys_base,
					   GFP_KERNEL);
	if (!ctrl->tx_base) {
		dev_err(dev, "dma_alloc_coherent failed\n");
		ret = -EINVAL;
		goto rel_tx;
	}

	spin_lock_irqsave(&ctrl->tx_buf_lock, flags);
	ctrl->tx_tail = 0;
	ctrl->tx_head = 0;
	spin_unlock_irqrestore(&ctrl->tx_buf_lock, flags);

	return 0;
rel_tx:
	dma_release_channel(ctrl->dma_tx_channel);
	return ret;
}

static int qcom_slim_ngd_init_dma(struct qcom_slim_ngd_ctrl *ctrl)
{
	int ret = 0;

	ret = qcom_slim_ngd_init_rx_msgq(ctrl);
	if (ret) {
		dev_err(ctrl->dev, "rx dma init failed\n");
		return ret;
	}

	ret = qcom_slim_ngd_init_tx_msgq(ctrl);
	if (ret)
		dev_err(ctrl->dev, "tx dma init failed\n");

	return ret;
}

static irqreturn_t qcom_slim_ngd_interrupt(int irq, void *d)
{
	struct qcom_slim_ngd_ctrl *ctrl = d;
	void __iomem *base = ctrl->ngd->base;
	u32 stat = readl(base + NGD_INT_STAT);

	if ((stat & NGD_INT_MSG_BUF_CONTE) ||
		(stat & NGD_INT_MSG_TX_INVAL) || (stat & NGD_INT_DEV_ERR) ||
		(stat & NGD_INT_TX_NACKED_2)) {
		dev_err(ctrl->dev, "Error Interrupt received 0x%x\n", stat);
	}

	writel(stat, base + NGD_INT_CLR);

	return IRQ_HANDLED;
}

static int qcom_slim_ngd_xfer_msg(struct slim_controller *sctrl,
				  struct slim_msg_txn *txn)
{
	struct qcom_slim_ngd_ctrl *ctrl = dev_get_drvdata(sctrl->dev);
	DECLARE_COMPLETION_ONSTACK(tx_sent);
	DECLARE_COMPLETION_ONSTACK(done);
	int ret, timeout, i;
	u8 wbuf[SLIM_MSGQ_BUF_LEN];
	u8 rbuf[SLIM_MSGQ_BUF_LEN];
	u32 *pbuf;
	u8 *puc;
	u8 la = txn->la;
	bool usr_msg = false;

	if (txn->mt == SLIM_MSG_MT_CORE &&
		(txn->mc >= SLIM_MSG_MC_BEGIN_RECONFIGURATION &&
		 txn->mc <= SLIM_MSG_MC_RECONFIGURE_NOW))
		return 0;

	if (txn->dt == SLIM_MSG_DEST_ENUMADDR)
		return -EPROTONOSUPPORT;

	if (txn->msg->num_bytes > SLIM_MSGQ_BUF_LEN ||
			txn->rl > SLIM_MSGQ_BUF_LEN) {
		dev_err(ctrl->dev, "msg exceeds HW limit\n");
		return -EINVAL;
	}

	pbuf = qcom_slim_ngd_tx_msg_get(ctrl, txn->rl, &tx_sent);
	if (!pbuf) {
		dev_err(ctrl->dev, "Message buffer unavailable\n");
		return -ENOMEM;
	}

	if (txn->mt == SLIM_MSG_MT_CORE &&
		(txn->mc == SLIM_MSG_MC_CONNECT_SOURCE ||
		txn->mc == SLIM_MSG_MC_CONNECT_SINK ||
		txn->mc == SLIM_MSG_MC_DISCONNECT_PORT)) {
		txn->mt = SLIM_MSG_MT_DEST_REFERRED_USER;
		switch (txn->mc) {
		case SLIM_MSG_MC_CONNECT_SOURCE:
			txn->mc = SLIM_USR_MC_CONNECT_SRC;
			break;
		case SLIM_MSG_MC_CONNECT_SINK:
			txn->mc = SLIM_USR_MC_CONNECT_SINK;
			break;
		case SLIM_MSG_MC_DISCONNECT_PORT:
			txn->mc = SLIM_USR_MC_DISCONNECT_PORT;
			break;
		default:
			return -EINVAL;
		}

		usr_msg = true;
		i = 0;
		wbuf[i++] = txn->la;
		la = SLIM_LA_MGR;
		wbuf[i++] = txn->msg->wbuf[0];
		if (txn->mc != SLIM_USR_MC_DISCONNECT_PORT)
			wbuf[i++] = txn->msg->wbuf[1];

		txn->comp = &done;
		ret = slim_alloc_txn_tid(sctrl, txn);
		if (ret) {
			dev_err(ctrl->dev, "Unable to allocate TID\n");
			return ret;
		}

		wbuf[i++] = txn->tid;

		txn->msg->num_bytes = i;
		txn->msg->wbuf = wbuf;
		txn->msg->rbuf = rbuf;
		txn->rl = txn->msg->num_bytes + 4;
	}

	/* HW expects length field to be excluded */
	txn->rl--;
	puc = (u8 *)pbuf;
	*pbuf = 0;
	if (txn->dt == SLIM_MSG_DEST_LOGICALADDR) {
		*pbuf = SLIM_MSG_ASM_FIRST_WORD(txn->rl, txn->mt, txn->mc, 0,
				la);
		puc += 3;
	} else {
		*pbuf = SLIM_MSG_ASM_FIRST_WORD(txn->rl, txn->mt, txn->mc, 1,
				la);
		puc += 2;
	}

	if (slim_tid_txn(txn->mt, txn->mc))
		*(puc++) = txn->tid;

	if (slim_ec_txn(txn->mt, txn->mc)) {
		*(puc++) = (txn->ec & 0xFF);
		*(puc++) = (txn->ec >> 8) & 0xFF;
	}

	if (txn->msg && txn->msg->wbuf)
		memcpy(puc, txn->msg->wbuf, txn->msg->num_bytes);

	ret = qcom_slim_ngd_tx_msg_post(ctrl, pbuf, txn->rl);
	if (ret)
		return ret;

	timeout = wait_for_completion_timeout(&tx_sent, HZ);
	if (!timeout) {
		dev_err(sctrl->dev, "TX timed out:MC:0x%x,mt:0x%x", txn->mc,
					txn->mt);
		return -ETIMEDOUT;
	}

	if (usr_msg) {
		timeout = wait_for_completion_timeout(&done, HZ);
		if (!timeout) {
			dev_err(sctrl->dev, "TX timed out:MC:0x%x,mt:0x%x",
				txn->mc, txn->mt);
			return -ETIMEDOUT;
		}
	}

	return 0;
}

static int qcom_slim_ngd_xfer_msg_sync(struct slim_controller *ctrl,
				       struct slim_msg_txn *txn)
{
	DECLARE_COMPLETION_ONSTACK(done);
	int ret, timeout;

	pm_runtime_get_sync(ctrl->dev);

	txn->comp = &done;

	ret = qcom_slim_ngd_xfer_msg(ctrl, txn);
	if (ret)
		return ret;

	timeout = wait_for_completion_timeout(&done, HZ);
	if (!timeout) {
		dev_err(ctrl->dev, "TX timed out:MC:0x%x,mt:0x%x", txn->mc,
				txn->mt);
		return -ETIMEDOUT;
	}
	return 0;
}

static int qcom_slim_ngd_enable_stream(struct slim_stream_runtime *rt)
{
	struct slim_device *sdev = rt->dev;
	struct slim_controller *ctrl = sdev->ctrl;
	struct slim_val_inf msg =  {0};
	u8 wbuf[SLIM_MSGQ_BUF_LEN];
	u8 rbuf[SLIM_MSGQ_BUF_LEN];
	struct slim_msg_txn txn = {0,};
	int i, ret;

	txn.mt = SLIM_MSG_MT_DEST_REFERRED_USER;
	txn.dt = SLIM_MSG_DEST_LOGICALADDR;
	txn.la = SLIM_LA_MGR;
	txn.ec = 0;
	txn.msg = &msg;
	txn.msg->num_bytes = 0;
	txn.msg->wbuf = wbuf;
	txn.msg->rbuf = rbuf;

	for (i = 0; i < rt->num_ports; i++) {
		struct slim_port *port = &rt->ports[i];

		if (txn.msg->num_bytes == 0) {
			int seg_interval = SLIM_SLOTS_PER_SUPERFRAME/rt->ratem;
			int exp;

			wbuf[txn.msg->num_bytes++] = sdev->laddr;
			wbuf[txn.msg->num_bytes] = rt->bps >> 2 |
						   (port->ch.aux_fmt << 6);

			/* Data channel segment interval not multiple of 3 */
			exp = seg_interval % 3;
			if (exp)
				wbuf[txn.msg->num_bytes] |= BIT(5);

			txn.msg->num_bytes++;
			wbuf[txn.msg->num_bytes++] = exp << 4 | rt->prot;

			if (rt->prot == SLIM_PROTO_ISO)
				wbuf[txn.msg->num_bytes++] =
						port->ch.prrate |
						SLIM_CHANNEL_CONTENT_FL;
			else
				wbuf[txn.msg->num_bytes++] =  port->ch.prrate;

			ret = slim_alloc_txn_tid(ctrl, &txn);
			if (ret) {
				dev_err(&sdev->dev, "Fail to allocate TID\n");
				return -ENXIO;
			}
			wbuf[txn.msg->num_bytes++] = txn.tid;
		}
		wbuf[txn.msg->num_bytes++] = port->ch.id;
	}

	txn.mc = SLIM_USR_MC_DEF_ACT_CHAN;
	txn.rl = txn.msg->num_bytes + 4;
	ret = qcom_slim_ngd_xfer_msg_sync(ctrl, &txn);
	if (ret) {
		slim_free_txn_tid(ctrl, &txn);
		dev_err(&sdev->dev, "TX timed out:MC:0x%x,mt:0x%x", txn.mc,
				txn.mt);
		return ret;
	}

	txn.mc = SLIM_USR_MC_RECONFIG_NOW;
	txn.msg->num_bytes = 2;
	wbuf[1] = sdev->laddr;
	txn.rl = txn.msg->num_bytes + 4;

	ret = slim_alloc_txn_tid(ctrl, &txn);
	if (ret) {
		dev_err(ctrl->dev, "Fail to allocate TID\n");
		return ret;
	}

	wbuf[0] = txn.tid;
	ret = qcom_slim_ngd_xfer_msg_sync(ctrl, &txn);
	if (ret) {
		slim_free_txn_tid(ctrl, &txn);
		dev_err(&sdev->dev, "TX timed out:MC:0x%x,mt:0x%x", txn.mc,
				txn.mt);
	}

	return ret;
}

static int qcom_slim_ngd_get_laddr(struct slim_controller *ctrl,
				   struct slim_eaddr *ea, u8 *laddr)
{
	struct slim_val_inf msg =  {0};
	u8 failed_ea[6] = {0, 0, 0, 0, 0, 0};
	struct slim_msg_txn txn;
	u8 wbuf[10] = {0};
	u8 rbuf[10] = {0};
	int ret;

	txn.mt = SLIM_MSG_MT_DEST_REFERRED_USER;
	txn.dt = SLIM_MSG_DEST_LOGICALADDR;
	txn.la = SLIM_LA_MGR;
	txn.ec = 0;

	txn.mc = SLIM_USR_MC_ADDR_QUERY;
	txn.rl = 11;
	txn.msg = &msg;
	txn.msg->num_bytes = 7;
	txn.msg->wbuf = wbuf;
	txn.msg->rbuf = rbuf;

	ret = slim_alloc_txn_tid(ctrl, &txn);
	if (ret < 0)
		return ret;

	wbuf[0] = (u8)txn.tid;
	memcpy(&wbuf[1], ea, sizeof(*ea));

	ret = qcom_slim_ngd_xfer_msg_sync(ctrl, &txn);
	if (ret) {
		slim_free_txn_tid(ctrl, &txn);
		return ret;
	}

	if (!memcmp(rbuf, failed_ea, 6))
		return -ENXIO;

	*laddr = rbuf[6];

	return ret;
}

static int qcom_slim_ngd_exit_dma(struct qcom_slim_ngd_ctrl *ctrl)
{
	if (ctrl->dma_rx_channel) {
		dmaengine_terminate_sync(ctrl->dma_rx_channel);
		dma_release_channel(ctrl->dma_rx_channel);
	}

	if (ctrl->dma_tx_channel) {
		dmaengine_terminate_sync(ctrl->dma_tx_channel);
		dma_release_channel(ctrl->dma_tx_channel);
	}

	ctrl->dma_tx_channel = ctrl->dma_rx_channel = NULL;

	return 0;
}

static void qcom_slim_ngd_setup(struct qcom_slim_ngd_ctrl *ctrl)
{
	u32 cfg = readl_relaxed(ctrl->ngd->base);

	if (ctrl->state == QCOM_SLIM_NGD_CTRL_DOWN)
		qcom_slim_ngd_init_dma(ctrl);

	/* By default enable message queues */
	cfg |= NGD_CFG_RX_MSGQ_EN;
	cfg |= NGD_CFG_TX_MSGQ_EN;

	/* Enable NGD if it's not already enabled*/
	if (!(cfg & NGD_CFG_ENABLE))
		cfg |= NGD_CFG_ENABLE;

	writel_relaxed(cfg, ctrl->ngd->base);
}

static int qcom_slim_ngd_power_up(struct qcom_slim_ngd_ctrl *ctrl)
{
	enum qcom_slim_ngd_state cur_state = ctrl->state;
	struct qcom_slim_ngd *ngd = ctrl->ngd;
	u32 laddr, rx_msgq;
	int timeout, ret = 0;

	if (ctrl->state == QCOM_SLIM_NGD_CTRL_DOWN) {
		timeout = wait_for_completion_timeout(&ctrl->qmi.qmi_comp, HZ);
		if (!timeout)
			return -EREMOTEIO;
	}

	if (ctrl->state == QCOM_SLIM_NGD_CTRL_ASLEEP ||
		ctrl->state == QCOM_SLIM_NGD_CTRL_DOWN) {
		ret = qcom_slim_qmi_power_request(ctrl, true);
		if (ret) {
			dev_err(ctrl->dev, "SLIM QMI power request failed:%d\n",
					ret);
			return ret;
		}
	}

	ctrl->ver = readl_relaxed(ctrl->base);
	/* Version info in 16 MSbits */
	ctrl->ver >>= 16;

	laddr = readl_relaxed(ngd->base + NGD_STATUS);
	if (laddr & NGD_LADDR) {
		/*
		 * external MDM restart case where ADSP itself was active framer
		 * For example, modem restarted when playback was active
		 */
		if (cur_state == QCOM_SLIM_NGD_CTRL_AWAKE) {
			dev_info(ctrl->dev, "Subsys restart: ADSP active framer\n");
			return 0;
		}
		return 0;
	}

	writel_relaxed(DEF_NGD_INT_MASK, ngd->base + NGD_INT_EN);
	rx_msgq = readl_relaxed(ngd->base + NGD_RX_MSGQ_CFG);

	writel_relaxed(rx_msgq|SLIM_RX_MSGQ_TIMEOUT_VAL,
				ngd->base + NGD_RX_MSGQ_CFG);
	qcom_slim_ngd_setup(ctrl);

	timeout = wait_for_completion_timeout(&ctrl->reconf, HZ);
	if (!timeout) {
		dev_err(ctrl->dev, "capability exchange timed-out\n");
		return -ETIMEDOUT;
	}

	return 0;
}

static void qcom_slim_ngd_notify_slaves(struct qcom_slim_ngd_ctrl *ctrl)
{
	struct slim_device *sbdev;
	struct device_node *node;

	for_each_child_of_node(ctrl->ngd->pdev->dev.of_node, node) {
		sbdev = of_slim_get_device(&ctrl->ctrl, node);
		if (!sbdev)
			continue;

		if (slim_get_logical_addr(sbdev))
			dev_err(ctrl->dev, "Failed to get logical address\n");
	}
}

static void qcom_slim_ngd_master_worker(struct work_struct *work)
{
	struct qcom_slim_ngd_ctrl *ctrl;
	struct slim_msg_txn txn;
	struct slim_val_inf msg = {0};
	int retries = 0;
	u8 wbuf[8];
	int ret = 0;

	ctrl = container_of(work, struct qcom_slim_ngd_ctrl, m_work);
	txn.dt = SLIM_MSG_DEST_LOGICALADDR;
	txn.ec = 0;
	txn.mc = SLIM_USR_MC_REPORT_SATELLITE;
	txn.mt = SLIM_MSG_MT_SRC_REFERRED_USER;
	txn.la = SLIM_LA_MGR;
	wbuf[0] = SAT_MAGIC_LSB;
	wbuf[1] = SAT_MAGIC_MSB;
	wbuf[2] = SAT_MSG_VER;
	wbuf[3] = SAT_MSG_PROT;
	txn.msg = &msg;
	txn.msg->wbuf = wbuf;
	txn.msg->num_bytes = 4;
	txn.rl = 8;

	dev_info(ctrl->dev, "SLIM SAT: Rcvd master capability\n");

capability_retry:
	ret = qcom_slim_ngd_xfer_msg(&ctrl->ctrl, &txn);
	if (!ret) {
		if (ctrl->state >= QCOM_SLIM_NGD_CTRL_ASLEEP)
			complete(&ctrl->reconf);
		else
			dev_err(ctrl->dev, "unexpected state:%d\n",
						ctrl->state);

		if (ctrl->state == QCOM_SLIM_NGD_CTRL_DOWN)
			qcom_slim_ngd_notify_slaves(ctrl);

	} else if (ret == -EIO) {
		dev_err(ctrl->dev, "capability message NACKed, retrying\n");
		if (retries < INIT_MX_RETRIES) {
			msleep(DEF_RETRY_MS);
			retries++;
			goto capability_retry;
		}
	} else {
		dev_err(ctrl->dev, "SLIM: capability TX failed:%d\n", ret);
	}
}

static int qcom_slim_ngd_runtime_resume(struct device *dev)
{
	struct qcom_slim_ngd_ctrl *ctrl = dev_get_drvdata(dev);
	int ret = 0;

	if (ctrl->state >= QCOM_SLIM_NGD_CTRL_ASLEEP)
		ret = qcom_slim_ngd_power_up(ctrl);
	if (ret) {
		/* Did SSR cause this power up failure */
		if (ctrl->state != QCOM_SLIM_NGD_CTRL_DOWN)
			ctrl->state = QCOM_SLIM_NGD_CTRL_ASLEEP;
		else
			dev_err(ctrl->dev, "HW wakeup attempt during SSR\n");
	} else {
		ctrl->state = QCOM_SLIM_NGD_CTRL_AWAKE;
	}

	return 0;
}

static int qcom_slim_ngd_enable(struct qcom_slim_ngd_ctrl *ctrl, bool enable)
{
	if (enable) {
		int ret = qcom_slim_qmi_init(ctrl, false);

		if (ret) {
			dev_err(ctrl->dev, "qmi init fail, ret:%d, state:%d\n",
				ret, ctrl->state);
			return ret;
		}
		/* controller state should be in sync with framework state */
		complete(&ctrl->qmi.qmi_comp);
		if (!pm_runtime_enabled(ctrl->dev) ||
				!pm_runtime_suspended(ctrl->dev))
			qcom_slim_ngd_runtime_resume(ctrl->dev);
		else
			pm_runtime_resume(ctrl->dev);
		pm_runtime_mark_last_busy(ctrl->dev);
		pm_runtime_put(ctrl->dev);

		ret = slim_register_controller(&ctrl->ctrl);
		if (ret) {
			dev_err(ctrl->dev, "error adding slim controller\n");
			return ret;
		}

		dev_info(ctrl->dev, "SLIM controller Registered\n");
	} else {
		qcom_slim_qmi_exit(ctrl);
		slim_unregister_controller(&ctrl->ctrl);
	}

	return 0;
}

static int qcom_slim_ngd_qmi_new_server(struct qmi_handle *hdl,
					struct qmi_service *service)
{
	struct qcom_slim_ngd_qmi *qmi =
		container_of(hdl, struct qcom_slim_ngd_qmi, svc_event_hdl);
	struct qcom_slim_ngd_ctrl *ctrl =
		container_of(qmi, struct qcom_slim_ngd_ctrl, qmi);

	qmi->svc_info.sq_family = AF_QIPCRTR;
	qmi->svc_info.sq_node = service->node;
	qmi->svc_info.sq_port = service->port;

	qcom_slim_ngd_enable(ctrl, true);

	return 0;
}

static void qcom_slim_ngd_qmi_del_server(struct qmi_handle *hdl,
					 struct qmi_service *service)
{
	struct qcom_slim_ngd_qmi *qmi =
		container_of(hdl, struct qcom_slim_ngd_qmi, svc_event_hdl);

	qmi->svc_info.sq_node = 0;
	qmi->svc_info.sq_port = 0;
}

static struct qmi_ops qcom_slim_ngd_qmi_svc_event_ops = {
	.new_server = qcom_slim_ngd_qmi_new_server,
	.del_server = qcom_slim_ngd_qmi_del_server,
};

static int qcom_slim_ngd_qmi_svc_event_init(struct qcom_slim_ngd_ctrl *ctrl)
{
	struct qcom_slim_ngd_qmi *qmi = &ctrl->qmi;
	int ret;

	ret = qmi_handle_init(&qmi->svc_event_hdl, 0,
				&qcom_slim_ngd_qmi_svc_event_ops, NULL);
	if (ret < 0) {
		dev_err(ctrl->dev, "qmi_handle_init failed: %d\n", ret);
		return ret;
	}

	ret = qmi_add_lookup(&qmi->svc_event_hdl, SLIMBUS_QMI_SVC_ID,
			SLIMBUS_QMI_SVC_V1, SLIMBUS_QMI_INS_ID);
	if (ret < 0) {
		dev_err(ctrl->dev, "qmi_add_lookup failed: %d\n", ret);
		qmi_handle_release(&qmi->svc_event_hdl);
	}
	return ret;
}

static void qcom_slim_ngd_qmi_svc_event_deinit(struct qcom_slim_ngd_qmi *qmi)
{
	qmi_handle_release(&qmi->svc_event_hdl);
}

static struct platform_driver qcom_slim_ngd_driver;
#define QCOM_SLIM_NGD_DRV_NAME	"qcom,slim-ngd"

static const struct of_device_id qcom_slim_ngd_dt_match[] = {
	{
		.compatible = "qcom,slim-ngd-v1.5.0",
		.data = &ngd_v1_5_offset_info,
	},
	{}
};

MODULE_DEVICE_TABLE(of, qcom_slim_ngd_dt_match);

static int of_qcom_slim_ngd_register(struct device *parent,
				     struct qcom_slim_ngd_ctrl *ctrl)
{
	const struct ngd_reg_offset_data *data;
	struct qcom_slim_ngd *ngd;
	const struct of_device_id *match;
	struct device_node *node;
	u32 id;

	match = of_match_node(qcom_slim_ngd_dt_match, parent->of_node);
	data = match->data;
	for_each_available_child_of_node(parent->of_node, node) {
		if (of_property_read_u32(node, "reg", &id))
			continue;

		ngd = kzalloc(sizeof(*ngd), GFP_KERNEL);
		if (!ngd) {
			of_node_put(node);
			return -ENOMEM;
		}

		ngd->pdev = platform_device_alloc(QCOM_SLIM_NGD_DRV_NAME, id);
		if (!ngd->pdev) {
			kfree(ngd);
<<<<<<< HEAD
=======
			of_node_put(node);
>>>>>>> f7688b48
			return -ENOMEM;
		}
		ngd->id = id;
		ngd->pdev->dev.parent = parent;
		ngd->pdev->driver_override = QCOM_SLIM_NGD_DRV_NAME;
		ngd->pdev->dev.of_node = node;
		ctrl->ngd = ngd;
		platform_set_drvdata(ngd->pdev, ctrl);

		platform_device_add(ngd->pdev);
		ngd->base = ctrl->base + ngd->id * data->offset +
					(ngd->id - 1) * data->size;
		ctrl->ngd = ngd;

		return 0;
	}

	return -ENODEV;
}

static int qcom_slim_ngd_probe(struct platform_device *pdev)
{
	struct qcom_slim_ngd_ctrl *ctrl = platform_get_drvdata(pdev);
	struct device *dev = &pdev->dev;
	int ret;

	ctrl->ctrl.dev = dev;

	pm_runtime_use_autosuspend(dev);
	pm_runtime_set_autosuspend_delay(dev, QCOM_SLIM_NGD_AUTOSUSPEND);
	pm_runtime_set_suspended(dev);
	pm_runtime_enable(dev);
	pm_runtime_get_noresume(dev);
	ret = qcom_slim_ngd_qmi_svc_event_init(ctrl);
	if (ret) {
		dev_err(&pdev->dev, "QMI service registration failed:%d", ret);
		return ret;
	}

	INIT_WORK(&ctrl->m_work, qcom_slim_ngd_master_worker);
	ctrl->mwq = create_singlethread_workqueue("ngd_master");
	if (!ctrl->mwq) {
		dev_err(&pdev->dev, "Failed to start master worker\n");
		ret = -ENOMEM;
		goto wq_err;
	}

	return 0;
wq_err:
	qcom_slim_ngd_qmi_svc_event_deinit(&ctrl->qmi);
	if (ctrl->mwq)
		destroy_workqueue(ctrl->mwq);

	return ret;
}

static int qcom_slim_ngd_ctrl_probe(struct platform_device *pdev)
{
	struct device *dev = &pdev->dev;
	struct qcom_slim_ngd_ctrl *ctrl;
	struct resource *res;
	int ret;

	ctrl = devm_kzalloc(dev, sizeof(*ctrl), GFP_KERNEL);
	if (!ctrl)
		return -ENOMEM;

	dev_set_drvdata(dev, ctrl);

	res = platform_get_resource(pdev, IORESOURCE_MEM, 0);
	ctrl->base = devm_ioremap_resource(dev, res);
	if (IS_ERR(ctrl->base))
		return PTR_ERR(ctrl->base);

	res = platform_get_resource(pdev, IORESOURCE_IRQ, 0);
	if (!res) {
		dev_err(&pdev->dev, "no slimbus IRQ resource\n");
		return -ENODEV;
	}

	ret = devm_request_irq(dev, res->start, qcom_slim_ngd_interrupt,
			       IRQF_TRIGGER_HIGH, "slim-ngd", ctrl);
	if (ret) {
		dev_err(&pdev->dev, "request IRQ failed\n");
		return ret;
	}

	ctrl->dev = dev;
	ctrl->framer.rootfreq = SLIM_ROOT_FREQ >> 3;
	ctrl->framer.superfreq =
		ctrl->framer.rootfreq / SLIM_CL_PER_SUPERFRAME_DIV8;

	ctrl->ctrl.a_framer = &ctrl->framer;
	ctrl->ctrl.clkgear = SLIM_MAX_CLK_GEAR;
	ctrl->ctrl.get_laddr = qcom_slim_ngd_get_laddr;
	ctrl->ctrl.enable_stream = qcom_slim_ngd_enable_stream;
	ctrl->ctrl.xfer_msg = qcom_slim_ngd_xfer_msg;
	ctrl->ctrl.wakeup = NULL;
	ctrl->state = QCOM_SLIM_NGD_CTRL_DOWN;

	spin_lock_init(&ctrl->tx_buf_lock);
	init_completion(&ctrl->reconf);
	init_completion(&ctrl->qmi.qmi_comp);

	platform_driver_register(&qcom_slim_ngd_driver);
	return of_qcom_slim_ngd_register(dev, ctrl);
}

static int qcom_slim_ngd_ctrl_remove(struct platform_device *pdev)
{
	platform_driver_unregister(&qcom_slim_ngd_driver);

	return 0;
}

static int qcom_slim_ngd_remove(struct platform_device *pdev)
{
	struct qcom_slim_ngd_ctrl *ctrl = platform_get_drvdata(pdev);

	pm_runtime_disable(&pdev->dev);
	qcom_slim_ngd_enable(ctrl, false);
	qcom_slim_ngd_exit_dma(ctrl);
	qcom_slim_ngd_qmi_svc_event_deinit(&ctrl->qmi);
	if (ctrl->mwq)
		destroy_workqueue(ctrl->mwq);

	kfree(ctrl->ngd);
	ctrl->ngd = NULL;
	return 0;
}

static int __maybe_unused qcom_slim_ngd_runtime_idle(struct device *dev)
{
	struct qcom_slim_ngd_ctrl *ctrl = dev_get_drvdata(dev);

	if (ctrl->state == QCOM_SLIM_NGD_CTRL_AWAKE)
		ctrl->state = QCOM_SLIM_NGD_CTRL_IDLE;
	pm_request_autosuspend(dev);
	return -EAGAIN;
}

static int __maybe_unused qcom_slim_ngd_runtime_suspend(struct device *dev)
{
	struct qcom_slim_ngd_ctrl *ctrl = dev_get_drvdata(dev);
	int ret = 0;

	ret = qcom_slim_qmi_power_request(ctrl, false);
	if (ret && ret != -EBUSY)
		dev_info(ctrl->dev, "slim resource not idle:%d\n", ret);
	if (!ret || ret == -ETIMEDOUT)
		ctrl->state = QCOM_SLIM_NGD_CTRL_ASLEEP;

	return ret;
}

static const struct dev_pm_ops qcom_slim_ngd_dev_pm_ops = {
	SET_SYSTEM_SLEEP_PM_OPS(pm_runtime_force_suspend,
				pm_runtime_force_resume)
	SET_RUNTIME_PM_OPS(
		qcom_slim_ngd_runtime_suspend,
		qcom_slim_ngd_runtime_resume,
		qcom_slim_ngd_runtime_idle
	)
};

static struct platform_driver qcom_slim_ngd_ctrl_driver = {
	.probe = qcom_slim_ngd_ctrl_probe,
	.remove = qcom_slim_ngd_ctrl_remove,
	.driver	= {
		.name = "qcom,slim-ngd-ctrl",
		.of_match_table = qcom_slim_ngd_dt_match,
	},
};

static struct platform_driver qcom_slim_ngd_driver = {
	.probe = qcom_slim_ngd_probe,
	.remove = qcom_slim_ngd_remove,
	.driver	= {
		.name = QCOM_SLIM_NGD_DRV_NAME,
		.pm = &qcom_slim_ngd_dev_pm_ops,
	},
};

module_platform_driver(qcom_slim_ngd_ctrl_driver);
MODULE_LICENSE("GPL v2");
MODULE_DESCRIPTION("Qualcomm SLIMBus NGD controller");<|MERGE_RESOLUTION|>--- conflicted
+++ resolved
@@ -1346,10 +1346,7 @@
 		ngd->pdev = platform_device_alloc(QCOM_SLIM_NGD_DRV_NAME, id);
 		if (!ngd->pdev) {
 			kfree(ngd);
-<<<<<<< HEAD
-=======
 			of_node_put(node);
->>>>>>> f7688b48
 			return -ENOMEM;
 		}
 		ngd->id = id;
