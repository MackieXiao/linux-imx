--- conflicted
+++ resolved
@@ -1063,50 +1063,6 @@
 	return 0;
 }
 
-<<<<<<< HEAD
-/*
- * Advertise INPUT_PROP_BUTTONPAD for clickpads. The testing of bit 12 in
- * fw_version for this is based on the following fw_version & caps table:
- *
- * Laptop-model:           fw_version:     caps:           buttons:
- * Acer S3                 0x461f00        10, 13, 0e      clickpad
- * Acer S7-392             0x581f01        50, 17, 0d      clickpad
- * Acer V5-131             0x461f02        01, 16, 0c      clickpad
- * Acer V5-551             0x461f00        ?               clickpad
- * Asus K53SV              0x450f01        78, 15, 0c      2 hw buttons
- * Asus G46VW              0x460f02        00, 18, 0c      2 hw buttons
- * Asus G750JX             0x360f00        00, 16, 0c      2 hw buttons
- * Asus TP500LN            0x381f17        10, 14, 0e      clickpad
- * Asus X750JN             0x381f17        10, 14, 0e      clickpad
- * Asus UX31               0x361f00        20, 15, 0e      clickpad
- * Asus UX32VD             0x361f02        00, 15, 0e      clickpad
- * Avatar AVIU-145A2       0x361f00        ?               clickpad
- * Fujitsu CELSIUS H760    0x570f02        40, 14, 0c      3 hw buttons (**)
- * Fujitsu CELSIUS H780    0x5d0f02        41, 16, 0d      3 hw buttons (**)
- * Fujitsu LIFEBOOK E544   0x470f00        d0, 12, 09      2 hw buttons
- * Fujitsu LIFEBOOK E546   0x470f00        50, 12, 09      2 hw buttons
- * Fujitsu LIFEBOOK E547   0x470f00        50, 12, 09      2 hw buttons
- * Fujitsu LIFEBOOK E554   0x570f01        40, 14, 0c      2 hw buttons
- * Fujitsu LIFEBOOK E557   0x570f01        40, 14, 0c      2 hw buttons
- * Fujitsu T725            0x470f01        05, 12, 09      2 hw buttons
- * Fujitsu H730            0x570f00        c0, 14, 0c      3 hw buttons (**)
- * Gigabyte U2442          0x450f01        58, 17, 0c      2 hw buttons
- * Lenovo L430             0x350f02        b9, 15, 0c      2 hw buttons (*)
- * Lenovo L530             0x350f02        b9, 15, 0c      2 hw buttons (*)
- * Samsung NF210           0x150b00        78, 14, 0a      2 hw buttons
- * Samsung NP770Z5E        0x575f01        10, 15, 0f      clickpad
- * Samsung NP700Z5B        0x361f06        21, 15, 0f      clickpad
- * Samsung NP900X3E-A02    0x575f03        ?               clickpad
- * Samsung NP-QX410        0x851b00        19, 14, 0c      clickpad
- * Samsung RC512           0x450f00        08, 15, 0c      2 hw buttons
- * Samsung RF710           0x450f00        ?               2 hw buttons
- * System76 Pangolin       0x250f01        ?               2 hw buttons
- * (*) + 3 trackpoint buttons
- * (**) + 0 trackpoint buttons
- * Note: Lenovo L430 and Lenovo L530 have the same fw_version/caps
- */
-=======
->>>>>>> f7688b48
 static void elantech_set_buttonpad_prop(struct psmouse *psmouse)
 {
 	struct input_dev *dev = psmouse->dev;
@@ -1148,19 +1104,6 @@
 	{ }
 };
 
-<<<<<<< HEAD
-static const char * const middle_button_pnp_ids[] = {
-	"LEN2131", /* ThinkPad P52 w/ NFC */
-	"LEN2132", /* ThinkPad P52 */
-	"LEN2133", /* ThinkPad P72 w/ NFC */
-	"LEN2134", /* ThinkPad P72 */
-	"LEN0407",
-	"LEN0408",
-	NULL
-};
-
-=======
->>>>>>> f7688b48
 /*
  * Set the appropriate event bits for the input subsystem
  */
@@ -1833,13 +1776,6 @@
 	 * These are known to not be working properly as bits are missing
 	 * in elan_i2c.
 	 */
-<<<<<<< HEAD
-	"LEN2131", /* ThinkPad P52 w/ NFC */
-	"LEN2132", /* ThinkPad P52 */
-	"LEN2133", /* ThinkPad P72 w/ NFC */
-	"LEN2134", /* ThinkPad P72 */
-=======
->>>>>>> f7688b48
 	NULL
 };
 
