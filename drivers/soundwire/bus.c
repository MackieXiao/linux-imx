// SPDX-License-Identifier: (GPL-2.0 OR BSD-3-Clause)
// Copyright(c) 2015-17 Intel Corporation.

#include <linux/acpi.h>
#include <linux/delay.h>
#include <linux/mod_devicetable.h>
#include <linux/pm_runtime.h>
#include <linux/soundwire/sdw_registers.h>
#include <linux/soundwire/sdw.h>
#include "bus.h"
#include "sysfs_local.h"

static DEFINE_IDA(sdw_ida);

static int sdw_get_id(struct sdw_bus *bus)
{
	int rc = ida_alloc(&sdw_ida, GFP_KERNEL);

	if (rc < 0)
		return rc;

	bus->id = rc;
	return 0;
}

/**
 * sdw_bus_master_add() - add a bus Master instance
 * @bus: bus instance
 * @parent: parent device
 * @fwnode: firmware node handle
 *
 * Initializes the bus instance, read properties and create child
 * devices.
 */
int sdw_bus_master_add(struct sdw_bus *bus, struct device *parent,
		       struct fwnode_handle *fwnode)
{
	struct sdw_master_prop *prop = NULL;
	int ret;

	if (!parent) {
		pr_err("SoundWire parent device is not set\n");
		return -ENODEV;
	}

	ret = sdw_get_id(bus);
	if (ret < 0) {
		dev_err(parent, "Failed to get bus id\n");
		return ret;
	}

	ret = sdw_master_device_add(bus, parent, fwnode);
	if (ret < 0) {
		dev_err(parent, "Failed to add master device at link %d\n",
			bus->link_id);
		return ret;
	}

	if (!bus->ops) {
		dev_err(bus->dev, "SoundWire Bus ops are not set\n");
		return -EINVAL;
	}

	if (!bus->compute_params) {
		dev_err(bus->dev,
			"Bandwidth allocation not configured, compute_params no set\n");
		return -EINVAL;
	}

	mutex_init(&bus->msg_lock);
	mutex_init(&bus->bus_lock);
	INIT_LIST_HEAD(&bus->slaves);
	INIT_LIST_HEAD(&bus->m_rt_list);

	/*
	 * Initialize multi_link flag
	 * TODO: populate this flag by reading property from FW node
	 */
	bus->multi_link = false;
	if (bus->ops->read_prop) {
		ret = bus->ops->read_prop(bus);
		if (ret < 0) {
			dev_err(bus->dev,
				"Bus read properties failed:%d\n", ret);
			return ret;
		}
	}

	sdw_bus_debugfs_init(bus);

	/*
	 * Device numbers in SoundWire are 0 through 15. Enumeration device
	 * number (0), Broadcast device number (15), Group numbers (12 and
	 * 13) and Master device number (14) are not used for assignment so
	 * mask these and other higher bits.
	 */

	/* Set higher order bits */
	*bus->assigned = ~GENMASK(SDW_BROADCAST_DEV_NUM, SDW_ENUM_DEV_NUM);

	/* Set enumuration device number and broadcast device number */
	set_bit(SDW_ENUM_DEV_NUM, bus->assigned);
	set_bit(SDW_BROADCAST_DEV_NUM, bus->assigned);

	/* Set group device numbers and master device number */
	set_bit(SDW_GROUP12_DEV_NUM, bus->assigned);
	set_bit(SDW_GROUP13_DEV_NUM, bus->assigned);
	set_bit(SDW_MASTER_DEV_NUM, bus->assigned);

	/*
	 * SDW is an enumerable bus, but devices can be powered off. So,
	 * they won't be able to report as present.
	 *
	 * Create Slave devices based on Slaves described in
	 * the respective firmware (ACPI/DT)
	 */
	if (IS_ENABLED(CONFIG_ACPI) && ACPI_HANDLE(bus->dev))
		ret = sdw_acpi_find_slaves(bus);
	else if (IS_ENABLED(CONFIG_OF) && bus->dev->of_node)
		ret = sdw_of_find_slaves(bus);
	else
		ret = -ENOTSUPP; /* No ACPI/DT so error out */

	if (ret < 0) {
		dev_err(bus->dev, "Finding slaves failed:%d\n", ret);
		return ret;
	}

	/*
	 * Initialize clock values based on Master properties. The max
	 * frequency is read from max_clk_freq property. Current assumption
	 * is that the bus will start at highest clock frequency when
	 * powered on.
	 *
	 * Default active bank will be 0 as out of reset the Slaves have
	 * to start with bank 0 (Table 40 of Spec)
	 */
	prop = &bus->prop;
	bus->params.max_dr_freq = prop->max_clk_freq * SDW_DOUBLE_RATE_FACTOR;
	bus->params.curr_dr_freq = bus->params.max_dr_freq;
	bus->params.curr_bank = SDW_BANK0;
	bus->params.next_bank = SDW_BANK1;

	return 0;
}
EXPORT_SYMBOL(sdw_bus_master_add);

static int sdw_delete_slave(struct device *dev, void *data)
{
	struct sdw_slave *slave = dev_to_sdw_dev(dev);
	struct sdw_bus *bus = slave->bus;

	pm_runtime_disable(dev);

	sdw_slave_debugfs_exit(slave);

	mutex_lock(&bus->bus_lock);

	if (slave->dev_num) /* clear dev_num if assigned */
		clear_bit(slave->dev_num, bus->assigned);

	list_del_init(&slave->node);
	mutex_unlock(&bus->bus_lock);

	device_unregister(dev);
	return 0;
}

/**
 * sdw_bus_master_delete() - delete the bus master instance
 * @bus: bus to be deleted
 *
 * Remove the instance, delete the child devices.
 */
void sdw_bus_master_delete(struct sdw_bus *bus)
{
	device_for_each_child(bus->dev, NULL, sdw_delete_slave);
	sdw_master_device_del(bus);

	sdw_bus_debugfs_exit(bus);
	ida_free(&sdw_ida, bus->id);
}
EXPORT_SYMBOL(sdw_bus_master_delete);

/*
 * SDW IO Calls
 */

static inline int find_response_code(enum sdw_command_response resp)
{
	switch (resp) {
	case SDW_CMD_OK:
		return 0;

	case SDW_CMD_IGNORED:
		return -ENODATA;

	case SDW_CMD_TIMEOUT:
		return -ETIMEDOUT;

	default:
		return -EIO;
	}
}

static inline int do_transfer(struct sdw_bus *bus, struct sdw_msg *msg)
{
	int retry = bus->prop.err_threshold;
	enum sdw_command_response resp;
	int ret = 0, i;

	for (i = 0; i <= retry; i++) {
		resp = bus->ops->xfer_msg(bus, msg);
		ret = find_response_code(resp);

		/* if cmd is ok or ignored return */
		if (ret == 0 || ret == -ENODATA)
			return ret;
	}

	return ret;
}

static inline int do_transfer_defer(struct sdw_bus *bus,
				    struct sdw_msg *msg,
				    struct sdw_defer *defer)
{
	int retry = bus->prop.err_threshold;
	enum sdw_command_response resp;
	int ret = 0, i;

	defer->msg = msg;
	defer->length = msg->len;
	init_completion(&defer->complete);

	for (i = 0; i <= retry; i++) {
		resp = bus->ops->xfer_msg_defer(bus, msg, defer);
		ret = find_response_code(resp);
		/* if cmd is ok or ignored return */
		if (ret == 0 || ret == -ENODATA)
			return ret;
	}

	return ret;
}

static int sdw_reset_page(struct sdw_bus *bus, u16 dev_num)
{
	int retry = bus->prop.err_threshold;
	enum sdw_command_response resp;
	int ret = 0, i;

	for (i = 0; i <= retry; i++) {
		resp = bus->ops->reset_page_addr(bus, dev_num);
		ret = find_response_code(resp);
		/* if cmd is ok or ignored return */
		if (ret == 0 || ret == -ENODATA)
			return ret;
	}

	return ret;
}

static int sdw_transfer_unlocked(struct sdw_bus *bus, struct sdw_msg *msg)
{
	int ret;

	ret = do_transfer(bus, msg);
	if (ret != 0 && ret != -ENODATA)
		dev_err(bus->dev, "trf on Slave %d failed:%d %s addr %x count %d\n",
			msg->dev_num, ret,
			(msg->flags & SDW_MSG_FLAG_WRITE) ? "write" : "read",
			msg->addr, msg->len);

	if (msg->page)
		sdw_reset_page(bus, msg->dev_num);

	return ret;
}

/**
 * sdw_transfer() - Synchronous transfer message to a SDW Slave device
 * @bus: SDW bus
 * @msg: SDW message to be xfered
 */
int sdw_transfer(struct sdw_bus *bus, struct sdw_msg *msg)
{
	int ret;

	mutex_lock(&bus->msg_lock);

	ret = sdw_transfer_unlocked(bus, msg);

	mutex_unlock(&bus->msg_lock);

	return ret;
}

/**
 * sdw_transfer_defer() - Asynchronously transfer message to a SDW Slave device
 * @bus: SDW bus
 * @msg: SDW message to be xfered
 * @defer: Defer block for signal completion
 *
 * Caller needs to hold the msg_lock lock while calling this
 */
int sdw_transfer_defer(struct sdw_bus *bus, struct sdw_msg *msg,
		       struct sdw_defer *defer)
{
	int ret;

	if (!bus->ops->xfer_msg_defer)
		return -ENOTSUPP;

	ret = do_transfer_defer(bus, msg, defer);
	if (ret != 0 && ret != -ENODATA)
		dev_err(bus->dev, "Defer trf on Slave %d failed:%d\n",
			msg->dev_num, ret);

	if (msg->page)
		sdw_reset_page(bus, msg->dev_num);

	return ret;
}

int sdw_fill_msg(struct sdw_msg *msg, struct sdw_slave *slave,
		 u32 addr, size_t count, u16 dev_num, u8 flags, u8 *buf)
{
	memset(msg, 0, sizeof(*msg));
	msg->addr = addr; /* addr is 16 bit and truncated here */
	msg->len = count;
	msg->dev_num = dev_num;
	msg->flags = flags;
	msg->buf = buf;

	if (addr < SDW_REG_NO_PAGE) /* no paging area */
		return 0;

	if (addr >= SDW_REG_MAX) { /* illegal addr */
		pr_err("SDW: Invalid address %x passed\n", addr);
		return -EINVAL;
	}

	if (addr < SDW_REG_OPTIONAL_PAGE) { /* 32k but no page */
		if (slave && !slave->prop.paging_support)
			return 0;
		/* no need for else as that will fall-through to paging */
	}

	/* paging mandatory */
	if (dev_num == SDW_ENUM_DEV_NUM || dev_num == SDW_BROADCAST_DEV_NUM) {
		pr_err("SDW: Invalid device for paging :%d\n", dev_num);
		return -EINVAL;
	}

	if (!slave) {
		pr_err("SDW: No slave for paging addr\n");
		return -EINVAL;
	}

	if (!slave->prop.paging_support) {
		dev_err(&slave->dev,
			"address %x needs paging but no support\n", addr);
		return -EINVAL;
	}

	msg->addr_page1 = FIELD_GET(SDW_SCP_ADDRPAGE1_MASK, addr);
	msg->addr_page2 = FIELD_GET(SDW_SCP_ADDRPAGE2_MASK, addr);
	msg->addr |= BIT(15);
	msg->page = true;

	return 0;
}

/*
 * Read/Write IO functions.
 * no_pm versions can only be called by the bus, e.g. while enumerating or
 * handling suspend-resume sequences.
 * all clients need to use the pm versions
 */

static int
sdw_nread_no_pm(struct sdw_slave *slave, u32 addr, size_t count, u8 *val)
{
	struct sdw_msg msg;
	int ret;

	ret = sdw_fill_msg(&msg, slave, addr, count,
			   slave->dev_num, SDW_MSG_FLAG_READ, val);
	if (ret < 0)
		return ret;

	ret = sdw_transfer(slave->bus, &msg);
	if (slave->is_mockup_device)
		ret = 0;
	return ret;
}

static int
sdw_nwrite_no_pm(struct sdw_slave *slave, u32 addr, size_t count, const u8 *val)
{
	struct sdw_msg msg;
	int ret;

	ret = sdw_fill_msg(&msg, slave, addr, count,
			   slave->dev_num, SDW_MSG_FLAG_WRITE, (u8 *)val);
	if (ret < 0)
		return ret;

	ret = sdw_transfer(slave->bus, &msg);
	if (slave->is_mockup_device)
		ret = 0;
	return ret;
}

int sdw_write_no_pm(struct sdw_slave *slave, u32 addr, u8 value)
{
	return sdw_nwrite_no_pm(slave, addr, 1, &value);
}
EXPORT_SYMBOL(sdw_write_no_pm);

static int
sdw_bread_no_pm(struct sdw_bus *bus, u16 dev_num, u32 addr)
{
	struct sdw_msg msg;
	u8 buf;
	int ret;

	ret = sdw_fill_msg(&msg, NULL, addr, 1, dev_num,
			   SDW_MSG_FLAG_READ, &buf);
	if (ret < 0)
		return ret;

	ret = sdw_transfer(bus, &msg);
	if (ret < 0)
		return ret;

	return buf;
}

static int
sdw_bwrite_no_pm(struct sdw_bus *bus, u16 dev_num, u32 addr, u8 value)
{
	struct sdw_msg msg;
	int ret;

	ret = sdw_fill_msg(&msg, NULL, addr, 1, dev_num,
			   SDW_MSG_FLAG_WRITE, &value);
	if (ret < 0)
		return ret;

	return sdw_transfer(bus, &msg);
}

int sdw_bread_no_pm_unlocked(struct sdw_bus *bus, u16 dev_num, u32 addr)
{
	struct sdw_msg msg;
	u8 buf;
	int ret;

	ret = sdw_fill_msg(&msg, NULL, addr, 1, dev_num,
			   SDW_MSG_FLAG_READ, &buf);
	if (ret < 0)
		return ret;

	ret = sdw_transfer_unlocked(bus, &msg);
	if (ret < 0)
		return ret;

	return buf;
}
EXPORT_SYMBOL(sdw_bread_no_pm_unlocked);

int sdw_bwrite_no_pm_unlocked(struct sdw_bus *bus, u16 dev_num, u32 addr, u8 value)
{
	struct sdw_msg msg;
	int ret;

	ret = sdw_fill_msg(&msg, NULL, addr, 1, dev_num,
			   SDW_MSG_FLAG_WRITE, &value);
	if (ret < 0)
		return ret;

	return sdw_transfer_unlocked(bus, &msg);
}
EXPORT_SYMBOL(sdw_bwrite_no_pm_unlocked);

int sdw_read_no_pm(struct sdw_slave *slave, u32 addr)
{
	u8 buf;
	int ret;

	ret = sdw_nread_no_pm(slave, addr, 1, &buf);
	if (ret < 0)
		return ret;
	else
		return buf;
}
EXPORT_SYMBOL(sdw_read_no_pm);

<<<<<<< HEAD
static int sdw_update_no_pm(struct sdw_slave *slave, u32 addr, u8 mask, u8 val)
=======
int sdw_update_no_pm(struct sdw_slave *slave, u32 addr, u8 mask, u8 val)
>>>>>>> 3b17187f
{
	int tmp;

	tmp = sdw_read_no_pm(slave, addr);
	if (tmp < 0)
		return tmp;

	tmp = (tmp & ~mask) | val;
	return sdw_write_no_pm(slave, addr, tmp);
}
<<<<<<< HEAD
=======
EXPORT_SYMBOL(sdw_update_no_pm);

/* Read-Modify-Write Slave register */
int sdw_update(struct sdw_slave *slave, u32 addr, u8 mask, u8 val)
{
	int tmp;

	tmp = sdw_read(slave, addr);
	if (tmp < 0)
		return tmp;

	tmp = (tmp & ~mask) | val;
	return sdw_write(slave, addr, tmp);
}
EXPORT_SYMBOL(sdw_update);
>>>>>>> 3b17187f

/**
 * sdw_nread() - Read "n" contiguous SDW Slave registers
 * @slave: SDW Slave
 * @addr: Register address
 * @count: length
 * @val: Buffer for values to be read
 */
int sdw_nread(struct sdw_slave *slave, u32 addr, size_t count, u8 *val)
{
	int ret;

	ret = pm_runtime_get_sync(&slave->dev);
	if (ret < 0 && ret != -EACCES) {
		pm_runtime_put_noidle(&slave->dev);
		return ret;
	}

	ret = sdw_nread_no_pm(slave, addr, count, val);

	pm_runtime_mark_last_busy(&slave->dev);
	pm_runtime_put(&slave->dev);

	return ret;
}
EXPORT_SYMBOL(sdw_nread);

/**
 * sdw_nwrite() - Write "n" contiguous SDW Slave registers
 * @slave: SDW Slave
 * @addr: Register address
 * @count: length
 * @val: Buffer for values to be written
 */
int sdw_nwrite(struct sdw_slave *slave, u32 addr, size_t count, const u8 *val)
{
	int ret;

	ret = pm_runtime_get_sync(&slave->dev);
	if (ret < 0 && ret != -EACCES) {
		pm_runtime_put_noidle(&slave->dev);
		return ret;
	}

	ret = sdw_nwrite_no_pm(slave, addr, count, val);

	pm_runtime_mark_last_busy(&slave->dev);
	pm_runtime_put(&slave->dev);

	return ret;
}
EXPORT_SYMBOL(sdw_nwrite);

/**
 * sdw_read() - Read a SDW Slave register
 * @slave: SDW Slave
 * @addr: Register address
 */
int sdw_read(struct sdw_slave *slave, u32 addr)
{
	u8 buf;
	int ret;

	ret = sdw_nread(slave, addr, 1, &buf);
	if (ret < 0)
		return ret;

	return buf;
}
EXPORT_SYMBOL(sdw_read);

/**
 * sdw_write() - Write a SDW Slave register
 * @slave: SDW Slave
 * @addr: Register address
 * @value: Register value
 */
int sdw_write(struct sdw_slave *slave, u32 addr, u8 value)
{
	return sdw_nwrite(slave, addr, 1, &value);
}
EXPORT_SYMBOL(sdw_write);

/*
 * SDW alert handling
 */

/* called with bus_lock held */
static struct sdw_slave *sdw_get_slave(struct sdw_bus *bus, int i)
{
	struct sdw_slave *slave;

	list_for_each_entry(slave, &bus->slaves, node) {
		if (slave->dev_num == i)
			return slave;
	}

	return NULL;
}

int sdw_compare_devid(struct sdw_slave *slave, struct sdw_slave_id id)
{
	if (slave->id.mfg_id != id.mfg_id ||
	    slave->id.part_id != id.part_id ||
	    slave->id.class_id != id.class_id ||
	    (slave->id.unique_id != SDW_IGNORED_UNIQUE_ID &&
	     slave->id.unique_id != id.unique_id))
		return -ENODEV;

	return 0;
}
EXPORT_SYMBOL(sdw_compare_devid);

/* called with bus_lock held */
static int sdw_get_device_num(struct sdw_slave *slave)
{
	int bit;

	bit = find_first_zero_bit(slave->bus->assigned, SDW_MAX_DEVICES);
	if (bit == SDW_MAX_DEVICES) {
		bit = -ENODEV;
		goto err;
	}

	/*
	 * Do not update dev_num in Slave data structure here,
	 * Update once program dev_num is successful
	 */
	set_bit(bit, slave->bus->assigned);

err:
	return bit;
}

static int sdw_assign_device_num(struct sdw_slave *slave)
{
	struct sdw_bus *bus = slave->bus;
	int ret, dev_num;
	bool new_device = false;

	/* check first if device number is assigned, if so reuse that */
	if (!slave->dev_num) {
		if (!slave->dev_num_sticky) {
			mutex_lock(&slave->bus->bus_lock);
			dev_num = sdw_get_device_num(slave);
			mutex_unlock(&slave->bus->bus_lock);
			if (dev_num < 0) {
				dev_err(bus->dev, "Get dev_num failed: %d\n",
					dev_num);
				return dev_num;
			}
			slave->dev_num = dev_num;
			slave->dev_num_sticky = dev_num;
			new_device = true;
		} else {
			slave->dev_num = slave->dev_num_sticky;
		}
	}

	if (!new_device)
		dev_dbg(bus->dev,
			"Slave already registered, reusing dev_num:%d\n",
			slave->dev_num);

	/* Clear the slave->dev_num to transfer message on device 0 */
	dev_num = slave->dev_num;
	slave->dev_num = 0;

	ret = sdw_write_no_pm(slave, SDW_SCP_DEVNUMBER, dev_num);
	if (ret < 0) {
		dev_err(bus->dev, "Program device_num %d failed: %d\n",
			dev_num, ret);
		return ret;
	}

	/* After xfer of msg, restore dev_num */
	slave->dev_num = slave->dev_num_sticky;

	return 0;
}

void sdw_extract_slave_id(struct sdw_bus *bus,
			  u64 addr, struct sdw_slave_id *id)
{
	dev_dbg(bus->dev, "SDW Slave Addr: %llx\n", addr);

	id->sdw_version = SDW_VERSION(addr);
	id->unique_id = SDW_UNIQUE_ID(addr);
	id->mfg_id = SDW_MFG_ID(addr);
	id->part_id = SDW_PART_ID(addr);
	id->class_id = SDW_CLASS_ID(addr);

	dev_dbg(bus->dev,
		"SDW Slave class_id 0x%02x, mfg_id 0x%04x, part_id 0x%04x, unique_id 0x%x, version 0x%x\n",
		id->class_id, id->mfg_id, id->part_id, id->unique_id, id->sdw_version);
}
EXPORT_SYMBOL(sdw_extract_slave_id);

static int sdw_program_device_num(struct sdw_bus *bus)
{
	u8 buf[SDW_NUM_DEV_ID_REGISTERS] = {0};
	struct sdw_slave *slave, *_s;
	struct sdw_slave_id id;
	struct sdw_msg msg;
	bool found;
	int count = 0, ret;
	u64 addr;

	/* No Slave, so use raw xfer api */
	ret = sdw_fill_msg(&msg, NULL, SDW_SCP_DEVID_0,
			   SDW_NUM_DEV_ID_REGISTERS, 0, SDW_MSG_FLAG_READ, buf);
	if (ret < 0)
		return ret;

	do {
		ret = sdw_transfer(bus, &msg);
		if (ret == -ENODATA) { /* end of device id reads */
			dev_dbg(bus->dev, "No more devices to enumerate\n");
			ret = 0;
			break;
		}
		if (ret < 0) {
			dev_err(bus->dev, "DEVID read fail:%d\n", ret);
			break;
		}

		/*
		 * Construct the addr and extract. Cast the higher shift
		 * bits to avoid truncation due to size limit.
		 */
		addr = buf[5] | (buf[4] << 8) | (buf[3] << 16) |
			((u64)buf[2] << 24) | ((u64)buf[1] << 32) |
			((u64)buf[0] << 40);

		sdw_extract_slave_id(bus, addr, &id);

		found = false;
		/* Now compare with entries */
		list_for_each_entry_safe(slave, _s, &bus->slaves, node) {
			if (sdw_compare_devid(slave, id) == 0) {
				found = true;

				/*
				 * Assign a new dev_num to this Slave and
				 * not mark it present. It will be marked
				 * present after it reports ATTACHED on new
				 * dev_num
				 */
				ret = sdw_assign_device_num(slave);
				if (ret < 0) {
					dev_err(bus->dev,
						"Assign dev_num failed:%d\n",
						ret);
					return ret;
				}

				break;
			}
		}

		if (!found) {
			/* TODO: Park this device in Group 13 */

			/*
			 * add Slave device even if there is no platform
			 * firmware description. There will be no driver probe
			 * but the user/integration will be able to see the
			 * device, enumeration status and device number in sysfs
			 */
			sdw_slave_add(bus, &id, NULL);

			dev_err(bus->dev, "Slave Entry not found\n");
		}

		count++;

		/*
		 * Check till error out or retry (count) exhausts.
		 * Device can drop off and rejoin during enumeration
		 * so count till twice the bound.
		 */

	} while (ret == 0 && count < (SDW_MAX_DEVICES * 2));

	return ret;
}

static void sdw_modify_slave_status(struct sdw_slave *slave,
				    enum sdw_slave_status status)
{
	struct sdw_bus *bus = slave->bus;

	mutex_lock(&bus->bus_lock);

	dev_vdbg(bus->dev,
		 "%s: changing status slave %d status %d new status %d\n",
		 __func__, slave->dev_num, slave->status, status);

	if (status == SDW_SLAVE_UNATTACHED) {
		dev_dbg(&slave->dev,
			"%s: initializing enumeration and init completion for Slave %d\n",
			__func__, slave->dev_num);

		init_completion(&slave->enumeration_complete);
		init_completion(&slave->initialization_complete);

	} else if ((status == SDW_SLAVE_ATTACHED) &&
		   (slave->status == SDW_SLAVE_UNATTACHED)) {
		dev_dbg(&slave->dev,
			"%s: signaling enumeration completion for Slave %d\n",
			__func__, slave->dev_num);

		complete(&slave->enumeration_complete);
	}
	slave->status = status;
	mutex_unlock(&bus->bus_lock);
}

static int sdw_slave_clk_stop_callback(struct sdw_slave *slave,
				       enum sdw_clk_stop_mode mode,
				       enum sdw_clk_stop_type type)
{
	int ret;

	if (slave->ops && slave->ops->clk_stop) {
		ret = slave->ops->clk_stop(slave, mode, type);
		if (ret < 0)
			return ret;
	}

	return 0;
}

static int sdw_slave_clk_stop_prepare(struct sdw_slave *slave,
				      enum sdw_clk_stop_mode mode,
				      bool prepare)
{
	bool wake_en;
	u32 val = 0;
	int ret;

	wake_en = slave->prop.wake_capable;

	if (prepare) {
		val = SDW_SCP_SYSTEMCTRL_CLK_STP_PREP;

		if (mode == SDW_CLK_STOP_MODE1)
			val |= SDW_SCP_SYSTEMCTRL_CLK_STP_MODE1;

		if (wake_en)
			val |= SDW_SCP_SYSTEMCTRL_WAKE_UP_EN;
	} else {
		ret = sdw_read_no_pm(slave, SDW_SCP_SYSTEMCTRL);
		if (ret < 0) {
			if (ret != -ENODATA)
				dev_err(&slave->dev, "SDW_SCP_SYSTEMCTRL read failed:%d\n", ret);
			return ret;
		}
		val = ret;
		val &= ~(SDW_SCP_SYSTEMCTRL_CLK_STP_PREP);
	}

	ret = sdw_write_no_pm(slave, SDW_SCP_SYSTEMCTRL, val);

	if (ret < 0 && ret != -ENODATA)
		dev_err(&slave->dev, "SDW_SCP_SYSTEMCTRL write failed:%d\n", ret);

	return ret;
}

static int sdw_bus_wait_for_clk_prep_deprep(struct sdw_bus *bus, u16 dev_num)
{
	int retry = bus->clk_stop_timeout;
	int val;

	do {
		val = sdw_bread_no_pm(bus, dev_num, SDW_SCP_STAT);
		if (val < 0) {
			if (val != -ENODATA)
				dev_err(bus->dev, "SDW_SCP_STAT bread failed:%d\n", val);
			return val;
		}
		val &= SDW_SCP_STAT_CLK_STP_NF;
		if (!val) {
			dev_dbg(bus->dev, "clock stop prep/de-prep done slave:%d\n",
				dev_num);
			return 0;
		}

		usleep_range(1000, 1500);
		retry--;
	} while (retry);

	dev_err(bus->dev, "clock stop prep/de-prep failed slave:%d\n",
		dev_num);

	return -ETIMEDOUT;
}

/**
 * sdw_bus_prep_clk_stop: prepare Slave(s) for clock stop
 *
 * @bus: SDW bus instance
 *
 * Query Slave for clock stop mode and prepare for that mode.
 */
int sdw_bus_prep_clk_stop(struct sdw_bus *bus)
{
	bool simple_clk_stop = true;
	struct sdw_slave *slave;
	bool is_slave = false;
	int ret = 0;

	/*
	 * In order to save on transition time, prepare
	 * each Slave and then wait for all Slave(s) to be
	 * prepared for clock stop.
	 * If one of the Slave devices has lost sync and
	 * replies with Command Ignored/-ENODATA, we continue
	 * the loop
	 */
	list_for_each_entry(slave, &bus->slaves, node) {
		if (!slave->dev_num)
			continue;

		if (slave->status != SDW_SLAVE_ATTACHED &&
		    slave->status != SDW_SLAVE_ALERT)
			continue;

		/* Identify if Slave(s) are available on Bus */
		is_slave = true;

		ret = sdw_slave_clk_stop_callback(slave,
						  SDW_CLK_STOP_MODE0,
						  SDW_CLK_PRE_PREPARE);
		if (ret < 0 && ret != -ENODATA) {
			dev_err(&slave->dev, "clock stop pre-prepare cb failed:%d\n", ret);
			return ret;
		}

		/* Only prepare a Slave device if needed */
		if (!slave->prop.simple_clk_stop_capable) {
			simple_clk_stop = false;

			ret = sdw_slave_clk_stop_prepare(slave,
							 SDW_CLK_STOP_MODE0,
							 true);
			if (ret < 0 && ret != -ENODATA) {
				dev_err(&slave->dev, "clock stop prepare failed:%d\n", ret);
				return ret;
			}
		}
	}

	/* Skip remaining clock stop preparation if no Slave is attached */
	if (!is_slave)
		return 0;

	/*
	 * Don't wait for all Slaves to be ready if they follow the simple
	 * state machine
	 */
	if (!simple_clk_stop) {
		ret = sdw_bus_wait_for_clk_prep_deprep(bus,
						       SDW_BROADCAST_DEV_NUM);
		/*
		 * if there are no Slave devices present and the reply is
		 * Command_Ignored/-ENODATA, we don't need to continue with the
		 * flow and can just return here. The error code is not modified
		 * and its handling left as an exercise for the caller.
		 */
		if (ret < 0)
			return ret;
	}

	/* Inform slaves that prep is done */
	list_for_each_entry(slave, &bus->slaves, node) {
		if (!slave->dev_num)
			continue;

		if (slave->status != SDW_SLAVE_ATTACHED &&
		    slave->status != SDW_SLAVE_ALERT)
			continue;

		ret = sdw_slave_clk_stop_callback(slave,
						  SDW_CLK_STOP_MODE0,
						  SDW_CLK_POST_PREPARE);

		if (ret < 0 && ret != -ENODATA) {
			dev_err(&slave->dev, "clock stop post-prepare cb failed:%d\n", ret);
			return ret;
		}
	}

	return 0;
}
EXPORT_SYMBOL(sdw_bus_prep_clk_stop);

/**
 * sdw_bus_clk_stop: stop bus clock
 *
 * @bus: SDW bus instance
 *
 * After preparing the Slaves for clock stop, stop the clock by broadcasting
 * write to SCP_CTRL register.
 */
int sdw_bus_clk_stop(struct sdw_bus *bus)
{
	int ret;

	/*
	 * broadcast clock stop now, attached Slaves will ACK this,
	 * unattached will ignore
	 */
	ret = sdw_bwrite_no_pm(bus, SDW_BROADCAST_DEV_NUM,
			       SDW_SCP_CTRL, SDW_SCP_CTRL_CLK_STP_NOW);
	if (ret < 0) {
		if (ret != -ENODATA)
			dev_err(bus->dev, "ClockStopNow Broadcast msg failed %d\n", ret);
		return ret;
	}

	return 0;
}
EXPORT_SYMBOL(sdw_bus_clk_stop);

/**
 * sdw_bus_exit_clk_stop: Exit clock stop mode
 *
 * @bus: SDW bus instance
 *
 * This De-prepares the Slaves by exiting Clock Stop Mode 0. For the Slaves
 * exiting Clock Stop Mode 1, they will be de-prepared after they enumerate
 * back.
 */
int sdw_bus_exit_clk_stop(struct sdw_bus *bus)
{
	bool simple_clk_stop = true;
	struct sdw_slave *slave;
	bool is_slave = false;
	int ret;

	/*
	 * In order to save on transition time, de-prepare
	 * each Slave and then wait for all Slave(s) to be
	 * de-prepared after clock resume.
	 */
	list_for_each_entry(slave, &bus->slaves, node) {
		if (!slave->dev_num)
			continue;

		if (slave->status != SDW_SLAVE_ATTACHED &&
		    slave->status != SDW_SLAVE_ALERT)
			continue;

		/* Identify if Slave(s) are available on Bus */
		is_slave = true;

		ret = sdw_slave_clk_stop_callback(slave, SDW_CLK_STOP_MODE0,
						  SDW_CLK_PRE_DEPREPARE);
		if (ret < 0)
			dev_warn(&slave->dev, "clock stop pre-deprepare cb failed:%d\n", ret);

		/* Only de-prepare a Slave device if needed */
		if (!slave->prop.simple_clk_stop_capable) {
			simple_clk_stop = false;

			ret = sdw_slave_clk_stop_prepare(slave, SDW_CLK_STOP_MODE0,
							 false);

			if (ret < 0)
				dev_warn(&slave->dev, "clock stop deprepare failed:%d\n", ret);
		}
	}

	/* Skip remaining clock stop de-preparation if no Slave is attached */
	if (!is_slave)
		return 0;

	/*
	 * Don't wait for all Slaves to be ready if they follow the simple
	 * state machine
	 */
	if (!simple_clk_stop) {
		ret = sdw_bus_wait_for_clk_prep_deprep(bus, SDW_BROADCAST_DEV_NUM);
		if (ret < 0)
			dev_warn(bus->dev, "clock stop deprepare wait failed:%d\n", ret);
	}

	list_for_each_entry(slave, &bus->slaves, node) {
		if (!slave->dev_num)
			continue;

		if (slave->status != SDW_SLAVE_ATTACHED &&
		    slave->status != SDW_SLAVE_ALERT)
			continue;

		ret = sdw_slave_clk_stop_callback(slave, SDW_CLK_STOP_MODE0,
						  SDW_CLK_POST_DEPREPARE);
		if (ret < 0)
			dev_warn(&slave->dev, "clock stop post-deprepare cb failed:%d\n", ret);
	}

	return 0;
}
EXPORT_SYMBOL(sdw_bus_exit_clk_stop);

int sdw_configure_dpn_intr(struct sdw_slave *slave,
			   int port, bool enable, int mask)
{
	u32 addr;
	int ret;
	u8 val = 0;

	if (slave->bus->params.s_data_mode != SDW_PORT_DATA_MODE_NORMAL) {
		dev_dbg(&slave->dev, "TEST FAIL interrupt %s\n",
			enable ? "on" : "off");
		mask |= SDW_DPN_INT_TEST_FAIL;
	}

	addr = SDW_DPN_INTMASK(port);

	/* Set/Clear port ready interrupt mask */
	if (enable) {
		val |= mask;
		val |= SDW_DPN_INT_PORT_READY;
	} else {
		val &= ~(mask);
		val &= ~SDW_DPN_INT_PORT_READY;
	}

	ret = sdw_update(slave, addr, (mask | SDW_DPN_INT_PORT_READY), val);
	if (ret < 0)
		dev_err(&slave->dev,
			"SDW_DPN_INTMASK write failed:%d\n", val);

	return ret;
}

static int sdw_slave_set_frequency(struct sdw_slave *slave)
{
	u32 mclk_freq = slave->bus->prop.mclk_freq;
	u32 curr_freq = slave->bus->params.curr_dr_freq >> 1;
	unsigned int scale;
	u8 scale_index;
	u8 base;
	int ret;

	/*
	 * frequency base and scale registers are required for SDCA
	 * devices. They may also be used for 1.2+/non-SDCA devices,
	 * but we will need a DisCo property to cover this case
	 */
	if (!slave->id.class_id)
		return 0;

	if (!mclk_freq) {
		dev_err(&slave->dev,
			"no bus MCLK, cannot set SDW_SCP_BUS_CLOCK_BASE\n");
		return -EINVAL;
	}

	/*
	 * map base frequency using Table 89 of SoundWire 1.2 spec.
	 * The order of the tests just follows the specification, this
	 * is not a selection between possible values or a search for
	 * the best value but just a mapping.  Only one case per platform
	 * is relevant.
	 * Some BIOS have inconsistent values for mclk_freq but a
	 * correct root so we force the mclk_freq to avoid variations.
	 */
	if (!(19200000 % mclk_freq)) {
		mclk_freq = 19200000;
		base = SDW_SCP_BASE_CLOCK_19200000_HZ;
	} else if (!(24000000 % mclk_freq)) {
		mclk_freq = 24000000;
		base = SDW_SCP_BASE_CLOCK_24000000_HZ;
	} else if (!(24576000 % mclk_freq)) {
		mclk_freq = 24576000;
		base = SDW_SCP_BASE_CLOCK_24576000_HZ;
	} else if (!(22579200 % mclk_freq)) {
		mclk_freq = 22579200;
		base = SDW_SCP_BASE_CLOCK_22579200_HZ;
	} else if (!(32000000 % mclk_freq)) {
		mclk_freq = 32000000;
		base = SDW_SCP_BASE_CLOCK_32000000_HZ;
	} else {
		dev_err(&slave->dev,
			"Unsupported clock base, mclk %d\n",
			mclk_freq);
		return -EINVAL;
	}

	if (mclk_freq % curr_freq) {
		dev_err(&slave->dev,
			"mclk %d is not multiple of bus curr_freq %d\n",
			mclk_freq, curr_freq);
		return -EINVAL;
	}

	scale = mclk_freq / curr_freq;

	/*
	 * map scale to Table 90 of SoundWire 1.2 spec - and check
	 * that the scale is a power of two and maximum 64
	 */
	scale_index = ilog2(scale);

	if (BIT(scale_index) != scale || scale_index > 6) {
		dev_err(&slave->dev,
			"No match found for scale %d, bus mclk %d curr_freq %d\n",
			scale, mclk_freq, curr_freq);
		return -EINVAL;
	}
	scale_index++;

	ret = sdw_write_no_pm(slave, SDW_SCP_BUS_CLOCK_BASE, base);
	if (ret < 0) {
		dev_err(&slave->dev,
			"SDW_SCP_BUS_CLOCK_BASE write failed:%d\n", ret);
		return ret;
	}

	/* initialize scale for both banks */
	ret = sdw_write_no_pm(slave, SDW_SCP_BUSCLOCK_SCALE_B0, scale_index);
	if (ret < 0) {
		dev_err(&slave->dev,
			"SDW_SCP_BUSCLOCK_SCALE_B0 write failed:%d\n", ret);
		return ret;
	}
	ret = sdw_write_no_pm(slave, SDW_SCP_BUSCLOCK_SCALE_B1, scale_index);
	if (ret < 0)
		dev_err(&slave->dev,
			"SDW_SCP_BUSCLOCK_SCALE_B1 write failed:%d\n", ret);

	dev_dbg(&slave->dev,
		"Configured bus base %d, scale %d, mclk %d, curr_freq %d\n",
		base, scale_index, mclk_freq, curr_freq);

	return ret;
}

static int sdw_initialize_slave(struct sdw_slave *slave)
{
	struct sdw_slave_prop *prop = &slave->prop;
	int status;
	int ret;
	u8 val;

	ret = sdw_slave_set_frequency(slave);
	if (ret < 0)
		return ret;

	if (slave->bus->prop.quirks & SDW_MASTER_QUIRKS_CLEAR_INITIAL_CLASH) {
		/* Clear bus clash interrupt before enabling interrupt mask */
		status = sdw_read_no_pm(slave, SDW_SCP_INT1);
		if (status < 0) {
			dev_err(&slave->dev,
				"SDW_SCP_INT1 (BUS_CLASH) read failed:%d\n", status);
			return status;
		}
		if (status & SDW_SCP_INT1_BUS_CLASH) {
			dev_warn(&slave->dev, "Bus clash detected before INT mask is enabled\n");
			ret = sdw_write_no_pm(slave, SDW_SCP_INT1, SDW_SCP_INT1_BUS_CLASH);
			if (ret < 0) {
				dev_err(&slave->dev,
					"SDW_SCP_INT1 (BUS_CLASH) write failed:%d\n", ret);
				return ret;
			}
		}
	}
	if ((slave->bus->prop.quirks & SDW_MASTER_QUIRKS_CLEAR_INITIAL_PARITY) &&
	    !(slave->prop.quirks & SDW_SLAVE_QUIRKS_INVALID_INITIAL_PARITY)) {
		/* Clear parity interrupt before enabling interrupt mask */
		status = sdw_read_no_pm(slave, SDW_SCP_INT1);
		if (status < 0) {
			dev_err(&slave->dev,
				"SDW_SCP_INT1 (PARITY) read failed:%d\n", status);
			return status;
		}
		if (status & SDW_SCP_INT1_PARITY) {
			dev_warn(&slave->dev, "PARITY error detected before INT mask is enabled\n");
			ret = sdw_write_no_pm(slave, SDW_SCP_INT1, SDW_SCP_INT1_PARITY);
			if (ret < 0) {
				dev_err(&slave->dev,
					"SDW_SCP_INT1 (PARITY) write failed:%d\n", ret);
				return ret;
			}
		}
	}

	/*
	 * Set SCP_INT1_MASK register, typically bus clash and
	 * implementation-defined interrupt mask. The Parity detection
	 * may not always be correct on startup so its use is
	 * device-dependent, it might e.g. only be enabled in
	 * steady-state after a couple of frames.
	 */
	val = slave->prop.scp_int1_mask;

	/* Enable SCP interrupts */
	ret = sdw_update_no_pm(slave, SDW_SCP_INTMASK1, val, val);
	if (ret < 0) {
		dev_err(&slave->dev,
			"SDW_SCP_INTMASK1 write failed:%d\n", ret);
		return ret;
	}

	/* No need to continue if DP0 is not present */
	if (!slave->prop.dp0_prop)
		return 0;

	/* Enable DP0 interrupts */
	val = prop->dp0_prop->imp_def_interrupts;
	val |= SDW_DP0_INT_PORT_READY | SDW_DP0_INT_BRA_FAILURE;

	ret = sdw_update_no_pm(slave, SDW_DP0_INTMASK, val, val);
	if (ret < 0)
		dev_err(&slave->dev,
			"SDW_DP0_INTMASK read failed:%d\n", ret);
	return ret;
}

static int sdw_handle_dp0_interrupt(struct sdw_slave *slave, u8 *slave_status)
{
	u8 clear, impl_int_mask;
	int status, status2, ret, count = 0;

	status = sdw_read_no_pm(slave, SDW_DP0_INT);
	if (status < 0) {
		dev_err(&slave->dev,
			"SDW_DP0_INT read failed:%d\n", status);
		return status;
	}

	do {
		clear = status & ~SDW_DP0_INTERRUPTS;

		if (status & SDW_DP0_INT_TEST_FAIL) {
			dev_err(&slave->dev, "Test fail for port 0\n");
			clear |= SDW_DP0_INT_TEST_FAIL;
		}

		/*
		 * Assumption: PORT_READY interrupt will be received only for
		 * ports implementing Channel Prepare state machine (CP_SM)
		 */

		if (status & SDW_DP0_INT_PORT_READY) {
			complete(&slave->port_ready[0]);
			clear |= SDW_DP0_INT_PORT_READY;
		}

		if (status & SDW_DP0_INT_BRA_FAILURE) {
			dev_err(&slave->dev, "BRA failed\n");
			clear |= SDW_DP0_INT_BRA_FAILURE;
		}

		impl_int_mask = SDW_DP0_INT_IMPDEF1 |
			SDW_DP0_INT_IMPDEF2 | SDW_DP0_INT_IMPDEF3;

		if (status & impl_int_mask) {
			clear |= impl_int_mask;
			*slave_status = clear;
		}

		/* clear the interrupts but don't touch reserved and SDCA_CASCADE fields */
		ret = sdw_write_no_pm(slave, SDW_DP0_INT, clear);
		if (ret < 0) {
			dev_err(&slave->dev,
				"SDW_DP0_INT write failed:%d\n", ret);
			return ret;
		}

		/* Read DP0 interrupt again */
		status2 = sdw_read_no_pm(slave, SDW_DP0_INT);
		if (status2 < 0) {
			dev_err(&slave->dev,
				"SDW_DP0_INT read failed:%d\n", status2);
			return status2;
		}
		/* filter to limit loop to interrupts identified in the first status read */
		status &= status2;

		count++;

		/* we can get alerts while processing so keep retrying */
	} while ((status & SDW_DP0_INTERRUPTS) && (count < SDW_READ_INTR_CLEAR_RETRY));

	if (count == SDW_READ_INTR_CLEAR_RETRY)
		dev_warn(&slave->dev, "Reached MAX_RETRY on DP0 read\n");

	return ret;
}

static int sdw_handle_port_interrupt(struct sdw_slave *slave,
				     int port, u8 *slave_status)
{
	u8 clear, impl_int_mask;
	int status, status2, ret, count = 0;
	u32 addr;

	if (port == 0)
		return sdw_handle_dp0_interrupt(slave, slave_status);

	addr = SDW_DPN_INT(port);
	status = sdw_read_no_pm(slave, addr);
	if (status < 0) {
		dev_err(&slave->dev,
			"SDW_DPN_INT read failed:%d\n", status);

		return status;
	}

	do {
		clear = status & ~SDW_DPN_INTERRUPTS;

		if (status & SDW_DPN_INT_TEST_FAIL) {
			dev_err(&slave->dev, "Test fail for port:%d\n", port);
			clear |= SDW_DPN_INT_TEST_FAIL;
		}

		/*
		 * Assumption: PORT_READY interrupt will be received only
		 * for ports implementing CP_SM.
		 */
		if (status & SDW_DPN_INT_PORT_READY) {
			complete(&slave->port_ready[port]);
			clear |= SDW_DPN_INT_PORT_READY;
		}

		impl_int_mask = SDW_DPN_INT_IMPDEF1 |
			SDW_DPN_INT_IMPDEF2 | SDW_DPN_INT_IMPDEF3;

		if (status & impl_int_mask) {
			clear |= impl_int_mask;
			*slave_status = clear;
		}

		/* clear the interrupt but don't touch reserved fields */
		ret = sdw_write_no_pm(slave, addr, clear);
		if (ret < 0) {
			dev_err(&slave->dev,
				"SDW_DPN_INT write failed:%d\n", ret);
			return ret;
		}

		/* Read DPN interrupt again */
		status2 = sdw_read_no_pm(slave, addr);
		if (status2 < 0) {
			dev_err(&slave->dev,
				"SDW_DPN_INT read failed:%d\n", status2);
			return status2;
		}
		/* filter to limit loop to interrupts identified in the first status read */
		status &= status2;

		count++;

		/* we can get alerts while processing so keep retrying */
	} while ((status & SDW_DPN_INTERRUPTS) && (count < SDW_READ_INTR_CLEAR_RETRY));

	if (count == SDW_READ_INTR_CLEAR_RETRY)
		dev_warn(&slave->dev, "Reached MAX_RETRY on port read");

	return ret;
}

static int sdw_handle_slave_alerts(struct sdw_slave *slave)
{
	struct sdw_slave_intr_status slave_intr;
	u8 clear = 0, bit, port_status[15] = {0};
	int port_num, stat, ret, count = 0;
	unsigned long port;
	bool slave_notify;
	u8 sdca_cascade = 0;
	u8 buf, buf2[2], _buf, _buf2[2];
	bool parity_check;
	bool parity_quirk;

	sdw_modify_slave_status(slave, SDW_SLAVE_ALERT);

	ret = pm_runtime_get_sync(&slave->dev);
	if (ret < 0 && ret != -EACCES) {
		dev_err(&slave->dev, "Failed to resume device: %d\n", ret);
		pm_runtime_put_noidle(&slave->dev);
		return ret;
	}

	/* Read Intstat 1, Intstat 2 and Intstat 3 registers */
	ret = sdw_read_no_pm(slave, SDW_SCP_INT1);
	if (ret < 0) {
		dev_err(&slave->dev,
			"SDW_SCP_INT1 read failed:%d\n", ret);
		goto io_err;
	}
	buf = ret;

	ret = sdw_nread_no_pm(slave, SDW_SCP_INTSTAT2, 2, buf2);
	if (ret < 0) {
		dev_err(&slave->dev,
			"SDW_SCP_INT2/3 read failed:%d\n", ret);
		goto io_err;
	}

	if (slave->prop.is_sdca) {
		ret = sdw_read_no_pm(slave, SDW_DP0_INT);
		if (ret < 0) {
			dev_err(&slave->dev,
				"SDW_DP0_INT read failed:%d\n", ret);
			goto io_err;
		}
		sdca_cascade = ret & SDW_DP0_SDCA_CASCADE;
	}

	do {
		slave_notify = false;

		/*
		 * Check parity, bus clash and Slave (impl defined)
		 * interrupt
		 */
		if (buf & SDW_SCP_INT1_PARITY) {
			parity_check = slave->prop.scp_int1_mask & SDW_SCP_INT1_PARITY;
			parity_quirk = !slave->first_interrupt_done &&
				(slave->prop.quirks & SDW_SLAVE_QUIRKS_INVALID_INITIAL_PARITY);

			if (parity_check && !parity_quirk)
				dev_err(&slave->dev, "Parity error detected\n");
			clear |= SDW_SCP_INT1_PARITY;
		}

		if (buf & SDW_SCP_INT1_BUS_CLASH) {
			if (slave->prop.scp_int1_mask & SDW_SCP_INT1_BUS_CLASH)
				dev_err(&slave->dev, "Bus clash detected\n");
			clear |= SDW_SCP_INT1_BUS_CLASH;
		}

		/*
		 * When bus clash or parity errors are detected, such errors
		 * are unlikely to be recoverable errors.
		 * TODO: In such scenario, reset bus. Make this configurable
		 * via sysfs property with bus reset being the default.
		 */

		if (buf & SDW_SCP_INT1_IMPL_DEF) {
			if (slave->prop.scp_int1_mask & SDW_SCP_INT1_IMPL_DEF) {
				dev_dbg(&slave->dev, "Slave impl defined interrupt\n");
				slave_notify = true;
			}
			clear |= SDW_SCP_INT1_IMPL_DEF;
		}

		/* the SDCA interrupts are cleared in the codec driver .interrupt_callback() */
		if (sdca_cascade)
			slave_notify = true;

		/* Check port 0 - 3 interrupts */
		port = buf & SDW_SCP_INT1_PORT0_3;

		/* To get port number corresponding to bits, shift it */
		port = FIELD_GET(SDW_SCP_INT1_PORT0_3, port);
		for_each_set_bit(bit, &port, 8) {
			sdw_handle_port_interrupt(slave, bit,
						  &port_status[bit]);
		}

		/* Check if cascade 2 interrupt is present */
		if (buf & SDW_SCP_INT1_SCP2_CASCADE) {
			port = buf2[0] & SDW_SCP_INTSTAT2_PORT4_10;
			for_each_set_bit(bit, &port, 8) {
				/* scp2 ports start from 4 */
				port_num = bit + 3;
				sdw_handle_port_interrupt(slave,
						port_num,
						&port_status[port_num]);
			}
		}

		/* now check last cascade */
		if (buf2[0] & SDW_SCP_INTSTAT2_SCP3_CASCADE) {
			port = buf2[1] & SDW_SCP_INTSTAT3_PORT11_14;
			for_each_set_bit(bit, &port, 8) {
				/* scp3 ports start from 11 */
				port_num = bit + 10;
				sdw_handle_port_interrupt(slave,
						port_num,
						&port_status[port_num]);
			}
		}

		/* Update the Slave driver */
		if (slave_notify && slave->ops &&
		    slave->ops->interrupt_callback) {
			slave_intr.sdca_cascade = sdca_cascade;
			slave_intr.control_port = clear;
			memcpy(slave_intr.port, &port_status,
			       sizeof(slave_intr.port));

			slave->ops->interrupt_callback(slave, &slave_intr);
		}

		/* Ack interrupt */
		ret = sdw_write_no_pm(slave, SDW_SCP_INT1, clear);
		if (ret < 0) {
			dev_err(&slave->dev,
				"SDW_SCP_INT1 write failed:%d\n", ret);
			goto io_err;
		}

		/* at this point all initial interrupt sources were handled */
		slave->first_interrupt_done = true;

		/*
		 * Read status again to ensure no new interrupts arrived
		 * while servicing interrupts.
		 */
		ret = sdw_read_no_pm(slave, SDW_SCP_INT1);
		if (ret < 0) {
			dev_err(&slave->dev,
				"SDW_SCP_INT1 recheck read failed:%d\n", ret);
			goto io_err;
		}
		_buf = ret;

		ret = sdw_nread_no_pm(slave, SDW_SCP_INTSTAT2, 2, _buf2);
		if (ret < 0) {
			dev_err(&slave->dev,
				"SDW_SCP_INT2/3 recheck read failed:%d\n", ret);
			goto io_err;
		}

		if (slave->prop.is_sdca) {
			ret = sdw_read_no_pm(slave, SDW_DP0_INT);
			if (ret < 0) {
				dev_err(&slave->dev,
					"SDW_DP0_INT recheck read failed:%d\n", ret);
				goto io_err;
			}
			sdca_cascade = ret & SDW_DP0_SDCA_CASCADE;
		}

		/*
		 * Make sure no interrupts are pending, but filter to limit loop
		 * to interrupts identified in the first status read
		 */
		buf &= _buf;
		buf2[0] &= _buf2[0];
		buf2[1] &= _buf2[1];
		stat = buf || buf2[0] || buf2[1] || sdca_cascade;

		/*
		 * Exit loop if Slave is continuously in ALERT state even
		 * after servicing the interrupt multiple times.
		 */
		count++;

		/* we can get alerts while processing so keep retrying */
	} while (stat != 0 && count < SDW_READ_INTR_CLEAR_RETRY);

	if (count == SDW_READ_INTR_CLEAR_RETRY)
		dev_warn(&slave->dev, "Reached MAX_RETRY on alert read\n");

io_err:
	pm_runtime_mark_last_busy(&slave->dev);
	pm_runtime_put_autosuspend(&slave->dev);

	return ret;
}

static int sdw_update_slave_status(struct sdw_slave *slave,
				   enum sdw_slave_status status)
{
	unsigned long time;

	if (!slave->probed) {
		/*
		 * the slave status update is typically handled in an
		 * interrupt thread, which can race with the driver
		 * probe, e.g. when a module needs to be loaded.
		 *
		 * make sure the probe is complete before updating
		 * status.
		 */
		time = wait_for_completion_timeout(&slave->probe_complete,
				msecs_to_jiffies(DEFAULT_PROBE_TIMEOUT));
		if (!time) {
			dev_err(&slave->dev, "Probe not complete, timed out\n");
			return -ETIMEDOUT;
		}
	}

	if (!slave->ops || !slave->ops->update_status)
		return 0;

	return slave->ops->update_status(slave, status);
}

/**
 * sdw_handle_slave_status() - Handle Slave status
 * @bus: SDW bus instance
 * @status: Status for all Slave(s)
 */
int sdw_handle_slave_status(struct sdw_bus *bus,
			    enum sdw_slave_status status[])
{
	enum sdw_slave_status prev_status;
	struct sdw_slave *slave;
	bool attached_initializing;
	int i, ret = 0;

	/* first check if any Slaves fell off the bus */
	for (i = 1; i <= SDW_MAX_DEVICES; i++) {
		mutex_lock(&bus->bus_lock);
		if (test_bit(i, bus->assigned) == false) {
			mutex_unlock(&bus->bus_lock);
			continue;
		}
		mutex_unlock(&bus->bus_lock);

		slave = sdw_get_slave(bus, i);
		if (!slave)
			continue;

		if (status[i] == SDW_SLAVE_UNATTACHED &&
		    slave->status != SDW_SLAVE_UNATTACHED)
			sdw_modify_slave_status(slave, SDW_SLAVE_UNATTACHED);
	}

	if (status[0] == SDW_SLAVE_ATTACHED) {
		dev_dbg(bus->dev, "Slave attached, programming device number\n");
		ret = sdw_program_device_num(bus);
		if (ret < 0)
			dev_err(bus->dev, "Slave attach failed: %d\n", ret);
		/*
		 * programming a device number will have side effects,
		 * so we deal with other devices at a later time
		 */
		return ret;
	}

	/* Continue to check other slave statuses */
	for (i = 1; i <= SDW_MAX_DEVICES; i++) {
		mutex_lock(&bus->bus_lock);
		if (test_bit(i, bus->assigned) == false) {
			mutex_unlock(&bus->bus_lock);
			continue;
		}
		mutex_unlock(&bus->bus_lock);

		slave = sdw_get_slave(bus, i);
		if (!slave)
			continue;

		attached_initializing = false;

		switch (status[i]) {
		case SDW_SLAVE_UNATTACHED:
			if (slave->status == SDW_SLAVE_UNATTACHED)
				break;

			sdw_modify_slave_status(slave, SDW_SLAVE_UNATTACHED);
			break;

		case SDW_SLAVE_ALERT:
			ret = sdw_handle_slave_alerts(slave);
			if (ret < 0)
				dev_err(&slave->dev,
					"Slave %d alert handling failed: %d\n",
					i, ret);
			break;

		case SDW_SLAVE_ATTACHED:
			if (slave->status == SDW_SLAVE_ATTACHED)
				break;

			prev_status = slave->status;
			sdw_modify_slave_status(slave, SDW_SLAVE_ATTACHED);

			if (prev_status == SDW_SLAVE_ALERT)
				break;

			attached_initializing = true;

			ret = sdw_initialize_slave(slave);
			if (ret < 0)
				dev_err(&slave->dev,
					"Slave %d initialization failed: %d\n",
					i, ret);

			break;

		default:
			dev_err(&slave->dev, "Invalid slave %d status:%d\n",
				i, status[i]);
			break;
		}

		ret = sdw_update_slave_status(slave, status[i]);
		if (ret < 0)
			dev_err(&slave->dev,
				"Update Slave status failed:%d\n", ret);
		if (attached_initializing) {
			dev_dbg(&slave->dev,
				"%s: signaling initialization completion for Slave %d\n",
				__func__, slave->dev_num);

			complete(&slave->initialization_complete);
		}
	}

	return ret;
}
EXPORT_SYMBOL(sdw_handle_slave_status);

void sdw_clear_slave_status(struct sdw_bus *bus, u32 request)
{
	struct sdw_slave *slave;
	int i;

	/* Check all non-zero devices */
	for (i = 1; i <= SDW_MAX_DEVICES; i++) {
		mutex_lock(&bus->bus_lock);
		if (test_bit(i, bus->assigned) == false) {
			mutex_unlock(&bus->bus_lock);
			continue;
		}
		mutex_unlock(&bus->bus_lock);

		slave = sdw_get_slave(bus, i);
		if (!slave)
			continue;

		if (slave->status != SDW_SLAVE_UNATTACHED) {
			sdw_modify_slave_status(slave, SDW_SLAVE_UNATTACHED);
			slave->first_interrupt_done = false;
			sdw_update_slave_status(slave, SDW_SLAVE_UNATTACHED);
		}

		/* keep track of request, used in pm_runtime resume */
		slave->unattach_request = request;
	}
}
EXPORT_SYMBOL(sdw_clear_slave_status);<|MERGE_RESOLUTION|>--- conflicted
+++ resolved
@@ -498,11 +498,7 @@
 }
 EXPORT_SYMBOL(sdw_read_no_pm);
 
-<<<<<<< HEAD
-static int sdw_update_no_pm(struct sdw_slave *slave, u32 addr, u8 mask, u8 val)
-=======
 int sdw_update_no_pm(struct sdw_slave *slave, u32 addr, u8 mask, u8 val)
->>>>>>> 3b17187f
 {
 	int tmp;
 
@@ -513,8 +509,6 @@
 	tmp = (tmp & ~mask) | val;
 	return sdw_write_no_pm(slave, addr, tmp);
 }
-<<<<<<< HEAD
-=======
 EXPORT_SYMBOL(sdw_update_no_pm);
 
 /* Read-Modify-Write Slave register */
@@ -530,7 +524,6 @@
 	return sdw_write(slave, addr, tmp);
 }
 EXPORT_SYMBOL(sdw_update);
->>>>>>> 3b17187f
 
 /**
  * sdw_nread() - Read "n" contiguous SDW Slave registers
