// SPDX-License-Identifier: GPL-2.0-only
/*
 *  linux/drivers/char/ttyprintk.c
 *
 *  Copyright (C) 2010  Samo Pogacnik
 */

/*
 * This pseudo device allows user to make printk messages. It is possible
 * to store "console" messages inline with kernel messages for better analyses
 * of the boot process, for example.
 */

#include <linux/device.h>
#include <linux/serial.h>
#include <linux/tty.h>
#include <linux/module.h>
#include <linux/spinlock.h>

struct ttyprintk_port {
	struct tty_port port;
	spinlock_t spinlock;
};

static struct ttyprintk_port tpk_port;

/*
 * Our simple preformatting supports transparent output of (time-stamped)
 * printk messages (also suitable for logging service):
 * - any cr is replaced by nl
 * - adds a ttyprintk source tag in front of each line
 * - too long message is fragmented, with '\'nl between fragments
 * - TPK_STR_SIZE isn't really the write_room limiting factor, because
 *   it is emptied on the fly during preformatting.
 */
#define TPK_STR_SIZE 508 /* should be bigger then max expected line length */
#define TPK_MAX_ROOM 4096 /* we could assume 4K for instance */
#define TPK_PREFIX KERN_SOH __stringify(CONFIG_TTY_PRINTK_LEVEL)

static int tpk_curr;

static char tpk_buffer[TPK_STR_SIZE + 4];

static void tpk_flush(void)
{
	if (tpk_curr > 0) {
		tpk_buffer[tpk_curr] = '\0';
		printk(TPK_PREFIX "[U] %s\n", tpk_buffer);
		tpk_curr = 0;
	}
}

static int tpk_printk(const unsigned char *buf, int count)
{
	int i;

	for (i = 0; i < count; i++) {
		if (tpk_curr >= TPK_STR_SIZE) {
			/* end of tmp buffer reached: cut the message in two */
			tpk_buffer[tpk_curr++] = '\\';
			tpk_flush();
		}

		switch (buf[i]) {
		case '\r':
			tpk_flush();
			if ((i + 1) < count && buf[i + 1] == '\n')
				i++;
			break;
		case '\n':
			tpk_flush();
			break;
		default:
			tpk_buffer[tpk_curr++] = buf[i];
			break;
		}
	}

	return count;
}

/*
 * TTY operations open function.
 */
static int tpk_open(struct tty_struct *tty, struct file *filp)
{
	tty->driver_data = &tpk_port;

	return tty_port_open(&tpk_port.port, tty, filp);
}

/*
 * TTY operations close function.
 */
static void tpk_close(struct tty_struct *tty, struct file *filp)
{
	struct ttyprintk_port *tpkp = tty->driver_data;

	tty_port_close(&tpkp->port, tty, filp);
}

/*
 * TTY operations write function.
 */
static int tpk_write(struct tty_struct *tty,
		const unsigned char *buf, int count)
{
	struct ttyprintk_port *tpkp = tty->driver_data;
	unsigned long flags;
	int ret;

	/* exclusive use of tpk_printk within this tty */
	spin_lock_irqsave(&tpkp->spinlock, flags);
	ret = tpk_printk(buf, count);
	spin_unlock_irqrestore(&tpkp->spinlock, flags);

	return ret;
}

/*
 * TTY operations write_room function.
 */
static unsigned int tpk_write_room(struct tty_struct *tty)
{
	return TPK_MAX_ROOM;
}

/*
 * TTY operations hangup function.
 */
static void tpk_hangup(struct tty_struct *tty)
{
	struct ttyprintk_port *tpkp = tty->driver_data;

	tty_port_hangup(&tpkp->port);
}

/*
 * TTY port operations shutdown function.
 */
static void tpk_port_shutdown(struct tty_port *tport)
{
	struct ttyprintk_port *tpkp =
		container_of(tport, struct ttyprintk_port, port);
	unsigned long flags;

	spin_lock_irqsave(&tpkp->spinlock, flags);
	tpk_flush();
	spin_unlock_irqrestore(&tpkp->spinlock, flags);
}

/*
 * TTY operations hangup function.
 */
static void tpk_hangup(struct tty_struct *tty)
{
	struct ttyprintk_port *tpkp = tty->driver_data;

	tty_port_hangup(&tpkp->port);
}

static const struct tty_operations ttyprintk_ops = {
	.open = tpk_open,
	.close = tpk_close,
	.write = tpk_write,
	.write_room = tpk_write_room,
<<<<<<< HEAD
	.ioctl = tpk_ioctl,
=======
>>>>>>> 3b17187f
	.hangup = tpk_hangup,
};

static const struct tty_port_operations tpk_port_ops = {
	.shutdown = tpk_port_shutdown,
};

static struct tty_driver *ttyprintk_driver;

static int __init ttyprintk_init(void)
{
	int ret;

	spin_lock_init(&tpk_port.spinlock);

	ttyprintk_driver = tty_alloc_driver(1,
			TTY_DRIVER_RESET_TERMIOS |
			TTY_DRIVER_REAL_RAW |
			TTY_DRIVER_UNNUMBERED_NODE);
	if (IS_ERR(ttyprintk_driver))
		return PTR_ERR(ttyprintk_driver);

	tty_port_init(&tpk_port.port);
	tpk_port.port.ops = &tpk_port_ops;

	ttyprintk_driver->driver_name = "ttyprintk";
	ttyprintk_driver->name = "ttyprintk";
	ttyprintk_driver->major = TTYAUX_MAJOR;
	ttyprintk_driver->minor_start = 3;
	ttyprintk_driver->type = TTY_DRIVER_TYPE_CONSOLE;
	ttyprintk_driver->init_termios = tty_std_termios;
	ttyprintk_driver->init_termios.c_oflag = OPOST | OCRNL | ONOCR | ONLRET;
	tty_set_operations(ttyprintk_driver, &ttyprintk_ops);
	tty_port_link_device(&tpk_port.port, ttyprintk_driver, 0);

	ret = tty_register_driver(ttyprintk_driver);
	if (ret < 0) {
		printk(KERN_ERR "Couldn't register ttyprintk driver\n");
		goto error;
	}

	return 0;

error:
	tty_driver_kref_put(ttyprintk_driver);
	tty_port_destroy(&tpk_port.port);
	return ret;
}

static void __exit ttyprintk_exit(void)
{
	tty_unregister_driver(ttyprintk_driver);
	tty_driver_kref_put(ttyprintk_driver);
	tty_port_destroy(&tpk_port.port);
}

device_initcall(ttyprintk_init);
module_exit(ttyprintk_exit);

MODULE_LICENSE("GPL");<|MERGE_RESOLUTION|>--- conflicted
+++ resolved
@@ -149,25 +149,11 @@
 	spin_unlock_irqrestore(&tpkp->spinlock, flags);
 }
 
-/*
- * TTY operations hangup function.
- */
-static void tpk_hangup(struct tty_struct *tty)
-{
-	struct ttyprintk_port *tpkp = tty->driver_data;
-
-	tty_port_hangup(&tpkp->port);
-}
-
 static const struct tty_operations ttyprintk_ops = {
 	.open = tpk_open,
 	.close = tpk_close,
 	.write = tpk_write,
 	.write_room = tpk_write_room,
-<<<<<<< HEAD
-	.ioctl = tpk_ioctl,
-=======
->>>>>>> 3b17187f
 	.hangup = tpk_hangup,
 };
 
