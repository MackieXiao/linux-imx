--- conflicted
+++ resolved
@@ -1389,11 +1389,8 @@
 		goto poll_mode;
 	}
 
-<<<<<<< HEAD
-=======
 	init_completion(&dspi->xfer_done);
 
->>>>>>> ad8c735b
 	ret = request_threaded_irq(dspi->irq, dspi_interrupt, NULL,
 				   IRQF_SHARED, pdev->name, dspi);
 	if (ret < 0) {
