# SPDX-License-Identifier: GPL-2.0-only
#
# SPI driver configuration
#
menuconfig SPI
	bool "SPI support"
	depends on HAS_IOMEM
	help
	  The "Serial Peripheral Interface" is a low level synchronous
	  protocol.  Chips that support SPI can have data transfer rates
	  up to several tens of Mbit/sec.  Chips are addressed with a
	  controller and a chipselect.  Most SPI slaves don't support
	  dynamic device discovery; some are even write-only or read-only.

	  SPI is widely used by microcontrollers to talk with sensors,
	  eeprom and flash memory, codecs and various other controller
	  chips, analog to digital (and d-to-a) converters, and more.
	  MMC and SD cards can be accessed using SPI protocol; and for
	  DataFlash cards used in MMC sockets, SPI must always be used.

	  SPI is one of a family of similar protocols using a four wire
	  interface (select, clock, data in, data out) including Microwire
	  (half duplex), SSP, SSI, and PSP.  This driver framework should
	  work with most such devices and controllers.

if SPI

config SPI_DEBUG
	bool "Debug support for SPI drivers"
	depends on DEBUG_KERNEL
	help
	  Say "yes" to enable debug messaging (like dev_dbg and pr_debug),
	  sysfs, and debugfs support in SPI controller and protocol drivers.

#
# MASTER side ... talking to discrete SPI slave chips including microcontrollers
#

config SPI_MASTER
#	bool "SPI Master Support"
	bool
	default SPI
	help
	  If your system has an master-capable SPI controller (which
	  provides the clock and chipselect), you can enable that
	  controller and the protocol drivers for the SPI slave chips
	  that are connected.

if SPI_MASTER

config SPI_MEM
	bool "SPI memory extension"
	help
	  Enable this option if you want to enable the SPI memory extension.
	  This extension is meant to simplify interaction with SPI memories
	  by providing a high-level interface to send memory-like commands.

comment "SPI Master Controller Drivers"

config SPI_ALTERA
	tristate "Altera SPI Controller platform driver"
	select SPI_ALTERA_CORE
	select REGMAP_MMIO
	help
	  This is the driver for the Altera SPI Controller.

config SPI_ALTERA_CORE
<<<<<<< HEAD
	tristate "Altera SPI Controller core code"
=======
	tristate "Altera SPI Controller core code" if COMPILE_TEST
>>>>>>> 8e0eb2fb
	select REGMAP
	help
	  "The core code for the Altera SPI Controller"

config SPI_ALTERA_DFL
	tristate "DFL bus driver for Altera SPI Controller"
	depends on FPGA_DFL
	select SPI_ALTERA_CORE
	help
	  This is a Device Feature List (DFL) bus driver for the
	  Altera SPI master controller.  The SPI master is connected
	  to a SPI slave to Avalon bridge in a Intel MAX BMC.

config SPI_AR934X
	tristate "Qualcomm Atheros AR934X/QCA95XX SPI controller driver"
	depends on ATH79 || COMPILE_TEST
	help
	  This enables support for the SPI controller present on the
	  Qualcomm Atheros AR934X/QCA95XX SoCs.

config SPI_ATH79
	tristate "Atheros AR71XX/AR724X/AR913X SPI controller driver"
	depends on ATH79 || COMPILE_TEST
	select SPI_BITBANG
	help
	  This enables support for the SPI controller present on the
	  Atheros AR71XX/AR724X/AR913X SoCs.

config SPI_ARMADA_3700
	tristate "Marvell Armada 3700 SPI Controller"
	depends on (ARCH_MVEBU && OF) || COMPILE_TEST
	help
	  This enables support for the SPI controller present on the
	  Marvell Armada 3700 SoCs.

config SPI_ATMEL
	tristate "Atmel SPI Controller"
	depends on ARCH_AT91 || COMPILE_TEST
	depends on OF
	help
	  This selects a driver for the Atmel SPI Controller, present on
	  many AT91 ARM chips.

config SPI_AT91_USART
	tristate "Atmel USART Controller SPI driver"
	depends on (ARCH_AT91 || COMPILE_TEST)
	depends on MFD_AT91_USART
	help
	  This selects a driver for the AT91 USART Controller as SPI Master,
	  present on AT91 and SAMA5 SoC series.

config SPI_ATMEL_QUADSPI
	tristate "Atmel Quad SPI Controller"
	depends on ARCH_AT91 || COMPILE_TEST
	depends on OF && HAS_IOMEM
	help
	  This enables support for the Quad SPI controller in master mode.
	  This driver does not support generic SPI. The implementation only
	  supports spi-mem interface.

config SPI_AU1550
	tristate "Au1550/Au1200/Au1300 SPI Controller"
	depends on MIPS_ALCHEMY
	select SPI_BITBANG
	help
	  If you say yes to this option, support will be included for the
	  PSC SPI controller found on Au1550, Au1200 and Au1300 series.

config SPI_AXI_SPI_ENGINE
	tristate "Analog Devices AXI SPI Engine controller"
	depends on HAS_IOMEM
	help
	  This enables support for the Analog Devices AXI SPI Engine SPI controller.
	  It is part of the SPI Engine framework that is used in some Analog Devices
	  reference designs for FPGAs.

config SPI_BCM2835
	tristate "BCM2835 SPI controller"
	depends on GPIOLIB
	depends on ARCH_BCM2835 || ARCH_BRCMSTB || COMPILE_TEST
	help
	  This selects a driver for the Broadcom BCM2835 SPI master.

	  The BCM2835 contains two types of SPI master controller; the
	  "universal SPI master", and the regular SPI controller. This driver
	  is for the regular SPI controller. Slave mode operation is not also
	  not supported.

config SPI_BCM2835AUX
	tristate "BCM2835 SPI auxiliary controller"
	depends on ((ARCH_BCM2835 || ARCH_BRCMSTB) && GPIOLIB) || COMPILE_TEST
	help
	  This selects a driver for the Broadcom BCM2835 SPI aux master.

	  The BCM2835 contains two types of SPI master controller; the
	  "universal SPI master", and the regular SPI controller.
	  This driver is for the universal/auxiliary SPI controller.

config SPI_BCM63XX
	tristate "Broadcom BCM63xx SPI controller"
	depends on BCM63XX || BMIPS_GENERIC || COMPILE_TEST
	help
	  Enable support for the SPI controller on the Broadcom BCM63xx SoCs.

config SPI_BCM63XX_HSSPI
	tristate "Broadcom BCM63XX HS SPI controller driver"
	depends on BCM63XX || BMIPS_GENERIC || ARCH_BCM_63XX || COMPILE_TEST
	help
	  This enables support for the High Speed SPI controller present on
	  newer Broadcom BCM63XX SoCs.

config SPI_BCM_QSPI
	tristate "Broadcom BSPI and MSPI controller support"
	depends on ARCH_BRCMSTB || ARCH_BCM || ARCH_BCM_IPROC || \
			BMIPS_GENERIC || COMPILE_TEST
	default ARCH_BCM_IPROC
	help
	  Enables support for the Broadcom SPI flash and MSPI controller.
	  Select this option for any one of BRCMSTB, iProc NSP and NS2 SoCs
	  based platforms. This driver works for both SPI master for SPI NOR
	  flash device as well as MSPI device.

config SPI_BITBANG
	tristate "Utilities for Bitbanging SPI masters"
	help
	  With a few GPIO pins, your system can bitbang the SPI protocol.
	  Select this to get SPI support through I/O pins (GPIO, parallel
	  port, etc).  Or, some systems' SPI master controller drivers use
	  this code to manage the per-word or per-transfer accesses to the
	  hardware shift registers.

	  This is library code, and is automatically selected by drivers that
	  need it.  You only need to select this explicitly to support driver
	  modules that aren't part of this kernel tree.

config SPI_BUTTERFLY
	tristate "Parallel port adapter for AVR Butterfly (DEVELOPMENT)"
	depends on PARPORT
	select SPI_BITBANG
	help
	  This uses a custom parallel port cable to connect to an AVR
	  Butterfly <http://www.atmel.com/products/avr/butterfly>, an
	  inexpensive battery powered microcontroller evaluation board.
	  This same cable can be used to flash new firmware.

config SPI_CADENCE
	tristate "Cadence SPI controller"
	help
	  This selects the Cadence SPI controller master driver
	  used by Xilinx Zynq and ZynqMP.

config SPI_CADENCE_QUADSPI
	tristate "Cadence Quad SPI controller"
	depends on OF && (ARM || ARM64 || X86 || COMPILE_TEST)
	help
	  Enable support for the Cadence Quad SPI Flash controller.

	  Cadence QSPI is a specialized controller for connecting an SPI
	  Flash over 1/2/4-bit wide bus. Enable this option if you have a
	  device with a Cadence QSPI controller and want to access the
	  Flash as an MTD device.

config SPI_CLPS711X
	tristate "CLPS711X host SPI controller"
	depends on ARCH_CLPS711X || COMPILE_TEST
	help
	  This enables dedicated general purpose SPI/Microwire1-compatible
	  master mode interface (SSI1) for CLPS711X-based CPUs.

config SPI_COLDFIRE_QSPI
	tristate "Freescale Coldfire QSPI controller"
	depends on (M520x || M523x || M5249 || M525x || M527x || M528x || M532x)
	help
	  This enables support for the Coldfire QSPI controller in master
	  mode.

config SPI_DAVINCI
	tristate "Texas Instruments DaVinci/DA8x/OMAP-L/AM1x SoC SPI controller"
	depends on ARCH_DAVINCI || ARCH_KEYSTONE
	select SPI_BITBANG
	help
	  SPI master controller for DaVinci/DA8x/OMAP-L/AM1x SPI modules.

config SPI_DESIGNWARE
	tristate "DesignWare SPI controller core support"
	imply SPI_MEM
	help
	  general driver for SPI controller core from DesignWare

if SPI_DESIGNWARE

config SPI_DW_DMA
	bool "DMA support for DW SPI controller"

config SPI_DW_PCI
	tristate "PCI interface driver for DW SPI core"
	depends on PCI

config SPI_DW_MMIO
	tristate "Memory-mapped io interface driver for DW SPI core"
	depends on HAS_IOMEM

config SPI_DW_BT1
	tristate "Baikal-T1 SPI driver for DW SPI core"
	depends on MIPS_BAIKAL_T1 || COMPILE_TEST
	select MULTIPLEXER
	select MUX_MMIO
	help
	  Baikal-T1 SoC is equipped with three DW APB SSI-based MMIO SPI
	  controllers. Two of them are pretty much normal: with IRQ, DMA,
	  FIFOs of 64 words depth, 4x CSs, but the third one as being a
	  part of the Baikal-T1 System Boot Controller has got a very
	  limited resources: no IRQ, no DMA, only a single native
	  chip-select and Tx/Rx FIFO with just 8 words depth available.
	  The later one is normally connected to an external SPI-nor flash
	  of 128Mb (in general can be of bigger size).

config SPI_DW_BT1_DIRMAP
	bool "Directly mapped Baikal-T1 Boot SPI flash support"
	depends on SPI_DW_BT1
	help
	  Directly mapped SPI flash memory is an interface specific to the
	  Baikal-T1 System Boot Controller. It is a 16MB MMIO region, which
	  can be used to access a peripheral memory device just by
	  reading/writing data from/to it. Note that the system APB bus
	  will stall during each IO from/to the dirmap region until the
	  operation is finished. So try not to use it concurrently with
	  time-critical tasks (like the SPI memory operations implemented
	  in this driver).

endif

config SPI_DLN2
       tristate "Diolan DLN-2 USB SPI adapter"
       depends on MFD_DLN2
       help
	 If you say yes to this option, support will be included for Diolan
	 DLN2, a USB to SPI interface.

	 This driver can also be built as a module.  If so, the module
	 will be called spi-dln2.

config SPI_EP93XX
	tristate "Cirrus Logic EP93xx SPI controller"
	depends on ARCH_EP93XX || COMPILE_TEST
	help
	  This enables using the Cirrus EP93xx SPI controller in master
	  mode.

config SPI_FALCON
	bool "Falcon SPI controller support"
	depends on SOC_FALCON
	help
	  The external bus unit (EBU) found on the FALC-ON SoC has SPI
	  emulation that is designed for serial flash access. This driver
	  has only been tested with m25p80 type chips. The hardware has no
	  support for other types of SPI peripherals.

config SPI_FSI
	tristate "FSI SPI driver"
	depends on FSI
	help
	  This enables support for the driver for FSI bus attached SPI
	  controllers.

config SPI_FSL_LPSPI
	tristate "Freescale i.MX LPSPI controller"
	depends on ARCH_MXC || COMPILE_TEST
	help
	  This enables Freescale i.MX LPSPI controllers in master mode.

config SPI_FSL_QUADSPI
	tristate "Freescale QSPI controller"
	depends on ARCH_MXC || SOC_LS1021A || ARCH_LAYERSCAPE || COMPILE_TEST
	depends on HAS_IOMEM
	help
	  This enables support for the Quad SPI controller in master mode.
	  Up to four flash chips can be connected on two buses with two
	  chipselects each.
	  This controller does not support generic SPI messages. It only
	  supports the high-level SPI memory interface.

config SPI_HISI_KUNPENG
	tristate "HiSilicon SPI Controller for Kunpeng SoCs"
	depends on (ARM64 && ACPI) || COMPILE_TEST
	help
	  This enables support for HiSilicon SPI controller found on
	  Kunpeng SoCs.

	  This driver can also be built as a module. If so, the module
	  will be called hisi-kunpeng-spi.

config SPI_HISI_SFC_V3XX
	tristate "HiSilicon SPI NOR Flash Controller for Hi16XX chipsets"
	depends on (ARM64 && ACPI) || COMPILE_TEST
	depends on HAS_IOMEM
	help
	  This enables support for HiSilicon v3xx SPI NOR flash controller
	  found in hi16xx chipsets.

config SPI_NXP_FLEXSPI
	tristate "NXP Flex SPI controller"
	depends on ARCH_LAYERSCAPE || HAS_IOMEM
	help
	  This enables support for the Flex SPI controller in master mode.
	  Up to four slave devices can be connected on two buses with two
	  chipselects each.
	  This controller does not support generic SPI messages and only
	  supports the high-level SPI memory interface.

config SPI_GPIO
	tristate "GPIO-based bitbanging SPI Master"
	depends on GPIOLIB || COMPILE_TEST
	select SPI_BITBANG
	help
	  This simple GPIO bitbanging SPI master uses the arch-neutral GPIO
	  interface to manage MOSI, MISO, SCK, and chipselect signals.  SPI
	  slaves connected to a bus using this driver are configured as usual,
	  except that the spi_board_info.controller_data holds the GPIO number
	  for the chipselect used by this controller driver.

	  Note that this driver often won't achieve even 1 Mbit/sec speeds,
	  making it unusually slow for SPI.  If your platform can inline
	  GPIO operations, you should be able to leverage that for better
	  speed with a custom version of this driver; see the source code.

config SPI_IMG_SPFI
	tristate "IMG SPFI controller"
	depends on MIPS || COMPILE_TEST
	help
	  This enables support for the SPFI master controller found on
	  IMG SoCs.

config SPI_IMX
	tristate "Freescale i.MX SPI controllers"
	depends on ARCH_MXC || COMPILE_TEST
	select SPI_BITBANG
	help
	  This enables support for the Freescale i.MX SPI controllers.

config SPI_JCORE
	tristate "J-Core SPI Master"
	depends on OF && (SUPERH || COMPILE_TEST)
	help
	  This enables support for the SPI master controller in the J-Core
	  synthesizable, open source SoC.

config SPI_LM70_LLP
	tristate "Parallel port adapter for LM70 eval board (DEVELOPMENT)"
	depends on PARPORT
	select SPI_BITBANG
	help
	  This driver supports the NS LM70 LLP Evaluation Board,
	  which interfaces to an LM70 temperature sensor using
	  a parallel port.

config SPI_LP8841_RTC
	tristate "ICP DAS LP-8841 SPI Controller for RTC"
	depends on MACH_PXA27X_DT || COMPILE_TEST
	help
	  This driver provides an SPI master device to drive Maxim
	  DS-1302 real time clock.

	  Say N here unless you plan to run the kernel on an ICP DAS
	  LP-8x4x industrial computer.

config SPI_MPC52xx
	tristate "Freescale MPC52xx SPI (non-PSC) controller support"
	depends on PPC_MPC52xx
	help
	  This drivers supports the MPC52xx SPI controller in master SPI
	  mode.

config SPI_MPC52xx_PSC
	tristate "Freescale MPC52xx PSC SPI controller"
	depends on PPC_MPC52xx
	help
	  This enables using the Freescale MPC52xx Programmable Serial
	  Controller in master SPI mode.

config SPI_MPC512x_PSC
	tristate "Freescale MPC512x PSC SPI controller"
	depends on PPC_MPC512x
	help
	  This enables using the Freescale MPC5121 Programmable Serial
	  Controller in SPI master mode.

config SPI_FSL_LIB
	tristate
	depends on OF

config SPI_FSL_CPM
	tristate
	depends on FSL_SOC

config SPI_FSL_SPI
	tristate "Freescale SPI controller and Aeroflex Gaisler GRLIB SPI controller"
	depends on OF
	select SPI_FSL_LIB
	select SPI_FSL_CPM if FSL_SOC
	help
	  This enables using the Freescale SPI controllers in master mode.
	  MPC83xx platform uses the controller in cpu mode or CPM/QE mode.
	  MPC8569 uses the controller in QE mode, MPC8610 in cpu mode.
	  This also enables using the Aeroflex Gaisler GRLIB SPI controller in
	  master mode.

config SPI_FSL_DSPI
	tristate "Freescale DSPI controller"
	select REGMAP_MMIO
	depends on SOC_VF610 || SOC_LS1021A || ARCH_LAYERSCAPE || M5441x || COMPILE_TEST
	help
	  This enables support for the Freescale DSPI controller in master
	  mode. VF610, LS1021A and ColdFire platforms uses the controller.

config SPI_FSL_ESPI
	tristate "Freescale eSPI controller"
	depends on FSL_SOC
	help
	  This enables using the Freescale eSPI controllers in master mode.
	  From MPC8536, 85xx platform uses the controller, and all P10xx,
	  P20xx, P30xx,P40xx, P50xx uses this controller.

config SPI_MESON_SPICC
	tristate "Amlogic Meson SPICC controller"
	depends on COMMON_CLK
	depends on ARCH_MESON || COMPILE_TEST
	help
	  This enables master mode support for the SPICC (SPI communication
	  controller) available in Amlogic Meson SoCs.

config SPI_MESON_SPIFC
	tristate "Amlogic Meson SPIFC controller"
	depends on ARCH_MESON || COMPILE_TEST
	select REGMAP_MMIO
	help
	  This enables master mode support for the SPIFC (SPI flash
	  controller) available in Amlogic Meson SoCs.

config SPI_MT65XX
	tristate "MediaTek SPI controller"
	depends on ARCH_MEDIATEK || COMPILE_TEST
	help
	  This selects the MediaTek(R) SPI bus driver.
	  If you want to use MediaTek(R) SPI interface,
	  say Y or M here.If you are not sure, say N.
	  SPI drivers for Mediatek MT65XX and MT81XX series ARM SoCs.

config SPI_MT7621
	tristate "MediaTek MT7621 SPI Controller"
	depends on RALINK || COMPILE_TEST
	help
	  This selects a driver for the MediaTek MT7621 SPI Controller.

config SPI_MTK_NOR
	tristate "MediaTek SPI NOR controller"
	depends on ARCH_MEDIATEK || COMPILE_TEST
	help
	  This enables support for SPI NOR controller found on MediaTek
	  ARM SoCs. This is a controller specifically for SPI NOR flash.
	  It can perform generic SPI transfers up to 6 bytes via generic
	  SPI interface as well as several SPI NOR specific instructions
	  via SPI MEM interface.

config SPI_NPCM_FIU
	tristate "Nuvoton NPCM FLASH Interface Unit"
	depends on ARCH_NPCM || COMPILE_TEST
	depends on OF && HAS_IOMEM
	help
	  This enables support for the Flash Interface Unit SPI controller
	  in master mode.
	  This driver does not support generic SPI. The implementation only
	  supports spi-mem interface.

config SPI_NPCM_PSPI
	tristate "Nuvoton NPCM PSPI Controller"
	depends on ARCH_NPCM || COMPILE_TEST
	help
	  This driver provides support for Nuvoton NPCM BMC
	  Peripheral SPI controller in master mode.

config SPI_LANTIQ_SSC
	tristate "Lantiq SSC SPI controller"
	depends on LANTIQ || X86 || COMPILE_TEST
	help
	  This driver supports the Lantiq SSC SPI controller in master
	  mode. This controller is found on Intel (former Lantiq) SoCs like
	  the Danube, Falcon, xRX200, xRX300, Lightning Mountain.

config SPI_OC_TINY
	tristate "OpenCores tiny SPI"
	depends on GPIOLIB || COMPILE_TEST
	select SPI_BITBANG
	help
	  This is the driver for OpenCores tiny SPI master controller.

config SPI_OCTEON
	tristate "Cavium OCTEON SPI controller"
	depends on CAVIUM_OCTEON_SOC
	help
	  SPI host driver for the hardware found on some Cavium OCTEON
	  SOCs.

config SPI_OMAP_UWIRE
	tristate "OMAP1 MicroWire"
	depends on ARCH_OMAP1
	select SPI_BITBANG
	help
	  This hooks up to the MicroWire controller on OMAP1 chips.

config SPI_OMAP24XX
	tristate "McSPI driver for OMAP"
	depends on ARCH_OMAP2PLUS || ARCH_K3 || COMPILE_TEST
	select SG_SPLIT
	help
	  SPI master controller for OMAP24XX and later Multichannel SPI
	  (McSPI) modules.

config SPI_TI_QSPI
	tristate "DRA7xxx QSPI controller support"
	depends on ARCH_OMAP2PLUS || COMPILE_TEST
	help
	  QSPI master controller for DRA7xxx used for flash devices.
	  This device supports single, dual and quad read support, while
	  it only supports single write mode.

config SPI_OMAP_100K
	tristate "OMAP SPI 100K"
	depends on ARCH_OMAP850 || ARCH_OMAP730 || COMPILE_TEST
	help
	  OMAP SPI 100K master controller for omap7xx boards.

config SPI_ORION
	tristate "Orion SPI master"
	depends on PLAT_ORION || ARCH_MVEBU || COMPILE_TEST
	help
	  This enables using the SPI master controller on the Orion
	  and MVEBU chips.

config SPI_PIC32
	tristate "Microchip PIC32 series SPI"
	depends on MACH_PIC32 || COMPILE_TEST
	help
	  SPI driver for Microchip PIC32 SPI master controller.

config SPI_PIC32_SQI
	tristate "Microchip PIC32 Quad SPI driver"
	depends on MACH_PIC32 || COMPILE_TEST
	help
	  SPI driver for PIC32 Quad SPI controller.

config SPI_PL022
	tristate "ARM AMBA PL022 SSP controller"
	depends on ARM_AMBA
	default y if ARCH_REALVIEW
	default y if INTEGRATOR_IMPD1
	default y if ARCH_VERSATILE
	help
	  This selects the ARM(R) AMBA(R) PrimeCell PL022 SSP
	  controller. If you have an embedded system with an AMBA(R)
	  bus and a PL022 controller, say Y or M here.

config SPI_PPC4xx
	tristate "PPC4xx SPI Controller"
	depends on PPC32 && 4xx
	select SPI_BITBANG
	help
	  This selects a driver for the PPC4xx SPI Controller.

config SPI_PXA2XX
	tristate "PXA2xx SSP SPI master"
	depends on ARCH_PXA || ARCH_MMP || PCI || ACPI || COMPILE_TEST
	select PXA_SSP if ARCH_PXA || ARCH_MMP
	help
	  This enables using a PXA2xx or Sodaville SSP port as a SPI master
	  controller. The driver can be configured to use any SSP port and
	  additional documentation can be found a Documentation/spi/pxa2xx.rst.

config SPI_PXA2XX_PCI
	def_tristate SPI_PXA2XX && PCI && COMMON_CLK

config SPI_ROCKCHIP
	tristate "Rockchip SPI controller driver"
	help
	  This selects a driver for Rockchip SPI controller.

	  If you say yes to this option, support will be included for
	  RK3066, RK3188 and RK3288 families of SPI controller.
	  Rockchip SPI controller support DMA transport and PIO mode.
	  The main usecase of this controller is to use spi flash as boot
	  device.

config SPI_RB4XX
	tristate "Mikrotik RB4XX SPI master"
	depends on SPI_MASTER && ATH79
	help
	  SPI controller driver for the Mikrotik RB4xx series boards.

config SPI_RPCIF
	tristate "Renesas RPC-IF SPI driver"
	depends on RENESAS_RPCIF
	help
	  SPI driver for Renesas R-Car Gen3 or RZ/G2 RPC-IF.

config SPI_RSPI
	tristate "Renesas RSPI/QSPI controller"
	depends on SUPERH || ARCH_RENESAS || COMPILE_TEST
	help
	  SPI driver for Renesas RSPI and QSPI blocks.

config SPI_QCOM_QSPI
	tristate "QTI QSPI controller"
	depends on ARCH_QCOM
	help
	  QSPI(Quad SPI) driver for Qualcomm QSPI controller.

config SPI_QUP
	tristate "Qualcomm SPI controller with QUP interface"
	depends on ARCH_QCOM || COMPILE_TEST
	help
	  Qualcomm Universal Peripheral (QUP) core is an AHB slave that
	  provides a common data path (an output FIFO and an input FIFO)
	  for serial peripheral interface (SPI) mini-core. SPI in master
	  mode supports up to 50MHz, up to four chip selects, programmable
	  data path from 4 bits to 32 bits and numerous protocol variants.

	  This driver can also be built as a module.  If so, the module
	  will be called spi_qup.

config SPI_QCOM_GENI
	tristate "Qualcomm GENI based SPI controller"
	depends on QCOM_GENI_SE
	help
	  This driver supports GENI serial engine based SPI controller in
	  master mode on the Qualcomm Technologies Inc.'s SoCs. If you say
	  yes to this option, support will be included for the built-in SPI
	  interface on the Qualcomm Technologies Inc.'s SoCs.

	  This driver can also be built as a module.  If so, the module
	  will be called spi-geni-qcom.

config SPI_S3C24XX
	tristate "Samsung S3C24XX series SPI"
	depends on ARCH_S3C24XX
	select SPI_BITBANG
	help
	  SPI driver for Samsung S3C24XX series ARM SoCs

config SPI_S3C24XX_FIQ
	bool "S3C24XX driver with FIQ pseudo-DMA"
	depends on SPI_S3C24XX
	select FIQ
	help
	  Enable FIQ support for the S3C24XX SPI driver to provide pseudo
	  DMA by using the fast-interrupt request framework, This allows
	  the driver to get DMA-like performance when there are either
	  no free DMA channels, or when doing transfers that required both
	  TX and RX data paths.

config SPI_S3C64XX
	tristate "Samsung S3C64XX series type SPI"
	depends on (PLAT_SAMSUNG || ARCH_S5PV210 || ARCH_EXYNOS || COMPILE_TEST)
	help
	  SPI driver for Samsung S3C64XX and newer SoCs.

config SPI_SC18IS602
	tristate "NXP SC18IS602/602B/603 I2C to SPI bridge"
	depends on I2C
	help
	  SPI driver for NXP SC18IS602/602B/603 I2C to SPI bridge.

config SPI_SH_MSIOF
	tristate "SuperH MSIOF SPI controller"
	depends on HAVE_CLK
	depends on ARCH_SHMOBILE || ARCH_RENESAS || COMPILE_TEST
	help
	  SPI driver for SuperH and SH Mobile MSIOF blocks.

config SPI_SH
	tristate "SuperH SPI controller"
	depends on SUPERH || COMPILE_TEST
	help
	  SPI driver for SuperH SPI blocks.

config SPI_SH_SCI
	tristate "SuperH SCI SPI controller"
	depends on SUPERH
	select SPI_BITBANG
	help
	  SPI driver for SuperH SCI blocks.

config SPI_SH_HSPI
	tristate "SuperH HSPI controller"
	depends on ARCH_RENESAS || COMPILE_TEST
	help
	  SPI driver for SuperH HSPI blocks.

config SPI_SIFIVE
	tristate "SiFive SPI controller"
	depends on HAS_IOMEM
	help
	  This exposes the SPI controller IP from SiFive.

config SPI_SLAVE_MT27XX
	tristate "MediaTek SPI slave device"
	depends on ARCH_MEDIATEK || COMPILE_TEST
	depends on SPI_SLAVE
	help
	  This selects the MediaTek(R) SPI slave device driver.
	  If you want to use MediaTek(R) SPI slave interface,
	  say Y or M here.If you are not sure, say N.
	  SPI slave drivers for Mediatek MT27XX series ARM SoCs.

config SPI_SPRD
	tristate "Spreadtrum SPI controller"
	depends on ARCH_SPRD || COMPILE_TEST
	help
	  SPI driver for Spreadtrum SoCs.

config SPI_SPRD_ADI
	tristate "Spreadtrum ADI controller"
	depends on ARCH_SPRD || COMPILE_TEST
	depends on HWSPINLOCK || (COMPILE_TEST && !HWSPINLOCK)
	help
	  ADI driver based on SPI for Spreadtrum SoCs.

config SPI_STM32
	tristate "STMicroelectronics STM32 SPI controller"
	depends on ARCH_STM32 || COMPILE_TEST
	help
	  SPI driver for STMicroelectronics STM32 SoCs.

	  STM32 SPI controller supports DMA and PIO modes. When DMA
	  is not available, the driver automatically falls back to
	  PIO mode.

config SPI_STM32_QSPI
	tristate "STMicroelectronics STM32 QUAD SPI controller"
	depends on ARCH_STM32 || COMPILE_TEST
	depends on OF
	help
	  This enables support for the Quad SPI controller in master mode.
	  This driver does not support generic SPI. The implementation only
	  supports spi-mem interface.

config SPI_ST_SSC4
	tristate "STMicroelectronics SPI SSC-based driver"
	depends on ARCH_STI || COMPILE_TEST
	help
	  STMicroelectronics SoCs support for SPI. If you say yes to
	  this option, support will be included for the SSC driven SPI.

config SPI_SUN4I
	tristate "Allwinner A10 SoCs SPI controller"
	depends on ARCH_SUNXI || COMPILE_TEST
	help
	  SPI driver for Allwinner sun4i, sun5i and sun7i SoCs

config SPI_SUN6I
	tristate "Allwinner A31 SPI controller"
	depends on ARCH_SUNXI || COMPILE_TEST
	depends on RESET_CONTROLLER
	help
	  This enables using the SPI controller on the Allwinner A31 SoCs.

config SPI_SYNQUACER
	tristate "Socionext's SynQuacer HighSpeed SPI controller"
	depends on ARCH_SYNQUACER || COMPILE_TEST
	help
	  SPI driver for Socionext's High speed SPI controller which provides
	  various operating modes for interfacing to serial peripheral devices
	  that use the de-facto standard SPI protocol.

	  It also supports the new dual-bit and quad-bit SPI protocol.

config SPI_MXIC
	tristate "Macronix MX25F0A SPI controller"
	depends on SPI_MASTER
	help
	  This selects the Macronix MX25F0A SPI controller driver.

config SPI_MXS
	tristate "Freescale MXS SPI controller"
	depends on ARCH_MXS
	select STMP_DEVICE
	help
	  SPI driver for Freescale MXS devices.

config SPI_TEGRA210_QUAD
	tristate "NVIDIA Tegra QSPI Controller"
	depends on ARCH_TEGRA || COMPILE_TEST
	depends on RESET_CONTROLLER
	help
	  QSPI driver for NVIDIA Tegra QSPI Controller interface. This
	  controller is different from the SPI controller and is available
	  on Tegra SoCs starting from Tegra210.

config SPI_TEGRA114
	tristate "NVIDIA Tegra114 SPI Controller"
	depends on (ARCH_TEGRA && TEGRA20_APB_DMA) || COMPILE_TEST
	depends on RESET_CONTROLLER
	help
	  SPI driver for NVIDIA Tegra114 SPI Controller interface. This controller
	  is different than the older SoCs SPI controller and also register interface
	  get changed with this controller.

config SPI_TEGRA20_SFLASH
	tristate "Nvidia Tegra20 Serial flash Controller"
	depends on ARCH_TEGRA || COMPILE_TEST
	depends on RESET_CONTROLLER
	help
	  SPI driver for Nvidia Tegra20 Serial flash Controller interface.
	  The main usecase of this controller is to use spi flash as boot
	  device.

config SPI_TEGRA20_SLINK
	tristate "Nvidia Tegra20/Tegra30 SLINK Controller"
	depends on (ARCH_TEGRA && TEGRA20_APB_DMA) || COMPILE_TEST
	depends on RESET_CONTROLLER
	help
	  SPI driver for Nvidia Tegra20/Tegra30 SLINK Controller interface.

config SPI_THUNDERX
	tristate "Cavium ThunderX SPI controller"
	depends on PCI && 64BIT && (ARM64 || COMPILE_TEST)
	help
	  SPI host driver for the hardware found on Cavium ThunderX
	  SOCs.

config SPI_TOPCLIFF_PCH
	tristate "Intel EG20T PCH/LAPIS Semicon IOH(ML7213/ML7223/ML7831) SPI"
	depends on PCI && (X86_32 || MIPS || COMPILE_TEST)
	help
	  SPI driver for the Topcliff PCH (Platform Controller Hub) SPI bus
	  used in some x86 embedded processors.

	  This driver also supports the ML7213/ML7223/ML7831, a companion chip
	  for the Atom E6xx series and compatible with the Intel EG20T PCH.

config SPI_UNIPHIER
	tristate "Socionext UniPhier SPI Controller"
	depends on (ARCH_UNIPHIER || COMPILE_TEST) && OF
	depends on HAS_IOMEM
	help
	  This enables a driver for the Socionext UniPhier SoC SCSSI SPI controller.

	  UniPhier SoCs have SCSSI and MCSSI SPI controllers.
	  Every UniPhier SoC has SCSSI which supports single channel.
	  Older UniPhier Pro4/Pro5 also has MCSSI which support multiple channels.
	  This driver supports SCSSI only.

	  If your SoC supports SCSSI, say Y here.

config SPI_XCOMM
	tristate "Analog Devices AD-FMCOMMS1-EBZ SPI-I2C-bridge driver"
	depends on I2C
	help
	  Support for the SPI-I2C bridge found on the Analog Devices
	  AD-FMCOMMS1-EBZ board.

config SPI_XILINX
	tristate "Xilinx SPI controller common module"
	depends on HAS_IOMEM
	select SPI_BITBANG
	help
	  This exposes the SPI controller IP from the Xilinx EDK.

	  See the "OPB Serial Peripheral Interface (SPI) (v1.00e)"
	  Product Specification document (DS464) for hardware details.

	  Or for the DS570, see "XPS Serial Peripheral Interface (SPI) (v2.00b)"

config SPI_XLP
	tristate "Netlogic XLP SPI controller driver"
	depends on CPU_XLP || ARCH_THUNDER2 || COMPILE_TEST
	help
	  Enable support for the SPI controller on the Netlogic XLP SoCs.
	  Currently supported XLP variants are XLP8XX, XLP3XX, XLP2XX, XLP9XX
	  and XLP5XX.

	  If you have a Netlogic XLP platform say Y here.
	  If unsure, say N.

config SPI_XTENSA_XTFPGA
	tristate "Xtensa SPI controller for xtfpga"
	depends on (XTENSA && XTENSA_PLATFORM_XTFPGA) || COMPILE_TEST
	select SPI_BITBANG
	help
	  SPI driver for xtfpga SPI master controller.

	  This simple SPI master controller is built into xtfpga bitstreams
	  and is used to control daughterboard audio codec. It always transfers
	  16 bit words in SPI mode 0, automatically asserting CS on transfer
	  start and deasserting on end.

config SPI_ZYNQ_QSPI
	tristate "Xilinx Zynq QSPI controller"
	depends on ARCH_ZYNQ || COMPILE_TEST
	help
	  This enables support for the Zynq Quad SPI controller
	  in master mode.
	  This controller only supports SPI memory interface.

config SPI_ZYNQMP_GQSPI
	tristate "Xilinx ZynqMP GQSPI controller"
	depends on (SPI_MASTER && HAS_DMA) || COMPILE_TEST
	help
	  Enables Xilinx GQSPI controller driver for Zynq UltraScale+ MPSoC.

config SPI_AMD
	tristate "AMD SPI controller"
	depends on SPI_MASTER || COMPILE_TEST
	help
	  Enables SPI controller driver for AMD SoC.

#
# Add new SPI master controllers in alphabetical order above this line
#

comment "SPI Multiplexer support"

config SPI_MUX
	tristate "SPI multiplexer support"
	select MULTIPLEXER
	help
	  This adds support for SPI multiplexers. Each SPI mux will be
	  accessible as a SPI controller, the devices behind the mux will appear
	  to be chip selects on this controller. It is still necessary to
	  select one or more specific mux-controller drivers.

#
# There are lots of SPI device types, with sensors and memory
# being probably the most widely used ones.
#
comment "SPI Protocol Masters"

config SPI_SPIDEV
	tristate "User mode SPI device driver support"
	help
	  This supports user mode SPI protocol drivers.

	  Note that this application programming interface is EXPERIMENTAL
	  and hence SUBJECT TO CHANGE WITHOUT NOTICE while it stabilizes.

config SPI_LOOPBACK_TEST
	tristate "spi loopback test framework support"
	depends on m
	help
	  This enables the SPI loopback testing framework driver

	  primarily used for development of spi_master drivers
	  and to detect regressions

config SPI_TLE62X0
	tristate "Infineon TLE62X0 (for power switching)"
	depends on SYSFS
	help
	  SPI driver for Infineon TLE62X0 series line driver chips,
	  such as the TLE6220, TLE6230 and TLE6240.  This provides a
	  sysfs interface, with each line presented as a kind of GPIO
	  exposing both switch control and diagnostic feedback.

#
# Add new SPI protocol masters in alphabetical order above this line
#

endif # SPI_MASTER

#
# SLAVE side ... listening to other SPI masters
#

config SPI_SLAVE
	bool "SPI slave protocol handlers"
	help
	  If your system has a slave-capable SPI controller, you can enable
	  slave protocol handlers.

if SPI_SLAVE

config SPI_SLAVE_TIME
	tristate "SPI slave handler reporting boot up time"
	help
	  SPI slave handler responding with the time of reception of the last
	  SPI message.

config SPI_SLAVE_SYSTEM_CONTROL
	tristate "SPI slave handler controlling system state"
	help
	  SPI slave handler to allow remote control of system reboot, power
	  off, halt, and suspend.

endif # SPI_SLAVE

config SPI_DYNAMIC
	def_bool ACPI || OF_DYNAMIC || SPI_SLAVE

endif # SPI<|MERGE_RESOLUTION|>--- conflicted
+++ resolved
@@ -65,11 +65,7 @@
 	  This is the driver for the Altera SPI Controller.
 
 config SPI_ALTERA_CORE
-<<<<<<< HEAD
-	tristate "Altera SPI Controller core code"
-=======
 	tristate "Altera SPI Controller core code" if COMPILE_TEST
->>>>>>> 8e0eb2fb
 	select REGMAP
 	help
 	  "The core code for the Altera SPI Controller"
