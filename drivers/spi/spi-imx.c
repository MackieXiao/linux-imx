/*
<<<<<<< HEAD
 * Copyright 2004-2007, 2015 Freescale Semiconductor, Inc. All Rights Reserved.
=======
 * Copyright 2004-2007, 2016 Freescale Semiconductor, Inc. All Rights Reserved.
>>>>>>> 709e44c5
 * Copyright (C) 2008 Juergen Beisert
 *
 * This program is free software; you can redistribute it and/or
 * modify it under the terms of the GNU General Public License
 * as published by the Free Software Foundation; either version 2
 * of the License, or (at your option) any later version.
 * This program is distributed in the hope that it will be useful,
 * but WITHOUT ANY WARRANTY; without even the implied warranty of
 * MERCHANTABILITY or FITNESS FOR A PARTICULAR PURPOSE.  See the
 * GNU General Public License for more details.
 *
 * You should have received a copy of the GNU General Public License
 * along with this program; if not, write to the
 * Free Software Foundation
 * 51 Franklin Street, Fifth Floor
 * Boston, MA  02110-1301, USA.
 */

#include <linux/clk.h>
#include <linux/completion.h>
#include <linux/delay.h>
#include <linux/dmaengine.h>
#include <linux/dma-mapping.h>
#include <linux/err.h>
#include <linux/gpio.h>
#include <linux/interrupt.h>
#include <linux/io.h>
#include <linux/irq.h>
#include <linux/kernel.h>
#include <linux/module.h>
#include <linux/platform_device.h>
#include <linux/slab.h>
#include <linux/spi/spi.h>
#include <linux/spi/spi_bitbang.h>
#include <linux/types.h>
#include <linux/of.h>
#include <linux/of_device.h>
#include <linux/of_gpio.h>

#include <linux/platform_data/dma-imx.h>
#include <linux/platform_data/spi-imx.h>

#define DRIVER_NAME "spi_imx"

#define MXC_CSPIRXDATA		0x00
#define MXC_CSPITXDATA		0x04
#define MXC_CSPICTRL		0x08
#define MXC_CSPIINT		0x0c
#define MXC_RESET		0x1c

/* generic defines to abstract from the different register layouts */
#define MXC_INT_RR	(1 << 0) /* Receive data ready interrupt */
#define MXC_INT_TE	(1 << 1) /* Transmit FIFO empty interrupt */
#define MXC_INT_TCEN    (1 << 7)   /* Transfer complete */

/* The maximum  bytes that a sdma BD can transfer.*/
#define MAX_SDMA_BD_BYTES  (1 << 15)
/* 3 Sec for 1MB or less than 1MB, else change with the transfer length */
#define IMX_DEFAULT_DMA_TIMEOUT (msecs_to_jiffies(3000))
#define IMX_DMA_TIMEOUT(len) ((len < 0x100000) ? IMX_DEFAULT_DMA_TIMEOUT : \
				len * IMX_DEFAULT_DMA_TIMEOUT / 0x100000)
struct spi_imx_config {
	unsigned int speed_hz;
	unsigned int bpw;
	unsigned int mode;
	u8 cs;
};

enum spi_imx_devtype {
	IMX1_CSPI,
	IMX21_CSPI,
	IMX27_CSPI,
	IMX31_CSPI,
	IMX35_CSPI,	/* CSPI on all i.mx except above */
	IMX51_ECSPI,	/* ECSPI on i.mx51 and later */
	IMX6UL_ECSPI,
};

struct spi_imx_data;

struct spi_imx_devtype_data {
	void (*intctrl)(struct spi_imx_data *, int);
	int (*config)(struct spi_imx_data *, struct spi_imx_config *);
	void (*trigger)(struct spi_imx_data *);
	int (*rx_available)(struct spi_imx_data *);
	void (*reset)(struct spi_imx_data *);
	enum spi_imx_devtype devtype;
};

struct spi_imx_data {
	struct spi_bitbang bitbang;

	struct completion xfer_done;
	void __iomem *base;
	struct clk *clk_per;
	struct clk *clk_ipg;
	unsigned long spi_clk;

	unsigned int count;
	void (*tx)(struct spi_imx_data *);
	void (*rx)(struct spi_imx_data *);
	void *rx_buf;
	const void *tx_buf;
	unsigned int txfifo; /* number of words pushed in tx FIFO */

	/* DMA */
	unsigned int dma_is_inited;
	bool usedma;
	u32 rx_wml;
	u32 tx_wml;
	u32 rxt_wml;
	struct completion dma_rx_completion;
	struct completion dma_tx_completion;
	struct dma_slave_config rx_config;
	struct dma_slave_config tx_config;

	const struct spi_imx_devtype_data *devtype_data;
	int chipselect[0];
};

static inline int is_imx27_cspi(struct spi_imx_data *d)
{
	return d->devtype_data->devtype == IMX27_CSPI;
}

static inline int is_imx35_cspi(struct spi_imx_data *d)
{
	return d->devtype_data->devtype == IMX35_CSPI;
}

static inline unsigned spi_imx_get_fifosize(struct spi_imx_data *d)
{
	return (d->devtype_data->devtype == IMX51_ECSPI
		|| d->devtype_data->devtype == IMX6UL_ECSPI) ? 64 : 8;
}

#define MXC_SPI_BUF_RX(type)						\
static void spi_imx_buf_rx_##type(struct spi_imx_data *spi_imx)		\
{									\
	unsigned int val = readl(spi_imx->base + MXC_CSPIRXDATA);	\
									\
	if (spi_imx->rx_buf) {						\
		*(type *)spi_imx->rx_buf = val;				\
		spi_imx->rx_buf += sizeof(type);			\
	}								\
}

#define MXC_SPI_BUF_TX(type)						\
static void spi_imx_buf_tx_##type(struct spi_imx_data *spi_imx)		\
{									\
	type val = 0;							\
									\
	if (spi_imx->tx_buf) {						\
		val = *(type *)spi_imx->tx_buf;				\
		spi_imx->tx_buf += sizeof(type);			\
	}								\
									\
	spi_imx->count -= sizeof(type);					\
									\
	writel(val, spi_imx->base + MXC_CSPITXDATA);			\
}

MXC_SPI_BUF_RX(u8)
MXC_SPI_BUF_TX(u8)
MXC_SPI_BUF_RX(u16)
MXC_SPI_BUF_TX(u16)
MXC_SPI_BUF_RX(u32)
MXC_SPI_BUF_TX(u32)

/* First entry is reserved, second entry is valid only if SDHC_SPIEN is set
 * (which is currently not the case in this driver)
 */
static int mxc_clkdivs[] = {0, 3, 4, 6, 8, 12, 16, 24, 32, 48, 64, 96, 128, 192,
	256, 384, 512, 768, 1024};

/* MX21, MX27 */
static unsigned int spi_imx_clkdiv_1(unsigned int fin,
		unsigned int fspi, unsigned int max)
{
	int i;

	for (i = 2; i < max; i++)
		if (fspi * mxc_clkdivs[i] >= fin)
			return i;

	return max;
}

/* MX1, MX31, MX35, MX51 CSPI */
static unsigned int spi_imx_clkdiv_2(unsigned int fin,
		unsigned int fspi)
{
	int i, div = 4;

	for (i = 0; i < 7; i++) {
		if (fspi * div >= fin)
			return i;
		div <<= 1;
	}

	return 7;
}

static bool spi_imx_can_dma(struct spi_master *master, struct spi_device *spi,
			 struct spi_transfer *transfer)
{
	struct spi_imx_data *spi_imx = spi_master_get_devdata(master);

<<<<<<< HEAD
	if (spi_imx->dma_is_inited &&
=======
	if (transfer && spi_imx->dma_is_inited &&
>>>>>>> 709e44c5
		(transfer->len > spi_imx_get_fifosize(spi_imx)))
		return true;
	return false;
}

#define MX51_ECSPI_CTRL		0x08
#define MX51_ECSPI_CTRL_ENABLE		(1 <<  0)
#define MX51_ECSPI_CTRL_XCH		(1 <<  2)
#define MX51_ECSPI_CTRL_SMC		(1 << 3)
#define MX51_ECSPI_CTRL_MODE_MASK	(0xf << 4)
#define MX51_ECSPI_CTRL_POSTDIV_OFFSET	8
#define MX51_ECSPI_CTRL_PREDIV_OFFSET	12
#define MX51_ECSPI_CTRL_CS(cs)		((cs) << 18)
#define MX51_ECSPI_CTRL_BL_OFFSET	20

#define MX51_ECSPI_CONFIG	0x0c
#define MX51_ECSPI_CONFIG_SCLKPHA(cs)	(1 << ((cs) +  0))
#define MX51_ECSPI_CONFIG_SCLKPOL(cs)	(1 << ((cs) +  4))
#define MX51_ECSPI_CONFIG_SBBCTRL(cs)	(1 << ((cs) +  8))
#define MX51_ECSPI_CONFIG_SSBPOL(cs)	(1 << ((cs) + 12))
#define MX51_ECSPI_CONFIG_SCLKCTL(cs)	(1 << ((cs) + 20))

#define MX51_ECSPI_INT		0x10
#define MX51_ECSPI_INT_TEEN		(1 <<  0)
#define MX51_ECSPI_INT_RREN		(1 <<  3)
#define MX51_ECSPI_INT_TCEN             (1 << 7)

#define MX51_ECSPI_DMA      0x14
#define MX51_ECSPI_DMA_TX_WML_OFFSET	0
#define MX51_ECSPI_DMA_TX_WML_MASK	0x3F
#define MX51_ECSPI_DMA_RX_WML_OFFSET	16
#define MX51_ECSPI_DMA_RX_WML_MASK	(0x3F << 16)
#define MX51_ECSPI_DMA_RXT_WML_OFFSET	24
#define MX51_ECSPI_DMA_RXT_WML_MASK	(0x3F << 24)

#define MX51_ECSPI_DMA_TEDEN_OFFSET	7
#define MX51_ECSPI_DMA_RXDEN_OFFSET	23
#define MX51_ECSPI_DMA_RXTDEN_OFFSET	31

#define MX51_ECSPI_STAT		0x18
#define MX51_ECSPI_STAT_RR		(1 <<  3)

/* MX51 eCSPI */
static unsigned int mx51_ecspi_clkdiv(unsigned int fin, unsigned int fspi,
				      unsigned int *fres)
{
	/*
	 * there are two 4-bit dividers, the pre-divider divides by
	 * $pre, the post-divider by 2^$post
	 */
	unsigned int pre, post;

	if (unlikely(fspi > fin))
		return 0;

	post = fls(fin) - fls(fspi);
	if (fin > fspi << post)
		post++;

	/* now we have: (fin <= fspi << post) with post being minimal */

	post = max(4U, post) - 4;
	if (unlikely(post > 0xf)) {
		pr_err("%s: cannot set clock freq: %u (base freq: %u)\n",
				__func__, fspi, fin);
		return 0xff;
	}

	pre = DIV_ROUND_UP(fin, fspi << post) - 1;

	pr_debug("%s: fin: %u, fspi: %u, post: %u, pre: %u\n",
			__func__, fin, fspi, post, pre);

	/* Resulting frequency for the SCLK line. */
	*fres = (fin / (pre + 1)) >> post;

	return (pre << MX51_ECSPI_CTRL_PREDIV_OFFSET) |
		(post << MX51_ECSPI_CTRL_POSTDIV_OFFSET);
}

static void __maybe_unused mx51_ecspi_intctrl(struct spi_imx_data *spi_imx, int enable)
{
	unsigned val = 0;

	if (enable & MXC_INT_TE)
		val |= MX51_ECSPI_INT_TEEN;

	if (enable & MXC_INT_RR)
		val |= MX51_ECSPI_INT_RREN;

	if (enable & MXC_INT_TCEN)
		val |= MX51_ECSPI_INT_TCEN;

	writel(val, spi_imx->base + MX51_ECSPI_INT);
}

static void __maybe_unused mx51_ecspi_trigger(struct spi_imx_data *spi_imx)
{
	u32 reg = readl(spi_imx->base + MX51_ECSPI_CTRL);
	/*
<<<<<<< HEAD
	 * To workaround TKT238285, SDMA script need use XCH instead of SMC
	 * just like PIO mode.
	 */
	if (!spi_imx->usedma)
		reg |= MX51_ECSPI_CTRL_XCH;
=======
	 * To workaround ERR008517, SDMA script need use XCH instead of SMC
	 * just like PIO mode and it fix on i.mx6ul
	 */
	if (!spi_imx->usedma)
		reg |= MX51_ECSPI_CTRL_XCH;
	else if (!spi_imx->dma_finished &&
		 spi_imx->devtype_data->devtype == IMX6UL_ECSPI)
		reg |= MX51_ECSPI_CTRL_SMC;
>>>>>>> 709e44c5
	else
		reg &= ~MX51_ECSPI_CTRL_SMC;
	writel(reg, spi_imx->base + MX51_ECSPI_CTRL);
}

static int __maybe_unused mx51_ecspi_config(struct spi_imx_data *spi_imx,
		struct spi_imx_config *config)
{
	u32 ctrl = MX51_ECSPI_CTRL_ENABLE, cfg = 0, dma = 0;
	u32 clk = config->speed_hz, delay;

	/*
	 * The hardware seems to have a race condition when changing modes. The
	 * current assumption is that the selection of the channel arrives
	 * earlier in the hardware than the mode bits when they are written at
	 * the same time.
	 * So set master mode for all channels as we do not support slave mode.
	 */
	ctrl |= MX51_ECSPI_CTRL_MODE_MASK;

	/* set clock speed */
	ctrl |= mx51_ecspi_clkdiv(spi_imx->spi_clk, config->speed_hz, &clk);

	/* set chip select to use */
	ctrl |= MX51_ECSPI_CTRL_CS(config->cs);

	ctrl |= (config->bpw - 1) << MX51_ECSPI_CTRL_BL_OFFSET;

	cfg |= MX51_ECSPI_CONFIG_SBBCTRL(config->cs);

	if (config->mode & SPI_CPHA)
		cfg |= MX51_ECSPI_CONFIG_SCLKPHA(config->cs);

	if (config->mode & SPI_CPOL) {
		cfg |= MX51_ECSPI_CONFIG_SCLKPOL(config->cs);
		cfg |= MX51_ECSPI_CONFIG_SCLKCTL(config->cs);
	}
	if (config->mode & SPI_CS_HIGH)
		cfg |= MX51_ECSPI_CONFIG_SSBPOL(config->cs);

	writel(ctrl, spi_imx->base + MX51_ECSPI_CTRL);
	writel(cfg, spi_imx->base + MX51_ECSPI_CONFIG);

	/*
	 * Wait until the changes in the configuration register CONFIGREG
	 * propagate into the hardware. It takes exactly one tick of the
	 * SCLK clock, but we will wait two SCLK clock just to be sure. The
	 * effect of the delay it takes for the hardware to apply changes
	 * is noticable if the SCLK clock run very slow. In such a case, if
	 * the polarity of SCLK should be inverted, the GPIO ChipSelect might
	 * be asserted before the SCLK polarity changes, which would disrupt
	 * the SPI communication as the device on the other end would consider
	 * the change of SCLK polarity as a clock tick already.
	 */
	delay = (2 * 1000000) / clk;
	if (likely(delay < 10))	/* SCLK is faster than 100 kHz */
		udelay(delay);
	else			/* SCLK is _very_ slow */
		usleep_range(delay, delay + 10);

	/*
	 * Configure the DMA register: setup the watermark
	 * and enable DMA request.
	 */
	if (spi_imx->dma_is_inited) {
<<<<<<< HEAD
		spi_imx->rx_wml = spi_imx_get_fifosize(spi_imx) / 2;
		dma = (spi_imx->rx_wml - 1) << MX51_ECSPI_DMA_RX_WML_OFFSET
=======
		if (spi_imx->devtype_data->devtype != IMX6UL_ECSPI)
			spi_imx->tx_wml = 1;
		dma = (spi_imx->rx_wml - 1) << MX51_ECSPI_DMA_RX_WML_OFFSET
		      | (spi_imx->tx_wml - 1) << MX51_ECSPI_DMA_TX_WML_OFFSET
>>>>>>> 709e44c5
		      | (1 << MX51_ECSPI_DMA_TEDEN_OFFSET)
		      | (1 << MX51_ECSPI_DMA_RXDEN_OFFSET);
		writel(dma, spi_imx->base + MX51_ECSPI_DMA);
	}

	return 0;
}

static int __maybe_unused mx51_ecspi_rx_available(struct spi_imx_data *spi_imx)
{
	return readl(spi_imx->base + MX51_ECSPI_STAT) & MX51_ECSPI_STAT_RR;
}

static void __maybe_unused mx51_ecspi_reset(struct spi_imx_data *spi_imx)
{
	/* drain receive buffer */
	while (mx51_ecspi_rx_available(spi_imx))
		readl(spi_imx->base + MXC_CSPIRXDATA);
}

#define MX31_INTREG_TEEN	(1 << 0)
#define MX31_INTREG_RREN	(1 << 3)

#define MX31_CSPICTRL_ENABLE	(1 << 0)
#define MX31_CSPICTRL_MASTER	(1 << 1)
#define MX31_CSPICTRL_XCH	(1 << 2)
#define MX31_CSPICTRL_POL	(1 << 4)
#define MX31_CSPICTRL_PHA	(1 << 5)
#define MX31_CSPICTRL_SSCTL	(1 << 6)
#define MX31_CSPICTRL_SSPOL	(1 << 7)
#define MX31_CSPICTRL_BC_SHIFT	8
#define MX35_CSPICTRL_BL_SHIFT	20
#define MX31_CSPICTRL_CS_SHIFT	24
#define MX35_CSPICTRL_CS_SHIFT	12
#define MX31_CSPICTRL_DR_SHIFT	16

#define MX31_CSPISTATUS		0x14
#define MX31_STATUS_RR		(1 << 3)

/* These functions also work for the i.MX35, but be aware that
 * the i.MX35 has a slightly different register layout for bits
 * we do not use here.
 */
static void __maybe_unused mx31_intctrl(struct spi_imx_data *spi_imx, int enable)
{
	unsigned int val = 0;

	if (enable & MXC_INT_TE)
		val |= MX31_INTREG_TEEN;
	if (enable & MXC_INT_RR)
		val |= MX31_INTREG_RREN;

	writel(val, spi_imx->base + MXC_CSPIINT);
}

static void __maybe_unused mx31_trigger(struct spi_imx_data *spi_imx)
{
	unsigned int reg;

	reg = readl(spi_imx->base + MXC_CSPICTRL);
	reg |= MX31_CSPICTRL_XCH;
	writel(reg, spi_imx->base + MXC_CSPICTRL);
}

static int __maybe_unused mx31_config(struct spi_imx_data *spi_imx,
		struct spi_imx_config *config)
{
	unsigned int reg = MX31_CSPICTRL_ENABLE | MX31_CSPICTRL_MASTER;
	int cs = spi_imx->chipselect[config->cs];

	reg |= spi_imx_clkdiv_2(spi_imx->spi_clk, config->speed_hz) <<
		MX31_CSPICTRL_DR_SHIFT;

	if (is_imx35_cspi(spi_imx)) {
		reg |= (config->bpw - 1) << MX35_CSPICTRL_BL_SHIFT;
		reg |= MX31_CSPICTRL_SSCTL;
	} else {
		reg |= (config->bpw - 1) << MX31_CSPICTRL_BC_SHIFT;
	}

	if (config->mode & SPI_CPHA)
		reg |= MX31_CSPICTRL_PHA;
	if (config->mode & SPI_CPOL)
		reg |= MX31_CSPICTRL_POL;
	if (config->mode & SPI_CS_HIGH)
		reg |= MX31_CSPICTRL_SSPOL;
	if (cs < 0)
		reg |= (cs + 32) <<
			(is_imx35_cspi(spi_imx) ? MX35_CSPICTRL_CS_SHIFT :
						  MX31_CSPICTRL_CS_SHIFT);

	writel(reg, spi_imx->base + MXC_CSPICTRL);

	return 0;
}

static int __maybe_unused mx31_rx_available(struct spi_imx_data *spi_imx)
{
	return readl(spi_imx->base + MX31_CSPISTATUS) & MX31_STATUS_RR;
}

static void __maybe_unused mx31_reset(struct spi_imx_data *spi_imx)
{
	/* drain receive buffer */
	while (readl(spi_imx->base + MX31_CSPISTATUS) & MX31_STATUS_RR)
		readl(spi_imx->base + MXC_CSPIRXDATA);
}

#define MX21_INTREG_RR		(1 << 4)
#define MX21_INTREG_TEEN	(1 << 9)
#define MX21_INTREG_RREN	(1 << 13)

#define MX21_CSPICTRL_POL	(1 << 5)
#define MX21_CSPICTRL_PHA	(1 << 6)
#define MX21_CSPICTRL_SSPOL	(1 << 8)
#define MX21_CSPICTRL_XCH	(1 << 9)
#define MX21_CSPICTRL_ENABLE	(1 << 10)
#define MX21_CSPICTRL_MASTER	(1 << 11)
#define MX21_CSPICTRL_DR_SHIFT	14
#define MX21_CSPICTRL_CS_SHIFT	19

static void __maybe_unused mx21_intctrl(struct spi_imx_data *spi_imx, int enable)
{
	unsigned int val = 0;

	if (enable & MXC_INT_TE)
		val |= MX21_INTREG_TEEN;
	if (enable & MXC_INT_RR)
		val |= MX21_INTREG_RREN;

	writel(val, spi_imx->base + MXC_CSPIINT);
}

static void __maybe_unused mx21_trigger(struct spi_imx_data *spi_imx)
{
	unsigned int reg;

	reg = readl(spi_imx->base + MXC_CSPICTRL);
	reg |= MX21_CSPICTRL_XCH;
	writel(reg, spi_imx->base + MXC_CSPICTRL);
}

static int __maybe_unused mx21_config(struct spi_imx_data *spi_imx,
		struct spi_imx_config *config)
{
	unsigned int reg = MX21_CSPICTRL_ENABLE | MX21_CSPICTRL_MASTER;
	int cs = spi_imx->chipselect[config->cs];
	unsigned int max = is_imx27_cspi(spi_imx) ? 16 : 18;

	reg |= spi_imx_clkdiv_1(spi_imx->spi_clk, config->speed_hz, max) <<
		MX21_CSPICTRL_DR_SHIFT;
	reg |= config->bpw - 1;

	if (config->mode & SPI_CPHA)
		reg |= MX21_CSPICTRL_PHA;
	if (config->mode & SPI_CPOL)
		reg |= MX21_CSPICTRL_POL;
	if (config->mode & SPI_CS_HIGH)
		reg |= MX21_CSPICTRL_SSPOL;
	if (cs < 0)
		reg |= (cs + 32) << MX21_CSPICTRL_CS_SHIFT;

	writel(reg, spi_imx->base + MXC_CSPICTRL);

	return 0;
}

static int __maybe_unused mx21_rx_available(struct spi_imx_data *spi_imx)
{
	return readl(spi_imx->base + MXC_CSPIINT) & MX21_INTREG_RR;
}

static void __maybe_unused mx21_reset(struct spi_imx_data *spi_imx)
{
	writel(1, spi_imx->base + MXC_RESET);
}

#define MX1_INTREG_RR		(1 << 3)
#define MX1_INTREG_TEEN		(1 << 8)
#define MX1_INTREG_RREN		(1 << 11)

#define MX1_CSPICTRL_POL	(1 << 4)
#define MX1_CSPICTRL_PHA	(1 << 5)
#define MX1_CSPICTRL_XCH	(1 << 8)
#define MX1_CSPICTRL_ENABLE	(1 << 9)
#define MX1_CSPICTRL_MASTER	(1 << 10)
#define MX1_CSPICTRL_DR_SHIFT	13

static void __maybe_unused mx1_intctrl(struct spi_imx_data *spi_imx, int enable)
{
	unsigned int val = 0;

	if (enable & MXC_INT_TE)
		val |= MX1_INTREG_TEEN;
	if (enable & MXC_INT_RR)
		val |= MX1_INTREG_RREN;

	writel(val, spi_imx->base + MXC_CSPIINT);
}

static void __maybe_unused mx1_trigger(struct spi_imx_data *spi_imx)
{
	unsigned int reg;

	reg = readl(spi_imx->base + MXC_CSPICTRL);
	reg |= MX1_CSPICTRL_XCH;
	writel(reg, spi_imx->base + MXC_CSPICTRL);
}

static int __maybe_unused mx1_config(struct spi_imx_data *spi_imx,
		struct spi_imx_config *config)
{
	unsigned int reg = MX1_CSPICTRL_ENABLE | MX1_CSPICTRL_MASTER;

	reg |= spi_imx_clkdiv_2(spi_imx->spi_clk, config->speed_hz) <<
		MX1_CSPICTRL_DR_SHIFT;
	reg |= config->bpw - 1;

	if (config->mode & SPI_CPHA)
		reg |= MX1_CSPICTRL_PHA;
	if (config->mode & SPI_CPOL)
		reg |= MX1_CSPICTRL_POL;

	writel(reg, spi_imx->base + MXC_CSPICTRL);

	return 0;
}

static int __maybe_unused mx1_rx_available(struct spi_imx_data *spi_imx)
{
	return readl(spi_imx->base + MXC_CSPIINT) & MX1_INTREG_RR;
}

static void __maybe_unused mx1_reset(struct spi_imx_data *spi_imx)
{
	writel(1, spi_imx->base + MXC_RESET);
}

static struct spi_imx_devtype_data imx1_cspi_devtype_data = {
	.intctrl = mx1_intctrl,
	.config = mx1_config,
	.trigger = mx1_trigger,
	.rx_available = mx1_rx_available,
	.reset = mx1_reset,
	.devtype = IMX1_CSPI,
};

static struct spi_imx_devtype_data imx21_cspi_devtype_data = {
	.intctrl = mx21_intctrl,
	.config = mx21_config,
	.trigger = mx21_trigger,
	.rx_available = mx21_rx_available,
	.reset = mx21_reset,
	.devtype = IMX21_CSPI,
};

static struct spi_imx_devtype_data imx27_cspi_devtype_data = {
	/* i.mx27 cspi shares the functions with i.mx21 one */
	.intctrl = mx21_intctrl,
	.config = mx21_config,
	.trigger = mx21_trigger,
	.rx_available = mx21_rx_available,
	.reset = mx21_reset,
	.devtype = IMX27_CSPI,
};

static struct spi_imx_devtype_data imx31_cspi_devtype_data = {
	.intctrl = mx31_intctrl,
	.config = mx31_config,
	.trigger = mx31_trigger,
	.rx_available = mx31_rx_available,
	.reset = mx31_reset,
	.devtype = IMX31_CSPI,
};

static struct spi_imx_devtype_data imx35_cspi_devtype_data = {
	/* i.mx35 and later cspi shares the functions with i.mx31 one */
	.intctrl = mx31_intctrl,
	.config = mx31_config,
	.trigger = mx31_trigger,
	.rx_available = mx31_rx_available,
	.reset = mx31_reset,
	.devtype = IMX35_CSPI,
};

static struct spi_imx_devtype_data imx51_ecspi_devtype_data = {
	.intctrl = mx51_ecspi_intctrl,
	.config = mx51_ecspi_config,
	.trigger = mx51_ecspi_trigger,
	.rx_available = mx51_ecspi_rx_available,
	.reset = mx51_ecspi_reset,
	.devtype = IMX51_ECSPI,
};

static struct spi_imx_devtype_data imx6ul_ecspi_devtype_data = {
	.intctrl = mx51_ecspi_intctrl,
	.config = mx51_ecspi_config,
	.trigger = mx51_ecspi_trigger,
	.rx_available = mx51_ecspi_rx_available,
	.reset = mx51_ecspi_reset,
	.devtype = IMX6UL_ECSPI,
};

static struct platform_device_id spi_imx_devtype[] = {
	{
		.name = "imx1-cspi",
		.driver_data = (kernel_ulong_t) &imx1_cspi_devtype_data,
	}, {
		.name = "imx21-cspi",
		.driver_data = (kernel_ulong_t) &imx21_cspi_devtype_data,
	}, {
		.name = "imx27-cspi",
		.driver_data = (kernel_ulong_t) &imx27_cspi_devtype_data,
	}, {
		.name = "imx31-cspi",
		.driver_data = (kernel_ulong_t) &imx31_cspi_devtype_data,
	}, {
		.name = "imx35-cspi",
		.driver_data = (kernel_ulong_t) &imx35_cspi_devtype_data,
	}, {
		.name = "imx51-ecspi",
		.driver_data = (kernel_ulong_t) &imx51_ecspi_devtype_data,
	}, {
		.name = "imx6ul-ecspi",
		.driver_data = (kernel_ulong_t) &imx6ul_ecspi_devtype_data,
	}, {
		/* sentinel */
	}
};

static const struct of_device_id spi_imx_dt_ids[] = {
	{ .compatible = "fsl,imx1-cspi", .data = &imx1_cspi_devtype_data, },
	{ .compatible = "fsl,imx21-cspi", .data = &imx21_cspi_devtype_data, },
	{ .compatible = "fsl,imx27-cspi", .data = &imx27_cspi_devtype_data, },
	{ .compatible = "fsl,imx31-cspi", .data = &imx31_cspi_devtype_data, },
	{ .compatible = "fsl,imx35-cspi", .data = &imx35_cspi_devtype_data, },
	{ .compatible = "fsl,imx51-ecspi", .data = &imx51_ecspi_devtype_data, },
	{ .compatible = "fsl,imx6ul-ecspi", .data = &imx6ul_ecspi_devtype_data, },
	{ /* sentinel */ }
};
MODULE_DEVICE_TABLE(of, spi_imx_dt_ids);

static void spi_imx_chipselect(struct spi_device *spi, int is_active)
{
	struct spi_imx_data *spi_imx = spi_master_get_devdata(spi->master);
	int gpio = spi_imx->chipselect[spi->chip_select];
	int active = is_active != BITBANG_CS_INACTIVE;
	int dev_is_lowactive = !(spi->mode & SPI_CS_HIGH);

	if (!gpio_is_valid(gpio))
		return;

	gpio_set_value(gpio, dev_is_lowactive ^ active);
}

static void spi_imx_push(struct spi_imx_data *spi_imx)
{
	while (spi_imx->txfifo < spi_imx_get_fifosize(spi_imx)) {
		if (!spi_imx->count)
			break;
		spi_imx->tx(spi_imx);
		spi_imx->txfifo++;
	}

	spi_imx->devtype_data->trigger(spi_imx);
}

static irqreturn_t spi_imx_isr(int irq, void *dev_id)
{
	struct spi_imx_data *spi_imx = dev_id;

	while (spi_imx->devtype_data->rx_available(spi_imx)) {
		spi_imx->rx(spi_imx);
		spi_imx->txfifo--;
	}

	if (spi_imx->count) {
		spi_imx_push(spi_imx);
		return IRQ_HANDLED;
	}

	if (spi_imx->txfifo) {
		/* No data left to push, but still waiting for rx data,
		 * enable receive data available interrupt.
		 */
		spi_imx->devtype_data->intctrl(
				spi_imx, MXC_INT_RR);
		return IRQ_HANDLED;
	}

	spi_imx->devtype_data->intctrl(spi_imx, 0);
	complete(&spi_imx->xfer_done);

	return IRQ_HANDLED;
}

static int spi_imx_setupxfer(struct spi_device *spi,
				 struct spi_transfer *t)
{
	struct spi_imx_data *spi_imx = spi_master_get_devdata(spi->master);
	struct spi_imx_config config;
	int ret;

	config.bpw = t ? t->bits_per_word : spi->bits_per_word;
	config.speed_hz  = t ? t->speed_hz : spi->max_speed_hz;
	config.mode = spi->mode;
	config.cs = spi->chip_select;

	if (!config.speed_hz)
		config.speed_hz = spi->max_speed_hz;
	if (!config.bpw)
		config.bpw = spi->bits_per_word;

	/* Initialize the functions for transfer */
	if (config.bpw <= 8) {
		spi_imx->rx = spi_imx_buf_rx_u8;
		spi_imx->tx = spi_imx_buf_tx_u8;
		spi_imx->tx_config.dst_addr_width = DMA_SLAVE_BUSWIDTH_1_BYTE;
		spi_imx->rx_config.src_addr_width = DMA_SLAVE_BUSWIDTH_1_BYTE;
	} else if (config.bpw <= 16) {
		spi_imx->rx = spi_imx_buf_rx_u16;
		spi_imx->tx = spi_imx_buf_tx_u16;
		spi_imx->tx_config.dst_addr_width = DMA_SLAVE_BUSWIDTH_2_BYTES;
		spi_imx->rx_config.src_addr_width = DMA_SLAVE_BUSWIDTH_2_BYTES;
	} else {
		spi_imx->rx = spi_imx_buf_rx_u32;
		spi_imx->tx = spi_imx_buf_tx_u32;
		spi_imx->tx_config.dst_addr_width = DMA_SLAVE_BUSWIDTH_4_BYTES;
		spi_imx->rx_config.src_addr_width = DMA_SLAVE_BUSWIDTH_4_BYTES;
	}

	if (spi_imx->bitbang.master->can_dma &&
	    spi_imx_can_dma(spi_imx->bitbang.master, spi, t)) {
		ret = dmaengine_slave_config(spi_imx->bitbang.master->dma_tx,
						&spi_imx->tx_config);
		if (ret) {
			dev_err(&spi->dev, "error in TX dma configuration.\n");
			return ret;
		}

		ret = dmaengine_slave_config(spi_imx->bitbang.master->dma_rx,
						&spi_imx->rx_config);
		if (ret) {
			dev_err(&spi->dev, "error in RX dma configuration.\n");
			return ret;
		}
	}

	spi_imx->devtype_data->config(spi_imx, &config);

	return 0;
}

static void spi_imx_sdma_exit(struct spi_imx_data *spi_imx)
{
	struct spi_master *master = spi_imx->bitbang.master;

	if (master->dma_rx) {
		dma_release_channel(master->dma_rx);
		master->dma_rx = NULL;
	}

	if (master->dma_tx) {
		dma_release_channel(master->dma_tx);
		master->dma_tx = NULL;
	}

	spi_imx->dma_is_inited = 0;
}

static int spi_imx_sdma_init(struct device *dev, struct spi_imx_data *spi_imx,
			     struct spi_master *master,
			     const struct resource *res)
{
	int ret;

	/* Prepare for TX DMA: */
	master->dma_tx = dma_request_slave_channel(dev, "tx");
	if (!master->dma_tx) {
		dev_err(dev, "cannot get the TX DMA channel!\n");
		ret = -EINVAL;
		goto err;
	}

	spi_imx->tx_config.direction = DMA_MEM_TO_DEV;
	spi_imx->tx_config.dst_addr = res->start + MXC_CSPITXDATA;
	spi_imx->tx_config.dst_addr_width = DMA_SLAVE_BUSWIDTH_1_BYTE;
	spi_imx->tx_config.dst_maxburst = spi_imx_get_fifosize(spi_imx) / 4;
	ret = dmaengine_slave_config(master->dma_tx, &spi_imx->tx_config);
	if (ret) {
		dev_err(dev, "error in TX dma configuration.\n");
		goto err;
	}

	/* Prepare for RX : */
	master->dma_rx = dma_request_slave_channel(dev, "rx");
	if (!master->dma_rx) {
		dev_dbg(dev, "cannot get the DMA channel.\n");
		ret = -EINVAL;
		goto err;
	}

	spi_imx->rx_config.direction = DMA_DEV_TO_MEM;
	spi_imx->rx_config.src_addr = res->start + MXC_CSPIRXDATA;
	spi_imx->rx_config.src_addr_width = DMA_SLAVE_BUSWIDTH_1_BYTE;
	spi_imx->rx_config.src_maxburst = spi_imx_get_fifosize(spi_imx) / 2;
	ret = dmaengine_slave_config(master->dma_rx, &spi_imx->rx_config);
	if (ret) {
		dev_err(dev, "error in RX dma configuration.\n");
		goto err;
	}

	init_completion(&spi_imx->dma_rx_completion);
	init_completion(&spi_imx->dma_tx_completion);
	master->can_dma = spi_imx_can_dma;
	master->max_dma_len = MAX_SDMA_BD_BYTES;
	spi_imx->bitbang.master->flags = SPI_MASTER_MUST_RX |
					 SPI_MASTER_MUST_TX;
	spi_imx->rx_wml = spi_imx->rx_config.src_maxburst;
	spi_imx->tx_wml = spi_imx->tx_config.dst_maxburst;
	spi_imx->dma_is_inited = 1;

	return 0;
err:
	spi_imx_sdma_exit(spi_imx);
	return ret;
}

static void spi_imx_dma_rx_callback(void *cookie)
{
	struct spi_imx_data *spi_imx = (struct spi_imx_data *)cookie;

	complete(&spi_imx->dma_rx_completion);
}

static void spi_imx_dma_tx_callback(void *cookie)
{
	struct spi_imx_data *spi_imx = (struct spi_imx_data *)cookie;

	complete(&spi_imx->dma_tx_completion);
}

static void spi_imx_tail_pio_set(struct spi_imx_data *spi_imx, int left)
{

	switch (spi_imx->rx_config.src_addr_width) {
	case DMA_SLAVE_BUSWIDTH_1_BYTE:
		spi_imx->rx = spi_imx_buf_rx_u8;
		break;
	case DMA_SLAVE_BUSWIDTH_2_BYTES:
		spi_imx->rx = spi_imx_buf_rx_u16;
		break;
	case DMA_SLAVE_BUSWIDTH_4_BYTES:
		spi_imx->rx = spi_imx_buf_rx_u32;
		break;
	default:
		spi_imx->rx = spi_imx_buf_rx_u8;
		break;
	}

	spi_imx->txfifo = left / spi_imx->tx_config.dst_addr_width;
}

static int spi_imx_dma_transfer(struct spi_imx_data *spi_imx,
				struct spi_transfer *transfer)
{
	struct dma_async_tx_descriptor *desc_tx = NULL, *desc_rx = NULL;
	int ret;
	int left = 0;
	struct spi_master *master = spi_imx->bitbang.master;
	struct sg_table *tx = &transfer->tx_sg, *rx = &transfer->rx_sg;

	if (tx) {
		desc_tx = dmaengine_prep_slave_sg(master->dma_tx,
					tx->sgl, tx->nents, DMA_MEM_TO_DEV,
					DMA_PREP_INTERRUPT | DMA_CTRL_ACK);
		if (!desc_tx)
			goto no_dma;

		desc_tx->callback = spi_imx_dma_tx_callback;
		desc_tx->callback_param = (void *)spi_imx;
		dmaengine_submit(desc_tx);
	}

	if (rx) {
		struct scatterlist *sgl_last = &rx->sgl[rx->nents - 1];
		unsigned int	orig_length = sgl_last->length;
		int	wml_mask = ~(spi_imx->rx_wml - 1);
		/*
		 * Adjust the transfer lenth of the last scattlist if there are
		 * some tail data, use PIO read to get the tail data since DMA
		 * sometimes miss the last tail interrupt.
		 */
		left = transfer->len % spi_imx->rx_wml;
		if (left)
			sgl_last->length = orig_length & wml_mask;

		desc_rx = dmaengine_prep_slave_sg(master->dma_rx,
					rx->sgl, rx->nents, DMA_DEV_TO_MEM,
					DMA_PREP_INTERRUPT | DMA_CTRL_ACK);
		if (!desc_rx)
			goto no_dma;

		desc_rx->callback = spi_imx_dma_rx_callback;
		desc_rx->callback_param = (void *)spi_imx;
		dmaengine_submit(desc_rx);
	}

	reinit_completion(&spi_imx->dma_rx_completion);
	reinit_completion(&spi_imx->dma_tx_completion);

	/* Trigger the cspi module. */
<<<<<<< HEAD
=======
	spi_imx->dma_finished = 0;
>>>>>>> 709e44c5
	spi_imx->devtype_data->trigger(spi_imx);

	dma_async_issue_pending(master->dma_tx);
	dma_async_issue_pending(master->dma_rx);
	/* Wait SDMA to finish the data transfer.*/
	ret = wait_for_completion_timeout(&spi_imx->dma_tx_completion,
					  IMX_DMA_TIMEOUT(transfer->len));
	if (!ret) {
		pr_warn("%s %s: I/O Error in DMA TX:%x\n",
			dev_driver_string(&master->dev),
			dev_name(&master->dev), transfer->len);
		dmaengine_terminate_all(master->dma_tx);
	} else {
		ret = wait_for_completion_timeout(&spi_imx->dma_rx_completion,
				IMX_DMA_TIMEOUT(transfer->len));
		if (!ret) {
			pr_warn("%s %s: I/O Error in DMA RX:%x\n",
				dev_driver_string(&master->dev),
				dev_name(&master->dev), transfer->len);
			spi_imx->devtype_data->reset(spi_imx);
			dmaengine_terminate_all(master->dma_rx);
		} else if (left) {
			/* read the tail data by PIO */
			dma_sync_sg_for_cpu(master->dma_rx->device->dev,
					    &rx->sgl[rx->nents - 1], 1,
					    DMA_FROM_DEVICE);
			spi_imx->rx_buf = transfer->rx_buf
						+ (transfer->len - left);
			spi_imx_tail_pio_set(spi_imx, left);
			reinit_completion(&spi_imx->xfer_done);

			spi_imx->devtype_data->intctrl(spi_imx, MXC_INT_TCEN);

			ret = wait_for_completion_timeout(&spi_imx->xfer_done,
						IMX_DMA_TIMEOUT(transfer->len));
			if (!ret) {
				pr_warn("%s %s: I/O Error in RX tail\n",
					dev_driver_string(&master->dev),
					dev_name(&master->dev));
			}
		}
	}

<<<<<<< HEAD
=======
	spi_imx->dma_finished = 1;
	if (spi_imx->devtype_data->devtype == IMX6UL_ECSPI)
		spi_imx->devtype_data->trigger(spi_imx);

>>>>>>> 709e44c5
	if (!ret)
		ret = -ETIMEDOUT;
	else if (ret > 0)
		ret = transfer->len;

	return ret;

no_dma:
	pr_warn_once("%s %s: DMA not available, falling back to PIO\n",
		     dev_driver_string(&master->dev),
		     dev_name(&master->dev));
	return -EAGAIN;
}

static int spi_imx_pio_transfer(struct spi_device *spi,
				struct spi_transfer *transfer)
{
	struct spi_imx_data *spi_imx = spi_master_get_devdata(spi->master);

	spi_imx->tx_buf = transfer->tx_buf;
	spi_imx->rx_buf = transfer->rx_buf;
	spi_imx->count = transfer->len;
	spi_imx->txfifo = 0;

	reinit_completion(&spi_imx->xfer_done);

	spi_imx_push(spi_imx);

	spi_imx->devtype_data->intctrl(spi_imx, MXC_INT_TE);

	wait_for_completion(&spi_imx->xfer_done);

	return transfer->len;
}

static int spi_imx_transfer(struct spi_device *spi,
				struct spi_transfer *transfer)
{
	int ret;
	struct spi_imx_data *spi_imx = spi_master_get_devdata(spi->master);

	if (spi_imx->bitbang.master->can_dma &&
	    spi_imx_can_dma(spi_imx->bitbang.master, spi, transfer)) {
		spi_imx->usedma = true;
		ret = spi_imx_dma_transfer(spi_imx, transfer);
		spi_imx->usedma = false; /* clear the dma flag */
		if (ret != -EAGAIN)
			return ret;
	}
	spi_imx->usedma = false;

	return spi_imx_pio_transfer(spi, transfer);
}

static int spi_imx_setup(struct spi_device *spi)
{
	struct spi_imx_data *spi_imx = spi_master_get_devdata(spi->master);
	int gpio = spi_imx->chipselect[spi->chip_select];

	dev_dbg(&spi->dev, "%s: mode %d, %u bpw, %d hz\n", __func__,
		 spi->mode, spi->bits_per_word, spi->max_speed_hz);

	if (gpio_is_valid(gpio))
		gpio_direction_output(gpio, spi->mode & SPI_CS_HIGH ? 0 : 1);

	spi_imx_chipselect(spi, BITBANG_CS_INACTIVE);

	return 0;
}

static void spi_imx_cleanup(struct spi_device *spi)
{
}

static int
spi_imx_prepare_message(struct spi_master *master, struct spi_message *msg)
{
	struct spi_imx_data *spi_imx = spi_master_get_devdata(master);
	int ret;

	ret = clk_prepare_enable(spi_imx->clk_per);
	if (ret)
		return ret;

	ret = clk_prepare_enable(spi_imx->clk_ipg);
	if (ret) {
		clk_disable_unprepare(spi_imx->clk_per);
		return ret;
	}

	return 0;
}

static int
spi_imx_unprepare_message(struct spi_master *master, struct spi_message *msg)
{
	struct spi_imx_data *spi_imx = spi_master_get_devdata(master);

	clk_disable_unprepare(spi_imx->clk_ipg);
	clk_disable_unprepare(spi_imx->clk_per);
	return 0;
}

static int spi_imx_probe(struct platform_device *pdev)
{
	struct device_node *np = pdev->dev.of_node;
	const struct of_device_id *of_id =
			of_match_device(spi_imx_dt_ids, &pdev->dev);
	struct spi_imx_master *mxc_platform_info =
			dev_get_platdata(&pdev->dev);
	struct spi_master *master;
	struct spi_imx_data *spi_imx;
	struct resource *res;
	int i, ret, num_cs, irq;

	if (!np && !mxc_platform_info) {
		dev_err(&pdev->dev, "can't get the platform data\n");
		return -EINVAL;
	}

	ret = of_property_read_u32(np, "fsl,spi-num-chipselects", &num_cs);
	if (ret < 0) {
		if (mxc_platform_info)
			num_cs = mxc_platform_info->num_chipselect;
		else
			return ret;
	}

	master = spi_alloc_master(&pdev->dev,
			sizeof(struct spi_imx_data) + sizeof(int) * num_cs);
	if (!master)
		return -ENOMEM;

	platform_set_drvdata(pdev, master);

	master->bits_per_word_mask = SPI_BPW_RANGE_MASK(1, 32);
	master->bus_num = pdev->id;
	master->num_chipselect = num_cs;

	spi_imx = spi_master_get_devdata(master);
	spi_imx->bitbang.master = master;

	for (i = 0; i < master->num_chipselect; i++) {
		int cs_gpio = of_get_named_gpio(np, "cs-gpios", i);
		if (!gpio_is_valid(cs_gpio) && mxc_platform_info)
			cs_gpio = mxc_platform_info->chipselect[i];

		spi_imx->chipselect[i] = cs_gpio;
		if (!gpio_is_valid(cs_gpio))
			continue;

		ret = devm_gpio_request(&pdev->dev, spi_imx->chipselect[i],
					DRIVER_NAME);
		if (ret) {
			dev_err(&pdev->dev, "can't get cs gpios\n");
			goto out_master_put;
		}
	}

	spi_imx->bitbang.chipselect = spi_imx_chipselect;
	spi_imx->bitbang.setup_transfer = spi_imx_setupxfer;
	spi_imx->bitbang.txrx_bufs = spi_imx_transfer;
	spi_imx->bitbang.master->setup = spi_imx_setup;
	spi_imx->bitbang.master->cleanup = spi_imx_cleanup;
	spi_imx->bitbang.master->prepare_message = spi_imx_prepare_message;
	spi_imx->bitbang.master->unprepare_message = spi_imx_unprepare_message;
	spi_imx->bitbang.master->mode_bits = SPI_CPOL | SPI_CPHA | SPI_CS_HIGH;

	init_completion(&spi_imx->xfer_done);

	spi_imx->devtype_data = of_id ? of_id->data :
		(struct spi_imx_devtype_data *) pdev->id_entry->driver_data;

	res = platform_get_resource(pdev, IORESOURCE_MEM, 0);
	spi_imx->base = devm_ioremap_resource(&pdev->dev, res);
	if (IS_ERR(spi_imx->base)) {
		ret = PTR_ERR(spi_imx->base);
		goto out_master_put;
	}

	irq = platform_get_irq(pdev, 0);
	if (irq < 0) {
		ret = irq;
		goto out_master_put;
	}

	ret = devm_request_irq(&pdev->dev, irq, spi_imx_isr, 0,
			       dev_name(&pdev->dev), spi_imx);
	if (ret) {
		dev_err(&pdev->dev, "can't get irq%d: %d\n", irq, ret);
		goto out_master_put;
	}

	spi_imx->clk_ipg = devm_clk_get(&pdev->dev, "ipg");
	if (IS_ERR(spi_imx->clk_ipg)) {
		ret = PTR_ERR(spi_imx->clk_ipg);
		goto out_master_put;
	}

	spi_imx->clk_per = devm_clk_get(&pdev->dev, "per");
	if (IS_ERR(spi_imx->clk_per)) {
		ret = PTR_ERR(spi_imx->clk_per);
		goto out_master_put;
	}

	ret = clk_prepare_enable(spi_imx->clk_per);
	if (ret)
		goto out_master_put;

	ret = clk_prepare_enable(spi_imx->clk_ipg);
	if (ret)
		goto out_put_per;

	spi_imx->spi_clk = clk_get_rate(spi_imx->clk_per);
	/*
	 * Only validated on i.mx6 now, can remove the constrain if validated on
	 * other chips.
	 */
	if ((spi_imx->devtype_data == &imx51_ecspi_devtype_data
	    || spi_imx->devtype_data == &imx6ul_ecspi_devtype_data)
	    && spi_imx_sdma_init(&pdev->dev, spi_imx, master, res))
		dev_err(&pdev->dev, "dma setup error,use pio instead\n");

	spi_imx->devtype_data->reset(spi_imx);

	spi_imx->devtype_data->intctrl(spi_imx, 0);

	master->dev.of_node = pdev->dev.of_node;
	ret = spi_bitbang_start(&spi_imx->bitbang);
	if (ret) {
		dev_err(&pdev->dev, "bitbang start failed with %d\n", ret);
		goto out_clk_put;
	}

	dev_info(&pdev->dev, "probed\n");

	clk_disable_unprepare(spi_imx->clk_ipg);
	clk_disable_unprepare(spi_imx->clk_per);
	return ret;

out_clk_put:
	clk_disable_unprepare(spi_imx->clk_ipg);
out_put_per:
	clk_disable_unprepare(spi_imx->clk_per);
out_master_put:
	spi_master_put(master);

	return ret;
}

static int spi_imx_remove(struct platform_device *pdev)
{
	struct spi_master *master = platform_get_drvdata(pdev);
	struct spi_imx_data *spi_imx = spi_master_get_devdata(master);

	spi_bitbang_stop(&spi_imx->bitbang);

	writel(0, spi_imx->base + MXC_CSPICTRL);
	clk_unprepare(spi_imx->clk_ipg);
	clk_unprepare(spi_imx->clk_per);
	spi_imx_sdma_exit(spi_imx);
	spi_master_put(master);

	return 0;
}

static struct platform_driver spi_imx_driver = {
	.driver = {
		   .name = DRIVER_NAME,
		   .of_match_table = spi_imx_dt_ids,
		   },
	.id_table = spi_imx_devtype,
	.probe = spi_imx_probe,
	.remove = spi_imx_remove,
};
module_platform_driver(spi_imx_driver);

MODULE_DESCRIPTION("SPI Master Controller driver");
MODULE_AUTHOR("Sascha Hauer, Pengutronix");
MODULE_LICENSE("GPL");
MODULE_ALIAS("platform:" DRIVER_NAME);<|MERGE_RESOLUTION|>--- conflicted
+++ resolved
@@ -1,9 +1,5 @@
 /*
-<<<<<<< HEAD
- * Copyright 2004-2007, 2015 Freescale Semiconductor, Inc. All Rights Reserved.
-=======
  * Copyright 2004-2007, 2016 Freescale Semiconductor, Inc. All Rights Reserved.
->>>>>>> 709e44c5
  * Copyright (C) 2008 Juergen Beisert
  *
  * This program is free software; you can redistribute it and/or
@@ -111,6 +107,7 @@
 
 	/* DMA */
 	unsigned int dma_is_inited;
+	unsigned int dma_finished;
 	bool usedma;
 	u32 rx_wml;
 	u32 tx_wml;
@@ -212,11 +209,7 @@
 {
 	struct spi_imx_data *spi_imx = spi_master_get_devdata(master);
 
-<<<<<<< HEAD
-	if (spi_imx->dma_is_inited &&
-=======
 	if (transfer && spi_imx->dma_is_inited &&
->>>>>>> 709e44c5
 		(transfer->len > spi_imx_get_fifosize(spi_imx)))
 		return true;
 	return false;
@@ -317,13 +310,6 @@
 {
 	u32 reg = readl(spi_imx->base + MX51_ECSPI_CTRL);
 	/*
-<<<<<<< HEAD
-	 * To workaround TKT238285, SDMA script need use XCH instead of SMC
-	 * just like PIO mode.
-	 */
-	if (!spi_imx->usedma)
-		reg |= MX51_ECSPI_CTRL_XCH;
-=======
 	 * To workaround ERR008517, SDMA script need use XCH instead of SMC
 	 * just like PIO mode and it fix on i.mx6ul
 	 */
@@ -332,7 +318,6 @@
 	else if (!spi_imx->dma_finished &&
 		 spi_imx->devtype_data->devtype == IMX6UL_ECSPI)
 		reg |= MX51_ECSPI_CTRL_SMC;
->>>>>>> 709e44c5
 	else
 		reg &= ~MX51_ECSPI_CTRL_SMC;
 	writel(reg, spi_imx->base + MX51_ECSPI_CTRL);
@@ -398,15 +383,10 @@
 	 * and enable DMA request.
 	 */
 	if (spi_imx->dma_is_inited) {
-<<<<<<< HEAD
-		spi_imx->rx_wml = spi_imx_get_fifosize(spi_imx) / 2;
-		dma = (spi_imx->rx_wml - 1) << MX51_ECSPI_DMA_RX_WML_OFFSET
-=======
 		if (spi_imx->devtype_data->devtype != IMX6UL_ECSPI)
 			spi_imx->tx_wml = 1;
 		dma = (spi_imx->rx_wml - 1) << MX51_ECSPI_DMA_RX_WML_OFFSET
 		      | (spi_imx->tx_wml - 1) << MX51_ECSPI_DMA_TX_WML_OFFSET
->>>>>>> 709e44c5
 		      | (1 << MX51_ECSPI_DMA_TEDEN_OFFSET)
 		      | (1 << MX51_ECSPI_DMA_RXDEN_OFFSET);
 		writel(dma, spi_imx->base + MX51_ECSPI_DMA);
@@ -1019,10 +999,7 @@
 	reinit_completion(&spi_imx->dma_tx_completion);
 
 	/* Trigger the cspi module. */
-<<<<<<< HEAD
-=======
 	spi_imx->dma_finished = 0;
->>>>>>> 709e44c5
 	spi_imx->devtype_data->trigger(spi_imx);
 
 	dma_async_issue_pending(master->dma_tx);
@@ -1066,13 +1043,10 @@
 		}
 	}
 
-<<<<<<< HEAD
-=======
 	spi_imx->dma_finished = 1;
 	if (spi_imx->devtype_data->devtype == IMX6UL_ECSPI)
 		spi_imx->devtype_data->trigger(spi_imx);
 
->>>>>>> 709e44c5
 	if (!ret)
 		ret = -ETIMEDOUT;
 	else if (ret > 0)
