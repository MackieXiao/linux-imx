// SPDX-License-Identifier: GPL-2.0
/*
 * Arasan NAND Flash Controller Driver
 *
 * Copyright (C) 2014 - 2020 Xilinx, Inc.
 * Author:
 *   Miquel Raynal <miquel.raynal@bootlin.com>
 * Original work (fully rewritten):
 *   Punnaiah Choudary Kalluri <punnaia@xilinx.com>
 *   Naga Sureshkumar Relli <nagasure@xilinx.com>
 */

#include <linux/bch.h>
#include <linux/bitfield.h>
#include <linux/clk.h>
#include <linux/delay.h>
#include <linux/dma-mapping.h>
#include <linux/gpio/consumer.h>
#include <linux/interrupt.h>
#include <linux/iopoll.h>
#include <linux/module.h>
#include <linux/mtd/mtd.h>
#include <linux/mtd/partitions.h>
#include <linux/mtd/rawnand.h>
#include <linux/of.h>
#include <linux/platform_device.h>
#include <linux/slab.h>

#define PKT_REG				0x00
#define   PKT_SIZE(x)			FIELD_PREP(GENMASK(10, 0), (x))
#define   PKT_STEPS(x)			FIELD_PREP(GENMASK(23, 12), (x))

#define MEM_ADDR1_REG			0x04

#define MEM_ADDR2_REG			0x08
#define   ADDR2_STRENGTH(x)		FIELD_PREP(GENMASK(27, 25), (x))
#define   ADDR2_CS(x)			FIELD_PREP(GENMASK(31, 30), (x))

#define CMD_REG				0x0C
#define   CMD_1(x)			FIELD_PREP(GENMASK(7, 0), (x))
#define   CMD_2(x)			FIELD_PREP(GENMASK(15, 8), (x))
#define   CMD_PAGE_SIZE(x)		FIELD_PREP(GENMASK(25, 23), (x))
#define   CMD_DMA_ENABLE		BIT(27)
#define   CMD_NADDRS(x)			FIELD_PREP(GENMASK(30, 28), (x))
#define   CMD_ECC_ENABLE		BIT(31)

#define PROG_REG			0x10
#define   PROG_PGRD			BIT(0)
#define   PROG_ERASE			BIT(2)
#define   PROG_STATUS			BIT(3)
#define   PROG_PGPROG			BIT(4)
#define   PROG_RDID			BIT(6)
#define   PROG_RDPARAM			BIT(7)
#define   PROG_RST			BIT(8)
#define   PROG_GET_FEATURE		BIT(9)
#define   PROG_SET_FEATURE		BIT(10)
#define   PROG_CHG_RD_COL_ENH		BIT(14)

#define INTR_STS_EN_REG			0x14
#define INTR_SIG_EN_REG			0x18
#define INTR_STS_REG			0x1C
#define   WRITE_READY			BIT(0)
#define   READ_READY			BIT(1)
#define   XFER_COMPLETE			BIT(2)
#define   DMA_BOUNDARY			BIT(6)
#define   EVENT_MASK			GENMASK(7, 0)

#define READY_STS_REG			0x20

#define DMA_ADDR0_REG			0x50
#define DMA_ADDR1_REG			0x24

#define FLASH_STS_REG			0x28

#define TIMING_REG			0x2C
#define   TCCS_TIME_500NS		0
#define   TCCS_TIME_300NS		3
#define   TCCS_TIME_200NS		2
#define   TCCS_TIME_100NS		1
#define   FAST_TCAD			BIT(2)
#define   DQS_BUFF_SEL_IN(x)		FIELD_PREP(GENMASK(6, 3), (x))
#define   DQS_BUFF_SEL_OUT(x)		FIELD_PREP(GENMASK(18, 15), (x))

#define DATA_PORT_REG			0x30

#define ECC_CONF_REG			0x34
#define   ECC_CONF_COL(x)		FIELD_PREP(GENMASK(15, 0), (x))
#define   ECC_CONF_LEN(x)		FIELD_PREP(GENMASK(26, 16), (x))
#define   ECC_CONF_BCH_EN		BIT(27)

#define ECC_ERR_CNT_REG			0x38
#define   GET_PKT_ERR_CNT(x)		FIELD_GET(GENMASK(7, 0), (x))
#define   GET_PAGE_ERR_CNT(x)		FIELD_GET(GENMASK(16, 8), (x))

#define ECC_SP_REG			0x3C
#define   ECC_SP_CMD1(x)		FIELD_PREP(GENMASK(7, 0), (x))
#define   ECC_SP_CMD2(x)		FIELD_PREP(GENMASK(15, 8), (x))
#define   ECC_SP_ADDRS(x)		FIELD_PREP(GENMASK(30, 28), (x))

#define ECC_1ERR_CNT_REG		0x40
#define ECC_2ERR_CNT_REG		0x44

#define DATA_INTERFACE_REG		0x6C
#define   DIFACE_SDR_MODE(x)		FIELD_PREP(GENMASK(2, 0), (x))
#define   DIFACE_DDR_MODE(x)		FIELD_PREP(GENMASK(5, 3), (x))
#define   DIFACE_SDR			0
#define   DIFACE_NVDDR			BIT(9)

#define ANFC_MAX_CS			2
#define ANFC_DFLT_TIMEOUT_US		1000000
#define ANFC_MAX_CHUNK_SIZE		SZ_1M
#define ANFC_MAX_PARAM_SIZE		SZ_4K
#define ANFC_MAX_STEPS			SZ_2K
#define ANFC_MAX_PKT_SIZE		(SZ_2K - 1)
#define ANFC_MAX_ADDR_CYC		5U
#define ANFC_RSVD_ECC_BYTES		21

#define ANFC_XLNX_SDR_DFLT_CORE_CLK	100000000
#define ANFC_XLNX_SDR_HS_CORE_CLK	80000000

static struct gpio_desc *anfc_default_cs_array[2] = {NULL, NULL};

/**
 * struct anfc_op - Defines how to execute an operation
 * @pkt_reg: Packet register
 * @addr1_reg: Memory address 1 register
 * @addr2_reg: Memory address 2 register
 * @cmd_reg: Command register
 * @prog_reg: Program register
 * @steps: Number of "packets" to read/write
 * @rdy_timeout_ms: Timeout for waits on Ready/Busy pin
 * @len: Data transfer length
 * @read: Data transfer direction from the controller point of view
 * @buf: Data buffer
 */
struct anfc_op {
	u32 pkt_reg;
	u32 addr1_reg;
	u32 addr2_reg;
	u32 cmd_reg;
	u32 prog_reg;
	int steps;
	unsigned int rdy_timeout_ms;
	unsigned int len;
	bool read;
	u8 *buf;
};

/**
 * struct anand - Defines the NAND chip related information
 * @node:		Used to store NAND chips into a list
 * @chip:		NAND chip information structure
 * @rb:			Ready-busy line
 * @page_sz:		Register value of the page_sz field to use
 * @clk:		Expected clock frequency to use
 * @data_iface:		Data interface timing mode to use
 * @timings:		NV-DDR specific timings to use
 * @ecc_conf:		Hardware ECC configuration value
 * @strength:		Register value of the ECC strength
 * @raddr_cycles:	Row address cycle information
 * @caddr_cycles:	Column address cycle information
 * @ecc_bits:		Exact number of ECC bits per syndrome
 * @ecc_total:		Total number of ECC bytes
 * @errloc:		Array of errors located with soft BCH
 * @hw_ecc:		Buffer to store syndromes computed by hardware
 * @bch:		BCH structure
 * @cs_idx:		Array of chip-select for this device, values are indexes
 *			of the controller structure @gpio_cs array
 * @ncs_idx:		Size of the @cs_idx array
 */
struct anand {
	struct list_head node;
	struct nand_chip chip;
	unsigned int rb;
	unsigned int page_sz;
	unsigned long clk;
	u32 data_iface;
	u32 timings;
	u32 ecc_conf;
	u32 strength;
	u16 raddr_cycles;
	u16 caddr_cycles;
	unsigned int ecc_bits;
	unsigned int ecc_total;
	unsigned int *errloc;
	u8 *hw_ecc;
	struct bch_control *bch;
	int *cs_idx;
	int ncs_idx;
};

/**
 * struct arasan_nfc - Defines the Arasan NAND flash controller driver instance
 * @dev:		Pointer to the device structure
 * @base:		Remapped register area
 * @controller_clk:		Pointer to the system clock
 * @bus_clk:		Pointer to the flash clock
 * @controller:		Base controller structure
 * @chips:		List of all NAND chips attached to the controller
 * @cur_clk:		Current clock rate
 * @cs_array:		CS array. Native CS are left empty, the other cells are
 *			populated with their corresponding GPIO descriptor.
 * @ncs:		Size of @cs_array
 * @cur_cs:		Index in @cs_array of the currently in use CS
 * @native_cs:		Currently selected native CS
 * @spare_cs:		Native CS that is not wired (may be selected when a GPIO
 *			CS is in use)
 */
struct arasan_nfc {
	struct device *dev;
	void __iomem *base;
	struct clk *controller_clk;
	struct clk *bus_clk;
	struct nand_controller controller;
	struct list_head chips;
	unsigned int cur_clk;
	struct gpio_desc **cs_array;
	unsigned int ncs;
	int cur_cs;
	unsigned int native_cs;
	unsigned int spare_cs;
};

static struct anand *to_anand(struct nand_chip *nand)
{
	return container_of(nand, struct anand, chip);
}

static struct arasan_nfc *to_anfc(struct nand_controller *ctrl)
{
	return container_of(ctrl, struct arasan_nfc, controller);
}

static int anfc_wait_for_event(struct arasan_nfc *nfc, unsigned int event)
{
	u32 val;
	int ret;

	ret = readl_relaxed_poll_timeout(nfc->base + INTR_STS_REG, val,
					 val & event, 0,
					 ANFC_DFLT_TIMEOUT_US);
	if (ret) {
		dev_err(nfc->dev, "Timeout waiting for event 0x%x\n", event);
		return -ETIMEDOUT;
	}

	writel_relaxed(event, nfc->base + INTR_STS_REG);

	return 0;
}

static int anfc_wait_for_rb(struct arasan_nfc *nfc, struct nand_chip *chip,
			    unsigned int timeout_ms)
{
	struct anand *anand = to_anand(chip);
	u32 val;
	int ret;

	/* There is no R/B interrupt, we must poll a register */
	ret = readl_relaxed_poll_timeout(nfc->base + READY_STS_REG, val,
					 val & BIT(anand->rb),
					 1, timeout_ms * 1000);
	if (ret) {
		dev_err(nfc->dev, "Timeout waiting for R/B 0x%x\n",
			readl_relaxed(nfc->base + READY_STS_REG));
		return -ETIMEDOUT;
	}

	return 0;
}

static void anfc_trigger_op(struct arasan_nfc *nfc, struct anfc_op *nfc_op)
{
	writel_relaxed(nfc_op->pkt_reg, nfc->base + PKT_REG);
	writel_relaxed(nfc_op->addr1_reg, nfc->base + MEM_ADDR1_REG);
	writel_relaxed(nfc_op->addr2_reg, nfc->base + MEM_ADDR2_REG);
	writel_relaxed(nfc_op->cmd_reg, nfc->base + CMD_REG);
	writel_relaxed(nfc_op->prog_reg, nfc->base + PROG_REG);
}

static int anfc_pkt_len_config(unsigned int len, unsigned int *steps,
			       unsigned int *pktsize)
{
	unsigned int nb, sz;

	for (nb = 1; nb < ANFC_MAX_STEPS; nb *= 2) {
		sz = len / nb;
		if (sz <= ANFC_MAX_PKT_SIZE)
			break;
	}

	if (sz * nb != len)
		return -ENOTSUPP;

	if (steps)
		*steps = nb;

	if (pktsize)
		*pktsize = sz;

	return 0;
}

<<<<<<< HEAD
=======
static bool anfc_is_gpio_cs(struct arasan_nfc *nfc, int nfc_cs)
{
	return nfc_cs >= 0 && nfc->cs_array[nfc_cs];
}

static int anfc_relative_to_absolute_cs(struct anand *anand, int num)
{
	return anand->cs_idx[num];
}

static void anfc_assert_cs(struct arasan_nfc *nfc, unsigned int nfc_cs_idx)
{
	/* CS did not change: do nothing */
	if (nfc->cur_cs == nfc_cs_idx)
		return;

	/* Deassert the previous CS if it was a GPIO */
	if (anfc_is_gpio_cs(nfc, nfc->cur_cs))
		gpiod_set_value_cansleep(nfc->cs_array[nfc->cur_cs], 1);

	/* Assert the new one */
	if (anfc_is_gpio_cs(nfc, nfc_cs_idx)) {
		nfc->native_cs = nfc->spare_cs;
		gpiod_set_value_cansleep(nfc->cs_array[nfc_cs_idx], 0);
	} else {
		nfc->native_cs = nfc_cs_idx;
	}

	nfc->cur_cs = nfc_cs_idx;
}

>>>>>>> d92805b6
static int anfc_select_target(struct nand_chip *chip, int target)
{
	struct anand *anand = to_anand(chip);
	struct arasan_nfc *nfc = to_anfc(chip->controller);
<<<<<<< HEAD
	int ret;

	/* Update the controller timings and the potential ECC configuration */
	writel_relaxed(anand->timings, nfc->base + DATA_INTERFACE_REG);
=======
	unsigned int nfc_cs_idx = anfc_relative_to_absolute_cs(anand, target);
	int ret;

	anfc_assert_cs(nfc, nfc_cs_idx);

	/* Update the controller timings and the potential ECC configuration */
	writel_relaxed(anand->data_iface, nfc->base + DATA_INTERFACE_REG);
	writel_relaxed(anand->timings, nfc->base + TIMING_REG);
>>>>>>> d92805b6

	/* Update clock frequency */
	if (nfc->cur_clk != anand->clk) {
		clk_disable_unprepare(nfc->controller_clk);
		ret = clk_set_rate(nfc->controller_clk, anand->clk);
		if (ret) {
			dev_err(nfc->dev, "Failed to change clock rate\n");
			return ret;
		}

		ret = clk_prepare_enable(nfc->controller_clk);
		if (ret) {
			dev_err(nfc->dev,
				"Failed to re-enable the controller clock\n");
			return ret;
		}

		nfc->cur_clk = anand->clk;
	}

	return 0;
}

/*
 * When using the embedded hardware ECC engine, the controller is in charge of
 * feeding the engine with, first, the ECC residue present in the data array.
 * A typical read operation is:
 * 1/ Assert the read operation by sending the relevant command/address cycles
 *    but targeting the column of the first ECC bytes in the OOB area instead of
 *    the main data directly.
 * 2/ After having read the relevant number of ECC bytes, the controller uses
 *    the RNDOUT/RNDSTART commands which are set into the "ECC Spare Command
 *    Register" to move the pointer back at the beginning of the main data.
 * 3/ It will read the content of the main area for a given size (pktsize) and
 *    will feed the ECC engine with this buffer again.
 * 4/ The ECC engine derives the ECC bytes for the given data and compare them
 *    with the ones already received. It eventually trigger status flags and
 *    then set the "Buffer Read Ready" flag.
 * 5/ The corrected data is then available for reading from the data port
 *    register.
 *
 * The hardware BCH ECC engine is known to be inconstent in BCH mode and never
 * reports uncorrectable errors. Because of this bug, we have to use the
 * software BCH implementation in the read path.
 */
static int anfc_read_page_hw_ecc(struct nand_chip *chip, u8 *buf,
				 int oob_required, int page)
{
	struct arasan_nfc *nfc = to_anfc(chip->controller);
	struct mtd_info *mtd = nand_to_mtd(chip);
	struct anand *anand = to_anand(chip);
	unsigned int len = mtd->writesize + (oob_required ? mtd->oobsize : 0);
	unsigned int max_bitflips = 0;
	dma_addr_t dma_addr;
	int step, ret;
	struct anfc_op nfc_op = {
		.pkt_reg =
			PKT_SIZE(chip->ecc.size) |
			PKT_STEPS(chip->ecc.steps),
		.addr1_reg =
			(page & 0xFF) << (8 * (anand->caddr_cycles)) |
			(((page >> 8) & 0xFF) << (8 * (1 + anand->caddr_cycles))),
		.addr2_reg =
			((page >> 16) & 0xFF) |
			ADDR2_STRENGTH(anand->strength) |
			ADDR2_CS(nfc->native_cs),
		.cmd_reg =
			CMD_1(NAND_CMD_READ0) |
			CMD_2(NAND_CMD_READSTART) |
			CMD_PAGE_SIZE(anand->page_sz) |
			CMD_DMA_ENABLE |
			CMD_NADDRS(anand->caddr_cycles +
				   anand->raddr_cycles),
		.prog_reg = PROG_PGRD,
	};

	dma_addr = dma_map_single(nfc->dev, (void *)buf, len, DMA_FROM_DEVICE);
	if (dma_mapping_error(nfc->dev, dma_addr)) {
		dev_err(nfc->dev, "Buffer mapping error");
		return -EIO;
	}

	writel_relaxed(lower_32_bits(dma_addr), nfc->base + DMA_ADDR0_REG);
	writel_relaxed(upper_32_bits(dma_addr), nfc->base + DMA_ADDR1_REG);

	anfc_trigger_op(nfc, &nfc_op);

	ret = anfc_wait_for_event(nfc, XFER_COMPLETE);
	dma_unmap_single(nfc->dev, dma_addr, len, DMA_FROM_DEVICE);
	if (ret) {
		dev_err(nfc->dev, "Error reading page %d\n", page);
		return ret;
	}

	/* Store the raw OOB bytes as well */
	ret = nand_change_read_column_op(chip, mtd->writesize, chip->oob_poi,
					 mtd->oobsize, 0);
	if (ret)
		return ret;

	/*
	 * For each step, compute by softare the BCH syndrome over the raw data.
	 * Compare the theoretical amount of errors and compare with the
	 * hardware engine feedback.
	 */
	for (step = 0; step < chip->ecc.steps; step++) {
		u8 *raw_buf = &buf[step * chip->ecc.size];
		unsigned int bit, byte;
		int bf, i;

		/* Extract the syndrome, it is not necessarily aligned */
		memset(anand->hw_ecc, 0, chip->ecc.bytes);
		nand_extract_bits(anand->hw_ecc, 0,
				  &chip->oob_poi[mtd->oobsize - anand->ecc_total],
				  anand->ecc_bits * step, anand->ecc_bits);

		bf = bch_decode(anand->bch, raw_buf, chip->ecc.size,
				anand->hw_ecc, NULL, NULL, anand->errloc);
		if (!bf) {
			continue;
		} else if (bf > 0) {
			for (i = 0; i < bf; i++) {
				/* Only correct the data, not the syndrome */
				if (anand->errloc[i] < (chip->ecc.size * 8)) {
					bit = BIT(anand->errloc[i] & 7);
					byte = anand->errloc[i] >> 3;
					raw_buf[byte] ^= bit;
				}
			}

			mtd->ecc_stats.corrected += bf;
			max_bitflips = max_t(unsigned int, max_bitflips, bf);

			continue;
		}

		bf = nand_check_erased_ecc_chunk(raw_buf, chip->ecc.size,
						 NULL, 0, NULL, 0,
						 chip->ecc.strength);
		if (bf > 0) {
			mtd->ecc_stats.corrected += bf;
			max_bitflips = max_t(unsigned int, max_bitflips, bf);
			memset(raw_buf, 0xFF, chip->ecc.size);
		} else if (bf < 0) {
			mtd->ecc_stats.failed++;
		}
	}

	return 0;
}

static int anfc_sel_read_page_hw_ecc(struct nand_chip *chip, u8 *buf,
				     int oob_required, int page)
{
	int ret;

	ret = anfc_select_target(chip, chip->cur_cs);
	if (ret)
		return ret;

	return anfc_read_page_hw_ecc(chip, buf, oob_required, page);
};

static int anfc_write_page_hw_ecc(struct nand_chip *chip, const u8 *buf,
				  int oob_required, int page)
{
	struct anand *anand = to_anand(chip);
	struct arasan_nfc *nfc = to_anfc(chip->controller);
	struct mtd_info *mtd = nand_to_mtd(chip);
	unsigned int len = mtd->writesize + (oob_required ? mtd->oobsize : 0);
	dma_addr_t dma_addr;
	int ret;
	struct anfc_op nfc_op = {
		.pkt_reg =
			PKT_SIZE(chip->ecc.size) |
			PKT_STEPS(chip->ecc.steps),
		.addr1_reg =
			(page & 0xFF) << (8 * (anand->caddr_cycles)) |
			(((page >> 8) & 0xFF) << (8 * (1 + anand->caddr_cycles))),
		.addr2_reg =
			((page >> 16) & 0xFF) |
			ADDR2_STRENGTH(anand->strength) |
			ADDR2_CS(nfc->native_cs),
		.cmd_reg =
			CMD_1(NAND_CMD_SEQIN) |
			CMD_2(NAND_CMD_PAGEPROG) |
			CMD_PAGE_SIZE(anand->page_sz) |
			CMD_DMA_ENABLE |
			CMD_NADDRS(anand->caddr_cycles +
				   anand->raddr_cycles) |
			CMD_ECC_ENABLE,
		.prog_reg = PROG_PGPROG,
	};

	writel_relaxed(anand->ecc_conf, nfc->base + ECC_CONF_REG);
	writel_relaxed(ECC_SP_CMD1(NAND_CMD_RNDIN) |
		       ECC_SP_ADDRS(anand->caddr_cycles),
		       nfc->base + ECC_SP_REG);

	dma_addr = dma_map_single(nfc->dev, (void *)buf, len, DMA_TO_DEVICE);
	if (dma_mapping_error(nfc->dev, dma_addr)) {
		dev_err(nfc->dev, "Buffer mapping error");
		return -EIO;
	}

	writel_relaxed(lower_32_bits(dma_addr), nfc->base + DMA_ADDR0_REG);
	writel_relaxed(upper_32_bits(dma_addr), nfc->base + DMA_ADDR1_REG);

	anfc_trigger_op(nfc, &nfc_op);
	ret = anfc_wait_for_event(nfc, XFER_COMPLETE);
	dma_unmap_single(nfc->dev, dma_addr, len, DMA_TO_DEVICE);
	if (ret) {
		dev_err(nfc->dev, "Error writing page %d\n", page);
		return ret;
	}

	/* Spare data is not protected */
	if (oob_required)
		ret = nand_write_oob_std(chip, page);

	return ret;
}

static int anfc_sel_write_page_hw_ecc(struct nand_chip *chip, const u8 *buf,
				      int oob_required, int page)
{
	int ret;

	ret = anfc_select_target(chip, chip->cur_cs);
	if (ret)
		return ret;

	return anfc_write_page_hw_ecc(chip, buf, oob_required, page);
};

/* NAND framework ->exec_op() hooks and related helpers */
static int anfc_parse_instructions(struct nand_chip *chip,
				   const struct nand_subop *subop,
				   struct anfc_op *nfc_op)
{
	struct arasan_nfc *nfc = to_anfc(chip->controller);
	struct anand *anand = to_anand(chip);
	const struct nand_op_instr *instr = NULL;
	bool first_cmd = true;
	unsigned int op_id;
	int ret, i;

	memset(nfc_op, 0, sizeof(*nfc_op));
	nfc_op->addr2_reg = ADDR2_CS(nfc->native_cs);
	nfc_op->cmd_reg = CMD_PAGE_SIZE(anand->page_sz);

	for (op_id = 0; op_id < subop->ninstrs; op_id++) {
		unsigned int offset, naddrs, pktsize;
		const u8 *addrs;
		u8 *buf;

		instr = &subop->instrs[op_id];

		switch (instr->type) {
		case NAND_OP_CMD_INSTR:
			if (first_cmd)
				nfc_op->cmd_reg |= CMD_1(instr->ctx.cmd.opcode);
			else
				nfc_op->cmd_reg |= CMD_2(instr->ctx.cmd.opcode);

			first_cmd = false;
			break;

		case NAND_OP_ADDR_INSTR:
			offset = nand_subop_get_addr_start_off(subop, op_id);
			naddrs = nand_subop_get_num_addr_cyc(subop, op_id);
			addrs = &instr->ctx.addr.addrs[offset];
			nfc_op->cmd_reg |= CMD_NADDRS(naddrs);

			for (i = 0; i < min(ANFC_MAX_ADDR_CYC, naddrs); i++) {
				if (i < 4)
					nfc_op->addr1_reg |= (u32)addrs[i] << i * 8;
				else
					nfc_op->addr2_reg |= addrs[i];
			}

			break;
		case NAND_OP_DATA_IN_INSTR:
			nfc_op->read = true;
			fallthrough;
		case NAND_OP_DATA_OUT_INSTR:
			offset = nand_subop_get_data_start_off(subop, op_id);
			buf = instr->ctx.data.buf.in;
			nfc_op->buf = &buf[offset];
			nfc_op->len = nand_subop_get_data_len(subop, op_id);
			ret = anfc_pkt_len_config(nfc_op->len, &nfc_op->steps,
						  &pktsize);
			if (ret)
				return ret;

			/*
			 * Number of DATA cycles must be aligned on 4, this
			 * means the controller might read/write more than
			 * requested. This is harmless most of the time as extra
			 * DATA are discarded in the write path and read pointer
			 * adjusted in the read path.
			 *
			 * FIXME: The core should mark operations where
			 * reading/writing more is allowed so the exec_op()
			 * implementation can take the right decision when the
			 * alignment constraint is not met: adjust the number of
			 * DATA cycles when it's allowed, reject the operation
			 * otherwise.
			 */
			nfc_op->pkt_reg |= PKT_SIZE(round_up(pktsize, 4)) |
					   PKT_STEPS(nfc_op->steps);
			break;
		case NAND_OP_WAITRDY_INSTR:
			nfc_op->rdy_timeout_ms = instr->ctx.waitrdy.timeout_ms;
			break;
		}
	}

	return 0;
}

static int anfc_rw_pio_op(struct arasan_nfc *nfc, struct anfc_op *nfc_op)
{
	unsigned int dwords = (nfc_op->len / 4) / nfc_op->steps;
	unsigned int last_len = nfc_op->len % 4;
	unsigned int offset, dir;
	u8 *buf = nfc_op->buf;
	int ret, i;

	for (i = 0; i < nfc_op->steps; i++) {
		dir = nfc_op->read ? READ_READY : WRITE_READY;
		ret = anfc_wait_for_event(nfc, dir);
		if (ret) {
			dev_err(nfc->dev, "PIO %s ready signal not received\n",
				nfc_op->read ? "Read" : "Write");
			return ret;
		}

		offset = i * (dwords * 4);
		if (nfc_op->read)
			ioread32_rep(nfc->base + DATA_PORT_REG, &buf[offset],
				     dwords);
		else
			iowrite32_rep(nfc->base + DATA_PORT_REG, &buf[offset],
				      dwords);
	}

	if (last_len) {
		u32 remainder;

		offset = nfc_op->len - last_len;

		if (nfc_op->read) {
			remainder = readl_relaxed(nfc->base + DATA_PORT_REG);
			memcpy(&buf[offset], &remainder, last_len);
		} else {
			memcpy(&remainder, &buf[offset], last_len);
			writel_relaxed(remainder, nfc->base + DATA_PORT_REG);
		}
	}

	return anfc_wait_for_event(nfc, XFER_COMPLETE);
}

static int anfc_misc_data_type_exec(struct nand_chip *chip,
				    const struct nand_subop *subop,
				    u32 prog_reg)
{
	struct arasan_nfc *nfc = to_anfc(chip->controller);
	struct anfc_op nfc_op = {};
	int ret;

	ret = anfc_parse_instructions(chip, subop, &nfc_op);
	if (ret)
		return ret;

	nfc_op.prog_reg = prog_reg;
	anfc_trigger_op(nfc, &nfc_op);

	if (nfc_op.rdy_timeout_ms) {
		ret = anfc_wait_for_rb(nfc, chip, nfc_op.rdy_timeout_ms);
		if (ret)
			return ret;
	}

	return anfc_rw_pio_op(nfc, &nfc_op);
}

static int anfc_param_read_type_exec(struct nand_chip *chip,
				     const struct nand_subop *subop)
{
	return anfc_misc_data_type_exec(chip, subop, PROG_RDPARAM);
}

static int anfc_data_read_type_exec(struct nand_chip *chip,
				    const struct nand_subop *subop)
{
	u32 prog_reg = PROG_PGRD;

	/*
	 * Experience shows that while in SDR mode sending a CHANGE READ COLUMN
	 * command through the READ PAGE "type" always works fine, when in
	 * NV-DDR mode the same command simply fails. However, it was also
	 * spotted that any CHANGE READ COLUMN command sent through the CHANGE
	 * READ COLUMN ENHANCED "type" would correctly work in both cases (SDR
	 * and NV-DDR). So, for simplicity, let's program the controller with
	 * the CHANGE READ COLUMN ENHANCED "type" whenever we are requested to
	 * perform a CHANGE READ COLUMN operation.
	 */
	if (subop->instrs[0].ctx.cmd.opcode == NAND_CMD_RNDOUT &&
	    subop->instrs[2].ctx.cmd.opcode == NAND_CMD_RNDOUTSTART)
		prog_reg = PROG_CHG_RD_COL_ENH;

	return anfc_misc_data_type_exec(chip, subop, prog_reg);
}

static int anfc_param_write_type_exec(struct nand_chip *chip,
				      const struct nand_subop *subop)
{
	return anfc_misc_data_type_exec(chip, subop, PROG_SET_FEATURE);
}

static int anfc_data_write_type_exec(struct nand_chip *chip,
				     const struct nand_subop *subop)
{
	return anfc_misc_data_type_exec(chip, subop, PROG_PGPROG);
}

static int anfc_misc_zerolen_type_exec(struct nand_chip *chip,
				       const struct nand_subop *subop,
				       u32 prog_reg)
{
	struct arasan_nfc *nfc = to_anfc(chip->controller);
	struct anfc_op nfc_op = {};
	int ret;

	ret = anfc_parse_instructions(chip, subop, &nfc_op);
	if (ret)
		return ret;

	nfc_op.prog_reg = prog_reg;
	anfc_trigger_op(nfc, &nfc_op);

	ret = anfc_wait_for_event(nfc, XFER_COMPLETE);
	if (ret)
		return ret;

	if (nfc_op.rdy_timeout_ms)
		ret = anfc_wait_for_rb(nfc, chip, nfc_op.rdy_timeout_ms);

	return ret;
}

static int anfc_status_type_exec(struct nand_chip *chip,
				 const struct nand_subop *subop)
{
	struct arasan_nfc *nfc = to_anfc(chip->controller);
	u32 tmp;
	int ret;

	/* See anfc_check_op() for details about this constraint */
	if (subop->instrs[0].ctx.cmd.opcode != NAND_CMD_STATUS)
		return -ENOTSUPP;

	ret = anfc_misc_zerolen_type_exec(chip, subop, PROG_STATUS);
	if (ret)
		return ret;

	tmp = readl_relaxed(nfc->base + FLASH_STS_REG);
	memcpy(subop->instrs[1].ctx.data.buf.in, &tmp, 1);

	return 0;
}

static int anfc_reset_type_exec(struct nand_chip *chip,
				const struct nand_subop *subop)
{
	return anfc_misc_zerolen_type_exec(chip, subop, PROG_RST);
}

static int anfc_erase_type_exec(struct nand_chip *chip,
				const struct nand_subop *subop)
{
	return anfc_misc_zerolen_type_exec(chip, subop, PROG_ERASE);
}

static int anfc_wait_type_exec(struct nand_chip *chip,
			       const struct nand_subop *subop)
{
	struct arasan_nfc *nfc = to_anfc(chip->controller);
	struct anfc_op nfc_op = {};
	int ret;

	ret = anfc_parse_instructions(chip, subop, &nfc_op);
	if (ret)
		return ret;

	return anfc_wait_for_rb(nfc, chip, nfc_op.rdy_timeout_ms);
}

static const struct nand_op_parser anfc_op_parser = NAND_OP_PARSER(
	NAND_OP_PARSER_PATTERN(
		anfc_param_read_type_exec,
		NAND_OP_PARSER_PAT_CMD_ELEM(false),
		NAND_OP_PARSER_PAT_ADDR_ELEM(false, ANFC_MAX_ADDR_CYC),
		NAND_OP_PARSER_PAT_WAITRDY_ELEM(true),
		NAND_OP_PARSER_PAT_DATA_IN_ELEM(false, ANFC_MAX_CHUNK_SIZE)),
	NAND_OP_PARSER_PATTERN(
		anfc_param_write_type_exec,
		NAND_OP_PARSER_PAT_CMD_ELEM(false),
		NAND_OP_PARSER_PAT_ADDR_ELEM(false, ANFC_MAX_ADDR_CYC),
		NAND_OP_PARSER_PAT_DATA_OUT_ELEM(false, ANFC_MAX_PARAM_SIZE)),
	NAND_OP_PARSER_PATTERN(
		anfc_data_read_type_exec,
		NAND_OP_PARSER_PAT_CMD_ELEM(false),
		NAND_OP_PARSER_PAT_ADDR_ELEM(false, ANFC_MAX_ADDR_CYC),
		NAND_OP_PARSER_PAT_CMD_ELEM(false),
		NAND_OP_PARSER_PAT_WAITRDY_ELEM(true),
		NAND_OP_PARSER_PAT_DATA_IN_ELEM(true, ANFC_MAX_CHUNK_SIZE)),
	NAND_OP_PARSER_PATTERN(
		anfc_data_write_type_exec,
		NAND_OP_PARSER_PAT_CMD_ELEM(false),
		NAND_OP_PARSER_PAT_ADDR_ELEM(false, ANFC_MAX_ADDR_CYC),
		NAND_OP_PARSER_PAT_DATA_OUT_ELEM(false, ANFC_MAX_CHUNK_SIZE),
		NAND_OP_PARSER_PAT_CMD_ELEM(false)),
	NAND_OP_PARSER_PATTERN(
		anfc_reset_type_exec,
		NAND_OP_PARSER_PAT_CMD_ELEM(false),
		NAND_OP_PARSER_PAT_WAITRDY_ELEM(false)),
	NAND_OP_PARSER_PATTERN(
		anfc_erase_type_exec,
		NAND_OP_PARSER_PAT_CMD_ELEM(false),
		NAND_OP_PARSER_PAT_ADDR_ELEM(false, ANFC_MAX_ADDR_CYC),
		NAND_OP_PARSER_PAT_CMD_ELEM(false),
		NAND_OP_PARSER_PAT_WAITRDY_ELEM(false)),
	NAND_OP_PARSER_PATTERN(
		anfc_status_type_exec,
		NAND_OP_PARSER_PAT_CMD_ELEM(false),
		NAND_OP_PARSER_PAT_DATA_IN_ELEM(false, ANFC_MAX_CHUNK_SIZE)),
	NAND_OP_PARSER_PATTERN(
		anfc_wait_type_exec,
		NAND_OP_PARSER_PAT_WAITRDY_ELEM(false)),
	);

static int anfc_check_op(struct nand_chip *chip,
			 const struct nand_operation *op)
{
	const struct nand_op_instr *instr;
	int op_id;

	/*
	 * The controller abstracts all the NAND operations and do not support
	 * data only operations.
	 *
	 * TODO: The nand_op_parser framework should be extended to
	 * support custom checks on DATA instructions.
	 */
	for (op_id = 0; op_id < op->ninstrs; op_id++) {
		instr = &op->instrs[op_id];

		switch (instr->type) {
		case NAND_OP_ADDR_INSTR:
			if (instr->ctx.addr.naddrs > ANFC_MAX_ADDR_CYC)
				return -ENOTSUPP;

			break;
		case NAND_OP_DATA_IN_INSTR:
		case NAND_OP_DATA_OUT_INSTR:
			if (instr->ctx.data.len > ANFC_MAX_CHUNK_SIZE)
				return -ENOTSUPP;

			if (anfc_pkt_len_config(instr->ctx.data.len, 0, 0))
				return -ENOTSUPP;

			break;
		default:
			break;
		}
	}

	/*
	 * The controller does not allow to proceed with a CMD+DATA_IN cycle
	 * manually on the bus by reading data from the data register. Instead,
	 * the controller abstract a status read operation with its own status
	 * register after ordering a read status operation. Hence, we cannot
	 * support any CMD+DATA_IN operation other than a READ STATUS.
	 *
	 * TODO: The nand_op_parser() framework should be extended to describe
	 * fixed patterns instead of open-coding this check here.
	 */
	if (op->ninstrs == 2 &&
	    op->instrs[0].type == NAND_OP_CMD_INSTR &&
	    op->instrs[0].ctx.cmd.opcode != NAND_CMD_STATUS &&
	    op->instrs[1].type == NAND_OP_DATA_IN_INSTR)
		return -ENOTSUPP;

	return nand_op_parser_exec_op(chip, &anfc_op_parser, op, true);
}

static int anfc_exec_op(struct nand_chip *chip,
			const struct nand_operation *op,
			bool check_only)
{
	int ret;

	if (check_only)
		return anfc_check_op(chip, op);

	ret = anfc_select_target(chip, op->cs);
	if (ret)
		return ret;

	return nand_op_parser_exec_op(chip, &anfc_op_parser, op, check_only);
}

static int anfc_setup_interface(struct nand_chip *chip, int target,
				const struct nand_interface_config *conf)
{
	struct anand *anand = to_anand(chip);
	struct arasan_nfc *nfc = to_anfc(chip->controller);
	struct device_node *np = nfc->dev->of_node;
	const struct nand_sdr_timings *sdr;
	const struct nand_nvddr_timings *nvddr;
	unsigned int tccs_min, dqs_mode, fast_tcad;

	if (nand_interface_is_nvddr(conf)) {
		nvddr = nand_get_nvddr_timings(conf);
		if (IS_ERR(nvddr))
			return PTR_ERR(nvddr);
	} else {
		sdr = nand_get_sdr_timings(conf);
		if (IS_ERR(sdr))
			return PTR_ERR(sdr);
	}

	if (target < 0)
		return 0;

	if (nand_interface_is_sdr(conf)) {
		anand->data_iface = DIFACE_SDR |
				    DIFACE_SDR_MODE(conf->timings.mode);
		anand->timings = 0;
	} else {
		anand->data_iface = DIFACE_NVDDR |
				    DIFACE_DDR_MODE(conf->timings.mode);

		if (conf->timings.nvddr.tCCS_min <= 100000)
			tccs_min = TCCS_TIME_100NS;
		else if (conf->timings.nvddr.tCCS_min <= 200000)
			tccs_min = TCCS_TIME_200NS;
		else if (conf->timings.nvddr.tCCS_min <= 300000)
			tccs_min = TCCS_TIME_300NS;
		else
			tccs_min = TCCS_TIME_500NS;

		fast_tcad = 0;
		if (conf->timings.nvddr.tCAD_min < 45000)
			fast_tcad = FAST_TCAD;

		switch (conf->timings.mode) {
		case 5:
		case 4:
			dqs_mode = 2;
			break;
		case 3:
			dqs_mode = 3;
			break;
		case 2:
			dqs_mode = 4;
			break;
		case 1:
			dqs_mode = 5;
			break;
		case 0:
		default:
			dqs_mode = 6;
			break;
		}

		anand->timings = tccs_min | fast_tcad |
				 DQS_BUFF_SEL_IN(dqs_mode) |
				 DQS_BUFF_SEL_OUT(dqs_mode);
	}

	anand->clk = ANFC_XLNX_SDR_DFLT_CORE_CLK;

	/*
	 * Due to a hardware bug in the ZynqMP SoC, SDR timing modes 0-1 work
	 * with f > 90MHz (default clock is 100MHz) but signals are unstable
	 * with higher modes. Hence we decrease a little bit the clock rate to
	 * 80MHz when using SDR modes 2-5 with this SoC.
	 */
	if (of_device_is_compatible(np, "xlnx,zynqmp-nand-controller") &&
	    nand_interface_is_sdr(conf) && conf->timings.mode >= 2)
		anand->clk = ANFC_XLNX_SDR_HS_CORE_CLK;

	return 0;
}

static int anfc_calc_hw_ecc_bytes(int step_size, int strength)
{
	unsigned int bch_gf_mag, ecc_bits;

	switch (step_size) {
	case SZ_512:
		bch_gf_mag = 13;
		break;
	case SZ_1K:
		bch_gf_mag = 14;
		break;
	default:
		return -EINVAL;
	}

	ecc_bits = bch_gf_mag * strength;

	return DIV_ROUND_UP(ecc_bits, 8);
}

static const int anfc_hw_ecc_512_strengths[] = {4, 8, 12};

static const int anfc_hw_ecc_1024_strengths[] = {24};

static const struct nand_ecc_step_info anfc_hw_ecc_step_infos[] = {
	{
		.stepsize = SZ_512,
		.strengths = anfc_hw_ecc_512_strengths,
		.nstrengths = ARRAY_SIZE(anfc_hw_ecc_512_strengths),
	},
	{
		.stepsize = SZ_1K,
		.strengths = anfc_hw_ecc_1024_strengths,
		.nstrengths = ARRAY_SIZE(anfc_hw_ecc_1024_strengths),
	},
};

static const struct nand_ecc_caps anfc_hw_ecc_caps = {
	.stepinfos = anfc_hw_ecc_step_infos,
	.nstepinfos = ARRAY_SIZE(anfc_hw_ecc_step_infos),
	.calc_ecc_bytes = anfc_calc_hw_ecc_bytes,
};

static int anfc_init_hw_ecc_controller(struct arasan_nfc *nfc,
				       struct nand_chip *chip)
{
	struct anand *anand = to_anand(chip);
	struct mtd_info *mtd = nand_to_mtd(chip);
	struct nand_ecc_ctrl *ecc = &chip->ecc;
	unsigned int bch_prim_poly = 0, bch_gf_mag = 0, ecc_offset;
	int ret;

	switch (mtd->writesize) {
	case SZ_512:
	case SZ_2K:
	case SZ_4K:
	case SZ_8K:
	case SZ_16K:
		break;
	default:
		dev_err(nfc->dev, "Unsupported page size %d\n", mtd->writesize);
		return -EINVAL;
	}

	ret = nand_ecc_choose_conf(chip, &anfc_hw_ecc_caps, mtd->oobsize);
	if (ret)
		return ret;

	switch (ecc->strength) {
	case 12:
		anand->strength = 0x1;
		break;
	case 8:
		anand->strength = 0x2;
		break;
	case 4:
		anand->strength = 0x3;
		break;
	case 24:
		anand->strength = 0x4;
		break;
	default:
		dev_err(nfc->dev, "Unsupported strength %d\n", ecc->strength);
		return -EINVAL;
	}

	switch (ecc->size) {
	case SZ_512:
		bch_gf_mag = 13;
		bch_prim_poly = 0x201b;
		break;
	case SZ_1K:
		bch_gf_mag = 14;
		bch_prim_poly = 0x4443;
		break;
	default:
		dev_err(nfc->dev, "Unsupported step size %d\n", ecc->strength);
		return -EINVAL;
	}

	mtd_set_ooblayout(mtd, nand_get_large_page_ooblayout());

	ecc->steps = mtd->writesize / ecc->size;
	ecc->algo = NAND_ECC_ALGO_BCH;
	anand->ecc_bits = bch_gf_mag * ecc->strength;
	ecc->bytes = DIV_ROUND_UP(anand->ecc_bits, 8);
	anand->ecc_total = DIV_ROUND_UP(anand->ecc_bits * ecc->steps, 8);
	ecc_offset = mtd->writesize + mtd->oobsize - anand->ecc_total;
	anand->ecc_conf = ECC_CONF_COL(ecc_offset) |
			  ECC_CONF_LEN(anand->ecc_total) |
			  ECC_CONF_BCH_EN;

	anand->errloc = devm_kmalloc_array(nfc->dev, ecc->strength,
					   sizeof(*anand->errloc), GFP_KERNEL);
	if (!anand->errloc)
		return -ENOMEM;

	anand->hw_ecc = devm_kmalloc(nfc->dev, ecc->bytes, GFP_KERNEL);
	if (!anand->hw_ecc)
		return -ENOMEM;

	/* Enforce bit swapping to fit the hardware */
	anand->bch = bch_init(bch_gf_mag, ecc->strength, bch_prim_poly, true);
	if (!anand->bch)
		return -EINVAL;

	ecc->read_page = anfc_sel_read_page_hw_ecc;
	ecc->write_page = anfc_sel_write_page_hw_ecc;

	return 0;
}

static int anfc_attach_chip(struct nand_chip *chip)
{
	struct anand *anand = to_anand(chip);
	struct arasan_nfc *nfc = to_anfc(chip->controller);
	struct mtd_info *mtd = nand_to_mtd(chip);
	int ret = 0;

	if (mtd->writesize <= SZ_512)
		anand->caddr_cycles = 1;
	else
		anand->caddr_cycles = 2;

	if (chip->options & NAND_ROW_ADDR_3)
		anand->raddr_cycles = 3;
	else
		anand->raddr_cycles = 2;

	switch (mtd->writesize) {
	case 512:
		anand->page_sz = 0;
		break;
	case 1024:
		anand->page_sz = 5;
		break;
	case 2048:
		anand->page_sz = 1;
		break;
	case 4096:
		anand->page_sz = 2;
		break;
	case 8192:
		anand->page_sz = 3;
		break;
	case 16384:
		anand->page_sz = 4;
		break;
	default:
		return -EINVAL;
	}

	/* These hooks are valid for all ECC providers */
	chip->ecc.read_page_raw = nand_monolithic_read_page_raw;
	chip->ecc.write_page_raw = nand_monolithic_write_page_raw;

	switch (chip->ecc.engine_type) {
	case NAND_ECC_ENGINE_TYPE_NONE:
	case NAND_ECC_ENGINE_TYPE_SOFT:
	case NAND_ECC_ENGINE_TYPE_ON_DIE:
		break;
	case NAND_ECC_ENGINE_TYPE_ON_HOST:
		ret = anfc_init_hw_ecc_controller(nfc, chip);
		break;
	default:
		dev_err(nfc->dev, "Unsupported ECC mode: %d\n",
			chip->ecc.engine_type);
		return -EINVAL;
	}

	return ret;
}

static void anfc_detach_chip(struct nand_chip *chip)
{
	struct anand *anand = to_anand(chip);

	if (anand->bch)
		bch_free(anand->bch);
}

static const struct nand_controller_ops anfc_ops = {
	.exec_op = anfc_exec_op,
	.setup_interface = anfc_setup_interface,
	.attach_chip = anfc_attach_chip,
	.detach_chip = anfc_detach_chip,
};

static int anfc_chip_init(struct arasan_nfc *nfc, struct device_node *np)
{
	struct anand *anand;
	struct nand_chip *chip;
	struct mtd_info *mtd;
	int rb, ret, i;

	anand = devm_kzalloc(nfc->dev, sizeof(*anand), GFP_KERNEL);
	if (!anand)
		return -ENOMEM;

	/* Chip-select init */
	anand->ncs_idx = of_property_count_elems_of_size(np, "reg", sizeof(u32));
	if (anand->ncs_idx <= 0 || anand->ncs_idx > nfc->ncs) {
		dev_err(nfc->dev, "Invalid reg property\n");
		return -EINVAL;
	}

	anand->cs_idx = devm_kcalloc(nfc->dev, anand->ncs_idx,
				     sizeof(*anand->cs_idx), GFP_KERNEL);
	if (!anand->cs_idx)
		return -ENOMEM;

	for (i = 0; i < anand->ncs_idx; i++) {
		ret = of_property_read_u32_index(np, "reg", i,
						 &anand->cs_idx[i]);
		if (ret) {
			dev_err(nfc->dev, "invalid CS property: %d\n", ret);
			return ret;
		}
	}

	/* Ready-busy init */
	ret = of_property_read_u32(np, "nand-rb", &rb);
	if (ret)
		return ret;

	if (rb >= ANFC_MAX_CS) {
		dev_err(nfc->dev, "Wrong RB %d\n", rb);
		return -EINVAL;
	}

	anand->rb = rb;

	chip = &anand->chip;
	mtd = nand_to_mtd(chip);
	mtd->dev.parent = nfc->dev;
	chip->controller = &nfc->controller;
	chip->options = NAND_BUSWIDTH_AUTO | NAND_NO_SUBPAGE_WRITE |
			NAND_USES_DMA;

	nand_set_flash_node(chip, np);
	if (!mtd->name) {
		dev_err(nfc->dev, "NAND label property is mandatory\n");
		return -EINVAL;
	}

	ret = nand_scan(chip, anand->ncs_idx);
	if (ret) {
		dev_err(nfc->dev, "Scan operation failed\n");
		return ret;
	}

	ret = mtd_device_register(mtd, NULL, 0);
	if (ret) {
		nand_cleanup(chip);
		return ret;
	}

	list_add_tail(&anand->node, &nfc->chips);

	return 0;
}

static void anfc_chips_cleanup(struct arasan_nfc *nfc)
{
	struct anand *anand, *tmp;
	struct nand_chip *chip;
	int ret;

	list_for_each_entry_safe(anand, tmp, &nfc->chips, node) {
		chip = &anand->chip;
		ret = mtd_device_unregister(nand_to_mtd(chip));
		WARN_ON(ret);
		nand_cleanup(chip);
		list_del(&anand->node);
	}
}

static int anfc_chips_init(struct arasan_nfc *nfc)
{
	struct device_node *np = nfc->dev->of_node, *nand_np;
	int nchips = of_get_child_count(np);
	int ret;

	if (!nchips) {
		dev_err(nfc->dev, "Incorrect number of NAND chips (%d)\n",
			nchips);
		return -EINVAL;
	}

	for_each_child_of_node(np, nand_np) {
		ret = anfc_chip_init(nfc, nand_np);
		if (ret) {
			of_node_put(nand_np);
			anfc_chips_cleanup(nfc);
			break;
		}
	}

	return ret;
}

static void anfc_reset(struct arasan_nfc *nfc)
{
	/* Disable interrupt signals */
	writel_relaxed(0, nfc->base + INTR_SIG_EN_REG);

	/* Enable interrupt status */
	writel_relaxed(EVENT_MASK, nfc->base + INTR_STS_EN_REG);

	nfc->cur_cs = -1;
}

static int anfc_parse_cs(struct arasan_nfc *nfc)
{
	int ret;

	/* Check the gpio-cs property */
	ret = rawnand_dt_parse_gpio_cs(nfc->dev, &nfc->cs_array, &nfc->ncs);
	if (ret)
		return ret;

	/*
	 * The controller native CS cannot be both disabled at the same time.
	 * Hence, only one native CS can be used if GPIO CS are needed, so that
	 * the other is selected when a non-native CS must be asserted (not
	 * wired physically or configured as GPIO instead of NAND CS). In this
	 * case, the "not" chosen CS is assigned to nfc->spare_cs and selected
	 * whenever a GPIO CS must be asserted.
	 */
	if (nfc->cs_array && nfc->ncs > 2) {
		if (!nfc->cs_array[0] && !nfc->cs_array[1]) {
			dev_err(nfc->dev,
				"Assign a single native CS when using GPIOs\n");
			return -EINVAL;
		}

		if (nfc->cs_array[0])
			nfc->spare_cs = 0;
		else
			nfc->spare_cs = 1;
	}

	if (!nfc->cs_array) {
		nfc->cs_array = anfc_default_cs_array;
		nfc->ncs = ANFC_MAX_CS;
		return 0;
	}

	return 0;
}

static int anfc_probe(struct platform_device *pdev)
{
	struct arasan_nfc *nfc;
	int ret;

	nfc = devm_kzalloc(&pdev->dev, sizeof(*nfc), GFP_KERNEL);
	if (!nfc)
		return -ENOMEM;

	nfc->dev = &pdev->dev;
	nand_controller_init(&nfc->controller);
	nfc->controller.ops = &anfc_ops;
	INIT_LIST_HEAD(&nfc->chips);

	nfc->base = devm_platform_ioremap_resource(pdev, 0);
	if (IS_ERR(nfc->base))
		return PTR_ERR(nfc->base);

	anfc_reset(nfc);

	nfc->controller_clk = devm_clk_get(&pdev->dev, "controller");
	if (IS_ERR(nfc->controller_clk))
		return PTR_ERR(nfc->controller_clk);

	nfc->bus_clk = devm_clk_get(&pdev->dev, "bus");
	if (IS_ERR(nfc->bus_clk))
		return PTR_ERR(nfc->bus_clk);

	ret = clk_prepare_enable(nfc->controller_clk);
	if (ret)
		return ret;

	ret = clk_prepare_enable(nfc->bus_clk);
	if (ret)
		goto disable_controller_clk;

	ret = dma_set_mask(&pdev->dev, DMA_BIT_MASK(64));
	if (ret)
		goto disable_bus_clk;

	ret = anfc_parse_cs(nfc);
	if (ret)
		goto disable_bus_clk;

	ret = anfc_chips_init(nfc);
	if (ret)
		goto disable_bus_clk;

	platform_set_drvdata(pdev, nfc);

	return 0;

disable_bus_clk:
	clk_disable_unprepare(nfc->bus_clk);

disable_controller_clk:
	clk_disable_unprepare(nfc->controller_clk);

	return ret;
}

static int anfc_remove(struct platform_device *pdev)
{
	struct arasan_nfc *nfc = platform_get_drvdata(pdev);

	anfc_chips_cleanup(nfc);

	clk_disable_unprepare(nfc->bus_clk);
	clk_disable_unprepare(nfc->controller_clk);

	return 0;
}

static const struct of_device_id anfc_ids[] = {
	{
		.compatible = "xlnx,zynqmp-nand-controller",
	},
	{
		.compatible = "arasan,nfc-v3p10",
	},
	{}
};
MODULE_DEVICE_TABLE(of, anfc_ids);

static struct platform_driver anfc_driver = {
	.driver = {
		.name = "arasan-nand-controller",
		.of_match_table = anfc_ids,
	},
	.probe = anfc_probe,
	.remove = anfc_remove,
};
module_platform_driver(anfc_driver);

MODULE_LICENSE("GPL v2");
MODULE_AUTHOR("Punnaiah Choudary Kalluri <punnaia@xilinx.com>");
MODULE_AUTHOR("Naga Sureshkumar Relli <nagasure@xilinx.com>");
MODULE_AUTHOR("Miquel Raynal <miquel.raynal@bootlin.com>");
MODULE_DESCRIPTION("Arasan NAND Flash Controller Driver");<|MERGE_RESOLUTION|>--- conflicted
+++ resolved
@@ -301,8 +301,6 @@
 	return 0;
 }
 
-<<<<<<< HEAD
-=======
 static bool anfc_is_gpio_cs(struct arasan_nfc *nfc, int nfc_cs)
 {
 	return nfc_cs >= 0 && nfc->cs_array[nfc_cs];
@@ -334,17 +332,10 @@
 	nfc->cur_cs = nfc_cs_idx;
 }
 
->>>>>>> d92805b6
 static int anfc_select_target(struct nand_chip *chip, int target)
 {
 	struct anand *anand = to_anand(chip);
 	struct arasan_nfc *nfc = to_anfc(chip->controller);
-<<<<<<< HEAD
-	int ret;
-
-	/* Update the controller timings and the potential ECC configuration */
-	writel_relaxed(anand->timings, nfc->base + DATA_INTERFACE_REG);
-=======
 	unsigned int nfc_cs_idx = anfc_relative_to_absolute_cs(anand, target);
 	int ret;
 
@@ -353,7 +344,6 @@
 	/* Update the controller timings and the potential ECC configuration */
 	writel_relaxed(anand->data_iface, nfc->base + DATA_INTERFACE_REG);
 	writel_relaxed(anand->timings, nfc->base + TIMING_REG);
->>>>>>> d92805b6
 
 	/* Update clock frequency */
 	if (nfc->cur_clk != anand->clk) {
