--- conflicted
+++ resolved
@@ -850,21 +850,8 @@
  */
 static void iowarrior_disconnect(struct usb_interface *interface)
 {
-<<<<<<< HEAD
-	struct iowarrior *dev;
-	int minor;
-
-	dev = usb_get_intfdata(interface);
-	mutex_lock(&iowarrior_open_disc_lock);
-	usb_set_intfdata(interface, NULL);
-
-	minor = dev->minor;
-	mutex_unlock(&iowarrior_open_disc_lock);
-	/* give back our minor - this will call close() locks need to be dropped at this point*/
-=======
 	struct iowarrior *dev = usb_get_intfdata(interface);
 	int minor = dev->minor;
->>>>>>> f7688b48
 
 	usb_deregister_dev(interface, &iowarrior_class);
 
