/**
 * gadget.c - DesignWare USB3 DRD Controller Gadget Framework Link
 *
 * Copyright (C) 2010-2011 Texas Instruments Incorporated - http://www.ti.com
 *
 * Authors: Felipe Balbi <balbi@ti.com>,
 *	    Sebastian Andrzej Siewior <bigeasy@linutronix.de>
 *
 * This program is free software: you can redistribute it and/or modify
 * it under the terms of the GNU General Public License version 2  of
 * the License as published by the Free Software Foundation.
 *
 * This program is distributed in the hope that it will be useful,
 * but WITHOUT ANY WARRANTY; without even the implied warranty of
 * MERCHANTABILITY or FITNESS FOR A PARTICULAR PURPOSE.  See the
 * GNU General Public License for more details.
 */

#include <linux/kernel.h>
#include <linux/delay.h>
#include <linux/slab.h>
#include <linux/spinlock.h>
#include <linux/platform_device.h>
#include <linux/pm_runtime.h>
#include <linux/interrupt.h>
#include <linux/io.h>
#include <linux/list.h>
#include <linux/dma-mapping.h>

#include <linux/usb/ch9.h>
#include <linux/usb/gadget.h>

#include "core.h"
#include "gadget.h"
#include "io.h"

/**
 * dwc3_gadget_set_test_mode - Enables USB2 Test Modes
 * @dwc: pointer to our context structure
 * @mode: the mode to set (J, K SE0 NAK, Force Enable)
 *
 * Caller should take care of locking. This function will
 * return 0 on success or -EINVAL if wrong Test Selector
 * is passed
 */
int dwc3_gadget_set_test_mode(struct dwc3 *dwc, int mode)
{
	u32		reg;

	reg = dwc3_readl(dwc->regs, DWC3_DCTL);
	reg &= ~DWC3_DCTL_TSTCTRL_MASK;

	switch (mode) {
	case TEST_J:
	case TEST_K:
	case TEST_SE0_NAK:
	case TEST_PACKET:
	case TEST_FORCE_EN:
		reg |= mode << 1;
		break;
	default:
		return -EINVAL;
	}

	dwc3_writel(dwc->regs, DWC3_DCTL, reg);

	return 0;
}

/**
 * dwc3_gadget_set_link_state - Sets USB Link to a particular State
 * @dwc: pointer to our context structure
 * @state: the state to put link into
 *
 * Caller should take care of locking. This function will
 * return 0 on success or -ETIMEDOUT.
 */
int dwc3_gadget_set_link_state(struct dwc3 *dwc, enum dwc3_link_state state)
{
	int		retries = 10000;
	u32		reg;

	/*
	 * Wait until device controller is ready. Only applies to 1.94a and
	 * later RTL.
	 */
	if (dwc->revision >= DWC3_REVISION_194A) {
		while (--retries) {
			reg = dwc3_readl(dwc->regs, DWC3_DSTS);
			if (reg & DWC3_DSTS_DCNRD)
				udelay(5);
			else
				break;
		}

		if (retries <= 0)
			return -ETIMEDOUT;
	}

	reg = dwc3_readl(dwc->regs, DWC3_DCTL);
	reg &= ~DWC3_DCTL_ULSTCHNGREQ_MASK;

	/* set requested state */
	reg |= DWC3_DCTL_ULSTCHNGREQ(state);
	dwc3_writel(dwc->regs, DWC3_DCTL, reg);

	/*
	 * The following code is racy when called from dwc3_gadget_wakeup,
	 * and is not needed, at least on newer versions
	 */
	if (dwc->revision >= DWC3_REVISION_194A)
		return 0;

	/* wait for a change in DSTS */
	retries = 10000;
	while (--retries) {
		reg = dwc3_readl(dwc->regs, DWC3_DSTS);

		if (DWC3_DSTS_USBLNKST(reg) == state)
			return 0;

		udelay(5);
	}

	dev_vdbg(dwc->dev, "link state change request timed out\n");

	return -ETIMEDOUT;
}

/**
 * dwc3_gadget_resize_tx_fifos - reallocate fifo spaces for current use-case
 * @dwc: pointer to our context structure
 *
 * This function will a best effort FIFO allocation in order
 * to improve FIFO usage and throughput, while still allowing
 * us to enable as many endpoints as possible.
 *
 * Keep in mind that this operation will be highly dependent
 * on the configured size for RAM1 - which contains TxFifo -,
 * the amount of endpoints enabled on coreConsultant tool, and
 * the width of the Master Bus.
 *
 * In the ideal world, we would always be able to satisfy the
 * following equation:
 *
 * ((512 + 2 * MDWIDTH-Bytes) + (Number of IN Endpoints - 1) * \
 * (3 * (1024 + MDWIDTH-Bytes) + MDWIDTH-Bytes)) / MDWIDTH-Bytes
 *
 * Unfortunately, due to many variables that's not always the case.
 */
int dwc3_gadget_resize_tx_fifos(struct dwc3 *dwc)
{
	int		last_fifo_depth = 0;
	int		ram1_depth;
	int		fifo_size;
	int		mdwidth;
	int		num;

	if (!dwc->needs_fifo_resize)
		return 0;

	ram1_depth = DWC3_RAM1_DEPTH(dwc->hwparams.hwparams7);
	mdwidth = DWC3_MDWIDTH(dwc->hwparams.hwparams0);

	/* MDWIDTH is represented in bits, we need it in bytes */
	mdwidth >>= 3;

	/*
	 * FIXME For now we will only allocate 1 wMaxPacketSize space
	 * for each enabled endpoint, later patches will come to
	 * improve this algorithm so that we better use the internal
	 * FIFO space
	 */
	for (num = 0; num < DWC3_ENDPOINTS_NUM; num++) {
		struct dwc3_ep	*dep = dwc->eps[num];
		int		fifo_number = dep->number >> 1;
		int		mult = 1;
		int		tmp;

		if (!(dep->number & 1))
			continue;

		if (!(dep->flags & DWC3_EP_ENABLED))
			continue;

		if (usb_endpoint_xfer_bulk(dep->endpoint.desc)
				|| usb_endpoint_xfer_isoc(dep->endpoint.desc))
			mult = 3;

		/*
		 * REVISIT: the following assumes we will always have enough
		 * space available on the FIFO RAM for all possible use cases.
		 * Make sure that's true somehow and change FIFO allocation
		 * accordingly.
		 *
		 * If we have Bulk or Isochronous endpoints, we want
		 * them to be able to be very, very fast. So we're giving
		 * those endpoints a fifo_size which is enough for 3 full
		 * packets
		 */
		tmp = mult * (dep->endpoint.maxpacket + mdwidth);
		tmp += mdwidth;

		fifo_size = DIV_ROUND_UP(tmp, mdwidth);

		fifo_size |= (last_fifo_depth << 16);

		dev_vdbg(dwc->dev, "%s: Fifo Addr %04x Size %d\n",
				dep->name, last_fifo_depth, fifo_size & 0xffff);

		dwc3_writel(dwc->regs, DWC3_GTXFIFOSIZ(fifo_number),
				fifo_size);

		last_fifo_depth += (fifo_size & 0xffff);
	}

	return 0;
}

void dwc3_gadget_giveback(struct dwc3_ep *dep, struct dwc3_request *req,
		int status)
{
	struct dwc3			*dwc = dep->dwc;
	int				i;

	if (req->queued) {
		i = 0;
		do {
			dep->busy_slot++;
			/*
			 * Skip LINK TRB. We can't use req->trb and check for
			 * DWC3_TRBCTL_LINK_TRB because it points the TRB we
			 * just completed (not the LINK TRB).
			 */
			if (((dep->busy_slot & DWC3_TRB_MASK) ==
				DWC3_TRB_NUM- 1) &&
				usb_endpoint_xfer_isoc(dep->endpoint.desc))
				dep->busy_slot++;
		} while(++i < req->request.num_mapped_sgs);
		req->queued = false;
	}
	list_del(&req->list);
	req->trb = NULL;

	if (req->request.status == -EINPROGRESS)
		req->request.status = status;

	if (dwc->ep0_bounced && dep->number == 0)
		dwc->ep0_bounced = false;
	else
		usb_gadget_unmap_request(&dwc->gadget, &req->request,
				req->direction);

	dev_dbg(dwc->dev, "request %p from %s completed %d/%d ===> %d\n",
			req, dep->name, req->request.actual,
			req->request.length, status);

	spin_unlock(&dwc->lock);
	req->request.complete(&dep->endpoint, &req->request);
	spin_lock(&dwc->lock);
}

static const char *dwc3_gadget_ep_cmd_string(u8 cmd)
{
	switch (cmd) {
	case DWC3_DEPCMD_DEPSTARTCFG:
		return "Start New Configuration";
	case DWC3_DEPCMD_ENDTRANSFER:
		return "End Transfer";
	case DWC3_DEPCMD_UPDATETRANSFER:
		return "Update Transfer";
	case DWC3_DEPCMD_STARTTRANSFER:
		return "Start Transfer";
	case DWC3_DEPCMD_CLEARSTALL:
		return "Clear Stall";
	case DWC3_DEPCMD_SETSTALL:
		return "Set Stall";
	case DWC3_DEPCMD_GETEPSTATE:
		return "Get Endpoint State";
	case DWC3_DEPCMD_SETTRANSFRESOURCE:
		return "Set Endpoint Transfer Resource";
	case DWC3_DEPCMD_SETEPCONFIG:
		return "Set Endpoint Configuration";
	default:
		return "UNKNOWN command";
	}
}

int dwc3_send_gadget_generic_command(struct dwc3 *dwc, int cmd, u32 param)
{
	u32		timeout = 500;
	u32		reg;

	dwc3_writel(dwc->regs, DWC3_DGCMDPAR, param);
	dwc3_writel(dwc->regs, DWC3_DGCMD, cmd | DWC3_DGCMD_CMDACT);

	do {
		reg = dwc3_readl(dwc->regs, DWC3_DGCMD);
		if (!(reg & DWC3_DGCMD_CMDACT)) {
			dev_vdbg(dwc->dev, "Command Complete --> %d\n",
					DWC3_DGCMD_STATUS(reg));
			return 0;
		}

		/*
		 * We can't sleep here, because it's also called from
		 * interrupt context.
		 */
		timeout--;
		if (!timeout)
			return -ETIMEDOUT;
		udelay(1);
	} while (1);
}

int dwc3_send_gadget_ep_cmd(struct dwc3 *dwc, unsigned ep,
		unsigned cmd, struct dwc3_gadget_ep_cmd_params *params)
{
	struct dwc3_ep		*dep = dwc->eps[ep];
	u32			timeout = 500;
	u32			reg;

	dev_vdbg(dwc->dev, "%s: cmd '%s' params %08x %08x %08x\n",
			dep->name,
			dwc3_gadget_ep_cmd_string(cmd), params->param0,
			params->param1, params->param2);

	dwc3_writel(dwc->regs, DWC3_DEPCMDPAR0(ep), params->param0);
	dwc3_writel(dwc->regs, DWC3_DEPCMDPAR1(ep), params->param1);
	dwc3_writel(dwc->regs, DWC3_DEPCMDPAR2(ep), params->param2);

	dwc3_writel(dwc->regs, DWC3_DEPCMD(ep), cmd | DWC3_DEPCMD_CMDACT);
	do {
		reg = dwc3_readl(dwc->regs, DWC3_DEPCMD(ep));
		if (!(reg & DWC3_DEPCMD_CMDACT)) {
			dev_vdbg(dwc->dev, "Command Complete --> %d\n",
					DWC3_DEPCMD_STATUS(reg));
			return 0;
		}

		/*
		 * We can't sleep here, because it is also called from
		 * interrupt context.
		 */
		timeout--;
		if (!timeout)
			return -ETIMEDOUT;

		udelay(1);
	} while (1);
}

static dma_addr_t dwc3_trb_dma_offset(struct dwc3_ep *dep,
		struct dwc3_trb *trb)
{
	u32		offset = (char *) trb - (char *) dep->trb_pool;

	return dep->trb_pool_dma + offset;
}

static int dwc3_alloc_trb_pool(struct dwc3_ep *dep)
{
	struct dwc3		*dwc = dep->dwc;

	if (dep->trb_pool)
		return 0;

	if (dep->number == 0 || dep->number == 1)
		return 0;

	dep->trb_pool = dma_alloc_coherent(dwc->dev,
			sizeof(struct dwc3_trb) * DWC3_TRB_NUM,
			&dep->trb_pool_dma, GFP_KERNEL);
	if (!dep->trb_pool) {
		dev_err(dep->dwc->dev, "failed to allocate trb pool for %s\n",
				dep->name);
		return -ENOMEM;
	}

	return 0;
}

static void dwc3_free_trb_pool(struct dwc3_ep *dep)
{
	struct dwc3		*dwc = dep->dwc;

	dma_free_coherent(dwc->dev, sizeof(struct dwc3_trb) * DWC3_TRB_NUM,
			dep->trb_pool, dep->trb_pool_dma);

	dep->trb_pool = NULL;
	dep->trb_pool_dma = 0;
}

static int dwc3_gadget_start_config(struct dwc3 *dwc, struct dwc3_ep *dep)
{
	struct dwc3_gadget_ep_cmd_params params;
	u32			cmd;

	memset(&params, 0x00, sizeof(params));

	if (dep->number != 1) {
		cmd = DWC3_DEPCMD_DEPSTARTCFG;
		/* XferRscIdx == 0 for ep0 and 2 for the remaining */
		if (dep->number > 1) {
			if (dwc->start_config_issued)
				return 0;
			dwc->start_config_issued = true;
			cmd |= DWC3_DEPCMD_PARAM(2);
		}

		return dwc3_send_gadget_ep_cmd(dwc, 0, cmd, &params);
	}

	return 0;
}

static int dwc3_gadget_set_ep_config(struct dwc3 *dwc, struct dwc3_ep *dep,
		const struct usb_endpoint_descriptor *desc,
		const struct usb_ss_ep_comp_descriptor *comp_desc,
		bool ignore)
{
	struct dwc3_gadget_ep_cmd_params params;

	memset(&params, 0x00, sizeof(params));

	params.param0 = DWC3_DEPCFG_EP_TYPE(usb_endpoint_type(desc))
		| DWC3_DEPCFG_MAX_PACKET_SIZE(usb_endpoint_maxp(desc));

	/* Burst size is only needed in SuperSpeed mode */
	if (dwc->gadget.speed == USB_SPEED_SUPER) {
		u32 burst = dep->endpoint.maxburst - 1;

		params.param0 |= DWC3_DEPCFG_BURST_SIZE(burst);
	}

	if (ignore)
		params.param0 |= DWC3_DEPCFG_IGN_SEQ_NUM;

	params.param1 = DWC3_DEPCFG_XFER_COMPLETE_EN
		| DWC3_DEPCFG_XFER_NOT_READY_EN;

	if (usb_ss_max_streams(comp_desc) && usb_endpoint_xfer_bulk(desc)) {
		params.param1 |= DWC3_DEPCFG_STREAM_CAPABLE
			| DWC3_DEPCFG_STREAM_EVENT_EN;
		dep->stream_capable = true;
	}

	if (usb_endpoint_xfer_isoc(desc))
		params.param1 |= DWC3_DEPCFG_XFER_IN_PROGRESS_EN;

	/*
	 * We are doing 1:1 mapping for endpoints, meaning
	 * Physical Endpoints 2 maps to Logical Endpoint 2 and
	 * so on. We consider the direction bit as part of the physical
	 * endpoint number. So USB endpoint 0x81 is 0x03.
	 */
	params.param1 |= DWC3_DEPCFG_EP_NUMBER(dep->number);

	/*
	 * We must use the lower 16 TX FIFOs even though
	 * HW might have more
	 */
	if (dep->direction)
		params.param0 |= DWC3_DEPCFG_FIFO_NUMBER(dep->number >> 1);

	if (desc->bInterval) {
		params.param1 |= DWC3_DEPCFG_BINTERVAL_M1(desc->bInterval - 1);
		dep->interval = 1 << (desc->bInterval - 1);
	}

	return dwc3_send_gadget_ep_cmd(dwc, dep->number,
			DWC3_DEPCMD_SETEPCONFIG, &params);
}

static int dwc3_gadget_set_xfer_resource(struct dwc3 *dwc, struct dwc3_ep *dep)
{
	struct dwc3_gadget_ep_cmd_params params;

	memset(&params, 0x00, sizeof(params));

	params.param0 = DWC3_DEPXFERCFG_NUM_XFER_RES(1);

	return dwc3_send_gadget_ep_cmd(dwc, dep->number,
			DWC3_DEPCMD_SETTRANSFRESOURCE, &params);
}

/**
 * __dwc3_gadget_ep_enable - Initializes a HW endpoint
 * @dep: endpoint to be initialized
 * @desc: USB Endpoint Descriptor
 *
 * Caller should take care of locking
 */
static int __dwc3_gadget_ep_enable(struct dwc3_ep *dep,
		const struct usb_endpoint_descriptor *desc,
		const struct usb_ss_ep_comp_descriptor *comp_desc,
		bool ignore)
{
	struct dwc3		*dwc = dep->dwc;
	u32			reg;
	int			ret = -ENOMEM;

	dev_vdbg(dwc->dev, "Enabling %s\n", dep->name);

	if (!(dep->flags & DWC3_EP_ENABLED)) {
		ret = dwc3_gadget_start_config(dwc, dep);
		if (ret)
			return ret;
	}

	ret = dwc3_gadget_set_ep_config(dwc, dep, desc, comp_desc, ignore);
	if (ret)
		return ret;

	if (!(dep->flags & DWC3_EP_ENABLED)) {
		struct dwc3_trb	*trb_st_hw;
		struct dwc3_trb	*trb_link;

		ret = dwc3_gadget_set_xfer_resource(dwc, dep);
		if (ret)
			return ret;

		dep->endpoint.desc = desc;
		dep->comp_desc = comp_desc;
		dep->type = usb_endpoint_type(desc);
		dep->flags |= DWC3_EP_ENABLED;

		reg = dwc3_readl(dwc->regs, DWC3_DALEPENA);
		reg |= DWC3_DALEPENA_EP(dep->number);
		dwc3_writel(dwc->regs, DWC3_DALEPENA, reg);

		if (!usb_endpoint_xfer_isoc(desc))
			return 0;

		/* Link TRB for ISOC. The HWO bit is never reset */
		trb_st_hw = &dep->trb_pool[0];

		trb_link = &dep->trb_pool[DWC3_TRB_NUM - 1];
		memset(trb_link, 0, sizeof(*trb_link));

		trb_link->bpl = lower_32_bits(dwc3_trb_dma_offset(dep, trb_st_hw));
		trb_link->bph = upper_32_bits(dwc3_trb_dma_offset(dep, trb_st_hw));
		trb_link->ctrl |= DWC3_TRBCTL_LINK_TRB;
		trb_link->ctrl |= DWC3_TRB_CTRL_HWO;
	}

	return 0;
}

static void dwc3_stop_active_transfer(struct dwc3 *dwc, u32 epnum);
static void dwc3_remove_requests(struct dwc3 *dwc, struct dwc3_ep *dep)
{
	struct dwc3_request		*req;

	if (!list_empty(&dep->req_queued)) {
		dwc3_stop_active_transfer(dwc, dep->number);

		/* - giveback all requests to gadget driver */
		while (!list_empty(&dep->req_queued)) {
			req = next_request(&dep->req_queued);

			dwc3_gadget_giveback(dep, req, -ESHUTDOWN);
		}
	}

	while (!list_empty(&dep->request_list)) {
		req = next_request(&dep->request_list);

		dwc3_gadget_giveback(dep, req, -ESHUTDOWN);
	}
}

/**
 * __dwc3_gadget_ep_disable - Disables a HW endpoint
 * @dep: the endpoint to disable
 *
 * This function also removes requests which are currently processed ny the
 * hardware and those which are not yet scheduled.
 * Caller should take care of locking.
 */
static int __dwc3_gadget_ep_disable(struct dwc3_ep *dep)
{
	struct dwc3		*dwc = dep->dwc;
	u32			reg;

	dwc3_remove_requests(dwc, dep);

	/* make sure HW endpoint isn't stalled */
	if (dep->flags & DWC3_EP_STALL)
<<<<<<< HEAD
		__dwc3_gadget_ep_set_halt(dep, 0, false);
=======
		__dwc3_gadget_ep_set_halt(dep, 0);
>>>>>>> 1aa8c51d

	reg = dwc3_readl(dwc->regs, DWC3_DALEPENA);
	reg &= ~DWC3_DALEPENA_EP(dep->number);
	dwc3_writel(dwc->regs, DWC3_DALEPENA, reg);

	dep->stream_capable = false;
	dep->endpoint.desc = NULL;
	dep->comp_desc = NULL;
	dep->type = 0;
	dep->flags = 0;

	return 0;
}

/* -------------------------------------------------------------------------- */

static int dwc3_gadget_ep0_enable(struct usb_ep *ep,
		const struct usb_endpoint_descriptor *desc)
{
	return -EINVAL;
}

static int dwc3_gadget_ep0_disable(struct usb_ep *ep)
{
	return -EINVAL;
}

/* -------------------------------------------------------------------------- */

static int dwc3_gadget_ep_enable(struct usb_ep *ep,
		const struct usb_endpoint_descriptor *desc)
{
	struct dwc3_ep			*dep;
	struct dwc3			*dwc;
	unsigned long			flags;
	int				ret;

	if (!ep || !desc || desc->bDescriptorType != USB_DT_ENDPOINT) {
		pr_debug("dwc3: invalid parameters\n");
		return -EINVAL;
	}

	if (!desc->wMaxPacketSize) {
		pr_debug("dwc3: missing wMaxPacketSize\n");
		return -EINVAL;
	}

	dep = to_dwc3_ep(ep);
	dwc = dep->dwc;

	if (dep->flags & DWC3_EP_ENABLED) {
		dev_WARN_ONCE(dwc->dev, true, "%s is already enabled\n",
				dep->name);
		return 0;
	}

	switch (usb_endpoint_type(desc)) {
	case USB_ENDPOINT_XFER_CONTROL:
		strlcat(dep->name, "-control", sizeof(dep->name));
		break;
	case USB_ENDPOINT_XFER_ISOC:
		strlcat(dep->name, "-isoc", sizeof(dep->name));
		break;
	case USB_ENDPOINT_XFER_BULK:
		strlcat(dep->name, "-bulk", sizeof(dep->name));
		break;
	case USB_ENDPOINT_XFER_INT:
		strlcat(dep->name, "-int", sizeof(dep->name));
		break;
	default:
		dev_err(dwc->dev, "invalid endpoint transfer type\n");
	}

	spin_lock_irqsave(&dwc->lock, flags);
	ret = __dwc3_gadget_ep_enable(dep, desc, ep->comp_desc, false);
	spin_unlock_irqrestore(&dwc->lock, flags);

	return ret;
}

static int dwc3_gadget_ep_disable(struct usb_ep *ep)
{
	struct dwc3_ep			*dep;
	struct dwc3			*dwc;
	unsigned long			flags;
	int				ret;

	if (!ep) {
		pr_debug("dwc3: invalid parameters\n");
		return -EINVAL;
	}

	dep = to_dwc3_ep(ep);
	dwc = dep->dwc;

	if (!(dep->flags & DWC3_EP_ENABLED)) {
		dev_WARN_ONCE(dwc->dev, true, "%s is already disabled\n",
				dep->name);
		return 0;
	}

	snprintf(dep->name, sizeof(dep->name), "ep%d%s",
			dep->number >> 1,
			(dep->number & 1) ? "in" : "out");

	spin_lock_irqsave(&dwc->lock, flags);
	ret = __dwc3_gadget_ep_disable(dep);
	spin_unlock_irqrestore(&dwc->lock, flags);

	return ret;
}

static struct usb_request *dwc3_gadget_ep_alloc_request(struct usb_ep *ep,
	gfp_t gfp_flags)
{
	struct dwc3_request		*req;
	struct dwc3_ep			*dep = to_dwc3_ep(ep);
	struct dwc3			*dwc = dep->dwc;

	req = kzalloc(sizeof(*req), gfp_flags);
	if (!req) {
		dev_err(dwc->dev, "not enough memory\n");
		return NULL;
	}

	req->epnum	= dep->number;
	req->dep	= dep;

	return &req->request;
}

static void dwc3_gadget_ep_free_request(struct usb_ep *ep,
		struct usb_request *request)
{
	struct dwc3_request		*req = to_dwc3_request(request);

	kfree(req);
}

/**
 * dwc3_prepare_one_trb - setup one TRB from one request
 * @dep: endpoint for which this request is prepared
 * @req: dwc3_request pointer
 */
static void dwc3_prepare_one_trb(struct dwc3_ep *dep,
		struct dwc3_request *req, dma_addr_t dma,
		unsigned length, unsigned last, unsigned chain, unsigned node)
{
	struct dwc3		*dwc = dep->dwc;
	struct dwc3_trb		*trb;

	dev_vdbg(dwc->dev, "%s: req %p dma %08llx length %d%s%s\n",
			dep->name, req, (unsigned long long) dma,
			length, last ? " last" : "",
			chain ? " chain" : "");

	/* Skip the LINK-TRB on ISOC */
	if (((dep->free_slot & DWC3_TRB_MASK) == DWC3_TRB_NUM - 1) &&
			usb_endpoint_xfer_isoc(dep->endpoint.desc))
		dep->free_slot++;

	trb = &dep->trb_pool[dep->free_slot & DWC3_TRB_MASK];

	if (!req->trb) {
		dwc3_gadget_move_request_queued(req);
		req->trb = trb;
		req->trb_dma = dwc3_trb_dma_offset(dep, trb);
		req->start_slot = dep->free_slot & DWC3_TRB_MASK;
	}

	dep->free_slot++;

	trb->size = DWC3_TRB_SIZE_LENGTH(length);
	trb->bpl = lower_32_bits(dma);
	trb->bph = upper_32_bits(dma);

	switch (usb_endpoint_type(dep->endpoint.desc)) {
	case USB_ENDPOINT_XFER_CONTROL:
		trb->ctrl = DWC3_TRBCTL_CONTROL_SETUP;
		break;

	case USB_ENDPOINT_XFER_ISOC:
		if (!node)
			trb->ctrl = DWC3_TRBCTL_ISOCHRONOUS_FIRST;
		else
			trb->ctrl = DWC3_TRBCTL_ISOCHRONOUS;

		if (!req->request.no_interrupt && !chain)
			trb->ctrl |= DWC3_TRB_CTRL_IOC;
		break;

	case USB_ENDPOINT_XFER_BULK:
	case USB_ENDPOINT_XFER_INT:
		trb->ctrl = DWC3_TRBCTL_NORMAL;
		break;
	default:
		/*
		 * This is only possible with faulty memory because we
		 * checked it already :)
		 */
		BUG();
	}

	if (usb_endpoint_xfer_isoc(dep->endpoint.desc)) {
		trb->ctrl |= DWC3_TRB_CTRL_ISP_IMI;
		trb->ctrl |= DWC3_TRB_CTRL_CSP;
	} else if (last) {
		trb->ctrl |= DWC3_TRB_CTRL_LST;
	}

	if (chain)
		trb->ctrl |= DWC3_TRB_CTRL_CHN;

	if (usb_endpoint_xfer_bulk(dep->endpoint.desc) && dep->stream_capable)
		trb->ctrl |= DWC3_TRB_CTRL_SID_SOFN(req->request.stream_id);

	trb->ctrl |= DWC3_TRB_CTRL_HWO;
}

/*
 * dwc3_prepare_trbs - setup TRBs from requests
 * @dep: endpoint for which requests are being prepared
 * @starting: true if the endpoint is idle and no requests are queued.
 *
 * The function goes through the requests list and sets up TRBs for the
 * transfers. The function returns once there are no more TRBs available or
 * it runs out of requests.
 */
static void dwc3_prepare_trbs(struct dwc3_ep *dep, bool starting)
{
	struct dwc3_request	*req, *n;
	u32			trbs_left;
	u32			max;
	unsigned int		last_one = 0;

	BUILD_BUG_ON_NOT_POWER_OF_2(DWC3_TRB_NUM);

	/* the first request must not be queued */
	trbs_left = (dep->busy_slot - dep->free_slot) & DWC3_TRB_MASK;

	/* Can't wrap around on a non-isoc EP since there's no link TRB */
	if (!usb_endpoint_xfer_isoc(dep->endpoint.desc)) {
		max = DWC3_TRB_NUM - (dep->free_slot & DWC3_TRB_MASK);
		if (trbs_left > max)
			trbs_left = max;
	}

	/*
	 * If busy & slot are equal than it is either full or empty. If we are
	 * starting to process requests then we are empty. Otherwise we are
	 * full and don't do anything
	 */
	if (!trbs_left) {
		if (!starting)
			return;
		trbs_left = DWC3_TRB_NUM;
		/*
		 * In case we start from scratch, we queue the ISOC requests
		 * starting from slot 1. This is done because we use ring
		 * buffer and have no LST bit to stop us. Instead, we place
		 * IOC bit every TRB_NUM/4. We try to avoid having an interrupt
		 * after the first request so we start at slot 1 and have
		 * 7 requests proceed before we hit the first IOC.
		 * Other transfer types don't use the ring buffer and are
		 * processed from the first TRB until the last one. Since we
		 * don't wrap around we have to start at the beginning.
		 */
		if (usb_endpoint_xfer_isoc(dep->endpoint.desc)) {
			dep->busy_slot = 1;
			dep->free_slot = 1;
		} else {
			dep->busy_slot = 0;
			dep->free_slot = 0;
		}
	}

	/* The last TRB is a link TRB, not used for xfer */
	if ((trbs_left <= 1) && usb_endpoint_xfer_isoc(dep->endpoint.desc))
		return;

	list_for_each_entry_safe(req, n, &dep->request_list, list) {
		unsigned	length;
		dma_addr_t	dma;
		last_one = false;

		if (req->request.num_mapped_sgs > 0) {
			struct usb_request *request = &req->request;
			struct scatterlist *sg = request->sg;
			struct scatterlist *s;
			int		i;

			for_each_sg(sg, s, request->num_mapped_sgs, i) {
				unsigned chain = true;

				length = sg_dma_len(s);
				dma = sg_dma_address(s);

				if (i == (request->num_mapped_sgs - 1) ||
						sg_is_last(s)) {
					if (list_is_last(&req->list,
							&dep->request_list))
						last_one = true;
					chain = false;
				}

				trbs_left--;
				if (!trbs_left)
					last_one = true;

				if (last_one)
					chain = false;

				dwc3_prepare_one_trb(dep, req, dma, length,
						last_one, chain, i);

				if (last_one)
					break;
			}
		} else {
			dma = req->request.dma;
			length = req->request.length;
			trbs_left--;

			if (!trbs_left)
				last_one = 1;

			/* Is this the last request? */
			if (list_is_last(&req->list, &dep->request_list))
				last_one = 1;

			dwc3_prepare_one_trb(dep, req, dma, length,
					last_one, false, 0);

			if (last_one)
				break;
		}
	}
}

static int __dwc3_gadget_kick_transfer(struct dwc3_ep *dep, u16 cmd_param,
		int start_new)
{
	struct dwc3_gadget_ep_cmd_params params;
	struct dwc3_request		*req;
	struct dwc3			*dwc = dep->dwc;
	int				ret;
	u32				cmd;

	if (start_new && (dep->flags & DWC3_EP_BUSY)) {
		dev_vdbg(dwc->dev, "%s: endpoint busy\n", dep->name);
		return -EBUSY;
	}
	dep->flags &= ~DWC3_EP_PENDING_REQUEST;

	/*
	 * If we are getting here after a short-out-packet we don't enqueue any
	 * new requests as we try to set the IOC bit only on the last request.
	 */
	if (start_new) {
		if (list_empty(&dep->req_queued))
			dwc3_prepare_trbs(dep, start_new);

		/* req points to the first request which will be sent */
		req = next_request(&dep->req_queued);
	} else {
		dwc3_prepare_trbs(dep, start_new);

		/*
		 * req points to the first request where HWO changed from 0 to 1
		 */
		req = next_request(&dep->req_queued);
	}
	if (!req) {
		dep->flags |= DWC3_EP_PENDING_REQUEST;
		return 0;
	}

	memset(&params, 0, sizeof(params));

	if (start_new) {
		params.param0 = upper_32_bits(req->trb_dma);
		params.param1 = lower_32_bits(req->trb_dma);
		cmd = DWC3_DEPCMD_STARTTRANSFER;
	} else {
		cmd = DWC3_DEPCMD_UPDATETRANSFER;
	}

	cmd |= DWC3_DEPCMD_PARAM(cmd_param);
	ret = dwc3_send_gadget_ep_cmd(dwc, dep->number, cmd, &params);
	if (ret < 0) {
		dev_dbg(dwc->dev, "failed to send STARTTRANSFER command\n");

		/*
		 * FIXME we need to iterate over the list of requests
		 * here and stop, unmap, free and del each of the linked
		 * requests instead of what we do now.
		 */
		usb_gadget_unmap_request(&dwc->gadget, &req->request,
				req->direction);
		list_del(&req->list);
		return ret;
	}

	dep->flags |= DWC3_EP_BUSY;

	if (start_new) {
		dep->resource_index = dwc3_gadget_ep_get_transfer_index(dwc,
				dep->number);
		WARN_ON_ONCE(!dep->resource_index);
	}

	return 0;
}

static void __dwc3_gadget_start_isoc(struct dwc3 *dwc,
		struct dwc3_ep *dep, u32 cur_uf)
{
	u32 uf;

	if (list_empty(&dep->request_list)) {
		dev_vdbg(dwc->dev, "ISOC ep %s run out for requests.\n",
			dep->name);
		dep->flags |= DWC3_EP_PENDING_REQUEST;
		return;
	}

	/* 4 micro frames in the future */
	uf = cur_uf + dep->interval * 4;

	__dwc3_gadget_kick_transfer(dep, uf, 1);
}

static void dwc3_gadget_start_isoc(struct dwc3 *dwc,
		struct dwc3_ep *dep, const struct dwc3_event_depevt *event)
{
	u32 cur_uf, mask;

	mask = ~(dep->interval - 1);
	cur_uf = event->parameters & mask;

	__dwc3_gadget_start_isoc(dwc, dep, cur_uf);
}

static int __dwc3_gadget_ep_queue(struct dwc3_ep *dep, struct dwc3_request *req)
{
	struct dwc3		*dwc = dep->dwc;
	int			ret;

	req->request.actual	= 0;
	req->request.status	= -EINPROGRESS;
	req->direction		= dep->direction;
	req->epnum		= dep->number;

	/*
	 * We only add to our list of requests now and
	 * start consuming the list once we get XferNotReady
	 * IRQ.
	 *
	 * That way, we avoid doing anything that we don't need
	 * to do now and defer it until the point we receive a
	 * particular token from the Host side.
	 *
	 * This will also avoid Host cancelling URBs due to too
	 * many NAKs.
	 */
	ret = usb_gadget_map_request(&dwc->gadget, &req->request,
			dep->direction);
	if (ret)
		return ret;

	list_add_tail(&req->list, &dep->request_list);

	/*
	 * There are a few special cases:
	 *
	 * 1. XferNotReady with empty list of requests. We need to kick the
	 *    transfer here in that situation, otherwise we will be NAKing
	 *    forever. If we get XferNotReady before gadget driver has a
	 *    chance to queue a request, we will ACK the IRQ but won't be
	 *    able to receive the data until the next request is queued.
	 *    The following code is handling exactly that.
	 *
	 */
	if (dep->flags & DWC3_EP_PENDING_REQUEST) {
		/*
		 * If xfernotready is already elapsed and it is a case
		 * of isoc transfer, then issue END TRANSFER, so that
		 * you can receive xfernotready again and can have
		 * notion of current microframe.
		 */
		if (usb_endpoint_xfer_isoc(dep->endpoint.desc)) {
			if (list_empty(&dep->req_queued)) {
				dwc3_stop_active_transfer(dwc, dep->number);
				dep->flags = DWC3_EP_ENABLED;
			}
			return 0;
		}

		ret = __dwc3_gadget_kick_transfer(dep, 0, true);
		if (ret && ret != -EBUSY)
			dev_dbg(dwc->dev, "%s: failed to kick transfers\n",
					dep->name);
		return ret;
	}

	/*
	 * 2. XferInProgress on Isoc EP with an active transfer. We need to
	 *    kick the transfer here after queuing a request, otherwise the
	 *    core may not see the modified TRB(s).
	 */
	if (usb_endpoint_xfer_isoc(dep->endpoint.desc) &&
			(dep->flags & DWC3_EP_BUSY) &&
			!(dep->flags & DWC3_EP_MISSED_ISOC)) {
		WARN_ON_ONCE(!dep->resource_index);
		ret = __dwc3_gadget_kick_transfer(dep, dep->resource_index,
				false);
		if (ret && ret != -EBUSY)
			dev_dbg(dwc->dev, "%s: failed to kick transfers\n",
					dep->name);
		return ret;
	}

	return 0;
}

static int dwc3_gadget_ep_queue(struct usb_ep *ep, struct usb_request *request,
	gfp_t gfp_flags)
{
	struct dwc3_request		*req = to_dwc3_request(request);
	struct dwc3_ep			*dep = to_dwc3_ep(ep);
	struct dwc3			*dwc = dep->dwc;

	unsigned long			flags;

	int				ret;

	if (!dep->endpoint.desc) {
		dev_dbg(dwc->dev, "trying to queue request %p to disabled %s\n",
				request, ep->name);
		return -ESHUTDOWN;
	}

	dev_vdbg(dwc->dev, "queing request %p to %s length %d\n",
			request, ep->name, request->length);

	spin_lock_irqsave(&dwc->lock, flags);
	ret = __dwc3_gadget_ep_queue(dep, req);
	spin_unlock_irqrestore(&dwc->lock, flags);

	return ret;
}

static int dwc3_gadget_ep_dequeue(struct usb_ep *ep,
		struct usb_request *request)
{
	struct dwc3_request		*req = to_dwc3_request(request);
	struct dwc3_request		*r = NULL;

	struct dwc3_ep			*dep = to_dwc3_ep(ep);
	struct dwc3			*dwc = dep->dwc;

	unsigned long			flags;
	int				ret = 0;

	spin_lock_irqsave(&dwc->lock, flags);

	list_for_each_entry(r, &dep->request_list, list) {
		if (r == req)
			break;
	}

	if (r != req) {
		list_for_each_entry(r, &dep->req_queued, list) {
			if (r == req)
				break;
		}
		if (r == req) {
			/* wait until it is processed */
			dwc3_stop_active_transfer(dwc, dep->number);
			goto out1;
		}
		dev_err(dwc->dev, "request %p was not queued to %s\n",
				request, ep->name);
		ret = -EINVAL;
		goto out0;
	}

out1:
	/* giveback the request */
	dwc3_gadget_giveback(dep, req, -ECONNRESET);

out0:
	spin_unlock_irqrestore(&dwc->lock, flags);

	return ret;
}

int __dwc3_gadget_ep_set_halt(struct dwc3_ep *dep, int value, int protocol)
{
	struct dwc3_gadget_ep_cmd_params	params;
	struct dwc3				*dwc = dep->dwc;
	int					ret;

	memset(&params, 0x00, sizeof(params));

	if (value) {
		if (!protocol && ((dep->direction && dep->flags & DWC3_EP_BUSY) ||
				(!list_empty(&dep->req_queued) ||
				 !list_empty(&dep->request_list)))) {
			dev_dbg(dwc->dev, "%s: pending request, cannot halt\n",
					dep->name);
			return -EAGAIN;
		}

		ret = dwc3_send_gadget_ep_cmd(dwc, dep->number,
			DWC3_DEPCMD_SETSTALL, &params);
		if (ret)
			dev_err(dwc->dev, "failed to %s STALL on %s\n",
					value ? "set" : "clear",
					dep->name);
		else
			dep->flags |= DWC3_EP_STALL;
	} else {
		ret = dwc3_send_gadget_ep_cmd(dwc, dep->number,
			DWC3_DEPCMD_CLEARSTALL, &params);
		if (ret)
			dev_err(dwc->dev, "failed to %s STALL on %s\n",
					value ? "set" : "clear",
					dep->name);
		else
			dep->flags &= ~(DWC3_EP_STALL | DWC3_EP_WEDGE);
	}

	return ret;
}

static int dwc3_gadget_ep_set_halt(struct usb_ep *ep, int value)
{
	struct dwc3_ep			*dep = to_dwc3_ep(ep);
	struct dwc3			*dwc = dep->dwc;

	unsigned long			flags;

	int				ret;

	spin_lock_irqsave(&dwc->lock, flags);

	if (usb_endpoint_xfer_isoc(dep->endpoint.desc)) {
		dev_err(dwc->dev, "%s is of Isochronous type\n", dep->name);
		ret = -EINVAL;
		goto out;
	}

	ret = __dwc3_gadget_ep_set_halt(dep, value, false);
out:
	spin_unlock_irqrestore(&dwc->lock, flags);

	return ret;
}

static int dwc3_gadget_ep_set_wedge(struct usb_ep *ep)
{
	struct dwc3_ep			*dep = to_dwc3_ep(ep);
	struct dwc3			*dwc = dep->dwc;
	unsigned long			flags;

	spin_lock_irqsave(&dwc->lock, flags);
	dep->flags |= DWC3_EP_WEDGE;
	spin_unlock_irqrestore(&dwc->lock, flags);

	if (dep->number == 0 || dep->number == 1)
		return dwc3_gadget_ep0_set_halt(ep, 1);
	else
		return __dwc3_gadget_ep_set_halt(dep, 1, false);
}

/* -------------------------------------------------------------------------- */

static struct usb_endpoint_descriptor dwc3_gadget_ep0_desc = {
	.bLength	= USB_DT_ENDPOINT_SIZE,
	.bDescriptorType = USB_DT_ENDPOINT,
	.bmAttributes	= USB_ENDPOINT_XFER_CONTROL,
};

static const struct usb_ep_ops dwc3_gadget_ep0_ops = {
	.enable		= dwc3_gadget_ep0_enable,
	.disable	= dwc3_gadget_ep0_disable,
	.alloc_request	= dwc3_gadget_ep_alloc_request,
	.free_request	= dwc3_gadget_ep_free_request,
	.queue		= dwc3_gadget_ep0_queue,
	.dequeue	= dwc3_gadget_ep_dequeue,
	.set_halt	= dwc3_gadget_ep0_set_halt,
	.set_wedge	= dwc3_gadget_ep_set_wedge,
};

static const struct usb_ep_ops dwc3_gadget_ep_ops = {
	.enable		= dwc3_gadget_ep_enable,
	.disable	= dwc3_gadget_ep_disable,
	.alloc_request	= dwc3_gadget_ep_alloc_request,
	.free_request	= dwc3_gadget_ep_free_request,
	.queue		= dwc3_gadget_ep_queue,
	.dequeue	= dwc3_gadget_ep_dequeue,
	.set_halt	= dwc3_gadget_ep_set_halt,
	.set_wedge	= dwc3_gadget_ep_set_wedge,
};

/* -------------------------------------------------------------------------- */

static int dwc3_gadget_get_frame(struct usb_gadget *g)
{
	struct dwc3		*dwc = gadget_to_dwc(g);
	u32			reg;

	reg = dwc3_readl(dwc->regs, DWC3_DSTS);
	return DWC3_DSTS_SOFFN(reg);
}

static int dwc3_gadget_wakeup(struct usb_gadget *g)
{
	struct dwc3		*dwc = gadget_to_dwc(g);

	unsigned long		timeout;
	unsigned long		flags;

	u32			reg;

	int			ret = 0;

	u8			link_state;
	u8			speed;

	spin_lock_irqsave(&dwc->lock, flags);

	/*
	 * According to the Databook Remote wakeup request should
	 * be issued only when the device is in early suspend state.
	 *
	 * We can check that via USB Link State bits in DSTS register.
	 */
	reg = dwc3_readl(dwc->regs, DWC3_DSTS);

	speed = reg & DWC3_DSTS_CONNECTSPD;
	if (speed == DWC3_DSTS_SUPERSPEED) {
		dev_dbg(dwc->dev, "no wakeup on SuperSpeed\n");
		ret = -EINVAL;
		goto out;
	}

	link_state = DWC3_DSTS_USBLNKST(reg);

	switch (link_state) {
	case DWC3_LINK_STATE_RX_DET:	/* in HS, means Early Suspend */
	case DWC3_LINK_STATE_U3:	/* in HS, means SUSPEND */
		break;
	default:
		dev_dbg(dwc->dev, "can't wakeup from link state %d\n",
				link_state);
		ret = -EINVAL;
		goto out;
	}

	ret = dwc3_gadget_set_link_state(dwc, DWC3_LINK_STATE_RECOV);
	if (ret < 0) {
		dev_err(dwc->dev, "failed to put link in Recovery\n");
		goto out;
	}

	/* Recent versions do this automatically */
	if (dwc->revision < DWC3_REVISION_194A) {
		/* write zeroes to Link Change Request */
		reg = dwc3_readl(dwc->regs, DWC3_DCTL);
		reg &= ~DWC3_DCTL_ULSTCHNGREQ_MASK;
		dwc3_writel(dwc->regs, DWC3_DCTL, reg);
	}

	/* poll until Link State changes to ON */
	timeout = jiffies + msecs_to_jiffies(100);

	while (!time_after(jiffies, timeout)) {
		reg = dwc3_readl(dwc->regs, DWC3_DSTS);

		/* in HS, means ON */
		if (DWC3_DSTS_USBLNKST(reg) == DWC3_LINK_STATE_U0)
			break;
	}

	if (DWC3_DSTS_USBLNKST(reg) != DWC3_LINK_STATE_U0) {
		dev_err(dwc->dev, "failed to send remote wakeup\n");
		ret = -EINVAL;
	}

out:
	spin_unlock_irqrestore(&dwc->lock, flags);

	return ret;
}

static int dwc3_gadget_set_selfpowered(struct usb_gadget *g,
		int is_selfpowered)
{
	struct dwc3		*dwc = gadget_to_dwc(g);
	unsigned long		flags;

	spin_lock_irqsave(&dwc->lock, flags);
	dwc->is_selfpowered = !!is_selfpowered;
	spin_unlock_irqrestore(&dwc->lock, flags);

	return 0;
}

static int dwc3_gadget_run_stop(struct dwc3 *dwc, int is_on)
{
	u32			reg;
	u32			timeout = 500;

	reg = dwc3_readl(dwc->regs, DWC3_DCTL);
	if (is_on) {
		if (dwc->revision <= DWC3_REVISION_187A) {
			reg &= ~DWC3_DCTL_TRGTULST_MASK;
			reg |= DWC3_DCTL_TRGTULST_RX_DET;
		}

		if (dwc->revision >= DWC3_REVISION_194A)
			reg &= ~DWC3_DCTL_KEEP_CONNECT;
		reg |= DWC3_DCTL_RUN_STOP;
		dwc->pullups_connected = true;
	} else {
		reg &= ~DWC3_DCTL_RUN_STOP;
		dwc->pullups_connected = false;
	}

	dwc3_writel(dwc->regs, DWC3_DCTL, reg);

	do {
		reg = dwc3_readl(dwc->regs, DWC3_DSTS);
		if (is_on) {
			if (!(reg & DWC3_DSTS_DEVCTRLHLT))
				break;
		} else {
			if (reg & DWC3_DSTS_DEVCTRLHLT)
				break;
		}
		timeout--;
		if (!timeout)
			return -ETIMEDOUT;
		udelay(1);
	} while (1);

	dev_vdbg(dwc->dev, "gadget %s data soft-%s\n",
			dwc->gadget_driver
			? dwc->gadget_driver->function : "no-function",
			is_on ? "connect" : "disconnect");

	return 0;
}

static int dwc3_gadget_pullup(struct usb_gadget *g, int is_on)
{
	struct dwc3		*dwc = gadget_to_dwc(g);
	unsigned long		flags;
	int			ret;

	is_on = !!is_on;

	spin_lock_irqsave(&dwc->lock, flags);
	ret = dwc3_gadget_run_stop(dwc, is_on);
	spin_unlock_irqrestore(&dwc->lock, flags);

	return ret;
}

static void dwc3_gadget_enable_irq(struct dwc3 *dwc)
{
	u32			reg;

	/* Enable all but Start and End of Frame IRQs */
	reg = (DWC3_DEVTEN_VNDRDEVTSTRCVEDEN |
			DWC3_DEVTEN_EVNTOVERFLOWEN |
			DWC3_DEVTEN_CMDCMPLTEN |
			DWC3_DEVTEN_ERRTICERREN |
			DWC3_DEVTEN_WKUPEVTEN |
			DWC3_DEVTEN_ULSTCNGEN |
			DWC3_DEVTEN_CONNECTDONEEN |
			DWC3_DEVTEN_USBRSTEN |
			DWC3_DEVTEN_DISCONNEVTEN);

	dwc3_writel(dwc->regs, DWC3_DEVTEN, reg);
}

static void dwc3_gadget_disable_irq(struct dwc3 *dwc)
{
	/* mask all interrupts */
	dwc3_writel(dwc->regs, DWC3_DEVTEN, 0x00);
}

static irqreturn_t dwc3_interrupt(int irq, void *_dwc);
static irqreturn_t dwc3_thread_interrupt(int irq, void *_dwc);

static int dwc3_gadget_start(struct usb_gadget *g,
		struct usb_gadget_driver *driver)
{
	struct dwc3		*dwc = gadget_to_dwc(g);
	struct dwc3_ep		*dep;
	unsigned long		flags;
	int			ret = 0;
	int			irq;
	u32			reg;

	irq = platform_get_irq(to_platform_device(dwc->dev), 0);
	ret = request_threaded_irq(irq, dwc3_interrupt, dwc3_thread_interrupt,
			IRQF_SHARED, "dwc3", dwc);
	if (ret) {
		dev_err(dwc->dev, "failed to request irq #%d --> %d\n",
				irq, ret);
		goto err0;
	}

	spin_lock_irqsave(&dwc->lock, flags);

	if (dwc->gadget_driver) {
		dev_err(dwc->dev, "%s is already bound to %s\n",
				dwc->gadget.name,
				dwc->gadget_driver->driver.name);
		ret = -EBUSY;
		goto err1;
	}

	dwc->gadget_driver	= driver;

	reg = dwc3_readl(dwc->regs, DWC3_DCFG);
	reg &= ~(DWC3_DCFG_SPEED_MASK);

	/**
	 * WORKAROUND: DWC3 revision < 2.20a have an issue
	 * which would cause metastability state on Run/Stop
	 * bit if we try to force the IP to USB2-only mode.
	 *
	 * Because of that, we cannot configure the IP to any
	 * speed other than the SuperSpeed
	 *
	 * Refers to:
	 *
	 * STAR#9000525659: Clock Domain Crossing on DCTL in
	 * USB 2.0 Mode
	 */
	if (dwc->revision < DWC3_REVISION_220A) {
		reg |= DWC3_DCFG_SUPERSPEED;
	} else {
		switch (dwc->maximum_speed) {
		case USB_SPEED_LOW:
			reg |= DWC3_DSTS_LOWSPEED;
			break;
		case USB_SPEED_FULL:
			reg |= DWC3_DSTS_FULLSPEED1;
			break;
		case USB_SPEED_HIGH:
			reg |= DWC3_DSTS_HIGHSPEED;
			break;
		case USB_SPEED_SUPER:	/* FALLTHROUGH */
		case USB_SPEED_UNKNOWN:	/* FALTHROUGH */
		default:
			reg |= DWC3_DSTS_SUPERSPEED;
		}
	}
	dwc3_writel(dwc->regs, DWC3_DCFG, reg);

	dwc->start_config_issued = false;

	/* Start with SuperSpeed Default */
	dwc3_gadget_ep0_desc.wMaxPacketSize = cpu_to_le16(512);

	dep = dwc->eps[0];
	ret = __dwc3_gadget_ep_enable(dep, &dwc3_gadget_ep0_desc, NULL, false);
	if (ret) {
		dev_err(dwc->dev, "failed to enable %s\n", dep->name);
		goto err2;
	}

	dep = dwc->eps[1];
	ret = __dwc3_gadget_ep_enable(dep, &dwc3_gadget_ep0_desc, NULL, false);
	if (ret) {
		dev_err(dwc->dev, "failed to enable %s\n", dep->name);
		goto err3;
	}

	/* begin to receive SETUP packets */
	dwc->ep0state = EP0_SETUP_PHASE;
	dwc3_ep0_out_start(dwc);

	dwc3_gadget_enable_irq(dwc);

	spin_unlock_irqrestore(&dwc->lock, flags);

	return 0;

err3:
	__dwc3_gadget_ep_disable(dwc->eps[0]);

err2:
	dwc->gadget_driver = NULL;

err1:
	spin_unlock_irqrestore(&dwc->lock, flags);

	free_irq(irq, dwc);

err0:
	return ret;
}

static int dwc3_gadget_stop(struct usb_gadget *g,
		struct usb_gadget_driver *driver)
{
	struct dwc3		*dwc = gadget_to_dwc(g);
	unsigned long		flags;
	int			irq;

	spin_lock_irqsave(&dwc->lock, flags);

	dwc3_gadget_disable_irq(dwc);
	__dwc3_gadget_ep_disable(dwc->eps[0]);
	__dwc3_gadget_ep_disable(dwc->eps[1]);

	dwc->gadget_driver	= NULL;

	spin_unlock_irqrestore(&dwc->lock, flags);

	irq = platform_get_irq(to_platform_device(dwc->dev), 0);
	free_irq(irq, dwc);

	return 0;
}

static const struct usb_gadget_ops dwc3_gadget_ops = {
	.get_frame		= dwc3_gadget_get_frame,
	.wakeup			= dwc3_gadget_wakeup,
	.set_selfpowered	= dwc3_gadget_set_selfpowered,
	.pullup			= dwc3_gadget_pullup,
	.udc_start		= dwc3_gadget_start,
	.udc_stop		= dwc3_gadget_stop,
};

/* -------------------------------------------------------------------------- */

static int dwc3_gadget_init_hw_endpoints(struct dwc3 *dwc,
		u8 num, u32 direction)
{
	struct dwc3_ep			*dep;
	u8				i;

	for (i = 0; i < num; i++) {
		u8 epnum = (i << 1) | (!!direction);

		dep = kzalloc(sizeof(*dep), GFP_KERNEL);
		if (!dep) {
			dev_err(dwc->dev, "can't allocate endpoint %d\n",
					epnum);
			return -ENOMEM;
		}

		dep->dwc = dwc;
		dep->number = epnum;
		dep->direction = !!direction;
		dwc->eps[epnum] = dep;

		snprintf(dep->name, sizeof(dep->name), "ep%d%s", epnum >> 1,
				(epnum & 1) ? "in" : "out");

		dep->endpoint.name = dep->name;

		dev_vdbg(dwc->dev, "initializing %s\n", dep->name);

		if (epnum == 0 || epnum == 1) {
			usb_ep_set_maxpacket_limit(&dep->endpoint, 512);
			dep->endpoint.maxburst = 1;
			dep->endpoint.ops = &dwc3_gadget_ep0_ops;
			if (!epnum)
				dwc->gadget.ep0 = &dep->endpoint;
		} else {
			int		ret;

			usb_ep_set_maxpacket_limit(&dep->endpoint, 1024);
			dep->endpoint.max_streams = 15;
			dep->endpoint.ops = &dwc3_gadget_ep_ops;
			list_add_tail(&dep->endpoint.ep_list,
					&dwc->gadget.ep_list);

			ret = dwc3_alloc_trb_pool(dep);
			if (ret)
				return ret;
		}

		INIT_LIST_HEAD(&dep->request_list);
		INIT_LIST_HEAD(&dep->req_queued);
	}

	return 0;
}

static int dwc3_gadget_init_endpoints(struct dwc3 *dwc)
{
	int				ret;

	INIT_LIST_HEAD(&dwc->gadget.ep_list);

	ret = dwc3_gadget_init_hw_endpoints(dwc, dwc->num_out_eps, 0);
	if (ret < 0) {
		dev_vdbg(dwc->dev, "failed to allocate OUT endpoints\n");
		return ret;
	}

	ret = dwc3_gadget_init_hw_endpoints(dwc, dwc->num_in_eps, 1);
	if (ret < 0) {
		dev_vdbg(dwc->dev, "failed to allocate IN endpoints\n");
		return ret;
	}

	return 0;
}

static void dwc3_gadget_free_endpoints(struct dwc3 *dwc)
{
	struct dwc3_ep			*dep;
	u8				epnum;

	for (epnum = 0; epnum < DWC3_ENDPOINTS_NUM; epnum++) {
		dep = dwc->eps[epnum];
		if (!dep)
			continue;
		/*
		 * Physical endpoints 0 and 1 are special; they form the
		 * bi-directional USB endpoint 0.
		 *
		 * For those two physical endpoints, we don't allocate a TRB
		 * pool nor do we add them the endpoints list. Due to that, we
		 * shouldn't do these two operations otherwise we would end up
		 * with all sorts of bugs when removing dwc3.ko.
		 */
		if (epnum != 0 && epnum != 1) {
			dwc3_free_trb_pool(dep);
			list_del(&dep->endpoint.ep_list);
		}

		kfree(dep);
	}
}

/* -------------------------------------------------------------------------- */

static int __dwc3_cleanup_done_trbs(struct dwc3 *dwc, struct dwc3_ep *dep,
		struct dwc3_request *req, struct dwc3_trb *trb,
		const struct dwc3_event_depevt *event, int status)
{
	unsigned int		count;
	unsigned int		s_pkt = 0;
	unsigned int		trb_status;

	if ((trb->ctrl & DWC3_TRB_CTRL_HWO) && status != -ESHUTDOWN)
		/*
		 * We continue despite the error. There is not much we
		 * can do. If we don't clean it up we loop forever. If
		 * we skip the TRB then it gets overwritten after a
		 * while since we use them in a ring buffer. A BUG()
		 * would help. Lets hope that if this occurs, someone
		 * fixes the root cause instead of looking away :)
		 */
		dev_err(dwc->dev, "%s's TRB (%p) still owned by HW\n",
				dep->name, trb);
	count = trb->size & DWC3_TRB_SIZE_MASK;

	if (dep->direction) {
		if (count) {
			trb_status = DWC3_TRB_SIZE_TRBSTS(trb->size);
			if (trb_status == DWC3_TRBSTS_MISSED_ISOC) {
				dev_dbg(dwc->dev, "incomplete IN transfer %s\n",
						dep->name);
				/*
				 * If missed isoc occurred and there is
				 * no request queued then issue END
				 * TRANSFER, so that core generates
				 * next xfernotready and we will issue
				 * a fresh START TRANSFER.
				 * If there are still queued request
				 * then wait, do not issue either END
				 * or UPDATE TRANSFER, just attach next
				 * request in request_list during
				 * giveback.If any future queued request
				 * is successfully transferred then we
				 * will issue UPDATE TRANSFER for all
				 * request in the request_list.
				 */
				dep->flags |= DWC3_EP_MISSED_ISOC;
			} else {
				dev_err(dwc->dev, "incomplete IN transfer %s\n",
						dep->name);
				status = -ECONNRESET;
			}
		} else {
			dep->flags &= ~DWC3_EP_MISSED_ISOC;
		}
	} else {
		if (count && (event->status & DEPEVT_STATUS_SHORT))
			s_pkt = 1;
	}

	/*
	 * We assume here we will always receive the entire data block
	 * which we should receive. Meaning, if we program RX to
	 * receive 4K but we receive only 2K, we assume that's all we
	 * should receive and we simply bounce the request back to the
	 * gadget driver for further processing.
	 */
	req->request.actual += req->request.length - count;
	if (s_pkt)
		return 1;
	if ((event->status & DEPEVT_STATUS_LST) &&
			(trb->ctrl & (DWC3_TRB_CTRL_LST |
				DWC3_TRB_CTRL_HWO)))
		return 1;
	if ((event->status & DEPEVT_STATUS_IOC) &&
			(trb->ctrl & DWC3_TRB_CTRL_IOC))
		return 1;
	return 0;
}

static int dwc3_cleanup_done_reqs(struct dwc3 *dwc, struct dwc3_ep *dep,
		const struct dwc3_event_depevt *event, int status)
{
	struct dwc3_request	*req;
	struct dwc3_trb		*trb;
	unsigned int		slot;
	unsigned int		i;
	int			ret;

	do {
		req = next_request(&dep->req_queued);
		if (!req) {
			WARN_ON_ONCE(1);
			return 1;
		}
		i = 0;
		do {
			slot = req->start_slot + i;
			if ((slot == DWC3_TRB_NUM - 1) &&
				usb_endpoint_xfer_isoc(dep->endpoint.desc))
				slot++;
			slot %= DWC3_TRB_NUM;
			trb = &dep->trb_pool[slot];

			ret = __dwc3_cleanup_done_trbs(dwc, dep, req, trb,
					event, status);
			if (ret)
				break;
		}while (++i < req->request.num_mapped_sgs);

		dwc3_gadget_giveback(dep, req, status);

		if (ret)
			break;
	} while (1);

	if (usb_endpoint_xfer_isoc(dep->endpoint.desc) &&
			list_empty(&dep->req_queued)) {
		if (list_empty(&dep->request_list)) {
			/*
			 * If there is no entry in request list then do
			 * not issue END TRANSFER now. Just set PENDING
			 * flag, so that END TRANSFER is issued when an
			 * entry is added into request list.
			 */
			dep->flags = DWC3_EP_PENDING_REQUEST;
		} else {
			dwc3_stop_active_transfer(dwc, dep->number);
			dep->flags = DWC3_EP_ENABLED;
		}
		return 1;
	}

	if ((event->status & DEPEVT_STATUS_IOC) &&
			(trb->ctrl & DWC3_TRB_CTRL_IOC))
		return 0;
	return 1;
}

static void dwc3_endpoint_transfer_complete(struct dwc3 *dwc,
		struct dwc3_ep *dep, const struct dwc3_event_depevt *event,
		int start_new)
{
	unsigned		status = 0;
	int			clean_busy;

	if (event->status & DEPEVT_STATUS_BUSERR)
		status = -ECONNRESET;

	clean_busy = dwc3_cleanup_done_reqs(dwc, dep, event, status);
	if (clean_busy)
		dep->flags &= ~DWC3_EP_BUSY;

	/*
	 * WORKAROUND: This is the 2nd half of U1/U2 -> U0 workaround.
	 * See dwc3_gadget_linksts_change_interrupt() for 1st half.
	 */
	if (dwc->revision < DWC3_REVISION_183A) {
		u32		reg;
		int		i;

		for (i = 0; i < DWC3_ENDPOINTS_NUM; i++) {
			dep = dwc->eps[i];

			if (!(dep->flags & DWC3_EP_ENABLED))
				continue;

			if (!list_empty(&dep->req_queued))
				return;
		}

		reg = dwc3_readl(dwc->regs, DWC3_DCTL);
		reg |= dwc->u1u2;
		dwc3_writel(dwc->regs, DWC3_DCTL, reg);

		dwc->u1u2 = 0;
	}
}

static void dwc3_endpoint_interrupt(struct dwc3 *dwc,
		const struct dwc3_event_depevt *event)
{
	struct dwc3_ep		*dep;
	u8			epnum = event->endpoint_number;

	dep = dwc->eps[epnum];

	if (!(dep->flags & DWC3_EP_ENABLED))
		return;

	dev_vdbg(dwc->dev, "%s: %s\n", dep->name,
			dwc3_ep_event_string(event->endpoint_event));

	if (epnum == 0 || epnum == 1) {
		dwc3_ep0_interrupt(dwc, event);
		return;
	}

	switch (event->endpoint_event) {
	case DWC3_DEPEVT_XFERCOMPLETE:
		dep->resource_index = 0;

		if (usb_endpoint_xfer_isoc(dep->endpoint.desc)) {
			dev_dbg(dwc->dev, "%s is an Isochronous endpoint\n",
					dep->name);
			return;
		}

		dwc3_endpoint_transfer_complete(dwc, dep, event, 1);
		break;
	case DWC3_DEPEVT_XFERINPROGRESS:
		if (!usb_endpoint_xfer_isoc(dep->endpoint.desc)) {
			dev_dbg(dwc->dev, "%s is not an Isochronous endpoint\n",
					dep->name);
			return;
		}

		dwc3_endpoint_transfer_complete(dwc, dep, event, 0);
		break;
	case DWC3_DEPEVT_XFERNOTREADY:
		if (usb_endpoint_xfer_isoc(dep->endpoint.desc)) {
			dwc3_gadget_start_isoc(dwc, dep, event);
		} else {
			int ret;

			dev_vdbg(dwc->dev, "%s: reason %s\n",
					dep->name, event->status &
					DEPEVT_STATUS_TRANSFER_ACTIVE
					? "Transfer Active"
					: "Transfer Not Active");

			ret = __dwc3_gadget_kick_transfer(dep, 0, 1);
			if (!ret || ret == -EBUSY)
				return;

			dev_dbg(dwc->dev, "%s: failed to kick transfers\n",
					dep->name);
		}

		break;
	case DWC3_DEPEVT_STREAMEVT:
		if (!usb_endpoint_xfer_bulk(dep->endpoint.desc)) {
			dev_err(dwc->dev, "Stream event for non-Bulk %s\n",
					dep->name);
			return;
		}

		switch (event->status) {
		case DEPEVT_STREAMEVT_FOUND:
			dev_vdbg(dwc->dev, "Stream %d found and started\n",
					event->parameters);

			break;
		case DEPEVT_STREAMEVT_NOTFOUND:
			/* FALLTHROUGH */
		default:
			dev_dbg(dwc->dev, "Couldn't find suitable stream\n");
		}
		break;
	case DWC3_DEPEVT_RXTXFIFOEVT:
		dev_dbg(dwc->dev, "%s FIFO Overrun\n", dep->name);
		break;
	case DWC3_DEPEVT_EPCMDCMPLT:
		dev_vdbg(dwc->dev, "Endpoint Command Complete\n");
		break;
	}
}

static void dwc3_disconnect_gadget(struct dwc3 *dwc)
{
	if (dwc->gadget_driver && dwc->gadget_driver->disconnect) {
		spin_unlock(&dwc->lock);
		dwc->gadget_driver->disconnect(&dwc->gadget);
		spin_lock(&dwc->lock);
	}
}

static void dwc3_stop_active_transfer(struct dwc3 *dwc, u32 epnum)
{
	struct dwc3_ep *dep;
	struct dwc3_gadget_ep_cmd_params params;
	u32 cmd;
	int ret;

	dep = dwc->eps[epnum];

	if (!dep->resource_index)
		return;

	/*
	 * NOTICE: We are violating what the Databook says about the
	 * EndTransfer command. Ideally we would _always_ wait for the
	 * EndTransfer Command Completion IRQ, but that's causing too
	 * much trouble synchronizing between us and gadget driver.
	 *
	 * We have discussed this with the IP Provider and it was
	 * suggested to giveback all requests here, but give HW some
	 * extra time to synchronize with the interconnect. We're using
	 * an arbitraty 100us delay for that.
	 *
	 * Note also that a similar handling was tested by Synopsys
	 * (thanks a lot Paul) and nothing bad has come out of it.
	 * In short, what we're doing is:
	 *
	 * - Issue EndTransfer WITH CMDIOC bit set
	 * - Wait 100us
	 */

	cmd = DWC3_DEPCMD_ENDTRANSFER;
	cmd |= DWC3_DEPCMD_HIPRI_FORCERM | DWC3_DEPCMD_CMDIOC;
	cmd |= DWC3_DEPCMD_PARAM(dep->resource_index);
	memset(&params, 0, sizeof(params));
	ret = dwc3_send_gadget_ep_cmd(dwc, dep->number, cmd, &params);
	WARN_ON_ONCE(ret);
	dep->resource_index = 0;
	dep->flags &= ~DWC3_EP_BUSY;
	udelay(100);
}

static void dwc3_stop_active_transfers(struct dwc3 *dwc)
{
	u32 epnum;

	for (epnum = 2; epnum < DWC3_ENDPOINTS_NUM; epnum++) {
		struct dwc3_ep *dep;

		dep = dwc->eps[epnum];
		if (!dep)
			continue;

		if (!(dep->flags & DWC3_EP_ENABLED))
			continue;

		dwc3_remove_requests(dwc, dep);
	}
}

static void dwc3_clear_stall_all_ep(struct dwc3 *dwc)
{
	u32 epnum;

	for (epnum = 1; epnum < DWC3_ENDPOINTS_NUM; epnum++) {
		struct dwc3_ep *dep;
		struct dwc3_gadget_ep_cmd_params params;
		int ret;

		dep = dwc->eps[epnum];
		if (!dep)
			continue;

		if (!(dep->flags & DWC3_EP_STALL))
			continue;

		dep->flags &= ~DWC3_EP_STALL;

		memset(&params, 0, sizeof(params));
		ret = dwc3_send_gadget_ep_cmd(dwc, dep->number,
				DWC3_DEPCMD_CLEARSTALL, &params);
		WARN_ON_ONCE(ret);
	}
}

static void dwc3_gadget_disconnect_interrupt(struct dwc3 *dwc)
{
	int			reg;

	dev_vdbg(dwc->dev, "%s\n", __func__);

	reg = dwc3_readl(dwc->regs, DWC3_DCTL);
	reg &= ~DWC3_DCTL_INITU1ENA;
	dwc3_writel(dwc->regs, DWC3_DCTL, reg);

	reg &= ~DWC3_DCTL_INITU2ENA;
	dwc3_writel(dwc->regs, DWC3_DCTL, reg);

	dwc3_disconnect_gadget(dwc);
	dwc->start_config_issued = false;

	dwc->gadget.speed = USB_SPEED_UNKNOWN;
	dwc->setup_packet_pending = false;
}

static void dwc3_gadget_reset_interrupt(struct dwc3 *dwc)
{
	u32			reg;

	dev_vdbg(dwc->dev, "%s\n", __func__);

	/*
	 * WORKAROUND: DWC3 revisions <1.88a have an issue which
	 * would cause a missing Disconnect Event if there's a
	 * pending Setup Packet in the FIFO.
	 *
	 * There's no suggested workaround on the official Bug
	 * report, which states that "unless the driver/application
	 * is doing any special handling of a disconnect event,
	 * there is no functional issue".
	 *
	 * Unfortunately, it turns out that we _do_ some special
	 * handling of a disconnect event, namely complete all
	 * pending transfers, notify gadget driver of the
	 * disconnection, and so on.
	 *
	 * Our suggested workaround is to follow the Disconnect
	 * Event steps here, instead, based on a setup_packet_pending
	 * flag. Such flag gets set whenever we have a XferNotReady
	 * event on EP0 and gets cleared on XferComplete for the
	 * same endpoint.
	 *
	 * Refers to:
	 *
	 * STAR#9000466709: RTL: Device : Disconnect event not
	 * generated if setup packet pending in FIFO
	 */
	if (dwc->revision < DWC3_REVISION_188A) {
		if (dwc->setup_packet_pending)
			dwc3_gadget_disconnect_interrupt(dwc);
	}

	/* after reset -> Default State */
	usb_gadget_set_state(&dwc->gadget, USB_STATE_DEFAULT);

	if (dwc->gadget.speed != USB_SPEED_UNKNOWN)
		dwc3_disconnect_gadget(dwc);

	reg = dwc3_readl(dwc->regs, DWC3_DCTL);
	reg &= ~DWC3_DCTL_TSTCTRL_MASK;
	dwc3_writel(dwc->regs, DWC3_DCTL, reg);
	dwc->test_mode = false;

	dwc3_stop_active_transfers(dwc);
	dwc3_clear_stall_all_ep(dwc);
	dwc->start_config_issued = false;

	/* Reset device address to zero */
	reg = dwc3_readl(dwc->regs, DWC3_DCFG);
	reg &= ~(DWC3_DCFG_DEVADDR_MASK);
	dwc3_writel(dwc->regs, DWC3_DCFG, reg);
}

static void dwc3_update_ram_clk_sel(struct dwc3 *dwc, u32 speed)
{
	u32 reg;
	u32 usb30_clock = DWC3_GCTL_CLK_BUS;

	/*
	 * We change the clock only at SS but I dunno why I would want to do
	 * this. Maybe it becomes part of the power saving plan.
	 */

	if (speed != DWC3_DSTS_SUPERSPEED)
		return;

	/*
	 * RAMClkSel is reset to 0 after USB reset, so it must be reprogrammed
	 * each time on Connect Done.
	 */
	if (!usb30_clock)
		return;

	reg = dwc3_readl(dwc->regs, DWC3_GCTL);
	reg |= DWC3_GCTL_RAMCLKSEL(usb30_clock);
	dwc3_writel(dwc->regs, DWC3_GCTL, reg);
}

static void dwc3_gadget_conndone_interrupt(struct dwc3 *dwc)
{
	struct dwc3_ep		*dep;
	int			ret;
	u32			reg;
	u8			speed;

	dev_vdbg(dwc->dev, "%s\n", __func__);

	reg = dwc3_readl(dwc->regs, DWC3_DSTS);
	speed = reg & DWC3_DSTS_CONNECTSPD;
	dwc->speed = speed;

	dwc3_update_ram_clk_sel(dwc, speed);

	switch (speed) {
	case DWC3_DCFG_SUPERSPEED:
		/*
		 * WORKAROUND: DWC3 revisions <1.90a have an issue which
		 * would cause a missing USB3 Reset event.
		 *
		 * In such situations, we should force a USB3 Reset
		 * event by calling our dwc3_gadget_reset_interrupt()
		 * routine.
		 *
		 * Refers to:
		 *
		 * STAR#9000483510: RTL: SS : USB3 reset event may
		 * not be generated always when the link enters poll
		 */
		if (dwc->revision < DWC3_REVISION_190A)
			dwc3_gadget_reset_interrupt(dwc);

		dwc3_gadget_ep0_desc.wMaxPacketSize = cpu_to_le16(512);
		dwc->gadget.ep0->maxpacket = 512;
		dwc->gadget.speed = USB_SPEED_SUPER;
		break;
	case DWC3_DCFG_HIGHSPEED:
		dwc3_gadget_ep0_desc.wMaxPacketSize = cpu_to_le16(64);
		dwc->gadget.ep0->maxpacket = 64;
		dwc->gadget.speed = USB_SPEED_HIGH;
		break;
	case DWC3_DCFG_FULLSPEED2:
	case DWC3_DCFG_FULLSPEED1:
		dwc3_gadget_ep0_desc.wMaxPacketSize = cpu_to_le16(64);
		dwc->gadget.ep0->maxpacket = 64;
		dwc->gadget.speed = USB_SPEED_FULL;
		break;
	case DWC3_DCFG_LOWSPEED:
		dwc3_gadget_ep0_desc.wMaxPacketSize = cpu_to_le16(8);
		dwc->gadget.ep0->maxpacket = 8;
		dwc->gadget.speed = USB_SPEED_LOW;
		break;
	}

	/* Enable USB2 LPM Capability */

	if ((dwc->revision > DWC3_REVISION_194A)
			&& (speed != DWC3_DCFG_SUPERSPEED)) {
		reg = dwc3_readl(dwc->regs, DWC3_DCFG);
		reg |= DWC3_DCFG_LPM_CAP;
		dwc3_writel(dwc->regs, DWC3_DCFG, reg);

		reg = dwc3_readl(dwc->regs, DWC3_DCTL);
		reg &= ~(DWC3_DCTL_HIRD_THRES_MASK | DWC3_DCTL_L1_HIBER_EN);

		/*
		 * TODO: This should be configurable. For now using
		 * maximum allowed HIRD threshold value of 0b1100
		 */
		reg |= DWC3_DCTL_HIRD_THRES(12);

		dwc3_writel(dwc->regs, DWC3_DCTL, reg);
	}

	dep = dwc->eps[0];
	ret = __dwc3_gadget_ep_enable(dep, &dwc3_gadget_ep0_desc, NULL, true);
	if (ret) {
		dev_err(dwc->dev, "failed to enable %s\n", dep->name);
		return;
	}

	dep = dwc->eps[1];
	ret = __dwc3_gadget_ep_enable(dep, &dwc3_gadget_ep0_desc, NULL, true);
	if (ret) {
		dev_err(dwc->dev, "failed to enable %s\n", dep->name);
		return;
	}

	/*
	 * Configure PHY via GUSB3PIPECTLn if required.
	 *
	 * Update GTXFIFOSIZn
	 *
	 * In both cases reset values should be sufficient.
	 */
}

static void dwc3_gadget_wakeup_interrupt(struct dwc3 *dwc)
{
	dev_vdbg(dwc->dev, "%s\n", __func__);

	/*
	 * TODO take core out of low power mode when that's
	 * implemented.
	 */

	dwc->gadget_driver->resume(&dwc->gadget);
}

static void dwc3_gadget_linksts_change_interrupt(struct dwc3 *dwc,
		unsigned int evtinfo)
{
	enum dwc3_link_state	next = evtinfo & DWC3_LINK_STATE_MASK;
	unsigned int		pwropt;

	/*
	 * WORKAROUND: DWC3 < 2.50a have an issue when configured without
	 * Hibernation mode enabled which would show up when device detects
	 * host-initiated U3 exit.
	 *
	 * In that case, device will generate a Link State Change Interrupt
	 * from U3 to RESUME which is only necessary if Hibernation is
	 * configured in.
	 *
	 * There are no functional changes due to such spurious event and we
	 * just need to ignore it.
	 *
	 * Refers to:
	 *
	 * STAR#9000570034 RTL: SS Resume event generated in non-Hibernation
	 * operational mode
	 */
	pwropt = DWC3_GHWPARAMS1_EN_PWROPT(dwc->hwparams.hwparams1);
	if ((dwc->revision < DWC3_REVISION_250A) &&
			(pwropt != DWC3_GHWPARAMS1_EN_PWROPT_HIB)) {
		if ((dwc->link_state == DWC3_LINK_STATE_U3) &&
				(next == DWC3_LINK_STATE_RESUME)) {
			dev_vdbg(dwc->dev, "ignoring transition U3 -> Resume\n");
			return;
		}
	}

	/*
	 * WORKAROUND: DWC3 Revisions <1.83a have an issue which, depending
	 * on the link partner, the USB session might do multiple entry/exit
	 * of low power states before a transfer takes place.
	 *
	 * Due to this problem, we might experience lower throughput. The
	 * suggested workaround is to disable DCTL[12:9] bits if we're
	 * transitioning from U1/U2 to U0 and enable those bits again
	 * after a transfer completes and there are no pending transfers
	 * on any of the enabled endpoints.
	 *
	 * This is the first half of that workaround.
	 *
	 * Refers to:
	 *
	 * STAR#9000446952: RTL: Device SS : if U1/U2 ->U0 takes >128us
	 * core send LGO_Ux entering U0
	 */
	if (dwc->revision < DWC3_REVISION_183A) {
		if (next == DWC3_LINK_STATE_U0) {
			u32	u1u2;
			u32	reg;

			switch (dwc->link_state) {
			case DWC3_LINK_STATE_U1:
			case DWC3_LINK_STATE_U2:
				reg = dwc3_readl(dwc->regs, DWC3_DCTL);
				u1u2 = reg & (DWC3_DCTL_INITU2ENA
						| DWC3_DCTL_ACCEPTU2ENA
						| DWC3_DCTL_INITU1ENA
						| DWC3_DCTL_ACCEPTU1ENA);

				if (!dwc->u1u2)
					dwc->u1u2 = reg & u1u2;

				reg &= ~u1u2;

				dwc3_writel(dwc->regs, DWC3_DCTL, reg);
				break;
			default:
				/* do nothing */
				break;
			}
		}
	}

	dwc->link_state = next;

	dev_vdbg(dwc->dev, "%s link %d\n", __func__, dwc->link_state);
}

static void dwc3_gadget_hibernation_interrupt(struct dwc3 *dwc,
		unsigned int evtinfo)
{
	unsigned int is_ss = evtinfo & BIT(4);

	/**
	 * WORKAROUND: DWC3 revison 2.20a with hibernation support
	 * have a known issue which can cause USB CV TD.9.23 to fail
	 * randomly.
	 *
	 * Because of this issue, core could generate bogus hibernation
	 * events which SW needs to ignore.
	 *
	 * Refers to:
	 *
	 * STAR#9000546576: Device Mode Hibernation: Issue in USB 2.0
	 * Device Fallback from SuperSpeed
	 */
	if (is_ss ^ (dwc->speed == USB_SPEED_SUPER))
		return;

	/* enter hibernation here */
}

static void dwc3_gadget_interrupt(struct dwc3 *dwc,
		const struct dwc3_event_devt *event)
{
	switch (event->type) {
	case DWC3_DEVICE_EVENT_DISCONNECT:
		dwc3_gadget_disconnect_interrupt(dwc);
		break;
	case DWC3_DEVICE_EVENT_RESET:
		dwc3_gadget_reset_interrupt(dwc);
		break;
	case DWC3_DEVICE_EVENT_CONNECT_DONE:
		dwc3_gadget_conndone_interrupt(dwc);
		break;
	case DWC3_DEVICE_EVENT_WAKEUP:
		dwc3_gadget_wakeup_interrupt(dwc);
		break;
	case DWC3_DEVICE_EVENT_HIBER_REQ:
		if (dev_WARN_ONCE(dwc->dev, !dwc->has_hibernation,
					"unexpected hibernation event\n"))
			break;

		dwc3_gadget_hibernation_interrupt(dwc, event->event_info);
		break;
	case DWC3_DEVICE_EVENT_LINK_STATUS_CHANGE:
		dwc3_gadget_linksts_change_interrupt(dwc, event->event_info);
		break;
	case DWC3_DEVICE_EVENT_EOPF:
		dev_vdbg(dwc->dev, "End of Periodic Frame\n");
		break;
	case DWC3_DEVICE_EVENT_SOF:
		dev_vdbg(dwc->dev, "Start of Periodic Frame\n");
		break;
	case DWC3_DEVICE_EVENT_ERRATIC_ERROR:
		dev_vdbg(dwc->dev, "Erratic Error\n");
		break;
	case DWC3_DEVICE_EVENT_CMD_CMPL:
		dev_vdbg(dwc->dev, "Command Complete\n");
		break;
	case DWC3_DEVICE_EVENT_OVERFLOW:
		dev_vdbg(dwc->dev, "Overflow\n");
		break;
	default:
		dev_dbg(dwc->dev, "UNKNOWN IRQ %d\n", event->type);
	}
}

static void dwc3_process_event_entry(struct dwc3 *dwc,
		const union dwc3_event *event)
{
	/* Endpoint IRQ, handle it and return early */
	if (event->type.is_devspec == 0) {
		/* depevt */
		return dwc3_endpoint_interrupt(dwc, &event->depevt);
	}

	switch (event->type.type) {
	case DWC3_EVENT_TYPE_DEV:
		dwc3_gadget_interrupt(dwc, &event->devt);
		break;
	/* REVISIT what to do with Carkit and I2C events ? */
	default:
		dev_err(dwc->dev, "UNKNOWN IRQ type %d\n", event->raw);
	}
}

static irqreturn_t dwc3_process_event_buf(struct dwc3 *dwc, u32 buf)
{
	struct dwc3_event_buffer *evt;
	irqreturn_t ret = IRQ_NONE;
	int left;
	u32 reg;

	evt = dwc->ev_buffs[buf];
	left = evt->count;

	if (!(evt->flags & DWC3_EVENT_PENDING))
		return IRQ_NONE;

	while (left > 0) {
		union dwc3_event event;

		event.raw = *(u32 *) (evt->buf + evt->lpos);

		dwc3_process_event_entry(dwc, &event);

		/*
		 * FIXME we wrap around correctly to the next entry as
		 * almost all entries are 4 bytes in size. There is one
		 * entry which has 12 bytes which is a regular entry
		 * followed by 8 bytes data. ATM I don't know how
		 * things are organized if we get next to the a
		 * boundary so I worry about that once we try to handle
		 * that.
		 */
		evt->lpos = (evt->lpos + 4) % DWC3_EVENT_BUFFERS_SIZE;
		left -= 4;

		dwc3_writel(dwc->regs, DWC3_GEVNTCOUNT(buf), 4);
	}

	evt->count = 0;
	evt->flags &= ~DWC3_EVENT_PENDING;
	ret = IRQ_HANDLED;

	/* Unmask interrupt */
	reg = dwc3_readl(dwc->regs, DWC3_GEVNTSIZ(buf));
	reg &= ~DWC3_GEVNTSIZ_INTMASK;
	dwc3_writel(dwc->regs, DWC3_GEVNTSIZ(buf), reg);

	return ret;
}

static irqreturn_t dwc3_thread_interrupt(int irq, void *_dwc)
{
	struct dwc3 *dwc = _dwc;
	unsigned long flags;
	irqreturn_t ret = IRQ_NONE;
	int i;

	spin_lock_irqsave(&dwc->lock, flags);

	for (i = 0; i < dwc->num_event_buffers; i++)
		ret |= dwc3_process_event_buf(dwc, i);

	spin_unlock_irqrestore(&dwc->lock, flags);

	return ret;
}

static irqreturn_t dwc3_check_event_buf(struct dwc3 *dwc, u32 buf)
{
	struct dwc3_event_buffer *evt;
	u32 count;
	u32 reg;

	evt = dwc->ev_buffs[buf];

	count = dwc3_readl(dwc->regs, DWC3_GEVNTCOUNT(buf));
	count &= DWC3_GEVNTCOUNT_MASK;
	if (!count)
		return IRQ_NONE;

	evt->count = count;
	evt->flags |= DWC3_EVENT_PENDING;

	/* Mask interrupt */
	reg = dwc3_readl(dwc->regs, DWC3_GEVNTSIZ(buf));
	reg |= DWC3_GEVNTSIZ_INTMASK;
	dwc3_writel(dwc->regs, DWC3_GEVNTSIZ(buf), reg);

	return IRQ_WAKE_THREAD;
}

static irqreturn_t dwc3_interrupt(int irq, void *_dwc)
{
	struct dwc3			*dwc = _dwc;
	int				i;
	irqreturn_t			ret = IRQ_NONE;

	spin_lock(&dwc->lock);

	for (i = 0; i < dwc->num_event_buffers; i++) {
		irqreturn_t status;

		status = dwc3_check_event_buf(dwc, i);
		if (status == IRQ_WAKE_THREAD)
			ret = status;
	}

	spin_unlock(&dwc->lock);

	return ret;
}

/**
 * dwc3_gadget_init - Initializes gadget related registers
 * @dwc: pointer to our controller context structure
 *
 * Returns 0 on success otherwise negative errno.
 */
int dwc3_gadget_init(struct dwc3 *dwc)
{
	int					ret;

	dwc->ctrl_req = dma_alloc_coherent(dwc->dev, sizeof(*dwc->ctrl_req),
			&dwc->ctrl_req_addr, GFP_KERNEL);
	if (!dwc->ctrl_req) {
		dev_err(dwc->dev, "failed to allocate ctrl request\n");
		ret = -ENOMEM;
		goto err0;
	}

	dwc->ep0_trb = dma_alloc_coherent(dwc->dev, sizeof(*dwc->ep0_trb),
			&dwc->ep0_trb_addr, GFP_KERNEL);
	if (!dwc->ep0_trb) {
		dev_err(dwc->dev, "failed to allocate ep0 trb\n");
		ret = -ENOMEM;
		goto err1;
	}

	dwc->setup_buf = kzalloc(DWC3_EP0_BOUNCE_SIZE, GFP_KERNEL);
	if (!dwc->setup_buf) {
		dev_err(dwc->dev, "failed to allocate setup buffer\n");
		ret = -ENOMEM;
		goto err2;
	}

	dwc->ep0_bounce = dma_alloc_coherent(dwc->dev,
			DWC3_EP0_BOUNCE_SIZE, &dwc->ep0_bounce_addr,
			GFP_KERNEL);
	if (!dwc->ep0_bounce) {
		dev_err(dwc->dev, "failed to allocate ep0 bounce buffer\n");
		ret = -ENOMEM;
		goto err3;
	}

	dwc->gadget.ops			= &dwc3_gadget_ops;
	dwc->gadget.max_speed		= USB_SPEED_SUPER;
	dwc->gadget.speed		= USB_SPEED_UNKNOWN;
	dwc->gadget.sg_supported	= true;
	dwc->gadget.name		= "dwc3-gadget";

	/*
	 * Per databook, DWC3 needs buffer size to be aligned to MaxPacketSize
	 * on ep out.
	 */
	dwc->gadget.quirk_ep_out_aligned_size = true;

	/*
	 * REVISIT: Here we should clear all pending IRQs to be
	 * sure we're starting from a well known location.
	 */

	ret = dwc3_gadget_init_endpoints(dwc);
	if (ret)
		goto err4;

	ret = usb_add_gadget_udc(dwc->dev, &dwc->gadget);
	if (ret) {
		dev_err(dwc->dev, "failed to register udc\n");
		goto err4;
	}

	return 0;

err4:
	dwc3_gadget_free_endpoints(dwc);
	dma_free_coherent(dwc->dev, DWC3_EP0_BOUNCE_SIZE,
			dwc->ep0_bounce, dwc->ep0_bounce_addr);

err3:
	kfree(dwc->setup_buf);

err2:
	dma_free_coherent(dwc->dev, sizeof(*dwc->ep0_trb),
			dwc->ep0_trb, dwc->ep0_trb_addr);

err1:
	dma_free_coherent(dwc->dev, sizeof(*dwc->ctrl_req),
			dwc->ctrl_req, dwc->ctrl_req_addr);

err0:
	return ret;
}

/* -------------------------------------------------------------------------- */

void dwc3_gadget_exit(struct dwc3 *dwc)
{
	usb_del_gadget_udc(&dwc->gadget);

	dwc3_gadget_free_endpoints(dwc);

	dma_free_coherent(dwc->dev, DWC3_EP0_BOUNCE_SIZE,
			dwc->ep0_bounce, dwc->ep0_bounce_addr);

	kfree(dwc->setup_buf);

	dma_free_coherent(dwc->dev, sizeof(*dwc->ep0_trb),
			dwc->ep0_trb, dwc->ep0_trb_addr);

	dma_free_coherent(dwc->dev, sizeof(*dwc->ctrl_req),
			dwc->ctrl_req, dwc->ctrl_req_addr);
}

int dwc3_gadget_prepare(struct dwc3 *dwc)
{
	if (dwc->pullups_connected)
		dwc3_gadget_disable_irq(dwc);

	return 0;
}

void dwc3_gadget_complete(struct dwc3 *dwc)
{
	if (dwc->pullups_connected) {
		dwc3_gadget_enable_irq(dwc);
		dwc3_gadget_run_stop(dwc, true);
	}
}

int dwc3_gadget_suspend(struct dwc3 *dwc)
{
	__dwc3_gadget_ep_disable(dwc->eps[0]);
	__dwc3_gadget_ep_disable(dwc->eps[1]);

	dwc->dcfg = dwc3_readl(dwc->regs, DWC3_DCFG);

	return 0;
}

int dwc3_gadget_resume(struct dwc3 *dwc)
{
	struct dwc3_ep		*dep;
	int			ret;

	/* Start with SuperSpeed Default */
	dwc3_gadget_ep0_desc.wMaxPacketSize = cpu_to_le16(512);

	dep = dwc->eps[0];
	ret = __dwc3_gadget_ep_enable(dep, &dwc3_gadget_ep0_desc, NULL, false);
	if (ret)
		goto err0;

	dep = dwc->eps[1];
	ret = __dwc3_gadget_ep_enable(dep, &dwc3_gadget_ep0_desc, NULL, false);
	if (ret)
		goto err1;

	/* begin to receive SETUP packets */
	dwc->ep0state = EP0_SETUP_PHASE;
	dwc3_ep0_out_start(dwc);

	dwc3_writel(dwc->regs, DWC3_DCFG, dwc->dcfg);

	return 0;

err1:
	__dwc3_gadget_ep_disable(dwc->eps[0]);

err0:
	return ret;
}<|MERGE_RESOLUTION|>--- conflicted
+++ resolved
@@ -587,11 +587,7 @@
 
 	/* make sure HW endpoint isn't stalled */
 	if (dep->flags & DWC3_EP_STALL)
-<<<<<<< HEAD
-		__dwc3_gadget_ep_set_halt(dep, 0, false);
-=======
 		__dwc3_gadget_ep_set_halt(dep, 0);
->>>>>>> 1aa8c51d
 
 	reg = dwc3_readl(dwc->regs, DWC3_DALEPENA);
 	reg &= ~DWC3_DALEPENA_EP(dep->number);
