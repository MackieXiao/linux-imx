// SPDX-License-Identifier: GPL-2.0
/*
 * xHCI host controller driver
 *
 * Copyright (C) 2008 Intel Corp.
 *
 * Author: Sarah Sharp
 * Some code borrowed from the Linux EHCI driver.
 */

#include <linux/pci.h>
#include <linux/iopoll.h>
#include <linux/irq.h>
#include <linux/log2.h>
#include <linux/module.h>
#include <linux/moduleparam.h>
#include <linux/slab.h>
#include <linux/dmi.h>
#include <linux/dma-mapping.h>

#include "xhci.h"
#include "xhci-trace.h"
#include "xhci-debugfs.h"
#include "xhci-dbgcap.h"
#include "xhci-plat.h"

#define DRIVER_AUTHOR "Sarah Sharp"
#define DRIVER_DESC "'eXtensible' Host Controller (xHC) Driver"

#define	PORT_WAKE_BITS	(PORT_WKOC_E | PORT_WKDISC_E | PORT_WKCONN_E)

/* Some 0.95 hardware can't handle the chain bit on a Link TRB being cleared */
static int link_quirk;
module_param(link_quirk, int, S_IRUGO | S_IWUSR);
MODULE_PARM_DESC(link_quirk, "Don't clear the chain bit on a link TRB");

static unsigned long long quirks;
module_param(quirks, ullong, S_IRUGO);
MODULE_PARM_DESC(quirks, "Bit flags for quirks to be enabled as default");

static bool td_on_ring(struct xhci_td *td, struct xhci_ring *ring)
{
	struct xhci_segment *seg = ring->first_seg;

	if (!td || !td->start_seg)
		return false;
	do {
		if (seg == td->start_seg)
			return true;
		seg = seg->next;
	} while (seg && seg != ring->first_seg);

	return false;
}

/*
 * xhci_handshake - spin reading hc until handshake completes or fails
 * @ptr: address of hc register to be read
 * @mask: bits to look at in result of read
 * @done: value of those bits when handshake succeeds
 * @usec: timeout in microseconds
 *
 * Returns negative errno, or zero on success
 *
 * Success happens when the "mask" bits have the specified value (hardware
 * handshake done).  There are two failure modes:  "usec" have passed (major
 * hardware flakeout), or the register reads as all-ones (hardware removed).
 */
int xhci_handshake(void __iomem *ptr, u32 mask, u32 done, int usec)
{
	u32	result;
	int	ret;

	ret = readl_poll_timeout_atomic(ptr, result,
					(result & mask) == done ||
					result == U32_MAX,
					1, usec);
	if (result == U32_MAX)		/* card removed */
		return -ENODEV;

	return ret;
}

/*
 * Disable interrupts and begin the xHCI halting process.
 */
void xhci_quiesce(struct xhci_hcd *xhci)
{
	u32 halted;
	u32 cmd;
	u32 mask;

	mask = ~(XHCI_IRQS);
	halted = readl(&xhci->op_regs->status) & STS_HALT;
	if (!halted)
		mask &= ~CMD_RUN;

	cmd = readl(&xhci->op_regs->command);
	cmd &= mask;
	writel(cmd, &xhci->op_regs->command);
}

/*
 * Force HC into halt state.
 *
 * Disable any IRQs and clear the run/stop bit.
 * HC will complete any current and actively pipelined transactions, and
 * should halt within 16 ms of the run/stop bit being cleared.
 * Read HC Halted bit in the status register to see when the HC is finished.
 */
int xhci_halt(struct xhci_hcd *xhci)
{
	int ret;
	xhci_dbg_trace(xhci, trace_xhci_dbg_init, "// Halt the HC");
	xhci_quiesce(xhci);

	ret = xhci_handshake(&xhci->op_regs->status,
			STS_HALT, STS_HALT, XHCI_MAX_HALT_USEC);
	if (ret) {
		xhci_warn(xhci, "Host halt failed, %d\n", ret);
		return ret;
	}
	xhci->xhc_state |= XHCI_STATE_HALTED;
	xhci->cmd_ring_state = CMD_RING_STATE_STOPPED;
	return ret;
}

/*
 * Set the run bit and wait for the host to be running.
 */
int xhci_start(struct xhci_hcd *xhci)
{
	u32 temp;
	int ret;

	temp = readl(&xhci->op_regs->command);
	temp |= (CMD_RUN);
	xhci_dbg_trace(xhci, trace_xhci_dbg_init, "// Turn on HC, cmd = 0x%x.",
			temp);
	writel(temp, &xhci->op_regs->command);

	/*
	 * Wait for the HCHalted Status bit to be 0 to indicate the host is
	 * running.
	 */
	ret = xhci_handshake(&xhci->op_regs->status,
			STS_HALT, 0, XHCI_MAX_HALT_USEC);
	if (ret == -ETIMEDOUT)
		xhci_err(xhci, "Host took too long to start, "
				"waited %u microseconds.\n",
				XHCI_MAX_HALT_USEC);
	if (!ret)
		/* clear state flags. Including dying, halted or removing */
		xhci->xhc_state = 0;

	return ret;
}

/*
 * Reset a halted HC.
 *
 * This resets pipelines, timers, counters, state machines, etc.
 * Transactions will be terminated immediately, and operational registers
 * will be set to their defaults.
 */
int xhci_reset(struct xhci_hcd *xhci)
{
	u32 command;
	u32 state;
	int ret;

	state = readl(&xhci->op_regs->status);

	if (state == ~(u32)0) {
		xhci_warn(xhci, "Host not accessible, reset failed.\n");
		return -ENODEV;
	}

	if ((state & STS_HALT) == 0) {
		xhci_warn(xhci, "Host controller not halted, aborting reset.\n");
		return 0;
	}

	xhci_dbg_trace(xhci, trace_xhci_dbg_init, "// Reset the HC");
	command = readl(&xhci->op_regs->command);
	command |= CMD_RESET;
	writel(command, &xhci->op_regs->command);

	/* Existing Intel xHCI controllers require a delay of 1 mS,
	 * after setting the CMD_RESET bit, and before accessing any
	 * HC registers. This allows the HC to complete the
	 * reset operation and be ready for HC register access.
	 * Without this delay, the subsequent HC register access,
	 * may result in a system hang very rarely.
	 */
	if (xhci->quirks & (XHCI_INTEL_HOST | XHCI_CDNS_HOST))
		udelay(1000);

	ret = xhci_handshake(&xhci->op_regs->command,
			CMD_RESET, 0, 10 * 1000 * 1000);
	if (ret)
		return ret;

	if (xhci->quirks & XHCI_ASMEDIA_MODIFY_FLOWCONTROL)
		usb_asmedia_modifyflowcontrol(to_pci_dev(xhci_to_hcd(xhci)->self.controller));

	xhci_dbg_trace(xhci, trace_xhci_dbg_init,
			 "Wait for controller to be ready for doorbell rings");
	/*
	 * xHCI cannot write to any doorbells or operational registers other
	 * than status until the "Controller Not Ready" flag is cleared.
	 */
	ret = xhci_handshake(&xhci->op_regs->status,
			STS_CNR, 0, 10 * 1000 * 1000);

	xhci->usb2_rhub.bus_state.port_c_suspend = 0;
	xhci->usb2_rhub.bus_state.suspended_ports = 0;
	xhci->usb2_rhub.bus_state.resuming_ports = 0;
	xhci->usb3_rhub.bus_state.port_c_suspend = 0;
	xhci->usb3_rhub.bus_state.suspended_ports = 0;
	xhci->usb3_rhub.bus_state.resuming_ports = 0;

	return ret;
}

static void xhci_zero_64b_regs(struct xhci_hcd *xhci)
{
	struct device *dev = xhci_to_hcd(xhci)->self.sysdev;
	int err, i;
	u64 val;

	/*
	 * Some Renesas controllers get into a weird state if they are
	 * reset while programmed with 64bit addresses (they will preserve
	 * the top half of the address in internal, non visible
	 * registers). You end up with half the address coming from the
	 * kernel, and the other half coming from the firmware. Also,
	 * changing the programming leads to extra accesses even if the
	 * controller is supposed to be halted. The controller ends up with
	 * a fatal fault, and is then ripe for being properly reset.
	 *
	 * Special care is taken to only apply this if the device is behind
	 * an iommu. Doing anything when there is no iommu is definitely
	 * unsafe...
	 */
	if (!(xhci->quirks & XHCI_ZERO_64B_REGS) || !device_iommu_mapped(dev))
		return;

	xhci_info(xhci, "Zeroing 64bit base registers, expecting fault\n");

	/* Clear HSEIE so that faults do not get signaled */
	val = readl(&xhci->op_regs->command);
	val &= ~CMD_HSEIE;
	writel(val, &xhci->op_regs->command);

	/* Clear HSE (aka FATAL) */
	val = readl(&xhci->op_regs->status);
	val |= STS_FATAL;
	writel(val, &xhci->op_regs->status);

	/* Now zero the registers, and brace for impact */
	val = xhci_read_64(xhci, &xhci->op_regs->dcbaa_ptr);
	if (upper_32_bits(val))
		xhci_write_64(xhci, 0, &xhci->op_regs->dcbaa_ptr);
	val = xhci_read_64(xhci, &xhci->op_regs->cmd_ring);
	if (upper_32_bits(val))
		xhci_write_64(xhci, 0, &xhci->op_regs->cmd_ring);

	for (i = 0; i < HCS_MAX_INTRS(xhci->hcs_params1); i++) {
		struct xhci_intr_reg __iomem *ir;

		ir = &xhci->run_regs->ir_set[i];
		val = xhci_read_64(xhci, &ir->erst_base);
		if (upper_32_bits(val))
			xhci_write_64(xhci, 0, &ir->erst_base);
		val= xhci_read_64(xhci, &ir->erst_dequeue);
		if (upper_32_bits(val))
			xhci_write_64(xhci, 0, &ir->erst_dequeue);
	}

	/* Wait for the fault to appear. It will be cleared on reset */
	err = xhci_handshake(&xhci->op_regs->status,
			     STS_FATAL, STS_FATAL,
			     XHCI_MAX_HALT_USEC);
	if (!err)
		xhci_info(xhci, "Fault detected\n");
}

#ifdef CONFIG_USB_PCI
/*
 * Set up MSI
 */
static int xhci_setup_msi(struct xhci_hcd *xhci)
{
	int ret;
	/*
	 * TODO:Check with MSI Soc for sysdev
	 */
	struct pci_dev  *pdev = to_pci_dev(xhci_to_hcd(xhci)->self.controller);

	ret = pci_alloc_irq_vectors(pdev, 1, 1, PCI_IRQ_MSI);
	if (ret < 0) {
		xhci_dbg_trace(xhci, trace_xhci_dbg_init,
				"failed to allocate MSI entry");
		return ret;
	}

	ret = request_irq(pdev->irq, xhci_msi_irq,
				0, "xhci_hcd", xhci_to_hcd(xhci));
	if (ret) {
		xhci_dbg_trace(xhci, trace_xhci_dbg_init,
				"disable MSI interrupt");
		pci_free_irq_vectors(pdev);
	}

	return ret;
}

/*
 * Set up MSI-X
 */
static int xhci_setup_msix(struct xhci_hcd *xhci)
{
	int i, ret = 0;
	struct usb_hcd *hcd = xhci_to_hcd(xhci);
	struct pci_dev *pdev = to_pci_dev(hcd->self.controller);

	/*
	 * calculate number of msi-x vectors supported.
	 * - HCS_MAX_INTRS: the max number of interrupts the host can handle,
	 *   with max number of interrupters based on the xhci HCSPARAMS1.
	 * - num_online_cpus: maximum msi-x vectors per CPUs core.
	 *   Add additional 1 vector to ensure always available interrupt.
	 */
	xhci->msix_count = min(num_online_cpus() + 1,
				HCS_MAX_INTRS(xhci->hcs_params1));

	ret = pci_alloc_irq_vectors(pdev, xhci->msix_count, xhci->msix_count,
			PCI_IRQ_MSIX);
	if (ret < 0) {
		xhci_dbg_trace(xhci, trace_xhci_dbg_init,
				"Failed to enable MSI-X");
		return ret;
	}

	for (i = 0; i < xhci->msix_count; i++) {
		ret = request_irq(pci_irq_vector(pdev, i), xhci_msi_irq, 0,
				"xhci_hcd", xhci_to_hcd(xhci));
		if (ret)
			goto disable_msix;
	}

	hcd->msix_enabled = 1;
	return ret;

disable_msix:
	xhci_dbg_trace(xhci, trace_xhci_dbg_init, "disable MSI-X interrupt");
	while (--i >= 0)
		free_irq(pci_irq_vector(pdev, i), xhci_to_hcd(xhci));
	pci_free_irq_vectors(pdev);
	return ret;
}

/* Free any IRQs and disable MSI-X */
static void xhci_cleanup_msix(struct xhci_hcd *xhci)
{
	struct usb_hcd *hcd = xhci_to_hcd(xhci);
	struct pci_dev *pdev = to_pci_dev(hcd->self.controller);

	if (xhci->quirks & XHCI_PLAT)
		return;

	/* return if using legacy interrupt */
	if (hcd->irq > 0)
		return;

	if (hcd->msix_enabled) {
		int i;

		for (i = 0; i < xhci->msix_count; i++)
			free_irq(pci_irq_vector(pdev, i), xhci_to_hcd(xhci));
	} else {
		free_irq(pci_irq_vector(pdev, 0), xhci_to_hcd(xhci));
	}

	pci_free_irq_vectors(pdev);
	hcd->msix_enabled = 0;
}

static void __maybe_unused xhci_msix_sync_irqs(struct xhci_hcd *xhci)
{
	struct usb_hcd *hcd = xhci_to_hcd(xhci);

	if (hcd->msix_enabled) {
		struct pci_dev *pdev = to_pci_dev(hcd->self.controller);
		int i;

		for (i = 0; i < xhci->msix_count; i++)
			synchronize_irq(pci_irq_vector(pdev, i));
	}
}

static int xhci_try_enable_msi(struct usb_hcd *hcd)
{
	struct xhci_hcd *xhci = hcd_to_xhci(hcd);
	struct pci_dev  *pdev;
	int ret;

	/* The xhci platform device has set up IRQs through usb_add_hcd. */
	if (xhci->quirks & XHCI_PLAT)
		return 0;

	pdev = to_pci_dev(xhci_to_hcd(xhci)->self.controller);
	/*
	 * Some Fresco Logic host controllers advertise MSI, but fail to
	 * generate interrupts.  Don't even try to enable MSI.
	 */
	if (xhci->quirks & XHCI_BROKEN_MSI)
		goto legacy_irq;

	/* unregister the legacy interrupt */
	if (hcd->irq)
		free_irq(hcd->irq, hcd);
	hcd->irq = 0;

	ret = xhci_setup_msix(xhci);
	if (ret)
		/* fall back to msi*/
		ret = xhci_setup_msi(xhci);

	if (!ret) {
		hcd->msi_enabled = 1;
		return 0;
	}

	if (!pdev->irq) {
		xhci_err(xhci, "No msi-x/msi found and no IRQ in BIOS\n");
		return -EINVAL;
	}

 legacy_irq:
	if (!strlen(hcd->irq_descr))
		snprintf(hcd->irq_descr, sizeof(hcd->irq_descr), "%s:usb%d",
			 hcd->driver->description, hcd->self.busnum);

	/* fall back to legacy interrupt*/
	ret = request_irq(pdev->irq, &usb_hcd_irq, IRQF_SHARED,
			hcd->irq_descr, hcd);
	if (ret) {
		xhci_err(xhci, "request interrupt %d failed\n",
				pdev->irq);
		return ret;
	}
	hcd->irq = pdev->irq;
	return 0;
}

#else

static inline int xhci_try_enable_msi(struct usb_hcd *hcd)
{
	return 0;
}

static inline void xhci_cleanup_msix(struct xhci_hcd *xhci)
{
}

static inline void xhci_msix_sync_irqs(struct xhci_hcd *xhci)
{
}

#endif

static void compliance_mode_recovery(struct timer_list *t)
{
	struct xhci_hcd *xhci;
	struct usb_hcd *hcd;
	struct xhci_hub *rhub;
	u32 temp;
	int i;

	xhci = from_timer(xhci, t, comp_mode_recovery_timer);
	rhub = &xhci->usb3_rhub;

	for (i = 0; i < rhub->num_ports; i++) {
		temp = readl(rhub->ports[i]->addr);
		if ((temp & PORT_PLS_MASK) == USB_SS_PORT_LS_COMP_MOD) {
			/*
			 * Compliance Mode Detected. Letting USB Core
			 * handle the Warm Reset
			 */
			xhci_dbg_trace(xhci, trace_xhci_dbg_quirks,
					"Compliance mode detected->port %d",
					i + 1);
			xhci_dbg_trace(xhci, trace_xhci_dbg_quirks,
					"Attempting compliance mode recovery");
			hcd = xhci->shared_hcd;

			if (hcd->state == HC_STATE_SUSPENDED)
				usb_hcd_resume_root_hub(hcd);

			usb_hcd_poll_rh_status(hcd);
		}
	}

	if (xhci->port_status_u0 != ((1 << rhub->num_ports) - 1))
		mod_timer(&xhci->comp_mode_recovery_timer,
			jiffies + msecs_to_jiffies(COMP_MODE_RCVRY_MSECS));
}

/*
 * Quirk to work around issue generated by the SN65LVPE502CP USB3.0 re-driver
 * that causes ports behind that hardware to enter compliance mode sometimes.
 * The quirk creates a timer that polls every 2 seconds the link state of
 * each host controller's port and recovers it by issuing a Warm reset
 * if Compliance mode is detected, otherwise the port will become "dead" (no
 * device connections or disconnections will be detected anymore). Becasue no
 * status event is generated when entering compliance mode (per xhci spec),
 * this quirk is needed on systems that have the failing hardware installed.
 */
static void compliance_mode_recovery_timer_init(struct xhci_hcd *xhci)
{
	xhci->port_status_u0 = 0;
	timer_setup(&xhci->comp_mode_recovery_timer, compliance_mode_recovery,
		    0);
	xhci->comp_mode_recovery_timer.expires = jiffies +
			msecs_to_jiffies(COMP_MODE_RCVRY_MSECS);

	add_timer(&xhci->comp_mode_recovery_timer);
	xhci_dbg_trace(xhci, trace_xhci_dbg_quirks,
			"Compliance mode recovery timer initialized");
}

/*
 * This function identifies the systems that have installed the SN65LVPE502CP
 * USB3.0 re-driver and that need the Compliance Mode Quirk.
 * Systems:
 * Vendor: Hewlett-Packard -> System Models: Z420, Z620 and Z820
 */
static bool xhci_compliance_mode_recovery_timer_quirk_check(void)
{
	const char *dmi_product_name, *dmi_sys_vendor;

	dmi_product_name = dmi_get_system_info(DMI_PRODUCT_NAME);
	dmi_sys_vendor = dmi_get_system_info(DMI_SYS_VENDOR);
	if (!dmi_product_name || !dmi_sys_vendor)
		return false;

	if (!(strstr(dmi_sys_vendor, "Hewlett-Packard")))
		return false;

	if (strstr(dmi_product_name, "Z420") ||
			strstr(dmi_product_name, "Z620") ||
			strstr(dmi_product_name, "Z820") ||
			strstr(dmi_product_name, "Z1 Workstation"))
		return true;

	return false;
}

static int xhci_all_ports_seen_u0(struct xhci_hcd *xhci)
{
	return (xhci->port_status_u0 == ((1 << xhci->usb3_rhub.num_ports) - 1));
}


/*
 * Initialize memory for HCD and xHC (one-time init).
 *
 * Program the PAGESIZE register, initialize the device context array, create
 * device contexts (?), set up a command ring segment (or two?), create event
 * ring (one for now).
 */
static int xhci_init(struct usb_hcd *hcd)
{
	struct xhci_hcd *xhci = hcd_to_xhci(hcd);
	int retval = 0;

	xhci_dbg_trace(xhci, trace_xhci_dbg_init, "xhci_init");
	spin_lock_init(&xhci->lock);
	if (xhci->hci_version == 0x95 && link_quirk) {
		xhci_dbg_trace(xhci, trace_xhci_dbg_quirks,
				"QUIRK: Not clearing Link TRB chain bits.");
		xhci->quirks |= XHCI_LINK_TRB_QUIRK;
	} else {
		xhci_dbg_trace(xhci, trace_xhci_dbg_init,
				"xHCI doesn't need link TRB QUIRK");
	}
	retval = xhci_mem_init(xhci, GFP_KERNEL);
	xhci_dbg_trace(xhci, trace_xhci_dbg_init, "Finished xhci_init");

	/* Initializing Compliance Mode Recovery Data If Needed */
	if (xhci_compliance_mode_recovery_timer_quirk_check()) {
		xhci->quirks |= XHCI_COMP_MODE_QUIRK;
		compliance_mode_recovery_timer_init(xhci);
	}

	return retval;
}

/*-------------------------------------------------------------------------*/


static int xhci_run_finished(struct xhci_hcd *xhci)
{
	if (xhci_start(xhci)) {
		xhci_halt(xhci);
		return -ENODEV;
	}
	xhci->shared_hcd->state = HC_STATE_RUNNING;
	xhci->cmd_ring_state = CMD_RING_STATE_RUNNING;

	if (xhci->quirks & XHCI_NEC_HOST)
		xhci_ring_cmd_db(xhci);

	xhci_dbg_trace(xhci, trace_xhci_dbg_init,
			"Finished xhci_run for USB3 roothub");
	return 0;
}

/*
 * Start the HC after it was halted.
 *
 * This function is called by the USB core when the HC driver is added.
 * Its opposite is xhci_stop().
 *
 * xhci_init() must be called once before this function can be called.
 * Reset the HC, enable device slot contexts, program DCBAAP, and
 * set command ring pointer and event ring pointer.
 *
 * Setup MSI-X vectors and enable interrupts.
 */
int xhci_run(struct usb_hcd *hcd)
{
	u32 temp;
	u64 temp_64;
	int ret;
	struct xhci_hcd *xhci = hcd_to_xhci(hcd);

	/* Start the xHCI host controller running only after the USB 2.0 roothub
	 * is setup.
	 */

	hcd->uses_new_polling = 1;
	if (!usb_hcd_is_primary_hcd(hcd))
		return xhci_run_finished(xhci);

	xhci_dbg_trace(xhci, trace_xhci_dbg_init, "xhci_run");

	ret = xhci_try_enable_msi(hcd);
	if (ret)
		return ret;

	temp_64 = xhci_read_64(xhci, &xhci->ir_set->erst_dequeue);
	temp_64 &= ~ERST_PTR_MASK;
	xhci_dbg_trace(xhci, trace_xhci_dbg_init,
			"ERST deq = 64'h%0lx", (long unsigned int) temp_64);

	xhci_dbg_trace(xhci, trace_xhci_dbg_init,
			"// Set the interrupt modulation register");
	temp = readl(&xhci->ir_set->irq_control);
	temp &= ~ER_IRQ_INTERVAL_MASK;
	temp |= (xhci->imod_interval / 250) & ER_IRQ_INTERVAL_MASK;
	writel(temp, &xhci->ir_set->irq_control);

	/* Set the HCD state before we enable the irqs */
	temp = readl(&xhci->op_regs->command);
	temp |= (CMD_EIE);
	xhci_dbg_trace(xhci, trace_xhci_dbg_init,
			"// Enable interrupts, cmd = 0x%x.", temp);
	writel(temp, &xhci->op_regs->command);

	temp = readl(&xhci->ir_set->irq_pending);
	xhci_dbg_trace(xhci, trace_xhci_dbg_init,
			"// Enabling event ring interrupter %p by writing 0x%x to irq_pending",
			xhci->ir_set, (unsigned int) ER_IRQ_ENABLE(temp));
	writel(ER_IRQ_ENABLE(temp), &xhci->ir_set->irq_pending);

	if (xhci->quirks & XHCI_NEC_HOST) {
		struct xhci_command *command;

		command = xhci_alloc_command(xhci, false, GFP_KERNEL);
		if (!command)
			return -ENOMEM;

		ret = xhci_queue_vendor_command(xhci, command, 0, 0, 0,
				TRB_TYPE(TRB_NEC_GET_FW));
		if (ret)
			xhci_free_command(xhci, command);
	}
	xhci_dbg_trace(xhci, trace_xhci_dbg_init,
			"Finished xhci_run for USB2 roothub");

	xhci_dbc_init(xhci);

	xhci_debugfs_init(xhci);

	return 0;
}
EXPORT_SYMBOL_GPL(xhci_run);

/*
 * Stop xHCI driver.
 *
 * This function is called by the USB core when the HC driver is removed.
 * Its opposite is xhci_run().
 *
 * Disable device contexts, disable IRQs, and quiesce the HC.
 * Reset the HC, finish any completed transactions, and cleanup memory.
 */
static void xhci_stop(struct usb_hcd *hcd)
{
	u32 temp;
	struct xhci_hcd *xhci = hcd_to_xhci(hcd);

	mutex_lock(&xhci->mutex);

	/* Only halt host and free memory after both hcds are removed */
	if (!usb_hcd_is_primary_hcd(hcd)) {
		mutex_unlock(&xhci->mutex);
		return;
	}

	xhci_dbc_exit(xhci);

	spin_lock_irq(&xhci->lock);
	xhci->xhc_state |= XHCI_STATE_HALTED;
	xhci->cmd_ring_state = CMD_RING_STATE_STOPPED;
	xhci_halt(xhci);
	xhci_reset(xhci);
	spin_unlock_irq(&xhci->lock);

	xhci_cleanup_msix(xhci);

	/* Deleting Compliance Mode Recovery Timer */
	if ((xhci->quirks & XHCI_COMP_MODE_QUIRK) &&
			(!(xhci_all_ports_seen_u0(xhci)))) {
		del_timer_sync(&xhci->comp_mode_recovery_timer);
		xhci_dbg_trace(xhci, trace_xhci_dbg_quirks,
				"%s: compliance mode recovery timer deleted",
				__func__);
	}

	if (xhci->quirks & XHCI_AMD_PLL_FIX)
		usb_amd_dev_put();

	xhci_dbg_trace(xhci, trace_xhci_dbg_init,
			"// Disabling event ring interrupts");
	temp = readl(&xhci->op_regs->status);
	writel((temp & ~0x1fff) | STS_EINT, &xhci->op_regs->status);
	temp = readl(&xhci->ir_set->irq_pending);
	writel(ER_IRQ_DISABLE(temp), &xhci->ir_set->irq_pending);

	xhci_dbg_trace(xhci, trace_xhci_dbg_init, "cleaning up memory");
	xhci_mem_cleanup(xhci);
	xhci_debugfs_exit(xhci);
	xhci_dbg_trace(xhci, trace_xhci_dbg_init,
			"xhci_stop completed - status = %x",
			readl(&xhci->op_regs->status));
	mutex_unlock(&xhci->mutex);
}

/*
 * Shutdown HC (not bus-specific)
 *
 * This is called when the machine is rebooting or halting.  We assume that the
 * machine will be powered off, and the HC's internal state will be reset.
 * Don't bother to free memory.
 *
 * This will only ever be called with the main usb_hcd (the USB3 roothub).
 */
void xhci_shutdown(struct usb_hcd *hcd)
{
	struct xhci_hcd *xhci = hcd_to_xhci(hcd);

	if (xhci->quirks & XHCI_SPURIOUS_REBOOT)
		usb_disable_xhci_ports(to_pci_dev(hcd->self.sysdev));

	spin_lock_irq(&xhci->lock);
	xhci_halt(xhci);
	/* Workaround for spurious wakeups at shutdown with HSW */
	if (xhci->quirks & XHCI_SPURIOUS_WAKEUP)
		xhci_reset(xhci);
	spin_unlock_irq(&xhci->lock);

	xhci_cleanup_msix(xhci);

	xhci_dbg_trace(xhci, trace_xhci_dbg_init,
			"xhci_shutdown completed - status = %x",
			readl(&xhci->op_regs->status));
}
EXPORT_SYMBOL_GPL(xhci_shutdown);

#ifdef CONFIG_PM
static void xhci_save_registers(struct xhci_hcd *xhci)
{
	xhci->s3.command = readl(&xhci->op_regs->command);
	xhci->s3.dev_nt = readl(&xhci->op_regs->dev_notification);
	xhci->s3.dcbaa_ptr = xhci_read_64(xhci, &xhci->op_regs->dcbaa_ptr);
	xhci->s3.config_reg = readl(&xhci->op_regs->config_reg);
	xhci->s3.erst_size = readl(&xhci->ir_set->erst_size);
	xhci->s3.erst_base = xhci_read_64(xhci, &xhci->ir_set->erst_base);
	xhci->s3.erst_dequeue = xhci_read_64(xhci, &xhci->ir_set->erst_dequeue);
	xhci->s3.irq_pending = readl(&xhci->ir_set->irq_pending);
	xhci->s3.irq_control = readl(&xhci->ir_set->irq_control);
}

static void xhci_restore_registers(struct xhci_hcd *xhci)
{
	writel(xhci->s3.command, &xhci->op_regs->command);
	writel(xhci->s3.dev_nt, &xhci->op_regs->dev_notification);
	xhci_write_64(xhci, xhci->s3.dcbaa_ptr, &xhci->op_regs->dcbaa_ptr);
	writel(xhci->s3.config_reg, &xhci->op_regs->config_reg);
	writel(xhci->s3.erst_size, &xhci->ir_set->erst_size);
	xhci_write_64(xhci, xhci->s3.erst_base, &xhci->ir_set->erst_base);
	xhci_write_64(xhci, xhci->s3.erst_dequeue, &xhci->ir_set->erst_dequeue);
	writel(xhci->s3.irq_pending, &xhci->ir_set->irq_pending);
	writel(xhci->s3.irq_control, &xhci->ir_set->irq_control);
}

static void xhci_set_cmd_ring_deq(struct xhci_hcd *xhci)
{
	u64	val_64;

	/* step 2: initialize command ring buffer */
	val_64 = xhci_read_64(xhci, &xhci->op_regs->cmd_ring);
	val_64 = (val_64 & (u64) CMD_RING_RSVD_BITS) |
		(xhci_trb_virt_to_dma(xhci->cmd_ring->deq_seg,
				      xhci->cmd_ring->dequeue) &
		 (u64) ~CMD_RING_RSVD_BITS) |
		xhci->cmd_ring->cycle_state;
	xhci_dbg_trace(xhci, trace_xhci_dbg_init,
			"// Setting command ring address to 0x%llx",
			(long unsigned long) val_64);
	xhci_write_64(xhci, val_64, &xhci->op_regs->cmd_ring);
}

/*
 * The whole command ring must be cleared to zero when we suspend the host.
 *
 * The host doesn't save the command ring pointer in the suspend well, so we
 * need to re-program it on resume.  Unfortunately, the pointer must be 64-byte
 * aligned, because of the reserved bits in the command ring dequeue pointer
 * register.  Therefore, we can't just set the dequeue pointer back in the
 * middle of the ring (TRBs are 16-byte aligned).
 */
static void xhci_clear_command_ring(struct xhci_hcd *xhci)
{
	struct xhci_ring *ring;
	struct xhci_segment *seg;

	ring = xhci->cmd_ring;
	seg = ring->deq_seg;
	do {
		memset(seg->trbs, 0,
			sizeof(union xhci_trb) * (TRBS_PER_SEGMENT - 1));
		seg->trbs[TRBS_PER_SEGMENT - 1].link.control &=
			cpu_to_le32(~TRB_CYCLE);
		seg = seg->next;
	} while (seg != ring->deq_seg);

	/* Reset the software enqueue and dequeue pointers */
	ring->deq_seg = ring->first_seg;
	ring->dequeue = ring->first_seg->trbs;
	ring->enq_seg = ring->deq_seg;
	ring->enqueue = ring->dequeue;

	ring->num_trbs_free = ring->num_segs * (TRBS_PER_SEGMENT - 1) - 1;
	/*
	 * Ring is now zeroed, so the HW should look for change of ownership
	 * when the cycle bit is set to 1.
	 */
	ring->cycle_state = 1;

	/*
	 * Reset the hardware dequeue pointer.
	 * Yes, this will need to be re-written after resume, but we're paranoid
	 * and want to make sure the hardware doesn't access bogus memory
	 * because, say, the BIOS or an SMI started the host without changing
	 * the command ring pointers.
	 */
	xhci_set_cmd_ring_deq(xhci);
}

/*
 * Disable port wake bits if do_wakeup is not set.
 *
 * Also clear a possible internal port wake state left hanging for ports that
 * detected termination but never successfully enumerated (trained to 0U).
 * Internal wake causes immediate xHCI wake after suspend. PORT_CSC write done
 * at enumeration clears this wake, force one here as well for unconnected ports
 */

static void xhci_disable_hub_port_wake(struct xhci_hcd *xhci,
				       struct xhci_hub *rhub,
				       bool do_wakeup)
{
	unsigned long flags;
	u32 t1, t2, portsc;
	int i;

	spin_lock_irqsave(&xhci->lock, flags);

	for (i = 0; i < rhub->num_ports; i++) {
		portsc = readl(rhub->ports[i]->addr);
		t1 = xhci_port_state_to_neutral(portsc);
		t2 = t1;

		/* clear wake bits if do_wake is not set */
		if (!do_wakeup)
			t2 &= ~PORT_WAKE_BITS;

		/* Don't touch csc bit if connected or connect change is set */
		if (!(portsc & (PORT_CSC | PORT_CONNECT)))
			t2 |= PORT_CSC;

		if (t1 != t2) {
			writel(t2, rhub->ports[i]->addr);
			xhci_dbg(xhci, "config port %d-%d wake bits, portsc: 0x%x, write: 0x%x\n",
				 rhub->hcd->self.busnum, i + 1, portsc, t2);
		}
	}
	spin_unlock_irqrestore(&xhci->lock, flags);
}

static bool xhci_pending_portevent(struct xhci_hcd *xhci)
{
	struct xhci_port	**ports;
	int			port_index;
	u32			status;
	u32			portsc;

	status = readl(&xhci->op_regs->status);
	if (status & STS_EINT)
		return true;
	/*
	 * Checking STS_EINT is not enough as there is a lag between a change
	 * bit being set and the Port Status Change Event that it generated
	 * being written to the Event Ring. See note in xhci 1.1 section 4.19.2.
	 */

	port_index = xhci->usb2_rhub.num_ports;
	ports = xhci->usb2_rhub.ports;
	while (port_index--) {
		portsc = readl(ports[port_index]->addr);
		if (portsc & PORT_CHANGE_MASK ||
		    (portsc & PORT_PLS_MASK) == XDEV_RESUME)
			return true;
	}
	port_index = xhci->usb3_rhub.num_ports;
	ports = xhci->usb3_rhub.ports;
	while (port_index--) {
		portsc = readl(ports[port_index]->addr);
		if (portsc & PORT_CHANGE_MASK ||
		    (portsc & PORT_PLS_MASK) == XDEV_RESUME)
			return true;
	}
	return false;
}

/*
 * Stop HC (not bus-specific)
 *
 * This is called when the machine transition into S3/S4 mode.
 *
 */
int xhci_suspend(struct xhci_hcd *xhci, bool do_wakeup)
{
	int			rc = 0;
	unsigned int		delay = XHCI_MAX_HALT_USEC * 2;
	struct usb_hcd		*hcd = xhci_to_hcd(xhci);
	u32			command;
	u32			res;

	if (!hcd->state)
		return 0;

	if (hcd->state != HC_STATE_SUSPENDED ||
			xhci->shared_hcd->state != HC_STATE_SUSPENDED)
		return -EINVAL;

	/* Clear root port wake on bits if wakeup not allowed. */
	xhci_disable_hub_port_wake(xhci, &xhci->usb3_rhub, do_wakeup);
	xhci_disable_hub_port_wake(xhci, &xhci->usb2_rhub, do_wakeup);

	if (!HCD_HW_ACCESSIBLE(hcd))
		return 0;

	xhci_dbc_suspend(xhci);

	/* Don't poll the roothubs on bus suspend. */
	xhci_dbg(xhci, "%s: stopping port polling.\n", __func__);
	clear_bit(HCD_FLAG_POLL_RH, &hcd->flags);
	del_timer_sync(&hcd->rh_timer);
	clear_bit(HCD_FLAG_POLL_RH, &xhci->shared_hcd->flags);
	del_timer_sync(&xhci->shared_hcd->rh_timer);

	if (xhci->quirks & XHCI_SUSPEND_DELAY)
		usleep_range(1000, 1500);

	spin_lock_irq(&xhci->lock);
	clear_bit(HCD_FLAG_HW_ACCESSIBLE, &hcd->flags);
	clear_bit(HCD_FLAG_HW_ACCESSIBLE, &xhci->shared_hcd->flags);
	/* step 1: stop endpoint */
	/* skipped assuming that port suspend has done */

	/* step 2: clear Run/Stop bit */
	command = readl(&xhci->op_regs->command);
	command &= ~CMD_RUN;
	writel(command, &xhci->op_regs->command);

	/* Some chips from Fresco Logic need an extraordinary delay */
	delay *= (xhci->quirks & XHCI_SLOW_SUSPEND) ? 10 : 1;

	if (xhci_handshake(&xhci->op_regs->status,
		      STS_HALT, STS_HALT, delay)) {
		xhci_warn(xhci, "WARN: xHC CMD_RUN timeout\n");
		spin_unlock_irq(&xhci->lock);
		return -ETIMEDOUT;
	}
	xhci_clear_command_ring(xhci);

	/* step 3: save registers */
	xhci_save_registers(xhci);

	/* step 4: set CSS flag */
	command = readl(&xhci->op_regs->command);
	command |= CMD_CSS;
	writel(command, &xhci->op_regs->command);
	xhci->broken_suspend = 0;
	if (xhci_handshake(&xhci->op_regs->status,
				STS_SAVE, 0, 20 * 1000)) {
	/*
	 * AMD SNPS xHC 3.0 occasionally does not clear the
	 * SSS bit of USBSTS and when driver tries to poll
	 * to see if the xHC clears BIT(8) which never happens
	 * and driver assumes that controller is not responding
	 * and times out. To workaround this, its good to check
	 * if SRE and HCE bits are not set (as per xhci
	 * Section 5.4.2) and bypass the timeout.
	 */
		res = readl(&xhci->op_regs->status);
		if ((xhci->quirks & XHCI_SNPS_BROKEN_SUSPEND) &&
		    (((res & STS_SRE) == 0) &&
				((res & STS_HCE) == 0))) {
			xhci->broken_suspend = 1;
		} else {
			xhci_warn(xhci, "WARN: xHC save state timeout\n");
			spin_unlock_irq(&xhci->lock);
			return -ETIMEDOUT;
		}
	}
	spin_unlock_irq(&xhci->lock);

	/*
	 * Deleting Compliance Mode Recovery Timer because the xHCI Host
	 * is about to be suspended.
	 */
	if ((xhci->quirks & XHCI_COMP_MODE_QUIRK) &&
			(!(xhci_all_ports_seen_u0(xhci)))) {
		del_timer_sync(&xhci->comp_mode_recovery_timer);
		xhci_dbg_trace(xhci, trace_xhci_dbg_quirks,
				"%s: compliance mode recovery timer deleted",
				__func__);
	}

	/* step 5: remove core well power */
	/* synchronize irq when using MSI-X */
	xhci_msix_sync_irqs(xhci);

	return rc;
}
EXPORT_SYMBOL_GPL(xhci_suspend);

/*
 * start xHC (not bus-specific)
 *
 * This is called when the machine transition from S3/S4 mode.
 *
 */
int xhci_resume(struct xhci_hcd *xhci, bool hibernated)
{
	u32			command, temp = 0;
	struct usb_hcd		*hcd = xhci_to_hcd(xhci);
	struct usb_hcd		*secondary_hcd;
	int			retval = 0;
	bool			comp_timer_running = false;
	bool			pending_portevent = false;

	if (!hcd->state)
		return 0;

	/* Wait a bit if either of the roothubs need to settle from the
	 * transition into bus suspend.
	 */

	if (time_before(jiffies, xhci->usb2_rhub.bus_state.next_statechange) ||
	    time_before(jiffies, xhci->usb3_rhub.bus_state.next_statechange))
		msleep(100);

	set_bit(HCD_FLAG_HW_ACCESSIBLE, &hcd->flags);
	set_bit(HCD_FLAG_HW_ACCESSIBLE, &xhci->shared_hcd->flags);

	spin_lock_irq(&xhci->lock);
	if ((xhci->quirks & XHCI_RESET_ON_RESUME) || xhci->broken_suspend)
		hibernated = true;

	if (!hibernated) {
		/*
		 * Some controllers might lose power during suspend, so wait
		 * for controller not ready bit to clear, just as in xHC init.
		 */
		retval = xhci_handshake(&xhci->op_regs->status,
					STS_CNR, 0, 10 * 1000 * 1000);
		if (retval) {
			xhci_warn(xhci, "Controller not ready at resume %d\n",
				  retval);
			spin_unlock_irq(&xhci->lock);
			return retval;
		}
		/* step 1: restore register */
		xhci_restore_registers(xhci);
		/* step 2: initialize command ring buffer */
		xhci_set_cmd_ring_deq(xhci);
		/* step 3: restore state and start state*/
		/* step 3: set CRS flag */
		command = readl(&xhci->op_regs->command);
		command |= CMD_CRS;
		writel(command, &xhci->op_regs->command);
		/*
		 * Some controllers take up to 55+ ms to complete the controller
		 * restore so setting the timeout to 100ms. Xhci specification
		 * doesn't mention any timeout value.
		 */
		if (xhci_handshake(&xhci->op_regs->status,
			      STS_RESTORE, 0, 100 * 1000)) {
			xhci_warn(xhci, "WARN: xHC restore state timeout\n");
			spin_unlock_irq(&xhci->lock);
			return -ETIMEDOUT;
		}
		temp = readl(&xhci->op_regs->status);
	}

	/* If restore operation fails, re-initialize the HC during resume */
	if ((temp & STS_SRE) || hibernated) {

		if ((xhci->quirks & XHCI_COMP_MODE_QUIRK) &&
				!(xhci_all_ports_seen_u0(xhci))) {
			del_timer_sync(&xhci->comp_mode_recovery_timer);
			xhci_dbg_trace(xhci, trace_xhci_dbg_quirks,
				"Compliance Mode Recovery Timer deleted!");
		}

		/* Let the USB core know _both_ roothubs lost power. */
		usb_root_hub_lost_power(xhci->main_hcd->self.root_hub);
		usb_root_hub_lost_power(xhci->shared_hcd->self.root_hub);

		xhci_dbg(xhci, "Stop HCD\n");
		xhci_halt(xhci);
		xhci_zero_64b_regs(xhci);
		retval = xhci_reset(xhci);
		spin_unlock_irq(&xhci->lock);
		if (retval)
			return retval;
		xhci_cleanup_msix(xhci);

		xhci_dbg(xhci, "// Disabling event ring interrupts\n");
		temp = readl(&xhci->op_regs->status);
		writel((temp & ~0x1fff) | STS_EINT, &xhci->op_regs->status);
		temp = readl(&xhci->ir_set->irq_pending);
		writel(ER_IRQ_DISABLE(temp), &xhci->ir_set->irq_pending);

		xhci_dbg(xhci, "cleaning up memory\n");
		xhci_mem_cleanup(xhci);
		xhci_debugfs_exit(xhci);
		xhci_dbg(xhci, "xhci_stop completed - status = %x\n",
			    readl(&xhci->op_regs->status));

		/* USB core calls the PCI reinit and start functions twice:
		 * first with the primary HCD, and then with the secondary HCD.
		 * If we don't do the same, the host will never be started.
		 */
		if (!usb_hcd_is_primary_hcd(hcd))
			secondary_hcd = hcd;
		else
			secondary_hcd = xhci->shared_hcd;

		xhci_dbg(xhci, "Initialize the xhci_hcd\n");
		retval = xhci_init(hcd->primary_hcd);
		if (retval)
			return retval;
		comp_timer_running = true;

		xhci_dbg(xhci, "Start the primary HCD\n");
		retval = xhci_run(hcd->primary_hcd);
		if (!retval) {
			xhci_dbg(xhci, "Start the secondary HCD\n");
			retval = xhci_run(secondary_hcd);
		}
		hcd->state = HC_STATE_SUSPENDED;
		xhci->shared_hcd->state = HC_STATE_SUSPENDED;
		goto done;
	}

	/* step 4: set Run/Stop bit */
	command = readl(&xhci->op_regs->command);
	command |= CMD_RUN;
	writel(command, &xhci->op_regs->command);
	xhci_handshake(&xhci->op_regs->status, STS_HALT,
		  0, 250 * 1000);

	/* step 5: walk topology and initialize portsc,
	 * portpmsc and portli
	 */
	/* this is done in bus_resume */

	/* step 6: restart each of the previously
	 * Running endpoints by ringing their doorbells
	 */

	spin_unlock_irq(&xhci->lock);

	xhci_dbc_resume(xhci);

 done:
	if (retval == 0) {
		/*
		 * Resume roothubs only if there are pending events.
		 * USB 3 devices resend U3 LFPS wake after a 100ms delay if
		 * the first wake signalling failed, give it that chance.
		 */
		pending_portevent = xhci_pending_portevent(xhci);
		if (!pending_portevent) {
			msleep(120);
			pending_portevent = xhci_pending_portevent(xhci);
		}

		if (pending_portevent) {
			usb_hcd_resume_root_hub(xhci->shared_hcd);
			usb_hcd_resume_root_hub(hcd);
		}
	}
	/*
	 * If system is subject to the Quirk, Compliance Mode Timer needs to
	 * be re-initialized Always after a system resume. Ports are subject
	 * to suffer the Compliance Mode issue again. It doesn't matter if
	 * ports have entered previously to U0 before system's suspension.
	 */
	if ((xhci->quirks & XHCI_COMP_MODE_QUIRK) && !comp_timer_running)
		compliance_mode_recovery_timer_init(xhci);

	if (xhci->quirks & XHCI_ASMEDIA_MODIFY_FLOWCONTROL)
		usb_asmedia_modifyflowcontrol(to_pci_dev(hcd->self.controller));

	/* Re-enable port polling. */
	xhci_dbg(xhci, "%s: starting port polling.\n", __func__);
	set_bit(HCD_FLAG_POLL_RH, &xhci->shared_hcd->flags);
	usb_hcd_poll_rh_status(xhci->shared_hcd);
	set_bit(HCD_FLAG_POLL_RH, &hcd->flags);
	usb_hcd_poll_rh_status(hcd);

	return retval;
}
EXPORT_SYMBOL_GPL(xhci_resume);
#endif	/* CONFIG_PM */

/*-------------------------------------------------------------------------*/

/*
 * Bypass the DMA mapping if URB is suitable for Immediate Transfer (IDT),
 * we'll copy the actual data into the TRB address register. This is limited to
 * transfers up to 8 bytes on output endpoints of any kind with wMaxPacketSize
 * >= 8 bytes. If suitable for IDT only one Transfer TRB per TD is allowed.
 */
static int xhci_map_urb_for_dma(struct usb_hcd *hcd, struct urb *urb,
				gfp_t mem_flags)
{
	if (xhci_urb_suitable_for_idt(urb))
		return 0;

	return usb_hcd_map_urb_for_dma(hcd, urb, mem_flags);
}

/*
 * xhci_get_endpoint_index - Used for passing endpoint bitmasks between the core and
 * HCDs.  Find the index for an endpoint given its descriptor.  Use the return
 * value to right shift 1 for the bitmask.
 *
 * Index  = (epnum * 2) + direction - 1,
 * where direction = 0 for OUT, 1 for IN.
 * For control endpoints, the IN index is used (OUT index is unused), so
 * index = (epnum * 2) + direction - 1 = (epnum * 2) + 1 - 1 = (epnum * 2)
 */
unsigned int xhci_get_endpoint_index(struct usb_endpoint_descriptor *desc)
{
	unsigned int index;
	if (usb_endpoint_xfer_control(desc))
		index = (unsigned int) (usb_endpoint_num(desc)*2);
	else
		index = (unsigned int) (usb_endpoint_num(desc)*2) +
			(usb_endpoint_dir_in(desc) ? 1 : 0) - 1;
	return index;
}
EXPORT_SYMBOL_GPL(xhci_get_endpoint_index);

/* The reverse operation to xhci_get_endpoint_index. Calculate the USB endpoint
 * address from the XHCI endpoint index.
 */
unsigned int xhci_get_endpoint_address(unsigned int ep_index)
{
	unsigned int number = DIV_ROUND_UP(ep_index, 2);
	unsigned int direction = ep_index % 2 ? USB_DIR_OUT : USB_DIR_IN;
	return direction | number;
}

/* Find the flag for this endpoint (for use in the control context).  Use the
 * endpoint index to create a bitmask.  The slot context is bit 0, endpoint 0 is
 * bit 1, etc.
 */
static unsigned int xhci_get_endpoint_flag(struct usb_endpoint_descriptor *desc)
{
	return 1 << (xhci_get_endpoint_index(desc) + 1);
}

/* Compute the last valid endpoint context index.  Basically, this is the
 * endpoint index plus one.  For slot contexts with more than valid endpoint,
 * we find the most significant bit set in the added contexts flags.
 * e.g. ep 1 IN (with epnum 0x81) => added_ctxs = 0b1000
 * fls(0b1000) = 4, but the endpoint context index is 3, so subtract one.
 */
unsigned int xhci_last_valid_endpoint(u32 added_ctxs)
{
	return fls(added_ctxs) - 1;
}

/* Returns 1 if the arguments are OK;
 * returns 0 this is a root hub; returns -EINVAL for NULL pointers.
 */
static int xhci_check_args(struct usb_hcd *hcd, struct usb_device *udev,
		struct usb_host_endpoint *ep, int check_ep, bool check_virt_dev,
		const char *func) {
	struct xhci_hcd	*xhci;
	struct xhci_virt_device	*virt_dev;

	if (!hcd || (check_ep && !ep) || !udev) {
		pr_debug("xHCI %s called with invalid args\n", func);
		return -EINVAL;
	}
	if (!udev->parent) {
		pr_debug("xHCI %s called for root hub\n", func);
		return 0;
	}

	xhci = hcd_to_xhci(hcd);
	if (check_virt_dev) {
		if (!udev->slot_id || !xhci->devs[udev->slot_id]) {
			xhci_dbg(xhci, "xHCI %s called with unaddressed device\n",
					func);
			return -EINVAL;
		}

		virt_dev = xhci->devs[udev->slot_id];
		if (virt_dev->udev != udev) {
			xhci_dbg(xhci, "xHCI %s called with udev and "
					  "virt_dev does not match\n", func);
			return -EINVAL;
		}
	}

	if (xhci->xhc_state & XHCI_STATE_HALTED)
		return -ENODEV;

	return 1;
}

static int xhci_configure_endpoint(struct xhci_hcd *xhci,
		struct usb_device *udev, struct xhci_command *command,
		bool ctx_change, bool must_succeed);

/*
 * Full speed devices may have a max packet size greater than 8 bytes, but the
 * USB core doesn't know that until it reads the first 8 bytes of the
 * descriptor.  If the usb_device's max packet size changes after that point,
 * we need to issue an evaluate context command and wait on it.
 */
static int xhci_check_maxpacket(struct xhci_hcd *xhci, unsigned int slot_id,
		unsigned int ep_index, struct urb *urb)
{
	struct xhci_container_ctx *out_ctx;
	struct xhci_input_control_ctx *ctrl_ctx;
	struct xhci_ep_ctx *ep_ctx;
	struct xhci_command *command;
	int max_packet_size;
	int hw_max_packet_size;
	int ret = 0;

	out_ctx = xhci->devs[slot_id]->out_ctx;
	ep_ctx = xhci_get_ep_ctx(xhci, out_ctx, ep_index);
	hw_max_packet_size = MAX_PACKET_DECODED(le32_to_cpu(ep_ctx->ep_info2));
	max_packet_size = usb_endpoint_maxp(&urb->dev->ep0.desc);
	if (hw_max_packet_size != max_packet_size) {
		xhci_dbg_trace(xhci,  trace_xhci_dbg_context_change,
				"Max Packet Size for ep 0 changed.");
		xhci_dbg_trace(xhci,  trace_xhci_dbg_context_change,
				"Max packet size in usb_device = %d",
				max_packet_size);
		xhci_dbg_trace(xhci,  trace_xhci_dbg_context_change,
				"Max packet size in xHCI HW = %d",
				hw_max_packet_size);
		xhci_dbg_trace(xhci,  trace_xhci_dbg_context_change,
				"Issuing evaluate context command.");

		/* Set up the input context flags for the command */
		/* FIXME: This won't work if a non-default control endpoint
		 * changes max packet sizes.
		 */

		command = xhci_alloc_command(xhci, true, GFP_KERNEL);
		if (!command)
			return -ENOMEM;

		command->in_ctx = xhci->devs[slot_id]->in_ctx;
		ctrl_ctx = xhci_get_input_control_ctx(command->in_ctx);
		if (!ctrl_ctx) {
			xhci_warn(xhci, "%s: Could not get input context, bad type.\n",
					__func__);
			ret = -ENOMEM;
			goto command_cleanup;
		}
		/* Set up the modified control endpoint 0 */
		xhci_endpoint_copy(xhci, xhci->devs[slot_id]->in_ctx,
				xhci->devs[slot_id]->out_ctx, ep_index);

		ep_ctx = xhci_get_ep_ctx(xhci, command->in_ctx, ep_index);
		ep_ctx->ep_info &= cpu_to_le32(~EP_STATE_MASK);/* must clear */
		ep_ctx->ep_info2 &= cpu_to_le32(~MAX_PACKET_MASK);
		ep_ctx->ep_info2 |= cpu_to_le32(MAX_PACKET(max_packet_size));

		ctrl_ctx->add_flags = cpu_to_le32(EP0_FLAG);
		ctrl_ctx->drop_flags = 0;

		ret = xhci_configure_endpoint(xhci, urb->dev, command,
				true, false);

		/* Clean up the input context for later use by bandwidth
		 * functions.
		 */
		ctrl_ctx->add_flags = cpu_to_le32(SLOT_FLAG);
command_cleanup:
		kfree(command->completion);
		kfree(command);
	}
	return ret;
}

/*
 * non-error returns are a promise to giveback() the urb later
 * we drop ownership so next owner (or urb unlink) can get it
 */
static int xhci_urb_enqueue(struct usb_hcd *hcd, struct urb *urb, gfp_t mem_flags)
{
	struct xhci_hcd *xhci = hcd_to_xhci(hcd);
	unsigned long flags;
	int ret = 0;
	unsigned int slot_id, ep_index;
	unsigned int *ep_state;
	struct urb_priv	*urb_priv;
	int num_tds;

	if (!urb || xhci_check_args(hcd, urb->dev, urb->ep,
					true, true, __func__) <= 0)
		return -EINVAL;

	slot_id = urb->dev->slot_id;
	ep_index = xhci_get_endpoint_index(&urb->ep->desc);
	ep_state = &xhci->devs[slot_id]->eps[ep_index].ep_state;

	if (!HCD_HW_ACCESSIBLE(hcd)) {
		if (!in_interrupt())
			xhci_dbg(xhci, "urb submitted during PCI suspend\n");
		return -ESHUTDOWN;
	}
	if (xhci->devs[slot_id]->flags & VDEV_PORT_ERROR) {
		xhci_dbg(xhci, "Can't queue urb, port error, link inactive\n");
		return -ENODEV;
	}

	if (xhci_vendor_usb_offload_skip_urb(xhci, urb)) {
		xhci_dbg(xhci, "skip urb for usb offload\n");
		return -EOPNOTSUPP;
	}

	if (usb_endpoint_xfer_isoc(&urb->ep->desc))
		num_tds = urb->number_of_packets;
	else if (usb_endpoint_is_bulk_out(&urb->ep->desc) &&
	    urb->transfer_buffer_length > 0 &&
	    urb->transfer_flags & URB_ZERO_PACKET &&
	    !(urb->transfer_buffer_length % usb_endpoint_maxp(&urb->ep->desc)))
		num_tds = 2;
	else
		num_tds = 1;

	urb_priv = kzalloc(struct_size(urb_priv, td, num_tds), mem_flags);
	if (!urb_priv)
		return -ENOMEM;

	urb_priv->num_tds = num_tds;
	urb_priv->num_tds_done = 0;
	urb->hcpriv = urb_priv;

	trace_xhci_urb_enqueue(urb);

	if (usb_endpoint_xfer_control(&urb->ep->desc)) {
		/* Check to see if the max packet size for the default control
		 * endpoint changed during FS device enumeration
		 */
		if (urb->dev->speed == USB_SPEED_FULL) {
			ret = xhci_check_maxpacket(xhci, slot_id,
					ep_index, urb);
			if (ret < 0) {
				xhci_urb_free_priv(urb_priv);
				urb->hcpriv = NULL;
				return ret;
			}
		}
	}

	spin_lock_irqsave(&xhci->lock, flags);

	if (xhci->xhc_state & XHCI_STATE_DYING) {
		xhci_dbg(xhci, "Ep 0x%x: URB %p submitted for non-responsive xHCI host.\n",
			 urb->ep->desc.bEndpointAddress, urb);
		ret = -ESHUTDOWN;
		goto free_priv;
	}
	if (*ep_state & (EP_GETTING_STREAMS | EP_GETTING_NO_STREAMS)) {
		xhci_warn(xhci, "WARN: Can't enqueue URB, ep in streams transition state %x\n",
			  *ep_state);
		ret = -EINVAL;
		goto free_priv;
	}
	if (*ep_state & EP_SOFT_CLEAR_TOGGLE) {
		xhci_warn(xhci, "Can't enqueue URB while manually clearing toggle\n");
		ret = -EINVAL;
		goto free_priv;
	}

	switch (usb_endpoint_type(&urb->ep->desc)) {

	case USB_ENDPOINT_XFER_CONTROL:
		ret = xhci_queue_ctrl_tx(xhci, GFP_ATOMIC, urb,
					 slot_id, ep_index);
		break;
	case USB_ENDPOINT_XFER_BULK:
		ret = xhci_queue_bulk_tx(xhci, GFP_ATOMIC, urb,
					 slot_id, ep_index);
		break;
	case USB_ENDPOINT_XFER_INT:
		ret = xhci_queue_intr_tx(xhci, GFP_ATOMIC, urb,
				slot_id, ep_index);
		break;
	case USB_ENDPOINT_XFER_ISOC:
		ret = xhci_queue_isoc_tx_prepare(xhci, GFP_ATOMIC, urb,
				slot_id, ep_index);
	}

	if (ret) {
free_priv:
		xhci_urb_free_priv(urb_priv);
		urb->hcpriv = NULL;
	}
	spin_unlock_irqrestore(&xhci->lock, flags);
	return ret;
}

/*
 * Remove the URB's TD from the endpoint ring.  This may cause the HC to stop
 * USB transfers, potentially stopping in the middle of a TRB buffer.  The HC
 * should pick up where it left off in the TD, unless a Set Transfer Ring
 * Dequeue Pointer is issued.
 *
 * The TRBs that make up the buffers for the canceled URB will be "removed" from
 * the ring.  Since the ring is a contiguous structure, they can't be physically
 * removed.  Instead, there are two options:
 *
 *  1) If the HC is in the middle of processing the URB to be canceled, we
 *     simply move the ring's dequeue pointer past those TRBs using the Set
 *     Transfer Ring Dequeue Pointer command.  This will be the common case,
 *     when drivers timeout on the last submitted URB and attempt to cancel.
 *
 *  2) If the HC is in the middle of a different TD, we turn the TRBs into a
 *     series of 1-TRB transfer no-op TDs.  (No-ops shouldn't be chained.)  The
 *     HC will need to invalidate the any TRBs it has cached after the stop
 *     endpoint command, as noted in the xHCI 0.95 errata.
 *
 *  3) The TD may have completed by the time the Stop Endpoint Command
 *     completes, so software needs to handle that case too.
 *
 * This function should protect against the TD enqueueing code ringing the
 * doorbell while this code is waiting for a Stop Endpoint command to complete.
 * It also needs to account for multiple cancellations on happening at the same
 * time for the same endpoint.
 *
 * Note that this function can be called in any context, or so says
 * usb_hcd_unlink_urb()
 */
static int xhci_urb_dequeue(struct usb_hcd *hcd, struct urb *urb, int status)
{
	unsigned long flags;
	int ret, i;
	u32 temp;
	struct xhci_hcd *xhci;
	struct urb_priv	*urb_priv;
	struct xhci_td *td;
	unsigned int ep_index;
	struct xhci_ring *ep_ring;
	struct xhci_virt_ep *ep;
	struct xhci_command *command;
	struct xhci_virt_device *vdev;

	xhci = hcd_to_xhci(hcd);
	spin_lock_irqsave(&xhci->lock, flags);

	trace_xhci_urb_dequeue(urb);

	/* Make sure the URB hasn't completed or been unlinked already */
	ret = usb_hcd_check_unlink_urb(hcd, urb, status);
	if (ret)
		goto done;

	/* give back URB now if we can't queue it for cancel */
	vdev = xhci->devs[urb->dev->slot_id];
	urb_priv = urb->hcpriv;
	if (!vdev || !urb_priv)
		goto err_giveback;

	ep_index = xhci_get_endpoint_index(&urb->ep->desc);
	ep = &vdev->eps[ep_index];
	ep_ring = xhci_urb_to_transfer_ring(xhci, urb);
	if (!ep || !ep_ring)
		goto err_giveback;

	/* If xHC is dead take it down and return ALL URBs in xhci_hc_died() */
	temp = readl(&xhci->op_regs->status);
	if (temp == ~(u32)0 || xhci->xhc_state & XHCI_STATE_DYING) {
		xhci_hc_died(xhci);
		goto done;
	}

	/*
	 * check ring is not re-allocated since URB was enqueued. If it is, then
	 * make sure none of the ring related pointers in this URB private data
	 * are touched, such as td_list, otherwise we overwrite freed data
	 */
	if (!td_on_ring(&urb_priv->td[0], ep_ring)) {
		xhci_err(xhci, "Canceled URB td not found on endpoint ring");
		for (i = urb_priv->num_tds_done; i < urb_priv->num_tds; i++) {
			td = &urb_priv->td[i];
			if (!list_empty(&td->cancelled_td_list))
				list_del_init(&td->cancelled_td_list);
		}
		goto err_giveback;
	}

	if (xhci->xhc_state & XHCI_STATE_HALTED) {
		xhci_dbg_trace(xhci, trace_xhci_dbg_cancel_urb,
				"HC halted, freeing TD manually.");
		for (i = urb_priv->num_tds_done;
		     i < urb_priv->num_tds;
		     i++) {
			td = &urb_priv->td[i];
			if (!list_empty(&td->td_list))
				list_del_init(&td->td_list);
			if (!list_empty(&td->cancelled_td_list))
				list_del_init(&td->cancelled_td_list);
		}
		goto err_giveback;
	}

	i = urb_priv->num_tds_done;
	if (i < urb_priv->num_tds)
		xhci_dbg_trace(xhci, trace_xhci_dbg_cancel_urb,
				"Cancel URB %p, dev %s, ep 0x%x, "
				"starting at offset 0x%llx",
				urb, urb->dev->devpath,
				urb->ep->desc.bEndpointAddress,
				(unsigned long long) xhci_trb_virt_to_dma(
					urb_priv->td[i].start_seg,
					urb_priv->td[i].first_trb));

	for (; i < urb_priv->num_tds; i++) {
		td = &urb_priv->td[i];
		/* TD can already be on cancelled list if ep halted on it */
		if (list_empty(&td->cancelled_td_list)) {
			td->cancel_status = TD_DIRTY;
			list_add_tail(&td->cancelled_td_list,
				      &ep->cancelled_td_list);
		}
	}

	/* Queue a stop endpoint command, but only if this is
	 * the first cancellation to be handled.
	 */
	if (!(ep->ep_state & EP_STOP_CMD_PENDING)) {
		command = xhci_alloc_command(xhci, false, GFP_ATOMIC);
		if (!command) {
			ret = -ENOMEM;
			goto done;
		}
		ep->ep_state |= EP_STOP_CMD_PENDING;
		ep->stop_cmd_timer.expires = jiffies +
			XHCI_STOP_EP_CMD_TIMEOUT * HZ;
		add_timer(&ep->stop_cmd_timer);
		xhci_queue_stop_endpoint(xhci, command, urb->dev->slot_id,
					 ep_index, 0);
		xhci_ring_cmd_db(xhci);
	}
done:
	spin_unlock_irqrestore(&xhci->lock, flags);
	return ret;

err_giveback:
	if (urb_priv)
		xhci_urb_free_priv(urb_priv);
	usb_hcd_unlink_urb_from_ep(hcd, urb);
	spin_unlock_irqrestore(&xhci->lock, flags);
	usb_hcd_giveback_urb(hcd, urb, -ESHUTDOWN);
	return ret;
}

/* Drop an endpoint from a new bandwidth configuration for this device.
 * Only one call to this function is allowed per endpoint before
 * check_bandwidth() or reset_bandwidth() must be called.
 * A call to xhci_drop_endpoint() followed by a call to xhci_add_endpoint() will
 * add the endpoint to the schedule with possibly new parameters denoted by a
 * different endpoint descriptor in usb_host_endpoint.
 * A call to xhci_add_endpoint() followed by a call to xhci_drop_endpoint() is
 * not allowed.
 *
 * The USB core will not allow URBs to be queued to an endpoint that is being
 * disabled, so there's no need for mutual exclusion to protect
 * the xhci->devs[slot_id] structure.
 */
int xhci_drop_endpoint(struct usb_hcd *hcd, struct usb_device *udev,
		       struct usb_host_endpoint *ep)
{
	struct xhci_hcd *xhci;
	struct xhci_container_ctx *in_ctx, *out_ctx;
	struct xhci_input_control_ctx *ctrl_ctx;
	unsigned int ep_index;
	struct xhci_ep_ctx *ep_ctx;
	u32 drop_flag;
	u32 new_add_flags, new_drop_flags;
	int ret;

	ret = xhci_check_args(hcd, udev, ep, 1, true, __func__);
	if (ret <= 0)
		return ret;
	xhci = hcd_to_xhci(hcd);
	if (xhci->xhc_state & XHCI_STATE_DYING)
		return -ENODEV;

	xhci_dbg(xhci, "%s called for udev %p\n", __func__, udev);
	drop_flag = xhci_get_endpoint_flag(&ep->desc);
	if (drop_flag == SLOT_FLAG || drop_flag == EP0_FLAG) {
		xhci_dbg(xhci, "xHCI %s - can't drop slot or ep 0 %#x\n",
				__func__, drop_flag);
		return 0;
	}

	in_ctx = xhci->devs[udev->slot_id]->in_ctx;
	out_ctx = xhci->devs[udev->slot_id]->out_ctx;
	ctrl_ctx = xhci_get_input_control_ctx(in_ctx);
	if (!ctrl_ctx) {
		xhci_warn(xhci, "%s: Could not get input context, bad type.\n",
				__func__);
		return 0;
	}

	ep_index = xhci_get_endpoint_index(&ep->desc);
	ep_ctx = xhci_get_ep_ctx(xhci, out_ctx, ep_index);
	/* If the HC already knows the endpoint is disabled,
	 * or the HCD has noted it is disabled, ignore this request
	 */
	if ((GET_EP_CTX_STATE(ep_ctx) == EP_STATE_DISABLED) ||
	    le32_to_cpu(ctrl_ctx->drop_flags) &
	    xhci_get_endpoint_flag(&ep->desc)) {
		/* Do not warn when called after a usb_device_reset */
		if (xhci->devs[udev->slot_id]->eps[ep_index].ring != NULL)
			xhci_warn(xhci, "xHCI %s called with disabled ep %p\n",
				  __func__, ep);
		return 0;
	}

	ctrl_ctx->drop_flags |= cpu_to_le32(drop_flag);
	new_drop_flags = le32_to_cpu(ctrl_ctx->drop_flags);

	ctrl_ctx->add_flags &= cpu_to_le32(~drop_flag);
	new_add_flags = le32_to_cpu(ctrl_ctx->add_flags);

	xhci_debugfs_remove_endpoint(xhci, xhci->devs[udev->slot_id], ep_index);

	xhci_endpoint_zero(xhci, xhci->devs[udev->slot_id], ep);

	xhci_dbg(xhci, "drop ep 0x%x, slot id %d, new drop flags = %#x, new add flags = %#x\n",
			(unsigned int) ep->desc.bEndpointAddress,
			udev->slot_id,
			(unsigned int) new_drop_flags,
			(unsigned int) new_add_flags);
	return 0;
}
EXPORT_SYMBOL_GPL(xhci_drop_endpoint);

/* Add an endpoint to a new possible bandwidth configuration for this device.
 * Only one call to this function is allowed per endpoint before
 * check_bandwidth() or reset_bandwidth() must be called.
 * A call to xhci_drop_endpoint() followed by a call to xhci_add_endpoint() will
 * add the endpoint to the schedule with possibly new parameters denoted by a
 * different endpoint descriptor in usb_host_endpoint.
 * A call to xhci_add_endpoint() followed by a call to xhci_drop_endpoint() is
 * not allowed.
 *
 * The USB core will not allow URBs to be queued to an endpoint until the
 * configuration or alt setting is installed in the device, so there's no need
 * for mutual exclusion to protect the xhci->devs[slot_id] structure.
 */
int xhci_add_endpoint(struct usb_hcd *hcd, struct usb_device *udev,
		      struct usb_host_endpoint *ep)
{
	struct xhci_hcd *xhci;
	struct xhci_container_ctx *in_ctx;
	unsigned int ep_index;
	struct xhci_input_control_ctx *ctrl_ctx;
	struct xhci_ep_ctx *ep_ctx;
	u32 added_ctxs;
	u32 new_add_flags, new_drop_flags;
	struct xhci_virt_device *virt_dev;
	int ret = 0;

	ret = xhci_check_args(hcd, udev, ep, 1, true, __func__);
	if (ret <= 0) {
		/* So we won't queue a reset ep command for a root hub */
		ep->hcpriv = NULL;
		return ret;
	}
	xhci = hcd_to_xhci(hcd);
	if (xhci->xhc_state & XHCI_STATE_DYING)
		return -ENODEV;

	added_ctxs = xhci_get_endpoint_flag(&ep->desc);
	if (added_ctxs == SLOT_FLAG || added_ctxs == EP0_FLAG) {
		/* FIXME when we have to issue an evaluate endpoint command to
		 * deal with ep0 max packet size changing once we get the
		 * descriptors
		 */
		xhci_dbg(xhci, "xHCI %s - can't add slot or ep 0 %#x\n",
				__func__, added_ctxs);
		return 0;
	}

	virt_dev = xhci->devs[udev->slot_id];
	in_ctx = virt_dev->in_ctx;
	ctrl_ctx = xhci_get_input_control_ctx(in_ctx);
	if (!ctrl_ctx) {
		xhci_warn(xhci, "%s: Could not get input context, bad type.\n",
				__func__);
		return 0;
	}

	ep_index = xhci_get_endpoint_index(&ep->desc);
	/* If this endpoint is already in use, and the upper layers are trying
	 * to add it again without dropping it, reject the addition.
	 */
	if (virt_dev->eps[ep_index].ring &&
			!(le32_to_cpu(ctrl_ctx->drop_flags) & added_ctxs)) {
		xhci_warn(xhci, "Trying to add endpoint 0x%x "
				"without dropping it.\n",
				(unsigned int) ep->desc.bEndpointAddress);
		return -EINVAL;
	}

	/* If the HCD has already noted the endpoint is enabled,
	 * ignore this request.
	 */
	if (le32_to_cpu(ctrl_ctx->add_flags) & added_ctxs) {
		xhci_warn(xhci, "xHCI %s called with enabled ep %p\n",
				__func__, ep);
		return 0;
	}

	/*
	 * Configuration and alternate setting changes must be done in
	 * process context, not interrupt context (or so documenation
	 * for usb_set_interface() and usb_set_configuration() claim).
	 */
	if (xhci_endpoint_init(xhci, virt_dev, udev, ep, GFP_NOIO) < 0) {
		dev_dbg(&udev->dev, "%s - could not initialize ep %#x\n",
				__func__, ep->desc.bEndpointAddress);
		return -ENOMEM;
	}

	ctrl_ctx->add_flags |= cpu_to_le32(added_ctxs);
	new_add_flags = le32_to_cpu(ctrl_ctx->add_flags);

	/* If xhci_endpoint_disable() was called for this endpoint, but the
	 * xHC hasn't been notified yet through the check_bandwidth() call,
	 * this re-adds a new state for the endpoint from the new endpoint
	 * descriptors.  We must drop and re-add this endpoint, so we leave the
	 * drop flags alone.
	 */
	new_drop_flags = le32_to_cpu(ctrl_ctx->drop_flags);

	/* Store the usb_device pointer for later use */
	ep->hcpriv = udev;

	ep_ctx = xhci_get_ep_ctx(xhci, virt_dev->in_ctx, ep_index);
	trace_xhci_add_endpoint(ep_ctx);

	xhci_dbg(xhci, "add ep 0x%x, slot id %d, new drop flags = %#x, new add flags = %#x\n",
			(unsigned int) ep->desc.bEndpointAddress,
			udev->slot_id,
			(unsigned int) new_drop_flags,
			(unsigned int) new_add_flags);
	return 0;
}
EXPORT_SYMBOL_GPL(xhci_add_endpoint);

static void xhci_zero_in_ctx(struct xhci_hcd *xhci, struct xhci_virt_device *virt_dev)
{
	struct xhci_input_control_ctx *ctrl_ctx;
	struct xhci_ep_ctx *ep_ctx;
	struct xhci_slot_ctx *slot_ctx;
	int i;

	ctrl_ctx = xhci_get_input_control_ctx(virt_dev->in_ctx);
	if (!ctrl_ctx) {
		xhci_warn(xhci, "%s: Could not get input context, bad type.\n",
				__func__);
		return;
	}

	/* When a device's add flag and drop flag are zero, any subsequent
	 * configure endpoint command will leave that endpoint's state
	 * untouched.  Make sure we don't leave any old state in the input
	 * endpoint contexts.
	 */
	ctrl_ctx->drop_flags = 0;
	ctrl_ctx->add_flags = 0;
	slot_ctx = xhci_get_slot_ctx(xhci, virt_dev->in_ctx);
	slot_ctx->dev_info &= cpu_to_le32(~LAST_CTX_MASK);
	/* Endpoint 0 is always valid */
	slot_ctx->dev_info |= cpu_to_le32(LAST_CTX(1));
	for (i = 1; i < 31; i++) {
		ep_ctx = xhci_get_ep_ctx(xhci, virt_dev->in_ctx, i);
		ep_ctx->ep_info = 0;
		ep_ctx->ep_info2 = 0;
		ep_ctx->deq = 0;
		ep_ctx->tx_info = 0;
	}
}

static int xhci_configure_endpoint_result(struct xhci_hcd *xhci,
		struct usb_device *udev, u32 *cmd_status)
{
	int ret;

	switch (*cmd_status) {
	case COMP_COMMAND_ABORTED:
	case COMP_COMMAND_RING_STOPPED:
		xhci_warn(xhci, "Timeout while waiting for configure endpoint command\n");
		ret = -ETIME;
		break;
	case COMP_RESOURCE_ERROR:
		dev_warn(&udev->dev,
			 "Not enough host controller resources for new device state.\n");
		ret = -ENOMEM;
		/* FIXME: can we allocate more resources for the HC? */
		break;
	case COMP_BANDWIDTH_ERROR:
	case COMP_SECONDARY_BANDWIDTH_ERROR:
		dev_warn(&udev->dev,
			 "Not enough bandwidth for new device state.\n");
		ret = -ENOSPC;
		/* FIXME: can we go back to the old state? */
		break;
	case COMP_TRB_ERROR:
		/* the HCD set up something wrong */
		dev_warn(&udev->dev, "ERROR: Endpoint drop flag = 0, "
				"add flag = 1, "
				"and endpoint is not disabled.\n");
		ret = -EINVAL;
		break;
	case COMP_INCOMPATIBLE_DEVICE_ERROR:
		dev_warn(&udev->dev,
			 "ERROR: Incompatible device for endpoint configure command.\n");
		ret = -ENODEV;
		break;
	case COMP_SUCCESS:
		xhci_dbg_trace(xhci, trace_xhci_dbg_context_change,
				"Successful Endpoint Configure command");
		ret = 0;
		break;
	default:
		xhci_err(xhci, "ERROR: unexpected command completion code 0x%x.\n",
				*cmd_status);
		ret = -EINVAL;
		break;
	}
	return ret;
}

static int xhci_evaluate_context_result(struct xhci_hcd *xhci,
		struct usb_device *udev, u32 *cmd_status)
{
	int ret;

	switch (*cmd_status) {
	case COMP_COMMAND_ABORTED:
	case COMP_COMMAND_RING_STOPPED:
		xhci_warn(xhci, "Timeout while waiting for evaluate context command\n");
		ret = -ETIME;
		break;
	case COMP_PARAMETER_ERROR:
		dev_warn(&udev->dev,
			 "WARN: xHCI driver setup invalid evaluate context command.\n");
		ret = -EINVAL;
		break;
	case COMP_SLOT_NOT_ENABLED_ERROR:
		dev_warn(&udev->dev,
			"WARN: slot not enabled for evaluate context command.\n");
		ret = -EINVAL;
		break;
	case COMP_CONTEXT_STATE_ERROR:
		dev_warn(&udev->dev,
			"WARN: invalid context state for evaluate context command.\n");
		ret = -EINVAL;
		break;
	case COMP_INCOMPATIBLE_DEVICE_ERROR:
		dev_warn(&udev->dev,
			"ERROR: Incompatible device for evaluate context command.\n");
		ret = -ENODEV;
		break;
	case COMP_MAX_EXIT_LATENCY_TOO_LARGE_ERROR:
		/* Max Exit Latency too large error */
		dev_warn(&udev->dev, "WARN: Max Exit Latency too large\n");
		ret = -EINVAL;
		break;
	case COMP_SUCCESS:
		xhci_dbg_trace(xhci, trace_xhci_dbg_context_change,
				"Successful evaluate context command");
		ret = 0;
		break;
	default:
		xhci_err(xhci, "ERROR: unexpected command completion code 0x%x.\n",
			*cmd_status);
		ret = -EINVAL;
		break;
	}
	return ret;
}

static u32 xhci_count_num_new_endpoints(struct xhci_hcd *xhci,
		struct xhci_input_control_ctx *ctrl_ctx)
{
	u32 valid_add_flags;
	u32 valid_drop_flags;

	/* Ignore the slot flag (bit 0), and the default control endpoint flag
	 * (bit 1).  The default control endpoint is added during the Address
	 * Device command and is never removed until the slot is disabled.
	 */
	valid_add_flags = le32_to_cpu(ctrl_ctx->add_flags) >> 2;
	valid_drop_flags = le32_to_cpu(ctrl_ctx->drop_flags) >> 2;

	/* Use hweight32 to count the number of ones in the add flags, or
	 * number of endpoints added.  Don't count endpoints that are changed
	 * (both added and dropped).
	 */
	return hweight32(valid_add_flags) -
		hweight32(valid_add_flags & valid_drop_flags);
}

static unsigned int xhci_count_num_dropped_endpoints(struct xhci_hcd *xhci,
		struct xhci_input_control_ctx *ctrl_ctx)
{
	u32 valid_add_flags;
	u32 valid_drop_flags;

	valid_add_flags = le32_to_cpu(ctrl_ctx->add_flags) >> 2;
	valid_drop_flags = le32_to_cpu(ctrl_ctx->drop_flags) >> 2;

	return hweight32(valid_drop_flags) -
		hweight32(valid_add_flags & valid_drop_flags);
}

/*
 * We need to reserve the new number of endpoints before the configure endpoint
 * command completes.  We can't subtract the dropped endpoints from the number
 * of active endpoints until the command completes because we can oversubscribe
 * the host in this case:
 *
 *  - the first configure endpoint command drops more endpoints than it adds
 *  - a second configure endpoint command that adds more endpoints is queued
 *  - the first configure endpoint command fails, so the config is unchanged
 *  - the second command may succeed, even though there isn't enough resources
 *
 * Must be called with xhci->lock held.
 */
static int xhci_reserve_host_resources(struct xhci_hcd *xhci,
		struct xhci_input_control_ctx *ctrl_ctx)
{
	u32 added_eps;

	added_eps = xhci_count_num_new_endpoints(xhci, ctrl_ctx);
	if (xhci->num_active_eps + added_eps > xhci->limit_active_eps) {
		xhci_dbg_trace(xhci, trace_xhci_dbg_quirks,
				"Not enough ep ctxs: "
				"%u active, need to add %u, limit is %u.",
				xhci->num_active_eps, added_eps,
				xhci->limit_active_eps);
		return -ENOMEM;
	}
	xhci->num_active_eps += added_eps;
	xhci_dbg_trace(xhci, trace_xhci_dbg_quirks,
			"Adding %u ep ctxs, %u now active.", added_eps,
			xhci->num_active_eps);
	return 0;
}

/*
 * The configure endpoint was failed by the xHC for some other reason, so we
 * need to revert the resources that failed configuration would have used.
 *
 * Must be called with xhci->lock held.
 */
static void xhci_free_host_resources(struct xhci_hcd *xhci,
		struct xhci_input_control_ctx *ctrl_ctx)
{
	u32 num_failed_eps;

	num_failed_eps = xhci_count_num_new_endpoints(xhci, ctrl_ctx);
	xhci->num_active_eps -= num_failed_eps;
	xhci_dbg_trace(xhci, trace_xhci_dbg_quirks,
			"Removing %u failed ep ctxs, %u now active.",
			num_failed_eps,
			xhci->num_active_eps);
}

/*
 * Now that the command has completed, clean up the active endpoint count by
 * subtracting out the endpoints that were dropped (but not changed).
 *
 * Must be called with xhci->lock held.
 */
static void xhci_finish_resource_reservation(struct xhci_hcd *xhci,
		struct xhci_input_control_ctx *ctrl_ctx)
{
	u32 num_dropped_eps;

	num_dropped_eps = xhci_count_num_dropped_endpoints(xhci, ctrl_ctx);
	xhci->num_active_eps -= num_dropped_eps;
	if (num_dropped_eps)
		xhci_dbg_trace(xhci, trace_xhci_dbg_quirks,
				"Removing %u dropped ep ctxs, %u now active.",
				num_dropped_eps,
				xhci->num_active_eps);
}

static unsigned int xhci_get_block_size(struct usb_device *udev)
{
	switch (udev->speed) {
	case USB_SPEED_LOW:
	case USB_SPEED_FULL:
		return FS_BLOCK;
	case USB_SPEED_HIGH:
		return HS_BLOCK;
	case USB_SPEED_SUPER:
	case USB_SPEED_SUPER_PLUS:
		return SS_BLOCK;
	case USB_SPEED_UNKNOWN:
	case USB_SPEED_WIRELESS:
	default:
		/* Should never happen */
		return 1;
	}
}

static unsigned int
xhci_get_largest_overhead(struct xhci_interval_bw *interval_bw)
{
	if (interval_bw->overhead[LS_OVERHEAD_TYPE])
		return LS_OVERHEAD;
	if (interval_bw->overhead[FS_OVERHEAD_TYPE])
		return FS_OVERHEAD;
	return HS_OVERHEAD;
}

/* If we are changing a LS/FS device under a HS hub,
 * make sure (if we are activating a new TT) that the HS bus has enough
 * bandwidth for this new TT.
 */
static int xhci_check_tt_bw_table(struct xhci_hcd *xhci,
		struct xhci_virt_device *virt_dev,
		int old_active_eps)
{
	struct xhci_interval_bw_table *bw_table;
	struct xhci_tt_bw_info *tt_info;

	/* Find the bandwidth table for the root port this TT is attached to. */
	bw_table = &xhci->rh_bw[virt_dev->real_port - 1].bw_table;
	tt_info = virt_dev->tt_info;
	/* If this TT already had active endpoints, the bandwidth for this TT
	 * has already been added.  Removing all periodic endpoints (and thus
	 * making the TT enactive) will only decrease the bandwidth used.
	 */
	if (old_active_eps)
		return 0;
	if (old_active_eps == 0 && tt_info->active_eps != 0) {
		if (bw_table->bw_used + TT_HS_OVERHEAD > HS_BW_LIMIT)
			return -ENOMEM;
		return 0;
	}
	/* Not sure why we would have no new active endpoints...
	 *
	 * Maybe because of an Evaluate Context change for a hub update or a
	 * control endpoint 0 max packet size change?
	 * FIXME: skip the bandwidth calculation in that case.
	 */
	return 0;
}

static int xhci_check_ss_bw(struct xhci_hcd *xhci,
		struct xhci_virt_device *virt_dev)
{
	unsigned int bw_reserved;

	bw_reserved = DIV_ROUND_UP(SS_BW_RESERVED*SS_BW_LIMIT_IN, 100);
	if (virt_dev->bw_table->ss_bw_in > (SS_BW_LIMIT_IN - bw_reserved))
		return -ENOMEM;

	bw_reserved = DIV_ROUND_UP(SS_BW_RESERVED*SS_BW_LIMIT_OUT, 100);
	if (virt_dev->bw_table->ss_bw_out > (SS_BW_LIMIT_OUT - bw_reserved))
		return -ENOMEM;

	return 0;
}

/*
 * This algorithm is a very conservative estimate of the worst-case scheduling
 * scenario for any one interval.  The hardware dynamically schedules the
 * packets, so we can't tell which microframe could be the limiting factor in
 * the bandwidth scheduling.  This only takes into account periodic endpoints.
 *
 * Obviously, we can't solve an NP complete problem to find the minimum worst
 * case scenario.  Instead, we come up with an estimate that is no less than
 * the worst case bandwidth used for any one microframe, but may be an
 * over-estimate.
 *
 * We walk the requirements for each endpoint by interval, starting with the
 * smallest interval, and place packets in the schedule where there is only one
 * possible way to schedule packets for that interval.  In order to simplify
 * this algorithm, we record the largest max packet size for each interval, and
 * assume all packets will be that size.
 *
 * For interval 0, we obviously must schedule all packets for each interval.
 * The bandwidth for interval 0 is just the amount of data to be transmitted
 * (the sum of all max ESIT payload sizes, plus any overhead per packet times
 * the number of packets).
 *
 * For interval 1, we have two possible microframes to schedule those packets
 * in.  For this algorithm, if we can schedule the same number of packets for
 * each possible scheduling opportunity (each microframe), we will do so.  The
 * remaining number of packets will be saved to be transmitted in the gaps in
 * the next interval's scheduling sequence.
 *
 * As we move those remaining packets to be scheduled with interval 2 packets,
 * we have to double the number of remaining packets to transmit.  This is
 * because the intervals are actually powers of 2, and we would be transmitting
 * the previous interval's packets twice in this interval.  We also have to be
 * sure that when we look at the largest max packet size for this interval, we
 * also look at the largest max packet size for the remaining packets and take
 * the greater of the two.
 *
 * The algorithm continues to evenly distribute packets in each scheduling
 * opportunity, and push the remaining packets out, until we get to the last
 * interval.  Then those packets and their associated overhead are just added
 * to the bandwidth used.
 */
static int xhci_check_bw_table(struct xhci_hcd *xhci,
		struct xhci_virt_device *virt_dev,
		int old_active_eps)
{
	unsigned int bw_reserved;
	unsigned int max_bandwidth;
	unsigned int bw_used;
	unsigned int block_size;
	struct xhci_interval_bw_table *bw_table;
	unsigned int packet_size = 0;
	unsigned int overhead = 0;
	unsigned int packets_transmitted = 0;
	unsigned int packets_remaining = 0;
	unsigned int i;

	if (virt_dev->udev->speed >= USB_SPEED_SUPER)
		return xhci_check_ss_bw(xhci, virt_dev);

	if (virt_dev->udev->speed == USB_SPEED_HIGH) {
		max_bandwidth = HS_BW_LIMIT;
		/* Convert percent of bus BW reserved to blocks reserved */
		bw_reserved = DIV_ROUND_UP(HS_BW_RESERVED * max_bandwidth, 100);
	} else {
		max_bandwidth = FS_BW_LIMIT;
		bw_reserved = DIV_ROUND_UP(FS_BW_RESERVED * max_bandwidth, 100);
	}

	bw_table = virt_dev->bw_table;
	/* We need to translate the max packet size and max ESIT payloads into
	 * the units the hardware uses.
	 */
	block_size = xhci_get_block_size(virt_dev->udev);

	/* If we are manipulating a LS/FS device under a HS hub, double check
	 * that the HS bus has enough bandwidth if we are activing a new TT.
	 */
	if (virt_dev->tt_info) {
		xhci_dbg_trace(xhci, trace_xhci_dbg_quirks,
				"Recalculating BW for rootport %u",
				virt_dev->real_port);
		if (xhci_check_tt_bw_table(xhci, virt_dev, old_active_eps)) {
			xhci_warn(xhci, "Not enough bandwidth on HS bus for "
					"newly activated TT.\n");
			return -ENOMEM;
		}
		xhci_dbg_trace(xhci, trace_xhci_dbg_quirks,
				"Recalculating BW for TT slot %u port %u",
				virt_dev->tt_info->slot_id,
				virt_dev->tt_info->ttport);
	} else {
		xhci_dbg_trace(xhci, trace_xhci_dbg_quirks,
				"Recalculating BW for rootport %u",
				virt_dev->real_port);
	}

	/* Add in how much bandwidth will be used for interval zero, or the
	 * rounded max ESIT payload + number of packets * largest overhead.
	 */
	bw_used = DIV_ROUND_UP(bw_table->interval0_esit_payload, block_size) +
		bw_table->interval_bw[0].num_packets *
		xhci_get_largest_overhead(&bw_table->interval_bw[0]);

	for (i = 1; i < XHCI_MAX_INTERVAL; i++) {
		unsigned int bw_added;
		unsigned int largest_mps;
		unsigned int interval_overhead;

		/*
		 * How many packets could we transmit in this interval?
		 * If packets didn't fit in the previous interval, we will need
		 * to transmit that many packets twice within this interval.
		 */
		packets_remaining = 2 * packets_remaining +
			bw_table->interval_bw[i].num_packets;

		/* Find the largest max packet size of this or the previous
		 * interval.
		 */
		if (list_empty(&bw_table->interval_bw[i].endpoints))
			largest_mps = 0;
		else {
			struct xhci_virt_ep *virt_ep;
			struct list_head *ep_entry;

			ep_entry = bw_table->interval_bw[i].endpoints.next;
			virt_ep = list_entry(ep_entry,
					struct xhci_virt_ep, bw_endpoint_list);
			/* Convert to blocks, rounding up */
			largest_mps = DIV_ROUND_UP(
					virt_ep->bw_info.max_packet_size,
					block_size);
		}
		if (largest_mps > packet_size)
			packet_size = largest_mps;

		/* Use the larger overhead of this or the previous interval. */
		interval_overhead = xhci_get_largest_overhead(
				&bw_table->interval_bw[i]);
		if (interval_overhead > overhead)
			overhead = interval_overhead;

		/* How many packets can we evenly distribute across
		 * (1 << (i + 1)) possible scheduling opportunities?
		 */
		packets_transmitted = packets_remaining >> (i + 1);

		/* Add in the bandwidth used for those scheduled packets */
		bw_added = packets_transmitted * (overhead + packet_size);

		/* How many packets do we have remaining to transmit? */
		packets_remaining = packets_remaining % (1 << (i + 1));

		/* What largest max packet size should those packets have? */
		/* If we've transmitted all packets, don't carry over the
		 * largest packet size.
		 */
		if (packets_remaining == 0) {
			packet_size = 0;
			overhead = 0;
		} else if (packets_transmitted > 0) {
			/* Otherwise if we do have remaining packets, and we've
			 * scheduled some packets in this interval, take the
			 * largest max packet size from endpoints with this
			 * interval.
			 */
			packet_size = largest_mps;
			overhead = interval_overhead;
		}
		/* Otherwise carry over packet_size and overhead from the last
		 * time we had a remainder.
		 */
		bw_used += bw_added;
		if (bw_used > max_bandwidth) {
			xhci_warn(xhci, "Not enough bandwidth. "
					"Proposed: %u, Max: %u\n",
				bw_used, max_bandwidth);
			return -ENOMEM;
		}
	}
	/*
	 * Ok, we know we have some packets left over after even-handedly
	 * scheduling interval 15.  We don't know which microframes they will
	 * fit into, so we over-schedule and say they will be scheduled every
	 * microframe.
	 */
	if (packets_remaining > 0)
		bw_used += overhead + packet_size;

	if (!virt_dev->tt_info && virt_dev->udev->speed == USB_SPEED_HIGH) {
		unsigned int port_index = virt_dev->real_port - 1;

		/* OK, we're manipulating a HS device attached to a
		 * root port bandwidth domain.  Include the number of active TTs
		 * in the bandwidth used.
		 */
		bw_used += TT_HS_OVERHEAD *
			xhci->rh_bw[port_index].num_active_tts;
	}

	xhci_dbg_trace(xhci, trace_xhci_dbg_quirks,
		"Final bandwidth: %u, Limit: %u, Reserved: %u, "
		"Available: %u " "percent",
		bw_used, max_bandwidth, bw_reserved,
		(max_bandwidth - bw_used - bw_reserved) * 100 /
		max_bandwidth);

	bw_used += bw_reserved;
	if (bw_used > max_bandwidth) {
		xhci_warn(xhci, "Not enough bandwidth. Proposed: %u, Max: %u\n",
				bw_used, max_bandwidth);
		return -ENOMEM;
	}

	bw_table->bw_used = bw_used;
	return 0;
}

static bool xhci_is_async_ep(unsigned int ep_type)
{
	return (ep_type != ISOC_OUT_EP && ep_type != INT_OUT_EP &&
					ep_type != ISOC_IN_EP &&
					ep_type != INT_IN_EP);
}

static bool xhci_is_sync_in_ep(unsigned int ep_type)
{
	return (ep_type == ISOC_IN_EP || ep_type == INT_IN_EP);
}

static unsigned int xhci_get_ss_bw_consumed(struct xhci_bw_info *ep_bw)
{
	unsigned int mps = DIV_ROUND_UP(ep_bw->max_packet_size, SS_BLOCK);

	if (ep_bw->ep_interval == 0)
		return SS_OVERHEAD_BURST +
			(ep_bw->mult * ep_bw->num_packets *
					(SS_OVERHEAD + mps));
	return DIV_ROUND_UP(ep_bw->mult * ep_bw->num_packets *
				(SS_OVERHEAD + mps + SS_OVERHEAD_BURST),
				1 << ep_bw->ep_interval);

}

static void xhci_drop_ep_from_interval_table(struct xhci_hcd *xhci,
		struct xhci_bw_info *ep_bw,
		struct xhci_interval_bw_table *bw_table,
		struct usb_device *udev,
		struct xhci_virt_ep *virt_ep,
		struct xhci_tt_bw_info *tt_info)
{
	struct xhci_interval_bw	*interval_bw;
	int normalized_interval;

	if (xhci_is_async_ep(ep_bw->type))
		return;

	if (udev->speed >= USB_SPEED_SUPER) {
		if (xhci_is_sync_in_ep(ep_bw->type))
			xhci->devs[udev->slot_id]->bw_table->ss_bw_in -=
				xhci_get_ss_bw_consumed(ep_bw);
		else
			xhci->devs[udev->slot_id]->bw_table->ss_bw_out -=
				xhci_get_ss_bw_consumed(ep_bw);
		return;
	}

	/* SuperSpeed endpoints never get added to intervals in the table, so
	 * this check is only valid for HS/FS/LS devices.
	 */
	if (list_empty(&virt_ep->bw_endpoint_list))
		return;
	/* For LS/FS devices, we need to translate the interval expressed in
	 * microframes to frames.
	 */
	if (udev->speed == USB_SPEED_HIGH)
		normalized_interval = ep_bw->ep_interval;
	else
		normalized_interval = ep_bw->ep_interval - 3;

	if (normalized_interval == 0)
		bw_table->interval0_esit_payload -= ep_bw->max_esit_payload;
	interval_bw = &bw_table->interval_bw[normalized_interval];
	interval_bw->num_packets -= ep_bw->num_packets;
	switch (udev->speed) {
	case USB_SPEED_LOW:
		interval_bw->overhead[LS_OVERHEAD_TYPE] -= 1;
		break;
	case USB_SPEED_FULL:
		interval_bw->overhead[FS_OVERHEAD_TYPE] -= 1;
		break;
	case USB_SPEED_HIGH:
		interval_bw->overhead[HS_OVERHEAD_TYPE] -= 1;
		break;
	case USB_SPEED_SUPER:
	case USB_SPEED_SUPER_PLUS:
	case USB_SPEED_UNKNOWN:
	case USB_SPEED_WIRELESS:
		/* Should never happen because only LS/FS/HS endpoints will get
		 * added to the endpoint list.
		 */
		return;
	}
	if (tt_info)
		tt_info->active_eps -= 1;
	list_del_init(&virt_ep->bw_endpoint_list);
}

static void xhci_add_ep_to_interval_table(struct xhci_hcd *xhci,
		struct xhci_bw_info *ep_bw,
		struct xhci_interval_bw_table *bw_table,
		struct usb_device *udev,
		struct xhci_virt_ep *virt_ep,
		struct xhci_tt_bw_info *tt_info)
{
	struct xhci_interval_bw	*interval_bw;
	struct xhci_virt_ep *smaller_ep;
	int normalized_interval;

	if (xhci_is_async_ep(ep_bw->type))
		return;

	if (udev->speed == USB_SPEED_SUPER) {
		if (xhci_is_sync_in_ep(ep_bw->type))
			xhci->devs[udev->slot_id]->bw_table->ss_bw_in +=
				xhci_get_ss_bw_consumed(ep_bw);
		else
			xhci->devs[udev->slot_id]->bw_table->ss_bw_out +=
				xhci_get_ss_bw_consumed(ep_bw);
		return;
	}

	/* For LS/FS devices, we need to translate the interval expressed in
	 * microframes to frames.
	 */
	if (udev->speed == USB_SPEED_HIGH)
		normalized_interval = ep_bw->ep_interval;
	else
		normalized_interval = ep_bw->ep_interval - 3;

	if (normalized_interval == 0)
		bw_table->interval0_esit_payload += ep_bw->max_esit_payload;
	interval_bw = &bw_table->interval_bw[normalized_interval];
	interval_bw->num_packets += ep_bw->num_packets;
	switch (udev->speed) {
	case USB_SPEED_LOW:
		interval_bw->overhead[LS_OVERHEAD_TYPE] += 1;
		break;
	case USB_SPEED_FULL:
		interval_bw->overhead[FS_OVERHEAD_TYPE] += 1;
		break;
	case USB_SPEED_HIGH:
		interval_bw->overhead[HS_OVERHEAD_TYPE] += 1;
		break;
	case USB_SPEED_SUPER:
	case USB_SPEED_SUPER_PLUS:
	case USB_SPEED_UNKNOWN:
	case USB_SPEED_WIRELESS:
		/* Should never happen because only LS/FS/HS endpoints will get
		 * added to the endpoint list.
		 */
		return;
	}

	if (tt_info)
		tt_info->active_eps += 1;
	/* Insert the endpoint into the list, largest max packet size first. */
	list_for_each_entry(smaller_ep, &interval_bw->endpoints,
			bw_endpoint_list) {
		if (ep_bw->max_packet_size >=
				smaller_ep->bw_info.max_packet_size) {
			/* Add the new ep before the smaller endpoint */
			list_add_tail(&virt_ep->bw_endpoint_list,
					&smaller_ep->bw_endpoint_list);
			return;
		}
	}
	/* Add the new endpoint at the end of the list. */
	list_add_tail(&virt_ep->bw_endpoint_list,
			&interval_bw->endpoints);
}

void xhci_update_tt_active_eps(struct xhci_hcd *xhci,
		struct xhci_virt_device *virt_dev,
		int old_active_eps)
{
	struct xhci_root_port_bw_info *rh_bw_info;
	if (!virt_dev->tt_info)
		return;

	rh_bw_info = &xhci->rh_bw[virt_dev->real_port - 1];
	if (old_active_eps == 0 &&
				virt_dev->tt_info->active_eps != 0) {
		rh_bw_info->num_active_tts += 1;
		rh_bw_info->bw_table.bw_used += TT_HS_OVERHEAD;
	} else if (old_active_eps != 0 &&
				virt_dev->tt_info->active_eps == 0) {
		rh_bw_info->num_active_tts -= 1;
		rh_bw_info->bw_table.bw_used -= TT_HS_OVERHEAD;
	}
}

static int xhci_reserve_bandwidth(struct xhci_hcd *xhci,
		struct xhci_virt_device *virt_dev,
		struct xhci_container_ctx *in_ctx)
{
	struct xhci_bw_info ep_bw_info[31];
	int i;
	struct xhci_input_control_ctx *ctrl_ctx;
	int old_active_eps = 0;

	if (virt_dev->tt_info)
		old_active_eps = virt_dev->tt_info->active_eps;

	ctrl_ctx = xhci_get_input_control_ctx(in_ctx);
	if (!ctrl_ctx) {
		xhci_warn(xhci, "%s: Could not get input context, bad type.\n",
				__func__);
		return -ENOMEM;
	}

	for (i = 0; i < 31; i++) {
		if (!EP_IS_ADDED(ctrl_ctx, i) && !EP_IS_DROPPED(ctrl_ctx, i))
			continue;

		/* Make a copy of the BW info in case we need to revert this */
		memcpy(&ep_bw_info[i], &virt_dev->eps[i].bw_info,
				sizeof(ep_bw_info[i]));
		/* Drop the endpoint from the interval table if the endpoint is
		 * being dropped or changed.
		 */
		if (EP_IS_DROPPED(ctrl_ctx, i))
			xhci_drop_ep_from_interval_table(xhci,
					&virt_dev->eps[i].bw_info,
					virt_dev->bw_table,
					virt_dev->udev,
					&virt_dev->eps[i],
					virt_dev->tt_info);
	}
	/* Overwrite the information stored in the endpoints' bw_info */
	xhci_update_bw_info(xhci, virt_dev->in_ctx, ctrl_ctx, virt_dev);
	for (i = 0; i < 31; i++) {
		/* Add any changed or added endpoints to the interval table */
		if (EP_IS_ADDED(ctrl_ctx, i))
			xhci_add_ep_to_interval_table(xhci,
					&virt_dev->eps[i].bw_info,
					virt_dev->bw_table,
					virt_dev->udev,
					&virt_dev->eps[i],
					virt_dev->tt_info);
	}

	if (!xhci_check_bw_table(xhci, virt_dev, old_active_eps)) {
		/* Ok, this fits in the bandwidth we have.
		 * Update the number of active TTs.
		 */
		xhci_update_tt_active_eps(xhci, virt_dev, old_active_eps);
		return 0;
	}

	/* We don't have enough bandwidth for this, revert the stored info. */
	for (i = 0; i < 31; i++) {
		if (!EP_IS_ADDED(ctrl_ctx, i) && !EP_IS_DROPPED(ctrl_ctx, i))
			continue;

		/* Drop the new copies of any added or changed endpoints from
		 * the interval table.
		 */
		if (EP_IS_ADDED(ctrl_ctx, i)) {
			xhci_drop_ep_from_interval_table(xhci,
					&virt_dev->eps[i].bw_info,
					virt_dev->bw_table,
					virt_dev->udev,
					&virt_dev->eps[i],
					virt_dev->tt_info);
		}
		/* Revert the endpoint back to its old information */
		memcpy(&virt_dev->eps[i].bw_info, &ep_bw_info[i],
				sizeof(ep_bw_info[i]));
		/* Add any changed or dropped endpoints back into the table */
		if (EP_IS_DROPPED(ctrl_ctx, i))
			xhci_add_ep_to_interval_table(xhci,
					&virt_dev->eps[i].bw_info,
					virt_dev->bw_table,
					virt_dev->udev,
					&virt_dev->eps[i],
					virt_dev->tt_info);
	}
	return -ENOMEM;
}


/* Issue a configure endpoint command or evaluate context command
 * and wait for it to finish.
 */
static int xhci_configure_endpoint(struct xhci_hcd *xhci,
		struct usb_device *udev,
		struct xhci_command *command,
		bool ctx_change, bool must_succeed)
{
	int ret;
	unsigned long flags;
	struct xhci_input_control_ctx *ctrl_ctx;
	struct xhci_virt_device *virt_dev;
	struct xhci_slot_ctx *slot_ctx;

	if (!command)
		return -EINVAL;

	spin_lock_irqsave(&xhci->lock, flags);

	if (xhci->xhc_state & XHCI_STATE_DYING) {
		spin_unlock_irqrestore(&xhci->lock, flags);
		return -ESHUTDOWN;
	}

	virt_dev = xhci->devs[udev->slot_id];

	ctrl_ctx = xhci_get_input_control_ctx(command->in_ctx);
	if (!ctrl_ctx) {
		spin_unlock_irqrestore(&xhci->lock, flags);
		xhci_warn(xhci, "%s: Could not get input context, bad type.\n",
				__func__);
		return -ENOMEM;
	}

	if ((xhci->quirks & XHCI_EP_LIMIT_QUIRK) &&
			xhci_reserve_host_resources(xhci, ctrl_ctx)) {
		spin_unlock_irqrestore(&xhci->lock, flags);
		xhci_warn(xhci, "Not enough host resources, "
				"active endpoint contexts = %u\n",
				xhci->num_active_eps);
		return -ENOMEM;
	}
	if ((xhci->quirks & XHCI_SW_BW_CHECKING) &&
	    xhci_reserve_bandwidth(xhci, virt_dev, command->in_ctx)) {
		if ((xhci->quirks & XHCI_EP_LIMIT_QUIRK))
			xhci_free_host_resources(xhci, ctrl_ctx);
		spin_unlock_irqrestore(&xhci->lock, flags);
		xhci_warn(xhci, "Not enough bandwidth\n");
		return -ENOMEM;
	}

	slot_ctx = xhci_get_slot_ctx(xhci, command->in_ctx);

	trace_xhci_configure_endpoint_ctrl_ctx(ctrl_ctx);
	trace_xhci_configure_endpoint(slot_ctx);

	if (!ctx_change)
		ret = xhci_queue_configure_endpoint(xhci, command,
				command->in_ctx->dma,
				udev->slot_id, must_succeed);
	else
		ret = xhci_queue_evaluate_context(xhci, command,
				command->in_ctx->dma,
				udev->slot_id, must_succeed);
	if (ret < 0) {
		if ((xhci->quirks & XHCI_EP_LIMIT_QUIRK))
			xhci_free_host_resources(xhci, ctrl_ctx);
		spin_unlock_irqrestore(&xhci->lock, flags);
		xhci_dbg_trace(xhci,  trace_xhci_dbg_context_change,
				"FIXME allocate a new ring segment");
		return -ENOMEM;
	}
	xhci_ring_cmd_db(xhci);
	spin_unlock_irqrestore(&xhci->lock, flags);

	/* Wait for the configure endpoint command to complete */
	wait_for_completion(command->completion);

	if (!ctx_change)
		ret = xhci_configure_endpoint_result(xhci, udev,
						     &command->status);
	else
		ret = xhci_evaluate_context_result(xhci, udev,
						   &command->status);

	if ((xhci->quirks & XHCI_EP_LIMIT_QUIRK)) {
		spin_lock_irqsave(&xhci->lock, flags);
		/* If the command failed, remove the reserved resources.
		 * Otherwise, clean up the estimate to include dropped eps.
		 */
		if (ret)
			xhci_free_host_resources(xhci, ctrl_ctx);
		else
			xhci_finish_resource_reservation(xhci, ctrl_ctx);
		spin_unlock_irqrestore(&xhci->lock, flags);
	}
	if (ret)
		goto failed;

	ret = xhci_vendor_sync_dev_ctx(xhci, udev->slot_id);
	if (ret)
		xhci_warn(xhci, "sync device context failed, ret=%d", ret);

failed:
	return ret;
}

static void xhci_check_bw_drop_ep_streams(struct xhci_hcd *xhci,
	struct xhci_virt_device *vdev, int i)
{
	struct xhci_virt_ep *ep = &vdev->eps[i];

	if (ep->ep_state & EP_HAS_STREAMS) {
		xhci_warn(xhci, "WARN: endpoint 0x%02x has streams on set_interface, freeing streams.\n",
				xhci_get_endpoint_address(i));
		xhci_free_stream_info(xhci, ep->stream_info);
		ep->stream_info = NULL;
		ep->ep_state &= ~EP_HAS_STREAMS;
	}
}

/* Called after one or more calls to xhci_add_endpoint() or
 * xhci_drop_endpoint().  If this call fails, the USB core is expected
 * to call xhci_reset_bandwidth().
 *
 * Since we are in the middle of changing either configuration or
 * installing a new alt setting, the USB core won't allow URBs to be
 * enqueued for any endpoint on the old config or interface.  Nothing
 * else should be touching the xhci->devs[slot_id] structure, so we
 * don't need to take the xhci->lock for manipulating that.
 */
int xhci_check_bandwidth(struct usb_hcd *hcd, struct usb_device *udev)
{
	int i;
	int ret = 0;
	struct xhci_hcd *xhci;
	struct xhci_virt_device	*virt_dev;
	struct xhci_input_control_ctx *ctrl_ctx;
	struct xhci_slot_ctx *slot_ctx;
	struct xhci_command *command;

	ret = xhci_check_args(hcd, udev, NULL, 0, true, __func__);
	if (ret <= 0)
		return ret;
	xhci = hcd_to_xhci(hcd);
	if ((xhci->xhc_state & XHCI_STATE_DYING) ||
		(xhci->xhc_state & XHCI_STATE_REMOVING))
		return -ENODEV;

	xhci_dbg(xhci, "%s called for udev %p\n", __func__, udev);
	virt_dev = xhci->devs[udev->slot_id];

	command = xhci_alloc_command(xhci, true, GFP_KERNEL);
	if (!command)
		return -ENOMEM;

	command->in_ctx = virt_dev->in_ctx;

	/* See section 4.6.6 - A0 = 1; A1 = D0 = D1 = 0 */
	ctrl_ctx = xhci_get_input_control_ctx(command->in_ctx);
	if (!ctrl_ctx) {
		xhci_warn(xhci, "%s: Could not get input context, bad type.\n",
				__func__);
		ret = -ENOMEM;
		goto command_cleanup;
	}
	ctrl_ctx->add_flags |= cpu_to_le32(SLOT_FLAG);
	ctrl_ctx->add_flags &= cpu_to_le32(~EP0_FLAG);
	ctrl_ctx->drop_flags &= cpu_to_le32(~(SLOT_FLAG | EP0_FLAG));

	/* Don't issue the command if there's no endpoints to update. */
	if (ctrl_ctx->add_flags == cpu_to_le32(SLOT_FLAG) &&
	    ctrl_ctx->drop_flags == 0) {
		ret = 0;
		goto command_cleanup;
	}
	/* Fix up Context Entries field. Minimum value is EP0 == BIT(1). */
	slot_ctx = xhci_get_slot_ctx(xhci, virt_dev->in_ctx);
	for (i = 31; i >= 1; i--) {
		__le32 le32 = cpu_to_le32(BIT(i));

		if ((virt_dev->eps[i-1].ring && !(ctrl_ctx->drop_flags & le32))
		    || (ctrl_ctx->add_flags & le32) || i == 1) {
			slot_ctx->dev_info &= cpu_to_le32(~LAST_CTX_MASK);
			slot_ctx->dev_info |= cpu_to_le32(LAST_CTX(i));
			break;
		}
	}

	ret = xhci_configure_endpoint(xhci, udev, command,
			false, false);
	if (ret)
		/* Callee should call reset_bandwidth() */
		goto command_cleanup;

	/* Free any rings that were dropped, but not changed. */
	for (i = 1; i < 31; i++) {
		if ((le32_to_cpu(ctrl_ctx->drop_flags) & (1 << (i + 1))) &&
		    !(le32_to_cpu(ctrl_ctx->add_flags) & (1 << (i + 1)))) {
			xhci_free_endpoint_ring(xhci, virt_dev, i);
			xhci_check_bw_drop_ep_streams(xhci, virt_dev, i);
		}
	}
	xhci_zero_in_ctx(xhci, virt_dev);
	/*
	 * Install any rings for completely new endpoints or changed endpoints,
	 * and free any old rings from changed endpoints.
	 */
	for (i = 1; i < 31; i++) {
		if (!virt_dev->eps[i].new_ring)
			continue;
		/* Only free the old ring if it exists.
		 * It may not if this is the first add of an endpoint.
		 */
		if (virt_dev->eps[i].ring) {
			xhci_free_endpoint_ring(xhci, virt_dev, i);
		}
		xhci_check_bw_drop_ep_streams(xhci, virt_dev, i);
		virt_dev->eps[i].ring = virt_dev->eps[i].new_ring;
		virt_dev->eps[i].new_ring = NULL;
		xhci_debugfs_create_endpoint(xhci, virt_dev, i);
	}
command_cleanup:
	kfree(command->completion);
	kfree(command);

	return ret;
}
EXPORT_SYMBOL_GPL(xhci_check_bandwidth);

void xhci_reset_bandwidth(struct usb_hcd *hcd, struct usb_device *udev)
{
	struct xhci_hcd *xhci;
	struct xhci_virt_device	*virt_dev;
	int i, ret;

	ret = xhci_check_args(hcd, udev, NULL, 0, true, __func__);
	if (ret <= 0)
		return;
	xhci = hcd_to_xhci(hcd);

	xhci_dbg(xhci, "%s called for udev %p\n", __func__, udev);
	virt_dev = xhci->devs[udev->slot_id];
	/* Free any rings allocated for added endpoints */
	for (i = 0; i < 31; i++) {
		if (virt_dev->eps[i].new_ring) {
			xhci_debugfs_remove_endpoint(xhci, virt_dev, i);
			xhci_ring_free(xhci, virt_dev->eps[i].new_ring);
			virt_dev->eps[i].new_ring = NULL;
		}
	}
	xhci_zero_in_ctx(xhci, virt_dev);
}
EXPORT_SYMBOL_GPL(xhci_reset_bandwidth);

static void xhci_setup_input_ctx_for_config_ep(struct xhci_hcd *xhci,
		struct xhci_container_ctx *in_ctx,
		struct xhci_container_ctx *out_ctx,
		struct xhci_input_control_ctx *ctrl_ctx,
		u32 add_flags, u32 drop_flags)
{
	ctrl_ctx->add_flags = cpu_to_le32(add_flags);
	ctrl_ctx->drop_flags = cpu_to_le32(drop_flags);
	xhci_slot_copy(xhci, in_ctx, out_ctx);
	ctrl_ctx->add_flags |= cpu_to_le32(SLOT_FLAG);
}

static void xhci_endpoint_disable(struct usb_hcd *hcd,
				  struct usb_host_endpoint *host_ep)
{
	struct xhci_hcd		*xhci;
	struct xhci_virt_device	*vdev;
	struct xhci_virt_ep	*ep;
	struct usb_device	*udev;
	unsigned long		flags;
	unsigned int		ep_index;

	xhci = hcd_to_xhci(hcd);
rescan:
	spin_lock_irqsave(&xhci->lock, flags);

	udev = (struct usb_device *)host_ep->hcpriv;
	if (!udev || !udev->slot_id)
		goto done;

	vdev = xhci->devs[udev->slot_id];
	if (!vdev)
		goto done;

	ep_index = xhci_get_endpoint_index(&host_ep->desc);
	ep = &vdev->eps[ep_index];
	if (!ep)
		goto done;

	/* wait for hub_tt_work to finish clearing hub TT */
	if (ep->ep_state & EP_CLEARING_TT) {
		spin_unlock_irqrestore(&xhci->lock, flags);
		schedule_timeout_uninterruptible(1);
		goto rescan;
	}

	if (ep->ep_state)
		xhci_dbg(xhci, "endpoint disable with ep_state 0x%x\n",
			 ep->ep_state);
done:
	host_ep->hcpriv = NULL;
	spin_unlock_irqrestore(&xhci->lock, flags);
}

/*
 * Called after usb core issues a clear halt control message.
 * The host side of the halt should already be cleared by a reset endpoint
 * command issued when the STALL event was received.
 *
 * The reset endpoint command may only be issued to endpoints in the halted
 * state. For software that wishes to reset the data toggle or sequence number
 * of an endpoint that isn't in the halted state this function will issue a
 * configure endpoint command with the Drop and Add bits set for the target
 * endpoint. Refer to the additional note in xhci spcification section 4.6.8.
 */

static void xhci_endpoint_reset(struct usb_hcd *hcd,
		struct usb_host_endpoint *host_ep)
{
	struct xhci_hcd *xhci;
	struct usb_device *udev;
	struct xhci_virt_device *vdev;
	struct xhci_virt_ep *ep;
	struct xhci_input_control_ctx *ctrl_ctx;
	struct xhci_command *stop_cmd, *cfg_cmd;
	unsigned int ep_index;
	unsigned long flags;
	u32 ep_flag;
	int err;

	xhci = hcd_to_xhci(hcd);
	if (!host_ep->hcpriv)
		return;
	udev = (struct usb_device *) host_ep->hcpriv;
	vdev = xhci->devs[udev->slot_id];

	/*
	 * vdev may be lost due to xHC restore error and re-initialization
	 * during S3/S4 resume. A new vdev will be allocated later by
	 * xhci_discover_or_reset_device()
	 */
	if (!udev->slot_id || !vdev)
		return;
	ep_index = xhci_get_endpoint_index(&host_ep->desc);
	ep = &vdev->eps[ep_index];
	if (!ep)
		return;

	/* Bail out if toggle is already being cleared by a endpoint reset */
	if (ep->ep_state & EP_HARD_CLEAR_TOGGLE) {
		ep->ep_state &= ~EP_HARD_CLEAR_TOGGLE;
		return;
	}
	/* Only interrupt and bulk ep's use data toggle, USB2 spec 5.5.4-> */
	if (usb_endpoint_xfer_control(&host_ep->desc) ||
	    usb_endpoint_xfer_isoc(&host_ep->desc))
		return;

	ep_flag = xhci_get_endpoint_flag(&host_ep->desc);

	if (ep_flag == SLOT_FLAG || ep_flag == EP0_FLAG)
		return;

	stop_cmd = xhci_alloc_command(xhci, true, GFP_NOWAIT);
	if (!stop_cmd)
		return;

	cfg_cmd = xhci_alloc_command_with_ctx(xhci, true, GFP_NOWAIT);
	if (!cfg_cmd)
		goto cleanup;

	spin_lock_irqsave(&xhci->lock, flags);

	/* block queuing new trbs and ringing ep doorbell */
	ep->ep_state |= EP_SOFT_CLEAR_TOGGLE;

	/*
	 * Make sure endpoint ring is empty before resetting the toggle/seq.
	 * Driver is required to synchronously cancel all transfer request.
	 * Stop the endpoint to force xHC to update the output context
	 */

	if (!list_empty(&ep->ring->td_list)) {
		dev_err(&udev->dev, "EP not empty, refuse reset\n");
		spin_unlock_irqrestore(&xhci->lock, flags);
		xhci_free_command(xhci, cfg_cmd);
		goto cleanup;
	}

	err = xhci_queue_stop_endpoint(xhci, stop_cmd, udev->slot_id,
					ep_index, 0);
	if (err < 0) {
		spin_unlock_irqrestore(&xhci->lock, flags);
		xhci_free_command(xhci, cfg_cmd);
		xhci_dbg(xhci, "%s: Failed to queue stop ep command, %d ",
				__func__, err);
		goto cleanup;
	}

	xhci_ring_cmd_db(xhci);
	spin_unlock_irqrestore(&xhci->lock, flags);

	wait_for_completion(stop_cmd->completion);

	err = xhci_vendor_sync_dev_ctx(xhci, udev->slot_id);
	if (err) {
		xhci_warn(xhci, "%s: Failed to sync device context failed, err=%d",
			  __func__, err);
		goto cleanup;
	}

	spin_lock_irqsave(&xhci->lock, flags);

	/* config ep command clears toggle if add and drop ep flags are set */
	ctrl_ctx = xhci_get_input_control_ctx(cfg_cmd->in_ctx);
	xhci_setup_input_ctx_for_config_ep(xhci, cfg_cmd->in_ctx, vdev->out_ctx,
					   ctrl_ctx, ep_flag, ep_flag);
	xhci_endpoint_copy(xhci, cfg_cmd->in_ctx, vdev->out_ctx, ep_index);

	err = xhci_queue_configure_endpoint(xhci, cfg_cmd, cfg_cmd->in_ctx->dma,
				      udev->slot_id, false);
	if (err < 0) {
		spin_unlock_irqrestore(&xhci->lock, flags);
		xhci_free_command(xhci, cfg_cmd);
		xhci_dbg(xhci, "%s: Failed to queue config ep command, %d ",
				__func__, err);
		goto cleanup;
	}

	xhci_ring_cmd_db(xhci);
	spin_unlock_irqrestore(&xhci->lock, flags);

	wait_for_completion(cfg_cmd->completion);

	err = xhci_vendor_sync_dev_ctx(xhci, udev->slot_id);
	if (err)
		xhci_warn(xhci, "%s: Failed to sync device context failed, err=%d",
			  __func__, err);

	xhci_free_command(xhci, cfg_cmd);
cleanup:
	xhci_free_command(xhci, stop_cmd);
	if (ep->ep_state & EP_SOFT_CLEAR_TOGGLE)
		ep->ep_state &= ~EP_SOFT_CLEAR_TOGGLE;
}

static int xhci_check_streams_endpoint(struct xhci_hcd *xhci,
		struct usb_device *udev, struct usb_host_endpoint *ep,
		unsigned int slot_id)
{
	int ret;
	unsigned int ep_index;
	unsigned int ep_state;

	if (!ep)
		return -EINVAL;
	ret = xhci_check_args(xhci_to_hcd(xhci), udev, ep, 1, true, __func__);
	if (ret <= 0)
		return -EINVAL;
	if (usb_ss_max_streams(&ep->ss_ep_comp) == 0) {
		xhci_warn(xhci, "WARN: SuperSpeed Endpoint Companion"
				" descriptor for ep 0x%x does not support streams\n",
				ep->desc.bEndpointAddress);
		return -EINVAL;
	}

	ep_index = xhci_get_endpoint_index(&ep->desc);
	ep_state = xhci->devs[slot_id]->eps[ep_index].ep_state;
	if (ep_state & EP_HAS_STREAMS ||
			ep_state & EP_GETTING_STREAMS) {
		xhci_warn(xhci, "WARN: SuperSpeed bulk endpoint 0x%x "
				"already has streams set up.\n",
				ep->desc.bEndpointAddress);
		xhci_warn(xhci, "Send email to xHCI maintainer and ask for "
				"dynamic stream context array reallocation.\n");
		return -EINVAL;
	}
	if (!list_empty(&xhci->devs[slot_id]->eps[ep_index].ring->td_list)) {
		xhci_warn(xhci, "Cannot setup streams for SuperSpeed bulk "
				"endpoint 0x%x; URBs are pending.\n",
				ep->desc.bEndpointAddress);
		return -EINVAL;
	}
	return 0;
}

static void xhci_calculate_streams_entries(struct xhci_hcd *xhci,
		unsigned int *num_streams, unsigned int *num_stream_ctxs)
{
	unsigned int max_streams;

	/* The stream context array size must be a power of two */
	*num_stream_ctxs = roundup_pow_of_two(*num_streams);
	/*
	 * Find out how many primary stream array entries the host controller
	 * supports.  Later we may use secondary stream arrays (similar to 2nd
	 * level page entries), but that's an optional feature for xHCI host
	 * controllers. xHCs must support at least 4 stream IDs.
	 */
	max_streams = HCC_MAX_PSA(xhci->hcc_params);
	if (*num_stream_ctxs > max_streams) {
		xhci_dbg(xhci, "xHCI HW only supports %u stream ctx entries.\n",
				max_streams);
		*num_stream_ctxs = max_streams;
		*num_streams = max_streams;
	}
}

/* Returns an error code if one of the endpoint already has streams.
 * This does not change any data structures, it only checks and gathers
 * information.
 */
static int xhci_calculate_streams_and_bitmask(struct xhci_hcd *xhci,
		struct usb_device *udev,
		struct usb_host_endpoint **eps, unsigned int num_eps,
		unsigned int *num_streams, u32 *changed_ep_bitmask)
{
	unsigned int max_streams;
	unsigned int endpoint_flag;
	int i;
	int ret;

	for (i = 0; i < num_eps; i++) {
		ret = xhci_check_streams_endpoint(xhci, udev,
				eps[i], udev->slot_id);
		if (ret < 0)
			return ret;

		max_streams = usb_ss_max_streams(&eps[i]->ss_ep_comp);
		if (max_streams < (*num_streams - 1)) {
			xhci_dbg(xhci, "Ep 0x%x only supports %u stream IDs.\n",
					eps[i]->desc.bEndpointAddress,
					max_streams);
			*num_streams = max_streams+1;
		}

		endpoint_flag = xhci_get_endpoint_flag(&eps[i]->desc);
		if (*changed_ep_bitmask & endpoint_flag)
			return -EINVAL;
		*changed_ep_bitmask |= endpoint_flag;
	}
	return 0;
}

static u32 xhci_calculate_no_streams_bitmask(struct xhci_hcd *xhci,
		struct usb_device *udev,
		struct usb_host_endpoint **eps, unsigned int num_eps)
{
	u32 changed_ep_bitmask = 0;
	unsigned int slot_id;
	unsigned int ep_index;
	unsigned int ep_state;
	int i;

	slot_id = udev->slot_id;
	if (!xhci->devs[slot_id])
		return 0;

	for (i = 0; i < num_eps; i++) {
		ep_index = xhci_get_endpoint_index(&eps[i]->desc);
		ep_state = xhci->devs[slot_id]->eps[ep_index].ep_state;
		/* Are streams already being freed for the endpoint? */
		if (ep_state & EP_GETTING_NO_STREAMS) {
			xhci_warn(xhci, "WARN Can't disable streams for "
					"endpoint 0x%x, "
					"streams are being disabled already\n",
					eps[i]->desc.bEndpointAddress);
			return 0;
		}
		/* Are there actually any streams to free? */
		if (!(ep_state & EP_HAS_STREAMS) &&
				!(ep_state & EP_GETTING_STREAMS)) {
			xhci_warn(xhci, "WARN Can't disable streams for "
					"endpoint 0x%x, "
					"streams are already disabled!\n",
					eps[i]->desc.bEndpointAddress);
			xhci_warn(xhci, "WARN xhci_free_streams() called "
					"with non-streams endpoint\n");
			return 0;
		}
		changed_ep_bitmask |= xhci_get_endpoint_flag(&eps[i]->desc);
	}
	return changed_ep_bitmask;
}

/*
 * The USB device drivers use this function (through the HCD interface in USB
 * core) to prepare a set of bulk endpoints to use streams.  Streams are used to
 * coordinate mass storage command queueing across multiple endpoints (basically
 * a stream ID == a task ID).
 *
 * Setting up streams involves allocating the same size stream context array
 * for each endpoint and issuing a configure endpoint command for all endpoints.
 *
 * Don't allow the call to succeed if one endpoint only supports one stream
 * (which means it doesn't support streams at all).
 *
 * Drivers may get less stream IDs than they asked for, if the host controller
 * hardware or endpoints claim they can't support the number of requested
 * stream IDs.
 */
static int xhci_alloc_streams(struct usb_hcd *hcd, struct usb_device *udev,
		struct usb_host_endpoint **eps, unsigned int num_eps,
		unsigned int num_streams, gfp_t mem_flags)
{
	int i, ret;
	struct xhci_hcd *xhci;
	struct xhci_virt_device *vdev;
	struct xhci_command *config_cmd;
	struct xhci_input_control_ctx *ctrl_ctx;
	unsigned int ep_index;
	unsigned int num_stream_ctxs;
	unsigned int max_packet;
	unsigned long flags;
	u32 changed_ep_bitmask = 0;

	if (!eps)
		return -EINVAL;

	/* Add one to the number of streams requested to account for
	 * stream 0 that is reserved for xHCI usage.
	 */
	num_streams += 1;
	xhci = hcd_to_xhci(hcd);
	xhci_dbg(xhci, "Driver wants %u stream IDs (including stream 0).\n",
			num_streams);

	/* MaxPSASize value 0 (2 streams) means streams are not supported */
	if ((xhci->quirks & XHCI_BROKEN_STREAMS) ||
			HCC_MAX_PSA(xhci->hcc_params) < 4) {
		xhci_dbg(xhci, "xHCI controller does not support streams.\n");
		return -ENOSYS;
	}

	config_cmd = xhci_alloc_command_with_ctx(xhci, true, mem_flags);
	if (!config_cmd)
		return -ENOMEM;

	ctrl_ctx = xhci_get_input_control_ctx(config_cmd->in_ctx);
	if (!ctrl_ctx) {
		xhci_warn(xhci, "%s: Could not get input context, bad type.\n",
				__func__);
		xhci_free_command(xhci, config_cmd);
		return -ENOMEM;
	}

	/* Check to make sure all endpoints are not already configured for
	 * streams.  While we're at it, find the maximum number of streams that
	 * all the endpoints will support and check for duplicate endpoints.
	 */
	spin_lock_irqsave(&xhci->lock, flags);
	ret = xhci_calculate_streams_and_bitmask(xhci, udev, eps,
			num_eps, &num_streams, &changed_ep_bitmask);
	if (ret < 0) {
		xhci_free_command(xhci, config_cmd);
		spin_unlock_irqrestore(&xhci->lock, flags);
		return ret;
	}
	if (num_streams <= 1) {
		xhci_warn(xhci, "WARN: endpoints can't handle "
				"more than one stream.\n");
		xhci_free_command(xhci, config_cmd);
		spin_unlock_irqrestore(&xhci->lock, flags);
		return -EINVAL;
	}
	vdev = xhci->devs[udev->slot_id];
	/* Mark each endpoint as being in transition, so
	 * xhci_urb_enqueue() will reject all URBs.
	 */
	for (i = 0; i < num_eps; i++) {
		ep_index = xhci_get_endpoint_index(&eps[i]->desc);
		vdev->eps[ep_index].ep_state |= EP_GETTING_STREAMS;
	}
	spin_unlock_irqrestore(&xhci->lock, flags);

	/* Setup internal data structures and allocate HW data structures for
	 * streams (but don't install the HW structures in the input context
	 * until we're sure all memory allocation succeeded).
	 */
	xhci_calculate_streams_entries(xhci, &num_streams, &num_stream_ctxs);
	xhci_dbg(xhci, "Need %u stream ctx entries for %u stream IDs.\n",
			num_stream_ctxs, num_streams);

	for (i = 0; i < num_eps; i++) {
		ep_index = xhci_get_endpoint_index(&eps[i]->desc);
		max_packet = usb_endpoint_maxp(&eps[i]->desc);
		vdev->eps[ep_index].stream_info = xhci_alloc_stream_info(xhci,
				num_stream_ctxs,
				num_streams,
				max_packet, mem_flags);
		if (!vdev->eps[ep_index].stream_info)
			goto cleanup;
		/* Set maxPstreams in endpoint context and update deq ptr to
		 * point to stream context array. FIXME
		 */
	}

	/* Set up the input context for a configure endpoint command. */
	for (i = 0; i < num_eps; i++) {
		struct xhci_ep_ctx *ep_ctx;

		ep_index = xhci_get_endpoint_index(&eps[i]->desc);
		ep_ctx = xhci_get_ep_ctx(xhci, config_cmd->in_ctx, ep_index);

		xhci_endpoint_copy(xhci, config_cmd->in_ctx,
				vdev->out_ctx, ep_index);
		xhci_setup_streams_ep_input_ctx(xhci, ep_ctx,
				vdev->eps[ep_index].stream_info);
	}
	/* Tell the HW to drop its old copy of the endpoint context info
	 * and add the updated copy from the input context.
	 */
	xhci_setup_input_ctx_for_config_ep(xhci, config_cmd->in_ctx,
			vdev->out_ctx, ctrl_ctx,
			changed_ep_bitmask, changed_ep_bitmask);

	/* Issue and wait for the configure endpoint command */
	ret = xhci_configure_endpoint(xhci, udev, config_cmd,
			false, false);

	/* xHC rejected the configure endpoint command for some reason, so we
	 * leave the old ring intact and free our internal streams data
	 * structure.
	 */
	if (ret < 0)
		goto cleanup;

	spin_lock_irqsave(&xhci->lock, flags);
	for (i = 0; i < num_eps; i++) {
		ep_index = xhci_get_endpoint_index(&eps[i]->desc);
		vdev->eps[ep_index].ep_state &= ~EP_GETTING_STREAMS;
		xhci_dbg(xhci, "Slot %u ep ctx %u now has streams.\n",
			 udev->slot_id, ep_index);
		vdev->eps[ep_index].ep_state |= EP_HAS_STREAMS;
	}
	xhci_free_command(xhci, config_cmd);
	spin_unlock_irqrestore(&xhci->lock, flags);

	for (i = 0; i < num_eps; i++) {
		ep_index = xhci_get_endpoint_index(&eps[i]->desc);
		xhci_debugfs_create_stream_files(xhci, vdev, ep_index);
	}
	/* Subtract 1 for stream 0, which drivers can't use */
	return num_streams - 1;

cleanup:
	/* If it didn't work, free the streams! */
	for (i = 0; i < num_eps; i++) {
		ep_index = xhci_get_endpoint_index(&eps[i]->desc);
		xhci_free_stream_info(xhci, vdev->eps[ep_index].stream_info);
		vdev->eps[ep_index].stream_info = NULL;
		/* FIXME Unset maxPstreams in endpoint context and
		 * update deq ptr to point to normal string ring.
		 */
		vdev->eps[ep_index].ep_state &= ~EP_GETTING_STREAMS;
		vdev->eps[ep_index].ep_state &= ~EP_HAS_STREAMS;
		xhci_endpoint_zero(xhci, vdev, eps[i]);
	}
	xhci_free_command(xhci, config_cmd);
	return -ENOMEM;
}

/* Transition the endpoint from using streams to being a "normal" endpoint
 * without streams.
 *
 * Modify the endpoint context state, submit a configure endpoint command,
 * and free all endpoint rings for streams if that completes successfully.
 */
static int xhci_free_streams(struct usb_hcd *hcd, struct usb_device *udev,
		struct usb_host_endpoint **eps, unsigned int num_eps,
		gfp_t mem_flags)
{
	int i, ret;
	struct xhci_hcd *xhci;
	struct xhci_virt_device *vdev;
	struct xhci_command *command;
	struct xhci_input_control_ctx *ctrl_ctx;
	unsigned int ep_index;
	unsigned long flags;
	u32 changed_ep_bitmask;

	xhci = hcd_to_xhci(hcd);
	vdev = xhci->devs[udev->slot_id];

	/* Set up a configure endpoint command to remove the streams rings */
	spin_lock_irqsave(&xhci->lock, flags);
	changed_ep_bitmask = xhci_calculate_no_streams_bitmask(xhci,
			udev, eps, num_eps);
	if (changed_ep_bitmask == 0) {
		spin_unlock_irqrestore(&xhci->lock, flags);
		return -EINVAL;
	}

	/* Use the xhci_command structure from the first endpoint.  We may have
	 * allocated too many, but the driver may call xhci_free_streams() for
	 * each endpoint it grouped into one call to xhci_alloc_streams().
	 */
	ep_index = xhci_get_endpoint_index(&eps[0]->desc);
	command = vdev->eps[ep_index].stream_info->free_streams_command;
	ctrl_ctx = xhci_get_input_control_ctx(command->in_ctx);
	if (!ctrl_ctx) {
		spin_unlock_irqrestore(&xhci->lock, flags);
		xhci_warn(xhci, "%s: Could not get input context, bad type.\n",
				__func__);
		return -EINVAL;
	}

	for (i = 0; i < num_eps; i++) {
		struct xhci_ep_ctx *ep_ctx;

		ep_index = xhci_get_endpoint_index(&eps[i]->desc);
		ep_ctx = xhci_get_ep_ctx(xhci, command->in_ctx, ep_index);
		xhci->devs[udev->slot_id]->eps[ep_index].ep_state |=
			EP_GETTING_NO_STREAMS;

		xhci_endpoint_copy(xhci, command->in_ctx,
				vdev->out_ctx, ep_index);
		xhci_setup_no_streams_ep_input_ctx(ep_ctx,
				&vdev->eps[ep_index]);
	}
	xhci_setup_input_ctx_for_config_ep(xhci, command->in_ctx,
			vdev->out_ctx, ctrl_ctx,
			changed_ep_bitmask, changed_ep_bitmask);
	spin_unlock_irqrestore(&xhci->lock, flags);

	/* Issue and wait for the configure endpoint command,
	 * which must succeed.
	 */
	ret = xhci_configure_endpoint(xhci, udev, command,
			false, true);

	/* xHC rejected the configure endpoint command for some reason, so we
	 * leave the streams rings intact.
	 */
	if (ret < 0)
		return ret;

	spin_lock_irqsave(&xhci->lock, flags);
	for (i = 0; i < num_eps; i++) {
		ep_index = xhci_get_endpoint_index(&eps[i]->desc);
		xhci_free_stream_info(xhci, vdev->eps[ep_index].stream_info);
		vdev->eps[ep_index].stream_info = NULL;
		/* FIXME Unset maxPstreams in endpoint context and
		 * update deq ptr to point to normal string ring.
		 */
		vdev->eps[ep_index].ep_state &= ~EP_GETTING_NO_STREAMS;
		vdev->eps[ep_index].ep_state &= ~EP_HAS_STREAMS;
	}
	spin_unlock_irqrestore(&xhci->lock, flags);

	return 0;
}

/*
 * Deletes endpoint resources for endpoints that were active before a Reset
 * Device command, or a Disable Slot command.  The Reset Device command leaves
 * the control endpoint intact, whereas the Disable Slot command deletes it.
 *
 * Must be called with xhci->lock held.
 */
void xhci_free_device_endpoint_resources(struct xhci_hcd *xhci,
	struct xhci_virt_device *virt_dev, bool drop_control_ep)
{
	int i;
	unsigned int num_dropped_eps = 0;
	unsigned int drop_flags = 0;

	for (i = (drop_control_ep ? 0 : 1); i < 31; i++) {
		if (virt_dev->eps[i].ring) {
			drop_flags |= 1 << i;
			num_dropped_eps++;
		}
	}
	xhci->num_active_eps -= num_dropped_eps;
	if (num_dropped_eps)
		xhci_dbg_trace(xhci, trace_xhci_dbg_quirks,
				"Dropped %u ep ctxs, flags = 0x%x, "
				"%u now active.",
				num_dropped_eps, drop_flags,
				xhci->num_active_eps);
}

/*
 * This submits a Reset Device Command, which will set the device state to 0,
 * set the device address to 0, and disable all the endpoints except the default
 * control endpoint.  The USB core should come back and call
 * xhci_address_device(), and then re-set up the configuration.  If this is
 * called because of a usb_reset_and_verify_device(), then the old alternate
 * settings will be re-installed through the normal bandwidth allocation
 * functions.
 *
 * Wait for the Reset Device command to finish.  Remove all structures
 * associated with the endpoints that were disabled.  Clear the input device
 * structure? Reset the control endpoint 0 max packet size?
 *
 * If the virt_dev to be reset does not exist or does not match the udev,
 * it means the device is lost, possibly due to the xHC restore error and
 * re-initialization during S3/S4. In this case, call xhci_alloc_dev() to
 * re-allocate the device.
 */
static int xhci_discover_or_reset_device(struct usb_hcd *hcd,
		struct usb_device *udev)
{
	int ret, i;
	unsigned long flags;
	struct xhci_hcd *xhci;
	unsigned int slot_id;
	struct xhci_virt_device *virt_dev;
	struct xhci_command *reset_device_cmd;
	struct xhci_slot_ctx *slot_ctx;
	int old_active_eps = 0;

	ret = xhci_check_args(hcd, udev, NULL, 0, false, __func__);
	if (ret <= 0)
		return ret;
	xhci = hcd_to_xhci(hcd);
	slot_id = udev->slot_id;
	virt_dev = xhci->devs[slot_id];
	if (!virt_dev) {
		xhci_dbg(xhci, "The device to be reset with slot ID %u does "
				"not exist. Re-allocate the device\n", slot_id);
		ret = xhci_alloc_dev(hcd, udev);
		if (ret == 1)
			return 0;
		else
			return -EINVAL;
	}

	if (virt_dev->tt_info)
		old_active_eps = virt_dev->tt_info->active_eps;

	if (virt_dev->udev != udev) {
		/* If the virt_dev and the udev does not match, this virt_dev
		 * may belong to another udev.
		 * Re-allocate the device.
		 */
		xhci_dbg(xhci, "The device to be reset with slot ID %u does "
				"not match the udev. Re-allocate the device\n",
				slot_id);
		ret = xhci_alloc_dev(hcd, udev);
		if (ret == 1)
			return 0;
		else
			return -EINVAL;
	}

	/* If device is not setup, there is no point in resetting it */
	slot_ctx = xhci_get_slot_ctx(xhci, virt_dev->out_ctx);
	if (GET_SLOT_STATE(le32_to_cpu(slot_ctx->dev_state)) ==
						SLOT_STATE_DISABLED)
		return 0;

	trace_xhci_discover_or_reset_device(slot_ctx);

	xhci_dbg(xhci, "Resetting device with slot ID %u\n", slot_id);
	/* Allocate the command structure that holds the struct completion.
	 * Assume we're in process context, since the normal device reset
	 * process has to wait for the device anyway.  Storage devices are
	 * reset as part of error handling, so use GFP_NOIO instead of
	 * GFP_KERNEL.
	 */
	reset_device_cmd = xhci_alloc_command(xhci, true, GFP_NOIO);
	if (!reset_device_cmd) {
		xhci_dbg(xhci, "Couldn't allocate command structure.\n");
		return -ENOMEM;
	}

	/* Attempt to submit the Reset Device command to the command ring */
	spin_lock_irqsave(&xhci->lock, flags);

	ret = xhci_queue_reset_device(xhci, reset_device_cmd, slot_id);
	if (ret) {
		xhci_dbg(xhci, "FIXME: allocate a command ring segment\n");
		spin_unlock_irqrestore(&xhci->lock, flags);
		goto command_cleanup;
	}
	xhci_ring_cmd_db(xhci);
	spin_unlock_irqrestore(&xhci->lock, flags);

	/* Wait for the Reset Device command to finish */
	wait_for_completion(reset_device_cmd->completion);

	ret = xhci_vendor_sync_dev_ctx(xhci, slot_id);
	if (ret) {
		xhci_warn(xhci, "%s: Failed to sync device context failed, err=%d",
			  __func__, ret);
		goto command_cleanup;
	}

	/* The Reset Device command can't fail, according to the 0.95/0.96 spec,
	 * unless we tried to reset a slot ID that wasn't enabled,
	 * or the device wasn't in the addressed or configured state.
	 */
	ret = reset_device_cmd->status;
	switch (ret) {
	case COMP_COMMAND_ABORTED:
	case COMP_COMMAND_RING_STOPPED:
		xhci_warn(xhci, "Timeout waiting for reset device command\n");
		ret = -ETIME;
		goto command_cleanup;
	case COMP_SLOT_NOT_ENABLED_ERROR: /* 0.95 completion for bad slot ID */
	case COMP_CONTEXT_STATE_ERROR: /* 0.96 completion code for same thing */
		xhci_dbg(xhci, "Can't reset device (slot ID %u) in %s state\n",
				slot_id,
				xhci_get_slot_state(xhci, virt_dev->out_ctx));
		xhci_dbg(xhci, "Not freeing device rings.\n");
		/* Don't treat this as an error.  May change my mind later. */
		ret = 0;
		goto command_cleanup;
	case COMP_SUCCESS:
		xhci_dbg(xhci, "Successful reset device command.\n");
		break;
	default:
		if (xhci_is_vendor_info_code(xhci, ret))
			break;
		xhci_warn(xhci, "Unknown completion code %u for "
				"reset device command.\n", ret);
		ret = -EINVAL;
		goto command_cleanup;
	}

	/* Free up host controller endpoint resources */
	if ((xhci->quirks & XHCI_EP_LIMIT_QUIRK)) {
		spin_lock_irqsave(&xhci->lock, flags);
		/* Don't delete the default control endpoint resources */
		xhci_free_device_endpoint_resources(xhci, virt_dev, false);
		spin_unlock_irqrestore(&xhci->lock, flags);
	}

	/* Everything but endpoint 0 is disabled, so free the rings. */
	for (i = 1; i < 31; i++) {
		struct xhci_virt_ep *ep = &virt_dev->eps[i];

		if (ep->ep_state & EP_HAS_STREAMS) {
			xhci_warn(xhci, "WARN: endpoint 0x%02x has streams on device reset, freeing streams.\n",
					xhci_get_endpoint_address(i));
			xhci_free_stream_info(xhci, ep->stream_info);
			ep->stream_info = NULL;
			ep->ep_state &= ~EP_HAS_STREAMS;
		}

		if (ep->ring) {
			xhci_debugfs_remove_endpoint(xhci, virt_dev, i);
			xhci_free_endpoint_ring(xhci, virt_dev, i);
		}
		if (!list_empty(&virt_dev->eps[i].bw_endpoint_list))
			xhci_drop_ep_from_interval_table(xhci,
					&virt_dev->eps[i].bw_info,
					virt_dev->bw_table,
					udev,
					&virt_dev->eps[i],
					virt_dev->tt_info);
		xhci_clear_endpoint_bw_info(&virt_dev->eps[i].bw_info);
	}
	/* If necessary, update the number of active TTs on this root port */
	xhci_update_tt_active_eps(xhci, virt_dev, old_active_eps);
	virt_dev->flags = 0;
	ret = 0;

command_cleanup:
	xhci_free_command(xhci, reset_device_cmd);
	return ret;
}

/*
 * At this point, the struct usb_device is about to go away, the device has
 * disconnected, and all traffic has been stopped and the endpoints have been
 * disabled.  Free any HC data structures associated with that device.
 */
static void xhci_free_dev(struct usb_hcd *hcd, struct usb_device *udev)
{
	struct xhci_hcd *xhci = hcd_to_xhci(hcd);
	struct xhci_virt_device *virt_dev;
	struct xhci_slot_ctx *slot_ctx;
	int i, ret;

#ifndef CONFIG_USB_DEFAULT_PERSIST
	/*
	 * We called pm_runtime_get_noresume when the device was attached.
	 * Decrement the counter here to allow controller to runtime suspend
	 * if no devices remain.
	 */
	if (xhci->quirks & XHCI_RESET_ON_RESUME)
		pm_runtime_put_noidle(hcd->self.controller);
#endif

	ret = xhci_check_args(hcd, udev, NULL, 0, true, __func__);
	/* If the host is halted due to driver unload, we still need to free the
	 * device.
	 */
	if (ret <= 0 && ret != -ENODEV)
		return;

	virt_dev = xhci->devs[udev->slot_id];
	slot_ctx = xhci_get_slot_ctx(xhci, virt_dev->out_ctx);
	trace_xhci_free_dev(slot_ctx);

	/* Stop any wayward timer functions (which may grab the lock) */
	for (i = 0; i < 31; i++) {
		virt_dev->eps[i].ep_state &= ~EP_STOP_CMD_PENDING;
		del_timer_sync(&virt_dev->eps[i].stop_cmd_timer);
	}
	virt_dev->udev = NULL;
	ret = xhci_disable_slot(xhci, udev->slot_id);
	if (ret)
		xhci_free_virt_device(xhci, udev->slot_id);
}

int xhci_disable_slot(struct xhci_hcd *xhci, u32 slot_id)
{
	struct xhci_command *command;
	unsigned long flags;
	u32 state;
	int ret = 0;

	command = xhci_alloc_command(xhci, false, GFP_KERNEL);
	if (!command)
		return -ENOMEM;

	xhci_debugfs_remove_slot(xhci, slot_id);

	spin_lock_irqsave(&xhci->lock, flags);
	/* Don't disable the slot if the host controller is dead. */
	state = readl(&xhci->op_regs->status);
	if (state == 0xffffffff || (xhci->xhc_state & XHCI_STATE_DYING) ||
			(xhci->xhc_state & XHCI_STATE_HALTED)) {
		spin_unlock_irqrestore(&xhci->lock, flags);
		kfree(command);
		return -ENODEV;
	}

	ret = xhci_queue_slot_control(xhci, command, TRB_DISABLE_SLOT,
				slot_id);
	if (ret) {
		spin_unlock_irqrestore(&xhci->lock, flags);
		kfree(command);
		return ret;
	}
	xhci_ring_cmd_db(xhci);
	spin_unlock_irqrestore(&xhci->lock, flags);
	return ret;
}

/*
 * Checks if we have enough host controller resources for the default control
 * endpoint.
 *
 * Must be called with xhci->lock held.
 */
static int xhci_reserve_host_control_ep_resources(struct xhci_hcd *xhci)
{
	if (xhci->num_active_eps + 1 > xhci->limit_active_eps) {
		xhci_dbg_trace(xhci, trace_xhci_dbg_quirks,
				"Not enough ep ctxs: "
				"%u active, need to add 1, limit is %u.",
				xhci->num_active_eps, xhci->limit_active_eps);
		return -ENOMEM;
	}
	xhci->num_active_eps += 1;
	xhci_dbg_trace(xhci, trace_xhci_dbg_quirks,
			"Adding 1 ep ctx, %u now active.",
			xhci->num_active_eps);
	return 0;
}


/*
 * Returns 0 if the xHC ran out of device slots, the Enable Slot command
 * timed out, or allocating memory failed.  Returns 1 on success.
 */
int xhci_alloc_dev(struct usb_hcd *hcd, struct usb_device *udev)
{
	struct xhci_hcd *xhci = hcd_to_xhci(hcd);
	struct xhci_virt_device *vdev;
	struct xhci_slot_ctx *slot_ctx;
	unsigned long flags;
	int ret, slot_id;
	struct xhci_command *command;

	command = xhci_alloc_command(xhci, true, GFP_KERNEL);
	if (!command)
		return 0;

	spin_lock_irqsave(&xhci->lock, flags);
	ret = xhci_queue_slot_control(xhci, command, TRB_ENABLE_SLOT, 0);
	if (ret) {
		spin_unlock_irqrestore(&xhci->lock, flags);
		xhci_dbg(xhci, "FIXME: allocate a command ring segment\n");
		xhci_free_command(xhci, command);
		return 0;
	}
	xhci_ring_cmd_db(xhci);
	spin_unlock_irqrestore(&xhci->lock, flags);

	wait_for_completion(command->completion);
	slot_id = command->slot_id;

	if (!slot_id || command->status != COMP_SUCCESS) {
		xhci_err(xhci, "Error while assigning device slot ID\n");
		xhci_err(xhci, "Max number of devices this xHCI host supports is %u.\n",
				HCS_MAX_SLOTS(
					readl(&xhci->cap_regs->hcs_params1)));
		xhci_free_command(xhci, command);
		return 0;
	}

	xhci_free_command(xhci, command);

	if ((xhci->quirks & XHCI_EP_LIMIT_QUIRK)) {
		spin_lock_irqsave(&xhci->lock, flags);
		ret = xhci_reserve_host_control_ep_resources(xhci);
		if (ret) {
			spin_unlock_irqrestore(&xhci->lock, flags);
			xhci_warn(xhci, "Not enough host resources, "
					"active endpoint contexts = %u\n",
					xhci->num_active_eps);
			goto disable_slot;
		}
		spin_unlock_irqrestore(&xhci->lock, flags);
	}
	/* Use GFP_NOIO, since this function can be called from
	 * xhci_discover_or_reset_device(), which may be called as part of
	 * mass storage driver error handling.
	 */
	if (!xhci_alloc_virt_device(xhci, slot_id, udev, GFP_NOIO)) {
		xhci_warn(xhci, "Could not allocate xHCI USB device data structures\n");
		goto disable_slot;
	}

	ret = xhci_vendor_sync_dev_ctx(xhci, slot_id);
	if (ret) {
		xhci_warn(xhci, "%s: Failed to sync device context failed, err=%d",
			  __func__, ret);
		goto disable_slot;
	}

	vdev = xhci->devs[slot_id];
	slot_ctx = xhci_get_slot_ctx(xhci, vdev->out_ctx);
	trace_xhci_alloc_dev(slot_ctx);

	udev->slot_id = slot_id;

	xhci_debugfs_create_slot(xhci, slot_id);

#ifndef CONFIG_USB_DEFAULT_PERSIST
	/*
	 * If resetting upon resume, we can't put the controller into runtime
	 * suspend if there is a device attached.
	 */
	if (xhci->quirks & XHCI_RESET_ON_RESUME)
		pm_runtime_get_noresume(hcd->self.controller);
#endif

	/* Is this a LS or FS device under a HS hub? */
	/* Hub or peripherial? */
	return 1;

disable_slot:
	ret = xhci_disable_slot(xhci, udev->slot_id);
	if (ret)
		xhci_free_virt_device(xhci, udev->slot_id);

	return 0;
}

/*
 * Issue an Address Device command and optionally send a corresponding
 * SetAddress request to the device.
 */
static int xhci_setup_device(struct usb_hcd *hcd, struct usb_device *udev,
			     enum xhci_setup_dev setup)
{
	const char *act = setup == SETUP_CONTEXT_ONLY ? "context" : "address";
	unsigned long flags;
	struct xhci_virt_device *virt_dev;
	int ret = 0;
	struct xhci_hcd *xhci = hcd_to_xhci(hcd);
	struct xhci_slot_ctx *slot_ctx;
	struct xhci_input_control_ctx *ctrl_ctx;
	u64 temp_64;
	struct xhci_command *command = NULL;

	mutex_lock(&xhci->mutex);

	if (xhci->xhc_state) {	/* dying, removing or halted */
		ret = -ESHUTDOWN;
		goto out;
	}

	if (!udev->slot_id) {
		xhci_dbg_trace(xhci, trace_xhci_dbg_address,
				"Bad Slot ID %d", udev->slot_id);
		ret = -EINVAL;
		goto out;
	}

	virt_dev = xhci->devs[udev->slot_id];

	if (WARN_ON(!virt_dev)) {
		/*
		 * In plug/unplug torture test with an NEC controller,
		 * a zero-dereference was observed once due to virt_dev = 0.
		 * Print useful debug rather than crash if it is observed again!
		 */
		xhci_warn(xhci, "Virt dev invalid for slot_id 0x%x!\n",
			udev->slot_id);
		ret = -EINVAL;
		goto out;
	}
	slot_ctx = xhci_get_slot_ctx(xhci, virt_dev->out_ctx);
	trace_xhci_setup_device_slot(slot_ctx);

	if (setup == SETUP_CONTEXT_ONLY) {
		if (GET_SLOT_STATE(le32_to_cpu(slot_ctx->dev_state)) ==
		    SLOT_STATE_DEFAULT) {
			xhci_dbg(xhci, "Slot already in default state\n");
			goto out;
		}
	}

	command = xhci_alloc_command(xhci, true, GFP_KERNEL);
	if (!command) {
		ret = -ENOMEM;
		goto out;
	}

	command->in_ctx = virt_dev->in_ctx;

	slot_ctx = xhci_get_slot_ctx(xhci, virt_dev->in_ctx);
	ctrl_ctx = xhci_get_input_control_ctx(virt_dev->in_ctx);
	if (!ctrl_ctx) {
		xhci_warn(xhci, "%s: Could not get input context, bad type.\n",
				__func__);
		ret = -EINVAL;
		goto out;
	}
	/*
	 * If this is the first Set Address since device plug-in or
	 * virt_device realloaction after a resume with an xHCI power loss,
	 * then set up the slot context.
	 */
	if (!slot_ctx->dev_info)
		xhci_setup_addressable_virt_dev(xhci, udev);
	/* Otherwise, update the control endpoint ring enqueue pointer. */
	else
		xhci_copy_ep0_dequeue_into_input_ctx(xhci, udev);
	ctrl_ctx->add_flags = cpu_to_le32(SLOT_FLAG | EP0_FLAG);
	ctrl_ctx->drop_flags = 0;

	trace_xhci_address_ctx(xhci, virt_dev->in_ctx,
				le32_to_cpu(slot_ctx->dev_info) >> 27);

	trace_xhci_address_ctrl_ctx(ctrl_ctx);
	spin_lock_irqsave(&xhci->lock, flags);
	trace_xhci_setup_device(virt_dev);
	ret = xhci_queue_address_device(xhci, command, virt_dev->in_ctx->dma,
					udev->slot_id, setup);
	if (ret) {
		spin_unlock_irqrestore(&xhci->lock, flags);
		xhci_dbg_trace(xhci, trace_xhci_dbg_address,
				"FIXME: allocate a command ring segment");
		goto out;
	}
	xhci_ring_cmd_db(xhci);
	spin_unlock_irqrestore(&xhci->lock, flags);

	/* ctrl tx can take up to 5 sec; XXX: need more time for xHC? */
	wait_for_completion(command->completion);

	ret = xhci_vendor_sync_dev_ctx(xhci, udev->slot_id);
	if (ret) {
		xhci_warn(xhci, "%s: Failed to sync device context failed, err=%d",
			  __func__, ret);
		goto out;
	}

	/* FIXME: From section 4.3.4: "Software shall be responsible for timing
	 * the SetAddress() "recovery interval" required by USB and aborting the
	 * command on a timeout.
	 */
	switch (command->status) {
	case COMP_COMMAND_ABORTED:
	case COMP_COMMAND_RING_STOPPED:
		xhci_warn(xhci, "Timeout while waiting for setup device command\n");
		ret = -ETIME;
		break;
	case COMP_CONTEXT_STATE_ERROR:
	case COMP_SLOT_NOT_ENABLED_ERROR:
		xhci_err(xhci, "Setup ERROR: setup %s command for slot %d.\n",
			 act, udev->slot_id);
		ret = -EINVAL;
		break;
	case COMP_USB_TRANSACTION_ERROR:
		dev_warn(&udev->dev, "Device not responding to setup %s.\n", act);

		mutex_unlock(&xhci->mutex);
		ret = xhci_disable_slot(xhci, udev->slot_id);
		if (!ret)
			xhci_alloc_dev(hcd, udev);
		kfree(command->completion);
		kfree(command);
		return -EPROTO;
	case COMP_INCOMPATIBLE_DEVICE_ERROR:
		dev_warn(&udev->dev,
			 "ERROR: Incompatible device for setup %s command\n", act);
		ret = -ENODEV;
		break;
	case COMP_SUCCESS:
		xhci_dbg_trace(xhci, trace_xhci_dbg_address,
			       "Successful setup %s command", act);
		break;
	default:
		xhci_err(xhci,
			 "ERROR: unexpected setup %s command completion code 0x%x.\n",
			 act, command->status);
		trace_xhci_address_ctx(xhci, virt_dev->out_ctx, 1);
		ret = -EINVAL;
		break;
	}
	if (ret)
		goto out;
	temp_64 = xhci_read_64(xhci, &xhci->op_regs->dcbaa_ptr);
	xhci_dbg_trace(xhci, trace_xhci_dbg_address,
			"Op regs DCBAA ptr = %#016llx", temp_64);
	xhci_dbg_trace(xhci, trace_xhci_dbg_address,
		"Slot ID %d dcbaa entry @%p = %#016llx",
		udev->slot_id,
		&xhci->dcbaa->dev_context_ptrs[udev->slot_id],
		(unsigned long long)
		le64_to_cpu(xhci->dcbaa->dev_context_ptrs[udev->slot_id]));
	xhci_dbg_trace(xhci, trace_xhci_dbg_address,
			"Output Context DMA address = %#08llx",
			(unsigned long long)virt_dev->out_ctx->dma);
	trace_xhci_address_ctx(xhci, virt_dev->in_ctx,
				le32_to_cpu(slot_ctx->dev_info) >> 27);
	/*
	 * USB core uses address 1 for the roothubs, so we add one to the
	 * address given back to us by the HC.
	 */
	trace_xhci_address_ctx(xhci, virt_dev->out_ctx,
				le32_to_cpu(slot_ctx->dev_info) >> 27);
	/* Zero the input context control for later use */
	ctrl_ctx->add_flags = 0;
	ctrl_ctx->drop_flags = 0;
	slot_ctx = xhci_get_slot_ctx(xhci, virt_dev->out_ctx);
	udev->devaddr = (u8)(le32_to_cpu(slot_ctx->dev_state) & DEV_ADDR_MASK);

	xhci_dbg_trace(xhci, trace_xhci_dbg_address,
		       "Internal device address = %d",
		       le32_to_cpu(slot_ctx->dev_state) & DEV_ADDR_MASK);
out:
	mutex_unlock(&xhci->mutex);
	if (command) {
		kfree(command->completion);
		kfree(command);
	}
	return ret;
}

static int xhci_address_device(struct usb_hcd *hcd, struct usb_device *udev)
{
	return xhci_setup_device(hcd, udev, SETUP_CONTEXT_ADDRESS);
}

static int xhci_enable_device(struct usb_hcd *hcd, struct usb_device *udev)
{
	return xhci_setup_device(hcd, udev, SETUP_CONTEXT_ONLY);
}

/*
 * Transfer the port index into real index in the HW port status
 * registers. Caculate offset between the port's PORTSC register
 * and port status base. Divide the number of per port register
 * to get the real index. The raw port number bases 1.
 */
int xhci_find_raw_port_number(struct usb_hcd *hcd, int port1)
{
	struct xhci_hub *rhub;

	rhub = xhci_get_rhub(hcd);
	return rhub->ports[port1 - 1]->hw_portnum + 1;
}

/*
 * Issue an Evaluate Context command to change the Maximum Exit Latency in the
 * slot context.  If that succeeds, store the new MEL in the xhci_virt_device.
 */
static int __maybe_unused xhci_change_max_exit_latency(struct xhci_hcd *xhci,
			struct usb_device *udev, u16 max_exit_latency)
{
	struct xhci_virt_device *virt_dev;
	struct xhci_command *command;
	struct xhci_input_control_ctx *ctrl_ctx;
	struct xhci_slot_ctx *slot_ctx;
	unsigned long flags;
	int ret;

	spin_lock_irqsave(&xhci->lock, flags);

	virt_dev = xhci->devs[udev->slot_id];

	/*
	 * virt_dev might not exists yet if xHC resumed from hibernate (S4) and
	 * xHC was re-initialized. Exit latency will be set later after
	 * hub_port_finish_reset() is done and xhci->devs[] are re-allocated
	 */

	if (!virt_dev || max_exit_latency == virt_dev->current_mel) {
		spin_unlock_irqrestore(&xhci->lock, flags);
		return 0;
	}

	/* Attempt to issue an Evaluate Context command to change the MEL. */
	command = xhci->lpm_command;
	ctrl_ctx = xhci_get_input_control_ctx(command->in_ctx);
	if (!ctrl_ctx) {
		spin_unlock_irqrestore(&xhci->lock, flags);
		xhci_warn(xhci, "%s: Could not get input context, bad type.\n",
				__func__);
		return -ENOMEM;
	}

	ret = xhci_vendor_sync_dev_ctx(xhci, udev->slot_id);
	if (ret) {
		spin_unlock_irqrestore(&xhci->lock, flags);
		xhci_warn(xhci, "%s: Failed to sync device context failed, err=%d",
			  __func__, ret);
		return ret;
	}

	xhci_slot_copy(xhci, command->in_ctx, virt_dev->out_ctx);
	spin_unlock_irqrestore(&xhci->lock, flags);

	ctrl_ctx->add_flags |= cpu_to_le32(SLOT_FLAG);
	slot_ctx = xhci_get_slot_ctx(xhci, command->in_ctx);
	slot_ctx->dev_info2 &= cpu_to_le32(~((u32) MAX_EXIT));
	slot_ctx->dev_info2 |= cpu_to_le32(max_exit_latency);
	slot_ctx->dev_state = 0;

	xhci_dbg_trace(xhci, trace_xhci_dbg_context_change,
			"Set up evaluate context for LPM MEL change.");

	/* Issue and wait for the evaluate context command. */
	ret = xhci_configure_endpoint(xhci, udev, command,
			true, true);

	if (!ret) {
		spin_lock_irqsave(&xhci->lock, flags);
		virt_dev->current_mel = max_exit_latency;
		spin_unlock_irqrestore(&xhci->lock, flags);
	}
	return ret;
}

struct xhci_vendor_ops *xhci_vendor_get_ops(struct xhci_hcd *xhci)
{
	return xhci_to_priv(xhci)->vendor_ops;
}
EXPORT_SYMBOL_GPL(xhci_vendor_get_ops);

int xhci_vendor_sync_dev_ctx(struct xhci_hcd *xhci, unsigned int slot_id)
{
	struct xhci_vendor_ops *ops = xhci_vendor_get_ops(xhci);

	if (ops && ops->sync_dev_ctx)
		return ops->sync_dev_ctx(xhci, slot_id);
	return 0;
}

bool xhci_vendor_usb_offload_skip_urb(struct xhci_hcd *xhci, struct urb *urb)
{
	struct xhci_vendor_ops *ops = xhci_vendor_get_ops(xhci);

	if (ops && ops->usb_offload_skip_urb)
		return ops->usb_offload_skip_urb(xhci, urb);
	return false;
}

#ifdef CONFIG_PM

/* BESL to HIRD Encoding array for USB2 LPM */
static int xhci_besl_encoding[16] = {125, 150, 200, 300, 400, 500, 1000, 2000,
	3000, 4000, 5000, 6000, 7000, 8000, 9000, 10000};

/* Calculate HIRD/BESL for USB2 PORTPMSC*/
static int xhci_calculate_hird_besl(struct xhci_hcd *xhci,
					struct usb_device *udev)
{
	int u2del, besl, besl_host;
	int besl_device = 0;
	u32 field;

	u2del = HCS_U2_LATENCY(xhci->hcs_params3);
	field = le32_to_cpu(udev->bos->ext_cap->bmAttributes);

	if (field & USB_BESL_SUPPORT) {
		for (besl_host = 0; besl_host < 16; besl_host++) {
			if (xhci_besl_encoding[besl_host] >= u2del)
				break;
		}
		/* Use baseline BESL value as default */
		if (field & USB_BESL_BASELINE_VALID)
			besl_device = USB_GET_BESL_BASELINE(field);
		else if (field & USB_BESL_DEEP_VALID)
			besl_device = USB_GET_BESL_DEEP(field);
	} else {
		if (u2del <= 50)
			besl_host = 0;
		else
			besl_host = (u2del - 51) / 75 + 1;
	}

	besl = besl_host + besl_device;
	if (besl > 15)
		besl = 15;

	return besl;
}

/* Calculate BESLD, L1 timeout and HIRDM for USB2 PORTHLPMC */
static int xhci_calculate_usb2_hw_lpm_params(struct usb_device *udev)
{
	u32 field;
	int l1;
	int besld = 0;
	int hirdm = 0;

	field = le32_to_cpu(udev->bos->ext_cap->bmAttributes);

	/* xHCI l1 is set in steps of 256us, xHCI 1.0 section 5.4.11.2 */
	l1 = udev->l1_params.timeout / 256;

	/* device has preferred BESLD */
	if (field & USB_BESL_DEEP_VALID) {
		besld = USB_GET_BESL_DEEP(field);
		hirdm = 1;
	}

	return PORT_BESLD(besld) | PORT_L1_TIMEOUT(l1) | PORT_HIRDM(hirdm);
}

static int xhci_set_usb2_hardware_lpm(struct usb_hcd *hcd,
			struct usb_device *udev, int enable)
{
	struct xhci_hcd	*xhci = hcd_to_xhci(hcd);
	struct xhci_port **ports;
	__le32 __iomem	*pm_addr, *hlpm_addr;
	u32		pm_val, hlpm_val, field;
	unsigned int	port_num;
	unsigned long	flags;
	int		hird, exit_latency;
	int		ret;

	if (xhci->quirks & XHCI_HW_LPM_DISABLE)
		return -EPERM;

	if (hcd->speed >= HCD_USB3 || !xhci->hw_lpm_support ||
			!udev->lpm_capable)
		return -EPERM;

	if (!udev->parent || udev->parent->parent ||
			udev->descriptor.bDeviceClass == USB_CLASS_HUB)
		return -EPERM;

	if (udev->usb2_hw_lpm_capable != 1)
		return -EPERM;

	spin_lock_irqsave(&xhci->lock, flags);

	ports = xhci->usb2_rhub.ports;
	port_num = udev->portnum - 1;
	pm_addr = ports[port_num]->addr + PORTPMSC;
	pm_val = readl(pm_addr);
	hlpm_addr = ports[port_num]->addr + PORTHLPMC;

	xhci_dbg(xhci, "%s port %d USB2 hardware LPM\n",
			enable ? "enable" : "disable", port_num + 1);

	if (enable) {
		/* Host supports BESL timeout instead of HIRD */
		if (udev->usb2_hw_lpm_besl_capable) {
			/* if device doesn't have a preferred BESL value use a
			 * default one which works with mixed HIRD and BESL
			 * systems. See XHCI_DEFAULT_BESL definition in xhci.h
			 */
			field = le32_to_cpu(udev->bos->ext_cap->bmAttributes);
			if ((field & USB_BESL_SUPPORT) &&
			    (field & USB_BESL_BASELINE_VALID))
				hird = USB_GET_BESL_BASELINE(field);
			else
				hird = udev->l1_params.besl;

			exit_latency = xhci_besl_encoding[hird];
			spin_unlock_irqrestore(&xhci->lock, flags);

			/* USB 3.0 code dedicate one xhci->lpm_command->in_ctx
			 * input context for link powermanagement evaluate
			 * context commands. It is protected by hcd->bandwidth
			 * mutex and is shared by all devices. We need to set
			 * the max ext latency in USB 2 BESL LPM as well, so
			 * use the same mutex and xhci_change_max_exit_latency()
			 */
			mutex_lock(hcd->bandwidth_mutex);
			ret = xhci_change_max_exit_latency(xhci, udev,
							   exit_latency);
			mutex_unlock(hcd->bandwidth_mutex);

			if (ret < 0)
				return ret;
			spin_lock_irqsave(&xhci->lock, flags);

			hlpm_val = xhci_calculate_usb2_hw_lpm_params(udev);
			writel(hlpm_val, hlpm_addr);
			/* flush write */
			readl(hlpm_addr);
		} else {
			hird = xhci_calculate_hird_besl(xhci, udev);
		}

		pm_val &= ~PORT_HIRD_MASK;
		pm_val |= PORT_HIRD(hird) | PORT_RWE | PORT_L1DS(udev->slot_id);
		writel(pm_val, pm_addr);
		pm_val = readl(pm_addr);
		pm_val |= PORT_HLE;
		writel(pm_val, pm_addr);
		/* flush write */
		readl(pm_addr);
	} else {
		pm_val &= ~(PORT_HLE | PORT_RWE | PORT_HIRD_MASK | PORT_L1DS_MASK);
		writel(pm_val, pm_addr);
		/* flush write */
		readl(pm_addr);
		if (udev->usb2_hw_lpm_besl_capable) {
			spin_unlock_irqrestore(&xhci->lock, flags);
			mutex_lock(hcd->bandwidth_mutex);
			xhci_change_max_exit_latency(xhci, udev, 0);
			mutex_unlock(hcd->bandwidth_mutex);
			readl_poll_timeout(ports[port_num]->addr, pm_val,
					   (pm_val & PORT_PLS_MASK) == XDEV_U0,
					   100, 10000);
			return 0;
		}
	}

	spin_unlock_irqrestore(&xhci->lock, flags);
	return 0;
}

/* check if a usb2 port supports a given extened capability protocol
 * only USB2 ports extended protocol capability values are cached.
 * Return 1 if capability is supported
 */
static int xhci_check_usb2_port_capability(struct xhci_hcd *xhci, int port,
					   unsigned capability)
{
	u32 port_offset, port_count;
	int i;

	for (i = 0; i < xhci->num_ext_caps; i++) {
		if (xhci->ext_caps[i] & capability) {
			/* port offsets starts at 1 */
			port_offset = XHCI_EXT_PORT_OFF(xhci->ext_caps[i]) - 1;
			port_count = XHCI_EXT_PORT_COUNT(xhci->ext_caps[i]);
			if (port >= port_offset &&
			    port < port_offset + port_count)
				return 1;
		}
	}
	return 0;
}

static int xhci_update_device(struct usb_hcd *hcd, struct usb_device *udev)
{
	struct xhci_hcd	*xhci = hcd_to_xhci(hcd);
	int		portnum = udev->portnum - 1;

	if (hcd->speed >= HCD_USB3 || !udev->lpm_capable)
		return 0;

	/* we only support lpm for non-hub device connected to root hub yet */
	if (!udev->parent || udev->parent->parent ||
			udev->descriptor.bDeviceClass == USB_CLASS_HUB)
		return 0;

	if (xhci->hw_lpm_support == 1 &&
			xhci_check_usb2_port_capability(
				xhci, portnum, XHCI_HLC)) {
		udev->usb2_hw_lpm_capable = 1;
		udev->l1_params.timeout = XHCI_L1_TIMEOUT;
		udev->l1_params.besl = XHCI_DEFAULT_BESL;
		if (xhci_check_usb2_port_capability(xhci, portnum,
					XHCI_BLC))
			udev->usb2_hw_lpm_besl_capable = 1;
	}

	return 0;
}

/*---------------------- USB 3.0 Link PM functions ------------------------*/

/* Service interval in nanoseconds = 2^(bInterval - 1) * 125us * 1000ns / 1us */
static unsigned long long xhci_service_interval_to_ns(
		struct usb_endpoint_descriptor *desc)
{
	return (1ULL << (desc->bInterval - 1)) * 125 * 1000;
}

static u16 xhci_get_timeout_no_hub_lpm(struct usb_device *udev,
		enum usb3_link_state state)
{
	unsigned long long sel;
	unsigned long long pel;
	unsigned int max_sel_pel;
	char *state_name;

	switch (state) {
	case USB3_LPM_U1:
		/* Convert SEL and PEL stored in nanoseconds to microseconds */
		sel = DIV_ROUND_UP(udev->u1_params.sel, 1000);
		pel = DIV_ROUND_UP(udev->u1_params.pel, 1000);
		max_sel_pel = USB3_LPM_MAX_U1_SEL_PEL;
		state_name = "U1";
		break;
	case USB3_LPM_U2:
		sel = DIV_ROUND_UP(udev->u2_params.sel, 1000);
		pel = DIV_ROUND_UP(udev->u2_params.pel, 1000);
		max_sel_pel = USB3_LPM_MAX_U2_SEL_PEL;
		state_name = "U2";
		break;
	default:
		dev_warn(&udev->dev, "%s: Can't get timeout for non-U1 or U2 state.\n",
				__func__);
		return USB3_LPM_DISABLED;
	}

	if (sel <= max_sel_pel && pel <= max_sel_pel)
		return USB3_LPM_DEVICE_INITIATED;

	if (sel > max_sel_pel)
		dev_dbg(&udev->dev, "Device-initiated %s disabled "
				"due to long SEL %llu ms\n",
				state_name, sel);
	else
		dev_dbg(&udev->dev, "Device-initiated %s disabled "
				"due to long PEL %llu ms\n",
				state_name, pel);
	return USB3_LPM_DISABLED;
}

/* The U1 timeout should be the maximum of the following values:
 *  - For control endpoints, U1 system exit latency (SEL) * 3
 *  - For bulk endpoints, U1 SEL * 5
 *  - For interrupt endpoints:
 *    - Notification EPs, U1 SEL * 3
 *    - Periodic EPs, max(105% of bInterval, U1 SEL * 2)
 *  - For isochronous endpoints, max(105% of bInterval, U1 SEL * 2)
 */
static unsigned long long xhci_calculate_intel_u1_timeout(
		struct usb_device *udev,
		struct usb_endpoint_descriptor *desc)
{
	unsigned long long timeout_ns;
	int ep_type;
	int intr_type;

	ep_type = usb_endpoint_type(desc);
	switch (ep_type) {
	case USB_ENDPOINT_XFER_CONTROL:
		timeout_ns = udev->u1_params.sel * 3;
		break;
	case USB_ENDPOINT_XFER_BULK:
		timeout_ns = udev->u1_params.sel * 5;
		break;
	case USB_ENDPOINT_XFER_INT:
		intr_type = usb_endpoint_interrupt_type(desc);
		if (intr_type == USB_ENDPOINT_INTR_NOTIFICATION) {
			timeout_ns = udev->u1_params.sel * 3;
			break;
		}
		/* Otherwise the calculation is the same as isoc eps */
		fallthrough;
	case USB_ENDPOINT_XFER_ISOC:
		timeout_ns = xhci_service_interval_to_ns(desc);
		timeout_ns = DIV_ROUND_UP_ULL(timeout_ns * 105, 100);
		if (timeout_ns < udev->u1_params.sel * 2)
			timeout_ns = udev->u1_params.sel * 2;
		break;
	default:
		return 0;
	}

	return timeout_ns;
}

/* Returns the hub-encoded U1 timeout value. */
static u16 xhci_calculate_u1_timeout(struct xhci_hcd *xhci,
		struct usb_device *udev,
		struct usb_endpoint_descriptor *desc)
{
	unsigned long long timeout_ns;

	if (xhci->quirks & XHCI_INTEL_HOST)
		timeout_ns = xhci_calculate_intel_u1_timeout(udev, desc);
	else
		timeout_ns = udev->u1_params.sel;

	/* Prevent U1 if service interval is shorter than U1 exit latency */
	if (usb_endpoint_xfer_int(desc) || usb_endpoint_xfer_isoc(desc)) {
		if (xhci_service_interval_to_ns(desc) <= timeout_ns) {
			dev_dbg(&udev->dev, "Disable U1, ESIT shorter than exit latency\n");
			return USB3_LPM_DISABLED;
		}
	}

	/* The U1 timeout is encoded in 1us intervals.
	 * Don't return a timeout of zero, because that's USB3_LPM_DISABLED.
	 */
	if (timeout_ns == USB3_LPM_DISABLED)
		timeout_ns = 1;
	else
		timeout_ns = DIV_ROUND_UP_ULL(timeout_ns, 1000);

	/* If the necessary timeout value is bigger than what we can set in the
	 * USB 3.0 hub, we have to disable hub-initiated U1.
	 */
	if (timeout_ns <= USB3_LPM_U1_MAX_TIMEOUT)
		return timeout_ns;
	dev_dbg(&udev->dev, "Hub-initiated U1 disabled "
			"due to long timeout %llu ms\n", timeout_ns);
	return xhci_get_timeout_no_hub_lpm(udev, USB3_LPM_U1);
}

/* The U2 timeout should be the maximum of:
 *  - 10 ms (to avoid the bandwidth impact on the scheduler)
 *  - largest bInterval of any active periodic endpoint (to avoid going
 *    into lower power link states between intervals).
 *  - the U2 Exit Latency of the device
 */
static unsigned long long xhci_calculate_intel_u2_timeout(
		struct usb_device *udev,
		struct usb_endpoint_descriptor *desc)
{
	unsigned long long timeout_ns;
	unsigned long long u2_del_ns;

	timeout_ns = 10 * 1000 * 1000;

	if ((usb_endpoint_xfer_int(desc) || usb_endpoint_xfer_isoc(desc)) &&
			(xhci_service_interval_to_ns(desc) > timeout_ns))
		timeout_ns = xhci_service_interval_to_ns(desc);

	u2_del_ns = le16_to_cpu(udev->bos->ss_cap->bU2DevExitLat) * 1000ULL;
	if (u2_del_ns > timeout_ns)
		timeout_ns = u2_del_ns;

	return timeout_ns;
}

/* Returns the hub-encoded U2 timeout value. */
static u16 xhci_calculate_u2_timeout(struct xhci_hcd *xhci,
		struct usb_device *udev,
		struct usb_endpoint_descriptor *desc)
{
	unsigned long long timeout_ns;

	if (xhci->quirks & XHCI_INTEL_HOST)
		timeout_ns = xhci_calculate_intel_u2_timeout(udev, desc);
	else
		timeout_ns = udev->u2_params.sel;

	/* Prevent U2 if service interval is shorter than U2 exit latency */
	if (usb_endpoint_xfer_int(desc) || usb_endpoint_xfer_isoc(desc)) {
		if (xhci_service_interval_to_ns(desc) <= timeout_ns) {
			dev_dbg(&udev->dev, "Disable U2, ESIT shorter than exit latency\n");
			return USB3_LPM_DISABLED;
		}
	}

	/* The U2 timeout is encoded in 256us intervals */
	timeout_ns = DIV_ROUND_UP_ULL(timeout_ns, 256 * 1000);
	/* If the necessary timeout value is bigger than what we can set in the
	 * USB 3.0 hub, we have to disable hub-initiated U2.
	 */
	if (timeout_ns <= USB3_LPM_U2_MAX_TIMEOUT)
		return timeout_ns;
	dev_dbg(&udev->dev, "Hub-initiated U2 disabled "
			"due to long timeout %llu ms\n", timeout_ns);
	return xhci_get_timeout_no_hub_lpm(udev, USB3_LPM_U2);
}

static u16 xhci_call_host_update_timeout_for_endpoint(struct xhci_hcd *xhci,
		struct usb_device *udev,
		struct usb_endpoint_descriptor *desc,
		enum usb3_link_state state,
		u16 *timeout)
{
	if (state == USB3_LPM_U1)
		return xhci_calculate_u1_timeout(xhci, udev, desc);
	else if (state == USB3_LPM_U2)
		return xhci_calculate_u2_timeout(xhci, udev, desc);

	return USB3_LPM_DISABLED;
}

static int xhci_update_timeout_for_endpoint(struct xhci_hcd *xhci,
		struct usb_device *udev,
		struct usb_endpoint_descriptor *desc,
		enum usb3_link_state state,
		u16 *timeout)
{
	u16 alt_timeout;

	alt_timeout = xhci_call_host_update_timeout_for_endpoint(xhci, udev,
		desc, state, timeout);

	/* If we found we can't enable hub-initiated LPM, and
	 * the U1 or U2 exit latency was too high to allow
	 * device-initiated LPM as well, then we will disable LPM
	 * for this device, so stop searching any further.
	 */
	if (alt_timeout == USB3_LPM_DISABLED) {
		*timeout = alt_timeout;
		return -E2BIG;
	}
	if (alt_timeout > *timeout)
		*timeout = alt_timeout;
	return 0;
}

static int xhci_update_timeout_for_interface(struct xhci_hcd *xhci,
		struct usb_device *udev,
		struct usb_host_interface *alt,
		enum usb3_link_state state,
		u16 *timeout)
{
	int j;

	for (j = 0; j < alt->desc.bNumEndpoints; j++) {
		if (xhci_update_timeout_for_endpoint(xhci, udev,
					&alt->endpoint[j].desc, state, timeout))
			return -E2BIG;
		continue;
	}
	return 0;
}

static int xhci_check_intel_tier_policy(struct usb_device *udev,
		enum usb3_link_state state)
{
	struct usb_device *parent;
	unsigned int num_hubs;

	if (state == USB3_LPM_U2)
		return 0;

	/* Don't enable U1 if the device is on a 2nd tier hub or lower. */
	for (parent = udev->parent, num_hubs = 0; parent->parent;
			parent = parent->parent)
		num_hubs++;

	if (num_hubs < 2)
		return 0;

	dev_dbg(&udev->dev, "Disabling U1 link state for device"
			" below second-tier hub.\n");
	dev_dbg(&udev->dev, "Plug device into first-tier hub "
			"to decrease power consumption.\n");
	return -E2BIG;
}

static int xhci_check_tier_policy(struct xhci_hcd *xhci,
		struct usb_device *udev,
		enum usb3_link_state state)
{
	if (xhci->quirks & XHCI_INTEL_HOST)
		return xhci_check_intel_tier_policy(udev, state);
	else
		return 0;
}

/* Returns the U1 or U2 timeout that should be enabled.
 * If the tier check or timeout setting functions return with a non-zero exit
 * code, that means the timeout value has been finalized and we shouldn't look
 * at any more endpoints.
 */
static u16 xhci_calculate_lpm_timeout(struct usb_hcd *hcd,
			struct usb_device *udev, enum usb3_link_state state)
{
	struct xhci_hcd *xhci = hcd_to_xhci(hcd);
	struct usb_host_config *config;
	char *state_name;
	int i;
	u16 timeout = USB3_LPM_DISABLED;

	if (state == USB3_LPM_U1)
		state_name = "U1";
	else if (state == USB3_LPM_U2)
		state_name = "U2";
	else {
		dev_warn(&udev->dev, "Can't enable unknown link state %i\n",
				state);
		return timeout;
	}

	if (xhci_check_tier_policy(xhci, udev, state) < 0)
		return timeout;

	/* Gather some information about the currently installed configuration
	 * and alternate interface settings.
	 */
	if (xhci_update_timeout_for_endpoint(xhci, udev, &udev->ep0.desc,
			state, &timeout))
		return timeout;

	config = udev->actconfig;
	if (!config)
		return timeout;

	for (i = 0; i < config->desc.bNumInterfaces; i++) {
		struct usb_driver *driver;
		struct usb_interface *intf = config->interface[i];

		if (!intf)
			continue;

		/* Check if any currently bound drivers want hub-initiated LPM
		 * disabled.
		 */
		if (intf->dev.driver) {
			driver = to_usb_driver(intf->dev.driver);
			if (driver && driver->disable_hub_initiated_lpm) {
				dev_dbg(&udev->dev, "Hub-initiated %s disabled at request of driver %s\n",
					state_name, driver->name);
				timeout = xhci_get_timeout_no_hub_lpm(udev,
								      state);
				if (timeout == USB3_LPM_DISABLED)
					return timeout;
			}
		}

		/* Not sure how this could happen... */
		if (!intf->cur_altsetting)
			continue;

		if (xhci_update_timeout_for_interface(xhci, udev,
					intf->cur_altsetting,
					state, &timeout))
			return timeout;
	}
	return timeout;
}

static int calculate_max_exit_latency(struct usb_device *udev,
		enum usb3_link_state state_changed,
		u16 hub_encoded_timeout)
{
	unsigned long long u1_mel_us = 0;
	unsigned long long u2_mel_us = 0;
	unsigned long long mel_us = 0;
	bool disabling_u1;
	bool disabling_u2;
	bool enabling_u1;
	bool enabling_u2;

	disabling_u1 = (state_changed == USB3_LPM_U1 &&
			hub_encoded_timeout == USB3_LPM_DISABLED);
	disabling_u2 = (state_changed == USB3_LPM_U2 &&
			hub_encoded_timeout == USB3_LPM_DISABLED);

	enabling_u1 = (state_changed == USB3_LPM_U1 &&
			hub_encoded_timeout != USB3_LPM_DISABLED);
	enabling_u2 = (state_changed == USB3_LPM_U2 &&
			hub_encoded_timeout != USB3_LPM_DISABLED);

	/* If U1 was already enabled and we're not disabling it,
	 * or we're going to enable U1, account for the U1 max exit latency.
	 */
	if ((udev->u1_params.timeout != USB3_LPM_DISABLED && !disabling_u1) ||
			enabling_u1)
		u1_mel_us = DIV_ROUND_UP(udev->u1_params.mel, 1000);
	if ((udev->u2_params.timeout != USB3_LPM_DISABLED && !disabling_u2) ||
			enabling_u2)
		u2_mel_us = DIV_ROUND_UP(udev->u2_params.mel, 1000);

	if (u1_mel_us > u2_mel_us)
		mel_us = u1_mel_us;
	else
		mel_us = u2_mel_us;
	/* xHCI host controller max exit latency field is only 16 bits wide. */
	if (mel_us > MAX_EXIT) {
		dev_warn(&udev->dev, "Link PM max exit latency of %lluus "
				"is too big.\n", mel_us);
		return -E2BIG;
	}
	return mel_us;
}

/* Returns the USB3 hub-encoded value for the U1/U2 timeout. */
static int xhci_enable_usb3_lpm_timeout(struct usb_hcd *hcd,
			struct usb_device *udev, enum usb3_link_state state)
{
	struct xhci_hcd	*xhci;
	u16 hub_encoded_timeout;
	int mel;
	int ret;

	xhci = hcd_to_xhci(hcd);
	/* The LPM timeout values are pretty host-controller specific, so don't
	 * enable hub-initiated timeouts unless the vendor has provided
	 * information about their timeout algorithm.
	 */
	if (!xhci || !(xhci->quirks & XHCI_LPM_SUPPORT) ||
			!xhci->devs[udev->slot_id])
		return USB3_LPM_DISABLED;

	hub_encoded_timeout = xhci_calculate_lpm_timeout(hcd, udev, state);
	mel = calculate_max_exit_latency(udev, state, hub_encoded_timeout);
	if (mel < 0) {
		/* Max Exit Latency is too big, disable LPM. */
		hub_encoded_timeout = USB3_LPM_DISABLED;
		mel = 0;
	}

	ret = xhci_change_max_exit_latency(xhci, udev, mel);
	if (ret)
		return ret;
	return hub_encoded_timeout;
}

static int xhci_disable_usb3_lpm_timeout(struct usb_hcd *hcd,
			struct usb_device *udev, enum usb3_link_state state)
{
	struct xhci_hcd	*xhci;
	u16 mel;

	xhci = hcd_to_xhci(hcd);
	if (!xhci || !(xhci->quirks & XHCI_LPM_SUPPORT) ||
			!xhci->devs[udev->slot_id])
		return 0;

	mel = calculate_max_exit_latency(udev, state, USB3_LPM_DISABLED);
	return xhci_change_max_exit_latency(xhci, udev, mel);
}
#else /* CONFIG_PM */

static int xhci_set_usb2_hardware_lpm(struct usb_hcd *hcd,
				struct usb_device *udev, int enable)
{
	return 0;
}

static int xhci_update_device(struct usb_hcd *hcd, struct usb_device *udev)
{
	return 0;
}

static int xhci_enable_usb3_lpm_timeout(struct usb_hcd *hcd,
			struct usb_device *udev, enum usb3_link_state state)
{
	return USB3_LPM_DISABLED;
}

static int xhci_disable_usb3_lpm_timeout(struct usb_hcd *hcd,
			struct usb_device *udev, enum usb3_link_state state)
{
	return 0;
}
#endif	/* CONFIG_PM */

/*-------------------------------------------------------------------------*/

/* Once a hub descriptor is fetched for a device, we need to update the xHC's
 * internal data structures for the device.
 */
static int xhci_update_hub_device(struct usb_hcd *hcd, struct usb_device *hdev,
			struct usb_tt *tt, gfp_t mem_flags)
{
	struct xhci_hcd *xhci = hcd_to_xhci(hcd);
	struct xhci_virt_device *vdev;
	struct xhci_command *config_cmd;
	struct xhci_input_control_ctx *ctrl_ctx;
	struct xhci_slot_ctx *slot_ctx;
	unsigned long flags;
	unsigned think_time;
	int ret;

	/* Ignore root hubs */
	if (!hdev->parent)
		return 0;

	vdev = xhci->devs[hdev->slot_id];
	if (!vdev) {
		xhci_warn(xhci, "Cannot update hub desc for unknown device.\n");
		return -EINVAL;
	}

	config_cmd = xhci_alloc_command_with_ctx(xhci, true, mem_flags);
	if (!config_cmd)
		return -ENOMEM;

	ctrl_ctx = xhci_get_input_control_ctx(config_cmd->in_ctx);
	if (!ctrl_ctx) {
		xhci_warn(xhci, "%s: Could not get input context, bad type.\n",
				__func__);
		xhci_free_command(xhci, config_cmd);
		return -ENOMEM;
	}

	spin_lock_irqsave(&xhci->lock, flags);
	if (hdev->speed == USB_SPEED_HIGH &&
			xhci_alloc_tt_info(xhci, vdev, hdev, tt, GFP_ATOMIC)) {
		xhci_dbg(xhci, "Could not allocate xHCI TT structure.\n");
		xhci_free_command(xhci, config_cmd);
		spin_unlock_irqrestore(&xhci->lock, flags);
		return -ENOMEM;
	}

	ret = xhci_vendor_sync_dev_ctx(xhci, hdev->slot_id);
	if (ret) {
		xhci_warn(xhci, "%s: Failed to sync device context failed, err=%d",
			  __func__, ret);
		xhci_free_command(xhci, config_cmd);
		spin_unlock_irqrestore(&xhci->lock, flags);
		return ret;
	}

	xhci_slot_copy(xhci, config_cmd->in_ctx, vdev->out_ctx);
	ctrl_ctx->add_flags |= cpu_to_le32(SLOT_FLAG);
	slot_ctx = xhci_get_slot_ctx(xhci, config_cmd->in_ctx);
	slot_ctx->dev_info |= cpu_to_le32(DEV_HUB);
	/*
	 * refer to section 6.2.2: MTT should be 0 for full speed hub,
	 * but it may be already set to 1 when setup an xHCI virtual
	 * device, so clear it anyway.
	 */
	if (tt->multi)
		slot_ctx->dev_info |= cpu_to_le32(DEV_MTT);
	else if (hdev->speed == USB_SPEED_FULL)
		slot_ctx->dev_info &= cpu_to_le32(~DEV_MTT);

	if (xhci->hci_version > 0x95) {
		xhci_dbg(xhci, "xHCI version %x needs hub "
				"TT think time and number of ports\n",
				(unsigned int) xhci->hci_version);
		slot_ctx->dev_info2 |= cpu_to_le32(XHCI_MAX_PORTS(hdev->maxchild));
		/* Set TT think time - convert from ns to FS bit times.
		 * 0 = 8 FS bit times, 1 = 16 FS bit times,
		 * 2 = 24 FS bit times, 3 = 32 FS bit times.
		 *
		 * xHCI 1.0: this field shall be 0 if the device is not a
		 * High-spped hub.
		 */
		think_time = tt->think_time;
		if (think_time != 0)
			think_time = (think_time / 666) - 1;
		if (xhci->hci_version < 0x100 || hdev->speed == USB_SPEED_HIGH)
			slot_ctx->tt_info |=
				cpu_to_le32(TT_THINK_TIME(think_time));
	} else {
		xhci_dbg(xhci, "xHCI version %x doesn't need hub "
				"TT think time or number of ports\n",
				(unsigned int) xhci->hci_version);
	}
	slot_ctx->dev_state = 0;
	spin_unlock_irqrestore(&xhci->lock, flags);

	xhci_dbg(xhci, "Set up %s for hub device.\n",
			(xhci->hci_version > 0x95) ?
			"configure endpoint" : "evaluate context");

	/* Issue and wait for the configure endpoint or
	 * evaluate context command.
	 */
	if (xhci->hci_version > 0x95)
		ret = xhci_configure_endpoint(xhci, hdev, config_cmd,
				false, false);
	else
		ret = xhci_configure_endpoint(xhci, hdev, config_cmd,
				true, false);

	xhci_free_command(xhci, config_cmd);
	return ret;
}

static int xhci_get_frame(struct usb_hcd *hcd)
{
	struct xhci_hcd *xhci = hcd_to_xhci(hcd);
	/* EHCI mods by the periodic size.  Why? */
	return readl(&xhci->run_regs->microframe_index) >> 3;
}

int xhci_gen_setup(struct usb_hcd *hcd, xhci_get_quirks_t get_quirks)
{
	struct xhci_hcd		*xhci;
	/*
	 * TODO: Check with DWC3 clients for sysdev according to
	 * quirks
	 */
	struct device		*dev = hcd->self.sysdev;
	unsigned int		minor_rev;
	int			retval;

	/* Accept arbitrarily long scatter-gather lists */
	hcd->self.sg_tablesize = ~0;

	/* support to build packet from discontinuous buffers */
	hcd->self.no_sg_constraint = 1;

	/* XHCI controllers don't stop the ep queue on short packets :| */
	hcd->self.no_stop_on_short = 1;

	xhci = hcd_to_xhci(hcd);

	if (usb_hcd_is_primary_hcd(hcd)) {
		xhci->main_hcd = hcd;
		xhci->usb2_rhub.hcd = hcd;
		/* Mark the first roothub as being USB 2.0.
		 * The xHCI driver will register the USB 3.0 roothub.
		 */
		hcd->speed = HCD_USB2;
		hcd->self.root_hub->speed = USB_SPEED_HIGH;
		/*
		 * USB 2.0 roothub under xHCI has an integrated TT,
		 * (rate matching hub) as opposed to having an OHCI/UHCI
		 * companion controller.
		 */
		hcd->has_tt = 1;
	} else {
		/*
		 * Early xHCI 1.1 spec did not mention USB 3.1 capable hosts
		 * should return 0x31 for sbrn, or that the minor revision
		 * is a two digit BCD containig minor and sub-minor numbers.
		 * This was later clarified in xHCI 1.2.
		 *
		 * Some USB 3.1 capable hosts therefore have sbrn 0x30, and
		 * minor revision set to 0x1 instead of 0x10.
		 */
		if (xhci->usb3_rhub.min_rev == 0x1)
			minor_rev = 1;
		else
			minor_rev = xhci->usb3_rhub.min_rev / 0x10;

		switch (minor_rev) {
		case 2:
			hcd->speed = HCD_USB32;
			hcd->self.root_hub->speed = USB_SPEED_SUPER_PLUS;
			hcd->self.root_hub->rx_lanes = 2;
			hcd->self.root_hub->tx_lanes = 2;
			break;
		case 1:
			hcd->speed = HCD_USB31;
			hcd->self.root_hub->speed = USB_SPEED_SUPER_PLUS;
			break;
		}
		xhci_info(xhci, "Host supports USB 3.%x %sSuperSpeed\n",
			  minor_rev,
			  minor_rev ? "Enhanced " : "");

		xhci->usb3_rhub.hcd = hcd;
		/* xHCI private pointer was set in xhci_pci_probe for the second
		 * registered roothub.
		 */
		return 0;
	}

	mutex_init(&xhci->mutex);
	xhci->cap_regs = hcd->regs;
	xhci->op_regs = hcd->regs +
		HC_LENGTH(readl(&xhci->cap_regs->hc_capbase));
	xhci->run_regs = hcd->regs +
		(readl(&xhci->cap_regs->run_regs_off) & RTSOFF_MASK);
	/* Cache read-only capability registers */
	xhci->hcs_params1 = readl(&xhci->cap_regs->hcs_params1);
	xhci->hcs_params2 = readl(&xhci->cap_regs->hcs_params2);
	xhci->hcs_params3 = readl(&xhci->cap_regs->hcs_params3);
	xhci->hcc_params = readl(&xhci->cap_regs->hc_capbase);
	xhci->hci_version = HC_VERSION(xhci->hcc_params);
	xhci->hcc_params = readl(&xhci->cap_regs->hcc_params);
	if (xhci->hci_version > 0x100)
		xhci->hcc_params2 = readl(&xhci->cap_regs->hcc_params2);

	xhci->quirks |= quirks;

	get_quirks(dev, xhci);

	/* In xhci controllers which follow xhci 1.0 spec gives a spurious
	 * success event after a short transfer. This quirk will ignore such
	 * spurious event.
	 */
	if (xhci->hci_version > 0x96)
		xhci->quirks |= XHCI_SPURIOUS_SUCCESS;

	/* Make sure the HC is halted. */
	retval = xhci_halt(xhci);
	if (retval)
		return retval;

	xhci_zero_64b_regs(xhci);

	xhci_dbg(xhci, "Resetting HCD\n");
	/* Reset the internal HC memory state and registers. */
	retval = xhci_reset(xhci);
	if (retval)
		return retval;
	xhci_dbg(xhci, "Reset complete\n");

	/*
	 * On some xHCI controllers (e.g. R-Car SoCs), the AC64 bit (bit 0)
	 * of HCCPARAMS1 is set to 1. However, the xHCs don't support 64-bit
	 * address memory pointers actually. So, this driver clears the AC64
	 * bit of xhci->hcc_params to call dma_set_coherent_mask(dev,
	 * DMA_BIT_MASK(32)) in this xhci_gen_setup().
	 */
	if (xhci->quirks & XHCI_NO_64BIT_SUPPORT)
		xhci->hcc_params &= ~BIT(0);

	/* Set dma_mask and coherent_dma_mask to 64-bits,
	 * if xHC supports 64-bit addressing */
	if (HCC_64BIT_ADDR(xhci->hcc_params) &&
			!dma_set_mask(dev, DMA_BIT_MASK(64))) {
		xhci_dbg(xhci, "Enabling 64-bit DMA addresses.\n");
		dma_set_coherent_mask(dev, DMA_BIT_MASK(64));
	} else {
		/*
		 * This is to avoid error in cases where a 32-bit USB
		 * controller is used on a 64-bit capable system.
		 */
		retval = dma_set_mask(dev, DMA_BIT_MASK(32));
		if (retval)
			return retval;
		xhci_dbg(xhci, "Enabling 32-bit DMA addresses.\n");
		dma_set_coherent_mask(dev, DMA_BIT_MASK(32));
	}

	xhci_dbg(xhci, "Calling HCD init\n");
	/* Initialize HCD and host controller data structures. */
	retval = xhci_init(hcd);
	if (retval)
		return retval;
	xhci_dbg(xhci, "Called HCD init\n");

	xhci_info(xhci, "hcc params 0x%08x hci version 0x%x quirks 0x%016llx\n",
		  xhci->hcc_params, xhci->hci_version, xhci->quirks);

	return 0;
}
EXPORT_SYMBOL_GPL(xhci_gen_setup);

static void xhci_clear_tt_buffer_complete(struct usb_hcd *hcd,
		struct usb_host_endpoint *ep)
{
	struct xhci_hcd *xhci;
	struct usb_device *udev;
	unsigned int slot_id;
	unsigned int ep_index;
	unsigned long flags;

	xhci = hcd_to_xhci(hcd);

	spin_lock_irqsave(&xhci->lock, flags);
	udev = (struct usb_device *)ep->hcpriv;
	slot_id = udev->slot_id;
	ep_index = xhci_get_endpoint_index(&ep->desc);

	xhci->devs[slot_id]->eps[ep_index].ep_state &= ~EP_CLEARING_TT;
	xhci_ring_doorbell_for_active_rings(xhci, slot_id, ep_index);
	spin_unlock_irqrestore(&xhci->lock, flags);
}

static const struct hc_driver xhci_hc_driver = {
	.description =		"xhci-hcd",
	.product_desc =		"xHCI Host Controller",
	.hcd_priv_size =	sizeof(struct xhci_hcd),

	/*
	 * generic hardware linkage
	 */
	.irq =			xhci_irq,
	.flags =		HCD_MEMORY | HCD_DMA | HCD_USB3 | HCD_SHARED |
				HCD_BH,

	/*
	 * basic lifecycle operations
	 */
	.reset =		NULL, /* set in xhci_init_driver() */
	.start =		xhci_run,
	.stop =			xhci_stop,
	.shutdown =		xhci_shutdown,

	/*
	 * managing i/o requests and associated device resources
	 */
	.map_urb_for_dma =      xhci_map_urb_for_dma,
	.urb_enqueue =		xhci_urb_enqueue,
	.urb_dequeue =		xhci_urb_dequeue,
	.alloc_dev =		xhci_alloc_dev,
	.free_dev =		xhci_free_dev,
	.alloc_streams =	xhci_alloc_streams,
	.free_streams =		xhci_free_streams,
	.add_endpoint =		xhci_add_endpoint,
	.drop_endpoint =	xhci_drop_endpoint,
	.endpoint_disable =	xhci_endpoint_disable,
	.endpoint_reset =	xhci_endpoint_reset,
	.check_bandwidth =	xhci_check_bandwidth,
	.reset_bandwidth =	xhci_reset_bandwidth,
	.address_device =	xhci_address_device,
	.enable_device =	xhci_enable_device,
	.update_hub_device =	xhci_update_hub_device,
	.reset_device =		xhci_discover_or_reset_device,

	/*
	 * scheduling support
	 */
	.get_frame_number =	xhci_get_frame,

	/*
	 * root hub support
	 */
	.hub_control =		xhci_hub_control,
	.hub_status_data =	xhci_hub_status_data,
	.bus_suspend =		xhci_bus_suspend,
	.bus_resume =		xhci_bus_resume,
	.get_resuming_ports =	xhci_get_resuming_ports,

	/*
	 * call back when device connected and addressed
	 */
	.update_device =        xhci_update_device,
	.set_usb2_hw_lpm =	xhci_set_usb2_hardware_lpm,
	.enable_usb3_lpm_timeout =	xhci_enable_usb3_lpm_timeout,
	.disable_usb3_lpm_timeout =	xhci_disable_usb3_lpm_timeout,
	.find_raw_port_number =	xhci_find_raw_port_number,
	.clear_tt_buffer_complete = xhci_clear_tt_buffer_complete,
	.submit_single_step_set_feature	= xhci_submit_single_step_set_feature,
};

void xhci_init_driver(struct hc_driver *drv,
		      const struct xhci_driver_overrides *over)
{
	BUG_ON(!over);

	/* Copy the generic table to drv then apply the overrides */
	*drv = xhci_hc_driver;

	if (over) {
		drv->hcd_priv_size += over->extra_priv_size;
		if (over->reset)
			drv->reset = over->reset;
		if (over->start)
			drv->start = over->start;
<<<<<<< HEAD
		if (over->bus_suspend)
			drv->bus_suspend = over->bus_suspend;
=======
		if (over->add_endpoint)
			drv->add_endpoint = over->add_endpoint;
		if (over->drop_endpoint)
			drv->drop_endpoint = over->drop_endpoint;
		if (over->check_bandwidth)
			drv->check_bandwidth = over->check_bandwidth;
		if (over->reset_bandwidth)
			drv->reset_bandwidth = over->reset_bandwidth;
>>>>>>> a3a58096
	}
}
EXPORT_SYMBOL_GPL(xhci_init_driver);

MODULE_DESCRIPTION(DRIVER_DESC);
MODULE_AUTHOR(DRIVER_AUTHOR);
MODULE_LICENSE("GPL");

static int __init xhci_hcd_init(void)
{
	/*
	 * Check the compiler generated sizes of structures that must be laid
	 * out in specific ways for hardware access.
	 */
	BUILD_BUG_ON(sizeof(struct xhci_doorbell_array) != 256*32/8);
	BUILD_BUG_ON(sizeof(struct xhci_slot_ctx) != 8*32/8);
	BUILD_BUG_ON(sizeof(struct xhci_ep_ctx) != 8*32/8);
	/* xhci_device_control has eight fields, and also
	 * embeds one xhci_slot_ctx and 31 xhci_ep_ctx
	 */
	BUILD_BUG_ON(sizeof(struct xhci_stream_ctx) != 4*32/8);
	BUILD_BUG_ON(sizeof(union xhci_trb) != 4*32/8);
	BUILD_BUG_ON(sizeof(struct xhci_erst_entry) != 4*32/8);
	BUILD_BUG_ON(sizeof(struct xhci_cap_regs) != 8*32/8);
	BUILD_BUG_ON(sizeof(struct xhci_intr_reg) != 8*32/8);
	/* xhci_run_regs has eight fields and embeds 128 xhci_intr_regs */
	BUILD_BUG_ON(sizeof(struct xhci_run_regs) != (8+8*128)*32/8);

	if (usb_disabled())
		return -ENODEV;

	xhci_debugfs_create_root();

	return 0;
}

/*
 * If an init function is provided, an exit function must also be provided
 * to allow module unload.
 */
static void __exit xhci_hcd_fini(void)
{
	xhci_debugfs_remove_root();
}

module_init(xhci_hcd_init);
module_exit(xhci_hcd_fini);<|MERGE_RESOLUTION|>--- conflicted
+++ resolved
@@ -5393,10 +5393,8 @@
 			drv->reset = over->reset;
 		if (over->start)
 			drv->start = over->start;
-<<<<<<< HEAD
 		if (over->bus_suspend)
 			drv->bus_suspend = over->bus_suspend;
-=======
 		if (over->add_endpoint)
 			drv->add_endpoint = over->add_endpoint;
 		if (over->drop_endpoint)
@@ -5405,7 +5403,6 @@
 			drv->check_bandwidth = over->check_bandwidth;
 		if (over->reset_bandwidth)
 			drv->reset_bandwidth = over->reset_bandwidth;
->>>>>>> a3a58096
 	}
 }
 EXPORT_SYMBOL_GPL(xhci_init_driver);
