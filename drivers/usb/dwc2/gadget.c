// SPDX-License-Identifier: GPL-2.0
/*
 * Copyright (c) 2011 Samsung Electronics Co., Ltd.
 *		http://www.samsung.com
 *
 * Copyright 2008 Openmoko, Inc.
 * Copyright 2008 Simtec Electronics
 *      Ben Dooks <ben@simtec.co.uk>
 *      http://armlinux.simtec.co.uk/
 *
 * S3C USB2.0 High-speed / OtG driver
 */

#include <linux/kernel.h>
#include <linux/module.h>
#include <linux/spinlock.h>
#include <linux/interrupt.h>
#include <linux/platform_device.h>
#include <linux/dma-mapping.h>
#include <linux/mutex.h>
#include <linux/seq_file.h>
#include <linux/delay.h>
#include <linux/io.h>
#include <linux/slab.h>
#include <linux/of_platform.h>

#include <linux/usb/ch9.h>
#include <linux/usb/gadget.h>
#include <linux/usb/phy.h>
#include <linux/usb/composite.h>


#include "core.h"
#include "hw.h"

/* conversion functions */
static inline struct dwc2_hsotg_req *our_req(struct usb_request *req)
{
	return container_of(req, struct dwc2_hsotg_req, req);
}

static inline struct dwc2_hsotg_ep *our_ep(struct usb_ep *ep)
{
	return container_of(ep, struct dwc2_hsotg_ep, ep);
}

static inline struct dwc2_hsotg *to_hsotg(struct usb_gadget *gadget)
{
	return container_of(gadget, struct dwc2_hsotg, gadget);
}

static inline void dwc2_set_bit(struct dwc2_hsotg *hsotg, u32 offset, u32 val)
{
	dwc2_writel(hsotg, dwc2_readl(hsotg, offset) | val, offset);
}

static inline void dwc2_clear_bit(struct dwc2_hsotg *hsotg, u32 offset, u32 val)
{
	dwc2_writel(hsotg, dwc2_readl(hsotg, offset) & ~val, offset);
}

static inline struct dwc2_hsotg_ep *index_to_ep(struct dwc2_hsotg *hsotg,
						u32 ep_index, u32 dir_in)
{
	if (dir_in)
		return hsotg->eps_in[ep_index];
	else
		return hsotg->eps_out[ep_index];
}

/* forward declaration of functions */
static void dwc2_hsotg_dump(struct dwc2_hsotg *hsotg);

/**
 * using_dma - return the DMA status of the driver.
 * @hsotg: The driver state.
 *
 * Return true if we're using DMA.
 *
 * Currently, we have the DMA support code worked into everywhere
 * that needs it, but the AMBA DMA implementation in the hardware can
 * only DMA from 32bit aligned addresses. This means that gadgets such
 * as the CDC Ethernet cannot work as they often pass packets which are
 * not 32bit aligned.
 *
 * Unfortunately the choice to use DMA or not is global to the controller
 * and seems to be only settable when the controller is being put through
 * a core reset. This means we either need to fix the gadgets to take
 * account of DMA alignment, or add bounce buffers (yuerk).
 *
 * g_using_dma is set depending on dts flag.
 */
static inline bool using_dma(struct dwc2_hsotg *hsotg)
{
	return hsotg->params.g_dma;
}

/*
 * using_desc_dma - return the descriptor DMA status of the driver.
 * @hsotg: The driver state.
 *
 * Return true if we're using descriptor DMA.
 */
static inline bool using_desc_dma(struct dwc2_hsotg *hsotg)
{
	return hsotg->params.g_dma_desc;
}

/**
 * dwc2_gadget_incr_frame_num - Increments the targeted frame number.
 * @hs_ep: The endpoint
 *
 * This function will also check if the frame number overruns DSTS_SOFFN_LIMIT.
 * If an overrun occurs it will wrap the value and set the frame_overrun flag.
 */
static inline void dwc2_gadget_incr_frame_num(struct dwc2_hsotg_ep *hs_ep)
{
	struct dwc2_hsotg *hsotg = hs_ep->parent;
	u16 limit = DSTS_SOFFN_LIMIT;

	if (hsotg->gadget.speed != USB_SPEED_HIGH)
		limit >>= 3;

	hs_ep->target_frame += hs_ep->interval;
	if (hs_ep->target_frame > limit) {
		hs_ep->frame_overrun = true;
		hs_ep->target_frame &= limit;
	} else {
		hs_ep->frame_overrun = false;
	}
}

/**
 * dwc2_gadget_dec_frame_num_by_one - Decrements the targeted frame number
 *                                    by one.
 * @hs_ep: The endpoint.
 *
 * This function used in service interval based scheduling flow to calculate
 * descriptor frame number filed value. For service interval mode frame
 * number in descriptor should point to last (u)frame in the interval.
 *
 */
static inline void dwc2_gadget_dec_frame_num_by_one(struct dwc2_hsotg_ep *hs_ep)
{
	struct dwc2_hsotg *hsotg = hs_ep->parent;
	u16 limit = DSTS_SOFFN_LIMIT;

	if (hsotg->gadget.speed != USB_SPEED_HIGH)
		limit >>= 3;

	if (hs_ep->target_frame)
		hs_ep->target_frame -= 1;
	else
		hs_ep->target_frame = limit;
}

/**
 * dwc2_hsotg_en_gsint - enable one or more of the general interrupt
 * @hsotg: The device state
 * @ints: A bitmask of the interrupts to enable
 */
static void dwc2_hsotg_en_gsint(struct dwc2_hsotg *hsotg, u32 ints)
{
	u32 gsintmsk = dwc2_readl(hsotg, GINTMSK);
	u32 new_gsintmsk;

	new_gsintmsk = gsintmsk | ints;

	if (new_gsintmsk != gsintmsk) {
		dev_dbg(hsotg->dev, "gsintmsk now 0x%08x\n", new_gsintmsk);
		dwc2_writel(hsotg, new_gsintmsk, GINTMSK);
	}
}

/**
 * dwc2_hsotg_disable_gsint - disable one or more of the general interrupt
 * @hsotg: The device state
 * @ints: A bitmask of the interrupts to enable
 */
static void dwc2_hsotg_disable_gsint(struct dwc2_hsotg *hsotg, u32 ints)
{
	u32 gsintmsk = dwc2_readl(hsotg, GINTMSK);
	u32 new_gsintmsk;

	new_gsintmsk = gsintmsk & ~ints;

	if (new_gsintmsk != gsintmsk)
		dwc2_writel(hsotg, new_gsintmsk, GINTMSK);
}

/**
 * dwc2_hsotg_ctrl_epint - enable/disable an endpoint irq
 * @hsotg: The device state
 * @ep: The endpoint index
 * @dir_in: True if direction is in.
 * @en: The enable value, true to enable
 *
 * Set or clear the mask for an individual endpoint's interrupt
 * request.
 */
static void dwc2_hsotg_ctrl_epint(struct dwc2_hsotg *hsotg,
				  unsigned int ep, unsigned int dir_in,
				 unsigned int en)
{
	unsigned long flags;
	u32 bit = 1 << ep;
	u32 daint;

	if (!dir_in)
		bit <<= 16;

	local_irq_save(flags);
	daint = dwc2_readl(hsotg, DAINTMSK);
	if (en)
		daint |= bit;
	else
		daint &= ~bit;
	dwc2_writel(hsotg, daint, DAINTMSK);
	local_irq_restore(flags);
}

/**
 * dwc2_hsotg_tx_fifo_count - return count of TX FIFOs in device mode
 *
 * @hsotg: Programming view of the DWC_otg controller
 */
int dwc2_hsotg_tx_fifo_count(struct dwc2_hsotg *hsotg)
{
	if (hsotg->hw_params.en_multiple_tx_fifo)
		/* In dedicated FIFO mode we need count of IN EPs */
		return hsotg->hw_params.num_dev_in_eps;
	else
		/* In shared FIFO mode we need count of Periodic IN EPs */
		return hsotg->hw_params.num_dev_perio_in_ep;
}

/**
 * dwc2_hsotg_tx_fifo_total_depth - return total FIFO depth available for
 * device mode TX FIFOs
 *
 * @hsotg: Programming view of the DWC_otg controller
 */
int dwc2_hsotg_tx_fifo_total_depth(struct dwc2_hsotg *hsotg)
{
	int addr;
	int tx_addr_max;
	u32 np_tx_fifo_size;

	np_tx_fifo_size = min_t(u32, hsotg->hw_params.dev_nperio_tx_fifo_size,
				hsotg->params.g_np_tx_fifo_size);

	/* Get Endpoint Info Control block size in DWORDs. */
	tx_addr_max = hsotg->hw_params.total_fifo_size;

	addr = hsotg->params.g_rx_fifo_size + np_tx_fifo_size;
	if (tx_addr_max <= addr)
		return 0;

	return tx_addr_max - addr;
}

/**
 * dwc2_gadget_wkup_alert_handler - Handler for WKUP_ALERT interrupt
 *
 * @hsotg: Programming view of the DWC_otg controller
 *
 */
static void dwc2_gadget_wkup_alert_handler(struct dwc2_hsotg *hsotg)
{
	u32 gintsts2;
	u32 gintmsk2;

	gintsts2 = dwc2_readl(hsotg, GINTSTS2);
	gintmsk2 = dwc2_readl(hsotg, GINTMSK2);
	gintsts2 &= gintmsk2;

	if (gintsts2 & GINTSTS2_WKUP_ALERT_INT) {
		dev_dbg(hsotg->dev, "%s: Wkup_Alert_Int\n", __func__);
		dwc2_set_bit(hsotg, GINTSTS2, GINTSTS2_WKUP_ALERT_INT);
		dwc2_set_bit(hsotg, DCTL, DCTL_RMTWKUPSIG);
	}
}

/**
 * dwc2_hsotg_tx_fifo_average_depth - returns average depth of device mode
 * TX FIFOs
 *
 * @hsotg: Programming view of the DWC_otg controller
 */
int dwc2_hsotg_tx_fifo_average_depth(struct dwc2_hsotg *hsotg)
{
	int tx_fifo_count;
	int tx_fifo_depth;

	tx_fifo_depth = dwc2_hsotg_tx_fifo_total_depth(hsotg);

	tx_fifo_count = dwc2_hsotg_tx_fifo_count(hsotg);

	if (!tx_fifo_count)
		return tx_fifo_depth;
	else
		return tx_fifo_depth / tx_fifo_count;
}

/**
 * dwc2_hsotg_init_fifo - initialise non-periodic FIFOs
 * @hsotg: The device instance.
 */
static void dwc2_hsotg_init_fifo(struct dwc2_hsotg *hsotg)
{
	unsigned int ep;
	unsigned int addr;
	int timeout;

	u32 val;
	u32 *txfsz = hsotg->params.g_tx_fifo_size;

	/* Reset fifo map if not correctly cleared during previous session */
	WARN_ON(hsotg->fifo_map);
	hsotg->fifo_map = 0;

	/* set RX/NPTX FIFO sizes */
	dwc2_writel(hsotg, hsotg->params.g_rx_fifo_size, GRXFSIZ);
	dwc2_writel(hsotg, (hsotg->params.g_rx_fifo_size <<
		    FIFOSIZE_STARTADDR_SHIFT) |
		    (hsotg->params.g_np_tx_fifo_size << FIFOSIZE_DEPTH_SHIFT),
		    GNPTXFSIZ);

	/*
	 * arange all the rest of the TX FIFOs, as some versions of this
	 * block have overlapping default addresses. This also ensures
	 * that if the settings have been changed, then they are set to
	 * known values.
	 */

	/* start at the end of the GNPTXFSIZ, rounded up */
	addr = hsotg->params.g_rx_fifo_size + hsotg->params.g_np_tx_fifo_size;

	/*
	 * Configure fifos sizes from provided configuration and assign
	 * them to endpoints dynamically according to maxpacket size value of
	 * given endpoint.
	 */
	for (ep = 1; ep < MAX_EPS_CHANNELS; ep++) {
		if (!txfsz[ep])
			continue;
		val = addr;
		val |= txfsz[ep] << FIFOSIZE_DEPTH_SHIFT;
		WARN_ONCE(addr + txfsz[ep] > hsotg->fifo_mem,
			  "insufficient fifo memory");
		addr += txfsz[ep];

		dwc2_writel(hsotg, val, DPTXFSIZN(ep));
		val = dwc2_readl(hsotg, DPTXFSIZN(ep));
	}

	dwc2_writel(hsotg, hsotg->hw_params.total_fifo_size |
		    addr << GDFIFOCFG_EPINFOBASE_SHIFT,
		    GDFIFOCFG);
	/*
	 * according to p428 of the design guide, we need to ensure that
	 * all fifos are flushed before continuing
	 */

	dwc2_writel(hsotg, GRSTCTL_TXFNUM(0x10) | GRSTCTL_TXFFLSH |
	       GRSTCTL_RXFFLSH, GRSTCTL);

	/* wait until the fifos are both flushed */
	timeout = 100;
	while (1) {
		val = dwc2_readl(hsotg, GRSTCTL);

		if ((val & (GRSTCTL_TXFFLSH | GRSTCTL_RXFFLSH)) == 0)
			break;

		if (--timeout == 0) {
			dev_err(hsotg->dev,
				"%s: timeout flushing fifos (GRSTCTL=%08x)\n",
				__func__, val);
			break;
		}

		udelay(1);
	}

	dev_dbg(hsotg->dev, "FIFOs reset, timeout at %d\n", timeout);
}

/**
 * dwc2_hsotg_ep_alloc_request - allocate USB rerequest structure
 * @ep: USB endpoint to allocate request for.
 * @flags: Allocation flags
 *
 * Allocate a new USB request structure appropriate for the specified endpoint
 */
static struct usb_request *dwc2_hsotg_ep_alloc_request(struct usb_ep *ep,
						       gfp_t flags)
{
	struct dwc2_hsotg_req *req;

	req = kzalloc(sizeof(*req), flags);
	if (!req)
		return NULL;

	INIT_LIST_HEAD(&req->queue);

	return &req->req;
}

/**
 * is_ep_periodic - return true if the endpoint is in periodic mode.
 * @hs_ep: The endpoint to query.
 *
 * Returns true if the endpoint is in periodic mode, meaning it is being
 * used for an Interrupt or ISO transfer.
 */
static inline int is_ep_periodic(struct dwc2_hsotg_ep *hs_ep)
{
	return hs_ep->periodic;
}

/**
 * dwc2_hsotg_unmap_dma - unmap the DMA memory being used for the request
 * @hsotg: The device state.
 * @hs_ep: The endpoint for the request
 * @hs_req: The request being processed.
 *
 * This is the reverse of dwc2_hsotg_map_dma(), called for the completion
 * of a request to ensure the buffer is ready for access by the caller.
 */
static void dwc2_hsotg_unmap_dma(struct dwc2_hsotg *hsotg,
				 struct dwc2_hsotg_ep *hs_ep,
				struct dwc2_hsotg_req *hs_req)
{
	struct usb_request *req = &hs_req->req;

	usb_gadget_unmap_request(&hsotg->gadget, req, hs_ep->map_dir);
}

/*
 * dwc2_gadget_alloc_ctrl_desc_chains - allocate DMA descriptor chains
 * for Control endpoint
 * @hsotg: The device state.
 *
 * This function will allocate 4 descriptor chains for EP 0: 2 for
 * Setup stage, per one for IN and OUT data/status transactions.
 */
static int dwc2_gadget_alloc_ctrl_desc_chains(struct dwc2_hsotg *hsotg)
{
	hsotg->setup_desc[0] =
		dmam_alloc_coherent(hsotg->dev,
				    sizeof(struct dwc2_dma_desc),
				    &hsotg->setup_desc_dma[0],
				    GFP_KERNEL);
	if (!hsotg->setup_desc[0])
		goto fail;

	hsotg->setup_desc[1] =
		dmam_alloc_coherent(hsotg->dev,
				    sizeof(struct dwc2_dma_desc),
				    &hsotg->setup_desc_dma[1],
				    GFP_KERNEL);
	if (!hsotg->setup_desc[1])
		goto fail;

	hsotg->ctrl_in_desc =
		dmam_alloc_coherent(hsotg->dev,
				    sizeof(struct dwc2_dma_desc),
				    &hsotg->ctrl_in_desc_dma,
				    GFP_KERNEL);
	if (!hsotg->ctrl_in_desc)
		goto fail;

	hsotg->ctrl_out_desc =
		dmam_alloc_coherent(hsotg->dev,
				    sizeof(struct dwc2_dma_desc),
				    &hsotg->ctrl_out_desc_dma,
				    GFP_KERNEL);
	if (!hsotg->ctrl_out_desc)
		goto fail;

	return 0;

fail:
	return -ENOMEM;
}

/**
 * dwc2_hsotg_write_fifo - write packet Data to the TxFIFO
 * @hsotg: The controller state.
 * @hs_ep: The endpoint we're going to write for.
 * @hs_req: The request to write data for.
 *
 * This is called when the TxFIFO has some space in it to hold a new
 * transmission and we have something to give it. The actual setup of
 * the data size is done elsewhere, so all we have to do is to actually
 * write the data.
 *
 * The return value is zero if there is more space (or nothing was done)
 * otherwise -ENOSPC is returned if the FIFO space was used up.
 *
 * This routine is only needed for PIO
 */
static int dwc2_hsotg_write_fifo(struct dwc2_hsotg *hsotg,
				 struct dwc2_hsotg_ep *hs_ep,
				struct dwc2_hsotg_req *hs_req)
{
	bool periodic = is_ep_periodic(hs_ep);
	u32 gnptxsts = dwc2_readl(hsotg, GNPTXSTS);
	int buf_pos = hs_req->req.actual;
	int to_write = hs_ep->size_loaded;
	void *data;
	int can_write;
	int pkt_round;
	int max_transfer;

	to_write -= (buf_pos - hs_ep->last_load);

	/* if there's nothing to write, get out early */
	if (to_write == 0)
		return 0;

	if (periodic && !hsotg->dedicated_fifos) {
		u32 epsize = dwc2_readl(hsotg, DIEPTSIZ(hs_ep->index));
		int size_left;
		int size_done;

		/*
		 * work out how much data was loaded so we can calculate
		 * how much data is left in the fifo.
		 */

		size_left = DXEPTSIZ_XFERSIZE_GET(epsize);

		/*
		 * if shared fifo, we cannot write anything until the
		 * previous data has been completely sent.
		 */
		if (hs_ep->fifo_load != 0) {
			dwc2_hsotg_en_gsint(hsotg, GINTSTS_PTXFEMP);
			return -ENOSPC;
		}

		dev_dbg(hsotg->dev, "%s: left=%d, load=%d, fifo=%d, size %d\n",
			__func__, size_left,
			hs_ep->size_loaded, hs_ep->fifo_load, hs_ep->fifo_size);

		/* how much of the data has moved */
		size_done = hs_ep->size_loaded - size_left;

		/* how much data is left in the fifo */
		can_write = hs_ep->fifo_load - size_done;
		dev_dbg(hsotg->dev, "%s: => can_write1=%d\n",
			__func__, can_write);

		can_write = hs_ep->fifo_size - can_write;
		dev_dbg(hsotg->dev, "%s: => can_write2=%d\n",
			__func__, can_write);

		if (can_write <= 0) {
			dwc2_hsotg_en_gsint(hsotg, GINTSTS_PTXFEMP);
			return -ENOSPC;
		}
	} else if (hsotg->dedicated_fifos && hs_ep->index != 0) {
		can_write = dwc2_readl(hsotg,
				       DTXFSTS(hs_ep->fifo_index));

		can_write &= 0xffff;
		can_write *= 4;
	} else {
		if (GNPTXSTS_NP_TXQ_SPC_AVAIL_GET(gnptxsts) == 0) {
			dev_dbg(hsotg->dev,
				"%s: no queue slots available (0x%08x)\n",
				__func__, gnptxsts);

			dwc2_hsotg_en_gsint(hsotg, GINTSTS_NPTXFEMP);
			return -ENOSPC;
		}

		can_write = GNPTXSTS_NP_TXF_SPC_AVAIL_GET(gnptxsts);
		can_write *= 4;	/* fifo size is in 32bit quantities. */
	}

	max_transfer = hs_ep->ep.maxpacket * hs_ep->mc;

	dev_dbg(hsotg->dev, "%s: GNPTXSTS=%08x, can=%d, to=%d, max_transfer %d\n",
		__func__, gnptxsts, can_write, to_write, max_transfer);

	/*
	 * limit to 512 bytes of data, it seems at least on the non-periodic
	 * FIFO, requests of >512 cause the endpoint to get stuck with a
	 * fragment of the end of the transfer in it.
	 */
	if (can_write > 512 && !periodic)
		can_write = 512;

	/*
	 * limit the write to one max-packet size worth of data, but allow
	 * the transfer to return that it did not run out of fifo space
	 * doing it.
	 */
	if (to_write > max_transfer) {
		to_write = max_transfer;

		/* it's needed only when we do not use dedicated fifos */
		if (!hsotg->dedicated_fifos)
			dwc2_hsotg_en_gsint(hsotg,
					    periodic ? GINTSTS_PTXFEMP :
					   GINTSTS_NPTXFEMP);
	}

	/* see if we can write data */

	if (to_write > can_write) {
		to_write = can_write;
		pkt_round = to_write % max_transfer;

		/*
		 * Round the write down to an
		 * exact number of packets.
		 *
		 * Note, we do not currently check to see if we can ever
		 * write a full packet or not to the FIFO.
		 */

		if (pkt_round)
			to_write -= pkt_round;

		/*
		 * enable correct FIFO interrupt to alert us when there
		 * is more room left.
		 */

		/* it's needed only when we do not use dedicated fifos */
		if (!hsotg->dedicated_fifos)
			dwc2_hsotg_en_gsint(hsotg,
					    periodic ? GINTSTS_PTXFEMP :
					   GINTSTS_NPTXFEMP);
	}

	dev_dbg(hsotg->dev, "write %d/%d, can_write %d, done %d\n",
		to_write, hs_req->req.length, can_write, buf_pos);

	if (to_write <= 0)
		return -ENOSPC;

	hs_req->req.actual = buf_pos + to_write;
	hs_ep->total_data += to_write;

	if (periodic)
		hs_ep->fifo_load += to_write;

	to_write = DIV_ROUND_UP(to_write, 4);
	data = hs_req->req.buf + buf_pos;

	dwc2_writel_rep(hsotg, EPFIFO(hs_ep->index), data, to_write);

	return (to_write >= can_write) ? -ENOSPC : 0;
}

/**
 * get_ep_limit - get the maximum data legnth for this endpoint
 * @hs_ep: The endpoint
 *
 * Return the maximum data that can be queued in one go on a given endpoint
 * so that transfers that are too long can be split.
 */
static unsigned int get_ep_limit(struct dwc2_hsotg_ep *hs_ep)
{
	int index = hs_ep->index;
	unsigned int maxsize;
	unsigned int maxpkt;

	if (index != 0) {
		maxsize = DXEPTSIZ_XFERSIZE_LIMIT + 1;
		maxpkt = DXEPTSIZ_PKTCNT_LIMIT + 1;
	} else {
		maxsize = 64 + 64;
		if (hs_ep->dir_in)
			maxpkt = DIEPTSIZ0_PKTCNT_LIMIT + 1;
		else
			maxpkt = 2;
	}

	/* we made the constant loading easier above by using +1 */
	maxpkt--;
	maxsize--;

	/*
	 * constrain by packet count if maxpkts*pktsize is greater
	 * than the length register size.
	 */

	if ((maxpkt * hs_ep->ep.maxpacket) < maxsize)
		maxsize = maxpkt * hs_ep->ep.maxpacket;

	return maxsize;
}

/**
 * dwc2_hsotg_read_frameno - read current frame number
 * @hsotg: The device instance
 *
 * Return the current frame number
 */
static u32 dwc2_hsotg_read_frameno(struct dwc2_hsotg *hsotg)
{
	u32 dsts;

	dsts = dwc2_readl(hsotg, DSTS);
	dsts &= DSTS_SOFFN_MASK;
	dsts >>= DSTS_SOFFN_SHIFT;

	return dsts;
}

/**
 * dwc2_gadget_get_chain_limit - get the maximum data payload value of the
 * DMA descriptor chain prepared for specific endpoint
 * @hs_ep: The endpoint
 *
 * Return the maximum data that can be queued in one go on a given endpoint
 * depending on its descriptor chain capacity so that transfers that
 * are too long can be split.
 */
static unsigned int dwc2_gadget_get_chain_limit(struct dwc2_hsotg_ep *hs_ep)
{
	const struct usb_endpoint_descriptor *ep_desc = hs_ep->ep.desc;
	int is_isoc = hs_ep->isochronous;
	unsigned int maxsize;
	u32 mps = hs_ep->ep.maxpacket;
	int dir_in = hs_ep->dir_in;

	if (is_isoc)
		maxsize = (hs_ep->dir_in ? DEV_DMA_ISOC_TX_NBYTES_LIMIT :
					   DEV_DMA_ISOC_RX_NBYTES_LIMIT) *
					   MAX_DMA_DESC_NUM_HS_ISOC;
	else
		maxsize = DEV_DMA_NBYTES_LIMIT * MAX_DMA_DESC_NUM_GENERIC;

	/* Interrupt OUT EP with mps not multiple of 4 */
	if (hs_ep->index)
		if (usb_endpoint_xfer_int(ep_desc) && !dir_in && (mps % 4))
			maxsize = mps * MAX_DMA_DESC_NUM_GENERIC;

	return maxsize;
}

/*
 * dwc2_gadget_get_desc_params - get DMA descriptor parameters.
 * @hs_ep: The endpoint
 * @mask: RX/TX bytes mask to be defined
 *
 * Returns maximum data payload for one descriptor after analyzing endpoint
 * characteristics.
 * DMA descriptor transfer bytes limit depends on EP type:
 * Control out - MPS,
 * Isochronous - descriptor rx/tx bytes bitfield limit,
 * Control In/Bulk/Interrupt - multiple of mps. This will allow to not
 * have concatenations from various descriptors within one packet.
 * Interrupt OUT - if mps not multiple of 4 then a single packet corresponds
 * to a single descriptor.
 *
 * Selects corresponding mask for RX/TX bytes as well.
 */
static u32 dwc2_gadget_get_desc_params(struct dwc2_hsotg_ep *hs_ep, u32 *mask)
{
	const struct usb_endpoint_descriptor *ep_desc = hs_ep->ep.desc;
	u32 mps = hs_ep->ep.maxpacket;
	int dir_in = hs_ep->dir_in;
	u32 desc_size = 0;

	if (!hs_ep->index && !dir_in) {
		desc_size = mps;
		*mask = DEV_DMA_NBYTES_MASK;
	} else if (hs_ep->isochronous) {
		if (dir_in) {
			desc_size = DEV_DMA_ISOC_TX_NBYTES_LIMIT;
			*mask = DEV_DMA_ISOC_TX_NBYTES_MASK;
		} else {
			desc_size = DEV_DMA_ISOC_RX_NBYTES_LIMIT;
			*mask = DEV_DMA_ISOC_RX_NBYTES_MASK;
		}
	} else {
		desc_size = DEV_DMA_NBYTES_LIMIT;
		*mask = DEV_DMA_NBYTES_MASK;

		/* Round down desc_size to be mps multiple */
		desc_size -= desc_size % mps;
	}

	/* Interrupt OUT EP with mps not multiple of 4 */
	if (hs_ep->index)
		if (usb_endpoint_xfer_int(ep_desc) && !dir_in && (mps % 4)) {
			desc_size = mps;
			*mask = DEV_DMA_NBYTES_MASK;
		}

	return desc_size;
}

static void dwc2_gadget_fill_nonisoc_xfer_ddma_one(struct dwc2_hsotg_ep *hs_ep,
						 struct dwc2_dma_desc **desc,
						 dma_addr_t dma_buff,
						 unsigned int len,
						 bool true_last)
{
	int dir_in = hs_ep->dir_in;
	u32 mps = hs_ep->ep.maxpacket;
	u32 maxsize = 0;
	u32 offset = 0;
	u32 mask = 0;
	int i;

	maxsize = dwc2_gadget_get_desc_params(hs_ep, &mask);

	hs_ep->desc_count = (len / maxsize) +
				((len % maxsize) ? 1 : 0);
	if (len == 0)
		hs_ep->desc_count = 1;

	for (i = 0; i < hs_ep->desc_count; ++i) {
		(*desc)->status = 0;
		(*desc)->status |= (DEV_DMA_BUFF_STS_HBUSY
				 << DEV_DMA_BUFF_STS_SHIFT);

		if (len > maxsize) {
			if (!hs_ep->index && !dir_in)
				(*desc)->status |= (DEV_DMA_L | DEV_DMA_IOC);

			(*desc)->status |=
				maxsize << DEV_DMA_NBYTES_SHIFT & mask;
			(*desc)->buf = dma_buff + offset;

			len -= maxsize;
			offset += maxsize;
		} else {
			if (true_last)
				(*desc)->status |= (DEV_DMA_L | DEV_DMA_IOC);

			if (dir_in)
				(*desc)->status |= (len % mps) ? DEV_DMA_SHORT :
					((hs_ep->send_zlp && true_last) ?
					DEV_DMA_SHORT : 0);

			(*desc)->status |=
				len << DEV_DMA_NBYTES_SHIFT & mask;
			(*desc)->buf = dma_buff + offset;
		}

		(*desc)->status &= ~DEV_DMA_BUFF_STS_MASK;
		(*desc)->status |= (DEV_DMA_BUFF_STS_HREADY
				 << DEV_DMA_BUFF_STS_SHIFT);
		(*desc)++;
	}
}

/*
 * dwc2_gadget_config_nonisoc_xfer_ddma - prepare non ISOC DMA desc chain.
 * @hs_ep: The endpoint
 * @ureq: Request to transfer
 * @offset: offset in bytes
 * @len: Length of the transfer
 *
 * This function will iterate over descriptor chain and fill its entries
 * with corresponding information based on transfer data.
 */
static void dwc2_gadget_config_nonisoc_xfer_ddma(struct dwc2_hsotg_ep *hs_ep,
						 dma_addr_t dma_buff,
						 unsigned int len)
{
	struct usb_request *ureq = NULL;
	struct dwc2_dma_desc *desc = hs_ep->desc_list;
	struct scatterlist *sg;
	int i;
	u8 desc_count = 0;

	if (hs_ep->req)
		ureq = &hs_ep->req->req;

	/* non-DMA sg buffer */
	if (!ureq || !ureq->num_sgs) {
		dwc2_gadget_fill_nonisoc_xfer_ddma_one(hs_ep, &desc,
			dma_buff, len, true);
		return;
	}

	/* DMA sg buffer */
	for_each_sg(ureq->sg, sg, ureq->num_sgs, i) {
		dwc2_gadget_fill_nonisoc_xfer_ddma_one(hs_ep, &desc,
			sg_dma_address(sg) + sg->offset, sg_dma_len(sg),
			sg_is_last(sg));
		desc_count += hs_ep->desc_count;
	}

	hs_ep->desc_count = desc_count;
}

/*
 * dwc2_gadget_fill_isoc_desc - fills next isochronous descriptor in chain.
 * @hs_ep: The isochronous endpoint.
 * @dma_buff: usb requests dma buffer.
 * @len: usb request transfer length.
 *
 * Fills next free descriptor with the data of the arrived usb request,
 * frame info, sets Last and IOC bits increments next_desc. If filled
 * descriptor is not the first one, removes L bit from the previous descriptor
 * status.
 */
static int dwc2_gadget_fill_isoc_desc(struct dwc2_hsotg_ep *hs_ep,
				      dma_addr_t dma_buff, unsigned int len)
{
	struct dwc2_dma_desc *desc;
	struct dwc2_hsotg *hsotg = hs_ep->parent;
	u32 index;
	u32 mask = 0;
	u8 pid = 0;

	dwc2_gadget_get_desc_params(hs_ep, &mask);

	index = hs_ep->next_desc;
	desc = &hs_ep->desc_list[index];

	/* Check if descriptor chain full */
	if ((desc->status >> DEV_DMA_BUFF_STS_SHIFT) ==
	    DEV_DMA_BUFF_STS_HREADY) {
		dev_dbg(hsotg->dev, "%s: desc chain full\n", __func__);
		return 1;
	}

	/* Clear L bit of previous desc if more than one entries in the chain */
	if (hs_ep->next_desc)
		hs_ep->desc_list[index - 1].status &= ~DEV_DMA_L;

	dev_dbg(hsotg->dev, "%s: Filling ep %d, dir %s isoc desc # %d\n",
		__func__, hs_ep->index, hs_ep->dir_in ? "in" : "out", index);

	desc->status = 0;
	desc->status |= (DEV_DMA_BUFF_STS_HBUSY	<< DEV_DMA_BUFF_STS_SHIFT);

	desc->buf = dma_buff;
	desc->status |= (DEV_DMA_L | DEV_DMA_IOC |
			 ((len << DEV_DMA_NBYTES_SHIFT) & mask));

	if (hs_ep->dir_in) {
		if (len)
			pid = DIV_ROUND_UP(len, hs_ep->ep.maxpacket);
		else
			pid = 1;
		desc->status |= ((pid << DEV_DMA_ISOC_PID_SHIFT) &
				 DEV_DMA_ISOC_PID_MASK) |
				((len % hs_ep->ep.maxpacket) ?
				 DEV_DMA_SHORT : 0) |
				((hs_ep->target_frame <<
				  DEV_DMA_ISOC_FRNUM_SHIFT) &
				 DEV_DMA_ISOC_FRNUM_MASK);
	}

	desc->status &= ~DEV_DMA_BUFF_STS_MASK;
	desc->status |= (DEV_DMA_BUFF_STS_HREADY << DEV_DMA_BUFF_STS_SHIFT);

	/* Increment frame number by interval for IN */
	if (hs_ep->dir_in)
		dwc2_gadget_incr_frame_num(hs_ep);

	/* Update index of last configured entry in the chain */
	hs_ep->next_desc++;
	if (hs_ep->next_desc >= MAX_DMA_DESC_NUM_HS_ISOC)
		hs_ep->next_desc = 0;

	return 0;
}

/*
 * dwc2_gadget_start_isoc_ddma - start isochronous transfer in DDMA
 * @hs_ep: The isochronous endpoint.
 *
 * Prepare descriptor chain for isochronous endpoints. Afterwards
 * write DMA address to HW and enable the endpoint.
 */
static void dwc2_gadget_start_isoc_ddma(struct dwc2_hsotg_ep *hs_ep)
{
	struct dwc2_hsotg *hsotg = hs_ep->parent;
	struct dwc2_hsotg_req *hs_req, *treq;
	int index = hs_ep->index;
	int ret;
	int i;
	u32 dma_reg;
	u32 depctl;
	u32 ctrl;
	struct dwc2_dma_desc *desc;

	if (list_empty(&hs_ep->queue)) {
		hs_ep->target_frame = TARGET_FRAME_INITIAL;
		dev_dbg(hsotg->dev, "%s: No requests in queue\n", __func__);
		return;
	}

	/* Initialize descriptor chain by Host Busy status */
	for (i = 0; i < MAX_DMA_DESC_NUM_HS_ISOC; i++) {
		desc = &hs_ep->desc_list[i];
		desc->status = 0;
		desc->status |= (DEV_DMA_BUFF_STS_HBUSY
				    << DEV_DMA_BUFF_STS_SHIFT);
	}

	hs_ep->next_desc = 0;
	list_for_each_entry_safe(hs_req, treq, &hs_ep->queue, queue) {
		dma_addr_t dma_addr = hs_req->req.dma;

		if (hs_req->req.num_sgs) {
			WARN_ON(hs_req->req.num_sgs > 1);
			dma_addr = sg_dma_address(hs_req->req.sg);
		}
		ret = dwc2_gadget_fill_isoc_desc(hs_ep, dma_addr,
						 hs_req->req.length);
		if (ret)
			break;
	}

	hs_ep->compl_desc = 0;
	depctl = hs_ep->dir_in ? DIEPCTL(index) : DOEPCTL(index);
	dma_reg = hs_ep->dir_in ? DIEPDMA(index) : DOEPDMA(index);

	/* write descriptor chain address to control register */
	dwc2_writel(hsotg, hs_ep->desc_list_dma, dma_reg);

	ctrl = dwc2_readl(hsotg, depctl);
	ctrl |= DXEPCTL_EPENA | DXEPCTL_CNAK;
	dwc2_writel(hsotg, ctrl, depctl);
}

static bool dwc2_gadget_target_frame_elapsed(struct dwc2_hsotg_ep *hs_ep);
static void dwc2_hsotg_complete_request(struct dwc2_hsotg *hsotg,
					struct dwc2_hsotg_ep *hs_ep,
				       struct dwc2_hsotg_req *hs_req,
				       int result);

/**
 * dwc2_hsotg_start_req - start a USB request from an endpoint's queue
 * @hsotg: The controller state.
 * @hs_ep: The endpoint to process a request for
 * @hs_req: The request to start.
 * @continuing: True if we are doing more for the current request.
 *
 * Start the given request running by setting the endpoint registers
 * appropriately, and writing any data to the FIFOs.
 */
static void dwc2_hsotg_start_req(struct dwc2_hsotg *hsotg,
				 struct dwc2_hsotg_ep *hs_ep,
				struct dwc2_hsotg_req *hs_req,
				bool continuing)
{
	struct usb_request *ureq = &hs_req->req;
	int index = hs_ep->index;
	int dir_in = hs_ep->dir_in;
	u32 epctrl_reg;
	u32 epsize_reg;
	u32 epsize;
	u32 ctrl;
	unsigned int length;
	unsigned int packets;
	unsigned int maxreq;
	unsigned int dma_reg;

	if (index != 0) {
		if (hs_ep->req && !continuing) {
			dev_err(hsotg->dev, "%s: active request\n", __func__);
			WARN_ON(1);
			return;
		} else if (hs_ep->req != hs_req && continuing) {
			dev_err(hsotg->dev,
				"%s: continue different req\n", __func__);
			WARN_ON(1);
			return;
		}
	}

	dma_reg = dir_in ? DIEPDMA(index) : DOEPDMA(index);
	epctrl_reg = dir_in ? DIEPCTL(index) : DOEPCTL(index);
	epsize_reg = dir_in ? DIEPTSIZ(index) : DOEPTSIZ(index);

	dev_dbg(hsotg->dev, "%s: DxEPCTL=0x%08x, ep %d, dir %s\n",
		__func__, dwc2_readl(hsotg, epctrl_reg), index,
		hs_ep->dir_in ? "in" : "out");

	/* If endpoint is stalled, we will restart request later */
	ctrl = dwc2_readl(hsotg, epctrl_reg);

	if (index && ctrl & DXEPCTL_STALL) {
		dev_warn(hsotg->dev, "%s: ep%d is stalled\n", __func__, index);
		return;
	}

	length = ureq->length - ureq->actual;
	dev_dbg(hsotg->dev, "ureq->length:%d ureq->actual:%d\n",
		ureq->length, ureq->actual);

	if (!using_desc_dma(hsotg))
		maxreq = get_ep_limit(hs_ep);
	else
		maxreq = dwc2_gadget_get_chain_limit(hs_ep);

	if (length > maxreq) {
		int round = maxreq % hs_ep->ep.maxpacket;

		dev_dbg(hsotg->dev, "%s: length %d, max-req %d, r %d\n",
			__func__, length, maxreq, round);

		/* round down to multiple of packets */
		if (round)
			maxreq -= round;

		length = maxreq;
	}

	if (length)
		packets = DIV_ROUND_UP(length, hs_ep->ep.maxpacket);
	else
		packets = 1;	/* send one packet if length is zero. */

	if (dir_in && index != 0)
		if (hs_ep->isochronous)
			epsize = DXEPTSIZ_MC(packets);
		else
			epsize = DXEPTSIZ_MC(1);
	else
		epsize = 0;

	/*
	 * zero length packet should be programmed on its own and should not
	 * be counted in DIEPTSIZ.PktCnt with other packets.
	 */
	if (dir_in && ureq->zero && !continuing) {
		/* Test if zlp is actually required. */
		if ((ureq->length >= hs_ep->ep.maxpacket) &&
		    !(ureq->length % hs_ep->ep.maxpacket))
			hs_ep->send_zlp = 1;
	}

	epsize |= DXEPTSIZ_PKTCNT(packets);
	epsize |= DXEPTSIZ_XFERSIZE(length);

	dev_dbg(hsotg->dev, "%s: %d@%d/%d, 0x%08x => 0x%08x\n",
		__func__, packets, length, ureq->length, epsize, epsize_reg);

	/* store the request as the current one we're doing */
	hs_ep->req = hs_req;

	if (using_desc_dma(hsotg)) {
		u32 offset = 0;
		u32 mps = hs_ep->ep.maxpacket;

		/* Adjust length: EP0 - MPS, other OUT EPs - multiple of MPS */
		if (!dir_in) {
			if (!index)
				length = mps;
			else if (length % mps)
				length += (mps - (length % mps));
		}

		if (continuing)
			offset = ureq->actual;

		/* Fill DDMA chain entries */
		dwc2_gadget_config_nonisoc_xfer_ddma(hs_ep, ureq->dma + offset,
						     length);

		/* write descriptor chain address to control register */
		dwc2_writel(hsotg, hs_ep->desc_list_dma, dma_reg);

		dev_dbg(hsotg->dev, "%s: %08x pad => 0x%08x\n",
			__func__, (u32)hs_ep->desc_list_dma, dma_reg);
	} else {
		/* write size / packets */
		dwc2_writel(hsotg, epsize, epsize_reg);

		if (using_dma(hsotg) && !continuing && (length != 0)) {
			/*
			 * write DMA address to control register, buffer
			 * already synced by dwc2_hsotg_ep_queue().
			 */

			dwc2_writel(hsotg, ureq->dma, dma_reg);

			dev_dbg(hsotg->dev, "%s: %pad => 0x%08x\n",
				__func__, &ureq->dma, dma_reg);
		}
	}

	if (hs_ep->isochronous) {
		if (!dwc2_gadget_target_frame_elapsed(hs_ep)) {
			if (hs_ep->interval == 1) {
				if (hs_ep->target_frame & 0x1)
					ctrl |= DXEPCTL_SETODDFR;
				else
					ctrl |= DXEPCTL_SETEVENFR;
			}
			ctrl |= DXEPCTL_CNAK;
		} else {
			dwc2_hsotg_complete_request(hsotg, hs_ep, hs_req, -ENODATA);
			return;
		}
	}

	ctrl |= DXEPCTL_EPENA;	/* ensure ep enabled */

	dev_dbg(hsotg->dev, "ep0 state:%d\n", hsotg->ep0_state);

	/* For Setup request do not clear NAK */
	if (!(index == 0 && hsotg->ep0_state == DWC2_EP0_SETUP))
		ctrl |= DXEPCTL_CNAK;	/* clear NAK set by core */

	dev_dbg(hsotg->dev, "%s: DxEPCTL=0x%08x\n", __func__, ctrl);
	dwc2_writel(hsotg, ctrl, epctrl_reg);

	/*
	 * set these, it seems that DMA support increments past the end
	 * of the packet buffer so we need to calculate the length from
	 * this information.
	 */
	hs_ep->size_loaded = length;
	hs_ep->last_load = ureq->actual;

	if (dir_in && !using_dma(hsotg)) {
		/* set these anyway, we may need them for non-periodic in */
		hs_ep->fifo_load = 0;

		dwc2_hsotg_write_fifo(hsotg, hs_ep, hs_req);
	}

	/*
	 * Note, trying to clear the NAK here causes problems with transmit
	 * on the S3C6400 ending up with the TXFIFO becoming full.
	 */

	/* check ep is enabled */
	if (!(dwc2_readl(hsotg, epctrl_reg) & DXEPCTL_EPENA))
		dev_dbg(hsotg->dev,
			"ep%d: failed to become enabled (DXEPCTL=0x%08x)?\n",
			 index, dwc2_readl(hsotg, epctrl_reg));

	dev_dbg(hsotg->dev, "%s: DXEPCTL=0x%08x\n",
		__func__, dwc2_readl(hsotg, epctrl_reg));

	/* enable ep interrupts */
	dwc2_hsotg_ctrl_epint(hsotg, hs_ep->index, hs_ep->dir_in, 1);
}

/**
 * dwc2_hsotg_map_dma - map the DMA memory being used for the request
 * @hsotg: The device state.
 * @hs_ep: The endpoint the request is on.
 * @req: The request being processed.
 *
 * We've been asked to queue a request, so ensure that the memory buffer
 * is correctly setup for DMA. If we've been passed an extant DMA address
 * then ensure the buffer has been synced to memory. If our buffer has no
 * DMA memory, then we map the memory and mark our request to allow us to
 * cleanup on completion.
 */
static int dwc2_hsotg_map_dma(struct dwc2_hsotg *hsotg,
			      struct dwc2_hsotg_ep *hs_ep,
			     struct usb_request *req)
{
	int ret;

	hs_ep->map_dir = hs_ep->dir_in;
	ret = usb_gadget_map_request(&hsotg->gadget, req, hs_ep->dir_in);
	if (ret)
		goto dma_error;

	return 0;

dma_error:
	dev_err(hsotg->dev, "%s: failed to map buffer %p, %d bytes\n",
		__func__, req->buf, req->length);

	return -EIO;
}

static int dwc2_hsotg_handle_unaligned_buf_start(struct dwc2_hsotg *hsotg,
						 struct dwc2_hsotg_ep *hs_ep,
						 struct dwc2_hsotg_req *hs_req)
{
	void *req_buf = hs_req->req.buf;

	/* If dma is not being used or buffer is aligned */
	if (!using_dma(hsotg) || !((long)req_buf & 3))
		return 0;

	WARN_ON(hs_req->saved_req_buf);

	dev_dbg(hsotg->dev, "%s: %s: buf=%p length=%d\n", __func__,
		hs_ep->ep.name, req_buf, hs_req->req.length);

	hs_req->req.buf = kmalloc(hs_req->req.length, GFP_ATOMIC);
	if (!hs_req->req.buf) {
		hs_req->req.buf = req_buf;
		dev_err(hsotg->dev,
			"%s: unable to allocate memory for bounce buffer\n",
			__func__);
		return -ENOMEM;
	}

	/* Save actual buffer */
	hs_req->saved_req_buf = req_buf;

	if (hs_ep->dir_in)
		memcpy(hs_req->req.buf, req_buf, hs_req->req.length);
	return 0;
}

static void
dwc2_hsotg_handle_unaligned_buf_complete(struct dwc2_hsotg *hsotg,
					 struct dwc2_hsotg_ep *hs_ep,
					 struct dwc2_hsotg_req *hs_req)
{
	/* If dma is not being used or buffer was aligned */
	if (!using_dma(hsotg) || !hs_req->saved_req_buf)
		return;

	dev_dbg(hsotg->dev, "%s: %s: status=%d actual-length=%d\n", __func__,
		hs_ep->ep.name, hs_req->req.status, hs_req->req.actual);

	/* Copy data from bounce buffer on successful out transfer */
	if (!hs_ep->dir_in && !hs_req->req.status)
		memcpy(hs_req->saved_req_buf, hs_req->req.buf,
		       hs_req->req.actual);

	/* Free bounce buffer */
	kfree(hs_req->req.buf);

	hs_req->req.buf = hs_req->saved_req_buf;
	hs_req->saved_req_buf = NULL;
}

/**
 * dwc2_gadget_target_frame_elapsed - Checks target frame
 * @hs_ep: The driver endpoint to check
 *
 * Returns 1 if targeted frame elapsed. If returned 1 then we need to drop
 * corresponding transfer.
 */
static bool dwc2_gadget_target_frame_elapsed(struct dwc2_hsotg_ep *hs_ep)
{
	struct dwc2_hsotg *hsotg = hs_ep->parent;
	u32 target_frame = hs_ep->target_frame;
	u32 current_frame = hsotg->frame_number;
	bool frame_overrun = hs_ep->frame_overrun;
	u16 limit = DSTS_SOFFN_LIMIT;

	if (hsotg->gadget.speed != USB_SPEED_HIGH)
		limit >>= 3;

	if (!frame_overrun && current_frame >= target_frame)
		return true;

	if (frame_overrun && current_frame >= target_frame &&
	    ((current_frame - target_frame) < limit / 2))
		return true;

	return false;
}

/*
 * dwc2_gadget_set_ep0_desc_chain - Set EP's desc chain pointers
 * @hsotg: The driver state
 * @hs_ep: the ep descriptor chain is for
 *
 * Called to update EP0 structure's pointers depend on stage of
 * control transfer.
 */
static int dwc2_gadget_set_ep0_desc_chain(struct dwc2_hsotg *hsotg,
					  struct dwc2_hsotg_ep *hs_ep)
{
	switch (hsotg->ep0_state) {
	case DWC2_EP0_SETUP:
	case DWC2_EP0_STATUS_OUT:
		hs_ep->desc_list = hsotg->setup_desc[0];
		hs_ep->desc_list_dma = hsotg->setup_desc_dma[0];
		break;
	case DWC2_EP0_DATA_IN:
	case DWC2_EP0_STATUS_IN:
		hs_ep->desc_list = hsotg->ctrl_in_desc;
		hs_ep->desc_list_dma = hsotg->ctrl_in_desc_dma;
		break;
	case DWC2_EP0_DATA_OUT:
		hs_ep->desc_list = hsotg->ctrl_out_desc;
		hs_ep->desc_list_dma = hsotg->ctrl_out_desc_dma;
		break;
	default:
		dev_err(hsotg->dev, "invalid EP 0 state in queue %d\n",
			hsotg->ep0_state);
		return -EINVAL;
	}

	return 0;
}

static int dwc2_hsotg_ep_queue(struct usb_ep *ep, struct usb_request *req,
			       gfp_t gfp_flags)
{
	struct dwc2_hsotg_req *hs_req = our_req(req);
	struct dwc2_hsotg_ep *hs_ep = our_ep(ep);
	struct dwc2_hsotg *hs = hs_ep->parent;
	bool first;
	int ret;
	u32 maxsize = 0;
	u32 mask = 0;


	dev_dbg(hs->dev, "%s: req %p: %d@%p, noi=%d, zero=%d, snok=%d\n",
		ep->name, req, req->length, req->buf, req->no_interrupt,
		req->zero, req->short_not_ok);

	/* Prevent new request submission when controller is suspended */
	if (hs->lx_state != DWC2_L0) {
		dev_dbg(hs->dev, "%s: submit request only in active state\n",
			__func__);
		return -EAGAIN;
	}

	/* initialise status of the request */
	INIT_LIST_HEAD(&hs_req->queue);
	req->actual = 0;
	req->status = -EINPROGRESS;

	/* Don't queue ISOC request if length greater than mps*mc */
	if (hs_ep->isochronous &&
	    req->length > (hs_ep->mc * hs_ep->ep.maxpacket)) {
		dev_err(hs->dev, "req length > maxpacket*mc\n");
		return -EINVAL;
	}

	/* In DDMA mode for ISOC's don't queue request if length greater
	 * than descriptor limits.
	 */
	if (using_desc_dma(hs) && hs_ep->isochronous) {
		maxsize = dwc2_gadget_get_desc_params(hs_ep, &mask);
		if (hs_ep->dir_in && req->length > maxsize) {
			dev_err(hs->dev, "wrong length %d (maxsize=%d)\n",
				req->length, maxsize);
			return -EINVAL;
		}

		if (!hs_ep->dir_in && req->length > hs_ep->ep.maxpacket) {
			dev_err(hs->dev, "ISOC OUT: wrong length %d (mps=%d)\n",
				req->length, hs_ep->ep.maxpacket);
			return -EINVAL;
		}
	}

	ret = dwc2_hsotg_handle_unaligned_buf_start(hs, hs_ep, hs_req);
	if (ret)
		return ret;

	/* if we're using DMA, sync the buffers as necessary */
	if (using_dma(hs)) {
		ret = dwc2_hsotg_map_dma(hs, hs_ep, req);
		if (ret)
			return ret;
	}
	/* If using descriptor DMA configure EP0 descriptor chain pointers */
	if (using_desc_dma(hs) && !hs_ep->index) {
		ret = dwc2_gadget_set_ep0_desc_chain(hs, hs_ep);
		if (ret)
			return ret;
	}

	first = list_empty(&hs_ep->queue);
	list_add_tail(&hs_req->queue, &hs_ep->queue);

	/*
	 * Handle DDMA isochronous transfers separately - just add new entry
	 * to the descriptor chain.
	 * Transfer will be started once SW gets either one of NAK or
	 * OutTknEpDis interrupts.
	 */
	if (using_desc_dma(hs) && hs_ep->isochronous) {
		if (hs_ep->target_frame != TARGET_FRAME_INITIAL) {
			dma_addr_t dma_addr = hs_req->req.dma;

			if (hs_req->req.num_sgs) {
				WARN_ON(hs_req->req.num_sgs > 1);
				dma_addr = sg_dma_address(hs_req->req.sg);
			}
			dwc2_gadget_fill_isoc_desc(hs_ep, dma_addr,
						   hs_req->req.length);
		}
		return 0;
	}

	/* Change EP direction if status phase request is after data out */
	if (!hs_ep->index && !req->length && !hs_ep->dir_in &&
	    hs->ep0_state == DWC2_EP0_DATA_OUT)
		hs_ep->dir_in = 1;

	if (first) {
		if (!hs_ep->isochronous) {
			dwc2_hsotg_start_req(hs, hs_ep, hs_req, false);
			return 0;
		}

		/* Update current frame number value. */
		hs->frame_number = dwc2_hsotg_read_frameno(hs);
		while (dwc2_gadget_target_frame_elapsed(hs_ep)) {
			dwc2_gadget_incr_frame_num(hs_ep);
			/* Update current frame number value once more as it
			 * changes here.
			 */
			hs->frame_number = dwc2_hsotg_read_frameno(hs);
		}

		if (hs_ep->target_frame != TARGET_FRAME_INITIAL)
			dwc2_hsotg_start_req(hs, hs_ep, hs_req, false);
	}
	return 0;
}

static int dwc2_hsotg_ep_queue_lock(struct usb_ep *ep, struct usb_request *req,
				    gfp_t gfp_flags)
{
	struct dwc2_hsotg_ep *hs_ep = our_ep(ep);
	struct dwc2_hsotg *hs = hs_ep->parent;
	unsigned long flags;
	int ret;

	spin_lock_irqsave(&hs->lock, flags);
	ret = dwc2_hsotg_ep_queue(ep, req, gfp_flags);
	spin_unlock_irqrestore(&hs->lock, flags);

	return ret;
}

static void dwc2_hsotg_ep_free_request(struct usb_ep *ep,
				       struct usb_request *req)
{
	struct dwc2_hsotg_req *hs_req = our_req(req);

	kfree(hs_req);
}

/**
 * dwc2_hsotg_complete_oursetup - setup completion callback
 * @ep: The endpoint the request was on.
 * @req: The request completed.
 *
 * Called on completion of any requests the driver itself
 * submitted that need cleaning up.
 */
static void dwc2_hsotg_complete_oursetup(struct usb_ep *ep,
					 struct usb_request *req)
{
	struct dwc2_hsotg_ep *hs_ep = our_ep(ep);
	struct dwc2_hsotg *hsotg = hs_ep->parent;

	dev_dbg(hsotg->dev, "%s: ep %p, req %p\n", __func__, ep, req);

	dwc2_hsotg_ep_free_request(ep, req);
}

/**
 * ep_from_windex - convert control wIndex value to endpoint
 * @hsotg: The driver state.
 * @windex: The control request wIndex field (in host order).
 *
 * Convert the given wIndex into a pointer to an driver endpoint
 * structure, or return NULL if it is not a valid endpoint.
 */
static struct dwc2_hsotg_ep *ep_from_windex(struct dwc2_hsotg *hsotg,
					    u32 windex)
{
	int dir = (windex & USB_DIR_IN) ? 1 : 0;
	int idx = windex & 0x7F;

	if (windex >= 0x100)
		return NULL;

	if (idx > hsotg->num_of_eps)
		return NULL;

	return index_to_ep(hsotg, idx, dir);
}

/**
 * dwc2_hsotg_set_test_mode - Enable usb Test Modes
 * @hsotg: The driver state.
 * @testmode: requested usb test mode
 * Enable usb Test Mode requested by the Host.
 */
int dwc2_hsotg_set_test_mode(struct dwc2_hsotg *hsotg, int testmode)
{
	int dctl = dwc2_readl(hsotg, DCTL);

	dctl &= ~DCTL_TSTCTL_MASK;
	switch (testmode) {
	case USB_TEST_J:
	case USB_TEST_K:
	case USB_TEST_SE0_NAK:
	case USB_TEST_PACKET:
	case USB_TEST_FORCE_ENABLE:
		dctl |= testmode << DCTL_TSTCTL_SHIFT;
		break;
	default:
		return -EINVAL;
	}
	dwc2_writel(hsotg, dctl, DCTL);
	return 0;
}

/**
 * dwc2_hsotg_send_reply - send reply to control request
 * @hsotg: The device state
 * @ep: Endpoint 0
 * @buff: Buffer for request
 * @length: Length of reply.
 *
 * Create a request and queue it on the given endpoint. This is useful as
 * an internal method of sending replies to certain control requests, etc.
 */
static int dwc2_hsotg_send_reply(struct dwc2_hsotg *hsotg,
				 struct dwc2_hsotg_ep *ep,
				void *buff,
				int length)
{
	struct usb_request *req;
	int ret;

	dev_dbg(hsotg->dev, "%s: buff %p, len %d\n", __func__, buff, length);

	req = dwc2_hsotg_ep_alloc_request(&ep->ep, GFP_ATOMIC);
	hsotg->ep0_reply = req;
	if (!req) {
		dev_warn(hsotg->dev, "%s: cannot alloc req\n", __func__);
		return -ENOMEM;
	}

	req->buf = hsotg->ep0_buff;
	req->length = length;
	/*
	 * zero flag is for sending zlp in DATA IN stage. It has no impact on
	 * STATUS stage.
	 */
	req->zero = 0;
	req->complete = dwc2_hsotg_complete_oursetup;

	if (length)
		memcpy(req->buf, buff, length);

	ret = dwc2_hsotg_ep_queue(&ep->ep, req, GFP_ATOMIC);
	if (ret) {
		dev_warn(hsotg->dev, "%s: cannot queue req\n", __func__);
		return ret;
	}

	return 0;
}

/**
 * dwc2_hsotg_process_req_status - process request GET_STATUS
 * @hsotg: The device state
 * @ctrl: USB control request
 */
static int dwc2_hsotg_process_req_status(struct dwc2_hsotg *hsotg,
					 struct usb_ctrlrequest *ctrl)
{
	struct dwc2_hsotg_ep *ep0 = hsotg->eps_out[0];
	struct dwc2_hsotg_ep *ep;
	__le16 reply;
	u16 status;
	int ret;

	dev_dbg(hsotg->dev, "%s: USB_REQ_GET_STATUS\n", __func__);

	if (!ep0->dir_in) {
		dev_warn(hsotg->dev, "%s: direction out?\n", __func__);
		return -EINVAL;
	}

	switch (ctrl->bRequestType & USB_RECIP_MASK) {
	case USB_RECIP_DEVICE:
		status = hsotg->gadget.is_selfpowered <<
			 USB_DEVICE_SELF_POWERED;
		status |= hsotg->remote_wakeup_allowed <<
			  USB_DEVICE_REMOTE_WAKEUP;
		reply = cpu_to_le16(status);
		break;

	case USB_RECIP_INTERFACE:
		/* currently, the data result should be zero */
		reply = cpu_to_le16(0);
		break;

	case USB_RECIP_ENDPOINT:
		ep = ep_from_windex(hsotg, le16_to_cpu(ctrl->wIndex));
		if (!ep)
			return -ENOENT;

		reply = cpu_to_le16(ep->halted ? 1 : 0);
		break;

	default:
		return 0;
	}

	if (le16_to_cpu(ctrl->wLength) != 2)
		return -EINVAL;

	ret = dwc2_hsotg_send_reply(hsotg, ep0, &reply, 2);
	if (ret) {
		dev_err(hsotg->dev, "%s: failed to send reply\n", __func__);
		return ret;
	}

	return 1;
}

static int dwc2_hsotg_ep_sethalt(struct usb_ep *ep, int value, bool now);

/**
 * get_ep_head - return the first request on the endpoint
 * @hs_ep: The controller endpoint to get
 *
 * Get the first request on the endpoint.
 */
static struct dwc2_hsotg_req *get_ep_head(struct dwc2_hsotg_ep *hs_ep)
{
	return list_first_entry_or_null(&hs_ep->queue, struct dwc2_hsotg_req,
					queue);
}

/**
 * dwc2_gadget_start_next_request - Starts next request from ep queue
 * @hs_ep: Endpoint structure
 *
 * If queue is empty and EP is ISOC-OUT - unmasks OUTTKNEPDIS which is masked
 * in its handler. Hence we need to unmask it here to be able to do
 * resynchronization.
 */
static void dwc2_gadget_start_next_request(struct dwc2_hsotg_ep *hs_ep)
{
	struct dwc2_hsotg *hsotg = hs_ep->parent;
	int dir_in = hs_ep->dir_in;
	struct dwc2_hsotg_req *hs_req;

	if (!list_empty(&hs_ep->queue)) {
		hs_req = get_ep_head(hs_ep);
		dwc2_hsotg_start_req(hsotg, hs_ep, hs_req, false);
		return;
	}
	if (!hs_ep->isochronous)
		return;

	if (dir_in) {
		dev_dbg(hsotg->dev, "%s: No more ISOC-IN requests\n",
			__func__);
	} else {
		dev_dbg(hsotg->dev, "%s: No more ISOC-OUT requests\n",
			__func__);
	}
}

/**
 * dwc2_hsotg_process_req_feature - process request {SET,CLEAR}_FEATURE
 * @hsotg: The device state
 * @ctrl: USB control request
 */
static int dwc2_hsotg_process_req_feature(struct dwc2_hsotg *hsotg,
					  struct usb_ctrlrequest *ctrl)
{
	struct dwc2_hsotg_ep *ep0 = hsotg->eps_out[0];
	struct dwc2_hsotg_req *hs_req;
	bool set = (ctrl->bRequest == USB_REQ_SET_FEATURE);
	struct dwc2_hsotg_ep *ep;
	int ret;
	bool halted;
	u32 recip;
	u32 wValue;
	u32 wIndex;

	dev_dbg(hsotg->dev, "%s: %s_FEATURE\n",
		__func__, set ? "SET" : "CLEAR");

	wValue = le16_to_cpu(ctrl->wValue);
	wIndex = le16_to_cpu(ctrl->wIndex);
	recip = ctrl->bRequestType & USB_RECIP_MASK;

	switch (recip) {
	case USB_RECIP_DEVICE:
		switch (wValue) {
		case USB_DEVICE_REMOTE_WAKEUP:
			if (set)
				hsotg->remote_wakeup_allowed = 1;
			else
				hsotg->remote_wakeup_allowed = 0;
			break;

		case USB_DEVICE_TEST_MODE:
			if ((wIndex & 0xff) != 0)
				return -EINVAL;
			if (!set)
				return -EINVAL;

			hsotg->test_mode = wIndex >> 8;
			break;
		default:
			return -ENOENT;
		}

		ret = dwc2_hsotg_send_reply(hsotg, ep0, NULL, 0);
		if (ret) {
			dev_err(hsotg->dev,
				"%s: failed to send reply\n", __func__);
			return ret;
		}
		break;

	case USB_RECIP_ENDPOINT:
		ep = ep_from_windex(hsotg, wIndex);
		if (!ep) {
			dev_dbg(hsotg->dev, "%s: no endpoint for 0x%04x\n",
				__func__, wIndex);
			return -ENOENT;
		}

		switch (wValue) {
		case USB_ENDPOINT_HALT:
			halted = ep->halted;

			if (!ep->wedged)
				dwc2_hsotg_ep_sethalt(&ep->ep, set, true);

			ret = dwc2_hsotg_send_reply(hsotg, ep0, NULL, 0);
			if (ret) {
				dev_err(hsotg->dev,
					"%s: failed to send reply\n", __func__);
				return ret;
			}

			/*
			 * we have to complete all requests for ep if it was
			 * halted, and the halt was cleared by CLEAR_FEATURE
			 */

			if (!set && halted) {
				/*
				 * If we have request in progress,
				 * then complete it
				 */
				if (ep->req) {
					hs_req = ep->req;
					ep->req = NULL;
					list_del_init(&hs_req->queue);
					if (hs_req->req.complete) {
						spin_unlock(&hsotg->lock);
						usb_gadget_giveback_request(
							&ep->ep, &hs_req->req);
						spin_lock(&hsotg->lock);
					}
				}

				/* If we have pending request, then start it */
				if (!ep->req)
					dwc2_gadget_start_next_request(ep);
			}

			break;

		default:
			return -ENOENT;
		}
		break;
	default:
		return -ENOENT;
	}
	return 1;
}

static void dwc2_hsotg_enqueue_setup(struct dwc2_hsotg *hsotg);

/**
 * dwc2_hsotg_stall_ep0 - stall ep0
 * @hsotg: The device state
 *
 * Set stall for ep0 as response for setup request.
 */
static void dwc2_hsotg_stall_ep0(struct dwc2_hsotg *hsotg)
{
	struct dwc2_hsotg_ep *ep0 = hsotg->eps_out[0];
	u32 reg;
	u32 ctrl;

	dev_dbg(hsotg->dev, "ep0 stall (dir=%d)\n", ep0->dir_in);
	reg = (ep0->dir_in) ? DIEPCTL0 : DOEPCTL0;

	/*
	 * DxEPCTL_Stall will be cleared by EP once it has
	 * taken effect, so no need to clear later.
	 */

	ctrl = dwc2_readl(hsotg, reg);
	ctrl |= DXEPCTL_STALL;
	ctrl |= DXEPCTL_CNAK;
	dwc2_writel(hsotg, ctrl, reg);

	dev_dbg(hsotg->dev,
		"written DXEPCTL=0x%08x to %08x (DXEPCTL=0x%08x)\n",
		ctrl, reg, dwc2_readl(hsotg, reg));

	 /*
	  * complete won't be called, so we enqueue
	  * setup request here
	  */
	 dwc2_hsotg_enqueue_setup(hsotg);
}

/**
 * dwc2_hsotg_process_control - process a control request
 * @hsotg: The device state
 * @ctrl: The control request received
 *
 * The controller has received the SETUP phase of a control request, and
 * needs to work out what to do next (and whether to pass it on to the
 * gadget driver).
 */
static void dwc2_hsotg_process_control(struct dwc2_hsotg *hsotg,
				       struct usb_ctrlrequest *ctrl)
{
	struct dwc2_hsotg_ep *ep0 = hsotg->eps_out[0];
	int ret = 0;
	u32 dcfg;

	dev_dbg(hsotg->dev,
		"ctrl Type=%02x, Req=%02x, V=%04x, I=%04x, L=%04x\n",
		ctrl->bRequestType, ctrl->bRequest, ctrl->wValue,
		ctrl->wIndex, ctrl->wLength);

	if (ctrl->wLength == 0) {
		ep0->dir_in = 1;
		hsotg->ep0_state = DWC2_EP0_STATUS_IN;
	} else if (ctrl->bRequestType & USB_DIR_IN) {
		ep0->dir_in = 1;
		hsotg->ep0_state = DWC2_EP0_DATA_IN;
	} else {
		ep0->dir_in = 0;
		hsotg->ep0_state = DWC2_EP0_DATA_OUT;
	}

	if ((ctrl->bRequestType & USB_TYPE_MASK) == USB_TYPE_STANDARD) {
		switch (ctrl->bRequest) {
		case USB_REQ_SET_ADDRESS:
			hsotg->connected = 1;
			dcfg = dwc2_readl(hsotg, DCFG);
			dcfg &= ~DCFG_DEVADDR_MASK;
			dcfg |= (le16_to_cpu(ctrl->wValue) <<
				 DCFG_DEVADDR_SHIFT) & DCFG_DEVADDR_MASK;
			dwc2_writel(hsotg, dcfg, DCFG);

			dev_info(hsotg->dev, "new address %d\n", ctrl->wValue);

			ret = dwc2_hsotg_send_reply(hsotg, ep0, NULL, 0);
			return;

		case USB_REQ_GET_STATUS:
			ret = dwc2_hsotg_process_req_status(hsotg, ctrl);
			break;

		case USB_REQ_CLEAR_FEATURE:
		case USB_REQ_SET_FEATURE:
			ret = dwc2_hsotg_process_req_feature(hsotg, ctrl);
			break;
		}
	}

	/* as a fallback, try delivering it to the driver to deal with */

	if (ret == 0 && hsotg->driver) {
		spin_unlock(&hsotg->lock);
		ret = hsotg->driver->setup(&hsotg->gadget, ctrl);
		spin_lock(&hsotg->lock);
		if (ret < 0)
			dev_dbg(hsotg->dev, "driver->setup() ret %d\n", ret);
	}

	hsotg->delayed_status = false;
	if (ret == USB_GADGET_DELAYED_STATUS)
		hsotg->delayed_status = true;

	/*
	 * the request is either unhandlable, or is not formatted correctly
	 * so respond with a STALL for the status stage to indicate failure.
	 */

	if (ret < 0)
		dwc2_hsotg_stall_ep0(hsotg);
}

/**
 * dwc2_hsotg_complete_setup - completion of a setup transfer
 * @ep: The endpoint the request was on.
 * @req: The request completed.
 *
 * Called on completion of any requests the driver itself submitted for
 * EP0 setup packets
 */
static void dwc2_hsotg_complete_setup(struct usb_ep *ep,
				      struct usb_request *req)
{
	struct dwc2_hsotg_ep *hs_ep = our_ep(ep);
	struct dwc2_hsotg *hsotg = hs_ep->parent;

	if (req->status < 0) {
		dev_dbg(hsotg->dev, "%s: failed %d\n", __func__, req->status);
		return;
	}

	spin_lock(&hsotg->lock);
	if (req->actual == 0)
		dwc2_hsotg_enqueue_setup(hsotg);
	else
		dwc2_hsotg_process_control(hsotg, req->buf);
	spin_unlock(&hsotg->lock);
}

/**
 * dwc2_hsotg_enqueue_setup - start a request for EP0 packets
 * @hsotg: The device state.
 *
 * Enqueue a request on EP0 if necessary to received any SETUP packets
 * received from the host.
 */
static void dwc2_hsotg_enqueue_setup(struct dwc2_hsotg *hsotg)
{
	struct usb_request *req = hsotg->ctrl_req;
	struct dwc2_hsotg_req *hs_req = our_req(req);
	int ret;

	dev_dbg(hsotg->dev, "%s: queueing setup request\n", __func__);

	req->zero = 0;
	req->length = 8;
	req->buf = hsotg->ctrl_buff;
	req->complete = dwc2_hsotg_complete_setup;

	if (!list_empty(&hs_req->queue)) {
		dev_dbg(hsotg->dev, "%s already queued???\n", __func__);
		return;
	}

	hsotg->eps_out[0]->dir_in = 0;
	hsotg->eps_out[0]->send_zlp = 0;
	hsotg->ep0_state = DWC2_EP0_SETUP;

	ret = dwc2_hsotg_ep_queue(&hsotg->eps_out[0]->ep, req, GFP_ATOMIC);
	if (ret < 0) {
		dev_err(hsotg->dev, "%s: failed queue (%d)\n", __func__, ret);
		/*
		 * Don't think there's much we can do other than watch the
		 * driver fail.
		 */
	}
}

static void dwc2_hsotg_program_zlp(struct dwc2_hsotg *hsotg,
				   struct dwc2_hsotg_ep *hs_ep)
{
	u32 ctrl;
	u8 index = hs_ep->index;
	u32 epctl_reg = hs_ep->dir_in ? DIEPCTL(index) : DOEPCTL(index);
	u32 epsiz_reg = hs_ep->dir_in ? DIEPTSIZ(index) : DOEPTSIZ(index);

	if (hs_ep->dir_in)
		dev_dbg(hsotg->dev, "Sending zero-length packet on ep%d\n",
			index);
	else
		dev_dbg(hsotg->dev, "Receiving zero-length packet on ep%d\n",
			index);
	if (using_desc_dma(hsotg)) {
		/* Not specific buffer needed for ep0 ZLP */
		dma_addr_t dma = hs_ep->desc_list_dma;

		if (!index)
			dwc2_gadget_set_ep0_desc_chain(hsotg, hs_ep);

		dwc2_gadget_config_nonisoc_xfer_ddma(hs_ep, dma, 0);
	} else {
		dwc2_writel(hsotg, DXEPTSIZ_MC(1) | DXEPTSIZ_PKTCNT(1) |
			    DXEPTSIZ_XFERSIZE(0),
			    epsiz_reg);
	}

	ctrl = dwc2_readl(hsotg, epctl_reg);
	ctrl |= DXEPCTL_CNAK;  /* clear NAK set by core */
	ctrl |= DXEPCTL_EPENA; /* ensure ep enabled */
	ctrl |= DXEPCTL_USBACTEP;
	dwc2_writel(hsotg, ctrl, epctl_reg);
}

/**
 * dwc2_hsotg_complete_request - complete a request given to us
 * @hsotg: The device state.
 * @hs_ep: The endpoint the request was on.
 * @hs_req: The request to complete.
 * @result: The result code (0 => Ok, otherwise errno)
 *
 * The given request has finished, so call the necessary completion
 * if it has one and then look to see if we can start a new request
 * on the endpoint.
 *
 * Note, expects the ep to already be locked as appropriate.
 */
static void dwc2_hsotg_complete_request(struct dwc2_hsotg *hsotg,
					struct dwc2_hsotg_ep *hs_ep,
				       struct dwc2_hsotg_req *hs_req,
				       int result)
{
	if (!hs_req) {
		dev_dbg(hsotg->dev, "%s: nothing to complete?\n", __func__);
		return;
	}

	dev_dbg(hsotg->dev, "complete: ep %p %s, req %p, %d => %p\n",
		hs_ep, hs_ep->ep.name, hs_req, result, hs_req->req.complete);

	/*
	 * only replace the status if we've not already set an error
	 * from a previous transaction
	 */

	if (hs_req->req.status == -EINPROGRESS)
		hs_req->req.status = result;

	if (using_dma(hsotg))
		dwc2_hsotg_unmap_dma(hsotg, hs_ep, hs_req);

	dwc2_hsotg_handle_unaligned_buf_complete(hsotg, hs_ep, hs_req);

	hs_ep->req = NULL;
	list_del_init(&hs_req->queue);

	/*
	 * call the complete request with the locks off, just in case the
	 * request tries to queue more work for this endpoint.
	 */

	if (hs_req->req.complete) {
		spin_unlock(&hsotg->lock);
		usb_gadget_giveback_request(&hs_ep->ep, &hs_req->req);
		spin_lock(&hsotg->lock);
	}

	/* In DDMA don't need to proceed to starting of next ISOC request */
	if (using_desc_dma(hsotg) && hs_ep->isochronous)
		return;

	/*
	 * Look to see if there is anything else to do. Note, the completion
	 * of the previous request may have caused a new request to be started
	 * so be careful when doing this.
	 */

	if (!hs_ep->req && result >= 0)
		dwc2_gadget_start_next_request(hs_ep);
}

/*
 * dwc2_gadget_complete_isoc_request_ddma - complete an isoc request in DDMA
 * @hs_ep: The endpoint the request was on.
 *
 * Get first request from the ep queue, determine descriptor on which complete
 * happened. SW discovers which descriptor currently in use by HW, adjusts
 * dma_address and calculates index of completed descriptor based on the value
 * of DEPDMA register. Update actual length of request, giveback to gadget.
 */
static void dwc2_gadget_complete_isoc_request_ddma(struct dwc2_hsotg_ep *hs_ep)
{
	struct dwc2_hsotg *hsotg = hs_ep->parent;
	struct dwc2_hsotg_req *hs_req;
	struct usb_request *ureq;
	u32 desc_sts;
	u32 mask;

	desc_sts = hs_ep->desc_list[hs_ep->compl_desc].status;

	/* Process only descriptors with buffer status set to DMA done */
	while ((desc_sts & DEV_DMA_BUFF_STS_MASK) >>
		DEV_DMA_BUFF_STS_SHIFT == DEV_DMA_BUFF_STS_DMADONE) {

		hs_req = get_ep_head(hs_ep);
		if (!hs_req) {
			dev_warn(hsotg->dev, "%s: ISOC EP queue empty\n", __func__);
			return;
		}
		ureq = &hs_req->req;

		/* Check completion status */
		if ((desc_sts & DEV_DMA_STS_MASK) >> DEV_DMA_STS_SHIFT ==
			DEV_DMA_STS_SUCC) {
			mask = hs_ep->dir_in ? DEV_DMA_ISOC_TX_NBYTES_MASK :
				DEV_DMA_ISOC_RX_NBYTES_MASK;
			ureq->actual = ureq->length - ((desc_sts & mask) >>
				DEV_DMA_ISOC_NBYTES_SHIFT);

			/* Adjust actual len for ISOC Out if len is
			 * not align of 4
			 */
			if (!hs_ep->dir_in && ureq->length & 0x3)
				ureq->actual += 4 - (ureq->length & 0x3);

			/* Set actual frame number for completed transfers */
			ureq->frame_number =
				(desc_sts & DEV_DMA_ISOC_FRNUM_MASK) >>
				DEV_DMA_ISOC_FRNUM_SHIFT;
		}

		dwc2_hsotg_complete_request(hsotg, hs_ep, hs_req, 0);

		hs_ep->compl_desc++;
		if (hs_ep->compl_desc > (MAX_DMA_DESC_NUM_HS_ISOC - 1))
			hs_ep->compl_desc = 0;
		desc_sts = hs_ep->desc_list[hs_ep->compl_desc].status;
	}
}

/*
 * dwc2_gadget_handle_isoc_bna - handle BNA interrupt for ISOC.
 * @hs_ep: The isochronous endpoint.
 *
 * If EP ISOC OUT then need to flush RX FIFO to remove source of BNA
 * interrupt. Reset target frame and next_desc to allow to start
 * ISOC's on NAK interrupt for IN direction or on OUTTKNEPDIS
 * interrupt for OUT direction.
 */
static void dwc2_gadget_handle_isoc_bna(struct dwc2_hsotg_ep *hs_ep)
{
	struct dwc2_hsotg *hsotg = hs_ep->parent;

	if (!hs_ep->dir_in)
		dwc2_flush_rx_fifo(hsotg);
	dwc2_hsotg_complete_request(hsotg, hs_ep, get_ep_head(hs_ep), 0);

	hs_ep->target_frame = TARGET_FRAME_INITIAL;
	hs_ep->next_desc = 0;
	hs_ep->compl_desc = 0;
}

/**
 * dwc2_hsotg_rx_data - receive data from the FIFO for an endpoint
 * @hsotg: The device state.
 * @ep_idx: The endpoint index for the data
 * @size: The size of data in the fifo, in bytes
 *
 * The FIFO status shows there is data to read from the FIFO for a given
 * endpoint, so sort out whether we need to read the data into a request
 * that has been made for that endpoint.
 */
static void dwc2_hsotg_rx_data(struct dwc2_hsotg *hsotg, int ep_idx, int size)
{
	struct dwc2_hsotg_ep *hs_ep = hsotg->eps_out[ep_idx];
	struct dwc2_hsotg_req *hs_req = hs_ep->req;
	int to_read;
	int max_req;
	int read_ptr;

	if (!hs_req) {
		u32 epctl = dwc2_readl(hsotg, DOEPCTL(ep_idx));
		int ptr;

		dev_dbg(hsotg->dev,
			"%s: FIFO %d bytes on ep%d but no req (DXEPCTl=0x%08x)\n",
			 __func__, size, ep_idx, epctl);

		/* dump the data from the FIFO, we've nothing we can do */
		for (ptr = 0; ptr < size; ptr += 4)
			(void)dwc2_readl(hsotg, EPFIFO(ep_idx));

		return;
	}

	to_read = size;
	read_ptr = hs_req->req.actual;
	max_req = hs_req->req.length - read_ptr;

	dev_dbg(hsotg->dev, "%s: read %d/%d, done %d/%d\n",
		__func__, to_read, max_req, read_ptr, hs_req->req.length);

	if (to_read > max_req) {
		/*
		 * more data appeared than we where willing
		 * to deal with in this request.
		 */

		/* currently we don't deal this */
		WARN_ON_ONCE(1);
	}

	hs_ep->total_data += to_read;
	hs_req->req.actual += to_read;
	to_read = DIV_ROUND_UP(to_read, 4);

	/*
	 * note, we might over-write the buffer end by 3 bytes depending on
	 * alignment of the data.
	 */
	dwc2_readl_rep(hsotg, EPFIFO(ep_idx),
		       hs_req->req.buf + read_ptr, to_read);
}

/**
 * dwc2_hsotg_ep0_zlp - send/receive zero-length packet on control endpoint
 * @hsotg: The device instance
 * @dir_in: If IN zlp
 *
 * Generate a zero-length IN packet request for terminating a SETUP
 * transaction.
 *
 * Note, since we don't write any data to the TxFIFO, then it is
 * currently believed that we do not need to wait for any space in
 * the TxFIFO.
 */
static void dwc2_hsotg_ep0_zlp(struct dwc2_hsotg *hsotg, bool dir_in)
{
	/* eps_out[0] is used in both directions */
	hsotg->eps_out[0]->dir_in = dir_in;
	hsotg->ep0_state = dir_in ? DWC2_EP0_STATUS_IN : DWC2_EP0_STATUS_OUT;

	dwc2_hsotg_program_zlp(hsotg, hsotg->eps_out[0]);
}

/*
 * dwc2_gadget_get_xfersize_ddma - get transferred bytes amount from desc
 * @hs_ep - The endpoint on which transfer went
 *
 * Iterate over endpoints descriptor chain and get info on bytes remained
 * in DMA descriptors after transfer has completed. Used for non isoc EPs.
 */
static unsigned int dwc2_gadget_get_xfersize_ddma(struct dwc2_hsotg_ep *hs_ep)
{
	const struct usb_endpoint_descriptor *ep_desc = hs_ep->ep.desc;
	struct dwc2_hsotg *hsotg = hs_ep->parent;
	unsigned int bytes_rem = 0;
	unsigned int bytes_rem_correction = 0;
	struct dwc2_dma_desc *desc = hs_ep->desc_list;
	int i;
	u32 status;
	u32 mps = hs_ep->ep.maxpacket;
	int dir_in = hs_ep->dir_in;

	if (!desc)
		return -EINVAL;

	/* Interrupt OUT EP with mps not multiple of 4 */
	if (hs_ep->index)
		if (usb_endpoint_xfer_int(ep_desc) && !dir_in && (mps % 4))
			bytes_rem_correction = 4 - (mps % 4);

	for (i = 0; i < hs_ep->desc_count; ++i) {
		status = desc->status;
		bytes_rem += status & DEV_DMA_NBYTES_MASK;
		bytes_rem -= bytes_rem_correction;

		if (status & DEV_DMA_STS_MASK)
			dev_err(hsotg->dev, "descriptor %d closed with %x\n",
				i, status & DEV_DMA_STS_MASK);

		if (status & DEV_DMA_L)
			break;

		desc++;
	}

	return bytes_rem;
}

/**
 * dwc2_hsotg_handle_outdone - handle receiving OutDone/SetupDone from RXFIFO
 * @hsotg: The device instance
 * @epnum: The endpoint received from
 *
 * The RXFIFO has delivered an OutDone event, which means that the data
 * transfer for an OUT endpoint has been completed, either by a short
 * packet or by the finish of a transfer.
 */
static void dwc2_hsotg_handle_outdone(struct dwc2_hsotg *hsotg, int epnum)
{
	u32 epsize = dwc2_readl(hsotg, DOEPTSIZ(epnum));
	struct dwc2_hsotg_ep *hs_ep = hsotg->eps_out[epnum];
	struct dwc2_hsotg_req *hs_req = hs_ep->req;
	struct usb_request *req = &hs_req->req;
	unsigned int size_left = DXEPTSIZ_XFERSIZE_GET(epsize);
	int result = 0;

	if (!hs_req) {
		dev_dbg(hsotg->dev, "%s: no request active\n", __func__);
		return;
	}

	if (epnum == 0 && hsotg->ep0_state == DWC2_EP0_STATUS_OUT) {
		dev_dbg(hsotg->dev, "zlp packet received\n");
		dwc2_hsotg_complete_request(hsotg, hs_ep, hs_req, 0);
		dwc2_hsotg_enqueue_setup(hsotg);
		return;
	}

	if (using_desc_dma(hsotg))
		size_left = dwc2_gadget_get_xfersize_ddma(hs_ep);

	if (using_dma(hsotg)) {
		unsigned int size_done;

		/*
		 * Calculate the size of the transfer by checking how much
		 * is left in the endpoint size register and then working it
		 * out from the amount we loaded for the transfer.
		 *
		 * We need to do this as DMA pointers are always 32bit aligned
		 * so may overshoot/undershoot the transfer.
		 */

		size_done = hs_ep->size_loaded - size_left;
		size_done += hs_ep->last_load;

		req->actual = size_done;
	}

	/* if there is more request to do, schedule new transfer */
	if (req->actual < req->length && size_left == 0) {
		dwc2_hsotg_start_req(hsotg, hs_ep, hs_req, true);
		return;
	}

	if (req->actual < req->length && req->short_not_ok) {
		dev_dbg(hsotg->dev, "%s: got %d/%d (short not ok) => error\n",
			__func__, req->actual, req->length);

		/*
		 * todo - what should we return here? there's no one else
		 * even bothering to check the status.
		 */
	}

	/* DDMA IN status phase will start from StsPhseRcvd interrupt */
	if (!using_desc_dma(hsotg) && epnum == 0 &&
	    hsotg->ep0_state == DWC2_EP0_DATA_OUT) {
		/* Move to STATUS IN */
		if (!hsotg->delayed_status)
			dwc2_hsotg_ep0_zlp(hsotg, true);
	}

	/* Set actual frame number for completed transfers */
	if (!using_desc_dma(hsotg) && hs_ep->isochronous) {
		req->frame_number = hs_ep->target_frame;
		dwc2_gadget_incr_frame_num(hs_ep);
	}

	dwc2_hsotg_complete_request(hsotg, hs_ep, hs_req, result);
}

/**
 * dwc2_hsotg_handle_rx - RX FIFO has data
 * @hsotg: The device instance
 *
 * The IRQ handler has detected that the RX FIFO has some data in it
 * that requires processing, so find out what is in there and do the
 * appropriate read.
 *
 * The RXFIFO is a true FIFO, the packets coming out are still in packet
 * chunks, so if you have x packets received on an endpoint you'll get x
 * FIFO events delivered, each with a packet's worth of data in it.
 *
 * When using DMA, we should not be processing events from the RXFIFO
 * as the actual data should be sent to the memory directly and we turn
 * on the completion interrupts to get notifications of transfer completion.
 */
static void dwc2_hsotg_handle_rx(struct dwc2_hsotg *hsotg)
{
	u32 grxstsr = dwc2_readl(hsotg, GRXSTSP);
	u32 epnum, status, size;

	WARN_ON(using_dma(hsotg));

	epnum = grxstsr & GRXSTS_EPNUM_MASK;
	status = grxstsr & GRXSTS_PKTSTS_MASK;

	size = grxstsr & GRXSTS_BYTECNT_MASK;
	size >>= GRXSTS_BYTECNT_SHIFT;

	dev_dbg(hsotg->dev, "%s: GRXSTSP=0x%08x (%d@%d)\n",
		__func__, grxstsr, size, epnum);

	switch ((status & GRXSTS_PKTSTS_MASK) >> GRXSTS_PKTSTS_SHIFT) {
	case GRXSTS_PKTSTS_GLOBALOUTNAK:
		dev_dbg(hsotg->dev, "GLOBALOUTNAK\n");
		break;

	case GRXSTS_PKTSTS_OUTDONE:
		dev_dbg(hsotg->dev, "OutDone (Frame=0x%08x)\n",
			dwc2_hsotg_read_frameno(hsotg));

		if (!using_dma(hsotg))
			dwc2_hsotg_handle_outdone(hsotg, epnum);
		break;

	case GRXSTS_PKTSTS_SETUPDONE:
		dev_dbg(hsotg->dev,
			"SetupDone (Frame=0x%08x, DOPEPCTL=0x%08x)\n",
			dwc2_hsotg_read_frameno(hsotg),
			dwc2_readl(hsotg, DOEPCTL(0)));
		/*
		 * Call dwc2_hsotg_handle_outdone here if it was not called from
		 * GRXSTS_PKTSTS_OUTDONE. That is, if the core didn't
		 * generate GRXSTS_PKTSTS_OUTDONE for setup packet.
		 */
		if (hsotg->ep0_state == DWC2_EP0_SETUP)
			dwc2_hsotg_handle_outdone(hsotg, epnum);
		break;

	case GRXSTS_PKTSTS_OUTRX:
		dwc2_hsotg_rx_data(hsotg, epnum, size);
		break;

	case GRXSTS_PKTSTS_SETUPRX:
		dev_dbg(hsotg->dev,
			"SetupRX (Frame=0x%08x, DOPEPCTL=0x%08x)\n",
			dwc2_hsotg_read_frameno(hsotg),
			dwc2_readl(hsotg, DOEPCTL(0)));

		WARN_ON(hsotg->ep0_state != DWC2_EP0_SETUP);

		dwc2_hsotg_rx_data(hsotg, epnum, size);
		break;

	default:
		dev_warn(hsotg->dev, "%s: unknown status %08x\n",
			 __func__, grxstsr);

		dwc2_hsotg_dump(hsotg);
		break;
	}
}

/**
 * dwc2_hsotg_ep0_mps - turn max packet size into register setting
 * @mps: The maximum packet size in bytes.
 */
static u32 dwc2_hsotg_ep0_mps(unsigned int mps)
{
	switch (mps) {
	case 64:
		return D0EPCTL_MPS_64;
	case 32:
		return D0EPCTL_MPS_32;
	case 16:
		return D0EPCTL_MPS_16;
	case 8:
		return D0EPCTL_MPS_8;
	}

	/* bad max packet size, warn and return invalid result */
	WARN_ON(1);
	return (u32)-1;
}

/**
 * dwc2_hsotg_set_ep_maxpacket - set endpoint's max-packet field
 * @hsotg: The driver state.
 * @ep: The index number of the endpoint
 * @mps: The maximum packet size in bytes
 * @mc: The multicount value
 * @dir_in: True if direction is in.
 *
 * Configure the maximum packet size for the given endpoint, updating
 * the hardware control registers to reflect this.
 */
static void dwc2_hsotg_set_ep_maxpacket(struct dwc2_hsotg *hsotg,
					unsigned int ep, unsigned int mps,
					unsigned int mc, unsigned int dir_in)
{
	struct dwc2_hsotg_ep *hs_ep;
	u32 reg;

	hs_ep = index_to_ep(hsotg, ep, dir_in);
	if (!hs_ep)
		return;

	if (ep == 0) {
		u32 mps_bytes = mps;

		/* EP0 is a special case */
		mps = dwc2_hsotg_ep0_mps(mps_bytes);
		if (mps > 3)
			goto bad_mps;
		hs_ep->ep.maxpacket = mps_bytes;
		hs_ep->mc = 1;
	} else {
		if (mps > 1024)
			goto bad_mps;
		hs_ep->mc = mc;
		if (mc > 3)
			goto bad_mps;
		hs_ep->ep.maxpacket = mps;
	}

	if (dir_in) {
		reg = dwc2_readl(hsotg, DIEPCTL(ep));
		reg &= ~DXEPCTL_MPS_MASK;
		reg |= mps;
		dwc2_writel(hsotg, reg, DIEPCTL(ep));
	} else {
		reg = dwc2_readl(hsotg, DOEPCTL(ep));
		reg &= ~DXEPCTL_MPS_MASK;
		reg |= mps;
		dwc2_writel(hsotg, reg, DOEPCTL(ep));
	}

	return;

bad_mps:
	dev_err(hsotg->dev, "ep%d: bad mps of %d\n", ep, mps);
}

/**
 * dwc2_hsotg_txfifo_flush - flush Tx FIFO
 * @hsotg: The driver state
 * @idx: The index for the endpoint (0..15)
 */
static void dwc2_hsotg_txfifo_flush(struct dwc2_hsotg *hsotg, unsigned int idx)
{
	dwc2_writel(hsotg, GRSTCTL_TXFNUM(idx) | GRSTCTL_TXFFLSH,
		    GRSTCTL);

	/* wait until the fifo is flushed */
	if (dwc2_hsotg_wait_bit_clear(hsotg, GRSTCTL, GRSTCTL_TXFFLSH, 100))
		dev_warn(hsotg->dev, "%s: timeout flushing fifo GRSTCTL_TXFFLSH\n",
			 __func__);
}

/**
 * dwc2_hsotg_trytx - check to see if anything needs transmitting
 * @hsotg: The driver state
 * @hs_ep: The driver endpoint to check.
 *
 * Check to see if there is a request that has data to send, and if so
 * make an attempt to write data into the FIFO.
 */
static int dwc2_hsotg_trytx(struct dwc2_hsotg *hsotg,
			    struct dwc2_hsotg_ep *hs_ep)
{
	struct dwc2_hsotg_req *hs_req = hs_ep->req;

	if (!hs_ep->dir_in || !hs_req) {
		/**
		 * if request is not enqueued, we disable interrupts
		 * for endpoints, excepting ep0
		 */
		if (hs_ep->index != 0)
			dwc2_hsotg_ctrl_epint(hsotg, hs_ep->index,
					      hs_ep->dir_in, 0);
		return 0;
	}

	if (hs_req->req.actual < hs_req->req.length) {
		dev_dbg(hsotg->dev, "trying to write more for ep%d\n",
			hs_ep->index);
		return dwc2_hsotg_write_fifo(hsotg, hs_ep, hs_req);
	}

	return 0;
}

/**
 * dwc2_hsotg_complete_in - complete IN transfer
 * @hsotg: The device state.
 * @hs_ep: The endpoint that has just completed.
 *
 * An IN transfer has been completed, update the transfer's state and then
 * call the relevant completion routines.
 */
static void dwc2_hsotg_complete_in(struct dwc2_hsotg *hsotg,
				   struct dwc2_hsotg_ep *hs_ep)
{
	struct dwc2_hsotg_req *hs_req = hs_ep->req;
	u32 epsize = dwc2_readl(hsotg, DIEPTSIZ(hs_ep->index));
	int size_left, size_done;

	if (!hs_req) {
		dev_dbg(hsotg->dev, "XferCompl but no req\n");
		return;
	}

	/* Finish ZLP handling for IN EP0 transactions */
	if (hs_ep->index == 0 && hsotg->ep0_state == DWC2_EP0_STATUS_IN) {
		dev_dbg(hsotg->dev, "zlp packet sent\n");

		/*
		 * While send zlp for DWC2_EP0_STATUS_IN EP direction was
		 * changed to IN. Change back to complete OUT transfer request
		 */
		hs_ep->dir_in = 0;

		dwc2_hsotg_complete_request(hsotg, hs_ep, hs_req, 0);
		if (hsotg->test_mode) {
			int ret;

			ret = dwc2_hsotg_set_test_mode(hsotg, hsotg->test_mode);
			if (ret < 0) {
				dev_dbg(hsotg->dev, "Invalid Test #%d\n",
					hsotg->test_mode);
				dwc2_hsotg_stall_ep0(hsotg);
				return;
			}
		}
		dwc2_hsotg_enqueue_setup(hsotg);
		return;
	}

	/*
	 * Calculate the size of the transfer by checking how much is left
	 * in the endpoint size register and then working it out from
	 * the amount we loaded for the transfer.
	 *
	 * We do this even for DMA, as the transfer may have incremented
	 * past the end of the buffer (DMA transfers are always 32bit
	 * aligned).
	 */
	if (using_desc_dma(hsotg)) {
		size_left = dwc2_gadget_get_xfersize_ddma(hs_ep);
		if (size_left < 0)
			dev_err(hsotg->dev, "error parsing DDMA results %d\n",
				size_left);
	} else {
		size_left = DXEPTSIZ_XFERSIZE_GET(epsize);
	}

	size_done = hs_ep->size_loaded - size_left;
	size_done += hs_ep->last_load;

	if (hs_req->req.actual != size_done)
		dev_dbg(hsotg->dev, "%s: adjusting size done %d => %d\n",
			__func__, hs_req->req.actual, size_done);

	hs_req->req.actual = size_done;
	dev_dbg(hsotg->dev, "req->length:%d req->actual:%d req->zero:%d\n",
		hs_req->req.length, hs_req->req.actual, hs_req->req.zero);

	if (!size_left && hs_req->req.actual < hs_req->req.length) {
		dev_dbg(hsotg->dev, "%s trying more for req...\n", __func__);
		dwc2_hsotg_start_req(hsotg, hs_ep, hs_req, true);
		return;
	}

	/* Zlp for all endpoints in non DDMA, for ep0 only in DATA IN stage */
	if (hs_ep->send_zlp) {
		hs_ep->send_zlp = 0;
		if (!using_desc_dma(hsotg)) {
			dwc2_hsotg_program_zlp(hsotg, hs_ep);
			/* transfer will be completed on next complete interrupt */
			return;
		}
	}

	if (hs_ep->index == 0 && hsotg->ep0_state == DWC2_EP0_DATA_IN) {
		/* Move to STATUS OUT */
		dwc2_hsotg_ep0_zlp(hsotg, false);
		return;
	}

	/* Set actual frame number for completed transfers */
	if (!using_desc_dma(hsotg) && hs_ep->isochronous) {
		hs_req->req.frame_number = hs_ep->target_frame;
		dwc2_gadget_incr_frame_num(hs_ep);
	}

	dwc2_hsotg_complete_request(hsotg, hs_ep, hs_req, 0);
}

/**
 * dwc2_gadget_read_ep_interrupts - reads interrupts for given ep
 * @hsotg: The device state.
 * @idx: Index of ep.
 * @dir_in: Endpoint direction 1-in 0-out.
 *
 * Reads for endpoint with given index and direction, by masking
 * epint_reg with coresponding mask.
 */
static u32 dwc2_gadget_read_ep_interrupts(struct dwc2_hsotg *hsotg,
					  unsigned int idx, int dir_in)
{
	u32 epmsk_reg = dir_in ? DIEPMSK : DOEPMSK;
	u32 epint_reg = dir_in ? DIEPINT(idx) : DOEPINT(idx);
	u32 ints;
	u32 mask;
	u32 diepempmsk;

	mask = dwc2_readl(hsotg, epmsk_reg);
	diepempmsk = dwc2_readl(hsotg, DIEPEMPMSK);
	mask |= ((diepempmsk >> idx) & 0x1) ? DIEPMSK_TXFIFOEMPTY : 0;
	mask |= DXEPINT_SETUP_RCVD;

	ints = dwc2_readl(hsotg, epint_reg);
	ints &= mask;
	return ints;
}

/**
 * dwc2_gadget_handle_ep_disabled - handle DXEPINT_EPDISBLD
 * @hs_ep: The endpoint on which interrupt is asserted.
 *
 * This interrupt indicates that the endpoint has been disabled per the
 * application's request.
 *
 * For IN endpoints flushes txfifo, in case of BULK clears DCTL_CGNPINNAK,
 * in case of ISOC completes current request.
 *
 * For ISOC-OUT endpoints completes expired requests. If there is remaining
 * request starts it.
 */
static void dwc2_gadget_handle_ep_disabled(struct dwc2_hsotg_ep *hs_ep)
{
	struct dwc2_hsotg *hsotg = hs_ep->parent;
	struct dwc2_hsotg_req *hs_req;
	unsigned char idx = hs_ep->index;
	int dir_in = hs_ep->dir_in;
	u32 epctl_reg = dir_in ? DIEPCTL(idx) : DOEPCTL(idx);
	int dctl = dwc2_readl(hsotg, DCTL);

	dev_dbg(hsotg->dev, "%s: EPDisbld\n", __func__);

	if (dir_in) {
		int epctl = dwc2_readl(hsotg, epctl_reg);

		dwc2_hsotg_txfifo_flush(hsotg, hs_ep->fifo_index);

		if ((epctl & DXEPCTL_STALL) && (epctl & DXEPCTL_EPTYPE_BULK)) {
			int dctl = dwc2_readl(hsotg, DCTL);

			dctl |= DCTL_CGNPINNAK;
			dwc2_writel(hsotg, dctl, DCTL);
		}
	} else {

		if (dctl & DCTL_GOUTNAKSTS) {
			dctl |= DCTL_CGOUTNAK;
			dwc2_writel(hsotg, dctl, DCTL);
		}
	}

	if (!hs_ep->isochronous)
		return;

	if (list_empty(&hs_ep->queue)) {
		dev_dbg(hsotg->dev, "%s: complete_ep 0x%p, ep->queue empty!\n",
			__func__, hs_ep);
		return;
	}

	do {
		hs_req = get_ep_head(hs_ep);
		if (hs_req)
			dwc2_hsotg_complete_request(hsotg, hs_ep, hs_req,
						    -ENODATA);
		dwc2_gadget_incr_frame_num(hs_ep);
		/* Update current frame number value. */
		hsotg->frame_number = dwc2_hsotg_read_frameno(hsotg);
	} while (dwc2_gadget_target_frame_elapsed(hs_ep));
}

/**
 * dwc2_gadget_handle_out_token_ep_disabled - handle DXEPINT_OUTTKNEPDIS
 * @ep: The endpoint on which interrupt is asserted.
 *
 * This is starting point for ISOC-OUT transfer, synchronization done with
 * first out token received from host while corresponding EP is disabled.
 *
 * Device does not know initial frame in which out token will come. For this
 * HW generates OUTTKNEPDIS - out token is received while EP is disabled. Upon
 * getting this interrupt SW starts calculation for next transfer frame.
 */
static void dwc2_gadget_handle_out_token_ep_disabled(struct dwc2_hsotg_ep *ep)
{
	struct dwc2_hsotg *hsotg = ep->parent;
	struct dwc2_hsotg_req *hs_req;
	int dir_in = ep->dir_in;

	if (dir_in || !ep->isochronous)
		return;

	if (using_desc_dma(hsotg)) {
		if (ep->target_frame == TARGET_FRAME_INITIAL) {
			/* Start first ISO Out */
			ep->target_frame = hsotg->frame_number;
			dwc2_gadget_start_isoc_ddma(ep);
		}
		return;
	}

	if (ep->target_frame == TARGET_FRAME_INITIAL) {
		u32 ctrl;

		ep->target_frame = hsotg->frame_number;
		if (ep->interval > 1) {
			ctrl = dwc2_readl(hsotg, DOEPCTL(ep->index));
			if (ep->target_frame & 0x1)
				ctrl |= DXEPCTL_SETODDFR;
			else
				ctrl |= DXEPCTL_SETEVENFR;

			dwc2_writel(hsotg, ctrl, DOEPCTL(ep->index));
		}
	}
<<<<<<< HEAD

	while (dwc2_gadget_target_frame_elapsed(ep)) {
		hs_req = get_ep_head(ep);
		if (hs_req)
			dwc2_hsotg_complete_request(hsotg, ep, hs_req, -ENODATA);

=======

	while (dwc2_gadget_target_frame_elapsed(ep)) {
		hs_req = get_ep_head(ep);
		if (hs_req)
			dwc2_hsotg_complete_request(hsotg, ep, hs_req, -ENODATA);

>>>>>>> 3b17187f
		dwc2_gadget_incr_frame_num(ep);
		/* Update current frame number value. */
		hsotg->frame_number = dwc2_hsotg_read_frameno(hsotg);
	}

	if (!ep->req)
		dwc2_gadget_start_next_request(ep);

}

static void dwc2_hsotg_ep_stop_xfr(struct dwc2_hsotg *hsotg,
				   struct dwc2_hsotg_ep *hs_ep);

/**
 * dwc2_gadget_handle_nak - handle NAK interrupt
 * @hs_ep: The endpoint on which interrupt is asserted.
 *
 * This is starting point for ISOC-IN transfer, synchronization done with
 * first IN token received from host while corresponding EP is disabled.
 *
 * Device does not know when first one token will arrive from host. On first
 * token arrival HW generates 2 interrupts: 'in token received while FIFO empty'
 * and 'NAK'. NAK interrupt for ISOC-IN means that token has arrived and ZLP was
 * sent in response to that as there was no data in FIFO. SW is basing on this
 * interrupt to obtain frame in which token has come and then based on the
 * interval calculates next frame for transfer.
 */
static void dwc2_gadget_handle_nak(struct dwc2_hsotg_ep *hs_ep)
{
	struct dwc2_hsotg *hsotg = hs_ep->parent;
	struct dwc2_hsotg_req *hs_req;
	int dir_in = hs_ep->dir_in;
	u32 ctrl;

	if (!dir_in || !hs_ep->isochronous)
		return;

	if (hs_ep->target_frame == TARGET_FRAME_INITIAL) {

		if (using_desc_dma(hsotg)) {
			hs_ep->target_frame = hsotg->frame_number;
			dwc2_gadget_incr_frame_num(hs_ep);

			/* In service interval mode target_frame must
			 * be set to last (u)frame of the service interval.
			 */
			if (hsotg->params.service_interval) {
				/* Set target_frame to the first (u)frame of
				 * the service interval
				 */
				hs_ep->target_frame &= ~hs_ep->interval + 1;

				/* Set target_frame to the last (u)frame of
				 * the service interval
				 */
				dwc2_gadget_incr_frame_num(hs_ep);
				dwc2_gadget_dec_frame_num_by_one(hs_ep);
			}

			dwc2_gadget_start_isoc_ddma(hs_ep);
			return;
		}

		hs_ep->target_frame = hsotg->frame_number;
		if (hs_ep->interval > 1) {
			u32 ctrl = dwc2_readl(hsotg,
					      DIEPCTL(hs_ep->index));
			if (hs_ep->target_frame & 0x1)
				ctrl |= DXEPCTL_SETODDFR;
			else
				ctrl |= DXEPCTL_SETEVENFR;

			dwc2_writel(hsotg, ctrl, DIEPCTL(hs_ep->index));
		}
	}

	if (using_desc_dma(hsotg))
		return;

	ctrl = dwc2_readl(hsotg, DIEPCTL(hs_ep->index));
	if (ctrl & DXEPCTL_EPENA)
		dwc2_hsotg_ep_stop_xfr(hsotg, hs_ep);
	else
		dwc2_hsotg_txfifo_flush(hsotg, hs_ep->fifo_index);

	while (dwc2_gadget_target_frame_elapsed(hs_ep)) {
		hs_req = get_ep_head(hs_ep);
		if (hs_req)
			dwc2_hsotg_complete_request(hsotg, hs_ep, hs_req, -ENODATA);

		dwc2_gadget_incr_frame_num(hs_ep);
		/* Update current frame number value. */
		hsotg->frame_number = dwc2_hsotg_read_frameno(hsotg);
	}

	if (!hs_ep->req)
		dwc2_gadget_start_next_request(hs_ep);
}

/**
 * dwc2_hsotg_epint - handle an in/out endpoint interrupt
 * @hsotg: The driver state
 * @idx: The index for the endpoint (0..15)
 * @dir_in: Set if this is an IN endpoint
 *
 * Process and clear any interrupt pending for an individual endpoint
 */
static void dwc2_hsotg_epint(struct dwc2_hsotg *hsotg, unsigned int idx,
			     int dir_in)
{
	struct dwc2_hsotg_ep *hs_ep = index_to_ep(hsotg, idx, dir_in);
	u32 epint_reg = dir_in ? DIEPINT(idx) : DOEPINT(idx);
	u32 epctl_reg = dir_in ? DIEPCTL(idx) : DOEPCTL(idx);
	u32 epsiz_reg = dir_in ? DIEPTSIZ(idx) : DOEPTSIZ(idx);
	u32 ints;

	ints = dwc2_gadget_read_ep_interrupts(hsotg, idx, dir_in);

	/* Clear endpoint interrupts */
	dwc2_writel(hsotg, ints, epint_reg);

	if (!hs_ep) {
		dev_err(hsotg->dev, "%s:Interrupt for unconfigured ep%d(%s)\n",
			__func__, idx, dir_in ? "in" : "out");
		return;
	}

	dev_dbg(hsotg->dev, "%s: ep%d(%s) DxEPINT=0x%08x\n",
		__func__, idx, dir_in ? "in" : "out", ints);

	/* Don't process XferCompl interrupt if it is a setup packet */
	if (idx == 0 && (ints & (DXEPINT_SETUP | DXEPINT_SETUP_RCVD)))
		ints &= ~DXEPINT_XFERCOMPL;

	/*
	 * Don't process XferCompl interrupt in DDMA if EP0 is still in SETUP
	 * stage and xfercomplete was generated without SETUP phase done
	 * interrupt. SW should parse received setup packet only after host's
	 * exit from setup phase of control transfer.
	 */
	if (using_desc_dma(hsotg) && idx == 0 && !hs_ep->dir_in &&
	    hsotg->ep0_state == DWC2_EP0_SETUP && !(ints & DXEPINT_SETUP))
		ints &= ~DXEPINT_XFERCOMPL;

	if (ints & DXEPINT_XFERCOMPL) {
		dev_dbg(hsotg->dev,
			"%s: XferCompl: DxEPCTL=0x%08x, DXEPTSIZ=%08x\n",
			__func__, dwc2_readl(hsotg, epctl_reg),
			dwc2_readl(hsotg, epsiz_reg));

		/* In DDMA handle isochronous requests separately */
		if (using_desc_dma(hsotg) && hs_ep->isochronous) {
			dwc2_gadget_complete_isoc_request_ddma(hs_ep);
		} else if (dir_in) {
			/*
			 * We get OutDone from the FIFO, so we only
			 * need to look at completing IN requests here
			 * if operating slave mode
			 */
			if (!hs_ep->isochronous || !(ints & DXEPINT_NAKINTRPT))
				dwc2_hsotg_complete_in(hsotg, hs_ep);

			if (idx == 0 && !hs_ep->req)
				dwc2_hsotg_enqueue_setup(hsotg);
		} else if (using_dma(hsotg)) {
			/*
			 * We're using DMA, we need to fire an OutDone here
			 * as we ignore the RXFIFO.
			 */
			if (!hs_ep->isochronous || !(ints & DXEPINT_OUTTKNEPDIS))
				dwc2_hsotg_handle_outdone(hsotg, idx);
		}
	}

	if (ints & DXEPINT_EPDISBLD)
		dwc2_gadget_handle_ep_disabled(hs_ep);

	if (ints & DXEPINT_OUTTKNEPDIS)
		dwc2_gadget_handle_out_token_ep_disabled(hs_ep);

	if (ints & DXEPINT_NAKINTRPT)
		dwc2_gadget_handle_nak(hs_ep);

	if (ints & DXEPINT_AHBERR)
		dev_dbg(hsotg->dev, "%s: AHBErr\n", __func__);

	if (ints & DXEPINT_SETUP) {  /* Setup or Timeout */
		dev_dbg(hsotg->dev, "%s: Setup/Timeout\n",  __func__);

		if (using_dma(hsotg) && idx == 0) {
			/*
			 * this is the notification we've received a
			 * setup packet. In non-DMA mode we'd get this
			 * from the RXFIFO, instead we need to process
			 * the setup here.
			 */

			if (dir_in)
				WARN_ON_ONCE(1);
			else
				dwc2_hsotg_handle_outdone(hsotg, 0);
		}
	}

	if (ints & DXEPINT_STSPHSERCVD) {
		dev_dbg(hsotg->dev, "%s: StsPhseRcvd\n", __func__);

		/* Safety check EP0 state when STSPHSERCVD asserted */
		if (hsotg->ep0_state == DWC2_EP0_DATA_OUT) {
			/* Move to STATUS IN for DDMA */
			if (using_desc_dma(hsotg)) {
				if (!hsotg->delayed_status)
					dwc2_hsotg_ep0_zlp(hsotg, true);
				else
				/* In case of 3 stage Control Write with delayed
				 * status, when Status IN transfer started
				 * before STSPHSERCVD asserted, NAKSTS bit not
				 * cleared by CNAK in dwc2_hsotg_start_req()
				 * function. Clear now NAKSTS to allow complete
				 * transfer.
				 */
					dwc2_set_bit(hsotg, DIEPCTL(0),
						     DXEPCTL_CNAK);
			}
		}

	}

	if (ints & DXEPINT_BACK2BACKSETUP)
		dev_dbg(hsotg->dev, "%s: B2BSetup/INEPNakEff\n", __func__);

	if (ints & DXEPINT_BNAINTR) {
		dev_dbg(hsotg->dev, "%s: BNA interrupt\n", __func__);
		if (hs_ep->isochronous)
			dwc2_gadget_handle_isoc_bna(hs_ep);
	}

	if (dir_in && !hs_ep->isochronous) {
		/* not sure if this is important, but we'll clear it anyway */
		if (ints & DXEPINT_INTKNTXFEMP) {
			dev_dbg(hsotg->dev, "%s: ep%d: INTknTXFEmpMsk\n",
				__func__, idx);
		}

		/* this probably means something bad is happening */
		if (ints & DXEPINT_INTKNEPMIS) {
			dev_warn(hsotg->dev, "%s: ep%d: INTknEP\n",
				 __func__, idx);
		}

		/* FIFO has space or is empty (see GAHBCFG) */
		if (hsotg->dedicated_fifos &&
		    ints & DXEPINT_TXFEMP) {
			dev_dbg(hsotg->dev, "%s: ep%d: TxFIFOEmpty\n",
				__func__, idx);
			if (!using_dma(hsotg))
				dwc2_hsotg_trytx(hsotg, hs_ep);
		}
	}
}

/**
 * dwc2_hsotg_irq_enumdone - Handle EnumDone interrupt (enumeration done)
 * @hsotg: The device state.
 *
 * Handle updating the device settings after the enumeration phase has
 * been completed.
 */
static void dwc2_hsotg_irq_enumdone(struct dwc2_hsotg *hsotg)
{
	u32 dsts = dwc2_readl(hsotg, DSTS);
	int ep0_mps = 0, ep_mps = 8;

	/*
	 * This should signal the finish of the enumeration phase
	 * of the USB handshaking, so we should now know what rate
	 * we connected at.
	 */

	dev_dbg(hsotg->dev, "EnumDone (DSTS=0x%08x)\n", dsts);

	/*
	 * note, since we're limited by the size of transfer on EP0, and
	 * it seems IN transfers must be a even number of packets we do
	 * not advertise a 64byte MPS on EP0.
	 */

	/* catch both EnumSpd_FS and EnumSpd_FS48 */
	switch ((dsts & DSTS_ENUMSPD_MASK) >> DSTS_ENUMSPD_SHIFT) {
	case DSTS_ENUMSPD_FS:
	case DSTS_ENUMSPD_FS48:
		hsotg->gadget.speed = USB_SPEED_FULL;
		ep0_mps = EP0_MPS_LIMIT;
		ep_mps = 1023;
		break;

	case DSTS_ENUMSPD_HS:
		hsotg->gadget.speed = USB_SPEED_HIGH;
		ep0_mps = EP0_MPS_LIMIT;
		ep_mps = 1024;
		break;

	case DSTS_ENUMSPD_LS:
		hsotg->gadget.speed = USB_SPEED_LOW;
		ep0_mps = 8;
		ep_mps = 8;
		/*
		 * note, we don't actually support LS in this driver at the
		 * moment, and the documentation seems to imply that it isn't
		 * supported by the PHYs on some of the devices.
		 */
		break;
	}
	dev_info(hsotg->dev, "new device is %s\n",
		 usb_speed_string(hsotg->gadget.speed));

	/*
	 * we should now know the maximum packet size for an
	 * endpoint, so set the endpoints to a default value.
	 */

	if (ep0_mps) {
		int i;
		/* Initialize ep0 for both in and out directions */
		dwc2_hsotg_set_ep_maxpacket(hsotg, 0, ep0_mps, 0, 1);
		dwc2_hsotg_set_ep_maxpacket(hsotg, 0, ep0_mps, 0, 0);
		for (i = 1; i < hsotg->num_of_eps; i++) {
			if (hsotg->eps_in[i])
				dwc2_hsotg_set_ep_maxpacket(hsotg, i, ep_mps,
							    0, 1);
			if (hsotg->eps_out[i])
				dwc2_hsotg_set_ep_maxpacket(hsotg, i, ep_mps,
							    0, 0);
		}
	}

	/* ensure after enumeration our EP0 is active */

	dwc2_hsotg_enqueue_setup(hsotg);

	dev_dbg(hsotg->dev, "EP0: DIEPCTL0=0x%08x, DOEPCTL0=0x%08x\n",
		dwc2_readl(hsotg, DIEPCTL0),
		dwc2_readl(hsotg, DOEPCTL0));
}

/**
 * kill_all_requests - remove all requests from the endpoint's queue
 * @hsotg: The device state.
 * @ep: The endpoint the requests may be on.
 * @result: The result code to use.
 *
 * Go through the requests on the given endpoint and mark them
 * completed with the given result code.
 */
static void kill_all_requests(struct dwc2_hsotg *hsotg,
			      struct dwc2_hsotg_ep *ep,
			      int result)
{
	unsigned int size;

	ep->req = NULL;

	while (!list_empty(&ep->queue)) {
		struct dwc2_hsotg_req *req = get_ep_head(ep);

		dwc2_hsotg_complete_request(hsotg, ep, req, result);
	}

	if (!hsotg->dedicated_fifos)
		return;
	size = (dwc2_readl(hsotg, DTXFSTS(ep->fifo_index)) & 0xffff) * 4;
	if (size < ep->fifo_size)
		dwc2_hsotg_txfifo_flush(hsotg, ep->fifo_index);
}

/**
 * dwc2_hsotg_disconnect - disconnect service
 * @hsotg: The device state.
 *
 * The device has been disconnected. Remove all current
 * transactions and signal the gadget driver that this
 * has happened.
 */
void dwc2_hsotg_disconnect(struct dwc2_hsotg *hsotg)
{
	unsigned int ep;

	if (!hsotg->connected)
		return;

	hsotg->connected = 0;
	hsotg->test_mode = 0;

	/* all endpoints should be shutdown */
	for (ep = 0; ep < hsotg->num_of_eps; ep++) {
		if (hsotg->eps_in[ep])
			kill_all_requests(hsotg, hsotg->eps_in[ep],
					  -ESHUTDOWN);
		if (hsotg->eps_out[ep])
			kill_all_requests(hsotg, hsotg->eps_out[ep],
					  -ESHUTDOWN);
	}

	call_gadget(hsotg, disconnect);
	hsotg->lx_state = DWC2_L3;

	usb_gadget_set_state(&hsotg->gadget, USB_STATE_NOTATTACHED);
}

/**
 * dwc2_hsotg_irq_fifoempty - TX FIFO empty interrupt handler
 * @hsotg: The device state:
 * @periodic: True if this is a periodic FIFO interrupt
 */
static void dwc2_hsotg_irq_fifoempty(struct dwc2_hsotg *hsotg, bool periodic)
{
	struct dwc2_hsotg_ep *ep;
	int epno, ret;

	/* look through for any more data to transmit */
	for (epno = 0; epno < hsotg->num_of_eps; epno++) {
		ep = index_to_ep(hsotg, epno, 1);

		if (!ep)
			continue;

		if (!ep->dir_in)
			continue;

		if ((periodic && !ep->periodic) ||
		    (!periodic && ep->periodic))
			continue;

		ret = dwc2_hsotg_trytx(hsotg, ep);
		if (ret < 0)
			break;
	}
}

/* IRQ flags which will trigger a retry around the IRQ loop */
#define IRQ_RETRY_MASK (GINTSTS_NPTXFEMP | \
			GINTSTS_PTXFEMP |  \
			GINTSTS_RXFLVL)

static int dwc2_hsotg_ep_disable(struct usb_ep *ep);
/**
 * dwc2_hsotg_core_init_disconnected - issue softreset to the core
 * @hsotg: The device state
 * @is_usb_reset: Usb resetting flag
 *
 * Issue a soft reset to the core, and await the core finishing it.
 */
void dwc2_hsotg_core_init_disconnected(struct dwc2_hsotg *hsotg,
				       bool is_usb_reset)
{
	u32 intmsk;
	u32 val;
	u32 usbcfg;
	u32 dcfg = 0;
	int ep;

	/* Kill any ep0 requests as controller will be reinitialized */
	kill_all_requests(hsotg, hsotg->eps_out[0], -ECONNRESET);

	if (!is_usb_reset) {
		if (dwc2_core_reset(hsotg, true))
			return;
	} else {
		/* all endpoints should be shutdown */
		for (ep = 1; ep < hsotg->num_of_eps; ep++) {
			if (hsotg->eps_in[ep])
				dwc2_hsotg_ep_disable(&hsotg->eps_in[ep]->ep);
			if (hsotg->eps_out[ep])
				dwc2_hsotg_ep_disable(&hsotg->eps_out[ep]->ep);
		}
	}

	/*
	 * we must now enable ep0 ready for host detection and then
	 * set configuration.
	 */

	/* keep other bits untouched (so e.g. forced modes are not lost) */
	usbcfg = dwc2_readl(hsotg, GUSBCFG);
	usbcfg &= ~GUSBCFG_TOUTCAL_MASK;
	usbcfg |= GUSBCFG_TOUTCAL(7);

	/* remove the HNP/SRP and set the PHY */
	usbcfg &= ~(GUSBCFG_SRPCAP | GUSBCFG_HNPCAP);
        dwc2_writel(hsotg, usbcfg, GUSBCFG);

	dwc2_phy_init(hsotg, true);

	dwc2_hsotg_init_fifo(hsotg);

	if (!is_usb_reset)
		dwc2_set_bit(hsotg, DCTL, DCTL_SFTDISCON);

	dcfg |= DCFG_EPMISCNT(1);

	switch (hsotg->params.speed) {
	case DWC2_SPEED_PARAM_LOW:
		dcfg |= DCFG_DEVSPD_LS;
		break;
	case DWC2_SPEED_PARAM_FULL:
		if (hsotg->params.phy_type == DWC2_PHY_TYPE_PARAM_FS)
			dcfg |= DCFG_DEVSPD_FS48;
		else
			dcfg |= DCFG_DEVSPD_FS;
		break;
	default:
		dcfg |= DCFG_DEVSPD_HS;
	}

	if (hsotg->params.ipg_isoc_en)
		dcfg |= DCFG_IPG_ISOC_SUPPORDED;

	dwc2_writel(hsotg, dcfg,  DCFG);

	/* Clear any pending OTG interrupts */
	dwc2_writel(hsotg, 0xffffffff, GOTGINT);

	/* Clear any pending interrupts */
	dwc2_writel(hsotg, 0xffffffff, GINTSTS);
	intmsk = GINTSTS_ERLYSUSP | GINTSTS_SESSREQINT |
		GINTSTS_GOUTNAKEFF | GINTSTS_GINNAKEFF |
		GINTSTS_USBRST | GINTSTS_RESETDET |
		GINTSTS_ENUMDONE | GINTSTS_OTGINT |
		GINTSTS_USBSUSP | GINTSTS_WKUPINT |
		GINTSTS_LPMTRANRCVD;

	if (!using_desc_dma(hsotg))
		intmsk |= GINTSTS_INCOMPL_SOIN | GINTSTS_INCOMPL_SOOUT;

	if (!hsotg->params.external_id_pin_ctl)
		intmsk |= GINTSTS_CONIDSTSCHNG;

	dwc2_writel(hsotg, intmsk, GINTMSK);

	if (using_dma(hsotg)) {
		dwc2_writel(hsotg, GAHBCFG_GLBL_INTR_EN | GAHBCFG_DMA_EN |
			    hsotg->params.ahbcfg,
			    GAHBCFG);

		/* Set DDMA mode support in the core if needed */
		if (using_desc_dma(hsotg))
			dwc2_set_bit(hsotg, DCFG, DCFG_DESCDMA_EN);

	} else {
		dwc2_writel(hsotg, ((hsotg->dedicated_fifos) ?
						(GAHBCFG_NP_TXF_EMP_LVL |
						 GAHBCFG_P_TXF_EMP_LVL) : 0) |
			    GAHBCFG_GLBL_INTR_EN, GAHBCFG);
	}

	/*
	 * If INTknTXFEmpMsk is enabled, it's important to disable ep interrupts
	 * when we have no data to transfer. Otherwise we get being flooded by
	 * interrupts.
	 */

	dwc2_writel(hsotg, ((hsotg->dedicated_fifos && !using_dma(hsotg)) ?
		DIEPMSK_TXFIFOEMPTY | DIEPMSK_INTKNTXFEMPMSK : 0) |
		DIEPMSK_EPDISBLDMSK | DIEPMSK_XFERCOMPLMSK |
		DIEPMSK_TIMEOUTMSK | DIEPMSK_AHBERRMSK,
		DIEPMSK);

	/*
	 * don't need XferCompl, we get that from RXFIFO in slave mode. In
	 * DMA mode we may need this and StsPhseRcvd.
	 */
	dwc2_writel(hsotg, (using_dma(hsotg) ? (DIEPMSK_XFERCOMPLMSK |
		DOEPMSK_STSPHSERCVDMSK) : 0) |
		DOEPMSK_EPDISBLDMSK | DOEPMSK_AHBERRMSK |
		DOEPMSK_SETUPMSK,
		DOEPMSK);

	/* Enable BNA interrupt for DDMA */
	if (using_desc_dma(hsotg)) {
		dwc2_set_bit(hsotg, DOEPMSK, DOEPMSK_BNAMSK);
		dwc2_set_bit(hsotg, DIEPMSK, DIEPMSK_BNAININTRMSK);
	}

	/* Enable Service Interval mode if supported */
	if (using_desc_dma(hsotg) && hsotg->params.service_interval)
		dwc2_set_bit(hsotg, DCTL, DCTL_SERVICE_INTERVAL_SUPPORTED);

	dwc2_writel(hsotg, 0, DAINTMSK);

	dev_dbg(hsotg->dev, "EP0: DIEPCTL0=0x%08x, DOEPCTL0=0x%08x\n",
		dwc2_readl(hsotg, DIEPCTL0),
		dwc2_readl(hsotg, DOEPCTL0));

	/* enable in and out endpoint interrupts */
	dwc2_hsotg_en_gsint(hsotg, GINTSTS_OEPINT | GINTSTS_IEPINT);

	/*
	 * Enable the RXFIFO when in slave mode, as this is how we collect
	 * the data. In DMA mode, we get events from the FIFO but also
	 * things we cannot process, so do not use it.
	 */
	if (!using_dma(hsotg))
		dwc2_hsotg_en_gsint(hsotg, GINTSTS_RXFLVL);

	/* Enable interrupts for EP0 in and out */
	dwc2_hsotg_ctrl_epint(hsotg, 0, 0, 1);
	dwc2_hsotg_ctrl_epint(hsotg, 0, 1, 1);

	if (!is_usb_reset) {
		dwc2_set_bit(hsotg, DCTL, DCTL_PWRONPRGDONE);
		udelay(10);  /* see openiboot */
		dwc2_clear_bit(hsotg, DCTL, DCTL_PWRONPRGDONE);
	}

	dev_dbg(hsotg->dev, "DCTL=0x%08x\n", dwc2_readl(hsotg, DCTL));

	/*
	 * DxEPCTL_USBActEp says RO in manual, but seems to be set by
	 * writing to the EPCTL register..
	 */

	/* set to read 1 8byte packet */
	dwc2_writel(hsotg, DXEPTSIZ_MC(1) | DXEPTSIZ_PKTCNT(1) |
	       DXEPTSIZ_XFERSIZE(8), DOEPTSIZ0);

	dwc2_writel(hsotg, dwc2_hsotg_ep0_mps(hsotg->eps_out[0]->ep.maxpacket) |
	       DXEPCTL_CNAK | DXEPCTL_EPENA |
	       DXEPCTL_USBACTEP,
	       DOEPCTL0);

	/* enable, but don't activate EP0in */
	dwc2_writel(hsotg, dwc2_hsotg_ep0_mps(hsotg->eps_out[0]->ep.maxpacket) |
	       DXEPCTL_USBACTEP, DIEPCTL0);

	/* clear global NAKs */
	val = DCTL_CGOUTNAK | DCTL_CGNPINNAK;
	if (!is_usb_reset)
		val |= DCTL_SFTDISCON;
	dwc2_set_bit(hsotg, DCTL, val);

	/* configure the core to support LPM */
	dwc2_gadget_init_lpm(hsotg);

	/* program GREFCLK register if needed */
	if (using_desc_dma(hsotg) && hsotg->params.service_interval)
		dwc2_gadget_program_ref_clk(hsotg);

	/* must be at-least 3ms to allow bus to see disconnect */
	mdelay(3);

	hsotg->lx_state = DWC2_L0;

	dwc2_hsotg_enqueue_setup(hsotg);

	dev_dbg(hsotg->dev, "EP0: DIEPCTL0=0x%08x, DOEPCTL0=0x%08x\n",
		dwc2_readl(hsotg, DIEPCTL0),
		dwc2_readl(hsotg, DOEPCTL0));
}

void dwc2_hsotg_core_disconnect(struct dwc2_hsotg *hsotg)
{
	/* set the soft-disconnect bit */
	dwc2_set_bit(hsotg, DCTL, DCTL_SFTDISCON);
}

void dwc2_hsotg_core_connect(struct dwc2_hsotg *hsotg)
{
	/* remove the soft-disconnect and let's go */
	dwc2_clear_bit(hsotg, DCTL, DCTL_SFTDISCON);
}

/**
 * dwc2_gadget_handle_incomplete_isoc_in - handle incomplete ISO IN Interrupt.
 * @hsotg: The device state:
 *
 * This interrupt indicates one of the following conditions occurred while
 * transmitting an ISOC transaction.
 * - Corrupted IN Token for ISOC EP.
 * - Packet not complete in FIFO.
 *
 * The following actions will be taken:
 * - Determine the EP
 * - Disable EP; when 'Endpoint Disabled' interrupt is received Flush FIFO
 */
static void dwc2_gadget_handle_incomplete_isoc_in(struct dwc2_hsotg *hsotg)
{
	struct dwc2_hsotg_ep *hs_ep;
	u32 epctrl;
	u32 daintmsk;
	u32 idx;

	dev_dbg(hsotg->dev, "Incomplete isoc in interrupt received:\n");

	daintmsk = dwc2_readl(hsotg, DAINTMSK);

	for (idx = 1; idx < hsotg->num_of_eps; idx++) {
		hs_ep = hsotg->eps_in[idx];
		/* Proceed only unmasked ISOC EPs */
		if ((BIT(idx) & ~daintmsk) || !hs_ep->isochronous)
			continue;

		epctrl = dwc2_readl(hsotg, DIEPCTL(idx));
		if ((epctrl & DXEPCTL_EPENA) &&
		    dwc2_gadget_target_frame_elapsed(hs_ep)) {
			epctrl |= DXEPCTL_SNAK;
			epctrl |= DXEPCTL_EPDIS;
			dwc2_writel(hsotg, epctrl, DIEPCTL(idx));
		}
	}

	/* Clear interrupt */
	dwc2_writel(hsotg, GINTSTS_INCOMPL_SOIN, GINTSTS);
}

/**
 * dwc2_gadget_handle_incomplete_isoc_out - handle incomplete ISO OUT Interrupt
 * @hsotg: The device state:
 *
 * This interrupt indicates one of the following conditions occurred while
 * transmitting an ISOC transaction.
 * - Corrupted OUT Token for ISOC EP.
 * - Packet not complete in FIFO.
 *
 * The following actions will be taken:
 * - Determine the EP
 * - Set DCTL_SGOUTNAK and unmask GOUTNAKEFF if target frame elapsed.
 */
static void dwc2_gadget_handle_incomplete_isoc_out(struct dwc2_hsotg *hsotg)
{
	u32 gintsts;
	u32 gintmsk;
	u32 daintmsk;
	u32 epctrl;
	struct dwc2_hsotg_ep *hs_ep;
	int idx;

	dev_dbg(hsotg->dev, "%s: GINTSTS_INCOMPL_SOOUT\n", __func__);

	daintmsk = dwc2_readl(hsotg, DAINTMSK);
	daintmsk >>= DAINT_OUTEP_SHIFT;

	for (idx = 1; idx < hsotg->num_of_eps; idx++) {
		hs_ep = hsotg->eps_out[idx];
		/* Proceed only unmasked ISOC EPs */
		if ((BIT(idx) & ~daintmsk) || !hs_ep->isochronous)
			continue;

		epctrl = dwc2_readl(hsotg, DOEPCTL(idx));
		if ((epctrl & DXEPCTL_EPENA) &&
		    dwc2_gadget_target_frame_elapsed(hs_ep)) {
			/* Unmask GOUTNAKEFF interrupt */
			gintmsk = dwc2_readl(hsotg, GINTMSK);
			gintmsk |= GINTSTS_GOUTNAKEFF;
			dwc2_writel(hsotg, gintmsk, GINTMSK);

			gintsts = dwc2_readl(hsotg, GINTSTS);
			if (!(gintsts & GINTSTS_GOUTNAKEFF)) {
				dwc2_set_bit(hsotg, DCTL, DCTL_SGOUTNAK);
				break;
			}
		}
	}

	/* Clear interrupt */
	dwc2_writel(hsotg, GINTSTS_INCOMPL_SOOUT, GINTSTS);
}

/**
 * dwc2_hsotg_irq - handle device interrupt
 * @irq: The IRQ number triggered
 * @pw: The pw value when registered the handler.
 */
static irqreturn_t dwc2_hsotg_irq(int irq, void *pw)
{
	struct dwc2_hsotg *hsotg = pw;
	int retry_count = 8;
	u32 gintsts;
	u32 gintmsk;

	if (!dwc2_is_device_mode(hsotg))
		return IRQ_NONE;

	spin_lock(&hsotg->lock);
irq_retry:
	gintsts = dwc2_readl(hsotg, GINTSTS);
	gintmsk = dwc2_readl(hsotg, GINTMSK);

	dev_dbg(hsotg->dev, "%s: %08x %08x (%08x) retry %d\n",
		__func__, gintsts, gintsts & gintmsk, gintmsk, retry_count);

	gintsts &= gintmsk;

	if (gintsts & GINTSTS_RESETDET) {
		dev_dbg(hsotg->dev, "%s: USBRstDet\n", __func__);

		dwc2_writel(hsotg, GINTSTS_RESETDET, GINTSTS);

		/* This event must be used only if controller is suspended */
		if (hsotg->in_ppd && hsotg->lx_state == DWC2_L2)
			dwc2_exit_partial_power_down(hsotg, 0, true);

		hsotg->lx_state = DWC2_L0;
	}

	if (gintsts & (GINTSTS_USBRST | GINTSTS_RESETDET)) {
		u32 usb_status = dwc2_readl(hsotg, GOTGCTL);
		u32 connected = hsotg->connected;

		dev_dbg(hsotg->dev, "%s: USBRst\n", __func__);
		dev_dbg(hsotg->dev, "GNPTXSTS=%08x\n",
			dwc2_readl(hsotg, GNPTXSTS));

		dwc2_writel(hsotg, GINTSTS_USBRST, GINTSTS);

		/* Report disconnection if it is not already done. */
		dwc2_hsotg_disconnect(hsotg);

		/* Reset device address to zero */
		dwc2_clear_bit(hsotg, DCFG, DCFG_DEVADDR_MASK);

		if (usb_status & GOTGCTL_BSESVLD && connected)
			dwc2_hsotg_core_init_disconnected(hsotg, true);
	}

	if (gintsts & GINTSTS_ENUMDONE) {
		dwc2_writel(hsotg, GINTSTS_ENUMDONE, GINTSTS);

		dwc2_hsotg_irq_enumdone(hsotg);
	}

	if (gintsts & (GINTSTS_OEPINT | GINTSTS_IEPINT)) {
		u32 daint = dwc2_readl(hsotg, DAINT);
		u32 daintmsk = dwc2_readl(hsotg, DAINTMSK);
		u32 daint_out, daint_in;
		int ep;

		daint &= daintmsk;
		daint_out = daint >> DAINT_OUTEP_SHIFT;
		daint_in = daint & ~(daint_out << DAINT_OUTEP_SHIFT);

		dev_dbg(hsotg->dev, "%s: daint=%08x\n", __func__, daint);

		for (ep = 0; ep < hsotg->num_of_eps && daint_out;
						ep++, daint_out >>= 1) {
			if (daint_out & 1)
				dwc2_hsotg_epint(hsotg, ep, 0);
		}

		for (ep = 0; ep < hsotg->num_of_eps  && daint_in;
						ep++, daint_in >>= 1) {
			if (daint_in & 1)
				dwc2_hsotg_epint(hsotg, ep, 1);
		}
	}

	/* check both FIFOs */

	if (gintsts & GINTSTS_NPTXFEMP) {
		dev_dbg(hsotg->dev, "NPTxFEmp\n");

		/*
		 * Disable the interrupt to stop it happening again
		 * unless one of these endpoint routines decides that
		 * it needs re-enabling
		 */

		dwc2_hsotg_disable_gsint(hsotg, GINTSTS_NPTXFEMP);
		dwc2_hsotg_irq_fifoempty(hsotg, false);
	}

	if (gintsts & GINTSTS_PTXFEMP) {
		dev_dbg(hsotg->dev, "PTxFEmp\n");

		/* See note in GINTSTS_NPTxFEmp */

		dwc2_hsotg_disable_gsint(hsotg, GINTSTS_PTXFEMP);
		dwc2_hsotg_irq_fifoempty(hsotg, true);
	}

	if (gintsts & GINTSTS_RXFLVL) {
		/*
		 * note, since GINTSTS_RxFLvl doubles as FIFO-not-empty,
		 * we need to retry dwc2_hsotg_handle_rx if this is still
		 * set.
		 */

		dwc2_hsotg_handle_rx(hsotg);
	}

	if (gintsts & GINTSTS_ERLYSUSP) {
		dev_dbg(hsotg->dev, "GINTSTS_ErlySusp\n");
		dwc2_writel(hsotg, GINTSTS_ERLYSUSP, GINTSTS);
	}

	/*
	 * these next two seem to crop-up occasionally causing the core
	 * to shutdown the USB transfer, so try clearing them and logging
	 * the occurrence.
	 */

	if (gintsts & GINTSTS_GOUTNAKEFF) {
		u8 idx;
		u32 epctrl;
		u32 gintmsk;
		u32 daintmsk;
		struct dwc2_hsotg_ep *hs_ep;

		daintmsk = dwc2_readl(hsotg, DAINTMSK);
		daintmsk >>= DAINT_OUTEP_SHIFT;
		/* Mask this interrupt */
		gintmsk = dwc2_readl(hsotg, GINTMSK);
		gintmsk &= ~GINTSTS_GOUTNAKEFF;
		dwc2_writel(hsotg, gintmsk, GINTMSK);

		dev_dbg(hsotg->dev, "GOUTNakEff triggered\n");
		for (idx = 1; idx < hsotg->num_of_eps; idx++) {
			hs_ep = hsotg->eps_out[idx];
			/* Proceed only unmasked ISOC EPs */
			if (BIT(idx) & ~daintmsk)
				continue;

			epctrl = dwc2_readl(hsotg, DOEPCTL(idx));

			//ISOC Ep's only
			if ((epctrl & DXEPCTL_EPENA) && hs_ep->isochronous) {
				epctrl |= DXEPCTL_SNAK;
				epctrl |= DXEPCTL_EPDIS;
				dwc2_writel(hsotg, epctrl, DOEPCTL(idx));
				continue;
			}

			//Non-ISOC EP's
			if (hs_ep->halted) {
				if (!(epctrl & DXEPCTL_EPENA))
					epctrl |= DXEPCTL_EPENA;
				epctrl |= DXEPCTL_EPDIS;
				epctrl |= DXEPCTL_STALL;
				dwc2_writel(hsotg, epctrl, DOEPCTL(idx));
			}
		}

		/* This interrupt bit is cleared in DXEPINT_EPDISBLD handler */
	}

	if (gintsts & GINTSTS_GINNAKEFF) {
		dev_info(hsotg->dev, "GINNakEff triggered\n");

		dwc2_set_bit(hsotg, DCTL, DCTL_CGNPINNAK);

		dwc2_hsotg_dump(hsotg);
	}

	if (gintsts & GINTSTS_INCOMPL_SOIN)
		dwc2_gadget_handle_incomplete_isoc_in(hsotg);

	if (gintsts & GINTSTS_INCOMPL_SOOUT)
		dwc2_gadget_handle_incomplete_isoc_out(hsotg);

	/*
	 * if we've had fifo events, we should try and go around the
	 * loop again to see if there's any point in returning yet.
	 */

	if (gintsts & IRQ_RETRY_MASK && --retry_count > 0)
		goto irq_retry;

	/* Check WKUP_ALERT interrupt*/
	if (hsotg->params.service_interval)
		dwc2_gadget_wkup_alert_handler(hsotg);

	spin_unlock(&hsotg->lock);

	return IRQ_HANDLED;
}

static void dwc2_hsotg_ep_stop_xfr(struct dwc2_hsotg *hsotg,
				   struct dwc2_hsotg_ep *hs_ep)
{
	u32 epctrl_reg;
	u32 epint_reg;

	epctrl_reg = hs_ep->dir_in ? DIEPCTL(hs_ep->index) :
		DOEPCTL(hs_ep->index);
	epint_reg = hs_ep->dir_in ? DIEPINT(hs_ep->index) :
		DOEPINT(hs_ep->index);

	dev_dbg(hsotg->dev, "%s: stopping transfer on %s\n", __func__,
		hs_ep->name);

	if (hs_ep->dir_in) {
		if (hsotg->dedicated_fifos || hs_ep->periodic) {
			dwc2_set_bit(hsotg, epctrl_reg, DXEPCTL_SNAK);
			/* Wait for Nak effect */
			if (dwc2_hsotg_wait_bit_set(hsotg, epint_reg,
						    DXEPINT_INEPNAKEFF, 100))
				dev_warn(hsotg->dev,
					 "%s: timeout DIEPINT.NAKEFF\n",
					 __func__);
		} else {
			dwc2_set_bit(hsotg, DCTL, DCTL_SGNPINNAK);
			/* Wait for Nak effect */
			if (dwc2_hsotg_wait_bit_set(hsotg, GINTSTS,
						    GINTSTS_GINNAKEFF, 100))
				dev_warn(hsotg->dev,
					 "%s: timeout GINTSTS.GINNAKEFF\n",
					 __func__);
		}
	} else {
		/* Mask GINTSTS_GOUTNAKEFF interrupt */
		dwc2_hsotg_disable_gsint(hsotg, GINTSTS_GOUTNAKEFF);

		if (!(dwc2_readl(hsotg, GINTSTS) & GINTSTS_GOUTNAKEFF))
			dwc2_set_bit(hsotg, DCTL, DCTL_SGOUTNAK);

		if (!using_dma(hsotg)) {
			/* Wait for GINTSTS_RXFLVL interrupt */
			if (dwc2_hsotg_wait_bit_set(hsotg, GINTSTS,
						    GINTSTS_RXFLVL, 100)) {
				dev_warn(hsotg->dev, "%s: timeout GINTSTS.RXFLVL\n",
					 __func__);
			} else {
				/*
				 * Pop GLOBAL OUT NAK status packet from RxFIFO
				 * to assert GOUTNAKEFF interrupt
				 */
				dwc2_readl(hsotg, GRXSTSP);
			}
		}

		/* Wait for global nak to take effect */
		if (dwc2_hsotg_wait_bit_set(hsotg, GINTSTS,
					    GINTSTS_GOUTNAKEFF, 100))
			dev_warn(hsotg->dev, "%s: timeout GINTSTS.GOUTNAKEFF\n",
				 __func__);
	}

	/* Disable ep */
	dwc2_set_bit(hsotg, epctrl_reg, DXEPCTL_EPDIS | DXEPCTL_SNAK);

	/* Wait for ep to be disabled */
	if (dwc2_hsotg_wait_bit_set(hsotg, epint_reg, DXEPINT_EPDISBLD, 100))
		dev_warn(hsotg->dev,
			 "%s: timeout DOEPCTL.EPDisable\n", __func__);

	/* Clear EPDISBLD interrupt */
	dwc2_set_bit(hsotg, epint_reg, DXEPINT_EPDISBLD);

	if (hs_ep->dir_in) {
		unsigned short fifo_index;

		if (hsotg->dedicated_fifos || hs_ep->periodic)
			fifo_index = hs_ep->fifo_index;
		else
			fifo_index = 0;

		/* Flush TX FIFO */
		dwc2_flush_tx_fifo(hsotg, fifo_index);

		/* Clear Global In NP NAK in Shared FIFO for non periodic ep */
		if (!hsotg->dedicated_fifos && !hs_ep->periodic)
			dwc2_set_bit(hsotg, DCTL, DCTL_CGNPINNAK);

	} else {
		/* Remove global NAKs */
		dwc2_set_bit(hsotg, DCTL, DCTL_CGOUTNAK);
	}
}

/**
 * dwc2_hsotg_ep_enable - enable the given endpoint
 * @ep: The USB endpint to configure
 * @desc: The USB endpoint descriptor to configure with.
 *
 * This is called from the USB gadget code's usb_ep_enable().
 */
static int dwc2_hsotg_ep_enable(struct usb_ep *ep,
				const struct usb_endpoint_descriptor *desc)
{
	struct dwc2_hsotg_ep *hs_ep = our_ep(ep);
	struct dwc2_hsotg *hsotg = hs_ep->parent;
	unsigned long flags;
	unsigned int index = hs_ep->index;
	u32 epctrl_reg;
	u32 epctrl;
	u32 mps;
	u32 mc;
	u32 mask;
	unsigned int dir_in;
	unsigned int i, val, size;
	int ret = 0;
	unsigned char ep_type;
	int desc_num;

	dev_dbg(hsotg->dev,
		"%s: ep %s: a 0x%02x, attr 0x%02x, mps 0x%04x, intr %d\n",
		__func__, ep->name, desc->bEndpointAddress, desc->bmAttributes,
		desc->wMaxPacketSize, desc->bInterval);

	/* not to be called for EP0 */
	if (index == 0) {
		dev_err(hsotg->dev, "%s: called for EP 0\n", __func__);
		return -EINVAL;
	}

	dir_in = (desc->bEndpointAddress & USB_ENDPOINT_DIR_MASK) ? 1 : 0;
	if (dir_in != hs_ep->dir_in) {
		dev_err(hsotg->dev, "%s: direction mismatch!\n", __func__);
		return -EINVAL;
	}

	ep_type = desc->bmAttributes & USB_ENDPOINT_XFERTYPE_MASK;
	mps = usb_endpoint_maxp(desc);
	mc = usb_endpoint_maxp_mult(desc);

	/* ISOC IN in DDMA supported bInterval up to 10 */
	if (using_desc_dma(hsotg) && ep_type == USB_ENDPOINT_XFER_ISOC &&
	    dir_in && desc->bInterval > 10) {
		dev_err(hsotg->dev,
			"%s: ISOC IN, DDMA: bInterval>10 not supported!\n", __func__);
		return -EINVAL;
	}

	/* High bandwidth ISOC OUT in DDMA not supported */
	if (using_desc_dma(hsotg) && ep_type == USB_ENDPOINT_XFER_ISOC &&
	    !dir_in && mc > 1) {
		dev_err(hsotg->dev,
			"%s: ISOC OUT, DDMA: HB not supported!\n", __func__);
		return -EINVAL;
	}

	/* note, we handle this here instead of dwc2_hsotg_set_ep_maxpacket */

	epctrl_reg = dir_in ? DIEPCTL(index) : DOEPCTL(index);
	epctrl = dwc2_readl(hsotg, epctrl_reg);

	dev_dbg(hsotg->dev, "%s: read DxEPCTL=0x%08x from 0x%08x\n",
		__func__, epctrl, epctrl_reg);

	if (using_desc_dma(hsotg) && ep_type == USB_ENDPOINT_XFER_ISOC)
		desc_num = MAX_DMA_DESC_NUM_HS_ISOC;
	else
		desc_num = MAX_DMA_DESC_NUM_GENERIC;

	/* Allocate DMA descriptor chain for non-ctrl endpoints */
	if (using_desc_dma(hsotg) && !hs_ep->desc_list) {
		hs_ep->desc_list = dmam_alloc_coherent(hsotg->dev,
			desc_num * sizeof(struct dwc2_dma_desc),
			&hs_ep->desc_list_dma, GFP_ATOMIC);
		if (!hs_ep->desc_list) {
			ret = -ENOMEM;
			goto error2;
		}
	}

	spin_lock_irqsave(&hsotg->lock, flags);

	epctrl &= ~(DXEPCTL_EPTYPE_MASK | DXEPCTL_MPS_MASK);
	epctrl |= DXEPCTL_MPS(mps);

	/*
	 * mark the endpoint as active, otherwise the core may ignore
	 * transactions entirely for this endpoint
	 */
	epctrl |= DXEPCTL_USBACTEP;

	/* update the endpoint state */
	dwc2_hsotg_set_ep_maxpacket(hsotg, hs_ep->index, mps, mc, dir_in);

	/* default, set to non-periodic */
	hs_ep->isochronous = 0;
	hs_ep->periodic = 0;
	hs_ep->halted = 0;
	hs_ep->wedged = 0;
	hs_ep->interval = desc->bInterval;

	switch (ep_type) {
	case USB_ENDPOINT_XFER_ISOC:
		epctrl |= DXEPCTL_EPTYPE_ISO;
		epctrl |= DXEPCTL_SETEVENFR;
		hs_ep->isochronous = 1;
		hs_ep->interval = 1 << (desc->bInterval - 1);
		hs_ep->target_frame = TARGET_FRAME_INITIAL;
		hs_ep->next_desc = 0;
		hs_ep->compl_desc = 0;
		if (dir_in) {
			hs_ep->periodic = 1;
			mask = dwc2_readl(hsotg, DIEPMSK);
			mask |= DIEPMSK_NAKMSK;
			dwc2_writel(hsotg, mask, DIEPMSK);
		} else {
			epctrl |= DXEPCTL_SNAK;
			mask = dwc2_readl(hsotg, DOEPMSK);
			mask |= DOEPMSK_OUTTKNEPDISMSK;
			dwc2_writel(hsotg, mask, DOEPMSK);
		}
		break;

	case USB_ENDPOINT_XFER_BULK:
		epctrl |= DXEPCTL_EPTYPE_BULK;
		break;

	case USB_ENDPOINT_XFER_INT:
		if (dir_in)
			hs_ep->periodic = 1;

		if (hsotg->gadget.speed == USB_SPEED_HIGH)
			hs_ep->interval = 1 << (desc->bInterval - 1);

		epctrl |= DXEPCTL_EPTYPE_INTERRUPT;
		break;

	case USB_ENDPOINT_XFER_CONTROL:
		epctrl |= DXEPCTL_EPTYPE_CONTROL;
		break;
	}

	/*
	 * if the hardware has dedicated fifos, we must give each IN EP
	 * a unique tx-fifo even if it is non-periodic.
	 */
	if (dir_in && hsotg->dedicated_fifos) {
		unsigned fifo_count = dwc2_hsotg_tx_fifo_count(hsotg);
		u32 fifo_index = 0;
		u32 fifo_size = UINT_MAX;

		size = hs_ep->ep.maxpacket * hs_ep->mc;
		for (i = 1; i <= fifo_count; ++i) {
			if (hsotg->fifo_map & (1 << i))
				continue;
			val = dwc2_readl(hsotg, DPTXFSIZN(i));
			val = (val >> FIFOSIZE_DEPTH_SHIFT) * 4;
			if (val < size)
				continue;
			/* Search for smallest acceptable fifo */
			if (val < fifo_size) {
				fifo_size = val;
				fifo_index = i;
			}
		}
		if (!fifo_index) {
			dev_err(hsotg->dev,
				"%s: No suitable fifo found\n", __func__);
			ret = -ENOMEM;
			goto error1;
		}
		epctrl &= ~(DXEPCTL_TXFNUM_LIMIT << DXEPCTL_TXFNUM_SHIFT);
		hsotg->fifo_map |= 1 << fifo_index;
		epctrl |= DXEPCTL_TXFNUM(fifo_index);
		hs_ep->fifo_index = fifo_index;
		hs_ep->fifo_size = fifo_size;
	}

	/* for non control endpoints, set PID to D0 */
	if (index && !hs_ep->isochronous)
		epctrl |= DXEPCTL_SETD0PID;

	/* WA for Full speed ISOC IN in DDMA mode.
	 * By Clear NAK status of EP, core will send ZLP
	 * to IN token and assert NAK interrupt relying
	 * on TxFIFO status only
	 */

	if (hsotg->gadget.speed == USB_SPEED_FULL &&
	    hs_ep->isochronous && dir_in) {
		/* The WA applies only to core versions from 2.72a
		 * to 4.00a (including both). Also for FS_IOT_1.00a
		 * and HS_IOT_1.00a.
		 */
		u32 gsnpsid = dwc2_readl(hsotg, GSNPSID);

		if ((gsnpsid >= DWC2_CORE_REV_2_72a &&
		     gsnpsid <= DWC2_CORE_REV_4_00a) ||
		     gsnpsid == DWC2_FS_IOT_REV_1_00a ||
		     gsnpsid == DWC2_HS_IOT_REV_1_00a)
			epctrl |= DXEPCTL_CNAK;
	}

	dev_dbg(hsotg->dev, "%s: write DxEPCTL=0x%08x\n",
		__func__, epctrl);

	dwc2_writel(hsotg, epctrl, epctrl_reg);
	dev_dbg(hsotg->dev, "%s: read DxEPCTL=0x%08x\n",
		__func__, dwc2_readl(hsotg, epctrl_reg));

	/* enable the endpoint interrupt */
	dwc2_hsotg_ctrl_epint(hsotg, index, dir_in, 1);

error1:
	spin_unlock_irqrestore(&hsotg->lock, flags);

error2:
	if (ret && using_desc_dma(hsotg) && hs_ep->desc_list) {
		dmam_free_coherent(hsotg->dev, desc_num *
			sizeof(struct dwc2_dma_desc),
			hs_ep->desc_list, hs_ep->desc_list_dma);
		hs_ep->desc_list = NULL;
	}

	return ret;
}

/**
 * dwc2_hsotg_ep_disable - disable given endpoint
 * @ep: The endpoint to disable.
 */
static int dwc2_hsotg_ep_disable(struct usb_ep *ep)
{
	struct dwc2_hsotg_ep *hs_ep = our_ep(ep);
	struct dwc2_hsotg *hsotg = hs_ep->parent;
	int dir_in = hs_ep->dir_in;
	int index = hs_ep->index;
	u32 epctrl_reg;
	u32 ctrl;

	dev_dbg(hsotg->dev, "%s(ep %p)\n", __func__, ep);

	if (ep == &hsotg->eps_out[0]->ep) {
		dev_err(hsotg->dev, "%s: called for ep0\n", __func__);
		return -EINVAL;
	}

	if (hsotg->op_state != OTG_STATE_B_PERIPHERAL) {
		dev_err(hsotg->dev, "%s: called in host mode?\n", __func__);
		return -EINVAL;
	}

	epctrl_reg = dir_in ? DIEPCTL(index) : DOEPCTL(index);

	ctrl = dwc2_readl(hsotg, epctrl_reg);

	if (ctrl & DXEPCTL_EPENA)
		dwc2_hsotg_ep_stop_xfr(hsotg, hs_ep);

	ctrl &= ~DXEPCTL_EPENA;
	ctrl &= ~DXEPCTL_USBACTEP;
	ctrl |= DXEPCTL_SNAK;

	dev_dbg(hsotg->dev, "%s: DxEPCTL=0x%08x\n", __func__, ctrl);
	dwc2_writel(hsotg, ctrl, epctrl_reg);

	/* disable endpoint interrupts */
	dwc2_hsotg_ctrl_epint(hsotg, hs_ep->index, hs_ep->dir_in, 0);

	/* terminate all requests with shutdown */
	kill_all_requests(hsotg, hs_ep, -ESHUTDOWN);

	hsotg->fifo_map &= ~(1 << hs_ep->fifo_index);
	hs_ep->fifo_index = 0;
	hs_ep->fifo_size = 0;

	return 0;
}

static int dwc2_hsotg_ep_disable_lock(struct usb_ep *ep)
{
	struct dwc2_hsotg_ep *hs_ep = our_ep(ep);
	struct dwc2_hsotg *hsotg = hs_ep->parent;
	unsigned long flags;
	int ret;

	spin_lock_irqsave(&hsotg->lock, flags);
	ret = dwc2_hsotg_ep_disable(ep);
	spin_unlock_irqrestore(&hsotg->lock, flags);
	return ret;
}

/**
 * on_list - check request is on the given endpoint
 * @ep: The endpoint to check.
 * @test: The request to test if it is on the endpoint.
 */
static bool on_list(struct dwc2_hsotg_ep *ep, struct dwc2_hsotg_req *test)
{
	struct dwc2_hsotg_req *req, *treq;

	list_for_each_entry_safe(req, treq, &ep->queue, queue) {
		if (req == test)
			return true;
	}

	return false;
}

/**
 * dwc2_hsotg_ep_dequeue - dequeue given endpoint
 * @ep: The endpoint to dequeue.
 * @req: The request to be removed from a queue.
 */
static int dwc2_hsotg_ep_dequeue(struct usb_ep *ep, struct usb_request *req)
{
	struct dwc2_hsotg_req *hs_req = our_req(req);
	struct dwc2_hsotg_ep *hs_ep = our_ep(ep);
	struct dwc2_hsotg *hs = hs_ep->parent;
	unsigned long flags;

	dev_dbg(hs->dev, "ep_dequeue(%p,%p)\n", ep, req);

	spin_lock_irqsave(&hs->lock, flags);

	if (!on_list(hs_ep, hs_req)) {
		spin_unlock_irqrestore(&hs->lock, flags);
		return -EINVAL;
	}

	/* Dequeue already started request */
	if (req == &hs_ep->req->req)
		dwc2_hsotg_ep_stop_xfr(hs, hs_ep);

	dwc2_hsotg_complete_request(hs, hs_ep, hs_req, -ECONNRESET);
	spin_unlock_irqrestore(&hs->lock, flags);

	return 0;
}

/**
 * dwc2_gadget_ep_set_wedge - set wedge on a given endpoint
 * @ep: The endpoint to be wedged.
 *
 */
static int dwc2_gadget_ep_set_wedge(struct usb_ep *ep)
{
	struct dwc2_hsotg_ep *hs_ep = our_ep(ep);
	struct dwc2_hsotg *hs = hs_ep->parent;

	unsigned long	flags;
	int		ret;

	spin_lock_irqsave(&hs->lock, flags);
	hs_ep->wedged = 1;
	ret = dwc2_hsotg_ep_sethalt(ep, 1, false);
	spin_unlock_irqrestore(&hs->lock, flags);

	return ret;
}

/**
 * dwc2_hsotg_ep_sethalt - set halt on a given endpoint
 * @ep: The endpoint to set halt.
 * @value: Set or unset the halt.
 * @now: If true, stall the endpoint now. Otherwise return -EAGAIN if
 *       the endpoint is busy processing requests.
 *
 * We need to stall the endpoint immediately if request comes from set_feature
 * protocol command handler.
 */
static int dwc2_hsotg_ep_sethalt(struct usb_ep *ep, int value, bool now)
{
	struct dwc2_hsotg_ep *hs_ep = our_ep(ep);
	struct dwc2_hsotg *hs = hs_ep->parent;
	int index = hs_ep->index;
	u32 epreg;
	u32 epctl;
	u32 xfertype;

	dev_info(hs->dev, "%s(ep %p %s, %d)\n", __func__, ep, ep->name, value);

	if (index == 0) {
		if (value)
			dwc2_hsotg_stall_ep0(hs);
		else
			dev_warn(hs->dev,
				 "%s: can't clear halt on ep0\n", __func__);
		return 0;
	}

	if (hs_ep->isochronous) {
		dev_err(hs->dev, "%s is Isochronous Endpoint\n", ep->name);
		return -EINVAL;
	}

	if (!now && value && !list_empty(&hs_ep->queue)) {
		dev_dbg(hs->dev, "%s request is pending, cannot halt\n",
			ep->name);
		return -EAGAIN;
	}

	if (hs_ep->dir_in) {
		epreg = DIEPCTL(index);
		epctl = dwc2_readl(hs, epreg);

		if (value) {
			epctl |= DXEPCTL_STALL | DXEPCTL_SNAK;
			if (epctl & DXEPCTL_EPENA)
				epctl |= DXEPCTL_EPDIS;
		} else {
			epctl &= ~DXEPCTL_STALL;
			hs_ep->wedged = 0;
			xfertype = epctl & DXEPCTL_EPTYPE_MASK;
			if (xfertype == DXEPCTL_EPTYPE_BULK ||
			    xfertype == DXEPCTL_EPTYPE_INTERRUPT)
				epctl |= DXEPCTL_SETD0PID;
		}
		dwc2_writel(hs, epctl, epreg);
	} else {
		epreg = DOEPCTL(index);
		epctl = dwc2_readl(hs, epreg);

		if (value) {
			/* Unmask GOUTNAKEFF interrupt */
			dwc2_hsotg_en_gsint(hs, GINTSTS_GOUTNAKEFF);

			if (!(dwc2_readl(hs, GINTSTS) & GINTSTS_GOUTNAKEFF))
				dwc2_set_bit(hs, DCTL, DCTL_SGOUTNAK);
			// STALL bit will be set in GOUTNAKEFF interrupt handler
		} else {
			epctl &= ~DXEPCTL_STALL;
			hs_ep->wedged = 0;
			xfertype = epctl & DXEPCTL_EPTYPE_MASK;
			if (xfertype == DXEPCTL_EPTYPE_BULK ||
			    xfertype == DXEPCTL_EPTYPE_INTERRUPT)
				epctl |= DXEPCTL_SETD0PID;
			dwc2_writel(hs, epctl, epreg);
		}
	}

	hs_ep->halted = value;
	return 0;
}

/**
 * dwc2_hsotg_ep_sethalt_lock - set halt on a given endpoint with lock held
 * @ep: The endpoint to set halt.
 * @value: Set or unset the halt.
 */
static int dwc2_hsotg_ep_sethalt_lock(struct usb_ep *ep, int value)
{
	struct dwc2_hsotg_ep *hs_ep = our_ep(ep);
	struct dwc2_hsotg *hs = hs_ep->parent;
	unsigned long flags;
	int ret;

	spin_lock_irqsave(&hs->lock, flags);
	ret = dwc2_hsotg_ep_sethalt(ep, value, false);
	spin_unlock_irqrestore(&hs->lock, flags);

	return ret;
}

static const struct usb_ep_ops dwc2_hsotg_ep_ops = {
	.enable		= dwc2_hsotg_ep_enable,
	.disable	= dwc2_hsotg_ep_disable_lock,
	.alloc_request	= dwc2_hsotg_ep_alloc_request,
	.free_request	= dwc2_hsotg_ep_free_request,
	.queue		= dwc2_hsotg_ep_queue_lock,
	.dequeue	= dwc2_hsotg_ep_dequeue,
	.set_halt	= dwc2_hsotg_ep_sethalt_lock,
	.set_wedge	= dwc2_gadget_ep_set_wedge,
	/* note, don't believe we have any call for the fifo routines */
};

/**
 * dwc2_hsotg_init - initialize the usb core
 * @hsotg: The driver state
 */
static void dwc2_hsotg_init(struct dwc2_hsotg *hsotg)
{
	/* unmask subset of endpoint interrupts */

	dwc2_writel(hsotg, DIEPMSK_TIMEOUTMSK | DIEPMSK_AHBERRMSK |
		    DIEPMSK_EPDISBLDMSK | DIEPMSK_XFERCOMPLMSK,
		    DIEPMSK);

	dwc2_writel(hsotg, DOEPMSK_SETUPMSK | DOEPMSK_AHBERRMSK |
		    DOEPMSK_EPDISBLDMSK | DOEPMSK_XFERCOMPLMSK,
		    DOEPMSK);

	dwc2_writel(hsotg, 0, DAINTMSK);

	/* Be in disconnected state until gadget is registered */
	dwc2_set_bit(hsotg, DCTL, DCTL_SFTDISCON);

	/* setup fifos */

	dev_dbg(hsotg->dev, "GRXFSIZ=0x%08x, GNPTXFSIZ=0x%08x\n",
		dwc2_readl(hsotg, GRXFSIZ),
		dwc2_readl(hsotg, GNPTXFSIZ));

	dwc2_hsotg_init_fifo(hsotg);

	if (using_dma(hsotg))
		dwc2_set_bit(hsotg, GAHBCFG, GAHBCFG_DMA_EN);
}

/**
 * dwc2_hsotg_udc_start - prepare the udc for work
 * @gadget: The usb gadget state
 * @driver: The usb gadget driver
 *
 * Perform initialization to prepare udc device and driver
 * to work.
 */
static int dwc2_hsotg_udc_start(struct usb_gadget *gadget,
				struct usb_gadget_driver *driver)
{
	struct dwc2_hsotg *hsotg = to_hsotg(gadget);
	unsigned long flags;
	int ret;

	if (!hsotg) {
		pr_err("%s: called with no device\n", __func__);
		return -ENODEV;
	}

	if (!driver) {
		dev_err(hsotg->dev, "%s: no driver\n", __func__);
		return -EINVAL;
	}

	if (driver->max_speed < USB_SPEED_FULL)
		dev_err(hsotg->dev, "%s: bad speed\n", __func__);

	if (!driver->setup) {
		dev_err(hsotg->dev, "%s: missing entry points\n", __func__);
		return -EINVAL;
	}

	WARN_ON(hsotg->driver);

	driver->driver.bus = NULL;
	hsotg->driver = driver;
	hsotg->gadget.dev.of_node = hsotg->dev->of_node;
	hsotg->gadget.speed = USB_SPEED_UNKNOWN;

	if (hsotg->dr_mode == USB_DR_MODE_PERIPHERAL) {
		ret = dwc2_lowlevel_hw_enable(hsotg);
		if (ret)
			goto err;
	}

	if (!IS_ERR_OR_NULL(hsotg->uphy))
		otg_set_peripheral(hsotg->uphy->otg, &hsotg->gadget);

	spin_lock_irqsave(&hsotg->lock, flags);
	if (dwc2_hw_is_device(hsotg)) {
		dwc2_hsotg_init(hsotg);
		dwc2_hsotg_core_init_disconnected(hsotg, false);
	}

	hsotg->enabled = 0;
	spin_unlock_irqrestore(&hsotg->lock, flags);

	gadget->sg_supported = using_desc_dma(hsotg);
	dev_info(hsotg->dev, "bound driver %s\n", driver->driver.name);

	return 0;

err:
	hsotg->driver = NULL;
	return ret;
}

/**
 * dwc2_hsotg_udc_stop - stop the udc
 * @gadget: The usb gadget state
 *
 * Stop udc hw block and stay tunned for future transmissions
 */
static int dwc2_hsotg_udc_stop(struct usb_gadget *gadget)
{
	struct dwc2_hsotg *hsotg = to_hsotg(gadget);
	unsigned long flags;
	int ep;

	if (!hsotg)
		return -ENODEV;

	/* all endpoints should be shutdown */
	for (ep = 1; ep < hsotg->num_of_eps; ep++) {
		if (hsotg->eps_in[ep])
			dwc2_hsotg_ep_disable_lock(&hsotg->eps_in[ep]->ep);
		if (hsotg->eps_out[ep])
			dwc2_hsotg_ep_disable_lock(&hsotg->eps_out[ep]->ep);
	}

	spin_lock_irqsave(&hsotg->lock, flags);

	hsotg->driver = NULL;
	hsotg->gadget.speed = USB_SPEED_UNKNOWN;
	hsotg->enabled = 0;

	spin_unlock_irqrestore(&hsotg->lock, flags);

	if (!IS_ERR_OR_NULL(hsotg->uphy))
		otg_set_peripheral(hsotg->uphy->otg, NULL);

	if (hsotg->dr_mode == USB_DR_MODE_PERIPHERAL)
		dwc2_lowlevel_hw_disable(hsotg);

	return 0;
}

/**
 * dwc2_hsotg_gadget_getframe - read the frame number
 * @gadget: The usb gadget state
 *
 * Read the {micro} frame number
 */
static int dwc2_hsotg_gadget_getframe(struct usb_gadget *gadget)
{
	return dwc2_hsotg_read_frameno(to_hsotg(gadget));
}

/**
 * dwc2_hsotg_set_selfpowered - set if device is self/bus powered
 * @gadget: The usb gadget state
 * @is_selfpowered: Whether the device is self-powered
 *
 * Set if the device is self or bus powered.
 */
static int dwc2_hsotg_set_selfpowered(struct usb_gadget *gadget,
				      int is_selfpowered)
{
	struct dwc2_hsotg *hsotg = to_hsotg(gadget);
	unsigned long flags;

	spin_lock_irqsave(&hsotg->lock, flags);
	gadget->is_selfpowered = !!is_selfpowered;
	spin_unlock_irqrestore(&hsotg->lock, flags);

	return 0;
}

/**
 * dwc2_hsotg_pullup - connect/disconnect the USB PHY
 * @gadget: The usb gadget state
 * @is_on: Current state of the USB PHY
 *
 * Connect/Disconnect the USB PHY pullup
 */
static int dwc2_hsotg_pullup(struct usb_gadget *gadget, int is_on)
{
	struct dwc2_hsotg *hsotg = to_hsotg(gadget);
	unsigned long flags;

	dev_dbg(hsotg->dev, "%s: is_on: %d op_state: %d\n", __func__, is_on,
		hsotg->op_state);

	/* Don't modify pullup state while in host mode */
	if (hsotg->op_state != OTG_STATE_B_PERIPHERAL) {
		hsotg->enabled = is_on;
		return 0;
	}

	spin_lock_irqsave(&hsotg->lock, flags);
	if (is_on) {
		hsotg->enabled = 1;
		dwc2_hsotg_core_init_disconnected(hsotg, false);
		/* Enable ACG feature in device mode,if supported */
		dwc2_enable_acg(hsotg);
		dwc2_hsotg_core_connect(hsotg);
	} else {
		dwc2_hsotg_core_disconnect(hsotg);
		dwc2_hsotg_disconnect(hsotg);
		hsotg->enabled = 0;
	}

	hsotg->gadget.speed = USB_SPEED_UNKNOWN;
	spin_unlock_irqrestore(&hsotg->lock, flags);

	return 0;
}

static int dwc2_hsotg_vbus_session(struct usb_gadget *gadget, int is_active)
{
	struct dwc2_hsotg *hsotg = to_hsotg(gadget);
	unsigned long flags;

	dev_dbg(hsotg->dev, "%s: is_active: %d\n", __func__, is_active);
	spin_lock_irqsave(&hsotg->lock, flags);

	/*
	 * If controller is in partial power down state, it must exit from
	 * that state before being initialized / de-initialized
	 */
	if (hsotg->lx_state == DWC2_L2 && hsotg->in_ppd)
		/*
		 * No need to check the return value as
		 * registers are not being restored.
		 */
		dwc2_exit_partial_power_down(hsotg, 0, false);

	if (is_active) {
		hsotg->op_state = OTG_STATE_B_PERIPHERAL;

		dwc2_hsotg_core_init_disconnected(hsotg, false);
		if (hsotg->enabled) {
			/* Enable ACG feature in device mode,if supported */
			dwc2_enable_acg(hsotg);
			dwc2_hsotg_core_connect(hsotg);
		}
	} else {
		dwc2_hsotg_core_disconnect(hsotg);
		dwc2_hsotg_disconnect(hsotg);
	}

	spin_unlock_irqrestore(&hsotg->lock, flags);
	return 0;
}

/**
 * dwc2_hsotg_vbus_draw - report bMaxPower field
 * @gadget: The usb gadget state
 * @mA: Amount of current
 *
 * Report how much power the device may consume to the phy.
 */
static int dwc2_hsotg_vbus_draw(struct usb_gadget *gadget, unsigned int mA)
{
	struct dwc2_hsotg *hsotg = to_hsotg(gadget);

	if (IS_ERR_OR_NULL(hsotg->uphy))
		return -ENOTSUPP;
	return usb_phy_set_power(hsotg->uphy, mA);
}

static void dwc2_gadget_set_speed(struct usb_gadget *g, enum usb_device_speed speed)
{
	struct dwc2_hsotg *hsotg = to_hsotg(g);
	unsigned long		flags;

	spin_lock_irqsave(&hsotg->lock, flags);
	switch (speed) {
	case USB_SPEED_HIGH:
		hsotg->params.speed = DWC2_SPEED_PARAM_HIGH;
		break;
	case USB_SPEED_FULL:
		hsotg->params.speed = DWC2_SPEED_PARAM_FULL;
		break;
	case USB_SPEED_LOW:
		hsotg->params.speed = DWC2_SPEED_PARAM_LOW;
		break;
	default:
		dev_err(hsotg->dev, "invalid speed (%d)\n", speed);
	}
	spin_unlock_irqrestore(&hsotg->lock, flags);
}

static const struct usb_gadget_ops dwc2_hsotg_gadget_ops = {
	.get_frame	= dwc2_hsotg_gadget_getframe,
	.set_selfpowered	= dwc2_hsotg_set_selfpowered,
	.udc_start		= dwc2_hsotg_udc_start,
	.udc_stop		= dwc2_hsotg_udc_stop,
	.pullup                 = dwc2_hsotg_pullup,
	.udc_set_speed		= dwc2_gadget_set_speed,
	.vbus_session		= dwc2_hsotg_vbus_session,
	.vbus_draw		= dwc2_hsotg_vbus_draw,
};

/**
 * dwc2_hsotg_initep - initialise a single endpoint
 * @hsotg: The device state.
 * @hs_ep: The endpoint to be initialised.
 * @epnum: The endpoint number
 * @dir_in: True if direction is in.
 *
 * Initialise the given endpoint (as part of the probe and device state
 * creation) to give to the gadget driver. Setup the endpoint name, any
 * direction information and other state that may be required.
 */
static void dwc2_hsotg_initep(struct dwc2_hsotg *hsotg,
			      struct dwc2_hsotg_ep *hs_ep,
				       int epnum,
				       bool dir_in)
{
	char *dir;

	if (epnum == 0)
		dir = "";
	else if (dir_in)
		dir = "in";
	else
		dir = "out";

	hs_ep->dir_in = dir_in;
	hs_ep->index = epnum;

	snprintf(hs_ep->name, sizeof(hs_ep->name), "ep%d%s", epnum, dir);

	INIT_LIST_HEAD(&hs_ep->queue);
	INIT_LIST_HEAD(&hs_ep->ep.ep_list);

	/* add to the list of endpoints known by the gadget driver */
	if (epnum)
		list_add_tail(&hs_ep->ep.ep_list, &hsotg->gadget.ep_list);

	hs_ep->parent = hsotg;
	hs_ep->ep.name = hs_ep->name;

	if (hsotg->params.speed == DWC2_SPEED_PARAM_LOW)
		usb_ep_set_maxpacket_limit(&hs_ep->ep, 8);
	else
		usb_ep_set_maxpacket_limit(&hs_ep->ep,
					   epnum ? 1024 : EP0_MPS_LIMIT);
	hs_ep->ep.ops = &dwc2_hsotg_ep_ops;

	if (epnum == 0) {
		hs_ep->ep.caps.type_control = true;
	} else {
		if (hsotg->params.speed != DWC2_SPEED_PARAM_LOW) {
			hs_ep->ep.caps.type_iso = true;
			hs_ep->ep.caps.type_bulk = true;
		}
		hs_ep->ep.caps.type_int = true;
	}

	if (dir_in)
		hs_ep->ep.caps.dir_in = true;
	else
		hs_ep->ep.caps.dir_out = true;

	/*
	 * if we're using dma, we need to set the next-endpoint pointer
	 * to be something valid.
	 */

	if (using_dma(hsotg)) {
		u32 next = DXEPCTL_NEXTEP((epnum + 1) % 15);

		if (dir_in)
			dwc2_writel(hsotg, next, DIEPCTL(epnum));
		else
			dwc2_writel(hsotg, next, DOEPCTL(epnum));
	}
}

/**
 * dwc2_hsotg_hw_cfg - read HW configuration registers
 * @hsotg: Programming view of the DWC_otg controller
 *
 * Read the USB core HW configuration registers
 */
static int dwc2_hsotg_hw_cfg(struct dwc2_hsotg *hsotg)
{
	u32 cfg;
	u32 ep_type;
	u32 i;

	/* check hardware configuration */

	hsotg->num_of_eps = hsotg->hw_params.num_dev_ep;

	/* Add ep0 */
	hsotg->num_of_eps++;

	hsotg->eps_in[0] = devm_kzalloc(hsotg->dev,
					sizeof(struct dwc2_hsotg_ep),
					GFP_KERNEL);
	if (!hsotg->eps_in[0])
		return -ENOMEM;
	/* Same dwc2_hsotg_ep is used in both directions for ep0 */
	hsotg->eps_out[0] = hsotg->eps_in[0];

	cfg = hsotg->hw_params.dev_ep_dirs;
	for (i = 1, cfg >>= 2; i < hsotg->num_of_eps; i++, cfg >>= 2) {
		ep_type = cfg & 3;
		/* Direction in or both */
		if (!(ep_type & 2)) {
			hsotg->eps_in[i] = devm_kzalloc(hsotg->dev,
				sizeof(struct dwc2_hsotg_ep), GFP_KERNEL);
			if (!hsotg->eps_in[i])
				return -ENOMEM;
		}
		/* Direction out or both */
		if (!(ep_type & 1)) {
			hsotg->eps_out[i] = devm_kzalloc(hsotg->dev,
				sizeof(struct dwc2_hsotg_ep), GFP_KERNEL);
			if (!hsotg->eps_out[i])
				return -ENOMEM;
		}
	}

	hsotg->fifo_mem = hsotg->hw_params.total_fifo_size;
	hsotg->dedicated_fifos = hsotg->hw_params.en_multiple_tx_fifo;

	dev_info(hsotg->dev, "EPs: %d, %s fifos, %d entries in SPRAM\n",
		 hsotg->num_of_eps,
		 hsotg->dedicated_fifos ? "dedicated" : "shared",
		 hsotg->fifo_mem);
	return 0;
}

/**
 * dwc2_hsotg_dump - dump state of the udc
 * @hsotg: Programming view of the DWC_otg controller
 *
 */
static void dwc2_hsotg_dump(struct dwc2_hsotg *hsotg)
{
#ifdef DEBUG
	struct device *dev = hsotg->dev;
	u32 val;
	int idx;

	dev_info(dev, "DCFG=0x%08x, DCTL=0x%08x, DIEPMSK=%08x\n",
		 dwc2_readl(hsotg, DCFG), dwc2_readl(hsotg, DCTL),
		 dwc2_readl(hsotg, DIEPMSK));

	dev_info(dev, "GAHBCFG=0x%08x, GHWCFG1=0x%08x\n",
		 dwc2_readl(hsotg, GAHBCFG), dwc2_readl(hsotg, GHWCFG1));

	dev_info(dev, "GRXFSIZ=0x%08x, GNPTXFSIZ=0x%08x\n",
		 dwc2_readl(hsotg, GRXFSIZ), dwc2_readl(hsotg, GNPTXFSIZ));

	/* show periodic fifo settings */

	for (idx = 1; idx < hsotg->num_of_eps; idx++) {
		val = dwc2_readl(hsotg, DPTXFSIZN(idx));
		dev_info(dev, "DPTx[%d] FSize=%d, StAddr=0x%08x\n", idx,
			 val >> FIFOSIZE_DEPTH_SHIFT,
			 val & FIFOSIZE_STARTADDR_MASK);
	}

	for (idx = 0; idx < hsotg->num_of_eps; idx++) {
		dev_info(dev,
			 "ep%d-in: EPCTL=0x%08x, SIZ=0x%08x, DMA=0x%08x\n", idx,
			 dwc2_readl(hsotg, DIEPCTL(idx)),
			 dwc2_readl(hsotg, DIEPTSIZ(idx)),
			 dwc2_readl(hsotg, DIEPDMA(idx)));

		val = dwc2_readl(hsotg, DOEPCTL(idx));
		dev_info(dev,
			 "ep%d-out: EPCTL=0x%08x, SIZ=0x%08x, DMA=0x%08x\n",
			 idx, dwc2_readl(hsotg, DOEPCTL(idx)),
			 dwc2_readl(hsotg, DOEPTSIZ(idx)),
			 dwc2_readl(hsotg, DOEPDMA(idx)));
	}

	dev_info(dev, "DVBUSDIS=0x%08x, DVBUSPULSE=%08x\n",
		 dwc2_readl(hsotg, DVBUSDIS), dwc2_readl(hsotg, DVBUSPULSE));
#endif
}

/**
 * dwc2_gadget_init - init function for gadget
 * @hsotg: Programming view of the DWC_otg controller
 *
 */
int dwc2_gadget_init(struct dwc2_hsotg *hsotg)
{
	struct device *dev = hsotg->dev;
	int epnum;
	int ret;

	/* Dump fifo information */
	dev_dbg(dev, "NonPeriodic TXFIFO size: %d\n",
		hsotg->params.g_np_tx_fifo_size);
	dev_dbg(dev, "RXFIFO size: %d\n", hsotg->params.g_rx_fifo_size);

	hsotg->gadget.max_speed = USB_SPEED_HIGH;
	hsotg->gadget.ops = &dwc2_hsotg_gadget_ops;
	hsotg->gadget.name = dev_name(dev);
	hsotg->remote_wakeup_allowed = 0;

	if (hsotg->params.lpm)
		hsotg->gadget.lpm_capable = true;

	if (hsotg->dr_mode == USB_DR_MODE_OTG)
		hsotg->gadget.is_otg = 1;
	else if (hsotg->dr_mode == USB_DR_MODE_PERIPHERAL)
		hsotg->op_state = OTG_STATE_B_PERIPHERAL;

	ret = dwc2_hsotg_hw_cfg(hsotg);
	if (ret) {
		dev_err(hsotg->dev, "Hardware configuration failed: %d\n", ret);
		return ret;
	}

	hsotg->ctrl_buff = devm_kzalloc(hsotg->dev,
			DWC2_CTRL_BUFF_SIZE, GFP_KERNEL);
	if (!hsotg->ctrl_buff)
		return -ENOMEM;

	hsotg->ep0_buff = devm_kzalloc(hsotg->dev,
			DWC2_CTRL_BUFF_SIZE, GFP_KERNEL);
	if (!hsotg->ep0_buff)
		return -ENOMEM;

	if (using_desc_dma(hsotg)) {
		ret = dwc2_gadget_alloc_ctrl_desc_chains(hsotg);
		if (ret < 0)
			return ret;
	}

	ret = devm_request_irq(hsotg->dev, hsotg->irq, dwc2_hsotg_irq,
			       IRQF_SHARED, dev_name(hsotg->dev), hsotg);
	if (ret < 0) {
		dev_err(dev, "cannot claim IRQ for gadget\n");
		return ret;
	}

	/* hsotg->num_of_eps holds number of EPs other than ep0 */

	if (hsotg->num_of_eps == 0) {
		dev_err(dev, "wrong number of EPs (zero)\n");
		return -EINVAL;
	}

	/* setup endpoint information */

	INIT_LIST_HEAD(&hsotg->gadget.ep_list);
	hsotg->gadget.ep0 = &hsotg->eps_out[0]->ep;

	/* allocate EP0 request */

	hsotg->ctrl_req = dwc2_hsotg_ep_alloc_request(&hsotg->eps_out[0]->ep,
						     GFP_KERNEL);
	if (!hsotg->ctrl_req) {
		dev_err(dev, "failed to allocate ctrl req\n");
		return -ENOMEM;
	}

	/* initialise the endpoints now the core has been initialised */
	for (epnum = 0; epnum < hsotg->num_of_eps; epnum++) {
		if (hsotg->eps_in[epnum])
			dwc2_hsotg_initep(hsotg, hsotg->eps_in[epnum],
					  epnum, 1);
		if (hsotg->eps_out[epnum])
			dwc2_hsotg_initep(hsotg, hsotg->eps_out[epnum],
					  epnum, 0);
	}

	dwc2_hsotg_dump(hsotg);

	return 0;
}

/**
 * dwc2_hsotg_remove - remove function for hsotg driver
 * @hsotg: Programming view of the DWC_otg controller
 *
 */
int dwc2_hsotg_remove(struct dwc2_hsotg *hsotg)
{
	usb_del_gadget_udc(&hsotg->gadget);
	dwc2_hsotg_ep_free_request(&hsotg->eps_out[0]->ep, hsotg->ctrl_req);

	return 0;
}

int dwc2_hsotg_suspend(struct dwc2_hsotg *hsotg)
{
	unsigned long flags;

	if (hsotg->lx_state != DWC2_L0)
		return 0;

	if (hsotg->driver) {
		int ep;

		dev_info(hsotg->dev, "suspending usb gadget %s\n",
			 hsotg->driver->driver.name);

		spin_lock_irqsave(&hsotg->lock, flags);
		if (hsotg->enabled)
			dwc2_hsotg_core_disconnect(hsotg);
		dwc2_hsotg_disconnect(hsotg);
		hsotg->gadget.speed = USB_SPEED_UNKNOWN;
		spin_unlock_irqrestore(&hsotg->lock, flags);

		for (ep = 0; ep < hsotg->num_of_eps; ep++) {
			if (hsotg->eps_in[ep])
				dwc2_hsotg_ep_disable_lock(&hsotg->eps_in[ep]->ep);
			if (hsotg->eps_out[ep])
				dwc2_hsotg_ep_disable_lock(&hsotg->eps_out[ep]->ep);
		}
	}

	return 0;
}

int dwc2_hsotg_resume(struct dwc2_hsotg *hsotg)
{
	unsigned long flags;

	if (hsotg->lx_state == DWC2_L2)
		return 0;

	if (hsotg->driver) {
		dev_info(hsotg->dev, "resuming usb gadget %s\n",
			 hsotg->driver->driver.name);

		spin_lock_irqsave(&hsotg->lock, flags);
		dwc2_hsotg_core_init_disconnected(hsotg, false);
		if (hsotg->enabled) {
			/* Enable ACG feature in device mode,if supported */
			dwc2_enable_acg(hsotg);
			dwc2_hsotg_core_connect(hsotg);
		}
		spin_unlock_irqrestore(&hsotg->lock, flags);
	}

	return 0;
}

/**
 * dwc2_backup_device_registers() - Backup controller device registers.
 * When suspending usb bus, registers needs to be backuped
 * if controller power is disabled once suspended.
 *
 * @hsotg: Programming view of the DWC_otg controller
 */
int dwc2_backup_device_registers(struct dwc2_hsotg *hsotg)
{
	struct dwc2_dregs_backup *dr;
	int i;

	dev_dbg(hsotg->dev, "%s\n", __func__);

	/* Backup dev regs */
	dr = &hsotg->dr_backup;

	dr->dcfg = dwc2_readl(hsotg, DCFG);
	dr->dctl = dwc2_readl(hsotg, DCTL);
	dr->daintmsk = dwc2_readl(hsotg, DAINTMSK);
	dr->diepmsk = dwc2_readl(hsotg, DIEPMSK);
	dr->doepmsk = dwc2_readl(hsotg, DOEPMSK);

	for (i = 0; i < hsotg->num_of_eps; i++) {
		/* Backup IN EPs */
		dr->diepctl[i] = dwc2_readl(hsotg, DIEPCTL(i));

		/* Ensure DATA PID is correctly configured */
		if (dr->diepctl[i] & DXEPCTL_DPID)
			dr->diepctl[i] |= DXEPCTL_SETD1PID;
		else
			dr->diepctl[i] |= DXEPCTL_SETD0PID;

		dr->dieptsiz[i] = dwc2_readl(hsotg, DIEPTSIZ(i));
		dr->diepdma[i] = dwc2_readl(hsotg, DIEPDMA(i));

		/* Backup OUT EPs */
		dr->doepctl[i] = dwc2_readl(hsotg, DOEPCTL(i));

		/* Ensure DATA PID is correctly configured */
		if (dr->doepctl[i] & DXEPCTL_DPID)
			dr->doepctl[i] |= DXEPCTL_SETD1PID;
		else
			dr->doepctl[i] |= DXEPCTL_SETD0PID;

		dr->doeptsiz[i] = dwc2_readl(hsotg, DOEPTSIZ(i));
		dr->doepdma[i] = dwc2_readl(hsotg, DOEPDMA(i));
		dr->dtxfsiz[i] = dwc2_readl(hsotg, DPTXFSIZN(i));
	}
	dr->valid = true;
	return 0;
}

/**
 * dwc2_restore_device_registers() - Restore controller device registers.
 * When resuming usb bus, device registers needs to be restored
 * if controller power were disabled.
 *
 * @hsotg: Programming view of the DWC_otg controller
 * @remote_wakeup: Indicates whether resume is initiated by Device or Host.
 *
 * Return: 0 if successful, negative error code otherwise
 */
int dwc2_restore_device_registers(struct dwc2_hsotg *hsotg, int remote_wakeup)
{
	struct dwc2_dregs_backup *dr;
	int i;

	dev_dbg(hsotg->dev, "%s\n", __func__);

	/* Restore dev regs */
	dr = &hsotg->dr_backup;
	if (!dr->valid) {
		dev_err(hsotg->dev, "%s: no device registers to restore\n",
			__func__);
		return -EINVAL;
	}
	dr->valid = false;

	if (!remote_wakeup)
		dwc2_writel(hsotg, dr->dctl, DCTL);

	dwc2_writel(hsotg, dr->daintmsk, DAINTMSK);
	dwc2_writel(hsotg, dr->diepmsk, DIEPMSK);
	dwc2_writel(hsotg, dr->doepmsk, DOEPMSK);

	for (i = 0; i < hsotg->num_of_eps; i++) {
		/* Restore IN EPs */
		dwc2_writel(hsotg, dr->dieptsiz[i], DIEPTSIZ(i));
		dwc2_writel(hsotg, dr->diepdma[i], DIEPDMA(i));
		dwc2_writel(hsotg, dr->doeptsiz[i], DOEPTSIZ(i));
		/** WA for enabled EPx's IN in DDMA mode. On entering to
		 * hibernation wrong value read and saved from DIEPDMAx,
		 * as result BNA interrupt asserted on hibernation exit
		 * by restoring from saved area.
		 */
		if (hsotg->params.g_dma_desc &&
		    (dr->diepctl[i] & DXEPCTL_EPENA))
			dr->diepdma[i] = hsotg->eps_in[i]->desc_list_dma;
		dwc2_writel(hsotg, dr->dtxfsiz[i], DPTXFSIZN(i));
		dwc2_writel(hsotg, dr->diepctl[i], DIEPCTL(i));
		/* Restore OUT EPs */
		dwc2_writel(hsotg, dr->doeptsiz[i], DOEPTSIZ(i));
		/* WA for enabled EPx's OUT in DDMA mode. On entering to
		 * hibernation wrong value read and saved from DOEPDMAx,
		 * as result BNA interrupt asserted on hibernation exit
		 * by restoring from saved area.
		 */
		if (hsotg->params.g_dma_desc &&
		    (dr->doepctl[i] & DXEPCTL_EPENA))
			dr->doepdma[i] = hsotg->eps_out[i]->desc_list_dma;
		dwc2_writel(hsotg, dr->doepdma[i], DOEPDMA(i));
		dwc2_writel(hsotg, dr->doepctl[i], DOEPCTL(i));
	}

	return 0;
}

/**
 * dwc2_gadget_init_lpm - Configure the core to support LPM in device mode
 *
 * @hsotg: Programming view of DWC_otg controller
 *
 */
void dwc2_gadget_init_lpm(struct dwc2_hsotg *hsotg)
{
	u32 val;

	if (!hsotg->params.lpm)
		return;

	val = GLPMCFG_LPMCAP | GLPMCFG_APPL1RES;
	val |= hsotg->params.hird_threshold_en ? GLPMCFG_HIRD_THRES_EN : 0;
	val |= hsotg->params.lpm_clock_gating ? GLPMCFG_ENBLSLPM : 0;
	val |= hsotg->params.hird_threshold << GLPMCFG_HIRD_THRES_SHIFT;
	val |= hsotg->params.besl ? GLPMCFG_ENBESL : 0;
	val |= GLPMCFG_LPM_REJECT_CTRL_CONTROL;
	val |= GLPMCFG_LPM_ACCEPT_CTRL_ISOC;
	dwc2_writel(hsotg, val, GLPMCFG);
	dev_dbg(hsotg->dev, "GLPMCFG=0x%08x\n", dwc2_readl(hsotg, GLPMCFG));

	/* Unmask WKUP_ALERT Interrupt */
	if (hsotg->params.service_interval)
		dwc2_set_bit(hsotg, GINTMSK2, GINTMSK2_WKUP_ALERT_INT_MSK);
}

/**
 * dwc2_gadget_program_ref_clk - Program GREFCLK register in device mode
 *
 * @hsotg: Programming view of DWC_otg controller
 *
 */
void dwc2_gadget_program_ref_clk(struct dwc2_hsotg *hsotg)
{
	u32 val = 0;

	val |= GREFCLK_REF_CLK_MODE;
	val |= hsotg->params.ref_clk_per << GREFCLK_REFCLKPER_SHIFT;
	val |= hsotg->params.sof_cnt_wkup_alert <<
	       GREFCLK_SOF_CNT_WKUP_ALERT_SHIFT;

	dwc2_writel(hsotg, val, GREFCLK);
	dev_dbg(hsotg->dev, "GREFCLK=0x%08x\n", dwc2_readl(hsotg, GREFCLK));
}

/**
 * dwc2_gadget_enter_hibernation() - Put controller in Hibernation.
 *
 * @hsotg: Programming view of the DWC_otg controller
 *
 * Return non-zero if failed to enter to hibernation.
 */
int dwc2_gadget_enter_hibernation(struct dwc2_hsotg *hsotg)
{
	u32 gpwrdn;
	int ret = 0;

	/* Change to L2(suspend) state */
	hsotg->lx_state = DWC2_L2;
	dev_dbg(hsotg->dev, "Start of hibernation completed\n");
	ret = dwc2_backup_global_registers(hsotg);
	if (ret) {
		dev_err(hsotg->dev, "%s: failed to backup global registers\n",
			__func__);
		return ret;
	}
	ret = dwc2_backup_device_registers(hsotg);
	if (ret) {
		dev_err(hsotg->dev, "%s: failed to backup device registers\n",
			__func__);
		return ret;
	}

	gpwrdn = GPWRDN_PWRDNRSTN;
	gpwrdn |= GPWRDN_PMUACTV;
	dwc2_writel(hsotg, gpwrdn, GPWRDN);
	udelay(10);

	/* Set flag to indicate that we are in hibernation */
	hsotg->hibernated = 1;

	/* Enable interrupts from wake up logic */
	gpwrdn = dwc2_readl(hsotg, GPWRDN);
	gpwrdn |= GPWRDN_PMUINTSEL;
	dwc2_writel(hsotg, gpwrdn, GPWRDN);
	udelay(10);

	/* Unmask device mode interrupts in GPWRDN */
	gpwrdn = dwc2_readl(hsotg, GPWRDN);
	gpwrdn |= GPWRDN_RST_DET_MSK;
	gpwrdn |= GPWRDN_LNSTSCHG_MSK;
	gpwrdn |= GPWRDN_STS_CHGINT_MSK;
	dwc2_writel(hsotg, gpwrdn, GPWRDN);
	udelay(10);

	/* Enable Power Down Clamp */
	gpwrdn = dwc2_readl(hsotg, GPWRDN);
	gpwrdn |= GPWRDN_PWRDNCLMP;
	dwc2_writel(hsotg, gpwrdn, GPWRDN);
	udelay(10);

	/* Switch off VDD */
	gpwrdn = dwc2_readl(hsotg, GPWRDN);
	gpwrdn |= GPWRDN_PWRDNSWTCH;
	dwc2_writel(hsotg, gpwrdn, GPWRDN);
	udelay(10);

	/* Save gpwrdn register for further usage if stschng interrupt */
	hsotg->gr_backup.gpwrdn = dwc2_readl(hsotg, GPWRDN);
	dev_dbg(hsotg->dev, "Hibernation completed\n");

	return ret;
}

/**
 * dwc2_gadget_exit_hibernation()
 * This function is for exiting from Device mode hibernation by host initiated
 * resume/reset and device initiated remote-wakeup.
 *
 * @hsotg: Programming view of the DWC_otg controller
 * @rem_wakeup: indicates whether resume is initiated by Device or Host.
 * @reset: indicates whether resume is initiated by Reset.
 *
 * Return non-zero if failed to exit from hibernation.
 */
int dwc2_gadget_exit_hibernation(struct dwc2_hsotg *hsotg,
				 int rem_wakeup, int reset)
{
	u32 pcgcctl;
	u32 gpwrdn;
	u32 dctl;
	int ret = 0;
	struct dwc2_gregs_backup *gr;
	struct dwc2_dregs_backup *dr;

	gr = &hsotg->gr_backup;
	dr = &hsotg->dr_backup;

	if (!hsotg->hibernated) {
		dev_dbg(hsotg->dev, "Already exited from Hibernation\n");
		return 1;
	}
	dev_dbg(hsotg->dev,
		"%s: called with rem_wakeup = %d reset = %d\n",
		__func__, rem_wakeup, reset);

	dwc2_hib_restore_common(hsotg, rem_wakeup, 0);

	if (!reset) {
		/* Clear all pending interupts */
		dwc2_writel(hsotg, 0xffffffff, GINTSTS);
	}

	/* De-assert Restore */
	gpwrdn = dwc2_readl(hsotg, GPWRDN);
	gpwrdn &= ~GPWRDN_RESTORE;
	dwc2_writel(hsotg, gpwrdn, GPWRDN);
	udelay(10);

	if (!rem_wakeup) {
		pcgcctl = dwc2_readl(hsotg, PCGCTL);
		pcgcctl &= ~PCGCTL_RSTPDWNMODULE;
		dwc2_writel(hsotg, pcgcctl, PCGCTL);
	}

	/* Restore GUSBCFG, DCFG and DCTL */
	dwc2_writel(hsotg, gr->gusbcfg, GUSBCFG);
	dwc2_writel(hsotg, dr->dcfg, DCFG);
	dwc2_writel(hsotg, dr->dctl, DCTL);

	/* On USB Reset, reset device address to zero */
	if (reset)
		dwc2_clear_bit(hsotg, DCFG, DCFG_DEVADDR_MASK);

	/* De-assert Wakeup Logic */
	gpwrdn = dwc2_readl(hsotg, GPWRDN);
	gpwrdn &= ~GPWRDN_PMUACTV;
	dwc2_writel(hsotg, gpwrdn, GPWRDN);

	if (rem_wakeup) {
		udelay(10);
		/* Start Remote Wakeup Signaling */
		dwc2_writel(hsotg, dr->dctl | DCTL_RMTWKUPSIG, DCTL);
	} else {
		udelay(50);
		/* Set Device programming done bit */
		dctl = dwc2_readl(hsotg, DCTL);
		dctl |= DCTL_PWRONPRGDONE;
		dwc2_writel(hsotg, dctl, DCTL);
	}
	/* Wait for interrupts which must be cleared */
	mdelay(2);
	/* Clear all pending interupts */
	dwc2_writel(hsotg, 0xffffffff, GINTSTS);

	/* Restore global registers */
	ret = dwc2_restore_global_registers(hsotg);
	if (ret) {
		dev_err(hsotg->dev, "%s: failed to restore registers\n",
			__func__);
		return ret;
	}

	/* Restore device registers */
	ret = dwc2_restore_device_registers(hsotg, rem_wakeup);
	if (ret) {
		dev_err(hsotg->dev, "%s: failed to restore device registers\n",
			__func__);
		return ret;
	}

	if (rem_wakeup) {
		mdelay(10);
		dctl = dwc2_readl(hsotg, DCTL);
		dctl &= ~DCTL_RMTWKUPSIG;
		dwc2_writel(hsotg, dctl, DCTL);
	}

	hsotg->hibernated = 0;
	hsotg->lx_state = DWC2_L0;
	dev_dbg(hsotg->dev, "Hibernation recovery completes here\n");

	return ret;
}

/**
 * dwc2_gadget_enter_partial_power_down() - Put controller in partial
 * power down.
 *
 * @hsotg: Programming view of the DWC_otg controller
 *
 * Return: non-zero if failed to enter device partial power down.
 *
 * This function is for entering device mode partial power down.
 */
int dwc2_gadget_enter_partial_power_down(struct dwc2_hsotg *hsotg)
{
	u32 pcgcctl;
	int ret = 0;

	dev_dbg(hsotg->dev, "Entering device partial power down started.\n");

	/* Backup all registers */
	ret = dwc2_backup_global_registers(hsotg);
	if (ret) {
		dev_err(hsotg->dev, "%s: failed to backup global registers\n",
			__func__);
		return ret;
	}

	ret = dwc2_backup_device_registers(hsotg);
	if (ret) {
		dev_err(hsotg->dev, "%s: failed to backup device registers\n",
			__func__);
		return ret;
	}

	/*
	 * Clear any pending interrupts since dwc2 will not be able to
	 * clear them after entering partial_power_down.
	 */
	dwc2_writel(hsotg, 0xffffffff, GINTSTS);

	/* Put the controller in low power state */
	pcgcctl = dwc2_readl(hsotg, PCGCTL);

	pcgcctl |= PCGCTL_PWRCLMP;
	dwc2_writel(hsotg, pcgcctl, PCGCTL);
	udelay(5);

	pcgcctl |= PCGCTL_RSTPDWNMODULE;
	dwc2_writel(hsotg, pcgcctl, PCGCTL);
	udelay(5);

	pcgcctl |= PCGCTL_STOPPCLK;
	dwc2_writel(hsotg, pcgcctl, PCGCTL);

	/* Set in_ppd flag to 1 as here core enters suspend. */
	hsotg->in_ppd = 1;
	hsotg->lx_state = DWC2_L2;

	dev_dbg(hsotg->dev, "Entering device partial power down completed.\n");

	return ret;
}

/*
 * dwc2_gadget_exit_partial_power_down() - Exit controller from device partial
 * power down.
 *
 * @hsotg: Programming view of the DWC_otg controller
 * @restore: indicates whether need to restore the registers or not.
 *
 * Return: non-zero if failed to exit device partial power down.
 *
 * This function is for exiting from device mode partial power down.
 */
int dwc2_gadget_exit_partial_power_down(struct dwc2_hsotg *hsotg,
					bool restore)
{
	u32 pcgcctl;
	u32 dctl;
	struct dwc2_dregs_backup *dr;
	int ret = 0;

	dr = &hsotg->dr_backup;

	dev_dbg(hsotg->dev, "Exiting device partial Power Down started.\n");

	pcgcctl = dwc2_readl(hsotg, PCGCTL);
	pcgcctl &= ~PCGCTL_STOPPCLK;
	dwc2_writel(hsotg, pcgcctl, PCGCTL);

	pcgcctl = dwc2_readl(hsotg, PCGCTL);
	pcgcctl &= ~PCGCTL_PWRCLMP;
	dwc2_writel(hsotg, pcgcctl, PCGCTL);

	pcgcctl = dwc2_readl(hsotg, PCGCTL);
	pcgcctl &= ~PCGCTL_RSTPDWNMODULE;
	dwc2_writel(hsotg, pcgcctl, PCGCTL);

	udelay(100);
	if (restore) {
		ret = dwc2_restore_global_registers(hsotg);
		if (ret) {
			dev_err(hsotg->dev, "%s: failed to restore registers\n",
				__func__);
			return ret;
		}
		/* Restore DCFG */
		dwc2_writel(hsotg, dr->dcfg, DCFG);

		ret = dwc2_restore_device_registers(hsotg, 0);
		if (ret) {
			dev_err(hsotg->dev, "%s: failed to restore device registers\n",
				__func__);
			return ret;
		}
	}

	/* Set the Power-On Programming done bit */
	dctl = dwc2_readl(hsotg, DCTL);
	dctl |= DCTL_PWRONPRGDONE;
	dwc2_writel(hsotg, dctl, DCTL);

	/* Set in_ppd flag to 0 as here core exits from suspend. */
	hsotg->in_ppd = 0;
	hsotg->lx_state = DWC2_L0;

	dev_dbg(hsotg->dev, "Exiting device partial Power Down completed.\n");
	return ret;
}

/**
 * dwc2_gadget_enter_clock_gating() - Put controller in clock gating.
 *
 * @hsotg: Programming view of the DWC_otg controller
 *
 * Return: non-zero if failed to enter device partial power down.
 *
 * This function is for entering device mode clock gating.
 */
void dwc2_gadget_enter_clock_gating(struct dwc2_hsotg *hsotg)
{
	u32 pcgctl;

	dev_dbg(hsotg->dev, "Entering device clock gating.\n");

	/* Set the Phy Clock bit as suspend is received. */
	pcgctl = dwc2_readl(hsotg, PCGCTL);
	pcgctl |= PCGCTL_STOPPCLK;
	dwc2_writel(hsotg, pcgctl, PCGCTL);
	udelay(5);

	/* Set the Gate hclk as suspend is received. */
	pcgctl = dwc2_readl(hsotg, PCGCTL);
	pcgctl |= PCGCTL_GATEHCLK;
	dwc2_writel(hsotg, pcgctl, PCGCTL);
	udelay(5);

	hsotg->lx_state = DWC2_L2;
	hsotg->bus_suspended = true;
}

/*
 * dwc2_gadget_exit_clock_gating() - Exit controller from device clock gating.
 *
 * @hsotg: Programming view of the DWC_otg controller
 * @rem_wakeup: indicates whether remote wake up is enabled.
 *
 * This function is for exiting from device mode clock gating.
 */
void dwc2_gadget_exit_clock_gating(struct dwc2_hsotg *hsotg, int rem_wakeup)
{
	u32 pcgctl;
	u32 dctl;

	dev_dbg(hsotg->dev, "Exiting device clock gating.\n");

	/* Clear the Gate hclk. */
	pcgctl = dwc2_readl(hsotg, PCGCTL);
	pcgctl &= ~PCGCTL_GATEHCLK;
	dwc2_writel(hsotg, pcgctl, PCGCTL);
	udelay(5);

	/* Phy Clock bit. */
	pcgctl = dwc2_readl(hsotg, PCGCTL);
	pcgctl &= ~PCGCTL_STOPPCLK;
	dwc2_writel(hsotg, pcgctl, PCGCTL);
	udelay(5);

	if (rem_wakeup) {
		/* Set Remote Wakeup Signaling */
		dctl = dwc2_readl(hsotg, DCTL);
		dctl |= DCTL_RMTWKUPSIG;
		dwc2_writel(hsotg, dctl, DCTL);
	}

	/* Change to L0 state */
	call_gadget(hsotg, resume);
	hsotg->lx_state = DWC2_L0;
	hsotg->bus_suspended = false;
}<|MERGE_RESOLUTION|>--- conflicted
+++ resolved
@@ -2909,21 +2909,12 @@
 			dwc2_writel(hsotg, ctrl, DOEPCTL(ep->index));
 		}
 	}
-<<<<<<< HEAD
 
 	while (dwc2_gadget_target_frame_elapsed(ep)) {
 		hs_req = get_ep_head(ep);
 		if (hs_req)
 			dwc2_hsotg_complete_request(hsotg, ep, hs_req, -ENODATA);
 
-=======
-
-	while (dwc2_gadget_target_frame_elapsed(ep)) {
-		hs_req = get_ep_head(ep);
-		if (hs_req)
-			dwc2_hsotg_complete_request(hsotg, ep, hs_req, -ENODATA);
-
->>>>>>> 3b17187f
 		dwc2_gadget_incr_frame_num(ep);
 		/* Update current frame number value. */
 		hsotg->frame_number = dwc2_hsotg_read_frameno(hsotg);
