/*
 * Copyright 2012-2015 Freescale Semiconductor, Inc.
 * Copyright (C) 2012 Marek Vasut <marex@denx.de>
 * on behalf of DENX Software Engineering GmbH
 *
 * The code contained herein is licensed under the GNU General Public
 * License. You may obtain a copy of the GNU General Public License
 * Version 2 or later at the following locations:
 *
 * http://www.opensource.org/licenses/gpl-license.html
 * http://www.gnu.org/copyleft/gpl.html
 */

#include <linux/module.h>
#include <linux/of_platform.h>
#include <linux/of_gpio.h>
#include <linux/platform_device.h>
#include <linux/pm_runtime.h>
#include <linux/dma-mapping.h>
#include <linux/usb/chipidea.h>
#include <linux/clk.h>
#include <linux/of_device.h>
#include <linux/regmap.h>
#include <linux/mfd/syscon.h>
#include <linux/power/imx6_usb_charger.h>
<<<<<<< HEAD
#include <linux/busfreq-imx6.h>
=======
#include <linux/busfreq-imx.h>
>>>>>>> e4b66791
#include <linux/regulator/consumer.h>

#include "ci.h"
#include "ci_hdrc_imx.h"

struct ci_hdrc_imx_platform_flag {
	unsigned int flags;
	bool runtime_pm;
	u32 ahbburst_config;
	u32 burst_length;
};

static const struct ci_hdrc_imx_platform_flag imx27_usb_data = {
};

static const struct ci_hdrc_imx_platform_flag imx28_usb_data = {
	.flags = CI_HDRC_IMX28_WRITE_FIX |
		CI_HDRC_IMX_EHCI_QUIRK |
		CI_HDRC_DISABLE_STREAMING,
};

static const struct ci_hdrc_imx_platform_flag imx6q_usb_data = {
	.flags = CI_HDRC_SUPPORTS_RUNTIME_PM |
		CI_HDRC_IMX_EHCI_QUIRK |
		CI_HDRC_DISABLE_STREAMING |
		CI_HDRC_OVERRIDE_AHB_BURST |
		CI_HDRC_OVERRIDE_BURST_LENGTH |
		CI_HDRC_IMX_VBUS_EARLY_ON,
	.ahbburst_config = 0, /*bit0 - bit2 at $BASE + 0x90 */
	.burst_length = 0x1010, /*bit0 - bit15 at $BASE + 0x160 */
};

static const struct ci_hdrc_imx_platform_flag imx6sl_usb_data = {
	.flags = CI_HDRC_SUPPORTS_RUNTIME_PM |
		CI_HDRC_IMX_EHCI_QUIRK |
		CI_HDRC_DISABLE_HOST_STREAMING |
		CI_HDRC_OVERRIDE_AHB_BURST |
		CI_HDRC_OVERRIDE_BURST_LENGTH |
		CI_HDRC_IMX_VBUS_EARLY_ON,
	.ahbburst_config = 0,
	.burst_length = 0x1010,
};

static const struct ci_hdrc_imx_platform_flag imx6sx_usb_data = {
	.flags = CI_HDRC_SUPPORTS_RUNTIME_PM |
		CI_HDRC_IMX_EHCI_QUIRK |
		CI_HDRC_DISABLE_HOST_STREAMING |
		CI_HDRC_OVERRIDE_AHB_BURST |
		CI_HDRC_OVERRIDE_BURST_LENGTH |
		CI_HDRC_IMX_VBUS_EARLY_ON,
	.ahbburst_config = 0,
	.burst_length = 0x1010,
};

<<<<<<< HEAD
=======
static const struct ci_hdrc_imx_platform_flag imx6ul_usb_data = {
	.flags = CI_HDRC_SUPPORTS_RUNTIME_PM |
		CI_HDRC_IMX_EHCI_QUIRK |
		CI_HDRC_OVERRIDE_AHB_BURST |
		CI_HDRC_OVERRIDE_BURST_LENGTH |
		CI_HDRC_IMX_VBUS_EARLY_ON,
	.ahbburst_config = 0,
	.burst_length = 0x1010,
};

>>>>>>> e4b66791
static const struct ci_hdrc_imx_platform_flag imx7d_usb_data = {
	.flags = CI_HDRC_SUPPORTS_RUNTIME_PM |
		CI_HDRC_OVERRIDE_AHB_BURST |
		CI_HDRC_OVERRIDE_BURST_LENGTH,
	.ahbburst_config = 0,
	.burst_length = 0x1010,
};

static const struct of_device_id ci_hdrc_imx_dt_ids[] = {
	{ .compatible = "fsl,imx28-usb", .data = &imx28_usb_data},
	{ .compatible = "fsl,imx27-usb", .data = &imx27_usb_data},
	{ .compatible = "fsl,imx6q-usb", .data = &imx6q_usb_data},
	{ .compatible = "fsl,imx6sl-usb", .data = &imx6sl_usb_data},
	{ .compatible = "fsl,imx6sx-usb", .data = &imx6sx_usb_data},
<<<<<<< HEAD
=======
	{ .compatible = "fsl,imx6ul-usb", .data = &imx6ul_usb_data},
>>>>>>> e4b66791
	{ .compatible = "fsl,imx7d-usb", .data = &imx7d_usb_data},
	{ /* sentinel */ }
};
MODULE_DEVICE_TABLE(of, ci_hdrc_imx_dt_ids);

struct ci_hdrc_imx_data {
	struct usb_phy *phy;
	struct platform_device *ci_pdev;
	struct clk *clk;
	struct imx_usbmisc_data *usbmisc_data;
	bool supports_runtime_pm;
	bool in_lpm;
	bool imx6_usb_charger_detection;
	struct usb_charger charger;
	struct regmap *anatop;
	struct pinctrl *pinctrl;
	struct pinctrl_state *pinctrl_hsic_active;
	struct regulator *hsic_pad_regulator;
	const struct ci_hdrc_imx_platform_flag *data;
};

static inline bool is_imx6q_con(struct ci_hdrc_imx_data *imx_data)
{
	return imx_data->data == &imx6q_usb_data;
}

static inline bool is_imx6sl_con(struct ci_hdrc_imx_data *imx_data)
{
	return imx_data->data == &imx6sl_usb_data;
}

static inline bool is_imx6sx_con(struct ci_hdrc_imx_data *imx_data)
{
	return imx_data->data == &imx6sx_usb_data;
}

static inline bool imx_has_hsic_con(struct ci_hdrc_imx_data *imx_data)
{
	return is_imx6q_con(imx_data) ||  is_imx6sl_con(imx_data)
		|| is_imx6sx_con(imx_data);
}

/* Common functions shared by usbmisc drivers */

static struct imx_usbmisc_data *usbmisc_get_init_data(struct device *dev)
{
	struct platform_device *misc_pdev;
	struct device_node *np = dev->of_node;
	struct of_phandle_args args;
	struct imx_usbmisc_data *data;
	int ret;

	/*
	 * In case the fsl,usbmisc property is not present this device doesn't
	 * need usbmisc. Return NULL (which is no error here)
	 */
	if (!of_get_property(np, "fsl,usbmisc", NULL))
		return NULL;

	data = devm_kzalloc(dev, sizeof(*data), GFP_KERNEL);
	if (!data)
		return ERR_PTR(-ENOMEM);

	ret = of_parse_phandle_with_args(np, "fsl,usbmisc", "#index-cells",
					0, &args);
	if (ret) {
		dev_err(dev, "Failed to parse property fsl,usbmisc, errno %d\n",
			ret);
		return ERR_PTR(ret);
	}

	data->index = args.args[0];

	misc_pdev = of_find_device_by_node(args.np);
	of_node_put(args.np);

	if (!misc_pdev)
		return ERR_PTR(-EPROBE_DEFER);

	data->dev = &misc_pdev->dev;

	if (of_find_property(np, "disable-over-current", NULL))
		data->disable_oc = 1;

	if (of_find_property(np, "external-vbus-divider", NULL))
		data->evdo = 1;

	if (of_find_property(np, "osc-clkgate-delay", NULL)) {
		ret = of_property_read_u32(np, "osc-clkgate-delay",
			&data->osc_clkgate_delay);
		if (ret) {
			dev_err(dev,
				"failed to get osc-clkgate-delay value\n");
			return ERR_PTR(ret);
		}
		/*
		 * 0 <= osc_clkgate_delay <=7
		 * - 0x0 (default) is 0.5ms,
		 * - 0x1-0x7: 1-7ms
		 */
		if (data->osc_clkgate_delay > 7) {
			dev_err(dev,
				"value of osc-clkgate-delay is incorrect\n");
			return ERR_PTR(-EINVAL);
		}
	}

	return data;
}

/* End of common functions shared by usbmisc drivers*/

static int ci_hdrc_imx_notify_event(struct ci_hdrc *ci, unsigned event)
{
	struct device *dev = ci->dev->parent;
	struct ci_hdrc_imx_data *data = dev_get_drvdata(dev);
	int ret = 0;

	switch (event) {
	case CI_HDRC_CONTROLLER_VBUS_EVENT:
		if (data->usbmisc_data && ci->vbus_active) {
			if (data->imx6_usb_charger_detection) {
				ret = imx6_usb_vbus_connect(&data->charger);
				if (!ret && data->charger.psy.type !=
							POWER_SUPPLY_TYPE_USB)
					ret = CI_HDRC_NOTIFY_RET_DEFER_EVENT;
			}
		} else if (data->usbmisc_data && !ci->vbus_active) {
			if (data->imx6_usb_charger_detection)
				ret = imx6_usb_vbus_disconnect(&data->charger);
		}
		break;
	case CI_HDRC_CONTROLLER_CHARGER_POST_EVENT:
		if (!data->imx6_usb_charger_detection)
			return ret;
		imx6_usb_charger_detect_post(&data->charger);
		break;
	case CI_HDRC_IMX_HSIC_ACTIVE_EVENT:
		if (!IS_ERR(data->pinctrl) &&
			!IS_ERR(data->pinctrl_hsic_active)) {
			ret = pinctrl_select_state(data->pinctrl,
					data->pinctrl_hsic_active);
			if (ret)
				dev_err(dev,
					"hsic_active select failed, err=%d\n",
					ret);
			return ret;
		}
		break;
	case CI_HDRC_IMX_HSIC_SUSPEND_EVENT:
		if (data->usbmisc_data) {
			ret = imx_usbmisc_hsic_set_connect(data->usbmisc_data);
			if (ret)
				dev_err(dev,
					"hsic_set_connect failed, err=%d\n",
					ret);
			return ret;
		}
		break;
	default:
		dev_dbg(dev, "unknown event\n");
	}

	return ret;
}

static int ci_hdrc_imx_probe(struct platform_device *pdev)
{
	struct ci_hdrc_imx_data *data;
	struct ci_hdrc_platform_data pdata = {
		.name		= dev_name(&pdev->dev),
		.capoffset	= DEF_CAPOFFSET,
		.notify_event = ci_hdrc_imx_notify_event,
	};
	int ret;
	const struct of_device_id *of_id =
			of_match_device(ci_hdrc_imx_dt_ids, &pdev->dev);
	const struct ci_hdrc_imx_platform_flag *imx_platform_flag = of_id->data;
	struct device_node *np = pdev->dev.of_node;
	struct pinctrl_state *pinctrl_hsic_idle;

	data = devm_kzalloc(&pdev->dev, sizeof(*data), GFP_KERNEL);
	if (!data)
		return -ENOMEM;

	platform_set_drvdata(pdev, data);

	data->data = imx_platform_flag;
	data->usbmisc_data = usbmisc_get_init_data(&pdev->dev);
	if (IS_ERR(data->usbmisc_data))
		return PTR_ERR(data->usbmisc_data);

	data->pinctrl = devm_pinctrl_get(&pdev->dev);
	if (IS_ERR(data->pinctrl)) {
		dev_dbg(&pdev->dev, "pinctrl get failed, err=%ld\n",
						PTR_ERR(data->pinctrl));
	} else {
		pinctrl_hsic_idle = pinctrl_lookup_state(data->pinctrl, "idle");
		if (IS_ERR(pinctrl_hsic_idle)) {
			dev_dbg(&pdev->dev,
				"pinctrl_hsic_idle lookup failed, err=%ld\n",
						PTR_ERR(pinctrl_hsic_idle));
		} else {
			ret = pinctrl_select_state(data->pinctrl,
						pinctrl_hsic_idle);
			if (ret) {
				dev_err(&pdev->dev,
					"hsic_idle select failed, err=%d\n",
									ret);
				return ret;
			}
		}

		data->pinctrl_hsic_active = pinctrl_lookup_state(data->pinctrl,
								"active");
		if (IS_ERR(data->pinctrl_hsic_active))
			dev_dbg(&pdev->dev,
				"pinctrl_hsic_active lookup failed, err=%ld\n",
					PTR_ERR(data->pinctrl_hsic_active));
	}

	data->clk = devm_clk_get(&pdev->dev, NULL);
	if (IS_ERR(data->clk)) {
		dev_err(&pdev->dev,
			"Failed to get clock, err=%ld\n", PTR_ERR(data->clk));
		return PTR_ERR(data->clk);
	}

	request_bus_freq(BUS_FREQ_HIGH);
	ret = clk_prepare_enable(data->clk);
	if (ret) {
		release_bus_freq(BUS_FREQ_HIGH);
		dev_err(&pdev->dev,
			"Failed to prepare or enable clock, err=%d\n", ret);
		return ret;
	}

	data->phy = devm_usb_get_phy_by_phandle(&pdev->dev, "fsl,usbphy", 0);
	if (IS_ERR(data->phy)) {
		ret = PTR_ERR(data->phy);
		/* Return -EINVAL if no usbphy is available */
		if (ret == -ENODEV)
			ret = -EINVAL;
		goto err_clk;
	}

	pdata.usb_phy = data->phy;
	pdata.flags |= imx_platform_flag->flags;
	if (pdata.flags & CI_HDRC_SUPPORTS_RUNTIME_PM)
		data->supports_runtime_pm = true;

	ret = dma_coerce_mask_and_coherent(&pdev->dev, DMA_BIT_MASK(32));
	if (ret)
		goto err_clk;

	if (data->usbmisc_data->index > 1 && (imx_has_hsic_con(data))) {
		pdata.flags |= CI_HDRC_IMX_IS_HSIC;
		data->hsic_pad_regulator = devm_regulator_get(&pdev->dev,
									"pad");
		if (PTR_ERR(data->hsic_pad_regulator) == -EPROBE_DEFER) {
			ret = -EPROBE_DEFER;
			goto err_clk;
		} else if (PTR_ERR(data->hsic_pad_regulator) == -ENODEV) {
			/* no pad regualator is needed */
			data->hsic_pad_regulator = NULL;
		} else if (IS_ERR(data->hsic_pad_regulator)) {
			dev_err(&pdev->dev,
				"Get hsic pad regulator error: %ld\n",
					PTR_ERR(data->hsic_pad_regulator));
			ret = PTR_ERR(data->hsic_pad_regulator);
			goto err_clk;
		}

		if (data->hsic_pad_regulator) {
			ret = regulator_enable(data->hsic_pad_regulator);
			if (ret) {
				dev_err(&pdev->dev,
					"Fail to enable hsic pad regulator\n");
				goto err_clk;
			}
		}
	}

	if (of_find_property(np, "imx6-usb-charger-detection", NULL))
		data->imx6_usb_charger_detection = true;

	if (of_find_property(np, "fsl,anatop", NULL)) {
		data->anatop = syscon_regmap_lookup_by_phandle(np,
							"fsl,anatop");
		if (IS_ERR(data->anatop)) {
			dev_dbg(&pdev->dev,
				"failed to find regmap for anatop\n");
			ret = PTR_ERR(data->anatop);
			goto disable_hsic_regulator;
		}
		if (data->usbmisc_data)
			data->usbmisc_data->anatop = data->anatop;
		if (data->imx6_usb_charger_detection) {
			data->charger.anatop = data->anatop;
			data->charger.dev = &pdev->dev;
			ret = imx6_usb_create_charger(&data->charger,
						"imx6_usb_charger");
			if (ret && ret != -ENODEV)
				goto disable_hsic_regulator;
			if (!ret)
				dev_dbg(&pdev->dev,
					"USB Charger is created\n");
		}
	}

	ret = imx_usbmisc_init(data->usbmisc_data);
	if (ret) {
		dev_err(&pdev->dev, "usbmisc init failed, ret=%d\n", ret);
		goto remove_charger;
	}

	if (imx_platform_flag->flags & CI_HDRC_OVERRIDE_AHB_BURST)
		pdata.ahbburst_config = imx_platform_flag->ahbburst_config;

	if (imx_platform_flag->flags & CI_HDRC_OVERRIDE_BURST_LENGTH)
		pdata.burst_length = imx_platform_flag->burst_length;

	data->ci_pdev = ci_hdrc_add_device(&pdev->dev,
				pdev->resource, pdev->num_resources,
				&pdata);
	if (IS_ERR(data->ci_pdev)) {
		ret = PTR_ERR(data->ci_pdev);
		dev_err(&pdev->dev,
			"Can't register ci_hdrc platform device, err=%d\n",
			ret);
		goto remove_charger;
	}

	ret = imx_usbmisc_init_post(data->usbmisc_data);
	if (ret) {
		dev_err(&pdev->dev, "usbmisc post failed, ret=%d\n", ret);
		goto disable_device;
	}

	ret = imx_usbmisc_set_wakeup(data->usbmisc_data, false);
	if (ret) {
		dev_err(&pdev->dev, "usbmisc set_wakeup failed, ret=%d\n", ret);
		goto disable_device;
	}
<<<<<<< HEAD

	/* usbmisc needs to know dr mode to choose wakeup setting */
	data->usbmisc_data->available_role =
				ci_hdrc_query_available_role(data->ci_pdev);

=======

	/* usbmisc needs to know dr mode to choose wakeup setting */
	data->usbmisc_data->available_role =
				ci_hdrc_query_available_role(data->ci_pdev);

>>>>>>> e4b66791
	if (data->supports_runtime_pm) {
		pm_runtime_set_active(&pdev->dev);
		pm_runtime_enable(&pdev->dev);
	}

	device_set_wakeup_capable(&pdev->dev, true);

	return 0;

disable_device:
	ci_hdrc_remove_device(data->ci_pdev);
remove_charger:
	if (data->imx6_usb_charger_detection)
		imx6_usb_remove_charger(&data->charger);
disable_hsic_regulator:
	if (data->hsic_pad_regulator)
		ret = regulator_disable(data->hsic_pad_regulator);
err_clk:
	clk_disable_unprepare(data->clk);
	release_bus_freq(BUS_FREQ_HIGH);
	return ret;
}

static int ci_hdrc_imx_remove(struct platform_device *pdev)
{
	struct ci_hdrc_imx_data *data = platform_get_drvdata(pdev);

	if (data->supports_runtime_pm) {
		pm_runtime_get_sync(&pdev->dev);
		pm_runtime_disable(&pdev->dev);
		pm_runtime_put_noidle(&pdev->dev);
	}
	ci_hdrc_remove_device(data->ci_pdev);
	clk_disable_unprepare(data->clk);
	release_bus_freq(BUS_FREQ_HIGH);
	if (data->imx6_usb_charger_detection)
		imx6_usb_remove_charger(&data->charger);
	if (data->hsic_pad_regulator)
		regulator_disable(data->hsic_pad_regulator);

	return 0;
}

#ifdef CONFIG_PM
static int imx_controller_suspend(struct device *dev)
{
	struct ci_hdrc_imx_data *data = dev_get_drvdata(dev);
	int ret;

	dev_dbg(dev, "at %s\n", __func__);

	if (data->usbmisc_data) {
		ret = imx_usbmisc_hsic_set_clk(data->usbmisc_data, false);
		if (ret) {
			dev_err(dev,
				"usbmisc hsic_set_clk failed, ret=%d\n", ret);
			return ret;
		}
	}

	clk_disable_unprepare(data->clk);
	release_bus_freq(BUS_FREQ_HIGH);
	data->in_lpm = true;

	return 0;
}

static int imx_controller_resume(struct device *dev)
{
	struct ci_hdrc_imx_data *data = dev_get_drvdata(dev);
	int ret = 0;

	dev_dbg(dev, "at %s\n", __func__);

	if (!data->in_lpm) {
		WARN_ON(1);
		return 0;
	}

	request_bus_freq(BUS_FREQ_HIGH);
	ret = clk_prepare_enable(data->clk);
	if (ret) {
		release_bus_freq(BUS_FREQ_HIGH);
		return ret;
	}

	data->in_lpm = false;

	ret = imx_usbmisc_power_lost_check(data->usbmisc_data);
	/* re-init if resume from power lost */
	if (ret > 0) {
		ret = imx_usbmisc_init(data->usbmisc_data);
		if (ret) {
			dev_err(dev, "usbmisc init failed, ret=%d\n", ret);
			goto clk_disable;
		}
	}

	ret = imx_usbmisc_set_wakeup(data->usbmisc_data, false);
	if (ret) {
		dev_err(dev, "usbmisc set_wakeup failed, ret=%d\n", ret);
		goto clk_disable;
	}

	ret = imx_usbmisc_hsic_set_clk(data->usbmisc_data, true);
	if (ret) {
		dev_err(dev, "usbmisc hsic_set_clk failed, ret=%d\n", ret);
		goto hsic_set_clk_fail;
	}

	return 0;

hsic_set_clk_fail:
	imx_usbmisc_set_wakeup(data->usbmisc_data, true);
clk_disable:
	clk_disable_unprepare(data->clk);
	release_bus_freq(BUS_FREQ_HIGH);

	return ret;
}

#ifdef CONFIG_PM_SLEEP
static int ci_hdrc_imx_suspend(struct device *dev)
{
	int ret;

	struct ci_hdrc_imx_data *data = dev_get_drvdata(dev);

	if (data->in_lpm)
		/* The core's suspend doesn't run */
		return 0;

	if (device_may_wakeup(dev)) {
		ret = imx_usbmisc_set_wakeup(data->usbmisc_data, true);
		if (ret) {
			dev_err(dev, "usbmisc set_wakeup failed, ret=%d\n",
					ret);
			return ret;
		}
	}

	return imx_controller_suspend(dev);
}

static int ci_hdrc_imx_resume(struct device *dev)
{
	struct ci_hdrc_imx_data *data = dev_get_drvdata(dev);
	int ret;

	ret = imx_controller_resume(dev);
	if (!ret && data->supports_runtime_pm) {
		pm_runtime_disable(dev);
		pm_runtime_set_active(dev);
		pm_runtime_enable(dev);
	}

	return ret;
}
#endif /* CONFIG_PM_SLEEP */

#ifdef CONFIG_PM_RUNTIME
static int ci_hdrc_imx_runtime_suspend(struct device *dev)
{
	struct ci_hdrc_imx_data *data = dev_get_drvdata(dev);
	int ret;

	if (data->in_lpm) {
		WARN_ON(1);
		return 0;
	}

	ret = imx_usbmisc_set_wakeup(data->usbmisc_data, true);
	if (ret) {
		dev_err(dev, "usbmisc set_wakeup failed, ret=%d\n", ret);
		return ret;
	}

	return imx_controller_suspend(dev);
}

static int ci_hdrc_imx_runtime_resume(struct device *dev)
{
	return imx_controller_resume(dev);
}
#endif /* CONFIG_PM_RUNTIME */

#endif /* CONFIG_PM */

static const struct dev_pm_ops ci_hdrc_imx_pm_ops = {
	SET_SYSTEM_SLEEP_PM_OPS(ci_hdrc_imx_suspend, ci_hdrc_imx_resume)
	SET_RUNTIME_PM_OPS(ci_hdrc_imx_runtime_suspend,
			ci_hdrc_imx_runtime_resume, NULL)
};
static struct platform_driver ci_hdrc_imx_driver = {
	.probe = ci_hdrc_imx_probe,
	.remove = ci_hdrc_imx_remove,
	.driver = {
		.name = "imx_usb",
		.owner = THIS_MODULE,
		.of_match_table = ci_hdrc_imx_dt_ids,
		.pm = &ci_hdrc_imx_pm_ops,
	 },
};

module_platform_driver(ci_hdrc_imx_driver);

MODULE_ALIAS("platform:imx-usb");
MODULE_LICENSE("GPL v2");
MODULE_DESCRIPTION("CI HDRC i.MX USB binding");
MODULE_AUTHOR("Marek Vasut <marex@denx.de>");
MODULE_AUTHOR("Richard Zhao <richard.zhao@freescale.com>");<|MERGE_RESOLUTION|>--- conflicted
+++ resolved
@@ -23,11 +23,7 @@
 #include <linux/regmap.h>
 #include <linux/mfd/syscon.h>
 #include <linux/power/imx6_usb_charger.h>
-<<<<<<< HEAD
-#include <linux/busfreq-imx6.h>
-=======
 #include <linux/busfreq-imx.h>
->>>>>>> e4b66791
 #include <linux/regulator/consumer.h>
 
 #include "ci.h"
@@ -82,8 +78,6 @@
 	.burst_length = 0x1010,
 };
 
-<<<<<<< HEAD
-=======
 static const struct ci_hdrc_imx_platform_flag imx6ul_usb_data = {
 	.flags = CI_HDRC_SUPPORTS_RUNTIME_PM |
 		CI_HDRC_IMX_EHCI_QUIRK |
@@ -94,7 +88,6 @@
 	.burst_length = 0x1010,
 };
 
->>>>>>> e4b66791
 static const struct ci_hdrc_imx_platform_flag imx7d_usb_data = {
 	.flags = CI_HDRC_SUPPORTS_RUNTIME_PM |
 		CI_HDRC_OVERRIDE_AHB_BURST |
@@ -109,10 +102,7 @@
 	{ .compatible = "fsl,imx6q-usb", .data = &imx6q_usb_data},
 	{ .compatible = "fsl,imx6sl-usb", .data = &imx6sl_usb_data},
 	{ .compatible = "fsl,imx6sx-usb", .data = &imx6sx_usb_data},
-<<<<<<< HEAD
-=======
 	{ .compatible = "fsl,imx6ul-usb", .data = &imx6ul_usb_data},
->>>>>>> e4b66791
 	{ .compatible = "fsl,imx7d-usb", .data = &imx7d_usb_data},
 	{ /* sentinel */ }
 };
@@ -457,19 +447,11 @@
 		dev_err(&pdev->dev, "usbmisc set_wakeup failed, ret=%d\n", ret);
 		goto disable_device;
 	}
-<<<<<<< HEAD
 
 	/* usbmisc needs to know dr mode to choose wakeup setting */
 	data->usbmisc_data->available_role =
 				ci_hdrc_query_available_role(data->ci_pdev);
 
-=======
-
-	/* usbmisc needs to know dr mode to choose wakeup setting */
-	data->usbmisc_data->available_role =
-				ci_hdrc_query_available_role(data->ci_pdev);
-
->>>>>>> e4b66791
 	if (data->supports_runtime_pm) {
 		pm_runtime_set_active(&pdev->dev);
 		pm_runtime_enable(&pdev->dev);
