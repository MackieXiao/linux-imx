--- conflicted
+++ resolved
@@ -464,15 +464,12 @@
 	/* Auto vbus discharge status */
 	bool auto_vbus_discharge_enabled;
 
-<<<<<<< HEAD
-=======
 	/*
 	 * When set, port requests PD_P_SNK_STDBY_MW upon entering SNK_DISCOVERY and
 	 * the actual currrent limit after RX of PD_CTRL_PSRDY for PD link,
 	 * SNK_READY for non-pd link.
 	 */
 	bool slow_charger_loop;
->>>>>>> 25423f4b
 #ifdef CONFIG_DEBUG_FS
 	struct dentry *dentry;
 	struct mutex logbuffer_lock;	/* log buffer access lock */
@@ -1566,20 +1563,6 @@
 			 */
 			if ((port->data_role == TYPEC_DEVICE || svdm_version >= SVDM_VER_2_0) &&
 			    port->nr_snk_vdo) {
-<<<<<<< HEAD
-				/*
-				 * Product Type DFP and Connector Type are not defined in SVDM
-				 * version 1.0 and shall be set to zero.
-				 */
-				if (svdm_version < SVDM_VER_2_0)
-					response[1] = port->snk_vdo[0] & ~IDH_DFP_MASK
-						      & ~IDH_CONN_MASK;
-				else
-					response[1] = port->snk_vdo[0];
-				for (i = 1; i <  port->nr_snk_vdo; i++)
-					response[i + 1] = port->snk_vdo[i];
-				rlen = port->nr_snk_vdo + 1;
-=======
 				if (svdm_version < SVDM_VER_2_0) {
 					for (i = 0; i < port->nr_snk_vdo_v1; i++)
 						response[i + 1] = port->snk_vdo_v1[i];
@@ -1590,7 +1573,6 @@
 						response[i + 1] = port->snk_vdo[i];
 					rlen = port->nr_snk_vdo + 1;
 				}
->>>>>>> 25423f4b
 			}
 			break;
 		case CMD_DISCOVER_SVID:
@@ -1926,10 +1908,7 @@
 			}
 
 			if (res < 0) {
-<<<<<<< HEAD
-=======
 				port->vdm_state = VDM_STATE_ERR_BUSY;
->>>>>>> 25423f4b
 				return;
 			}
 		}
@@ -6389,10 +6368,7 @@
 {
 	int i;
 
-<<<<<<< HEAD
-=======
 	hrtimer_cancel(&port->send_discover_timer);
->>>>>>> 25423f4b
 	hrtimer_cancel(&port->enable_frs_timer);
 	hrtimer_cancel(&port->vdm_state_machine_timer);
 	hrtimer_cancel(&port->state_machine_timer);
