--- conflicted
+++ resolved
@@ -729,13 +729,9 @@
 	struct otg_fsm *fsm = &og->fsm;
 	struct otg_transceiver *otg = &og->otg;
 	struct fsl_usb2_platform_data *pdata;
-<<<<<<< HEAD
-	pdata = og->otg.dev->platform_data;
-=======
 	int ret;
 	pdata = og->otg.dev->platform_data;
 	BUG_ON(!pdata);
->>>>>>> fb6d5011
 
 	mutex_lock(&pm_mutex);
 	fsl_otg_clk_gate(true);
@@ -781,10 +777,6 @@
 		fsl_otg_start_host(fsm, 1);
 		if (pdata->dr_discharge_line)
 			pdata->dr_discharge_line(false);
-<<<<<<< HEAD
-
-=======
->>>>>>> fb6d5011
 	}
 	fsl_otg_clk_gate(false);
 	mutex_unlock(&pm_mutex);
