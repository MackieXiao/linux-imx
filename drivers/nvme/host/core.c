--- conflicted
+++ resolved
@@ -2147,10 +2147,7 @@
 		nvme_update_disk_info(ns->head->disk, ns, id);
 		blk_stack_limits(&ns->head->disk->queue->limits,
 				 &ns->queue->limits, 0);
-<<<<<<< HEAD
-=======
 		blk_queue_update_readahead(ns->head->disk->queue);
->>>>>>> 3ad11d7a
 		nvme_update_bdev_size(ns->head->disk);
 	}
 #endif
