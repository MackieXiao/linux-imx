--- conflicted
+++ resolved
@@ -240,85 +240,6 @@
 #define GPLAST 0x3df
 #define GPNUM (GPLAST - GPFIRST + 1)
 
-<<<<<<< HEAD
-
-
-static inline int 
-do_fontx_ioctl(struct vc_data *vc, int cmd, struct consolefontdesc __user *user_cfd, int perm, struct console_font_op *op)
-{
-	struct consolefontdesc cfdarg;
-	int i;
-
-	if (copy_from_user(&cfdarg, user_cfd, sizeof(struct consolefontdesc))) 
-		return -EFAULT;
- 	
-	switch (cmd) {
-	case PIO_FONTX:
-		if (!perm)
-			return -EPERM;
-		op->op = KD_FONT_OP_SET;
-		op->flags = KD_FONT_FLAG_OLD;
-		op->width = 8;
-		op->height = cfdarg.charheight;
-		op->charcount = cfdarg.charcount;
-		op->data = cfdarg.chardata;
-		return con_font_op(vc, op);
-
-	case GIO_FONTX:
-		op->op = KD_FONT_OP_GET;
-		op->flags = KD_FONT_FLAG_OLD;
-		op->width = 8;
-		op->height = cfdarg.charheight;
-		op->charcount = cfdarg.charcount;
-		op->data = cfdarg.chardata;
-		i = con_font_op(vc, op);
-		if (i)
-			return i;
-		cfdarg.charheight = op->height;
-		cfdarg.charcount = op->charcount;
-		if (copy_to_user(user_cfd, &cfdarg, sizeof(struct consolefontdesc)))
-			return -EFAULT;
-		return 0;
-	}
-	return -EINVAL;
-}
-
-static inline int 
-do_unimap_ioctl(int cmd, struct unimapdesc __user *user_ud, int perm, struct vc_data *vc)
-{
-	struct unimapdesc tmp;
-
-	if (copy_from_user(&tmp, user_ud, sizeof tmp))
-		return -EFAULT;
-	switch (cmd) {
-	case PIO_UNIMAP:
-		if (!perm)
-			return -EPERM;
-		return con_set_unimap(vc, tmp.entry_ct, tmp.entries);
-	case GIO_UNIMAP:
-		if (!perm && fg_console != vc->vc_num)
-			return -EPERM;
-		return con_get_unimap(vc, tmp.entry_ct, &(user_ud->entry_ct), tmp.entries);
-	}
-	return 0;
-}
-
-/* deallocate a single console, if possible (leave 0) */
-static int vt_disallocate(unsigned int vc_num)
-{
-	struct vc_data *vc = NULL;
-	int ret = 0;
-
-	console_lock();
-	if (vt_busy(vc_num))
-		ret = -EBUSY;
-	else if (vc_num)
-		vc = vc_deallocate(vc_num);
-	console_unlock();
-
-	if (vc && vc_num >= MIN_NR_CONSOLES)
-		tty_port_put(&vc->port);
-=======
 /*
  * currently, setting the mode from KD_TEXT to KD_GRAPHICS doesn't do a whole
  * lot. i'm not sure if it should do any restoration of modes or what...
@@ -340,7 +261,6 @@
 	default:
 		return -EINVAL;
 	}
->>>>>>> d1988041
 
 	/* FIXME: this needs the console lock extending */
 	if (vc->vc_mode == mode)
@@ -352,19 +272,6 @@
 
 	/* explicitly blank/unblank the screen if switching modes */
 	console_lock();
-<<<<<<< HEAD
-	for (i = 1; i < MAX_NR_CONSOLES; i++)
-		if (!vt_busy(i))
-			vc[i] = vc_deallocate(i);
-		else
-			vc[i] = NULL;
-	console_unlock();
-
-	for (i = 1; i < MAX_NR_CONSOLES; i++) {
-		if (vc[i] && i >= MIN_NR_CONSOLES)
-			tty_port_put(&vc[i]->port);
-	}
-=======
 	if (mode == KD_TEXT)
 		do_unblank_screen(1);
 	else
@@ -372,36 +279,16 @@
 	console_unlock();
 
 	return 0;
->>>>>>> d1988041
 }
 
 static int vt_k_ioctl(struct tty_struct *tty, unsigned int cmd,
 		unsigned long arg, bool perm)
 {
 	struct vc_data *vc = tty->driver_data;
-<<<<<<< HEAD
-	struct console_font_op op;	/* used in multiple places here */
-	unsigned int console = vc->vc_num;
-	unsigned char ucval;
-	unsigned int uival;
-	void __user *up = (void __user *)arg;
-	int i, perm;
-	int ret = 0;
-
-	/*
-	 * To have permissions to do most of the vt ioctls, we either have
-	 * to be the owner of the tty, or have CAP_SYS_TTY_CONFIG.
-	 */
-	perm = 0;
-	if (current->signal->tty == tty || capable(CAP_SYS_TTY_CONFIG))
-		perm = 1;
- 
-=======
 	void __user *up = (void __user *)arg;
 	unsigned int console = vc->vc_num;
 	int ret;
 
->>>>>>> d1988041
 	switch (cmd) {
 	case KIOCSOUND:
 		if (!perm)
@@ -607,21 +494,6 @@
 	if (copy_from_user(&cfdarg, user_cfd, sizeof(struct consolefontdesc)))
 		return -EFAULT;
 
-<<<<<<< HEAD
-		if (put_user(fg_console + 1, &vtstat->v_active))
-			ret = -EFAULT;
-		else {
-			state = 1;	/* /dev/tty0 is always open */
-			console_lock(); /* required by vt_in_use() */
-			for (i = 0, mask = 2; i < MAX_NR_CONSOLES && mask;
-							++i, mask <<= 1)
-				if (vt_in_use(i))
-					state |= mask;
-			console_unlock();
-			ret = put_user(state, &vtstat->v_state);
-		}
-		break;
-=======
 	switch (cmd) {
 	case PIO_FONTX:
 		op->op = KD_FONT_OP_SET;
@@ -647,28 +519,13 @@
 		if (copy_to_user(user_cfd, &cfdarg, sizeof(struct consolefontdesc)))
 			return -EFAULT;
 		return 0;
->>>>>>> d1988041
 	}
 	return -EINVAL;
 }
 
-<<<<<<< HEAD
-	/*
-	 * Returns the first available (non-opened) console.
-	 */
-	case VT_OPENQRY:
-		console_lock(); /* required by vt_in_use() */
-		for (i = 0; i < MAX_NR_CONSOLES; ++i)
-			if (!vt_in_use(i))
-				break;
-		console_unlock();
-		uival = i < MAX_NR_CONSOLES ? (i+1) : -1;
-		goto setint;		 
-=======
 static int vt_io_fontreset(struct vc_data *vc, struct console_font_op *op)
 {
 	int ret;
->>>>>>> d1988041
 
 	if (__is_defined(BROKEN_GRAPHICS_PROGRAMS)) {
 		/*
@@ -1118,130 +975,10 @@
 		if (get_user(ll, &vtsizes->v_rows) ||
 		    get_user(cc, &vtsizes->v_cols))
 			return -EFAULT;
-<<<<<<< HEAD
-		/* FIXME: Should check the copies properly */
-		if (!v.v_vlin)
-			v.v_vlin = vc->vc_scan_lines;
-		if (v.v_clin) {
-			int rows = v.v_vlin/v.v_clin;
-			if (v.v_rows != rows) {
-				if (v.v_rows) /* Parameters don't add up */
-					return -EINVAL;
-				v.v_rows = rows;
-			}
-		}
-		if (v.v_vcol && v.v_ccol) {
-			int cols = v.v_vcol/v.v_ccol;
-			if (v.v_cols != cols) {
-				if (v.v_cols)
-					return -EINVAL;
-				v.v_cols = cols;
-			}
-		}
-
-		if (v.v_clin > 32)
-			return -EINVAL;
-
-		for (i = 0; i < MAX_NR_CONSOLES; i++) {
-			struct vc_data *vcp;
-
-			if (!vc_cons[i].d)
-				continue;
-			console_lock();
-			vcp = vc_cons[i].d;
-			if (vcp) {
-				int ret;
-				int save_scan_lines = vcp->vc_scan_lines;
-				int save_font_height = vcp->vc_font.height;
-
-				if (v.v_vlin)
-					vcp->vc_scan_lines = v.v_vlin;
-				if (v.v_clin)
-					vcp->vc_font.height = v.v_clin;
-				vcp->vc_resize_user = 1;
-				ret = vc_resize(vcp, v.v_cols, v.v_rows);
-				if (ret) {
-					vcp->vc_scan_lines = save_scan_lines;
-					vcp->vc_font.height = save_font_height;
-					console_unlock();
-					return ret;
-				}
-			}
-			console_unlock();
-		}
-		break;
-	}
-
-	case PIO_FONT: {
-		if (!perm)
-			return -EPERM;
-		op.op = KD_FONT_OP_SET;
-		op.flags = KD_FONT_FLAG_OLD | KD_FONT_FLAG_DONT_RECALC;	/* Compatibility */
-		op.width = 8;
-		op.height = 0;
-		op.charcount = 256;
-		op.data = up;
-		ret = con_font_op(vc, &op);
-		break;
-	}
-
-	case GIO_FONT: {
-		op.op = KD_FONT_OP_GET;
-		op.flags = KD_FONT_FLAG_OLD;
-		op.width = 8;
-		op.height = 32;
-		op.charcount = 256;
-		op.data = up;
-		ret = con_font_op(vc, &op);
-		break;
-	}
-
-	case PIO_CMAP:
-                if (!perm)
-			ret = -EPERM;
-		else
-	                ret = con_set_cmap(up);
-		break;
-
-	case GIO_CMAP:
-                ret = con_get_cmap(up);
-		break;
-
-	case PIO_FONTX:
-	case GIO_FONTX:
-		ret = do_fontx_ioctl(vc, cmd, up, perm, &op);
-		break;
-
-	case PIO_FONTRESET:
-	{
-		if (!perm)
-			return -EPERM;
-
-#ifdef BROKEN_GRAPHICS_PROGRAMS
-		/* With BROKEN_GRAPHICS_PROGRAMS defined, the default
-		   font is not saved. */
-		ret = -ENOSYS;
-		break;
-#else
-		{
-		op.op = KD_FONT_OP_SET_DEFAULT;
-		op.data = NULL;
-		ret = con_font_op(vc, &op);
-		if (ret)
-			break;
-		console_lock();
-		con_set_default_unimap(vc);
-		console_unlock();
-		break;
-		}
-#endif
-	}
-=======
 
 		console_lock();
 		for (i = 0; i < MAX_NR_CONSOLES; i++) {
 			vc = vc_cons[i].d;
->>>>>>> d1988041
 
 			if (vc) {
 				vc->vc_resize_user = 1;
