# SPDX-License-Identifier: GPL-2.0
#
# Serial device configuration
#

menu "Serial drivers"
	depends on HAS_IOMEM

config SERIAL_EARLYCON
	bool
	depends on SERIAL_CORE
	help
	  Support for early consoles with the earlycon parameter. This enables
	  the console before standard serial driver is probed. The console is
	  enabled when early_param is processed.

source "drivers/tty/serial/8250/Kconfig"

comment "Non-8250 serial port support"

config SERIAL_AMBA_PL010
	tristate "ARM AMBA PL010 serial port support"
	depends on ARM_AMBA || COMPILE_TEST
	select SERIAL_CORE
	help
	  This selects the ARM(R) AMBA(R) PrimeCell PL010 UART.  If you have
	  an Integrator/AP or Integrator/PP2 platform, or if you have a
	  Cirrus Logic EP93xx CPU, say Y or M here.

	  If unsure, say N.

config SERIAL_AMBA_PL010_CONSOLE
	bool "Support for console on AMBA serial port"
	depends on SERIAL_AMBA_PL010=y
	select SERIAL_CORE_CONSOLE
	help
	  Say Y here if you wish to use an AMBA PrimeCell UART as the system
	  console (the system console is the device which receives all kernel
	  messages and warnings and which allows logins in single user mode).

	  Even if you say Y here, the currently visible framebuffer console
	  (/dev/tty0) will still be used as the system console by default, but
	  you can alter that using a kernel command line option such as
	  "console=ttyAM0". (Try "man bootparam" or see the documentation of
	  your boot loader (lilo or loadlin) about how to pass options to the
	  kernel at boot time.)

config SERIAL_AMBA_PL011
	tristate "ARM AMBA PL011 serial port support"
	depends on ARM_AMBA
	select SERIAL_CORE
	help
	  This selects the ARM(R) AMBA(R) PrimeCell PL011 UART.  If you have
	  an Integrator/PP2, Integrator/CP or Versatile platform, say Y or M
	  here.

	  If unsure, say N.

config SERIAL_AMBA_PL011_CONSOLE
	bool "Support for console on AMBA serial port"
	depends on SERIAL_AMBA_PL011=y
	select SERIAL_CORE_CONSOLE
	select SERIAL_EARLYCON
	help
	  Say Y here if you wish to use an AMBA PrimeCell UART as the system
	  console (the system console is the device which receives all kernel
	  messages and warnings and which allows logins in single user mode).

	  Even if you say Y here, the currently visible framebuffer console
	  (/dev/tty0) will still be used as the system console by default, but
	  you can alter that using a kernel command line option such as
	  "console=ttyAMA0". (Try "man bootparam" or see the documentation of
	  your boot loader (lilo or loadlin) about how to pass options to the
	  kernel at boot time.)

config SERIAL_EARLYCON_ARM_SEMIHOST
	bool "Early console using ARM semihosting"
	depends on ARM64 || ARM
	select SERIAL_CORE
	select SERIAL_CORE_CONSOLE
	select SERIAL_EARLYCON
	help
	  Support for early debug console using ARM semihosting. This enables
	  the console before standard serial driver is probed. This is enabled
	  with "earlycon=smh" on the kernel command line. The console is
	  enabled when early_param is processed.

config SERIAL_EARLYCON_RISCV_SBI
	bool "Early console using RISC-V SBI"
	depends on RISCV_SBI_V01
	select SERIAL_CORE
	select SERIAL_CORE_CONSOLE
	select SERIAL_EARLYCON
	help
	  Support for early debug console using RISC-V SBI. This enables
	  the console before standard serial driver is probed. This is enabled
	  with "earlycon=sbi" on the kernel command line. The console is
	  enabled when early_param is processed.

config SERIAL_SB1250_DUART
	tristate "BCM1xxx on-chip DUART serial support"
	depends on SIBYTE_SB1xxx_SOC=y
	select SERIAL_CORE
	default y
	help
	  Support for the asynchronous serial interface (DUART) included in
	  the BCM1250 and derived System-On-a-Chip (SOC) devices.  Note that
	  the letter D in DUART stands for "dual", which is how the device
	  is implemented.  Depending on the SOC configuration there may be
	  one or more DUARTs available of which all are handled.

	  If unsure, say Y.  To compile this driver as a module, choose M here:
	  the module will be called sb1250-duart.

config SERIAL_SB1250_DUART_CONSOLE
	bool "Support for console on a BCM1xxx DUART serial port"
	depends on SERIAL_SB1250_DUART=y
	select SERIAL_CORE_CONSOLE
	default y
	help
	  If you say Y here, it will be possible to use a serial port as the
	  system console (the system console is the device which receives all
	  kernel messages and warnings and which allows logins in single user
	  mode).

	  If unsure, say Y.

config SERIAL_ATMEL
	bool "AT91 on-chip serial port support"
	depends on ARCH_AT91 || COMPILE_TEST
	select SERIAL_CORE
	select SERIAL_MCTRL_GPIO if GPIOLIB
	select MFD_AT91_USART
	help
	  This enables the driver for the on-chip UARTs of the Atmel
	  AT91 processors.

config SERIAL_ATMEL_CONSOLE
	bool "Support for console on AT91 serial port"
	depends on SERIAL_ATMEL=y
	select SERIAL_CORE_CONSOLE
	select SERIAL_EARLYCON
	help
	  Say Y here if you wish to use an on-chip UART on a Atmel
	  AT91 processor as the system console (the system
	  console is the device which receives all kernel messages and
	  warnings and which allows logins in single user mode).

config SERIAL_ATMEL_PDC
	bool "Support DMA transfers on AT91 serial port"
	depends on SERIAL_ATMEL
	default y
	help
	  Say Y here if you wish to use the PDC to do DMA transfers to
	  and from the Atmel AT91 serial port. In order to
	  actually use DMA transfers, make sure that the use_dma_tx
	  and use_dma_rx members in the atmel_uart_data struct is set
	  appropriately for each port.

	  Note that break and error handling currently doesn't work
	  properly when DMA is enabled. Make sure that ports where
	  this matters don't use DMA.

config SERIAL_ATMEL_TTYAT
	bool "Install as device ttyATn instead of ttySn"
	depends on SERIAL_ATMEL=y
	help
	  Say Y here if you wish to have the internal AT91 UARTs
	  appear as /dev/ttyATn (major 204, minor starting at 154)
	  instead of the normal /dev/ttySn (major 4, minor starting at
	  64). This is necessary if you also want other UARTs, such as
	  external 8250/16C550 compatible UARTs.
	  The ttySn nodes are legally reserved for the 8250 serial driver
	  but are often misused by other serial drivers.

	  To use this, you should create suitable ttyATn device nodes in
	  /dev/, and pass "console=ttyATn" to the kernel.

	  Say Y if you have an external 8250/16C550 UART.  If unsure, say N.

config SERIAL_KGDB_NMI
	bool "Serial console over KGDB NMI debugger port"
	depends on KGDB_SERIAL_CONSOLE
	help
	  This special driver allows you to temporary use NMI debugger port
	  as a normal console (assuming that the port is attached to KGDB).

	  Unlike KDB's disable_nmi command, with this driver you are always
	  able to go back to the debugger using KGDB escape sequence ($3#33).
	  This is because this console driver processes the input in NMI
	  context, and thus is able to intercept the magic sequence.

	  Note that since the console interprets input and uses polling
	  communication methods, for things like PPP you still must fully
	  detach debugger port from the KGDB NMI (i.e. disable_nmi), and
	  use raw console.

	  If unsure, say N.

config SERIAL_MESON
	tristate "Meson serial port support"
	depends on ARCH_MESON || COMPILE_TEST
	select SERIAL_CORE
	help
	  This enables the driver for the on-chip UARTs of the Amlogic
	  MesonX processors.

config SERIAL_MESON_CONSOLE
	bool "Support for console on meson"
	depends on SERIAL_MESON
	select SERIAL_CORE_CONSOLE
	select SERIAL_EARLYCON
	help
	  Say Y here if you wish to use a Amlogic MesonX UART as the
	  system console (the system console is the device which
	  receives all kernel messages and warnings and which allows
	  logins in single user mode) as /dev/ttyAMLx.

config SERIAL_CLPS711X
	tristate "CLPS711X serial port support"
	depends on ARCH_CLPS711X || COMPILE_TEST
	select SERIAL_CORE
	select SERIAL_MCTRL_GPIO if GPIOLIB
	help
	  This enables the driver for the on-chip UARTs of the Cirrus
	  Logic EP711x/EP721x/EP731x processors.

config SERIAL_CLPS711X_CONSOLE
	bool "Support for console on CLPS711X serial port"
	depends on SERIAL_CLPS711X=y
	select SERIAL_CORE_CONSOLE
	help
	  Even if you say Y here, the currently visible virtual console
	  (/dev/tty0) will still be used as the system console by default, but
	  you can alter that using a kernel command line option such as
	  "console=ttyCL1".

config SERIAL_SAMSUNG
	tristate "Samsung SoC serial support"
<<<<<<< HEAD
=======
	depends on PLAT_SAMSUNG || ARCH_S5PV210 || ARCH_EXYNOS || ARCH_APPLE || ARCH_ARTPEC || COMPILE_TEST
>>>>>>> 72030621
	select SERIAL_CORE
	help
	  Support for the on-chip UARTs on the Samsung
	  S3C24xx/S3C64xx/S5Pv210/Exynos and Apple M1 SoCs, providing
	  /dev/ttySAC0, 1 and 2 (note, some machines may not provide all of
	  these ports, depending on how the serial port pins are configured.
	  Choose Y/M here only if you build for such SoC.

config SERIAL_SAMSUNG_UARTS_4
	bool
	depends on SERIAL_SAMSUNG
	default y if !(CPU_S3C2410 || CPU_S3C2412 || CPU_S3C2440 || CPU_S3C2442)
	help
	  Internal node for the common case of 4 Samsung compatible UARTs

config SERIAL_SAMSUNG_UARTS
	int
	depends on SERIAL_SAMSUNG
	default 4 if SERIAL_SAMSUNG_UARTS_4 || CPU_S3C2416
	default 3
	help
	  Select the number of available UART ports for the Samsung S3C
	  serial driver

config SERIAL_SAMSUNG_CONSOLE
	bool "Support for console on Samsung SoC serial port"
	depends on SERIAL_SAMSUNG
	select SERIAL_CORE_CONSOLE
	select SERIAL_EARLYCON
	help
	  Allow selection of the S3C24XX on-board serial ports for use as
	  an virtual console.

	  Even if you say Y here, the currently visible virtual console
	  (/dev/tty0) will still be used as the system console by default, but
	  you can alter that using a kernel command line option such as
	  "console=ttySACx". (Try "man bootparam" or see the documentation of
	  your boot loader about how to pass options to the kernel at
	  boot time.)

config SERIAL_TEGRA
	tristate "NVIDIA Tegra20/30 SoC serial controller"
	depends on (ARCH_TEGRA && TEGRA20_APB_DMA) || COMPILE_TEST
	select SERIAL_CORE
	help
	  Support for the on-chip UARTs on the NVIDIA Tegra series SOCs
	  providing /dev/ttyTHS0, 1, 2, 3 and 4 (note, some machines may not
	  provide all of these ports, depending on how the serial port
	  are enabled). This driver uses the APB DMA to achieve higher baudrate
	  and better performance.

config SERIAL_TEGRA_TCU
	tristate "NVIDIA Tegra Combined UART"
	depends on MAILBOX
	depends on (ARCH_TEGRA && TEGRA_HSP_MBOX) || COMPILE_TEST
	select SERIAL_CORE
	help
	  Support for the mailbox-based TCU (Tegra Combined UART) serial port.
	  TCU is a virtual serial port that allows multiplexing multiple data
	  streams into a single hardware serial port.

config SERIAL_TEGRA_TCU_CONSOLE
	bool "Support for console on a Tegra TCU serial port"
	depends on SERIAL_TEGRA_TCU=y
	select SERIAL_CORE_CONSOLE
	default y
	help
	  If you say Y here, it will be possible to use a the Tegra TCU as the
	  system console (the system console is the device which receives all
	  kernel messages and warnings and which allows logins in single user
	  mode).

	  If unsure, say Y.

config SERIAL_MAX3100
	tristate "MAX3100 support"
	depends on SPI
	select SERIAL_CORE
	help
	  MAX3100 chip support

config SERIAL_MAX310X
	tristate "MAX310X support"
	depends on SPI_MASTER
	select SERIAL_CORE
	select REGMAP_SPI if SPI_MASTER
	help
	  This selects support for an advanced UART from Maxim (Dallas).
	  Supported ICs are MAX3107, MAX3108, MAX3109, MAX14830.
	  Each IC contains 128 words each of receive and transmit FIFO
	  that can be controlled through I2C or high-speed SPI.

	  Say Y here if you want to support this ICs.

config SERIAL_DZ
	bool "DECstation DZ serial driver"
	depends on MACH_DECSTATION && 32BIT
	select SERIAL_CORE
	default y
	help
	  DZ11-family serial controllers for DECstations and VAXstations,
	  including the DC7085, M7814, and M7819.

config SERIAL_DZ_CONSOLE
	bool "Support console on DECstation DZ serial driver"
	depends on SERIAL_DZ=y
	select SERIAL_CORE_CONSOLE
	default y
	help
	  If you say Y here, it will be possible to use a serial port as the
	  system console (the system console is the device which receives all
	  kernel messages and warnings and which allows logins in single user
	  mode).

	  Note that the firmware uses ttyS3 as the serial console on
	  DECstations that use this driver.

	  If unsure, say Y.

config SERIAL_ZS
	tristate "DECstation Z85C30 serial support"
	depends on MACH_DECSTATION
	select SERIAL_CORE
	default y
	help
	  Support for the Zilog 85C350 serial communications controller used
	  for serial ports in newer DECstation systems.  These include the
	  DECsystem 5900 and all models of the DECstation and DECsystem 5000
	  systems except from model 200.

	  If unsure, say Y.  To compile this driver as a module, choose M here:
	  the module will be called zs.

config SERIAL_ZS_CONSOLE
	bool "Support for console on a DECstation Z85C30 serial port"
	depends on SERIAL_ZS=y
	select SERIAL_CORE_CONSOLE
	default y
	help
	  If you say Y here, it will be possible to use a serial port as the
	  system console (the system console is the device which receives all
	  kernel messages and warnings and which allows logins in single user
	  mode).

	  Note that the firmware uses ttyS1 as the serial console on the
	  Maxine and ttyS3 on the others using this driver.

	  If unsure, say Y.

config SERIAL_21285
	tristate "DC21285 serial port support"
	depends on FOOTBRIDGE
	select SERIAL_CORE
	help
	  If you have a machine based on a 21285 (Footbridge) StrongARM(R)/
	  PCI bridge you can enable its onboard serial port by enabling this
	  option.

config SERIAL_21285_CONSOLE
	bool "Console on DC21285 serial port"
	depends on SERIAL_21285=y
	select SERIAL_CORE_CONSOLE
	help
	  If you have enabled the serial port on the 21285 footbridge you can
	  make it the console by answering Y to this option.

	  Even if you say Y here, the currently visible virtual console
	  (/dev/tty0) will still be used as the system console by default, but
	  you can alter that using a kernel command line option such as
	  "console=ttyFB". (Try "man bootparam" or see the documentation of
	  your boot loader (lilo or loadlin) about how to pass options to the
	  kernel at boot time.)

config SERIAL_PXA
	bool "PXA serial port support (DEPRECATED)"
	depends on ARCH_PXA || ARCH_MMP
	select SERIAL_CORE
	select SERIAL_8250_PXA if SERIAL_8250=y
	select SERIAL_PXA_NON8250 if !SERIAL_8250=y
	help
	  If you have a machine based on an Intel XScale PXA2xx CPU you
	  can enable its onboard serial ports by enabling this option.

	  Unless you have a specific need, you should use SERIAL_8250_PXA
	  instead of this.

config SERIAL_PXA_NON8250
	bool
	depends on !SERIAL_8250

config SERIAL_PXA_CONSOLE
	bool "Console on PXA serial port (DEPRECATED)"
	depends on SERIAL_PXA
	select SERIAL_CORE_CONSOLE
	select SERIAL_8250_CONSOLE if SERIAL_8250=y
	help
	  If you have enabled the serial port on the Intel XScale PXA
	  CPU you can make it the console by answering Y to this option.

	  Even if you say Y here, the currently visible virtual console
	  (/dev/tty0) will still be used as the system console by default, but
	  you can alter that using a kernel command line option such as
	  "console=ttySA0". (Try "man bootparam" or see the documentation of
	  your boot loader (lilo or loadlin) about how to pass options to the
	  kernel at boot time.)

	  Unless you have a specific need, you should use SERIAL_8250_PXA
	  and SERIAL_8250_CONSOLE instead of this.

config SERIAL_SA1100
	bool "SA1100 serial port support"
	depends on ARCH_SA1100
	select SERIAL_CORE
	select SERIAL_MCTRL_GPIO if GPIOLIB
	help
	  If you have a machine based on a SA1100/SA1110 StrongARM(R) CPU you
	  can enable its onboard serial port by enabling this option.
	  Please read <file:Documentation/arm/sa1100/serial_uart.rst> for further
	  info.

config SERIAL_SA1100_CONSOLE
	bool "Console on SA1100 serial port"
	depends on SERIAL_SA1100
	select SERIAL_CORE_CONSOLE
	help
	  If you have enabled the serial port on the SA1100/SA1110 StrongARM
	  CPU you can make it the console by answering Y to this option.

	  Even if you say Y here, the currently visible virtual console
	  (/dev/tty0) will still be used as the system console by default, but
	  you can alter that using a kernel command line option such as
	  "console=ttySA0". (Try "man bootparam" or see the documentation of
	  your boot loader (lilo or loadlin) about how to pass options to the
	  kernel at boot time.)

config SERIAL_IMX
	tristate "IMX serial port support"
	depends on ARCH_MXC || COMPILE_TEST
	select SERIAL_CORE
	select RATIONAL
	select SERIAL_MCTRL_GPIO if GPIOLIB
	help
	  If you have a machine based on a Motorola IMX CPU you
	  can enable its onboard serial port by enabling this option.

config SERIAL_IMX_CONSOLE
	tristate "Console on IMX serial port"
	depends on SERIAL_IMX
	select SERIAL_CORE_CONSOLE
	help
	  If you have enabled the serial port on the Freescale IMX
	  CPU you can make it the console by answering Y/M to this option.

	  Even if you say Y/M here, the currently visible virtual console
	  (/dev/tty0) will still be used as the system console by default, but
	  you can alter that using a kernel command line option such as
	  "console=ttymxc0". (Try "man bootparam" or see the documentation of
	  your bootloader about how to pass options to the kernel at boot time.)

config SERIAL_IMX_EARLYCON
	bool "Earlycon on IMX serial port"
	depends on ARCH_MXC || COMPILE_TEST
	depends on OF
	select SERIAL_CORE
	select SERIAL_EARLYCON
	select SERIAL_CORE_CONSOLE
	default y if SERIAL_IMX_CONSOLE
	help
	  If you have enabled the earlycon on the Freescale IMX
	  CPU you can make it the earlycon by answering Y to this option.

config SERIAL_UARTLITE
	tristate "Xilinx uartlite serial port support"
	depends on HAS_IOMEM
	select SERIAL_CORE
	help
	  Say Y here if you want to use the Xilinx uartlite serial controller.

	  To compile this driver as a module, choose M here: the
	  module will be called uartlite.

config SERIAL_UARTLITE_CONSOLE
	bool "Support for console on Xilinx uartlite serial port"
	depends on SERIAL_UARTLITE=y
	select SERIAL_CORE_CONSOLE
	select SERIAL_EARLYCON
	help
	  Say Y here if you wish to use a Xilinx uartlite as the system
	  console (the system console is the device which receives all kernel
	  messages and warnings and which allows logins in single user mode).

config SERIAL_UARTLITE_NR_UARTS
	int "Maximum number of uartlite serial ports"
	depends on SERIAL_UARTLITE
	range 1 256
	default 1
	help
	  Set this to the number of uartlites in your system, or the number
	  you think you might implement.

config SERIAL_SUNCORE
	bool
	depends on SPARC
	select SERIAL_CORE
	select SERIAL_CORE_CONSOLE
	default y

config SERIAL_SUNZILOG
	tristate "Sun Zilog8530 serial support"
	depends on SPARC
	help
	  This driver supports the Zilog8530 serial ports found on many Sparc
	  systems.  Say Y or M if you want to be able to these serial ports.

config SERIAL_SUNZILOG_CONSOLE
	bool "Console on Sun Zilog8530 serial port"
	depends on SERIAL_SUNZILOG=y
	help
	  If you would like to be able to use the Zilog8530 serial port
	  on your Sparc system as the console, you can do so by answering
	  Y to this option.

config SERIAL_SUNSU
	tristate "Sun SU serial support"
	depends on SPARC && PCI
	help
	  This driver supports the 8250 serial ports that run the keyboard and
	  mouse on (PCI) UltraSPARC systems.  Say Y or M if you want to be able
	  to these serial ports.

config SERIAL_SUNSU_CONSOLE
	bool "Console on Sun SU serial port"
	depends on SERIAL_SUNSU=y
	help
	  If you would like to be able to use the SU serial port
	  on your Sparc system as the console, you can do so by answering
	  Y to this option.

config SERIAL_MUX
	tristate "Serial MUX support"
	depends on GSC
	select SERIAL_CORE
	default y
	help
	  Saying Y here will enable the hardware MUX serial driver for
	  the Nova, K class systems and D class with a 'remote control card'.
	  The hardware MUX is not 8250/16550 compatible therefore the
	  /dev/ttyB0 device is shared between the Serial MUX and the PDC
	  software console. The following steps need to be completed to use
	  the Serial MUX:

	    1. create the device entry (mknod /dev/ttyB0 c 11 0)
	    2. Edit the /etc/inittab to start a getty listening on /dev/ttyB0
	    3. Add device ttyB0 to /etc/securetty (if you want to log on as
		 root on this console.)
	    4. Change the kernel command console parameter to: console=ttyB0

config SERIAL_MUX_CONSOLE
	bool "Support for console on serial MUX"
	depends on SERIAL_MUX=y
	select SERIAL_CORE_CONSOLE
	default y

config PDC_CONSOLE
	bool "PDC software console support"
	depends on PARISC && !SERIAL_MUX && VT
	help
	  Saying Y here will enable the software based PDC console to be 
	  used as the system console.  This is useful for machines in 
	  which the hardware based console has not been written yet.  The
	  following steps must be completed to use the PDC console:

	    1. create the device entry (mknod /dev/ttyB0 c 11 0)
	    2. Edit the /etc/inittab to start a getty listening on /dev/ttyB0
	    3. Add device ttyB0 to /etc/securetty (if you want to log on as
		 root on this console.)
	    4. Change the kernel command console parameter to: console=ttyB0

config SERIAL_SUNSAB
	tristate "Sun Siemens SAB82532 serial support"
	depends on SPARC && PCI
	help
	  This driver supports the Siemens SAB82532 DUSCC serial ports on newer
	  (PCI) UltraSPARC systems.  Say Y or M if you want to be able to these
	  serial ports.

config SERIAL_SUNSAB_CONSOLE
	bool "Console on Sun Siemens SAB82532 serial port"
	depends on SERIAL_SUNSAB=y
	help
	  If you would like to be able to use the SAB82532 serial port
	  on your Sparc system as the console, you can do so by answering
	  Y to this option.

config SERIAL_SUNHV
	bool "Sun4v Hypervisor Console support"
	depends on SPARC64
	help
	  This driver supports the console device found on SUN4V Sparc
	  systems.  Say Y if you want to be able to use this device.

config SERIAL_IP22_ZILOG
	tristate "SGI Zilog8530 serial support"
	depends on SGI_HAS_ZILOG
	select SERIAL_CORE
	help
	  This driver supports the Zilog8530 serial ports found on SGI
	  systems.  Say Y or M if you want to be able to these serial ports.

config SERIAL_IP22_ZILOG_CONSOLE
	bool "Console on SGI Zilog8530 serial port"
	depends on SERIAL_IP22_ZILOG=y
	select SERIAL_CORE_CONSOLE

config SERIAL_SH_SCI
	tristate "SuperH SCI(F) serial port support"
	depends on SUPERH || ARCH_RENESAS || H8300 || COMPILE_TEST
	select SERIAL_CORE
	select SERIAL_MCTRL_GPIO if GPIOLIB

config SERIAL_SH_SCI_NR_UARTS
	int "Maximum number of SCI(F) serial ports" if EXPERT
	range 1 64 if 64BIT
	range 1 32 if !64BIT
	depends on SERIAL_SH_SCI
	default "3" if H8300
	default "10" if SUPERH
	default "18" if ARCH_RENESAS
	default "2"

config SERIAL_SH_SCI_CONSOLE
	bool "Support for console on SuperH SCI(F)" if EXPERT
	depends on SERIAL_SH_SCI=y
	select SERIAL_CORE_CONSOLE
	default y

config SERIAL_SH_SCI_EARLYCON
	bool "Support for early console on SuperH SCI(F)" if EXPERT
	depends on SERIAL_SH_SCI=y
	select SERIAL_CORE_CONSOLE
	select SERIAL_EARLYCON
	default ARCH_RENESAS || H8300

config SERIAL_SH_SCI_DMA
	bool "DMA support" if EXPERT
	depends on SERIAL_SH_SCI && DMA_ENGINE
	default ARCH_RENESAS

config SERIAL_HS_LPC32XX
	tristate "LPC32XX high speed serial port support"
	depends on ARCH_LPC32XX || COMPILE_TEST
	depends on OF
	select SERIAL_CORE
	help
	  Support for the LPC32XX high speed serial ports (up to 900kbps).
	  Those are UARTs completely different from the Standard UARTs on the
	  LPC32XX SoC.
	  Choose M or Y here to build this driver.

config SERIAL_HS_LPC32XX_CONSOLE
	bool "Enable LPC32XX high speed UART serial console"
	depends on SERIAL_HS_LPC32XX=y
	select SERIAL_CORE_CONSOLE
	help
	  If you would like to be able to use one of the high speed serial
	  ports on the LPC32XX as the console, you can do so by answering
	  Y to this option.

config SERIAL_CORE
	tristate

config SERIAL_CORE_CONSOLE
	bool

config CONSOLE_POLL
	bool

config SERIAL_MCF
	bool "Coldfire serial support"
	depends on COLDFIRE
	select SERIAL_CORE
	help
	  This serial driver supports the Freescale Coldfire serial ports.

config SERIAL_MCF_BAUDRATE
	int "Default baudrate for Coldfire serial ports"
	depends on SERIAL_MCF
	default 19200
	help
	  This setting lets you define what the default baudrate is for the
	  ColdFire serial ports. The usual default varies from board to board,
	  and this setting is a way of catering for that.

config SERIAL_MCF_CONSOLE
	bool "Coldfire serial console support"
	depends on SERIAL_MCF
	select SERIAL_CORE_CONSOLE
	help
	  Enable a ColdFire internal serial port to be the system console.

config SERIAL_PMACZILOG
	tristate "Mac or PowerMac z85c30 ESCC support"
	depends on (M68K && MAC) || PPC_PMAC
	select SERIAL_CORE
	help
	  This driver supports the Zilog z85C30 serial ports found on
	  (Power)Mac machines.
	  Say Y or M if you want to be able to these serial ports.

config SERIAL_PMACZILOG_TTYS
	bool "Use ttySn device nodes for Zilog z85c30"
	depends on SERIAL_PMACZILOG
	help
	  The pmac_zilog driver for the z85C30 chip on many powermacs
	  historically used the device numbers for /dev/ttySn.  The
	  8250 serial port driver also uses these numbers, which means
	  the two drivers being unable to coexist; you could not use
	  both z85C30 and 8250 type ports at the same time.

	  If this option is not selected, the pmac_zilog driver will
	  use the device numbers allocated for /dev/ttyPZn.  This allows
	  the pmac_zilog and 8250 drivers to co-exist, but may cause
	  existing userspace setups to break.  Programs that need to
	  access the built-in serial ports on powermacs will need to
	  be reconfigured to use /dev/ttyPZn instead of /dev/ttySn.

	  If you enable this option, any z85c30 ports in the system will
	  be registered as ttyS0 onwards as in the past, and you will be
	  unable to use the 8250 module for PCMCIA or other 16C550-style
	  UARTs.

	  Say N unless you need the z85c30 ports on your (Power)Mac
	  to appear as /dev/ttySn.

config SERIAL_PMACZILOG_CONSOLE
	bool "Console on Mac or PowerMac z85c30 serial port"
	depends on SERIAL_PMACZILOG=y
	select SERIAL_CORE_CONSOLE
	help
	  If you would like to be able to use the z85c30 serial port
	  on your (Power)Mac as the console, you can do so by answering
	  Y to this option.

config SERIAL_CPM
	tristate "CPM SCC/SMC serial port support"
	depends on CPM2 || CPM1
	select SERIAL_CORE
	help
	  This driver supports the SCC and SMC serial ports on Motorola 
	  embedded PowerPC that contain a CPM1 (8xx) or CPM2 (8xxx)

config SERIAL_CPM_CONSOLE
	bool "Support for console on CPM SCC/SMC serial port"
	depends on SERIAL_CPM=y
	select SERIAL_CORE_CONSOLE
	help
	  Say Y here if you wish to use a SCC or SMC CPM UART as the system
	  console (the system console is the device which receives all kernel
	  messages and warnings and which allows logins in single user mode).

	  Even if you say Y here, the currently visible framebuffer console
	  (/dev/tty0) will still be used as the system console by default, but
	  you can alter that using a kernel command line option such as
	  "console=ttyCPM0". (Try "man bootparam" or see the documentation of
	  your boot loader (lilo or loadlin) about how to pass options to the
	  kernel at boot time.)

config SERIAL_PIC32
	tristate "Microchip PIC32 serial support"
	depends on MACH_PIC32
	select SERIAL_CORE
	help
	  If you have a PIC32, this driver supports the serial ports.

	  Say Y or M to use PIC32 serial ports, otherwise say N. Note that
	  to use a serial port as a console, this must be included in kernel and
	  not as a module.

config SERIAL_PIC32_CONSOLE
	bool "PIC32 serial console support"
	depends on SERIAL_PIC32
	select SERIAL_CORE_CONSOLE
	help
	  If you have a PIC32, this driver supports the putting a console on one
	  of the serial ports.

	  Say Y to use the PIC32 console, otherwise say N.

config SERIAL_MPC52xx
	tristate "Freescale MPC52xx/MPC512x family PSC serial support"
	depends on PPC_MPC52xx || PPC_MPC512x
	select SERIAL_CORE
	help
	  This driver supports MPC52xx and MPC512x PSC serial ports. If you would
	  like to use them, you must answer Y or M to this option. Note that
	  for use as console, it must be included in kernel and not as a
	  module.

config SERIAL_MPC52xx_CONSOLE
	bool "Console on a Freescale MPC52xx/MPC512x family PSC serial port"
	depends on SERIAL_MPC52xx=y
	select SERIAL_CORE_CONSOLE
	help
	  Select this options if you'd like to use one of the PSC serial port
	  of the Freescale MPC52xx family as a console.

config SERIAL_MPC52xx_CONSOLE_BAUD
	int "Freescale MPC52xx/MPC512x family PSC serial port baud"
	depends on SERIAL_MPC52xx_CONSOLE=y
	default "9600"
	help
	  Select the MPC52xx console baud rate.
	  This value is only used if the bootloader doesn't pass in the
	  console baudrate

config SERIAL_ICOM
	tristate "IBM Multiport Serial Adapter"
	depends on PCI
	depends on PPC_PSERIES || COMPILE_TEST
	select SERIAL_CORE
	select FW_LOADER
	help
	  This driver is for a family of multiport serial adapters
	  including 2 port RVX, 2 port internal modem, 4 port internal
	  modem and a split 1 port RVX and 1 port internal modem.

	  This driver can also be built as a module.  If so, the module
	  will be called icom.

config SERIAL_TXX9
	bool "TMPTX39XX/49XX SIO support"
	depends on HAS_TXX9_SERIAL
	select SERIAL_CORE
	default y

config HAS_TXX9_SERIAL
	bool

config SERIAL_TXX9_NR_UARTS
	int "Maximum number of TMPTX39XX/49XX SIO ports"
	depends on SERIAL_TXX9
	default "6"

config SERIAL_TXX9_CONSOLE
	bool "TMPTX39XX/49XX SIO Console support"
	depends on SERIAL_TXX9=y
	select SERIAL_CORE_CONSOLE

config SERIAL_TXX9_STDSERIAL
	bool "TX39XX/49XX SIO act as standard serial"
	depends on !SERIAL_8250 && SERIAL_TXX9

config SERIAL_VR41XX
	tristate "NEC VR4100 series Serial Interface Unit support"
	depends on CPU_VR41XX
	select SERIAL_CORE
	help
	  If you have a NEC VR4100 series processor and you want to use
	  Serial Interface Unit(SIU) or Debug Serial Interface Unit(DSIU)
	  (not include VR4111/VR4121 DSIU), say Y.  Otherwise, say N.

config SERIAL_VR41XX_CONSOLE
	bool "Enable NEC VR4100 series Serial Interface Unit console"
	depends on SERIAL_VR41XX=y
	select SERIAL_CORE_CONSOLE
	help
	  If you have a NEC VR4100 series processor and you want to use
	  a console on a serial port, say Y.  Otherwise, say N.

config SERIAL_JSM
	tristate "Digi International NEO and Classic PCI Support"
	depends on PCI
	select SERIAL_CORE
	help
	  This is a driver for Digi International's Neo and Classic series
	  of cards which provide multiple serial ports. You would need
	  something like this to connect more than two modems to your Linux
	  box, for instance in order to become a dial-in server. This driver
	  supports PCI boards only.

	  If you have a card like this, say Y here, otherwise say N.

	  To compile this driver as a module, choose M here: the
	  module will be called jsm.

config SERIAL_MSM
	tristate "MSM on-chip serial port support"
	depends on ARCH_QCOM || COMPILE_TEST
	select SERIAL_CORE

config SERIAL_MSM_CONSOLE
	bool "MSM serial console support"
	depends on SERIAL_MSM=y
	select SERIAL_CORE_CONSOLE
	select SERIAL_EARLYCON

config SERIAL_QCOM_GENI
	tristate "QCOM on-chip GENI based serial port support"
	depends on ARCH_QCOM || COMPILE_TEST
	depends on QCOM_GENI_SE
	select SERIAL_CORE

config SERIAL_QCOM_GENI_CONSOLE
	bool "QCOM GENI Serial Console support"
	depends on SERIAL_QCOM_GENI
	select SERIAL_CORE_CONSOLE
	select SERIAL_EARLYCON
	help
	  Serial console driver for Qualcomm Technologies Inc's GENI based
	  QUP hardware.

config SERIAL_VT8500
	bool "VIA VT8500 on-chip serial port support"
	depends on ARCH_VT8500 || COMPILE_TEST
	select SERIAL_CORE

config SERIAL_VT8500_CONSOLE
	bool "VIA VT8500 serial console support"
	depends on SERIAL_VT8500=y
	select SERIAL_CORE_CONSOLE

config SERIAL_OMAP
	tristate "OMAP serial port support"
	depends on (ARCH_OMAP2PLUS && !SERIAL_8250_OMAP) || COMPILE_TEST
	select SERIAL_CORE
	help
	  If you have a machine based on an Texas Instruments OMAP CPU you
	  can enable its onboard serial ports by enabling this option.

	  By enabling this option you take advantage of dma feature available
	  with the omap-serial driver. DMA support can be enabled from platform
	  data.

config SERIAL_OMAP_CONSOLE
	bool "Console on OMAP serial port"
	depends on SERIAL_OMAP=y
	select SERIAL_CORE_CONSOLE
	help
	  Select this option if you would like to use omap serial port as
	  console.

	  Even if you say Y here, the currently visible virtual console
	  (/dev/tty0) will still be used as the system console by default, but
	  you can alter that using a kernel command line option such as
	  "console=ttyOx". (Try "man bootparam" or see the documentation of
	  your boot loader about how to pass options to the kernel at
	  boot time.)

config SERIAL_SIFIVE
	tristate "SiFive UART support"
	depends on OF
	select SERIAL_CORE
	help
	  Select this option if you are building a kernel for a device that
	  contains a SiFive UART IP block.  This type of UART is present on
	  SiFive FU540 SoCs, among others.

config SERIAL_SIFIVE_CONSOLE
	bool "Console on SiFive UART"
	depends on SERIAL_SIFIVE=y
	select SERIAL_CORE_CONSOLE
	select SERIAL_EARLYCON
	help
	  Select this option if you would like to use a SiFive UART as the
	  system console.

	  Even if you say Y here, the currently visible virtual console
	  (/dev/tty0) will still be used as the system console by default, but
	  you can alter that using a kernel command line option such as
	  "console=ttySIFx". (Try "man bootparam" or see the documentation of
	  your boot loader about how to pass options to the kernel at
	  boot time.)

config SERIAL_LANTIQ
	tristate "Lantiq serial driver"
	depends on (LANTIQ || X86) || COMPILE_TEST
	select SERIAL_CORE
	help
	  Support for UART on Lantiq and Intel SoCs.
	  To compile this driver as a module, select M here. The
	  module will be called lantiq.

config SERIAL_LANTIQ_CONSOLE
	bool "Console on Lantiq UART"
	depends on SERIAL_LANTIQ=y
	select SERIAL_CORE_CONSOLE
	select SERIAL_EARLYCON
	help
	  Select this option if you would like to use a Lantiq UART as the
	  system console.

config SERIAL_QE
	tristate "Freescale QUICC Engine serial port support"
	depends on QUICC_ENGINE
	select SERIAL_CORE
	select FW_LOADER
	help
	  This driver supports the QE serial ports on Freescale embedded
	  PowerPC that contain a QUICC Engine.

config SERIAL_SCCNXP
	tristate "SCCNXP serial port support"
	select SERIAL_CORE
	help
	  This selects support for an advanced UART from NXP (Philips).
	  Supported ICs are SCC2681, SCC2691, SCC2692, SC28L91, SC28L92,
	  SC28L202, SCC68681 and SCC68692.

config SERIAL_SCCNXP_CONSOLE
	bool "Console on SCCNXP serial port"
	depends on SERIAL_SCCNXP=y
	select SERIAL_CORE_CONSOLE
	help
	  Support for console on SCCNXP serial ports.

config SERIAL_SC16IS7XX_CORE
	tristate

config SERIAL_SC16IS7XX
	tristate "SC16IS7xx serial support"
	select SERIAL_CORE
	depends on (SPI_MASTER && !I2C) || I2C
	help
	  This selects support for SC16IS7xx serial ports.
	  Supported ICs are SC16IS740, SC16IS741, SC16IS750, SC16IS752,
	  SC16IS760 and SC16IS762. Select supported buses using options below.

config SERIAL_SC16IS7XX_I2C
	bool "SC16IS7xx for I2C interface"
	depends on SERIAL_SC16IS7XX
	depends on I2C
	select SERIAL_SC16IS7XX_CORE if SERIAL_SC16IS7XX
	select REGMAP_I2C if I2C
	default y
	help
	  Enable SC16IS7xx driver on I2C bus,
	  If required say y, and say n to i2c if not required,
	  Enabled by default to support oldconfig.
	  You must select at least one bus for the driver to be built.

config SERIAL_SC16IS7XX_SPI
	bool "SC16IS7xx for spi interface"
	depends on SERIAL_SC16IS7XX
	depends on SPI_MASTER
	select SERIAL_SC16IS7XX_CORE if SERIAL_SC16IS7XX
	select REGMAP_SPI if SPI_MASTER
	help
	  Enable SC16IS7xx driver on SPI bus,
	  If required say y, and say n to spi if not required,
	  This is additional support to existing driver.
	  You must select at least one bus for the driver to be built.

config SERIAL_TIMBERDALE
	tristate "Support for timberdale UART"
	select SERIAL_CORE
	depends on X86_32 || COMPILE_TEST
	help
	Add support for UART controller on timberdale.

config SERIAL_BCM63XX
	tristate "Broadcom BCM63xx/BCM33xx UART support"
	select SERIAL_CORE
	depends on ARCH_BCM4908 || ARCH_BCM_63XX || BCM63XX || BMIPS_GENERIC || COMPILE_TEST
	default ARCH_BCM4908 || ARCH_BCM_63XX || BCM63XX || BMIPS_GENERIC
	help
	  This enables the driver for the onchip UART core found on
	  the following chipsets:

	    BCM33xx (cable modem)
	    BCM63xx/BCM63xxx (DSL)
	    BCM68xx (PON)
	    BCM7xxx (STB) - DOCSIS console

config SERIAL_BCM63XX_CONSOLE
	bool "Console on BCM63xx serial port"
	depends on SERIAL_BCM63XX=y
	select SERIAL_CORE_CONSOLE
	select SERIAL_EARLYCON
	help
	  If you have enabled the serial port on the BCM63xx CPU
	  you can make it the console by answering Y to this option.

config SERIAL_GRLIB_GAISLER_APBUART
	tristate "GRLIB APBUART serial support"
	depends on OF && SPARC
	select SERIAL_CORE
	help
	Add support for the GRLIB APBUART serial port.

config SERIAL_GRLIB_GAISLER_APBUART_CONSOLE
	bool "Console on GRLIB APBUART serial port"
	depends on SERIAL_GRLIB_GAISLER_APBUART=y
	select SERIAL_CORE_CONSOLE
	help
	Support for running a console on the GRLIB APBUART

config SERIAL_ALTERA_JTAGUART
	tristate "Altera JTAG UART support"
	select SERIAL_CORE
	help
	  This driver supports the Altera JTAG UART port.

config SERIAL_ALTERA_JTAGUART_CONSOLE
	bool "Altera JTAG UART console support"
	depends on SERIAL_ALTERA_JTAGUART=y
	select SERIAL_CORE_CONSOLE
	select SERIAL_EARLYCON
	help
	  Enable a Altera JTAG UART port to be the system console.

config SERIAL_ALTERA_JTAGUART_CONSOLE_BYPASS
	bool "Bypass output when no connection"
	depends on SERIAL_ALTERA_JTAGUART_CONSOLE
	select SERIAL_CORE_CONSOLE
	help
	  Bypass console output and keep going even if there is no
	  JTAG terminal connection with the host.

config SERIAL_ALTERA_UART
	tristate "Altera UART support"
	select SERIAL_CORE
	help
	  This driver supports the Altera softcore UART port.

config SERIAL_ALTERA_UART_MAXPORTS
	int "Maximum number of Altera UART ports"
	depends on SERIAL_ALTERA_UART
	default 4
	help
	  This setting lets you define the maximum number of the Altera
	  UART ports. The usual default varies from board to board, and
	  this setting is a way of catering for that.

config SERIAL_ALTERA_UART_BAUDRATE
	int "Default baudrate for Altera UART ports"
	depends on SERIAL_ALTERA_UART
	default 115200
	help
	  This setting lets you define what the default baudrate is for the
	  Altera UART ports. The usual default varies from board to board,
	  and this setting is a way of catering for that.

config SERIAL_ALTERA_UART_CONSOLE
	bool "Altera UART console support"
	depends on SERIAL_ALTERA_UART=y
	select SERIAL_CORE_CONSOLE
	select SERIAL_EARLYCON
	help
	  Enable a Altera UART port to be the system console.

config SERIAL_PCH_UART
	tristate "Intel EG20T PCH/LAPIS Semicon IOH(ML7213/ML7223/ML7831) UART"
	depends on PCI && (X86_32 || MIPS ||  COMPILE_TEST)
	select SERIAL_CORE
	help
	  This driver is for PCH(Platform controller Hub) UART of Intel EG20T
	  which is an IOH(Input/Output Hub) for x86 embedded processor.
	  Enabling PCH_DMA, this PCH UART works as DMA mode.

	  This driver also can be used for LAPIS Semiconductor IOH(Input/
	  Output Hub), ML7213, ML7223 and ML7831.
	  ML7213 IOH is for IVI(In-Vehicle Infotainment) use, ML7223 IOH is
	  for MP(Media Phone) use and ML7831 IOH is for general purpose use.
	  ML7213/ML7223/ML7831 is companion chip for Intel Atom E6xx series.
	  ML7213/ML7223/ML7831 is completely compatible for Intel EG20T PCH.

config SERIAL_PCH_UART_CONSOLE
	bool "Support for console on Intel EG20T PCH UART/OKI SEMICONDUCTOR ML7213 IOH"
	depends on SERIAL_PCH_UART=y
	select SERIAL_CORE_CONSOLE
	help
	  Say Y here if you wish to use the PCH UART as the system console
	  (the system  console is the device which receives all kernel messages and
	  warnings and which allows logins in single user mode).

config SERIAL_MXS_AUART
	tristate "MXS AUART support"
	depends on ARCH_MXS || MACH_ASM9260 || COMPILE_TEST
	select SERIAL_CORE
	select SERIAL_MCTRL_GPIO if GPIOLIB
	help
	  This driver supports the MXS and Alphascale ASM9260 Application
	  UART (AUART) port.

config SERIAL_MXS_AUART_CONSOLE
	bool "MXS AUART console support"
	depends on SERIAL_MXS_AUART=y
	select SERIAL_CORE_CONSOLE
	help
	  Enable a MXS AUART port to be the system console.

config SERIAL_XILINX_PS_UART
	tristate "Cadence (Xilinx Zynq) UART support"
	depends on OF
	select SERIAL_CORE
	help
	  This driver supports the Cadence UART. It is found e.g. in Xilinx
	  Zynq.

config SERIAL_XILINX_PS_UART_CONSOLE
	bool "Cadence UART console support"
	depends on SERIAL_XILINX_PS_UART=y
	select SERIAL_CORE_CONSOLE
	select SERIAL_EARLYCON
	help
	  Enable a Cadence UART port to be the system console.

config SERIAL_AR933X
	tristate "AR933X serial port support"
	depends on HAVE_CLK && ATH79
	select SERIAL_CORE
	select SERIAL_MCTRL_GPIO if GPIOLIB
	help
	  If you have an Atheros AR933X SOC based board and want to use the
	  built-in UART of the SoC, say Y to this option.

	  To compile this driver as a module, choose M here: the
	  module will be called ar933x_uart.

config SERIAL_AR933X_CONSOLE
	bool "Console on AR933X serial port"
	depends on SERIAL_AR933X=y
	select SERIAL_CORE_CONSOLE
	help
	  Enable a built-in UART port of the AR933X to be the system console.

config SERIAL_AR933X_NR_UARTS
	int "Maximum number of AR933X serial ports"
	depends on SERIAL_AR933X
	default "2"
	help
	  Set this to the number of serial ports you want the driver
	  to support.

config SERIAL_MPS2_UART_CONSOLE
	bool "MPS2 UART console support"
	depends on SERIAL_MPS2_UART
	select SERIAL_CORE_CONSOLE
	select SERIAL_EARLYCON

config SERIAL_MPS2_UART
	bool "MPS2 UART port"
	depends on ARCH_MPS2 || COMPILE_TEST
	select SERIAL_CORE
	help
	  This driver support the UART ports on ARM MPS2.

config SERIAL_ARC
	tristate "ARC UART driver support"
	select SERIAL_CORE
	help
	  Driver for on-chip UART for ARC(Synopsys) for the legacy
	  FPGA Boards (ML50x/ARCAngel4)

config SERIAL_ARC_CONSOLE
	bool "Console on ARC UART"
	depends on SERIAL_ARC=y
	select SERIAL_CORE_CONSOLE
	select SERIAL_EARLYCON
	help
	  Enable system Console on ARC UART

config SERIAL_ARC_NR_PORTS
	int "Number of ARC UART ports"
	depends on SERIAL_ARC
	range 1 3
	default "1"
	help
	  Set this to the number of serial ports you want the driver
	  to support.

config SERIAL_RP2
	tristate "Comtrol RocketPort EXPRESS/INFINITY support"
	depends on PCI
	select SERIAL_CORE
	help
	  This driver supports the Comtrol RocketPort EXPRESS and
	  RocketPort INFINITY families of PCI/PCIe multiport serial adapters.
	  These adapters use a "RocketPort 2" ASIC that is not compatible
	  with the original RocketPort driver (CONFIG_ROCKETPORT).

	  To compile this driver as a module, choose M here: the
	  module will be called rp2.

	  If you want to compile this driver into the kernel, say Y here.  If
	  you don't have a suitable RocketPort card installed, say N.

config SERIAL_RP2_NR_UARTS
	int "Maximum number of RocketPort EXPRESS/INFINITY ports"
	depends on SERIAL_RP2
	default "32"
	help
	  If multiple cards are present, the default limit of 32 ports may
	  need to be increased.

config SERIAL_FSL_LPUART
	tristate "Freescale lpuart serial port support"
	depends on HAS_DMA
	select SERIAL_CORE
	help
	  Support for the on-chip lpuart on some Freescale SOCs.

config SERIAL_FSL_LPUART_CONSOLE
	bool "Console on Freescale lpuart serial port"
	depends on SERIAL_FSL_LPUART=y
	select SERIAL_CORE_CONSOLE
	select SERIAL_EARLYCON
	help
	  If you have enabled the lpuart serial port on the Freescale SoCs,
	  you can make it the console by answering Y to this option.

config SERIAL_FSL_LINFLEXUART
	tristate "Freescale LINFlexD UART serial port support"
	depends on PRINTK
	select SERIAL_CORE
	help
	  Support for the on-chip LINFlexD UART on some Freescale SOCs.

config SERIAL_FSL_LINFLEXUART_CONSOLE
	bool "Console on Freescale LINFlexD UART serial port"
	depends on SERIAL_FSL_LINFLEXUART=y
	select SERIAL_CORE_CONSOLE
	select SERIAL_EARLYCON
	help
	  If you have enabled the LINFlexD UART serial port on the Freescale
	  SoCs, you can make it the console by answering Y to this option.

config SERIAL_CONEXANT_DIGICOLOR
	tristate "Conexant Digicolor CX92xxx USART serial port support"
	depends on OF
	select SERIAL_CORE
	help
	  Support for the on-chip USART on Conexant Digicolor SoCs.

config SERIAL_CONEXANT_DIGICOLOR_CONSOLE
	bool "Console on Conexant Digicolor serial port"
	depends on SERIAL_CONEXANT_DIGICOLOR=y
	select SERIAL_CORE_CONSOLE
	help
	  If you have enabled the USART serial port on Conexant Digicolor
	  SoCs, you can make it the console by answering Y to this option.

config SERIAL_ST_ASC
	tristate "ST ASC serial port support"
	select SERIAL_CORE
	depends on ARM || COMPILE_TEST
	help
	  This driver is for the on-chip Asynchronous Serial Controller on
	  STMicroelectronics STi SoCs.
	  ASC is embedded in ST COMMS IP block. It supports Rx & Tx functionality.
	  It support all industry standard baud rates.

	  If unsure, say N.

config SERIAL_ST_ASC_CONSOLE
	bool "Support for console on ST ASC"
	depends on SERIAL_ST_ASC=y
	select SERIAL_CORE_CONSOLE

config SERIAL_MEN_Z135
	tristate "MEN 16z135 Support"
	select SERIAL_CORE
	depends on MCB
	help
	  Say yes here to enable support for the MEN 16z135 High Speed UART IP-Core
	  on a MCB carrier.

	  This driver can also be build as a module. If so, the module will be called
	  men_z135_uart.ko

config SERIAL_SPRD
	tristate "Support for Spreadtrum serial"
	select SERIAL_CORE
	depends on COMMON_CLK
	help
	  This enables the driver for the Spreadtrum's serial.

config SERIAL_SPRD_CONSOLE
	bool "Spreadtrum UART console support"
	depends on SERIAL_SPRD=y
	select SERIAL_CORE_CONSOLE
	select SERIAL_EARLYCON
	help
	  Support for early debug console using Spreadtrum's serial. This enables
	  the console before standard serial driver is probed. This is enabled
	  with "earlycon" on the kernel command line. The console is
	  enabled when early_param is processed.

config SERIAL_STM32
	tristate "STMicroelectronics STM32 serial port support"
	select SERIAL_CORE
	depends on ARCH_STM32 || COMPILE_TEST
	select SERIAL_MCTRL_GPIO if GPIOLIB
	help
	  This driver is for the on-chip Serial Controller on
	  STMicroelectronics STM32 MCUs.
	  USART supports Rx & Tx functionality.
	  It support all industry standard baud rates.

	  If unsure, say N.

config SERIAL_STM32_CONSOLE
	bool "Support for console on STM32"
	depends on SERIAL_STM32=y
	select SERIAL_CORE_CONSOLE

config SERIAL_MVEBU_UART
	bool "Marvell EBU serial port support"
	depends on ARCH_MVEBU || COMPILE_TEST
	depends on COMMON_CLK
	select SERIAL_CORE
	help
	  This driver is for Marvell EBU SoC's UART. If you have a machine
	  based on the Armada-3700 SoC and wish to use the on-board serial
	  port,
	  say 'Y' here.
	  Otherwise, say 'N'.

config SERIAL_MVEBU_CONSOLE
	bool "Console on Marvell EBU serial port"
	depends on SERIAL_MVEBU_UART
	select SERIAL_CORE_CONSOLE
	select SERIAL_EARLYCON
	default y
	help
	  Say 'Y' here if you wish to use Armada-3700 UART as the system console.
	  (the system console is the device which receives all kernel messages
	  and warnings and which allows logins in single user mode)
	  Otherwise, say 'N'.

config SERIAL_OWL
	tristate "Actions Semi Owl serial port support"
	depends on ARCH_ACTIONS || COMPILE_TEST
	select SERIAL_CORE
	help
	  This driver is for Actions Semiconductor S500/S900 SoC's UART.
	  Say 'Y' here if you wish to use the on-board serial port.
	  Otherwise, say 'N'.

config SERIAL_OWL_CONSOLE
	bool "Console on Actions Semi Owl serial port"
	depends on SERIAL_OWL=y
	select SERIAL_CORE_CONSOLE
	select SERIAL_EARLYCON
	default y
	help
	  Say 'Y' here if you wish to use Actions Semiconductor S500/S900 UART
	  as the system console.

config SERIAL_RDA
	bool "RDA Micro serial port support"
	depends on ARCH_RDA || COMPILE_TEST
	select SERIAL_CORE
	help
	  This driver is for RDA8810PL SoC's UART.
	  Say 'Y' here if you wish to use the on-board serial port.
	  Otherwise, say 'N'.

config SERIAL_RDA_CONSOLE
	bool "Console on RDA Micro serial port"
	depends on SERIAL_RDA=y
	select SERIAL_CORE_CONSOLE
	select SERIAL_EARLYCON
	default y
	help
	  Say 'Y' here if you wish to use the RDA8810PL UART as the system
	  console. Only earlycon is implemented currently.

config SERIAL_MILBEAUT_USIO
	tristate "Milbeaut USIO/UART serial port support"
	depends on ARCH_MILBEAUT || (COMPILE_TEST && OF)
	default ARCH_MILBEAUT
	select SERIAL_CORE
	help
	  This selects the USIO/UART IP found in Socionext Milbeaut SoCs.

config SERIAL_MILBEAUT_USIO_PORTS
	int "Maximum number of CSIO/UART ports (1-8)"
	range 1 8
	depends on SERIAL_MILBEAUT_USIO
	default "4"

config SERIAL_MILBEAUT_USIO_CONSOLE
	bool "Support for console on MILBEAUT USIO/UART serial port"
	depends on SERIAL_MILBEAUT_USIO=y
	default y
	select SERIAL_CORE_CONSOLE
	select SERIAL_EARLYCON
	help
	  Say 'Y' here if you wish to use a USIO/UART of Socionext Milbeaut
	  SoCs as the system console (the system console is the device which
	  receives all kernel messages and warnings and which allows logins in
	  single user mode).

config SERIAL_LITEUART
	tristate "LiteUART serial port support"
	depends on HAS_IOMEM
	depends on OF || COMPILE_TEST
	depends on LITEX || COMPILE_TEST
	select SERIAL_CORE
	help
	  This driver is for the FPGA-based LiteUART serial controller from LiteX
	  SoC builder.

	  Say 'Y' or 'M' here if you wish to use the LiteUART serial controller.
	  Otherwise, say 'N'.

config SERIAL_LITEUART_MAX_PORTS
	int "Maximum number of LiteUART ports"
	depends on SERIAL_LITEUART
	default "1"
	help
	  Set this to the maximum number of serial ports you want the driver
	  to support.

config SERIAL_LITEUART_CONSOLE
	bool "LiteUART serial port console support"
	depends on SERIAL_LITEUART=y
	select SERIAL_CORE_CONSOLE
	select SERIAL_EARLYCON
	help
	  Say 'Y' or 'M' here if you wish to use the FPGA-based LiteUART serial
	  controller from LiteX SoC builder as the system console
	  (the system console is the device which receives all kernel messages
	  and warnings and which allows logins in single user mode).
	  Otherwise, say 'N'.

config SERIAL_SUNPLUS
	tristate "Sunplus UART support"
	depends on ARCH_SUNPLUS || COMPILE_TEST
	select SERIAL_CORE
	help
	  Select this option if you would like to use Sunplus serial port on
	  Sunplus SoC SP7021.
	  If you enable this option, Sunplus serial ports in the system will
	  be registered as ttySUPx.
	  This driver can also be built as a module. If so, the module will be
	  called sunplus-uart.

config SERIAL_SUNPLUS_CONSOLE
	bool "Console on Sunplus UART"
	depends on SERIAL_SUNPLUS
	select SERIAL_CORE_CONSOLE
	select SERIAL_EARLYCON
	help
	  Select this option if you would like to use a Sunplus UART as the
	  system console.
	  Even if you say Y here, the currently visible virtual console
	  (/dev/tty0) will still be used as the system console by default, but
	  you can alter that using a kernel command line option such as
	  "console=ttySUPx".

endmenu

config SERIAL_MCTRL_GPIO
	tristate<|MERGE_RESOLUTION|>--- conflicted
+++ resolved
@@ -237,10 +237,6 @@
 
 config SERIAL_SAMSUNG
 	tristate "Samsung SoC serial support"
-<<<<<<< HEAD
-=======
-	depends on PLAT_SAMSUNG || ARCH_S5PV210 || ARCH_EXYNOS || ARCH_APPLE || ARCH_ARTPEC || COMPILE_TEST
->>>>>>> 72030621
 	select SERIAL_CORE
 	help
 	  Support for the on-chip UARTs on the Samsung
