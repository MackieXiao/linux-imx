--- conflicted
+++ resolved
@@ -1329,7 +1329,6 @@
 		unsigned int maxrate = port->uartclk / scr;
 		unsigned int divisor = max(maxrate / baud, 1U);
 		int delta = maxrate / divisor - baud;
-<<<<<<< HEAD
 
 		if (baud > maxrate + baud / 50)
 			continue;
@@ -1340,18 +1339,6 @@
 		if (divisor > 0xffff)
 			continue;
 
-=======
-
-		if (baud > maxrate + baud / 50)
-			continue;
-
-		if (delta > baud / 50)
-			divisor++;
-
-		if (divisor > 0xffff)
-			continue;
-
->>>>>>> 92b4b594
 		/* Update delta due to possible divisor change */
 		delta = maxrate / divisor - baud;
 		if (abs(delta) < baud / 50) {
@@ -5188,7 +5175,6 @@
 		PCI_ANY_ID, PCI_ANY_ID, 0, 0,    /* 135a.0dc0 */
 		pbn_b2_4_115200 },
 	/* Brainboxes Devices */
-<<<<<<< HEAD
 	/*
 	* Brainboxes UC-101
 	*/
@@ -5211,30 +5197,6 @@
 		0, 0,
 		pbn_b2_2_115200 },
 	/*
-=======
-	/*
-	* Brainboxes UC-101
-	*/
-	{       PCI_VENDOR_ID_INTASHIELD, 0x0BA1,
-		PCI_ANY_ID, PCI_ANY_ID,
-		0, 0,
-		pbn_b2_2_115200 },
-	/*
-	 * Brainboxes UC-235/246
-	 */
-	{	PCI_VENDOR_ID_INTASHIELD, 0x0AA1,
-		PCI_ANY_ID, PCI_ANY_ID,
-		0, 0,
-		pbn_b2_1_115200 },
-	/*
-	 * Brainboxes UC-257
-	 */
-	{	PCI_VENDOR_ID_INTASHIELD, 0x0861,
-		PCI_ANY_ID, PCI_ANY_ID,
-		0, 0,
-		pbn_b2_2_115200 },
-	/*
->>>>>>> 92b4b594
 	 * Brainboxes UC-260/271/701/756
 	 */
 	{	PCI_VENDOR_ID_INTASHIELD, 0x0D21,
