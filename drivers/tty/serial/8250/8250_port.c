// SPDX-License-Identifier: GPL-2.0+
/*
 *  Base port operations for 8250/16550-type serial ports
 *
 *  Based on drivers/char/serial.c, by Linus Torvalds, Theodore Ts'o.
 *  Split from 8250_core.c, Copyright (C) 2001 Russell King.
 *
 * A note about mapbase / membase
 *
 *  mapbase is the physical address of the IO port.
 *  membase is an 'ioremapped' cookie.
 */

#include <linux/module.h>
#include <linux/moduleparam.h>
#include <linux/ioport.h>
#include <linux/init.h>
#include <linux/console.h>
#include <linux/gpio/consumer.h>
#include <linux/sysrq.h>
#include <linux/delay.h>
#include <linux/platform_device.h>
#include <linux/tty.h>
#include <linux/ratelimit.h>
#include <linux/tty_flip.h>
#include <linux/serial.h>
#include <linux/serial_8250.h>
#include <linux/nmi.h>
#include <linux/mutex.h>
#include <linux/slab.h>
#include <linux/uaccess.h>
#include <linux/pm_runtime.h>
#include <linux/ktime.h>

#include <asm/io.h>
#include <asm/irq.h>

#include "8250.h"

/* Nuvoton NPCM timeout register */
#define UART_NPCM_TOR          7
#define UART_NPCM_TOIE         BIT(7)  /* Timeout Interrupt Enable */

/*
 * Debugging.
 */
#if 0
#define DEBUG_AUTOCONF(fmt...)	printk(fmt)
#else
#define DEBUG_AUTOCONF(fmt...)	do { } while (0)
#endif

#define BOTH_EMPTY	(UART_LSR_TEMT | UART_LSR_THRE)

/*
 * Here we define the default xmit fifo size used for each type of UART.
 */
static const struct serial8250_config uart_config[] = {
	[PORT_UNKNOWN] = {
		.name		= "unknown",
		.fifo_size	= 1,
		.tx_loadsz	= 1,
	},
	[PORT_8250] = {
		.name		= "8250",
		.fifo_size	= 1,
		.tx_loadsz	= 1,
	},
	[PORT_16450] = {
		.name		= "16450",
		.fifo_size	= 1,
		.tx_loadsz	= 1,
	},
	[PORT_16550] = {
		.name		= "16550",
		.fifo_size	= 1,
		.tx_loadsz	= 1,
	},
	[PORT_16550A] = {
		.name		= "16550A",
		.fifo_size	= 16,
		.tx_loadsz	= 16,
		.fcr		= UART_FCR_ENABLE_FIFO | UART_FCR_R_TRIG_10,
		.rxtrig_bytes	= {1, 4, 8, 14},
		.flags		= UART_CAP_FIFO,
	},
	[PORT_CIRRUS] = {
		.name		= "Cirrus",
		.fifo_size	= 1,
		.tx_loadsz	= 1,
	},
	[PORT_16650] = {
		.name		= "ST16650",
		.fifo_size	= 1,
		.tx_loadsz	= 1,
		.flags		= UART_CAP_FIFO | UART_CAP_EFR | UART_CAP_SLEEP,
	},
	[PORT_16650V2] = {
		.name		= "ST16650V2",
		.fifo_size	= 32,
		.tx_loadsz	= 16,
		.fcr		= UART_FCR_ENABLE_FIFO | UART_FCR_R_TRIG_01 |
				  UART_FCR_T_TRIG_00,
		.rxtrig_bytes	= {8, 16, 24, 28},
		.flags		= UART_CAP_FIFO | UART_CAP_EFR | UART_CAP_SLEEP,
	},
	[PORT_16750] = {
		.name		= "TI16750",
		.fifo_size	= 64,
		.tx_loadsz	= 64,
		.fcr		= UART_FCR_ENABLE_FIFO | UART_FCR_R_TRIG_10 |
				  UART_FCR7_64BYTE,
		.rxtrig_bytes	= {1, 16, 32, 56},
		.flags		= UART_CAP_FIFO | UART_CAP_SLEEP | UART_CAP_AFE,
	},
	[PORT_STARTECH] = {
		.name		= "Startech",
		.fifo_size	= 1,
		.tx_loadsz	= 1,
	},
	[PORT_16C950] = {
		.name		= "16C950/954",
		.fifo_size	= 128,
		.tx_loadsz	= 128,
		.fcr		= UART_FCR_ENABLE_FIFO | UART_FCR_R_TRIG_01,
		.rxtrig_bytes	= {16, 32, 112, 120},
		/* UART_CAP_EFR breaks billionon CF bluetooth card. */
		.flags		= UART_CAP_FIFO | UART_CAP_SLEEP,
	},
	[PORT_16654] = {
		.name		= "ST16654",
		.fifo_size	= 64,
		.tx_loadsz	= 32,
		.fcr		= UART_FCR_ENABLE_FIFO | UART_FCR_R_TRIG_01 |
				  UART_FCR_T_TRIG_10,
		.rxtrig_bytes	= {8, 16, 56, 60},
		.flags		= UART_CAP_FIFO | UART_CAP_EFR | UART_CAP_SLEEP,
	},
	[PORT_16850] = {
		.name		= "XR16850",
		.fifo_size	= 128,
		.tx_loadsz	= 128,
		.fcr		= UART_FCR_ENABLE_FIFO | UART_FCR_R_TRIG_10,
		.flags		= UART_CAP_FIFO | UART_CAP_EFR | UART_CAP_SLEEP,
	},
	[PORT_RSA] = {
		.name		= "RSA",
		.fifo_size	= 2048,
		.tx_loadsz	= 2048,
		.fcr		= UART_FCR_ENABLE_FIFO | UART_FCR_R_TRIG_11,
		.flags		= UART_CAP_FIFO,
	},
	[PORT_NS16550A] = {
		.name		= "NS16550A",
		.fifo_size	= 16,
		.tx_loadsz	= 16,
		.fcr		= UART_FCR_ENABLE_FIFO | UART_FCR_R_TRIG_10,
		.flags		= UART_CAP_FIFO | UART_NATSEMI,
	},
	[PORT_XSCALE] = {
		.name		= "XScale",
		.fifo_size	= 32,
		.tx_loadsz	= 32,
		.fcr		= UART_FCR_ENABLE_FIFO | UART_FCR_R_TRIG_10,
		.flags		= UART_CAP_FIFO | UART_CAP_UUE | UART_CAP_RTOIE,
	},
	[PORT_OCTEON] = {
		.name		= "OCTEON",
		.fifo_size	= 64,
		.tx_loadsz	= 64,
		.fcr		= UART_FCR_ENABLE_FIFO | UART_FCR_R_TRIG_10,
		.flags		= UART_CAP_FIFO,
	},
	[PORT_AR7] = {
		.name		= "AR7",
		.fifo_size	= 16,
		.tx_loadsz	= 16,
		.fcr		= UART_FCR_ENABLE_FIFO | UART_FCR_R_TRIG_00,
		.flags		= UART_CAP_FIFO /* | UART_CAP_AFE */,
	},
	[PORT_U6_16550A] = {
		.name		= "U6_16550A",
		.fifo_size	= 64,
		.tx_loadsz	= 64,
		.fcr		= UART_FCR_ENABLE_FIFO | UART_FCR_R_TRIG_10,
		.flags		= UART_CAP_FIFO | UART_CAP_AFE,
	},
	[PORT_TEGRA] = {
		.name		= "Tegra",
		.fifo_size	= 32,
		.tx_loadsz	= 8,
		.fcr		= UART_FCR_ENABLE_FIFO | UART_FCR_R_TRIG_01 |
				  UART_FCR_T_TRIG_01,
		.rxtrig_bytes	= {1, 4, 8, 14},
		.flags		= UART_CAP_FIFO | UART_CAP_RTOIE,
	},
	[PORT_XR17D15X] = {
		.name		= "XR17D15X",
		.fifo_size	= 64,
		.tx_loadsz	= 64,
		.fcr		= UART_FCR_ENABLE_FIFO | UART_FCR_R_TRIG_10,
		.flags		= UART_CAP_FIFO | UART_CAP_AFE | UART_CAP_EFR |
				  UART_CAP_SLEEP,
	},
	[PORT_XR17V35X] = {
		.name		= "XR17V35X",
		.fifo_size	= 256,
		.tx_loadsz	= 256,
		.fcr		= UART_FCR_ENABLE_FIFO | UART_FCR_R_TRIG_11 |
				  UART_FCR_T_TRIG_11,
		.flags		= UART_CAP_FIFO | UART_CAP_AFE | UART_CAP_EFR |
				  UART_CAP_SLEEP,
	},
	[PORT_LPC3220] = {
		.name		= "LPC3220",
		.fifo_size	= 64,
		.tx_loadsz	= 32,
		.fcr		= UART_FCR_DMA_SELECT | UART_FCR_ENABLE_FIFO |
				  UART_FCR_R_TRIG_00 | UART_FCR_T_TRIG_00,
		.flags		= UART_CAP_FIFO,
	},
	[PORT_BRCM_TRUMANAGE] = {
		.name		= "TruManage",
		.fifo_size	= 1,
		.tx_loadsz	= 1024,
		.flags		= UART_CAP_HFIFO,
	},
	[PORT_8250_CIR] = {
		.name		= "CIR port"
	},
	[PORT_ALTR_16550_F32] = {
		.name		= "Altera 16550 FIFO32",
		.fifo_size	= 32,
		.tx_loadsz	= 32,
		.fcr		= UART_FCR_ENABLE_FIFO | UART_FCR_R_TRIG_10,
		.rxtrig_bytes	= {1, 8, 16, 30},
		.flags		= UART_CAP_FIFO | UART_CAP_AFE,
	},
	[PORT_ALTR_16550_F64] = {
		.name		= "Altera 16550 FIFO64",
		.fifo_size	= 64,
		.tx_loadsz	= 64,
		.fcr		= UART_FCR_ENABLE_FIFO | UART_FCR_R_TRIG_10,
		.rxtrig_bytes	= {1, 16, 32, 62},
		.flags		= UART_CAP_FIFO | UART_CAP_AFE,
	},
	[PORT_ALTR_16550_F128] = {
		.name		= "Altera 16550 FIFO128",
		.fifo_size	= 128,
		.tx_loadsz	= 128,
		.fcr		= UART_FCR_ENABLE_FIFO | UART_FCR_R_TRIG_10,
		.rxtrig_bytes	= {1, 32, 64, 126},
		.flags		= UART_CAP_FIFO | UART_CAP_AFE,
	},
	/*
	 * tx_loadsz is set to 63-bytes instead of 64-bytes to implement
	 * workaround of errata A-008006 which states that tx_loadsz should
	 * be configured less than Maximum supported fifo bytes.
	 */
	[PORT_16550A_FSL64] = {
		.name		= "16550A_FSL64",
		.fifo_size	= 64,
		.tx_loadsz	= 63,
		.fcr		= UART_FCR_ENABLE_FIFO | UART_FCR_R_TRIG_10 |
				  UART_FCR7_64BYTE,
		.flags		= UART_CAP_FIFO,
	},
	[PORT_RT2880] = {
		.name		= "Palmchip BK-3103",
		.fifo_size	= 16,
		.tx_loadsz	= 16,
		.fcr		= UART_FCR_ENABLE_FIFO | UART_FCR_R_TRIG_10,
		.rxtrig_bytes	= {1, 4, 8, 14},
		.flags		= UART_CAP_FIFO,
	},
	[PORT_DA830] = {
		.name		= "TI DA8xx/66AK2x",
		.fifo_size	= 16,
		.tx_loadsz	= 16,
		.fcr		= UART_FCR_DMA_SELECT | UART_FCR_ENABLE_FIFO |
				  UART_FCR_R_TRIG_10,
		.rxtrig_bytes	= {1, 4, 8, 14},
		.flags		= UART_CAP_FIFO | UART_CAP_AFE,
	},
	[PORT_MTK_BTIF] = {
		.name		= "MediaTek BTIF",
		.fifo_size	= 16,
		.tx_loadsz	= 16,
		.fcr		= UART_FCR_ENABLE_FIFO |
				  UART_FCR_CLEAR_RCVR | UART_FCR_CLEAR_XMIT,
		.flags		= UART_CAP_FIFO,
	},
	[PORT_NPCM] = {
		.name		= "Nuvoton 16550",
		.fifo_size	= 16,
		.tx_loadsz	= 16,
		.fcr		= UART_FCR_ENABLE_FIFO | UART_FCR_R_TRIG_10 |
				  UART_FCR_CLEAR_RCVR | UART_FCR_CLEAR_XMIT,
		.rxtrig_bytes	= {1, 4, 8, 14},
		.flags		= UART_CAP_FIFO,
	},
	[PORT_SUNIX] = {
		.name		= "Sunix",
		.fifo_size	= 128,
		.tx_loadsz	= 128,
		.fcr		= UART_FCR_ENABLE_FIFO | UART_FCR_R_TRIG_10,
		.rxtrig_bytes	= {1, 32, 64, 112},
		.flags		= UART_CAP_FIFO | UART_CAP_SLEEP,
	},
};

/* Uart divisor latch read */
static int default_serial_dl_read(struct uart_8250_port *up)
{
	/* Assign these in pieces to truncate any bits above 7.  */
	unsigned char dll = serial_in(up, UART_DLL);
	unsigned char dlm = serial_in(up, UART_DLM);

	return dll | dlm << 8;
}

/* Uart divisor latch write */
static void default_serial_dl_write(struct uart_8250_port *up, int value)
{
	serial_out(up, UART_DLL, value & 0xff);
	serial_out(up, UART_DLM, value >> 8 & 0xff);
}

#ifdef CONFIG_SERIAL_8250_RT288X

/* Au1x00/RT288x UART hardware has a weird register layout */
static const s8 au_io_in_map[8] = {
	 0,	/* UART_RX  */
	 2,	/* UART_IER */
	 3,	/* UART_IIR */
	 5,	/* UART_LCR */
	 6,	/* UART_MCR */
	 7,	/* UART_LSR */
	 8,	/* UART_MSR */
	-1,	/* UART_SCR (unmapped) */
};

static const s8 au_io_out_map[8] = {
	 1,	/* UART_TX  */
	 2,	/* UART_IER */
	 4,	/* UART_FCR */
	 5,	/* UART_LCR */
	 6,	/* UART_MCR */
	-1,	/* UART_LSR (unmapped) */
	-1,	/* UART_MSR (unmapped) */
	-1,	/* UART_SCR (unmapped) */
};

unsigned int au_serial_in(struct uart_port *p, int offset)
{
	if (offset >= ARRAY_SIZE(au_io_in_map))
		return UINT_MAX;
	offset = au_io_in_map[offset];
	if (offset < 0)
		return UINT_MAX;
	return __raw_readl(p->membase + (offset << p->regshift));
}

void au_serial_out(struct uart_port *p, int offset, int value)
{
	if (offset >= ARRAY_SIZE(au_io_out_map))
		return;
	offset = au_io_out_map[offset];
	if (offset < 0)
		return;
	__raw_writel(value, p->membase + (offset << p->regshift));
}

/* Au1x00 haven't got a standard divisor latch */
static int au_serial_dl_read(struct uart_8250_port *up)
{
	return __raw_readl(up->port.membase + 0x28);
}

static void au_serial_dl_write(struct uart_8250_port *up, int value)
{
	__raw_writel(value, up->port.membase + 0x28);
}

#endif

static unsigned int hub6_serial_in(struct uart_port *p, int offset)
{
	offset = offset << p->regshift;
	outb(p->hub6 - 1 + offset, p->iobase);
	return inb(p->iobase + 1);
}

static void hub6_serial_out(struct uart_port *p, int offset, int value)
{
	offset = offset << p->regshift;
	outb(p->hub6 - 1 + offset, p->iobase);
	outb(value, p->iobase + 1);
}

static unsigned int mem_serial_in(struct uart_port *p, int offset)
{
	offset = offset << p->regshift;
	return readb(p->membase + offset);
}

static void mem_serial_out(struct uart_port *p, int offset, int value)
{
	offset = offset << p->regshift;
	writeb(value, p->membase + offset);
}

static void mem16_serial_out(struct uart_port *p, int offset, int value)
{
	offset = offset << p->regshift;
	writew(value, p->membase + offset);
}

static unsigned int mem16_serial_in(struct uart_port *p, int offset)
{
	offset = offset << p->regshift;
	return readw(p->membase + offset);
}

static void mem32_serial_out(struct uart_port *p, int offset, int value)
{
	offset = offset << p->regshift;
	writel(value, p->membase + offset);
}

static unsigned int mem32_serial_in(struct uart_port *p, int offset)
{
	offset = offset << p->regshift;
	return readl(p->membase + offset);
}

static void mem32be_serial_out(struct uart_port *p, int offset, int value)
{
	offset = offset << p->regshift;
	iowrite32be(value, p->membase + offset);
}

static unsigned int mem32be_serial_in(struct uart_port *p, int offset)
{
	offset = offset << p->regshift;
	return ioread32be(p->membase + offset);
}

static unsigned int io_serial_in(struct uart_port *p, int offset)
{
	offset = offset << p->regshift;
	return inb(p->iobase + offset);
}

static void io_serial_out(struct uart_port *p, int offset, int value)
{
	offset = offset << p->regshift;
	outb(value, p->iobase + offset);
}

static int serial8250_default_handle_irq(struct uart_port *port);

static void set_io_from_upio(struct uart_port *p)
{
	struct uart_8250_port *up = up_to_u8250p(p);

	up->dl_read = default_serial_dl_read;
	up->dl_write = default_serial_dl_write;

	switch (p->iotype) {
	case UPIO_HUB6:
		p->serial_in = hub6_serial_in;
		p->serial_out = hub6_serial_out;
		break;

	case UPIO_MEM:
		p->serial_in = mem_serial_in;
		p->serial_out = mem_serial_out;
		break;

	case UPIO_MEM16:
		p->serial_in = mem16_serial_in;
		p->serial_out = mem16_serial_out;
		break;

	case UPIO_MEM32:
		p->serial_in = mem32_serial_in;
		p->serial_out = mem32_serial_out;
		break;

	case UPIO_MEM32BE:
		p->serial_in = mem32be_serial_in;
		p->serial_out = mem32be_serial_out;
		break;

#ifdef CONFIG_SERIAL_8250_RT288X
	case UPIO_AU:
		p->serial_in = au_serial_in;
		p->serial_out = au_serial_out;
		up->dl_read = au_serial_dl_read;
		up->dl_write = au_serial_dl_write;
		break;
#endif

	default:
		p->serial_in = io_serial_in;
		p->serial_out = io_serial_out;
		break;
	}
	/* Remember loaded iotype */
	up->cur_iotype = p->iotype;
	p->handle_irq = serial8250_default_handle_irq;
}

static void
serial_port_out_sync(struct uart_port *p, int offset, int value)
{
	switch (p->iotype) {
	case UPIO_MEM:
	case UPIO_MEM16:
	case UPIO_MEM32:
	case UPIO_MEM32BE:
	case UPIO_AU:
		p->serial_out(p, offset, value);
		p->serial_in(p, UART_LCR);	/* safe, no side-effects */
		break;
	default:
		p->serial_out(p, offset, value);
	}
}

/*
 * For the 16C950
 */
static void serial_icr_write(struct uart_8250_port *up, int offset, int value)
{
	serial_out(up, UART_SCR, offset);
	serial_out(up, UART_ICR, value);
}

static unsigned int serial_icr_read(struct uart_8250_port *up, int offset)
{
	unsigned int value;

	serial_icr_write(up, UART_ACR, up->acr | UART_ACR_ICRRD);
	serial_out(up, UART_SCR, offset);
	value = serial_in(up, UART_ICR);
	serial_icr_write(up, UART_ACR, up->acr);

	return value;
}

/*
 * FIFO support.
 */
static void serial8250_clear_fifos(struct uart_8250_port *p)
{
	if (p->capabilities & UART_CAP_FIFO) {
		serial_out(p, UART_FCR, UART_FCR_ENABLE_FIFO);
		serial_out(p, UART_FCR, UART_FCR_ENABLE_FIFO |
			       UART_FCR_CLEAR_RCVR | UART_FCR_CLEAR_XMIT);
		serial_out(p, UART_FCR, 0);
	}
}

static enum hrtimer_restart serial8250_em485_handle_start_tx(struct hrtimer *t);
static enum hrtimer_restart serial8250_em485_handle_stop_tx(struct hrtimer *t);

void serial8250_clear_and_reinit_fifos(struct uart_8250_port *p)
{
	serial8250_clear_fifos(p);
	serial_out(p, UART_FCR, p->fcr);
}
EXPORT_SYMBOL_GPL(serial8250_clear_and_reinit_fifos);

void serial8250_rpm_get(struct uart_8250_port *p)
{
	if (!(p->capabilities & UART_CAP_RPM))
		return;
	pm_runtime_get_sync(p->port.dev);
}
EXPORT_SYMBOL_GPL(serial8250_rpm_get);

void serial8250_rpm_put(struct uart_8250_port *p)
{
	if (!(p->capabilities & UART_CAP_RPM))
		return;
	pm_runtime_mark_last_busy(p->port.dev);
	pm_runtime_put_autosuspend(p->port.dev);
}
EXPORT_SYMBOL_GPL(serial8250_rpm_put);

/**
 *	serial8250_em485_init() - put uart_8250_port into rs485 emulating
 *	@p:	uart_8250_port port instance
 *
 *	The function is used to start rs485 software emulating on the
 *	&struct uart_8250_port* @p. Namely, RTS is switched before/after
 *	transmission. The function is idempotent, so it is safe to call it
 *	multiple times.
 *
 *	The caller MUST enable interrupt on empty shift register before
 *	calling serial8250_em485_init(). This interrupt is not a part of
 *	8250 standard, but implementation defined.
 *
 *	The function is supposed to be called from .rs485_config callback
 *	or from any other callback protected with p->port.lock spinlock.
 *
 *	See also serial8250_em485_destroy()
 *
 *	Return 0 - success, -errno - otherwise
 */
static int serial8250_em485_init(struct uart_8250_port *p)
{
	if (p->em485)
		return 0;

	p->em485 = kmalloc(sizeof(struct uart_8250_em485), GFP_ATOMIC);
	if (!p->em485)
		return -ENOMEM;

	hrtimer_init(&p->em485->stop_tx_timer, CLOCK_MONOTONIC,
		     HRTIMER_MODE_REL);
	hrtimer_init(&p->em485->start_tx_timer, CLOCK_MONOTONIC,
		     HRTIMER_MODE_REL);
	p->em485->stop_tx_timer.function = &serial8250_em485_handle_stop_tx;
	p->em485->start_tx_timer.function = &serial8250_em485_handle_start_tx;
	p->em485->port = p;
	p->em485->active_timer = NULL;
	p->em485->tx_stopped = true;

	p->rs485_stop_tx(p);

	return 0;
}

/**
 *	serial8250_em485_destroy() - put uart_8250_port into normal state
 *	@p:	uart_8250_port port instance
 *
 *	The function is used to stop rs485 software emulating on the
 *	&struct uart_8250_port* @p. The function is idempotent, so it is safe to
 *	call it multiple times.
 *
 *	The function is supposed to be called from .rs485_config callback
 *	or from any other callback protected with p->port.lock spinlock.
 *
 *	See also serial8250_em485_init()
 */
void serial8250_em485_destroy(struct uart_8250_port *p)
{
	if (!p->em485)
		return;

	hrtimer_cancel(&p->em485->start_tx_timer);
	hrtimer_cancel(&p->em485->stop_tx_timer);

	kfree(p->em485);
	p->em485 = NULL;
}
EXPORT_SYMBOL_GPL(serial8250_em485_destroy);

/**
 * serial8250_em485_config() - generic ->rs485_config() callback
 * @port: uart port
 * @rs485: rs485 settings
 *
 * Generic callback usable by 8250 uart drivers to activate rs485 settings
 * if the uart is incapable of driving RTS as a Transmit Enable signal in
 * hardware, relying on software emulation instead.
 */
int serial8250_em485_config(struct uart_port *port, struct serial_rs485 *rs485)
{
	struct uart_8250_port *up = up_to_u8250p(port);

	/* pick sane settings if the user hasn't */
	if (!!(rs485->flags & SER_RS485_RTS_ON_SEND) ==
	    !!(rs485->flags & SER_RS485_RTS_AFTER_SEND)) {
		rs485->flags |= SER_RS485_RTS_ON_SEND;
		rs485->flags &= ~SER_RS485_RTS_AFTER_SEND;
	}

	/* clamp the delays to [0, 100ms] */
	rs485->delay_rts_before_send = min(rs485->delay_rts_before_send, 100U);
	rs485->delay_rts_after_send  = min(rs485->delay_rts_after_send, 100U);

	memset(rs485->padding, 0, sizeof(rs485->padding));
	port->rs485 = *rs485;

	gpiod_set_value(port->rs485_term_gpio,
			rs485->flags & SER_RS485_TERMINATE_BUS);

	/*
	 * Both serial8250_em485_init() and serial8250_em485_destroy()
	 * are idempotent.
	 */
	if (rs485->flags & SER_RS485_ENABLED) {
		int ret = serial8250_em485_init(up);

		if (ret) {
			rs485->flags &= ~SER_RS485_ENABLED;
			port->rs485.flags &= ~SER_RS485_ENABLED;
		}
		return ret;
	}

	serial8250_em485_destroy(up);
	return 0;
}
EXPORT_SYMBOL_GPL(serial8250_em485_config);

/*
 * These two wrappers ensure that enable_runtime_pm_tx() can be called more than
 * once and disable_runtime_pm_tx() will still disable RPM because the fifo is
 * empty and the HW can idle again.
 */
void serial8250_rpm_get_tx(struct uart_8250_port *p)
{
	unsigned char rpm_active;

	if (!(p->capabilities & UART_CAP_RPM))
		return;

	rpm_active = xchg(&p->rpm_tx_active, 1);
	if (rpm_active)
		return;
	pm_runtime_get_sync(p->port.dev);
}
EXPORT_SYMBOL_GPL(serial8250_rpm_get_tx);

void serial8250_rpm_put_tx(struct uart_8250_port *p)
{
	unsigned char rpm_active;

	if (!(p->capabilities & UART_CAP_RPM))
		return;

	rpm_active = xchg(&p->rpm_tx_active, 0);
	if (!rpm_active)
		return;
	pm_runtime_mark_last_busy(p->port.dev);
	pm_runtime_put_autosuspend(p->port.dev);
}
EXPORT_SYMBOL_GPL(serial8250_rpm_put_tx);

/*
 * IER sleep support.  UARTs which have EFRs need the "extended
 * capability" bit enabled.  Note that on XR16C850s, we need to
 * reset LCR to write to IER.
 */
static void serial8250_set_sleep(struct uart_8250_port *p, int sleep)
{
	unsigned char lcr = 0, efr = 0;

	serial8250_rpm_get(p);

	if (p->capabilities & UART_CAP_SLEEP) {
		if (p->capabilities & UART_CAP_EFR) {
			lcr = serial_in(p, UART_LCR);
			efr = serial_in(p, UART_EFR);
			serial_out(p, UART_LCR, UART_LCR_CONF_MODE_B);
			serial_out(p, UART_EFR, UART_EFR_ECB);
			serial_out(p, UART_LCR, 0);
		}
		serial_out(p, UART_IER, sleep ? UART_IERX_SLEEP : 0);
		if (p->capabilities & UART_CAP_EFR) {
			serial_out(p, UART_LCR, UART_LCR_CONF_MODE_B);
			serial_out(p, UART_EFR, efr);
			serial_out(p, UART_LCR, lcr);
		}
	}

	serial8250_rpm_put(p);
}

#ifdef CONFIG_SERIAL_8250_RSA
/*
 * Attempts to turn on the RSA FIFO.  Returns zero on failure.
 * We set the port uart clock rate if we succeed.
 */
static int __enable_rsa(struct uart_8250_port *up)
{
	unsigned char mode;
	int result;

	mode = serial_in(up, UART_RSA_MSR);
	result = mode & UART_RSA_MSR_FIFO;

	if (!result) {
		serial_out(up, UART_RSA_MSR, mode | UART_RSA_MSR_FIFO);
		mode = serial_in(up, UART_RSA_MSR);
		result = mode & UART_RSA_MSR_FIFO;
	}

	if (result)
		up->port.uartclk = SERIAL_RSA_BAUD_BASE * 16;

	return result;
}

static void enable_rsa(struct uart_8250_port *up)
{
	if (up->port.type == PORT_RSA) {
		if (up->port.uartclk != SERIAL_RSA_BAUD_BASE * 16) {
			spin_lock_irq(&up->port.lock);
			__enable_rsa(up);
			spin_unlock_irq(&up->port.lock);
		}
		if (up->port.uartclk == SERIAL_RSA_BAUD_BASE * 16)
			serial_out(up, UART_RSA_FRR, 0);
	}
}

/*
 * Attempts to turn off the RSA FIFO.  Returns zero on failure.
 * It is unknown why interrupts were disabled in here.  However,
 * the caller is expected to preserve this behaviour by grabbing
 * the spinlock before calling this function.
 */
static void disable_rsa(struct uart_8250_port *up)
{
	unsigned char mode;
	int result;

	if (up->port.type == PORT_RSA &&
	    up->port.uartclk == SERIAL_RSA_BAUD_BASE * 16) {
		spin_lock_irq(&up->port.lock);

		mode = serial_in(up, UART_RSA_MSR);
		result = !(mode & UART_RSA_MSR_FIFO);

		if (!result) {
			serial_out(up, UART_RSA_MSR, mode & ~UART_RSA_MSR_FIFO);
			mode = serial_in(up, UART_RSA_MSR);
			result = !(mode & UART_RSA_MSR_FIFO);
		}

		if (result)
			up->port.uartclk = SERIAL_RSA_BAUD_BASE_LO * 16;
		spin_unlock_irq(&up->port.lock);
	}
}
#endif /* CONFIG_SERIAL_8250_RSA */

/*
 * This is a quickie test to see how big the FIFO is.
 * It doesn't work at all the time, more's the pity.
 */
static int size_fifo(struct uart_8250_port *up)
{
	unsigned char old_fcr, old_mcr, old_lcr;
	unsigned short old_dl;
	int count;

	old_lcr = serial_in(up, UART_LCR);
	serial_out(up, UART_LCR, 0);
	old_fcr = serial_in(up, UART_FCR);
	old_mcr = serial8250_in_MCR(up);
	serial_out(up, UART_FCR, UART_FCR_ENABLE_FIFO |
		    UART_FCR_CLEAR_RCVR | UART_FCR_CLEAR_XMIT);
	serial8250_out_MCR(up, UART_MCR_LOOP);
	serial_out(up, UART_LCR, UART_LCR_CONF_MODE_A);
	old_dl = serial_dl_read(up);
	serial_dl_write(up, 0x0001);
	serial_out(up, UART_LCR, 0x03);
	for (count = 0; count < 256; count++)
		serial_out(up, UART_TX, count);
	mdelay(20);/* FIXME - schedule_timeout */
	for (count = 0; (serial_in(up, UART_LSR) & UART_LSR_DR) &&
	     (count < 256); count++)
		serial_in(up, UART_RX);
	serial_out(up, UART_FCR, old_fcr);
	serial8250_out_MCR(up, old_mcr);
	serial_out(up, UART_LCR, UART_LCR_CONF_MODE_A);
	serial_dl_write(up, old_dl);
	serial_out(up, UART_LCR, old_lcr);

	return count;
}

/*
 * Read UART ID using the divisor method - set DLL and DLM to zero
 * and the revision will be in DLL and device type in DLM.  We
 * preserve the device state across this.
 */
static unsigned int autoconfig_read_divisor_id(struct uart_8250_port *p)
{
	unsigned char old_lcr;
	unsigned int id, old_dl;

	old_lcr = serial_in(p, UART_LCR);
	serial_out(p, UART_LCR, UART_LCR_CONF_MODE_A);
	old_dl = serial_dl_read(p);
	serial_dl_write(p, 0);
	id = serial_dl_read(p);
	serial_dl_write(p, old_dl);

	serial_out(p, UART_LCR, old_lcr);

	return id;
}

/*
 * This is a helper routine to autodetect StarTech/Exar/Oxsemi UART's.
 * When this function is called we know it is at least a StarTech
 * 16650 V2, but it might be one of several StarTech UARTs, or one of
 * its clones.  (We treat the broken original StarTech 16650 V1 as a
 * 16550, and why not?  Startech doesn't seem to even acknowledge its
 * existence.)
 *
 * What evil have men's minds wrought...
 */
static void autoconfig_has_efr(struct uart_8250_port *up)
{
	unsigned int id1, id2, id3, rev;

	/*
	 * Everything with an EFR has SLEEP
	 */
	up->capabilities |= UART_CAP_EFR | UART_CAP_SLEEP;

	/*
	 * First we check to see if it's an Oxford Semiconductor UART.
	 *
	 * If we have to do this here because some non-National
	 * Semiconductor clone chips lock up if you try writing to the
	 * LSR register (which serial_icr_read does)
	 */

	/*
	 * Check for Oxford Semiconductor 16C950.
	 *
	 * EFR [4] must be set else this test fails.
	 *
	 * This shouldn't be necessary, but Mike Hudson (Exoray@isys.ca)
	 * claims that it's needed for 952 dual UART's (which are not
	 * recommended for new designs).
	 */
	up->acr = 0;
	serial_out(up, UART_LCR, UART_LCR_CONF_MODE_B);
	serial_out(up, UART_EFR, UART_EFR_ECB);
	serial_out(up, UART_LCR, 0x00);
	id1 = serial_icr_read(up, UART_ID1);
	id2 = serial_icr_read(up, UART_ID2);
	id3 = serial_icr_read(up, UART_ID3);
	rev = serial_icr_read(up, UART_REV);

	DEBUG_AUTOCONF("950id=%02x:%02x:%02x:%02x ", id1, id2, id3, rev);

	if (id1 == 0x16 && id2 == 0xC9 &&
	    (id3 == 0x50 || id3 == 0x52 || id3 == 0x54)) {
		up->port.type = PORT_16C950;

		/*
		 * Enable work around for the Oxford Semiconductor 952 rev B
		 * chip which causes it to seriously miscalculate baud rates
		 * when DLL is 0.
		 */
		if (id3 == 0x52 && rev == 0x01)
			up->bugs |= UART_BUG_QUOT;
		return;
	}

	/*
	 * We check for a XR16C850 by setting DLL and DLM to 0, and then
	 * reading back DLL and DLM.  The chip type depends on the DLM
	 * value read back:
	 *  0x10 - XR16C850 and the DLL contains the chip revision.
	 *  0x12 - XR16C2850.
	 *  0x14 - XR16C854.
	 */
	id1 = autoconfig_read_divisor_id(up);
	DEBUG_AUTOCONF("850id=%04x ", id1);

	id2 = id1 >> 8;
	if (id2 == 0x10 || id2 == 0x12 || id2 == 0x14) {
		up->port.type = PORT_16850;
		return;
	}

	/*
	 * It wasn't an XR16C850.
	 *
	 * We distinguish between the '654 and the '650 by counting
	 * how many bytes are in the FIFO.  I'm using this for now,
	 * since that's the technique that was sent to me in the
	 * serial driver update, but I'm not convinced this works.
	 * I've had problems doing this in the past.  -TYT
	 */
	if (size_fifo(up) == 64)
		up->port.type = PORT_16654;
	else
		up->port.type = PORT_16650V2;
}

/*
 * We detected a chip without a FIFO.  Only two fall into
 * this category - the original 8250 and the 16450.  The
 * 16450 has a scratch register (accessible with LCR=0)
 */
static void autoconfig_8250(struct uart_8250_port *up)
{
	unsigned char scratch, status1, status2;

	up->port.type = PORT_8250;

	scratch = serial_in(up, UART_SCR);
	serial_out(up, UART_SCR, 0xa5);
	status1 = serial_in(up, UART_SCR);
	serial_out(up, UART_SCR, 0x5a);
	status2 = serial_in(up, UART_SCR);
	serial_out(up, UART_SCR, scratch);

	if (status1 == 0xa5 && status2 == 0x5a)
		up->port.type = PORT_16450;
}

static int broken_efr(struct uart_8250_port *up)
{
	/*
	 * Exar ST16C2550 "A2" devices incorrectly detect as
	 * having an EFR, and report an ID of 0x0201.  See
	 * http://linux.derkeiler.com/Mailing-Lists/Kernel/2004-11/4812.html
	 */
	if (autoconfig_read_divisor_id(up) == 0x0201 && size_fifo(up) == 16)
		return 1;

	return 0;
}

/*
 * We know that the chip has FIFOs.  Does it have an EFR?  The
 * EFR is located in the same register position as the IIR and
 * we know the top two bits of the IIR are currently set.  The
 * EFR should contain zero.  Try to read the EFR.
 */
static void autoconfig_16550a(struct uart_8250_port *up)
{
	unsigned char status1, status2;
	unsigned int iersave;

	up->port.type = PORT_16550A;
	up->capabilities |= UART_CAP_FIFO;

	if (!IS_ENABLED(CONFIG_SERIAL_8250_16550A_VARIANTS))
		return;

	/*
	 * Check for presence of the EFR when DLAB is set.
	 * Only ST16C650V1 UARTs pass this test.
	 */
	serial_out(up, UART_LCR, UART_LCR_CONF_MODE_A);
	if (serial_in(up, UART_EFR) == 0) {
		serial_out(up, UART_EFR, 0xA8);
		if (serial_in(up, UART_EFR) != 0) {
			DEBUG_AUTOCONF("EFRv1 ");
			up->port.type = PORT_16650;
			up->capabilities |= UART_CAP_EFR | UART_CAP_SLEEP;
		} else {
			serial_out(up, UART_LCR, 0);
			serial_out(up, UART_FCR, UART_FCR_ENABLE_FIFO |
				   UART_FCR7_64BYTE);
			status1 = serial_in(up, UART_IIR) >> 5;
			serial_out(up, UART_FCR, 0);
			serial_out(up, UART_LCR, 0);

			if (status1 == 7)
				up->port.type = PORT_16550A_FSL64;
			else
				DEBUG_AUTOCONF("Motorola 8xxx DUART ");
		}
		serial_out(up, UART_EFR, 0);
		return;
	}

	/*
	 * Maybe it requires 0xbf to be written to the LCR.
	 * (other ST16C650V2 UARTs, TI16C752A, etc)
	 */
	serial_out(up, UART_LCR, UART_LCR_CONF_MODE_B);
	if (serial_in(up, UART_EFR) == 0 && !broken_efr(up)) {
		DEBUG_AUTOCONF("EFRv2 ");
		autoconfig_has_efr(up);
		return;
	}

	/*
	 * Check for a National Semiconductor SuperIO chip.
	 * Attempt to switch to bank 2, read the value of the LOOP bit
	 * from EXCR1. Switch back to bank 0, change it in MCR. Then
	 * switch back to bank 2, read it from EXCR1 again and check
	 * it's changed. If so, set baud_base in EXCR2 to 921600. -- dwmw2
	 */
	serial_out(up, UART_LCR, 0);
	status1 = serial8250_in_MCR(up);
	serial_out(up, UART_LCR, 0xE0);
	status2 = serial_in(up, 0x02); /* EXCR1 */

	if (!((status2 ^ status1) & UART_MCR_LOOP)) {
		serial_out(up, UART_LCR, 0);
		serial8250_out_MCR(up, status1 ^ UART_MCR_LOOP);
		serial_out(up, UART_LCR, 0xE0);
		status2 = serial_in(up, 0x02); /* EXCR1 */
		serial_out(up, UART_LCR, 0);
		serial8250_out_MCR(up, status1);

		if ((status2 ^ status1) & UART_MCR_LOOP) {
			unsigned short quot;

			serial_out(up, UART_LCR, 0xE0);

			quot = serial_dl_read(up);
			quot <<= 3;

			if (ns16550a_goto_highspeed(up))
				serial_dl_write(up, quot);

			serial_out(up, UART_LCR, 0);

			up->port.uartclk = 921600*16;
			up->port.type = PORT_NS16550A;
			up->capabilities |= UART_NATSEMI;
			return;
		}
	}

	/*
	 * No EFR.  Try to detect a TI16750, which only sets bit 5 of
	 * the IIR when 64 byte FIFO mode is enabled when DLAB is set.
	 * Try setting it with and without DLAB set.  Cheap clones
	 * set bit 5 without DLAB set.
	 */
	serial_out(up, UART_LCR, 0);
	serial_out(up, UART_FCR, UART_FCR_ENABLE_FIFO | UART_FCR7_64BYTE);
	status1 = serial_in(up, UART_IIR) >> 5;
	serial_out(up, UART_FCR, UART_FCR_ENABLE_FIFO);
	serial_out(up, UART_LCR, UART_LCR_CONF_MODE_A);
	serial_out(up, UART_FCR, UART_FCR_ENABLE_FIFO | UART_FCR7_64BYTE);
	status2 = serial_in(up, UART_IIR) >> 5;
	serial_out(up, UART_FCR, UART_FCR_ENABLE_FIFO);
	serial_out(up, UART_LCR, 0);

	DEBUG_AUTOCONF("iir1=%d iir2=%d ", status1, status2);

	if (status1 == 6 && status2 == 7) {
		up->port.type = PORT_16750;
		up->capabilities |= UART_CAP_AFE | UART_CAP_SLEEP;
		return;
	}

	/*
	 * Try writing and reading the UART_IER_UUE bit (b6).
	 * If it works, this is probably one of the Xscale platform's
	 * internal UARTs.
	 * We're going to explicitly set the UUE bit to 0 before
	 * trying to write and read a 1 just to make sure it's not
	 * already a 1 and maybe locked there before we even start start.
	 */
	iersave = serial_in(up, UART_IER);
	serial_out(up, UART_IER, iersave & ~UART_IER_UUE);
	if (!(serial_in(up, UART_IER) & UART_IER_UUE)) {
		/*
		 * OK it's in a known zero state, try writing and reading
		 * without disturbing the current state of the other bits.
		 */
		serial_out(up, UART_IER, iersave | UART_IER_UUE);
		if (serial_in(up, UART_IER) & UART_IER_UUE) {
			/*
			 * It's an Xscale.
			 * We'll leave the UART_IER_UUE bit set to 1 (enabled).
			 */
			DEBUG_AUTOCONF("Xscale ");
			up->port.type = PORT_XSCALE;
			up->capabilities |= UART_CAP_UUE | UART_CAP_RTOIE;
			return;
		}
	} else {
		/*
		 * If we got here we couldn't force the IER_UUE bit to 0.
		 * Log it and continue.
		 */
		DEBUG_AUTOCONF("Couldn't force IER_UUE to 0 ");
	}
	serial_out(up, UART_IER, iersave);

	/*
	 * We distinguish between 16550A and U6 16550A by counting
	 * how many bytes are in the FIFO.
	 */
	if (up->port.type == PORT_16550A && size_fifo(up) == 64) {
		up->port.type = PORT_U6_16550A;
		up->capabilities |= UART_CAP_AFE;
	}
}

/*
 * This routine is called by rs_init() to initialize a specific serial
 * port.  It determines what type of UART chip this serial port is
 * using: 8250, 16450, 16550, 16550A.  The important question is
 * whether or not this UART is a 16550A or not, since this will
 * determine whether or not we can use its FIFO features or not.
 */
static void autoconfig(struct uart_8250_port *up)
{
	unsigned char status1, scratch, scratch2, scratch3;
	unsigned char save_lcr, save_mcr;
	struct uart_port *port = &up->port;
	unsigned long flags;
	unsigned int old_capabilities;

	if (!port->iobase && !port->mapbase && !port->membase)
		return;

	DEBUG_AUTOCONF("%s: autoconf (0x%04lx, 0x%p): ",
		       port->name, port->iobase, port->membase);

	/*
	 * We really do need global IRQs disabled here - we're going to
	 * be frobbing the chips IRQ enable register to see if it exists.
	 */
	spin_lock_irqsave(&port->lock, flags);

	up->capabilities = 0;
	up->bugs = 0;

	if (!(port->flags & UPF_BUGGY_UART)) {
		/*
		 * Do a simple existence test first; if we fail this,
		 * there's no point trying anything else.
		 *
		 * 0x80 is used as a nonsense port to prevent against
		 * false positives due to ISA bus float.  The
		 * assumption is that 0x80 is a non-existent port;
		 * which should be safe since include/asm/io.h also
		 * makes this assumption.
		 *
		 * Note: this is safe as long as MCR bit 4 is clear
		 * and the device is in "PC" mode.
		 */
		scratch = serial_in(up, UART_IER);
		serial_out(up, UART_IER, 0);
#ifdef __i386__
		outb(0xff, 0x080);
#endif
		/*
		 * Mask out IER[7:4] bits for test as some UARTs (e.g. TL
		 * 16C754B) allow only to modify them if an EFR bit is set.
		 */
		scratch2 = serial_in(up, UART_IER) & 0x0f;
		serial_out(up, UART_IER, 0x0F);
#ifdef __i386__
		outb(0, 0x080);
#endif
		scratch3 = serial_in(up, UART_IER) & 0x0f;
		serial_out(up, UART_IER, scratch);
		if (scratch2 != 0 || scratch3 != 0x0F) {
			/*
			 * We failed; there's nothing here
			 */
			spin_unlock_irqrestore(&port->lock, flags);
			DEBUG_AUTOCONF("IER test failed (%02x, %02x) ",
				       scratch2, scratch3);
			goto out;
		}
	}

	save_mcr = serial8250_in_MCR(up);
	save_lcr = serial_in(up, UART_LCR);

	/*
	 * Check to see if a UART is really there.  Certain broken
	 * internal modems based on the Rockwell chipset fail this
	 * test, because they apparently don't implement the loopback
	 * test mode.  So this test is skipped on the COM 1 through
	 * COM 4 ports.  This *should* be safe, since no board
	 * manufacturer would be stupid enough to design a board
	 * that conflicts with COM 1-4 --- we hope!
	 */
	if (!(port->flags & UPF_SKIP_TEST)) {
		serial8250_out_MCR(up, UART_MCR_LOOP | 0x0A);
		status1 = serial_in(up, UART_MSR) & 0xF0;
		serial8250_out_MCR(up, save_mcr);
		if (status1 != 0x90) {
			spin_unlock_irqrestore(&port->lock, flags);
			DEBUG_AUTOCONF("LOOP test failed (%02x) ",
				       status1);
			goto out;
		}
	}

	/*
	 * We're pretty sure there's a port here.  Lets find out what
	 * type of port it is.  The IIR top two bits allows us to find
	 * out if it's 8250 or 16450, 16550, 16550A or later.  This
	 * determines what we test for next.
	 *
	 * We also initialise the EFR (if any) to zero for later.  The
	 * EFR occupies the same register location as the FCR and IIR.
	 */
	serial_out(up, UART_LCR, UART_LCR_CONF_MODE_B);
	serial_out(up, UART_EFR, 0);
	serial_out(up, UART_LCR, 0);

	serial_out(up, UART_FCR, UART_FCR_ENABLE_FIFO);

	/* Assign this as it is to truncate any bits above 7.  */
	scratch = serial_in(up, UART_IIR);

	switch (scratch >> 6) {
	case 0:
		autoconfig_8250(up);
		break;
	case 1:
		port->type = PORT_UNKNOWN;
		break;
	case 2:
		port->type = PORT_16550;
		break;
	case 3:
		autoconfig_16550a(up);
		break;
	}

#ifdef CONFIG_SERIAL_8250_RSA
	/*
	 * Only probe for RSA ports if we got the region.
	 */
	if (port->type == PORT_16550A && up->probe & UART_PROBE_RSA &&
	    __enable_rsa(up))
		port->type = PORT_RSA;
#endif

	serial_out(up, UART_LCR, save_lcr);

	port->fifosize = uart_config[up->port.type].fifo_size;
	old_capabilities = up->capabilities;
	up->capabilities = uart_config[port->type].flags;
	up->tx_loadsz = uart_config[port->type].tx_loadsz;

	if (port->type == PORT_UNKNOWN)
		goto out_unlock;

	/*
	 * Reset the UART.
	 */
#ifdef CONFIG_SERIAL_8250_RSA
	if (port->type == PORT_RSA)
		serial_out(up, UART_RSA_FRR, 0);
#endif
	serial8250_out_MCR(up, save_mcr);
	serial8250_clear_fifos(up);
	serial_in(up, UART_RX);
	if (up->capabilities & UART_CAP_UUE)
		serial_out(up, UART_IER, UART_IER_UUE);
	else
		serial_out(up, UART_IER, 0);

out_unlock:
	spin_unlock_irqrestore(&port->lock, flags);

	/*
	 * Check if the device is a Fintek F81216A
	 */
	if (port->type == PORT_16550A && port->iotype == UPIO_PORT)
		fintek_8250_probe(up);

	if (up->capabilities != old_capabilities) {
		dev_warn(port->dev, "detected caps %08x should be %08x\n",
			 old_capabilities, up->capabilities);
	}
out:
	DEBUG_AUTOCONF("iir=%d ", scratch);
	DEBUG_AUTOCONF("type=%s\n", uart_config[port->type].name);
}

static void autoconfig_irq(struct uart_8250_port *up)
{
	struct uart_port *port = &up->port;
	unsigned char save_mcr, save_ier;
	unsigned char save_ICP = 0;
	unsigned int ICP = 0;
	unsigned long irqs;
	int irq;

	if (port->flags & UPF_FOURPORT) {
		ICP = (port->iobase & 0xfe0) | 0x1f;
		save_ICP = inb_p(ICP);
		outb_p(0x80, ICP);
		inb_p(ICP);
	}

	if (uart_console(port))
		console_lock();

	/* forget possible initially masked and pending IRQ */
	probe_irq_off(probe_irq_on());
	save_mcr = serial8250_in_MCR(up);
	save_ier = serial_in(up, UART_IER);
	serial8250_out_MCR(up, UART_MCR_OUT1 | UART_MCR_OUT2);

	irqs = probe_irq_on();
	serial8250_out_MCR(up, 0);
	udelay(10);
	if (port->flags & UPF_FOURPORT) {
		serial8250_out_MCR(up, UART_MCR_DTR | UART_MCR_RTS);
	} else {
		serial8250_out_MCR(up,
			UART_MCR_DTR | UART_MCR_RTS | UART_MCR_OUT2);
	}
	serial_out(up, UART_IER, 0x0f);	/* enable all intrs */
	serial_in(up, UART_LSR);
	serial_in(up, UART_RX);
	serial_in(up, UART_IIR);
	serial_in(up, UART_MSR);
	serial_out(up, UART_TX, 0xFF);
	udelay(20);
	irq = probe_irq_off(irqs);

	serial8250_out_MCR(up, save_mcr);
	serial_out(up, UART_IER, save_ier);

	if (port->flags & UPF_FOURPORT)
		outb_p(save_ICP, ICP);

	if (uart_console(port))
		console_unlock();

	port->irq = (irq > 0) ? irq : 0;
}

static void serial8250_stop_rx(struct uart_port *port)
{
	struct uart_8250_port *up = up_to_u8250p(port);

	serial8250_rpm_get(up);

	up->ier &= ~(UART_IER_RLSI | UART_IER_RDI);
	up->port.read_status_mask &= ~UART_LSR_DR;
	serial_port_out(port, UART_IER, up->ier);

	serial8250_rpm_put(up);
}

/**
 * serial8250_em485_stop_tx() - generic ->rs485_stop_tx() callback
 * @p: uart 8250 port
 *
 * Generic callback usable by 8250 uart drivers to stop rs485 transmission.
 */
void serial8250_em485_stop_tx(struct uart_8250_port *p)
{
	unsigned char mcr = serial8250_in_MCR(p);

	if (p->port.rs485.flags & SER_RS485_RTS_AFTER_SEND)
		mcr |= UART_MCR_RTS;
	else
		mcr &= ~UART_MCR_RTS;
	serial8250_out_MCR(p, mcr);

	/*
	 * Empty the RX FIFO, we are not interested in anything
	 * received during the half-duplex transmission.
	 * Enable previously disabled RX interrupts.
	 */
	if (!(p->port.rs485.flags & SER_RS485_RX_DURING_TX)) {
		serial8250_clear_and_reinit_fifos(p);

		p->ier |= UART_IER_RLSI | UART_IER_RDI;
		serial_port_out(&p->port, UART_IER, p->ier);
	}
}
EXPORT_SYMBOL_GPL(serial8250_em485_stop_tx);

static enum hrtimer_restart serial8250_em485_handle_stop_tx(struct hrtimer *t)
{
	struct uart_8250_em485 *em485 = container_of(t, struct uart_8250_em485,
			stop_tx_timer);
	struct uart_8250_port *p = em485->port;
	unsigned long flags;

	serial8250_rpm_get(p);
	spin_lock_irqsave(&p->port.lock, flags);
	if (em485->active_timer == &em485->stop_tx_timer) {
		p->rs485_stop_tx(p);
		em485->active_timer = NULL;
		em485->tx_stopped = true;
	}
	spin_unlock_irqrestore(&p->port.lock, flags);
	serial8250_rpm_put(p);

	return HRTIMER_NORESTART;
}

static void start_hrtimer_ms(struct hrtimer *hrt, unsigned long msec)
{
	hrtimer_start(hrt, ms_to_ktime(msec), HRTIMER_MODE_REL);
}

static void __stop_tx_rs485(struct uart_8250_port *p)
{
	struct uart_8250_em485 *em485 = p->em485;

	/*
	 * rs485_stop_tx() is going to set RTS according to config
	 * AND flush RX FIFO if required.
	 */
	if (p->port.rs485.delay_rts_after_send > 0) {
		em485->active_timer = &em485->stop_tx_timer;
		start_hrtimer_ms(&em485->stop_tx_timer,
				   p->port.rs485.delay_rts_after_send);
	} else {
		p->rs485_stop_tx(p);
		em485->active_timer = NULL;
		em485->tx_stopped = true;
	}
}

static inline void __do_stop_tx(struct uart_8250_port *p)
{
	if (serial8250_clear_THRI(p))
		serial8250_rpm_put_tx(p);
}

static inline void __stop_tx(struct uart_8250_port *p)
{
	struct uart_8250_em485 *em485 = p->em485;

	if (em485) {
		unsigned char lsr = serial_in(p, UART_LSR);
		/*
		 * To provide required timeing and allow FIFO transfer,
		 * __stop_tx_rs485() must be called only when both FIFO and
		 * shift register are empty. It is for device driver to enable
		 * interrupt on TEMT.
		 */
		if ((lsr & BOTH_EMPTY) != BOTH_EMPTY)
			return;

		__stop_tx_rs485(p);
	}
	__do_stop_tx(p);
}

static void serial8250_stop_tx(struct uart_port *port)
{
	struct uart_8250_port *up = up_to_u8250p(port);

	serial8250_rpm_get(up);
	__stop_tx(up);

	/*
	 * We really want to stop the transmitter from sending.
	 */
	if (port->type == PORT_16C950) {
		up->acr |= UART_ACR_TXDIS;
		serial_icr_write(up, UART_ACR, up->acr);
	}
	serial8250_rpm_put(up);
}

static inline void __start_tx(struct uart_port *port)
{
	struct uart_8250_port *up = up_to_u8250p(port);

	if (up->dma && !up->dma->tx_dma(up))
		return;

	if (serial8250_set_THRI(up)) {
		if (up->bugs & UART_BUG_TXEN) {
			unsigned char lsr;

			lsr = serial_in(up, UART_LSR);
			up->lsr_saved_flags |= lsr & LSR_SAVE_FLAGS;
			if (lsr & UART_LSR_THRE)
				serial8250_tx_chars(up);
		}
	}

	/*
	 * Re-enable the transmitter if we disabled it.
	 */
	if (port->type == PORT_16C950 && up->acr & UART_ACR_TXDIS) {
		up->acr &= ~UART_ACR_TXDIS;
		serial_icr_write(up, UART_ACR, up->acr);
	}
}

/**
 * serial8250_em485_start_tx() - generic ->rs485_start_tx() callback
 * @up: uart 8250 port
 *
 * Generic callback usable by 8250 uart drivers to start rs485 transmission.
 * Assumes that setting the RTS bit in the MCR register means RTS is high.
 * (Some chips use inverse semantics.)  Further assumes that reception is
 * stoppable by disabling the UART_IER_RDI interrupt.  (Some chips set the
 * UART_LSR_DR bit even when UART_IER_RDI is disabled, foiling this approach.)
 */
void serial8250_em485_start_tx(struct uart_8250_port *up)
{
	unsigned char mcr = serial8250_in_MCR(up);

	if (!(up->port.rs485.flags & SER_RS485_RX_DURING_TX))
		serial8250_stop_rx(&up->port);

	if (up->port.rs485.flags & SER_RS485_RTS_ON_SEND)
		mcr |= UART_MCR_RTS;
	else
		mcr &= ~UART_MCR_RTS;
	serial8250_out_MCR(up, mcr);
}
EXPORT_SYMBOL_GPL(serial8250_em485_start_tx);

static inline void start_tx_rs485(struct uart_port *port)
{
	struct uart_8250_port *up = up_to_u8250p(port);
	struct uart_8250_em485 *em485 = up->em485;

	em485->active_timer = NULL;

	if (em485->tx_stopped) {
		em485->tx_stopped = false;

		up->rs485_start_tx(up);

		if (up->port.rs485.delay_rts_before_send > 0) {
			em485->active_timer = &em485->start_tx_timer;
			start_hrtimer_ms(&em485->start_tx_timer,
					 up->port.rs485.delay_rts_before_send);
			return;
		}
	}

	__start_tx(port);
}

static enum hrtimer_restart serial8250_em485_handle_start_tx(struct hrtimer *t)
{
	struct uart_8250_em485 *em485 = container_of(t, struct uart_8250_em485,
			start_tx_timer);
	struct uart_8250_port *p = em485->port;
	unsigned long flags;

	spin_lock_irqsave(&p->port.lock, flags);
	if (em485->active_timer == &em485->start_tx_timer) {
		__start_tx(&p->port);
		em485->active_timer = NULL;
	}
	spin_unlock_irqrestore(&p->port.lock, flags);

	return HRTIMER_NORESTART;
}

static void serial8250_start_tx(struct uart_port *port)
{
	struct uart_8250_port *up = up_to_u8250p(port);
	struct uart_8250_em485 *em485 = up->em485;

	serial8250_rpm_get_tx(up);

	if (em485 &&
	    em485->active_timer == &em485->start_tx_timer)
		return;

	if (em485)
		start_tx_rs485(port);
	else
		__start_tx(port);
}

static void serial8250_throttle(struct uart_port *port)
{
	port->throttle(port);
}

static void serial8250_unthrottle(struct uart_port *port)
{
	port->unthrottle(port);
}

static void serial8250_disable_ms(struct uart_port *port)
{
	struct uart_8250_port *up = up_to_u8250p(port);

	/* no MSR capabilities */
	if (up->bugs & UART_BUG_NOMSR)
		return;

	mctrl_gpio_disable_ms(up->gpios);

	up->ier &= ~UART_IER_MSI;
	serial_port_out(port, UART_IER, up->ier);
}

static void serial8250_enable_ms(struct uart_port *port)
{
	struct uart_8250_port *up = up_to_u8250p(port);

	/* no MSR capabilities */
	if (up->bugs & UART_BUG_NOMSR)
		return;

	mctrl_gpio_enable_ms(up->gpios);

	up->ier |= UART_IER_MSI;

	serial8250_rpm_get(up);
	serial_port_out(port, UART_IER, up->ier);
	serial8250_rpm_put(up);
}

void serial8250_read_char(struct uart_8250_port *up, unsigned char lsr)
{
	struct uart_port *port = &up->port;
	unsigned char ch;
	char flag = TTY_NORMAL;

	if (likely(lsr & UART_LSR_DR))
		ch = serial_in(up, UART_RX);
	else
		/*
		 * Intel 82571 has a Serial Over Lan device that will
		 * set UART_LSR_BI without setting UART_LSR_DR when
		 * it receives a break. To avoid reading from the
		 * receive buffer without UART_LSR_DR bit set, we
		 * just force the read character to be 0
		 */
		ch = 0;

	port->icount.rx++;

	lsr |= up->lsr_saved_flags;
	up->lsr_saved_flags = 0;

	if (unlikely(lsr & UART_LSR_BRK_ERROR_BITS)) {
		if (lsr & UART_LSR_BI) {
			lsr &= ~(UART_LSR_FE | UART_LSR_PE);
			port->icount.brk++;
			/*
			 * We do the SysRQ and SAK checking
			 * here because otherwise the break
			 * may get masked by ignore_status_mask
			 * or read_status_mask.
			 */
			if (uart_handle_break(port))
				return;
		} else if (lsr & UART_LSR_PE)
			port->icount.parity++;
		else if (lsr & UART_LSR_FE)
			port->icount.frame++;
		if (lsr & UART_LSR_OE)
			port->icount.overrun++;

		/*
		 * Mask off conditions which should be ignored.
		 */
		lsr &= port->read_status_mask;

		if (lsr & UART_LSR_BI) {
			dev_dbg(port->dev, "handling break\n");
			flag = TTY_BREAK;
		} else if (lsr & UART_LSR_PE)
			flag = TTY_PARITY;
		else if (lsr & UART_LSR_FE)
			flag = TTY_FRAME;
	}
	if (uart_prepare_sysrq_char(port, ch))
		return;

	uart_insert_char(port, lsr, UART_LSR_OE, ch, flag);
}
EXPORT_SYMBOL_GPL(serial8250_read_char);

/*
 * serial8250_rx_chars: processes according to the passed in LSR
 * value, and returns the remaining LSR bits not handled
 * by this Rx routine.
 */
unsigned char serial8250_rx_chars(struct uart_8250_port *up, unsigned char lsr)
{
	struct uart_port *port = &up->port;
	int max_count = 256;

	do {
		serial8250_read_char(up, lsr);
		if (--max_count == 0)
			break;
		lsr = serial_in(up, UART_LSR);
	} while (lsr & (UART_LSR_DR | UART_LSR_BI));

	tty_flip_buffer_push(&port->state->port);
	return lsr;
}
EXPORT_SYMBOL_GPL(serial8250_rx_chars);

void serial8250_tx_chars(struct uart_8250_port *up)
{
	struct uart_port *port = &up->port;
	struct circ_buf *xmit = &port->state->xmit;
	int count;

	if (port->x_char) {
		serial_out(up, UART_TX, port->x_char);
		port->icount.tx++;
		port->x_char = 0;
		return;
	}
	if (uart_tx_stopped(port)) {
		serial8250_stop_tx(port);
		return;
	}
	if (uart_circ_empty(xmit)) {
		__stop_tx(up);
		return;
	}

	count = up->tx_loadsz;
	do {
		serial_out(up, UART_TX, xmit->buf[xmit->tail]);
		if (up->bugs & UART_BUG_TXRACE) {
			/*
			 * The Aspeed BMC virtual UARTs have a bug where data
			 * may get stuck in the BMC's Tx FIFO from bursts of
			 * writes on the APB interface.
			 *
			 * Delay back-to-back writes by a read cycle to avoid
			 * stalling the VUART. Read a register that won't have
			 * side-effects and discard the result.
			 */
			serial_in(up, UART_SCR);
		}
		xmit->tail = (xmit->tail + 1) & (UART_XMIT_SIZE - 1);
		port->icount.tx++;
		if (uart_circ_empty(xmit))
			break;
		if ((up->capabilities & UART_CAP_HFIFO) &&
		    (serial_in(up, UART_LSR) & BOTH_EMPTY) != BOTH_EMPTY)
			break;
		/* The BCM2835 MINI UART THRE bit is really a not-full bit. */
		if ((up->capabilities & UART_CAP_MINI) &&
		    !(serial_in(up, UART_LSR) & UART_LSR_THRE))
			break;
	} while (--count > 0);

	if (uart_circ_chars_pending(xmit) < WAKEUP_CHARS)
		uart_write_wakeup(port);

	/*
	 * With RPM enabled, we have to wait until the FIFO is empty before the
	 * HW can go idle. So we get here once again with empty FIFO and disable
	 * the interrupt and RPM in __stop_tx()
	 */
	if (uart_circ_empty(xmit) && !(up->capabilities & UART_CAP_RPM))
		__stop_tx(up);
}
EXPORT_SYMBOL_GPL(serial8250_tx_chars);

/* Caller holds uart port lock */
unsigned int serial8250_modem_status(struct uart_8250_port *up)
{
	struct uart_port *port = &up->port;
	unsigned int status = serial_in(up, UART_MSR);

	status |= up->msr_saved_flags;
	up->msr_saved_flags = 0;
	if (status & UART_MSR_ANY_DELTA && up->ier & UART_IER_MSI &&
	    port->state != NULL) {
		if (status & UART_MSR_TERI)
			port->icount.rng++;
		if (status & UART_MSR_DDSR)
			port->icount.dsr++;
		if (status & UART_MSR_DDCD)
			uart_handle_dcd_change(port, status & UART_MSR_DCD);
		if (status & UART_MSR_DCTS)
			uart_handle_cts_change(port, status & UART_MSR_CTS);

		wake_up_interruptible(&port->state->port.delta_msr_wait);
	}

	return status;
}
EXPORT_SYMBOL_GPL(serial8250_modem_status);

static bool handle_rx_dma(struct uart_8250_port *up, unsigned int iir)
{
	switch (iir & 0x3f) {
	case UART_IIR_RX_TIMEOUT:
		serial8250_rx_dma_flush(up);
		fallthrough;
	case UART_IIR_RLSI:
		return true;
	}
	return up->dma->rx_dma(up);
}

/*
 * This handles the interrupt from one port.
 */
int serial8250_handle_irq(struct uart_port *port, unsigned int iir)
{
	unsigned char status;
	struct uart_8250_port *up = up_to_u8250p(port);
	bool skip_rx = false;
	unsigned long flags;

	if (iir & UART_IIR_NO_INT)
		return 0;

	spin_lock_irqsave(&port->lock, flags);

	status = serial_port_in(port, UART_LSR);

	/*
	 * If port is stopped and there are no error conditions in the
	 * FIFO, then don't drain the FIFO, as this may lead to TTY buffer
	 * overflow. Not servicing, RX FIFO would trigger auto HW flow
	 * control when FIFO occupancy reaches preset threshold, thus
	 * halting RX. This only works when auto HW flow control is
	 * available.
	 */
	if (!(status & (UART_LSR_FIFOE | UART_LSR_BRK_ERROR_BITS)) &&
	    (port->status & (UPSTAT_AUTOCTS | UPSTAT_AUTORTS)) &&
	    !(port->read_status_mask & UART_LSR_DR))
		skip_rx = true;

	if (status & (UART_LSR_DR | UART_LSR_BI) && !skip_rx) {
		if (!up->dma || handle_rx_dma(up, iir))
			status = serial8250_rx_chars(up, status);
	}
	serial8250_modem_status(up);
	if ((!up->dma || up->dma->tx_err) && (status & UART_LSR_THRE) &&
		(up->ier & UART_IER_THRI))
		serial8250_tx_chars(up);

	uart_unlock_and_check_sysrq_irqrestore(port, flags);

	return 1;
}
EXPORT_SYMBOL_GPL(serial8250_handle_irq);

static int serial8250_default_handle_irq(struct uart_port *port)
{
	struct uart_8250_port *up = up_to_u8250p(port);
	unsigned int iir;
	int ret;

	serial8250_rpm_get(up);

	iir = serial_port_in(port, UART_IIR);
	ret = serial8250_handle_irq(port, iir);

	serial8250_rpm_put(up);
	return ret;
}

/*
 * Newer 16550 compatible parts such as the SC16C650 & Altera 16550 Soft IP
 * have a programmable TX threshold that triggers the THRE interrupt in
 * the IIR register. In this case, the THRE interrupt indicates the FIFO
 * has space available. Load it up with tx_loadsz bytes.
 */
static int serial8250_tx_threshold_handle_irq(struct uart_port *port)
{
	unsigned long flags;
	unsigned int iir = serial_port_in(port, UART_IIR);

	/* TX Threshold IRQ triggered so load up FIFO */
	if ((iir & UART_IIR_ID) == UART_IIR_THRI) {
		struct uart_8250_port *up = up_to_u8250p(port);

		spin_lock_irqsave(&port->lock, flags);
		serial8250_tx_chars(up);
		spin_unlock_irqrestore(&port->lock, flags);
	}

	iir = serial_port_in(port, UART_IIR);
	return serial8250_handle_irq(port, iir);
}

static unsigned int serial8250_tx_empty(struct uart_port *port)
{
	struct uart_8250_port *up = up_to_u8250p(port);
	unsigned long flags;
	unsigned int lsr;

	serial8250_rpm_get(up);

	spin_lock_irqsave(&port->lock, flags);
	lsr = serial_port_in(port, UART_LSR);
	up->lsr_saved_flags |= lsr & LSR_SAVE_FLAGS;
	spin_unlock_irqrestore(&port->lock, flags);

	serial8250_rpm_put(up);

	return (lsr & BOTH_EMPTY) == BOTH_EMPTY ? TIOCSER_TEMT : 0;
}

unsigned int serial8250_do_get_mctrl(struct uart_port *port)
{
	struct uart_8250_port *up = up_to_u8250p(port);
	unsigned int status;
	unsigned int val;

	serial8250_rpm_get(up);
	status = serial8250_modem_status(up);
	serial8250_rpm_put(up);

	val = serial8250_MSR_to_TIOCM(status);
	if (up->gpios)
		return mctrl_gpio_get(up->gpios, &val);

	return val;
}
EXPORT_SYMBOL_GPL(serial8250_do_get_mctrl);

static unsigned int serial8250_get_mctrl(struct uart_port *port)
{
	if (port->get_mctrl)
		return port->get_mctrl(port);
	return serial8250_do_get_mctrl(port);
}

void serial8250_do_set_mctrl(struct uart_port *port, unsigned int mctrl)
{
	struct uart_8250_port *up = up_to_u8250p(port);
	unsigned char mcr;

	mcr = serial8250_TIOCM_to_MCR(mctrl);

	mcr = (mcr & up->mcr_mask) | up->mcr_force | up->mcr;

	serial8250_out_MCR(up, mcr);
}
EXPORT_SYMBOL_GPL(serial8250_do_set_mctrl);

static void serial8250_set_mctrl(struct uart_port *port, unsigned int mctrl)
{
	if (port->set_mctrl)
		port->set_mctrl(port, mctrl);
	else
		serial8250_do_set_mctrl(port, mctrl);
}

static void serial8250_break_ctl(struct uart_port *port, int break_state)
{
	struct uart_8250_port *up = up_to_u8250p(port);
	unsigned long flags;

	serial8250_rpm_get(up);
	spin_lock_irqsave(&port->lock, flags);
	if (break_state == -1)
		up->lcr |= UART_LCR_SBC;
	else
		up->lcr &= ~UART_LCR_SBC;
	serial_port_out(port, UART_LCR, up->lcr);
	spin_unlock_irqrestore(&port->lock, flags);
	serial8250_rpm_put(up);
}

/*
 *	Wait for transmitter & holding register to empty
 */
static void wait_for_xmitr(struct uart_8250_port *up, int bits)
{
	unsigned int status, tmout = 10000;

	/* Wait up to 10ms for the character(s) to be sent. */
	for (;;) {
		status = serial_in(up, UART_LSR);

		up->lsr_saved_flags |= status & LSR_SAVE_FLAGS;

		if ((status & bits) == bits)
			break;
		if (--tmout == 0)
			break;
		udelay(1);
		touch_nmi_watchdog();
	}

	/* Wait up to 1s for flow control if necessary */
	if (up->port.flags & UPF_CONS_FLOW) {
		for (tmout = 1000000; tmout; tmout--) {
			unsigned int msr = serial_in(up, UART_MSR);
			up->msr_saved_flags |= msr & MSR_SAVE_FLAGS;
			if (msr & UART_MSR_CTS)
				break;
			udelay(1);
			touch_nmi_watchdog();
		}
	}
}

#ifdef CONFIG_CONSOLE_POLL
/*
 * Console polling routines for writing and reading from the uart while
 * in an interrupt or debug context.
 */

static int serial8250_get_poll_char(struct uart_port *port)
{
	struct uart_8250_port *up = up_to_u8250p(port);
	unsigned char lsr;
	int status;

	serial8250_rpm_get(up);

	lsr = serial_port_in(port, UART_LSR);

	if (!(lsr & UART_LSR_DR)) {
		status = NO_POLL_CHAR;
		goto out;
	}

	status = serial_port_in(port, UART_RX);
out:
	serial8250_rpm_put(up);
	return status;
}


static void serial8250_put_poll_char(struct uart_port *port,
			 unsigned char c)
{
	unsigned int ier;
	struct uart_8250_port *up = up_to_u8250p(port);

	serial8250_rpm_get(up);
	/*
	 *	First save the IER then disable the interrupts
	 */
	ier = serial_port_in(port, UART_IER);
	if (up->capabilities & UART_CAP_UUE)
		serial_port_out(port, UART_IER, UART_IER_UUE);
	else
		serial_port_out(port, UART_IER, 0);

	wait_for_xmitr(up, BOTH_EMPTY);
	/*
	 *	Send the character out.
	 */
	serial_port_out(port, UART_TX, c);

	/*
	 *	Finally, wait for transmitter to become empty
	 *	and restore the IER
	 */
	wait_for_xmitr(up, BOTH_EMPTY);
	serial_port_out(port, UART_IER, ier);
	serial8250_rpm_put(up);
}

#endif /* CONFIG_CONSOLE_POLL */

int serial8250_do_startup(struct uart_port *port)
{
	struct uart_8250_port *up = up_to_u8250p(port);
	unsigned long flags;
	unsigned char lsr, iir;
	int retval;

	if (!port->fifosize)
		port->fifosize = uart_config[port->type].fifo_size;
	if (!up->tx_loadsz)
		up->tx_loadsz = uart_config[port->type].tx_loadsz;
	if (!up->capabilities)
		up->capabilities = uart_config[port->type].flags;
	up->mcr = 0;

	if (port->iotype != up->cur_iotype)
		set_io_from_upio(port);

	serial8250_rpm_get(up);
	if (port->type == PORT_16C950) {
		/* Wake up and initialize UART */
		up->acr = 0;
		serial_port_out(port, UART_LCR, UART_LCR_CONF_MODE_B);
		serial_port_out(port, UART_EFR, UART_EFR_ECB);
		serial_port_out(port, UART_IER, 0);
		serial_port_out(port, UART_LCR, 0);
		serial_icr_write(up, UART_CSR, 0); /* Reset the UART */
		serial_port_out(port, UART_LCR, UART_LCR_CONF_MODE_B);
		serial_port_out(port, UART_EFR, UART_EFR_ECB);
		serial_port_out(port, UART_LCR, 0);
	}

	if (port->type == PORT_DA830) {
		/* Reset the port */
		serial_port_out(port, UART_IER, 0);
		serial_port_out(port, UART_DA830_PWREMU_MGMT, 0);
		mdelay(10);

		/* Enable Tx, Rx and free run mode */
		serial_port_out(port, UART_DA830_PWREMU_MGMT,
				UART_DA830_PWREMU_MGMT_UTRST |
				UART_DA830_PWREMU_MGMT_URRST |
				UART_DA830_PWREMU_MGMT_FREE);
	}

	if (port->type == PORT_NPCM) {
		/*
		 * Nuvoton calls the scratch register 'UART_TOR' (timeout
		 * register). Enable it, and set TIOC (timeout interrupt
		 * comparator) to be 0x20 for correct operation.
		 */
		serial_port_out(port, UART_NPCM_TOR, UART_NPCM_TOIE | 0x20);
	}

#ifdef CONFIG_SERIAL_8250_RSA
	/*
	 * If this is an RSA port, see if we can kick it up to the
	 * higher speed clock.
	 */
	enable_rsa(up);
#endif

	/*
	 * Clear the FIFO buffers and disable them.
	 * (they will be reenabled in set_termios())
	 */
	serial8250_clear_fifos(up);

	/*
	 * Clear the interrupt registers.
	 */
	serial_port_in(port, UART_LSR);
	serial_port_in(port, UART_RX);
	serial_port_in(port, UART_IIR);
	serial_port_in(port, UART_MSR);

	/*
	 * At this point, there's no way the LSR could still be 0xff;
	 * if it is, then bail out, because there's likely no UART
	 * here.
	 */
	if (!(port->flags & UPF_BUGGY_UART) &&
	    (serial_port_in(port, UART_LSR) == 0xff)) {
		dev_info_ratelimited(port->dev, "LSR safety check engaged!\n");
		retval = -ENODEV;
		goto out;
	}

	/*
	 * For a XR16C850, we need to set the trigger levels
	 */
	if (port->type == PORT_16850) {
		unsigned char fctr;

		serial_out(up, UART_LCR, UART_LCR_CONF_MODE_B);

		fctr = serial_in(up, UART_FCTR) & ~(UART_FCTR_RX|UART_FCTR_TX);
		serial_port_out(port, UART_FCTR,
				fctr | UART_FCTR_TRGD | UART_FCTR_RX);
		serial_port_out(port, UART_TRG, UART_TRG_96);
		serial_port_out(port, UART_FCTR,
				fctr | UART_FCTR_TRGD | UART_FCTR_TX);
		serial_port_out(port, UART_TRG, UART_TRG_96);

		serial_port_out(port, UART_LCR, 0);
	}

	/*
	 * For the Altera 16550 variants, set TX threshold trigger level.
	 */
	if (((port->type == PORT_ALTR_16550_F32) ||
	     (port->type == PORT_ALTR_16550_F64) ||
	     (port->type == PORT_ALTR_16550_F128)) && (port->fifosize > 1)) {
		/* Bounds checking of TX threshold (valid 0 to fifosize-2) */
		if ((up->tx_loadsz < 2) || (up->tx_loadsz > port->fifosize)) {
			dev_err(port->dev, "TX FIFO Threshold errors, skipping\n");
		} else {
			serial_port_out(port, UART_ALTR_AFR,
					UART_ALTR_EN_TXFIFO_LW);
			serial_port_out(port, UART_ALTR_TX_LOW,
					port->fifosize - up->tx_loadsz);
			port->handle_irq = serial8250_tx_threshold_handle_irq;
		}
	}

	/* Check if we need to have shared IRQs */
	if (port->irq && (up->port.flags & UPF_SHARE_IRQ))
		up->port.irqflags |= IRQF_SHARED;

	if (port->irq && !(up->port.flags & UPF_NO_THRE_TEST)) {
		unsigned char iir1;

		if (port->irqflags & IRQF_SHARED)
			disable_irq_nosync(port->irq);

		/*
		 * Test for UARTs that do not reassert THRE when the
		 * transmitter is idle and the interrupt has already
		 * been cleared.  Real 16550s should always reassert
		 * this interrupt whenever the transmitter is idle and
		 * the interrupt is enabled.  Delays are necessary to
		 * allow register changes to become visible.
		 */
		spin_lock_irqsave(&port->lock, flags);

		wait_for_xmitr(up, UART_LSR_THRE);
		serial_port_out_sync(port, UART_IER, UART_IER_THRI);
		udelay(1); /* allow THRE to set */
		iir1 = serial_port_in(port, UART_IIR);
		serial_port_out(port, UART_IER, 0);
		serial_port_out_sync(port, UART_IER, UART_IER_THRI);
		udelay(1); /* allow a working UART time to re-assert THRE */
		iir = serial_port_in(port, UART_IIR);
		serial_port_out(port, UART_IER, 0);

		spin_unlock_irqrestore(&port->lock, flags);

		if (port->irqflags & IRQF_SHARED)
			enable_irq(port->irq);

		/*
		 * If the interrupt is not reasserted, or we otherwise
		 * don't trust the iir, setup a timer to kick the UART
		 * on a regular basis.
		 */
		if ((!(iir1 & UART_IIR_NO_INT) && (iir & UART_IIR_NO_INT)) ||
		    up->port.flags & UPF_BUG_THRE) {
			up->bugs |= UART_BUG_THRE;
		}
	}

	retval = up->ops->setup_irq(up);
	if (retval)
		goto out;

	/*
	 * Now, initialize the UART
	 */
	serial_port_out(port, UART_LCR, UART_LCR_WLEN8);

	spin_lock_irqsave(&port->lock, flags);
	if (up->port.flags & UPF_FOURPORT) {
		if (!up->port.irq)
			up->port.mctrl |= TIOCM_OUT1;
	} else
		/*
		 * Most PC uarts need OUT2 raised to enable interrupts.
		 */
		if (port->irq)
			up->port.mctrl |= TIOCM_OUT2;

	serial8250_set_mctrl(port, port->mctrl);

	/*
	 * Serial over Lan (SoL) hack:
	 * Intel 8257x Gigabit ethernet chips have a 16550 emulation, to be
	 * used for Serial Over Lan.  Those chips take a longer time than a
	 * normal serial device to signalize that a transmission data was
	 * queued. Due to that, the above test generally fails. One solution
	 * would be to delay the reading of iir. However, this is not
	 * reliable, since the timeout is variable. So, let's just don't
	 * test if we receive TX irq.  This way, we'll never enable
	 * UART_BUG_TXEN.
	 */
	if (up->port.quirks & UPQ_NO_TXEN_TEST)
		goto dont_test_tx_en;

	/*
	 * Do a quick test to see if we receive an interrupt when we enable
	 * the TX irq.
	 */
	serial_port_out(port, UART_IER, UART_IER_THRI);
	lsr = serial_port_in(port, UART_LSR);
	iir = serial_port_in(port, UART_IIR);
	serial_port_out(port, UART_IER, 0);

	if (lsr & UART_LSR_TEMT && iir & UART_IIR_NO_INT) {
		if (!(up->bugs & UART_BUG_TXEN)) {
			up->bugs |= UART_BUG_TXEN;
			dev_dbg(port->dev, "enabling bad tx status workarounds\n");
		}
	} else {
		up->bugs &= ~UART_BUG_TXEN;
	}

dont_test_tx_en:
	spin_unlock_irqrestore(&port->lock, flags);

	/*
	 * Clear the interrupt registers again for luck, and clear the
	 * saved flags to avoid getting false values from polling
	 * routines or the previous session.
	 */
	serial_port_in(port, UART_LSR);
	serial_port_in(port, UART_RX);
	serial_port_in(port, UART_IIR);
	serial_port_in(port, UART_MSR);
	up->lsr_saved_flags = 0;
	up->msr_saved_flags = 0;

	/*
	 * Request DMA channels for both RX and TX.
	 */
	if (up->dma) {
		const char *msg = NULL;

		if (uart_console(port))
			msg = "forbid DMA for kernel console";
		else if (serial8250_request_dma(up))
			msg = "failed to request DMA";
		if (msg) {
			dev_warn_ratelimited(port->dev, "%s\n", msg);
			up->dma = NULL;
		}
	}

	/*
	 * Set the IER shadow for rx interrupts but defer actual interrupt
	 * enable until after the FIFOs are enabled; otherwise, an already-
	 * active sender can swamp the interrupt handler with "too much work".
	 */
	up->ier = UART_IER_RLSI | UART_IER_RDI;

	if (port->flags & UPF_FOURPORT) {
		unsigned int icp;
		/*
		 * Enable interrupts on the AST Fourport board
		 */
		icp = (port->iobase & 0xfe0) | 0x01f;
		outb_p(0x80, icp);
		inb_p(icp);
	}
	retval = 0;
out:
	serial8250_rpm_put(up);
	return retval;
}
EXPORT_SYMBOL_GPL(serial8250_do_startup);

static int serial8250_startup(struct uart_port *port)
{
	if (port->startup)
		return port->startup(port);
	return serial8250_do_startup(port);
}

void serial8250_do_shutdown(struct uart_port *port)
{
	struct uart_8250_port *up = up_to_u8250p(port);
	unsigned long flags;

	serial8250_rpm_get(up);
	/*
	 * Disable interrupts from this port
	 */
	spin_lock_irqsave(&port->lock, flags);
	up->ier = 0;
	serial_port_out(port, UART_IER, 0);
	spin_unlock_irqrestore(&port->lock, flags);

	synchronize_irq(port->irq);

	if (up->dma)
		serial8250_release_dma(up);

	spin_lock_irqsave(&port->lock, flags);
	if (port->flags & UPF_FOURPORT) {
		/* reset interrupts on the AST Fourport board */
		inb((port->iobase & 0xfe0) | 0x1f);
		port->mctrl |= TIOCM_OUT1;
	} else
		port->mctrl &= ~TIOCM_OUT2;

	serial8250_set_mctrl(port, port->mctrl);
	spin_unlock_irqrestore(&port->lock, flags);

	/*
	 * Disable break condition and FIFOs
	 */
	serial_port_out(port, UART_LCR,
			serial_port_in(port, UART_LCR) & ~UART_LCR_SBC);
	serial8250_clear_fifos(up);

#ifdef CONFIG_SERIAL_8250_RSA
	/*
	 * Reset the RSA board back to 115kbps compat mode.
	 */
	disable_rsa(up);
#endif

	/*
	 * Read data port to reset things, and then unlink from
	 * the IRQ chain.
	 */
	serial_port_in(port, UART_RX);
	serial8250_rpm_put(up);

	up->ops->release_irq(up);
}
EXPORT_SYMBOL_GPL(serial8250_do_shutdown);

static void serial8250_shutdown(struct uart_port *port)
{
	if (port->shutdown)
		port->shutdown(port);
	else
		serial8250_do_shutdown(port);
}

/* Nuvoton NPCM UARTs have a custom divisor calculation */
static unsigned int npcm_get_divisor(struct uart_8250_port *up,
		unsigned int baud)
{
	struct uart_port *port = &up->port;

	return DIV_ROUND_CLOSEST(port->uartclk, 16 * baud + 2) - 2;
}

static unsigned int serial8250_do_get_divisor(struct uart_port *port,
					      unsigned int baud,
					      unsigned int *frac)
{
	upf_t magic_multiplier = port->flags & UPF_MAGIC_MULTIPLIER;
	struct uart_8250_port *up = up_to_u8250p(port);
	unsigned int quot;

	/*
	 * Handle magic divisors for baud rates above baud_base on SMSC
	 * Super I/O chips.  We clamp custom rates from clk/6 and clk/12
	 * up to clk/4 (0x8001) and clk/8 (0x8002) respectively.  These
	 * magic divisors actually reprogram the baud rate generator's
	 * reference clock derived from chips's 14.318MHz clock input.
	 *
	 * Documentation claims that with these magic divisors the base
	 * frequencies of 7.3728MHz and 3.6864MHz are used respectively
	 * for the extra baud rates of 460800bps and 230400bps rather
	 * than the usual base frequency of 1.8462MHz.  However empirical
	 * evidence contradicts that.
	 *
	 * Instead bit 7 of the DLM register (bit 15 of the divisor) is
	 * effectively used as a clock prescaler selection bit for the
	 * base frequency of 7.3728MHz, always used.  If set to 0, then
	 * the base frequency is divided by 4 for use by the Baud Rate
	 * Generator, for the usual arrangement where the value of 1 of
	 * the divisor produces the baud rate of 115200bps.  Conversely,
	 * if set to 1 and high-speed operation has been enabled with the
	 * Serial Port Mode Register in the Device Configuration Space,
	 * then the base frequency is supplied directly to the Baud Rate
	 * Generator, so for the divisor values of 0x8001, 0x8002, 0x8003,
	 * 0x8004, etc. the respective baud rates produced are 460800bps,
	 * 230400bps, 153600bps, 115200bps, etc.
	 *
	 * In all cases only low 15 bits of the divisor are used to divide
	 * the baud base and therefore 32767 is the maximum divisor value
	 * possible, even though documentation says that the programmable
	 * Baud Rate Generator is capable of dividing the internal PLL
	 * clock by any divisor from 1 to 65535.
	 */
	if (magic_multiplier && baud >= port->uartclk / 6)
		quot = 0x8001;
	else if (magic_multiplier && baud >= port->uartclk / 12)
		quot = 0x8002;
	else if (up->port.type == PORT_NPCM)
		quot = npcm_get_divisor(up, baud);
	else
		quot = uart_get_divisor(port, baud);

	/*
	 * Oxford Semi 952 rev B workaround
	 */
	if (up->bugs & UART_BUG_QUOT && (quot & 0xff) == 0)
		quot++;

	return quot;
}

static unsigned int serial8250_get_divisor(struct uart_port *port,
					   unsigned int baud,
					   unsigned int *frac)
{
	if (port->get_divisor)
		return port->get_divisor(port, baud, frac);

	return serial8250_do_get_divisor(port, baud, frac);
}

static unsigned char serial8250_compute_lcr(struct uart_8250_port *up,
					    tcflag_t c_cflag)
{
	unsigned char cval;

	switch (c_cflag & CSIZE) {
	case CS5:
		cval = UART_LCR_WLEN5;
		break;
	case CS6:
		cval = UART_LCR_WLEN6;
		break;
	case CS7:
		cval = UART_LCR_WLEN7;
		break;
	default:
	case CS8:
		cval = UART_LCR_WLEN8;
		break;
	}

	if (c_cflag & CSTOPB)
		cval |= UART_LCR_STOP;
	if (c_cflag & PARENB) {
		cval |= UART_LCR_PARITY;
		if (up->bugs & UART_BUG_PARITY)
			up->fifo_bug = true;
	}
	if (!(c_cflag & PARODD))
		cval |= UART_LCR_EPAR;
#ifdef CMSPAR
	if (c_cflag & CMSPAR)
		cval |= UART_LCR_SPAR;
#endif

	return cval;
}

void serial8250_do_set_divisor(struct uart_port *port, unsigned int baud,
			       unsigned int quot, unsigned int quot_frac)
{
	struct uart_8250_port *up = up_to_u8250p(port);

	/* Workaround to enable 115200 baud on OMAP1510 internal ports */
	if (is_omap1510_8250(up)) {
		if (baud == 115200) {
			quot = 1;
			serial_port_out(port, UART_OMAP_OSC_12M_SEL, 1);
		} else
			serial_port_out(port, UART_OMAP_OSC_12M_SEL, 0);
	}

	/*
	 * For NatSemi, switch to bank 2 not bank 1, to avoid resetting EXCR2,
	 * otherwise just set DLAB
	 */
	if (up->capabilities & UART_NATSEMI)
		serial_port_out(port, UART_LCR, 0xe0);
	else
		serial_port_out(port, UART_LCR, up->lcr | UART_LCR_DLAB);

	serial_dl_write(up, quot);
}
EXPORT_SYMBOL_GPL(serial8250_do_set_divisor);

static void serial8250_set_divisor(struct uart_port *port, unsigned int baud,
				   unsigned int quot, unsigned int quot_frac)
{
	if (port->set_divisor)
		port->set_divisor(port, baud, quot, quot_frac);
	else
		serial8250_do_set_divisor(port, baud, quot, quot_frac);
}

static unsigned int serial8250_get_baud_rate(struct uart_port *port,
					     struct ktermios *termios,
					     struct ktermios *old)
{
	unsigned int tolerance = port->uartclk / 100;
	unsigned int min;
	unsigned int max;

	/*
	 * Handle magic divisors for baud rates above baud_base on SMSC
	 * Super I/O chips.  Enable custom rates of clk/4 and clk/8, but
	 * disable divisor values beyond 32767, which are unavailable.
	 */
	if (port->flags & UPF_MAGIC_MULTIPLIER) {
		min = port->uartclk / 16 / UART_DIV_MAX >> 1;
		max = (port->uartclk + tolerance) / 4;
	} else {
		min = port->uartclk / 16 / UART_DIV_MAX;
		max = (port->uartclk + tolerance) / 16;
	}

	/*
	 * Ask the core to calculate the divisor for us.
	 * Allow 1% tolerance at the upper limit so uart clks marginally
	 * slower than nominal still match standard baud rates without
	 * causing transmission errors.
	 */
	return uart_get_baud_rate(port, termios, old, min, max);
}

/*
 * Note in order to avoid the tty port mutex deadlock don't use the next method
 * within the uart port callbacks. Primarily it's supposed to be utilized to
 * handle a sudden reference clock rate change.
 */
void serial8250_update_uartclk(struct uart_port *port, unsigned int uartclk)
{
	struct uart_8250_port *up = up_to_u8250p(port);
	struct tty_port *tport = &port->state->port;
	unsigned int baud, quot, frac = 0;
	struct ktermios *termios;
	struct tty_struct *tty;
	unsigned long flags;

	tty = tty_port_tty_get(tport);
	if (!tty) {
		mutex_lock(&tport->mutex);
		port->uartclk = uartclk;
		mutex_unlock(&tport->mutex);
		return;
	}

	down_write(&tty->termios_rwsem);
	mutex_lock(&tport->mutex);

	if (port->uartclk == uartclk)
		goto out_unlock;

	port->uartclk = uartclk;

	if (!tty_port_initialized(tport))
<<<<<<< HEAD
		goto out_lock;
=======
		goto out_unlock;
>>>>>>> 92b4b594

	termios = &tty->termios;

	baud = serial8250_get_baud_rate(port, termios, NULL);
	quot = serial8250_get_divisor(port, baud, &frac);

	serial8250_rpm_get(up);
	spin_lock_irqsave(&port->lock, flags);

	uart_update_timeout(port, termios->c_cflag, baud);

	serial8250_set_divisor(port, baud, quot, frac);
	serial_port_out(port, UART_LCR, up->lcr);

	spin_unlock_irqrestore(&port->lock, flags);
	serial8250_rpm_put(up);

<<<<<<< HEAD
out_lock:
=======
out_unlock:
>>>>>>> 92b4b594
	mutex_unlock(&tport->mutex);
	up_write(&tty->termios_rwsem);
	tty_kref_put(tty);
}
EXPORT_SYMBOL_GPL(serial8250_update_uartclk);

void
serial8250_do_set_termios(struct uart_port *port, struct ktermios *termios,
			  struct ktermios *old)
{
	struct uart_8250_port *up = up_to_u8250p(port);
	unsigned char cval;
	unsigned long flags;
	unsigned int baud, quot, frac = 0;

	if (up->capabilities & UART_CAP_MINI) {
		termios->c_cflag &= ~(CSTOPB | PARENB | PARODD | CMSPAR);
		if ((termios->c_cflag & CSIZE) == CS5 ||
		    (termios->c_cflag & CSIZE) == CS6)
			termios->c_cflag = (termios->c_cflag & ~CSIZE) | CS7;
	}
	cval = serial8250_compute_lcr(up, termios->c_cflag);

	baud = serial8250_get_baud_rate(port, termios, old);
	quot = serial8250_get_divisor(port, baud, &frac);

	/*
	 * Ok, we're now changing the port state.  Do it with
	 * interrupts disabled.
	 */
	serial8250_rpm_get(up);
	spin_lock_irqsave(&port->lock, flags);

	up->lcr = cval;					/* Save computed LCR */

	if (up->capabilities & UART_CAP_FIFO && port->fifosize > 1) {
		/* NOTE: If fifo_bug is not set, a user can set RX_trigger. */
		if ((baud < 2400 && !up->dma) || up->fifo_bug) {
			up->fcr &= ~UART_FCR_TRIGGER_MASK;
			up->fcr |= UART_FCR_TRIGGER_1;
		}
	}

	/*
	 * MCR-based auto flow control.  When AFE is enabled, RTS will be
	 * deasserted when the receive FIFO contains more characters than
	 * the trigger, or the MCR RTS bit is cleared.
	 */
	if (up->capabilities & UART_CAP_AFE) {
		up->mcr &= ~UART_MCR_AFE;
		if (termios->c_cflag & CRTSCTS)
			up->mcr |= UART_MCR_AFE;
	}

	/*
	 * Update the per-port timeout.
	 */
	uart_update_timeout(port, termios->c_cflag, baud);

	port->read_status_mask = UART_LSR_OE | UART_LSR_THRE | UART_LSR_DR;
	if (termios->c_iflag & INPCK)
		port->read_status_mask |= UART_LSR_FE | UART_LSR_PE;
	if (termios->c_iflag & (IGNBRK | BRKINT | PARMRK))
		port->read_status_mask |= UART_LSR_BI;

	/*
	 * Characteres to ignore
	 */
	port->ignore_status_mask = 0;
	if (termios->c_iflag & IGNPAR)
		port->ignore_status_mask |= UART_LSR_PE | UART_LSR_FE;
	if (termios->c_iflag & IGNBRK) {
		port->ignore_status_mask |= UART_LSR_BI;
		/*
		 * If we're ignoring parity and break indicators,
		 * ignore overruns too (for real raw support).
		 */
		if (termios->c_iflag & IGNPAR)
			port->ignore_status_mask |= UART_LSR_OE;
	}

	/*
	 * ignore all characters if CREAD is not set
	 */
	if ((termios->c_cflag & CREAD) == 0)
		port->ignore_status_mask |= UART_LSR_DR;

	/*
	 * CTS flow control flag and modem status interrupts
	 */
	up->ier &= ~UART_IER_MSI;
	if (!(up->bugs & UART_BUG_NOMSR) &&
			UART_ENABLE_MS(&up->port, termios->c_cflag))
		up->ier |= UART_IER_MSI;
	if (up->capabilities & UART_CAP_UUE)
		up->ier |= UART_IER_UUE;
	if (up->capabilities & UART_CAP_RTOIE)
		up->ier |= UART_IER_RTOIE;

	serial_port_out(port, UART_IER, up->ier);

	if (up->capabilities & UART_CAP_EFR) {
		unsigned char efr = 0;
		/*
		 * TI16C752/Startech hardware flow control.  FIXME:
		 * - TI16C752 requires control thresholds to be set.
		 * - UART_MCR_RTS is ineffective if auto-RTS mode is enabled.
		 */
		if (termios->c_cflag & CRTSCTS)
			efr |= UART_EFR_CTS;

		serial_port_out(port, UART_LCR, UART_LCR_CONF_MODE_B);
		if (port->flags & UPF_EXAR_EFR)
			serial_port_out(port, UART_XR_EFR, efr);
		else
			serial_port_out(port, UART_EFR, efr);
	}

	serial8250_set_divisor(port, baud, quot, frac);

	/*
	 * LCR DLAB must be set to enable 64-byte FIFO mode. If the FCR
	 * is written without DLAB set, this mode will be disabled.
	 */
	if (port->type == PORT_16750)
		serial_port_out(port, UART_FCR, up->fcr);

	serial_port_out(port, UART_LCR, up->lcr);	/* reset DLAB */
	if (port->type != PORT_16750) {
		/* emulated UARTs (Lucent Venus 167x) need two steps */
		if (up->fcr & UART_FCR_ENABLE_FIFO)
			serial_port_out(port, UART_FCR, UART_FCR_ENABLE_FIFO);
		serial_port_out(port, UART_FCR, up->fcr);	/* set fcr */
	}
	serial8250_set_mctrl(port, port->mctrl);
	spin_unlock_irqrestore(&port->lock, flags);
	serial8250_rpm_put(up);

	/* Don't rewrite B0 */
	if (tty_termios_baud_rate(termios))
		tty_termios_encode_baud_rate(termios, baud, baud);
}
EXPORT_SYMBOL(serial8250_do_set_termios);

static void
serial8250_set_termios(struct uart_port *port, struct ktermios *termios,
		       struct ktermios *old)
{
	if (port->set_termios)
		port->set_termios(port, termios, old);
	else
		serial8250_do_set_termios(port, termios, old);
}

void serial8250_do_set_ldisc(struct uart_port *port, struct ktermios *termios)
{
	if (termios->c_line == N_PPS) {
		port->flags |= UPF_HARDPPS_CD;
		spin_lock_irq(&port->lock);
		serial8250_enable_ms(port);
		spin_unlock_irq(&port->lock);
	} else {
		port->flags &= ~UPF_HARDPPS_CD;
		if (!UART_ENABLE_MS(port, termios->c_cflag)) {
			spin_lock_irq(&port->lock);
			serial8250_disable_ms(port);
			spin_unlock_irq(&port->lock);
		}
	}
}
EXPORT_SYMBOL_GPL(serial8250_do_set_ldisc);

static void
serial8250_set_ldisc(struct uart_port *port, struct ktermios *termios)
{
	if (port->set_ldisc)
		port->set_ldisc(port, termios);
	else
		serial8250_do_set_ldisc(port, termios);
}

void serial8250_do_pm(struct uart_port *port, unsigned int state,
		      unsigned int oldstate)
{
	struct uart_8250_port *p = up_to_u8250p(port);

	serial8250_set_sleep(p, state != 0);
}
EXPORT_SYMBOL(serial8250_do_pm);

static void
serial8250_pm(struct uart_port *port, unsigned int state,
	      unsigned int oldstate)
{
	if (port->pm)
		port->pm(port, state, oldstate);
	else
		serial8250_do_pm(port, state, oldstate);
}

static unsigned int serial8250_port_size(struct uart_8250_port *pt)
{
	if (pt->port.mapsize)
		return pt->port.mapsize;
	if (pt->port.iotype == UPIO_AU) {
		if (pt->port.type == PORT_RT2880)
			return 0x100;
		return 0x1000;
	}
	if (is_omap1_8250(pt))
		return 0x16 << pt->port.regshift;

	return 8 << pt->port.regshift;
}

/*
 * Resource handling.
 */
static int serial8250_request_std_resource(struct uart_8250_port *up)
{
	unsigned int size = serial8250_port_size(up);
	struct uart_port *port = &up->port;
	int ret = 0;

	switch (port->iotype) {
	case UPIO_AU:
	case UPIO_TSI:
	case UPIO_MEM32:
	case UPIO_MEM32BE:
	case UPIO_MEM16:
	case UPIO_MEM:
		if (!port->mapbase)
			break;

		if (!request_mem_region(port->mapbase, size, "serial")) {
			ret = -EBUSY;
			break;
		}

		if (port->flags & UPF_IOREMAP) {
			port->membase = ioremap(port->mapbase, size);
			if (!port->membase) {
				release_mem_region(port->mapbase, size);
				ret = -ENOMEM;
			}
		}
		break;

	case UPIO_HUB6:
	case UPIO_PORT:
		if (!request_region(port->iobase, size, "serial"))
			ret = -EBUSY;
		break;
	}
	return ret;
}

static void serial8250_release_std_resource(struct uart_8250_port *up)
{
	unsigned int size = serial8250_port_size(up);
	struct uart_port *port = &up->port;

	switch (port->iotype) {
	case UPIO_AU:
	case UPIO_TSI:
	case UPIO_MEM32:
	case UPIO_MEM32BE:
	case UPIO_MEM16:
	case UPIO_MEM:
		if (!port->mapbase)
			break;

		if (port->flags & UPF_IOREMAP) {
			iounmap(port->membase);
			port->membase = NULL;
		}

		release_mem_region(port->mapbase, size);
		break;

	case UPIO_HUB6:
	case UPIO_PORT:
		release_region(port->iobase, size);
		break;
	}
}

static void serial8250_release_port(struct uart_port *port)
{
	struct uart_8250_port *up = up_to_u8250p(port);

	serial8250_release_std_resource(up);
}

static int serial8250_request_port(struct uart_port *port)
{
	struct uart_8250_port *up = up_to_u8250p(port);

	return serial8250_request_std_resource(up);
}

static int fcr_get_rxtrig_bytes(struct uart_8250_port *up)
{
	const struct serial8250_config *conf_type = &uart_config[up->port.type];
	unsigned char bytes;

	bytes = conf_type->rxtrig_bytes[UART_FCR_R_TRIG_BITS(up->fcr)];

	return bytes ? bytes : -EOPNOTSUPP;
}

static int bytes_to_fcr_rxtrig(struct uart_8250_port *up, unsigned char bytes)
{
	const struct serial8250_config *conf_type = &uart_config[up->port.type];
	int i;

	if (!conf_type->rxtrig_bytes[UART_FCR_R_TRIG_BITS(UART_FCR_R_TRIG_00)])
		return -EOPNOTSUPP;

	for (i = 1; i < UART_FCR_R_TRIG_MAX_STATE; i++) {
		if (bytes < conf_type->rxtrig_bytes[i])
			/* Use the nearest lower value */
			return (--i) << UART_FCR_R_TRIG_SHIFT;
	}

	return UART_FCR_R_TRIG_11;
}

static int do_get_rxtrig(struct tty_port *port)
{
	struct uart_state *state = container_of(port, struct uart_state, port);
	struct uart_port *uport = state->uart_port;
	struct uart_8250_port *up = up_to_u8250p(uport);

	if (!(up->capabilities & UART_CAP_FIFO) || uport->fifosize <= 1)
		return -EINVAL;

	return fcr_get_rxtrig_bytes(up);
}

static int do_serial8250_get_rxtrig(struct tty_port *port)
{
	int rxtrig_bytes;

	mutex_lock(&port->mutex);
	rxtrig_bytes = do_get_rxtrig(port);
	mutex_unlock(&port->mutex);

	return rxtrig_bytes;
}

static ssize_t rx_trig_bytes_show(struct device *dev,
	struct device_attribute *attr, char *buf)
{
	struct tty_port *port = dev_get_drvdata(dev);
	int rxtrig_bytes;

	rxtrig_bytes = do_serial8250_get_rxtrig(port);
	if (rxtrig_bytes < 0)
		return rxtrig_bytes;

	return snprintf(buf, PAGE_SIZE, "%d\n", rxtrig_bytes);
}

static int do_set_rxtrig(struct tty_port *port, unsigned char bytes)
{
	struct uart_state *state = container_of(port, struct uart_state, port);
	struct uart_port *uport = state->uart_port;
	struct uart_8250_port *up = up_to_u8250p(uport);
	int rxtrig;

	if (!(up->capabilities & UART_CAP_FIFO) || uport->fifosize <= 1 ||
	    up->fifo_bug)
		return -EINVAL;

	rxtrig = bytes_to_fcr_rxtrig(up, bytes);
	if (rxtrig < 0)
		return rxtrig;

	serial8250_clear_fifos(up);
	up->fcr &= ~UART_FCR_TRIGGER_MASK;
	up->fcr |= (unsigned char)rxtrig;
	serial_out(up, UART_FCR, up->fcr);
	return 0;
}

static int do_serial8250_set_rxtrig(struct tty_port *port, unsigned char bytes)
{
	int ret;

	mutex_lock(&port->mutex);
	ret = do_set_rxtrig(port, bytes);
	mutex_unlock(&port->mutex);

	return ret;
}

static ssize_t rx_trig_bytes_store(struct device *dev,
	struct device_attribute *attr, const char *buf, size_t count)
{
	struct tty_port *port = dev_get_drvdata(dev);
	unsigned char bytes;
	int ret;

	if (!count)
		return -EINVAL;

	ret = kstrtou8(buf, 10, &bytes);
	if (ret < 0)
		return ret;

	ret = do_serial8250_set_rxtrig(port, bytes);
	if (ret < 0)
		return ret;

	return count;
}

static DEVICE_ATTR_RW(rx_trig_bytes);

static struct attribute *serial8250_dev_attrs[] = {
	&dev_attr_rx_trig_bytes.attr,
	NULL
};

static struct attribute_group serial8250_dev_attr_group = {
	.attrs = serial8250_dev_attrs,
};

static void register_dev_spec_attr_grp(struct uart_8250_port *up)
{
	const struct serial8250_config *conf_type = &uart_config[up->port.type];

	if (conf_type->rxtrig_bytes[0])
		up->port.attr_group = &serial8250_dev_attr_group;
}

static void serial8250_config_port(struct uart_port *port, int flags)
{
	struct uart_8250_port *up = up_to_u8250p(port);
	int ret;

	/*
	 * Find the region that we can probe for.  This in turn
	 * tells us whether we can probe for the type of port.
	 */
	ret = serial8250_request_std_resource(up);
	if (ret < 0)
		return;

	if (port->iotype != up->cur_iotype)
		set_io_from_upio(port);

	if (flags & UART_CONFIG_TYPE)
		autoconfig(up);

	if (port->rs485.flags & SER_RS485_ENABLED)
		port->rs485_config(port, &port->rs485);

	/* if access method is AU, it is a 16550 with a quirk */
	if (port->type == PORT_16550A && port->iotype == UPIO_AU)
		up->bugs |= UART_BUG_NOMSR;

	/* HW bugs may trigger IRQ while IIR == NO_INT */
	if (port->type == PORT_TEGRA)
		up->bugs |= UART_BUG_NOMSR;

	if (port->type != PORT_UNKNOWN && flags & UART_CONFIG_IRQ)
		autoconfig_irq(up);

	if (port->type == PORT_UNKNOWN)
		serial8250_release_std_resource(up);

	register_dev_spec_attr_grp(up);
	up->fcr = uart_config[up->port.type].fcr;
}

static int
serial8250_verify_port(struct uart_port *port, struct serial_struct *ser)
{
	if (ser->irq >= nr_irqs || ser->irq < 0 ||
	    ser->baud_base < 9600 || ser->type < PORT_UNKNOWN ||
	    ser->type >= ARRAY_SIZE(uart_config) || ser->type == PORT_CIRRUS ||
	    ser->type == PORT_STARTECH)
		return -EINVAL;
	return 0;
}

static const char *serial8250_type(struct uart_port *port)
{
	int type = port->type;

	if (type >= ARRAY_SIZE(uart_config))
		type = 0;
	return uart_config[type].name;
}

static const struct uart_ops serial8250_pops = {
	.tx_empty	= serial8250_tx_empty,
	.set_mctrl	= serial8250_set_mctrl,
	.get_mctrl	= serial8250_get_mctrl,
	.stop_tx	= serial8250_stop_tx,
	.start_tx	= serial8250_start_tx,
	.throttle	= serial8250_throttle,
	.unthrottle	= serial8250_unthrottle,
	.stop_rx	= serial8250_stop_rx,
	.enable_ms	= serial8250_enable_ms,
	.break_ctl	= serial8250_break_ctl,
	.startup	= serial8250_startup,
	.shutdown	= serial8250_shutdown,
	.set_termios	= serial8250_set_termios,
	.set_ldisc	= serial8250_set_ldisc,
	.pm		= serial8250_pm,
	.type		= serial8250_type,
	.release_port	= serial8250_release_port,
	.request_port	= serial8250_request_port,
	.config_port	= serial8250_config_port,
	.verify_port	= serial8250_verify_port,
#ifdef CONFIG_CONSOLE_POLL
	.poll_get_char = serial8250_get_poll_char,
	.poll_put_char = serial8250_put_poll_char,
#endif
};

void serial8250_init_port(struct uart_8250_port *up)
{
	struct uart_port *port = &up->port;

	spin_lock_init(&port->lock);
	port->ops = &serial8250_pops;
	port->has_sysrq = IS_ENABLED(CONFIG_SERIAL_8250_CONSOLE);

	up->cur_iotype = 0xFF;
}
EXPORT_SYMBOL_GPL(serial8250_init_port);

void serial8250_set_defaults(struct uart_8250_port *up)
{
	struct uart_port *port = &up->port;

	if (up->port.flags & UPF_FIXED_TYPE) {
		unsigned int type = up->port.type;

		if (!up->port.fifosize)
			up->port.fifosize = uart_config[type].fifo_size;
		if (!up->tx_loadsz)
			up->tx_loadsz = uart_config[type].tx_loadsz;
		if (!up->capabilities)
			up->capabilities = uart_config[type].flags;
	}

	set_io_from_upio(port);

	/* default dma handlers */
	if (up->dma) {
		if (!up->dma->tx_dma)
			up->dma->tx_dma = serial8250_tx_dma;
		if (!up->dma->rx_dma)
			up->dma->rx_dma = serial8250_rx_dma;
	}
}
EXPORT_SYMBOL_GPL(serial8250_set_defaults);

#ifdef CONFIG_SERIAL_8250_CONSOLE

static void serial8250_console_putchar(struct uart_port *port, int ch)
{
	struct uart_8250_port *up = up_to_u8250p(port);

	wait_for_xmitr(up, UART_LSR_THRE);
	serial_port_out(port, UART_TX, ch);
}

/*
 *	Restore serial console when h/w power-off detected
 */
static void serial8250_console_restore(struct uart_8250_port *up)
{
	struct uart_port *port = &up->port;
	struct ktermios termios;
	unsigned int baud, quot, frac = 0;

	termios.c_cflag = port->cons->cflag;
	if (port->state->port.tty && termios.c_cflag == 0)
		termios.c_cflag = port->state->port.tty->termios.c_cflag;

	baud = serial8250_get_baud_rate(port, &termios, NULL);
	quot = serial8250_get_divisor(port, baud, &frac);

	serial8250_set_divisor(port, baud, quot, frac);
	serial_port_out(port, UART_LCR, up->lcr);
	serial8250_out_MCR(up, UART_MCR_DTR | UART_MCR_RTS);
}

/*
 *	Print a string to the serial port trying not to disturb
 *	any possible real use of the port...
 *
 *	The console_lock must be held when we get here.
 *
 *	Doing runtime PM is really a bad idea for the kernel console.
 *	Thus, we assume the function is called when device is powered up.
 */
void serial8250_console_write(struct uart_8250_port *up, const char *s,
			      unsigned int count)
{
	struct uart_8250_em485 *em485 = up->em485;
	struct uart_port *port = &up->port;
	unsigned long flags;
	unsigned int ier;
	int locked = 1;

	touch_nmi_watchdog();

	if (oops_in_progress)
		locked = spin_trylock_irqsave(&port->lock, flags);
	else
		spin_lock_irqsave(&port->lock, flags);

	/*
	 *	First save the IER then disable the interrupts
	 */
	ier = serial_port_in(port, UART_IER);

	if (up->capabilities & UART_CAP_UUE)
		serial_port_out(port, UART_IER, UART_IER_UUE);
	else
		serial_port_out(port, UART_IER, 0);

	/* check scratch reg to see if port powered off during system sleep */
	if (up->canary && (up->canary != serial_port_in(port, UART_SCR))) {
		serial8250_console_restore(up);
		up->canary = 0;
	}

	if (em485) {
		if (em485->tx_stopped)
			up->rs485_start_tx(up);
		mdelay(port->rs485.delay_rts_before_send);
	}

	uart_console_write(port, s, count, serial8250_console_putchar);

	/*
	 *	Finally, wait for transmitter to become empty
	 *	and restore the IER
	 */
	wait_for_xmitr(up, BOTH_EMPTY);

	if (em485) {
		mdelay(port->rs485.delay_rts_after_send);
		if (em485->tx_stopped)
			up->rs485_stop_tx(up);
	}

	serial_port_out(port, UART_IER, ier);

	/*
	 *	The receive handling will happen properly because the
	 *	receive ready bit will still be set; it is not cleared
	 *	on read.  However, modem control will not, we must
	 *	call it if we have saved something in the saved flags
	 *	while processing with interrupts off.
	 */
	if (up->msr_saved_flags)
		serial8250_modem_status(up);

	if (locked)
		spin_unlock_irqrestore(&port->lock, flags);
}

static unsigned int probe_baud(struct uart_port *port)
{
	unsigned char lcr, dll, dlm;
	unsigned int quot;

	lcr = serial_port_in(port, UART_LCR);
	serial_port_out(port, UART_LCR, lcr | UART_LCR_DLAB);
	dll = serial_port_in(port, UART_DLL);
	dlm = serial_port_in(port, UART_DLM);
	serial_port_out(port, UART_LCR, lcr);

	quot = (dlm << 8) | dll;
	return (port->uartclk / 16) / quot;
}

int serial8250_console_setup(struct uart_port *port, char *options, bool probe)
{
	int baud = 9600;
	int bits = 8;
	int parity = 'n';
	int flow = 'n';
	int ret;

	if (!port->iobase && !port->membase)
		return -ENODEV;

	if (options)
		uart_parse_options(options, &baud, &parity, &bits, &flow);
	else if (probe)
		baud = probe_baud(port);

	ret = uart_set_options(port, port->cons, baud, parity, bits, flow);
	if (ret)
		return ret;

	if (port->dev)
		pm_runtime_get_sync(port->dev);

	return 0;
}

int serial8250_console_exit(struct uart_port *port)
{
	if (port->dev)
		pm_runtime_put_sync(port->dev);

	return 0;
}

#endif /* CONFIG_SERIAL_8250_CONSOLE */

MODULE_LICENSE("GPL");<|MERGE_RESOLUTION|>--- conflicted
+++ resolved
@@ -2712,11 +2712,7 @@
 	port->uartclk = uartclk;
 
 	if (!tty_port_initialized(tport))
-<<<<<<< HEAD
-		goto out_lock;
-=======
 		goto out_unlock;
->>>>>>> 92b4b594
 
 	termios = &tty->termios;
 
@@ -2734,11 +2730,7 @@
 	spin_unlock_irqrestore(&port->lock, flags);
 	serial8250_rpm_put(up);
 
-<<<<<<< HEAD
-out_lock:
-=======
 out_unlock:
->>>>>>> 92b4b594
 	mutex_unlock(&tport->mutex);
 	up_write(&tty->termios_rwsem);
 	tty_kref_put(tty);
