// SPDX-License-Identifier: GPL-2.0+
/*
 * Cadence UART driver (found in Xilinx Zynq)
 *
 * 2011 - 2014 (C) Xilinx Inc.
 *
 * This driver has originally been pushed by Xilinx using a Zynq-branding. This
 * still shows in the naming of this file, the kconfig symbols and some symbols
 * in the code.
 */

#include <linux/platform_device.h>
#include <linux/serial.h>
#include <linux/console.h>
#include <linux/serial_core.h>
#include <linux/slab.h>
#include <linux/tty.h>
#include <linux/tty_flip.h>
#include <linux/clk.h>
#include <linux/irq.h>
#include <linux/io.h>
#include <linux/of.h>
#include <linux/module.h>
#include <linux/pm_runtime.h>
#include <linux/iopoll.h>

#define CDNS_UART_TTY_NAME	"ttyPS"
#define CDNS_UART_NAME		"xuartps"
#define CDNS_UART_MAJOR		0	/* use dynamic node allocation */
#define CDNS_UART_MINOR		0	/* works best with devtmpfs */
#define CDNS_UART_NR_PORTS	16
#define CDNS_UART_FIFO_SIZE	64	/* FIFO size */
#define CDNS_UART_REGISTER_SPACE	0x1000
#define TX_TIMEOUT		500000

/* Rx Trigger level */
static int rx_trigger_level = 56;
module_param(rx_trigger_level, uint, 0444);
MODULE_PARM_DESC(rx_trigger_level, "Rx trigger level, 1-63 bytes");

/* Rx Timeout */
static int rx_timeout = 10;
module_param(rx_timeout, uint, 0444);
MODULE_PARM_DESC(rx_timeout, "Rx timeout, 1-255");

/* Register offsets for the UART. */
#define CDNS_UART_CR		0x00  /* Control Register */
#define CDNS_UART_MR		0x04  /* Mode Register */
#define CDNS_UART_IER		0x08  /* Interrupt Enable */
#define CDNS_UART_IDR		0x0C  /* Interrupt Disable */
#define CDNS_UART_IMR		0x10  /* Interrupt Mask */
#define CDNS_UART_ISR		0x14  /* Interrupt Status */
#define CDNS_UART_BAUDGEN	0x18  /* Baud Rate Generator */
#define CDNS_UART_RXTOUT	0x1C  /* RX Timeout */
#define CDNS_UART_RXWM		0x20  /* RX FIFO Trigger Level */
#define CDNS_UART_MODEMCR	0x24  /* Modem Control */
#define CDNS_UART_MODEMSR	0x28  /* Modem Status */
#define CDNS_UART_SR		0x2C  /* Channel Status */
#define CDNS_UART_FIFO		0x30  /* FIFO */
#define CDNS_UART_BAUDDIV	0x34  /* Baud Rate Divider */
#define CDNS_UART_FLOWDEL	0x38  /* Flow Delay */
#define CDNS_UART_IRRX_PWIDTH	0x3C  /* IR Min Received Pulse Width */
#define CDNS_UART_IRTX_PWIDTH	0x40  /* IR Transmitted pulse Width */
#define CDNS_UART_TXWM		0x44  /* TX FIFO Trigger Level */
#define CDNS_UART_RXBS		0x48  /* RX FIFO byte status register */

/* Control Register Bit Definitions */
#define CDNS_UART_CR_STOPBRK	0x00000100  /* Stop TX break */
#define CDNS_UART_CR_STARTBRK	0x00000080  /* Set TX break */
#define CDNS_UART_CR_TX_DIS	0x00000020  /* TX disabled. */
#define CDNS_UART_CR_TX_EN	0x00000010  /* TX enabled */
#define CDNS_UART_CR_RX_DIS	0x00000008  /* RX disabled. */
#define CDNS_UART_CR_RX_EN	0x00000004  /* RX enabled */
#define CDNS_UART_CR_TXRST	0x00000002  /* TX logic reset */
#define CDNS_UART_CR_RXRST	0x00000001  /* RX logic reset */
#define CDNS_UART_CR_RST_TO	0x00000040  /* Restart Timeout Counter */
#define CDNS_UART_RXBS_PARITY    0x00000001 /* Parity error status */
#define CDNS_UART_RXBS_FRAMING   0x00000002 /* Framing error status */
#define CDNS_UART_RXBS_BRK       0x00000004 /* Overrun error status */

/*
 * Mode Register:
 * The mode register (MR) defines the mode of transfer as well as the data
 * format. If this register is modified during transmission or reception,
 * data validity cannot be guaranteed.
 */
#define CDNS_UART_MR_CLKSEL		0x00000001  /* Pre-scalar selection */
#define CDNS_UART_MR_CHMODE_L_LOOP	0x00000200  /* Local loop back mode */
#define CDNS_UART_MR_CHMODE_NORM	0x00000000  /* Normal mode */
#define CDNS_UART_MR_CHMODE_MASK	0x00000300  /* Mask for mode bits */

#define CDNS_UART_MR_STOPMODE_2_BIT	0x00000080  /* 2 stop bits */
#define CDNS_UART_MR_STOPMODE_1_BIT	0x00000000  /* 1 stop bit */

#define CDNS_UART_MR_PARITY_NONE	0x00000020  /* No parity mode */
#define CDNS_UART_MR_PARITY_MARK	0x00000018  /* Mark parity mode */
#define CDNS_UART_MR_PARITY_SPACE	0x00000010  /* Space parity mode */
#define CDNS_UART_MR_PARITY_ODD		0x00000008  /* Odd parity mode */
#define CDNS_UART_MR_PARITY_EVEN	0x00000000  /* Even parity mode */

#define CDNS_UART_MR_CHARLEN_6_BIT	0x00000006  /* 6 bits data */
#define CDNS_UART_MR_CHARLEN_7_BIT	0x00000004  /* 7 bits data */
#define CDNS_UART_MR_CHARLEN_8_BIT	0x00000000  /* 8 bits data */

/*
 * Interrupt Registers:
 * Interrupt control logic uses the interrupt enable register (IER) and the
 * interrupt disable register (IDR) to set the value of the bits in the
 * interrupt mask register (IMR). The IMR determines whether to pass an
 * interrupt to the interrupt status register (ISR).
 * Writing a 1 to IER Enables an interrupt, writing a 1 to IDR disables an
 * interrupt. IMR and ISR are read only, and IER and IDR are write only.
 * Reading either IER or IDR returns 0x00.
 * All four registers have the same bit definitions.
 */
#define CDNS_UART_IXR_TOUT	0x00000100 /* RX Timeout error interrupt */
#define CDNS_UART_IXR_PARITY	0x00000080 /* Parity error interrupt */
#define CDNS_UART_IXR_FRAMING	0x00000040 /* Framing error interrupt */
#define CDNS_UART_IXR_OVERRUN	0x00000020 /* Overrun error interrupt */
#define CDNS_UART_IXR_TXFULL	0x00000010 /* TX FIFO Full interrupt */
#define CDNS_UART_IXR_TXEMPTY	0x00000008 /* TX FIFO empty interrupt */
#define CDNS_UART_ISR_RXEMPTY	0x00000002 /* RX FIFO empty interrupt */
#define CDNS_UART_IXR_RXTRIG	0x00000001 /* RX FIFO trigger interrupt */
#define CDNS_UART_IXR_RXFULL	0x00000004 /* RX FIFO full interrupt. */
#define CDNS_UART_IXR_RXEMPTY	0x00000002 /* RX FIFO empty interrupt. */
#define CDNS_UART_IXR_RXMASK	0x000021e7 /* Valid RX bit mask */

	/*
	 * Do not enable parity error interrupt for the following
	 * reason: When parity error interrupt is enabled, each Rx
	 * parity error always results in 2 events. The first one
	 * being parity error interrupt and the second one with a
	 * proper Rx interrupt with the incoming data.  Disabling
	 * parity error interrupt ensures better handling of parity
	 * error events. With this change, for a parity error case, we
	 * get a Rx interrupt with parity error set in ISR register
	 * and we still handle parity errors in the desired way.
	 */

#define CDNS_UART_RX_IRQS	(CDNS_UART_IXR_FRAMING | \
				 CDNS_UART_IXR_OVERRUN | \
				 CDNS_UART_IXR_RXTRIG |	 \
				 CDNS_UART_IXR_TOUT)

/* Goes in read_status_mask for break detection as the HW doesn't do it*/
#define CDNS_UART_IXR_BRK	0x00002000

#define CDNS_UART_RXBS_SUPPORT BIT(1)
/*
 * Modem Control register:
 * The read/write Modem Control register controls the interface with the modem
 * or data set, or a peripheral device emulating a modem.
 */
#define CDNS_UART_MODEMCR_FCM	0x00000020 /* Automatic flow control mode */
#define CDNS_UART_MODEMCR_RTS	0x00000002 /* Request to send output control */
#define CDNS_UART_MODEMCR_DTR	0x00000001 /* Data Terminal Ready */

/*
 * Modem Status register:
 * The read/write Modem Status register reports the interface with the modem
 * or data set, or a peripheral device emulating a modem.
 */
#define CDNS_UART_MODEMSR_DCD	BIT(7) /* Data Carrier Detect */
#define CDNS_UART_MODEMSR_RI	BIT(6) /* Ting Indicator */
#define CDNS_UART_MODEMSR_DSR	BIT(5) /* Data Set Ready */
#define CDNS_UART_MODEMSR_CTS	BIT(4) /* Clear To Send */

/*
 * Channel Status Register:
 * The channel status register (CSR) is provided to enable the control logic
 * to monitor the status of bits in the channel interrupt status register,
 * even if these are masked out by the interrupt mask register.
 */
#define CDNS_UART_SR_RXEMPTY	0x00000002 /* RX FIFO empty */
#define CDNS_UART_SR_TXEMPTY	0x00000008 /* TX FIFO empty */
#define CDNS_UART_SR_TXFULL	0x00000010 /* TX FIFO full */
#define CDNS_UART_SR_RXTRIG	0x00000001 /* Rx Trigger */
#define CDNS_UART_SR_TACTIVE	0x00000800 /* TX state machine active */

/* baud dividers min/max values */
#define CDNS_UART_BDIV_MIN	4
#define CDNS_UART_BDIV_MAX	255
#define CDNS_UART_CD_MAX	65535
#define UART_AUTOSUSPEND_TIMEOUT	3000

/**
 * struct cdns_uart - device data
 * @port:		Pointer to the UART port
 * @uartclk:		Reference clock
 * @pclk:		APB clock
 * @cdns_uart_driver:	Pointer to UART driver
 * @baud:		Current baud rate
 * @clk_rate_change_nb:	Notifier block for clock changes
 * @quirks:		Flags for RXBS support.
 */
struct cdns_uart {
	struct uart_port	*port;
	struct clk		*uartclk;
	struct clk		*pclk;
	struct uart_driver	*cdns_uart_driver;
	unsigned int		baud;
	struct notifier_block	clk_rate_change_nb;
	u32			quirks;
	bool cts_override;
};
struct cdns_platform_data {
	u32 quirks;
};
#define to_cdns_uart(_nb) container_of(_nb, struct cdns_uart, \
		clk_rate_change_nb)

/**
 * cdns_uart_handle_rx - Handle the received bytes along with Rx errors.
 * @dev_id: Id of the UART port
 * @isrstatus: The interrupt status register value as read
 * Return: None
 */
static void cdns_uart_handle_rx(void *dev_id, unsigned int isrstatus)
{
	struct uart_port *port = (struct uart_port *)dev_id;
	struct cdns_uart *cdns_uart = port->private_data;
	unsigned int data;
	unsigned int rxbs_status = 0;
	unsigned int status_mask;
	unsigned int framerrprocessed = 0;
	char status = TTY_NORMAL;
	bool is_rxbs_support;

	is_rxbs_support = cdns_uart->quirks & CDNS_UART_RXBS_SUPPORT;

	while ((readl(port->membase + CDNS_UART_SR) &
		CDNS_UART_SR_RXEMPTY) != CDNS_UART_SR_RXEMPTY) {
		if (is_rxbs_support)
			rxbs_status = readl(port->membase + CDNS_UART_RXBS);
		data = readl(port->membase + CDNS_UART_FIFO);
		port->icount.rx++;
		/*
		 * There is no hardware break detection in Zynq, so we interpret
		 * framing error with all-zeros data as a break sequence.
		 * Most of the time, there's another non-zero byte at the
		 * end of the sequence.
		 */
		if (!is_rxbs_support && (isrstatus & CDNS_UART_IXR_FRAMING)) {
			if (!data) {
				port->read_status_mask |= CDNS_UART_IXR_BRK;
				framerrprocessed = 1;
				continue;
			}
		}
		if (is_rxbs_support && (rxbs_status & CDNS_UART_RXBS_BRK)) {
			port->icount.brk++;
			status = TTY_BREAK;
			if (uart_handle_break(port))
				continue;
		}

		isrstatus &= port->read_status_mask;
		isrstatus &= ~port->ignore_status_mask;
		status_mask = port->read_status_mask;
		status_mask &= ~port->ignore_status_mask;

		if (data &&
		    (port->read_status_mask & CDNS_UART_IXR_BRK)) {
			port->read_status_mask &= ~CDNS_UART_IXR_BRK;
			port->icount.brk++;
			if (uart_handle_break(port))
				continue;
		}

		if (uart_handle_sysrq_char(port, data))
			continue;

		if (is_rxbs_support) {
			if ((rxbs_status & CDNS_UART_RXBS_PARITY)
			    && (status_mask & CDNS_UART_IXR_PARITY)) {
				port->icount.parity++;
				status = TTY_PARITY;
			}
			if ((rxbs_status & CDNS_UART_RXBS_FRAMING)
			    && (status_mask & CDNS_UART_IXR_PARITY)) {
				port->icount.frame++;
				status = TTY_FRAME;
			}
		} else {
			if (isrstatus & CDNS_UART_IXR_PARITY) {
				port->icount.parity++;
				status = TTY_PARITY;
			}
			if ((isrstatus & CDNS_UART_IXR_FRAMING) &&
			    !framerrprocessed) {
				port->icount.frame++;
				status = TTY_FRAME;
			}
		}
		if (isrstatus & CDNS_UART_IXR_OVERRUN) {
			port->icount.overrun++;
			tty_insert_flip_char(&port->state->port, 0,
					     TTY_OVERRUN);
		}
		tty_insert_flip_char(&port->state->port, data, status);
		isrstatus = 0;
	}
	spin_unlock(&port->lock);
	tty_flip_buffer_push(&port->state->port);
	spin_lock(&port->lock);
}

/**
 * cdns_uart_handle_tx - Handle the bytes to be Txed.
 * @dev_id: Id of the UART port
 * Return: None
 */
static void cdns_uart_handle_tx(void *dev_id)
{
	struct uart_port *port = (struct uart_port *)dev_id;
	unsigned int numbytes;

	if (uart_circ_empty(&port->state->xmit)) {
		writel(CDNS_UART_IXR_TXEMPTY, port->membase + CDNS_UART_IDR);
	} else {
		numbytes = port->fifosize;
		while (numbytes && !uart_circ_empty(&port->state->xmit) &&
		       !(readl(port->membase + CDNS_UART_SR) &
						CDNS_UART_SR_TXFULL)) {
			/*
			 * Get the data from the UART circular buffer
			 * and write it to the cdns_uart's TX_FIFO
			 * register.
			 */
			writel(
				port->state->xmit.buf[port->state->xmit.tail],
					port->membase + CDNS_UART_FIFO);

			port->icount.tx++;

			/*
			 * Adjust the tail of the UART buffer and wrap
			 * the buffer if it reaches limit.
			 */
			port->state->xmit.tail =
				(port->state->xmit.tail + 1) &
					(UART_XMIT_SIZE - 1);

			numbytes--;
		}

		if (uart_circ_chars_pending(
				&port->state->xmit) < WAKEUP_CHARS)
			uart_write_wakeup(port);
	}
}

/**
 * cdns_uart_isr - Interrupt handler
 * @irq: Irq number
 * @dev_id: Id of the port
 *
 * Return: IRQHANDLED
 */
static irqreturn_t cdns_uart_isr(int irq, void *dev_id)
{
	struct uart_port *port = (struct uart_port *)dev_id;
	unsigned int isrstatus;

	spin_lock(&port->lock);

	/* Read the interrupt status register to determine which
	 * interrupt(s) is/are active and clear them.
	 */
	isrstatus = readl(port->membase + CDNS_UART_ISR);
	writel(isrstatus, port->membase + CDNS_UART_ISR);

	if (isrstatus & CDNS_UART_IXR_TXEMPTY) {
		cdns_uart_handle_tx(dev_id);
		isrstatus &= ~CDNS_UART_IXR_TXEMPTY;
	}

	/*
	 * Skip RX processing if RX is disabled as RXEMPTY will never be set
	 * as read bytes will not be removed from the FIFO.
	 */
	if (isrstatus & CDNS_UART_IXR_RXMASK &&
	    !(readl(port->membase + CDNS_UART_CR) & CDNS_UART_CR_RX_DIS))
		cdns_uart_handle_rx(dev_id, isrstatus);

	spin_unlock(&port->lock);
	return IRQ_HANDLED;
}

/**
 * cdns_uart_calc_baud_divs - Calculate baud rate divisors
 * @clk: UART module input clock
 * @baud: Desired baud rate
 * @rbdiv: BDIV value (return value)
 * @rcd: CD value (return value)
 * @div8: Value for clk_sel bit in mod (return value)
 * Return: baud rate, requested baud when possible, or actual baud when there
 *	was too much error, zero if no valid divisors are found.
 *
 * Formula to obtain baud rate is
 *	baud_tx/rx rate = clk/CD * (BDIV + 1)
 *	input_clk = (Uart User Defined Clock or Apb Clock)
 *		depends on UCLKEN in MR Reg
 *	clk = input_clk or input_clk/8;
 *		depends on CLKS in MR reg
 *	CD and BDIV depends on values in
 *			baud rate generate register
 *			baud rate clock divisor register
 */
static unsigned int cdns_uart_calc_baud_divs(unsigned int clk,
		unsigned int baud, u32 *rbdiv, u32 *rcd, int *div8)
{
	u32 cd, bdiv;
	unsigned int calc_baud;
	unsigned int bestbaud = 0;
	unsigned int bauderror;
	unsigned int besterror = ~0;

	if (baud < clk / ((CDNS_UART_BDIV_MAX + 1) * CDNS_UART_CD_MAX)) {
		*div8 = 1;
		clk /= 8;
	} else {
		*div8 = 0;
	}

	for (bdiv = CDNS_UART_BDIV_MIN; bdiv <= CDNS_UART_BDIV_MAX; bdiv++) {
		cd = DIV_ROUND_CLOSEST(clk, baud * (bdiv + 1));
		if (cd < 1 || cd > CDNS_UART_CD_MAX)
			continue;

		calc_baud = clk / (cd * (bdiv + 1));

		if (baud > calc_baud)
			bauderror = baud - calc_baud;
		else
			bauderror = calc_baud - baud;

		if (besterror > bauderror) {
			*rbdiv = bdiv;
			*rcd = cd;
			bestbaud = calc_baud;
			besterror = bauderror;
		}
	}
	/* use the values when percent error is acceptable */
	if (((besterror * 100) / baud) < 3)
		bestbaud = baud;

	return bestbaud;
}

/**
 * cdns_uart_set_baud_rate - Calculate and set the baud rate
 * @port: Handle to the uart port structure
 * @baud: Baud rate to set
 * Return: baud rate, requested baud when possible, or actual baud when there
 *	   was too much error, zero if no valid divisors are found.
 */
static unsigned int cdns_uart_set_baud_rate(struct uart_port *port,
		unsigned int baud)
{
	unsigned int calc_baud;
	u32 cd = 0, bdiv = 0;
	u32 mreg;
	int div8;
	struct cdns_uart *cdns_uart = port->private_data;

	calc_baud = cdns_uart_calc_baud_divs(port->uartclk, baud, &bdiv, &cd,
			&div8);

	/* Write new divisors to hardware */
	mreg = readl(port->membase + CDNS_UART_MR);
	if (div8)
		mreg |= CDNS_UART_MR_CLKSEL;
	else
		mreg &= ~CDNS_UART_MR_CLKSEL;
	writel(mreg, port->membase + CDNS_UART_MR);
	writel(cd, port->membase + CDNS_UART_BAUDGEN);
	writel(bdiv, port->membase + CDNS_UART_BAUDDIV);
	cdns_uart->baud = baud;

	return calc_baud;
}

#ifdef CONFIG_COMMON_CLK
/**
 * cdns_uart_clk_notitifer_cb - Clock notifier callback
 * @nb:		Notifier block
 * @event:	Notify event
 * @data:	Notifier data
 * Return:	NOTIFY_OK or NOTIFY_DONE on success, NOTIFY_BAD on error.
 */
static int cdns_uart_clk_notifier_cb(struct notifier_block *nb,
		unsigned long event, void *data)
{
	u32 ctrl_reg;
	struct uart_port *port;
	int locked = 0;
	struct clk_notifier_data *ndata = data;
	unsigned long flags = 0;
	struct cdns_uart *cdns_uart = to_cdns_uart(nb);

	port = cdns_uart->port;
	if (port->suspended)
		return NOTIFY_OK;

	switch (event) {
	case PRE_RATE_CHANGE:
	{
		u32 bdiv, cd;
		int div8;

		/*
		 * Find out if current baud-rate can be achieved with new clock
		 * frequency.
		 */
		if (!cdns_uart_calc_baud_divs(ndata->new_rate, cdns_uart->baud,
					&bdiv, &cd, &div8)) {
			dev_warn(port->dev, "clock rate change rejected\n");
			return NOTIFY_BAD;
		}

		spin_lock_irqsave(&cdns_uart->port->lock, flags);

		/* Disable the TX and RX to set baud rate */
		ctrl_reg = readl(port->membase + CDNS_UART_CR);
		ctrl_reg |= CDNS_UART_CR_TX_DIS | CDNS_UART_CR_RX_DIS;
		writel(ctrl_reg, port->membase + CDNS_UART_CR);

		spin_unlock_irqrestore(&cdns_uart->port->lock, flags);

		return NOTIFY_OK;
	}
	case POST_RATE_CHANGE:
		/*
		 * Set clk dividers to generate correct baud with new clock
		 * frequency.
		 */

		spin_lock_irqsave(&cdns_uart->port->lock, flags);

		locked = 1;
		port->uartclk = ndata->new_rate;

		cdns_uart->baud = cdns_uart_set_baud_rate(cdns_uart->port,
				cdns_uart->baud);
		fallthrough;
	case ABORT_RATE_CHANGE:
		if (!locked)
			spin_lock_irqsave(&cdns_uart->port->lock, flags);

		/* Set TX/RX Reset */
		ctrl_reg = readl(port->membase + CDNS_UART_CR);
		ctrl_reg |= CDNS_UART_CR_TXRST | CDNS_UART_CR_RXRST;
		writel(ctrl_reg, port->membase + CDNS_UART_CR);

		while (readl(port->membase + CDNS_UART_CR) &
				(CDNS_UART_CR_TXRST | CDNS_UART_CR_RXRST))
			cpu_relax();

		/*
		 * Clear the RX disable and TX disable bits and then set the TX
		 * enable bit and RX enable bit to enable the transmitter and
		 * receiver.
		 */
		writel(rx_timeout, port->membase + CDNS_UART_RXTOUT);
		ctrl_reg = readl(port->membase + CDNS_UART_CR);
		ctrl_reg &= ~(CDNS_UART_CR_TX_DIS | CDNS_UART_CR_RX_DIS);
		ctrl_reg |= CDNS_UART_CR_TX_EN | CDNS_UART_CR_RX_EN;
		writel(ctrl_reg, port->membase + CDNS_UART_CR);

		spin_unlock_irqrestore(&cdns_uart->port->lock, flags);

		return NOTIFY_OK;
	default:
		return NOTIFY_DONE;
	}
}
#endif

/**
 * cdns_uart_start_tx -  Start transmitting bytes
 * @port: Handle to the uart port structure
 */
static void cdns_uart_start_tx(struct uart_port *port)
{
	unsigned int status;

	if (uart_tx_stopped(port))
		return;

	/*
	 * Set the TX enable bit and clear the TX disable bit to enable the
	 * transmitter.
	 */
	status = readl(port->membase + CDNS_UART_CR);
	status &= ~CDNS_UART_CR_TX_DIS;
	status |= CDNS_UART_CR_TX_EN;
	writel(status, port->membase + CDNS_UART_CR);

	if (uart_circ_empty(&port->state->xmit))
		return;

	cdns_uart_handle_tx(port);

	writel(CDNS_UART_IXR_TXEMPTY, port->membase + CDNS_UART_ISR);
	/* Enable the TX Empty interrupt */
	writel(CDNS_UART_IXR_TXEMPTY, port->membase + CDNS_UART_IER);
}

/**
 * cdns_uart_stop_tx - Stop TX
 * @port: Handle to the uart port structure
 */
static void cdns_uart_stop_tx(struct uart_port *port)
{
	unsigned int regval;

	regval = readl(port->membase + CDNS_UART_CR);
	regval |= CDNS_UART_CR_TX_DIS;
	/* Disable the transmitter */
	writel(regval, port->membase + CDNS_UART_CR);
}

/**
 * cdns_uart_stop_rx - Stop RX
 * @port: Handle to the uart port structure
 */
static void cdns_uart_stop_rx(struct uart_port *port)
{
	unsigned int regval;

	/* Disable RX IRQs */
	writel(CDNS_UART_RX_IRQS, port->membase + CDNS_UART_IDR);

	/* Disable the receiver */
	regval = readl(port->membase + CDNS_UART_CR);
	regval |= CDNS_UART_CR_RX_DIS;
	writel(regval, port->membase + CDNS_UART_CR);
}

/**
 * cdns_uart_tx_empty -  Check whether TX is empty
 * @port: Handle to the uart port structure
 *
 * Return: TIOCSER_TEMT on success, 0 otherwise
 */
static unsigned int cdns_uart_tx_empty(struct uart_port *port)
{
	unsigned int status;

	status = readl(port->membase + CDNS_UART_SR) &
		       (CDNS_UART_SR_TXEMPTY | CDNS_UART_SR_TACTIVE);
	return (status == CDNS_UART_SR_TXEMPTY) ? TIOCSER_TEMT : 0;
}

/**
 * cdns_uart_break_ctl - Based on the input ctl we have to start or stop
 *			transmitting char breaks
 * @port: Handle to the uart port structure
 * @ctl: Value based on which start or stop decision is taken
 */
static void cdns_uart_break_ctl(struct uart_port *port, int ctl)
{
	unsigned int status;
	unsigned long flags;

	spin_lock_irqsave(&port->lock, flags);

	status = readl(port->membase + CDNS_UART_CR);

	if (ctl == -1)
		writel(CDNS_UART_CR_STARTBRK | status,
				port->membase + CDNS_UART_CR);
	else {
		if ((status & CDNS_UART_CR_STOPBRK) == 0)
			writel(CDNS_UART_CR_STOPBRK | status,
					port->membase + CDNS_UART_CR);
	}
	spin_unlock_irqrestore(&port->lock, flags);
}

/**
 * cdns_uart_set_termios - termios operations, handling data length, parity,
 *				stop bits, flow control, baud rate
 * @port: Handle to the uart port structure
 * @termios: Handle to the input termios structure
 * @old: Values of the previously saved termios structure
 */
static void cdns_uart_set_termios(struct uart_port *port,
				struct ktermios *termios, struct ktermios *old)
{
	u32 cval = 0;
	unsigned int baud, minbaud, maxbaud;
	unsigned long flags;
	unsigned int ctrl_reg, mode_reg;

	spin_lock_irqsave(&port->lock, flags);

	/* Disable the TX and RX to set baud rate */
	ctrl_reg = readl(port->membase + CDNS_UART_CR);
	ctrl_reg |= CDNS_UART_CR_TX_DIS | CDNS_UART_CR_RX_DIS;
	writel(ctrl_reg, port->membase + CDNS_UART_CR);

	/*
	 * Min baud rate = 6bps and Max Baud Rate is 10Mbps for 100Mhz clk
	 * min and max baud should be calculated here based on port->uartclk.
	 * this way we get a valid baud and can safely call set_baud()
	 */
	minbaud = port->uartclk /
			((CDNS_UART_BDIV_MAX + 1) * CDNS_UART_CD_MAX * 8);
	maxbaud = port->uartclk / (CDNS_UART_BDIV_MIN + 1);
	baud = uart_get_baud_rate(port, termios, old, minbaud, maxbaud);
	baud = cdns_uart_set_baud_rate(port, baud);
	if (tty_termios_baud_rate(termios))
		tty_termios_encode_baud_rate(termios, baud, baud);

	/* Update the per-port timeout. */
	uart_update_timeout(port, termios->c_cflag, baud);

	/* Set TX/RX Reset */
	ctrl_reg = readl(port->membase + CDNS_UART_CR);
	ctrl_reg |= CDNS_UART_CR_TXRST | CDNS_UART_CR_RXRST;
	writel(ctrl_reg, port->membase + CDNS_UART_CR);

	while (readl(port->membase + CDNS_UART_CR) &
		(CDNS_UART_CR_TXRST | CDNS_UART_CR_RXRST))
		cpu_relax();

	/*
	 * Clear the RX disable and TX disable bits and then set the TX enable
	 * bit and RX enable bit to enable the transmitter and receiver.
	 */
	ctrl_reg = readl(port->membase + CDNS_UART_CR);
	ctrl_reg &= ~(CDNS_UART_CR_TX_DIS | CDNS_UART_CR_RX_DIS);
	ctrl_reg |= CDNS_UART_CR_TX_EN | CDNS_UART_CR_RX_EN;
	writel(ctrl_reg, port->membase + CDNS_UART_CR);

	writel(rx_timeout, port->membase + CDNS_UART_RXTOUT);

	port->read_status_mask = CDNS_UART_IXR_TXEMPTY | CDNS_UART_IXR_RXTRIG |
			CDNS_UART_IXR_OVERRUN | CDNS_UART_IXR_TOUT;
	port->ignore_status_mask = 0;

	if (termios->c_iflag & INPCK)
		port->read_status_mask |= CDNS_UART_IXR_PARITY |
		CDNS_UART_IXR_FRAMING;

	if (termios->c_iflag & IGNPAR)
		port->ignore_status_mask |= CDNS_UART_IXR_PARITY |
			CDNS_UART_IXR_FRAMING | CDNS_UART_IXR_OVERRUN;

	/* ignore all characters if CREAD is not set */
	if ((termios->c_cflag & CREAD) == 0)
		port->ignore_status_mask |= CDNS_UART_IXR_RXTRIG |
			CDNS_UART_IXR_TOUT | CDNS_UART_IXR_PARITY |
			CDNS_UART_IXR_FRAMING | CDNS_UART_IXR_OVERRUN;

	mode_reg = readl(port->membase + CDNS_UART_MR);

	/* Handling Data Size */
	switch (termios->c_cflag & CSIZE) {
	case CS6:
		cval |= CDNS_UART_MR_CHARLEN_6_BIT;
		break;
	case CS7:
		cval |= CDNS_UART_MR_CHARLEN_7_BIT;
		break;
	default:
	case CS8:
		cval |= CDNS_UART_MR_CHARLEN_8_BIT;
		termios->c_cflag &= ~CSIZE;
		termios->c_cflag |= CS8;
		break;
	}

	/* Handling Parity and Stop Bits length */
	if (termios->c_cflag & CSTOPB)
		cval |= CDNS_UART_MR_STOPMODE_2_BIT; /* 2 STOP bits */
	else
		cval |= CDNS_UART_MR_STOPMODE_1_BIT; /* 1 STOP bit */

	if (termios->c_cflag & PARENB) {
		/* Mark or Space parity */
		if (termios->c_cflag & CMSPAR) {
			if (termios->c_cflag & PARODD)
				cval |= CDNS_UART_MR_PARITY_MARK;
			else
				cval |= CDNS_UART_MR_PARITY_SPACE;
		} else {
			if (termios->c_cflag & PARODD)
				cval |= CDNS_UART_MR_PARITY_ODD;
			else
				cval |= CDNS_UART_MR_PARITY_EVEN;
		}
	} else {
		cval |= CDNS_UART_MR_PARITY_NONE;
	}
	cval |= mode_reg & 1;
	writel(cval, port->membase + CDNS_UART_MR);

	cval = readl(port->membase + CDNS_UART_MODEMCR);
	if (termios->c_cflag & CRTSCTS)
		cval |= CDNS_UART_MODEMCR_FCM;
	else
		cval &= ~CDNS_UART_MODEMCR_FCM;
	writel(cval, port->membase + CDNS_UART_MODEMCR);

	spin_unlock_irqrestore(&port->lock, flags);
}

/**
 * cdns_uart_startup - Called when an application opens a cdns_uart port
 * @port: Handle to the uart port structure
 *
 * Return: 0 on success, negative errno otherwise
 */
static int cdns_uart_startup(struct uart_port *port)
{
	struct cdns_uart *cdns_uart = port->private_data;
	bool is_brk_support;
	int ret;
	unsigned long flags;
	unsigned int status = 0;

	is_brk_support = cdns_uart->quirks & CDNS_UART_RXBS_SUPPORT;

	spin_lock_irqsave(&port->lock, flags);

	/* Disable the TX and RX */
	writel(CDNS_UART_CR_TX_DIS | CDNS_UART_CR_RX_DIS,
			port->membase + CDNS_UART_CR);

	/* Set the Control Register with TX/RX Enable, TX/RX Reset,
	 * no break chars.
	 */
	writel(CDNS_UART_CR_TXRST | CDNS_UART_CR_RXRST,
			port->membase + CDNS_UART_CR);

	while (readl(port->membase + CDNS_UART_CR) &
		(CDNS_UART_CR_TXRST | CDNS_UART_CR_RXRST))
		cpu_relax();

	/*
	 * Clear the RX disable bit and then set the RX enable bit to enable
	 * the receiver.
	 */
	status = readl(port->membase + CDNS_UART_CR);
	status &= ~CDNS_UART_CR_RX_DIS;
	status |= CDNS_UART_CR_RX_EN;
	writel(status, port->membase + CDNS_UART_CR);

	/* Set the Mode Register with normal mode,8 data bits,1 stop bit,
	 * no parity.
	 */
	writel(CDNS_UART_MR_CHMODE_NORM | CDNS_UART_MR_STOPMODE_1_BIT
		| CDNS_UART_MR_PARITY_NONE | CDNS_UART_MR_CHARLEN_8_BIT,
		port->membase + CDNS_UART_MR);

	/*
	 * Set the RX FIFO Trigger level to use most of the FIFO, but it
	 * can be tuned with a module parameter
	 */
	writel(rx_trigger_level, port->membase + CDNS_UART_RXWM);

	/*
	 * Receive Timeout register is enabled but it
	 * can be tuned with a module parameter
	 */
	writel(rx_timeout, port->membase + CDNS_UART_RXTOUT);

	/* Clear out any pending interrupts before enabling them */
	writel(readl(port->membase + CDNS_UART_ISR),
			port->membase + CDNS_UART_ISR);

	spin_unlock_irqrestore(&port->lock, flags);

	ret = request_irq(port->irq, cdns_uart_isr, 0, CDNS_UART_NAME, port);
	if (ret) {
		dev_err(port->dev, "request_irq '%d' failed with %d\n",
			port->irq, ret);
		return ret;
	}

	/* Set the Interrupt Registers with desired interrupts */
	if (is_brk_support)
		writel(CDNS_UART_RX_IRQS | CDNS_UART_IXR_BRK,
					port->membase + CDNS_UART_IER);
	else
		writel(CDNS_UART_RX_IRQS, port->membase + CDNS_UART_IER);

	return 0;
}

/**
 * cdns_uart_shutdown - Called when an application closes a cdns_uart port
 * @port: Handle to the uart port structure
 */
static void cdns_uart_shutdown(struct uart_port *port)
{
	int status;
	unsigned long flags;

	spin_lock_irqsave(&port->lock, flags);

	/* Disable interrupts */
	status = readl(port->membase + CDNS_UART_IMR);
	writel(status, port->membase + CDNS_UART_IDR);
	writel(0xffffffff, port->membase + CDNS_UART_ISR);

	/* Disable the TX and RX */
	writel(CDNS_UART_CR_TX_DIS | CDNS_UART_CR_RX_DIS,
			port->membase + CDNS_UART_CR);

	spin_unlock_irqrestore(&port->lock, flags);

	free_irq(port->irq, port);
}

/**
 * cdns_uart_type - Set UART type to cdns_uart port
 * @port: Handle to the uart port structure
 *
 * Return: string on success, NULL otherwise
 */
static const char *cdns_uart_type(struct uart_port *port)
{
	return port->type == PORT_XUARTPS ? CDNS_UART_NAME : NULL;
}

/**
 * cdns_uart_verify_port - Verify the port params
 * @port: Handle to the uart port structure
 * @ser: Handle to the structure whose members are compared
 *
 * Return: 0 on success, negative errno otherwise.
 */
static int cdns_uart_verify_port(struct uart_port *port,
					struct serial_struct *ser)
{
	if (ser->type != PORT_UNKNOWN && ser->type != PORT_XUARTPS)
		return -EINVAL;
	if (port->irq != ser->irq)
		return -EINVAL;
	if (ser->io_type != UPIO_MEM)
		return -EINVAL;
	if (port->iobase != ser->port)
		return -EINVAL;
	if (ser->hub6 != 0)
		return -EINVAL;
	return 0;
}

/**
 * cdns_uart_request_port - Claim the memory region attached to cdns_uart port,
 *				called when the driver adds a cdns_uart port via
 *				uart_add_one_port()
 * @port: Handle to the uart port structure
 *
 * Return: 0 on success, negative errno otherwise.
 */
static int cdns_uart_request_port(struct uart_port *port)
{
	if (!request_mem_region(port->mapbase, CDNS_UART_REGISTER_SPACE,
					 CDNS_UART_NAME)) {
		return -ENOMEM;
	}

	port->membase = ioremap(port->mapbase, CDNS_UART_REGISTER_SPACE);
	if (!port->membase) {
		dev_err(port->dev, "Unable to map registers\n");
		release_mem_region(port->mapbase, CDNS_UART_REGISTER_SPACE);
		return -ENOMEM;
	}
	return 0;
}

/**
 * cdns_uart_release_port - Release UART port
 * @port: Handle to the uart port structure
 *
 * Release the memory region attached to a cdns_uart port. Called when the
 * driver removes a cdns_uart port via uart_remove_one_port().
 */
static void cdns_uart_release_port(struct uart_port *port)
{
	release_mem_region(port->mapbase, CDNS_UART_REGISTER_SPACE);
	iounmap(port->membase);
	port->membase = NULL;
}

/**
 * cdns_uart_config_port - Configure UART port
 * @port: Handle to the uart port structure
 * @flags: If any
 */
static void cdns_uart_config_port(struct uart_port *port, int flags)
{
	if (flags & UART_CONFIG_TYPE && cdns_uart_request_port(port) == 0)
		port->type = PORT_XUARTPS;
}

/**
 * cdns_uart_get_mctrl - Get the modem control state
 * @port: Handle to the uart port structure
 *
 * Return: the modem control state
 */
static unsigned int cdns_uart_get_mctrl(struct uart_port *port)
{
	u32 val;
	unsigned int mctrl = 0;
	struct cdns_uart *cdns_uart_data = port->private_data;

	if (cdns_uart_data->cts_override)
		return TIOCM_CTS | TIOCM_DSR | TIOCM_CAR;

	val = readl(port->membase + CDNS_UART_MODEMSR);
	if (val & CDNS_UART_MODEMSR_CTS)
		mctrl |= TIOCM_CTS;
	if (val & CDNS_UART_MODEMSR_DSR)
		mctrl |= TIOCM_DSR;
	if (val & CDNS_UART_MODEMSR_RI)
		mctrl |= TIOCM_RNG;
	if (val & CDNS_UART_MODEMSR_DCD)
		mctrl |= TIOCM_CAR;

	return mctrl;
}

static void cdns_uart_set_mctrl(struct uart_port *port, unsigned int mctrl)
{
	u32 val;
	u32 mode_reg;
	struct cdns_uart *cdns_uart_data = port->private_data;

	if (cdns_uart_data->cts_override)
		return;

	val = readl(port->membase + CDNS_UART_MODEMCR);
	mode_reg = readl(port->membase + CDNS_UART_MR);

	val &= ~(CDNS_UART_MODEMCR_RTS | CDNS_UART_MODEMCR_DTR);
	mode_reg &= ~CDNS_UART_MR_CHMODE_MASK;

	if (mctrl & TIOCM_RTS)
		val |= CDNS_UART_MODEMCR_RTS;
	if (mctrl & TIOCM_DTR)
		val |= CDNS_UART_MODEMCR_DTR;
	if (mctrl & TIOCM_LOOP)
		mode_reg |= CDNS_UART_MR_CHMODE_L_LOOP;
	else
		mode_reg |= CDNS_UART_MR_CHMODE_NORM;

	writel(val, port->membase + CDNS_UART_MODEMCR);
	writel(mode_reg, port->membase + CDNS_UART_MR);
}

#ifdef CONFIG_CONSOLE_POLL
static int cdns_uart_poll_get_char(struct uart_port *port)
{
	int c;
	unsigned long flags;

	spin_lock_irqsave(&port->lock, flags);

	/* Check if FIFO is empty */
	if (readl(port->membase + CDNS_UART_SR) & CDNS_UART_SR_RXEMPTY)
		c = NO_POLL_CHAR;
	else /* Read a character */
		c = (unsigned char) readl(port->membase + CDNS_UART_FIFO);

	spin_unlock_irqrestore(&port->lock, flags);

	return c;
}

static void cdns_uart_poll_put_char(struct uart_port *port, unsigned char c)
{
	unsigned long flags;

	spin_lock_irqsave(&port->lock, flags);

	/* Wait until FIFO is empty */
	while (!(readl(port->membase + CDNS_UART_SR) & CDNS_UART_SR_TXEMPTY))
		cpu_relax();

	/* Write a character */
	writel(c, port->membase + CDNS_UART_FIFO);

	/* Wait until FIFO is empty */
	while (!(readl(port->membase + CDNS_UART_SR) & CDNS_UART_SR_TXEMPTY))
		cpu_relax();

	spin_unlock_irqrestore(&port->lock, flags);
}
#endif

static void cdns_uart_pm(struct uart_port *port, unsigned int state,
		   unsigned int oldstate)
{
	switch (state) {
	case UART_PM_STATE_OFF:
		pm_runtime_mark_last_busy(port->dev);
		pm_runtime_put_autosuspend(port->dev);
		break;
	default:
		pm_runtime_get_sync(port->dev);
		break;
	}
}

static const struct uart_ops cdns_uart_ops = {
	.set_mctrl	= cdns_uart_set_mctrl,
	.get_mctrl	= cdns_uart_get_mctrl,
	.start_tx	= cdns_uart_start_tx,
	.stop_tx	= cdns_uart_stop_tx,
	.stop_rx	= cdns_uart_stop_rx,
	.tx_empty	= cdns_uart_tx_empty,
	.break_ctl	= cdns_uart_break_ctl,
	.set_termios	= cdns_uart_set_termios,
	.startup	= cdns_uart_startup,
	.shutdown	= cdns_uart_shutdown,
	.pm		= cdns_uart_pm,
	.type		= cdns_uart_type,
	.verify_port	= cdns_uart_verify_port,
	.request_port	= cdns_uart_request_port,
	.release_port	= cdns_uart_release_port,
	.config_port	= cdns_uart_config_port,
#ifdef CONFIG_CONSOLE_POLL
	.poll_get_char	= cdns_uart_poll_get_char,
	.poll_put_char	= cdns_uart_poll_put_char,
#endif
};

static struct uart_driver cdns_uart_uart_driver;

#ifdef CONFIG_SERIAL_XILINX_PS_UART_CONSOLE
/**
 * cdns_uart_console_putchar - write the character to the FIFO buffer
 * @port: Handle to the uart port structure
 * @ch: Character to be written
 */
static void cdns_uart_console_putchar(struct uart_port *port, int ch)
{
	while (readl(port->membase + CDNS_UART_SR) & CDNS_UART_SR_TXFULL)
		cpu_relax();
	writel(ch, port->membase + CDNS_UART_FIFO);
}

static void cdns_early_write(struct console *con, const char *s,
				    unsigned n)
{
	struct earlycon_device *dev = con->data;

	uart_console_write(&dev->port, s, n, cdns_uart_console_putchar);
}

static int __init cdns_early_console_setup(struct earlycon_device *device,
					   const char *opt)
{
	struct uart_port *port = &device->port;

	if (!port->membase)
		return -ENODEV;

	/* initialise control register */
	writel(CDNS_UART_CR_TX_EN|CDNS_UART_CR_TXRST|CDNS_UART_CR_RXRST,
	       port->membase + CDNS_UART_CR);

	/* only set baud if specified on command line - otherwise
	 * assume it has been initialized by a boot loader.
	 */
	if (port->uartclk && device->baud) {
		u32 cd = 0, bdiv = 0;
		u32 mr;
		int div8;

		cdns_uart_calc_baud_divs(port->uartclk, device->baud,
					 &bdiv, &cd, &div8);
		mr = CDNS_UART_MR_PARITY_NONE;
		if (div8)
			mr |= CDNS_UART_MR_CLKSEL;

		writel(mr,   port->membase + CDNS_UART_MR);
		writel(cd,   port->membase + CDNS_UART_BAUDGEN);
		writel(bdiv, port->membase + CDNS_UART_BAUDDIV);
	}

	device->con->write = cdns_early_write;

	return 0;
}
OF_EARLYCON_DECLARE(cdns, "xlnx,xuartps", cdns_early_console_setup);
OF_EARLYCON_DECLARE(cdns, "cdns,uart-r1p8", cdns_early_console_setup);
OF_EARLYCON_DECLARE(cdns, "cdns,uart-r1p12", cdns_early_console_setup);
OF_EARLYCON_DECLARE(cdns, "xlnx,zynqmp-uart", cdns_early_console_setup);


/* Static pointer to console port */
static struct uart_port *console_port;

/**
 * cdns_uart_console_write - perform write operation
 * @co: Console handle
 * @s: Pointer to character array
 * @count: No of characters
 */
static void cdns_uart_console_write(struct console *co, const char *s,
				unsigned int count)
{
	struct uart_port *port = console_port;
	unsigned long flags = 0;
	unsigned int imr, ctrl;
	int locked = 1;

	if (port->sysrq)
		locked = 0;
	else if (oops_in_progress)
		locked = spin_trylock_irqsave(&port->lock, flags);
	else
		spin_lock_irqsave(&port->lock, flags);

	/* save and disable interrupt */
	imr = readl(port->membase + CDNS_UART_IMR);
	writel(imr, port->membase + CDNS_UART_IDR);

	/*
	 * Make sure that the tx part is enabled. Set the TX enable bit and
	 * clear the TX disable bit to enable the transmitter.
	 */
	ctrl = readl(port->membase + CDNS_UART_CR);
	ctrl &= ~CDNS_UART_CR_TX_DIS;
	ctrl |= CDNS_UART_CR_TX_EN;
	writel(ctrl, port->membase + CDNS_UART_CR);

	uart_console_write(port, s, count, cdns_uart_console_putchar);
	while (cdns_uart_tx_empty(port) != TIOCSER_TEMT)
		cpu_relax();

	/* restore interrupt state */
	writel(imr, port->membase + CDNS_UART_IER);

	if (locked)
		spin_unlock_irqrestore(&port->lock, flags);
}

/**
 * cdns_uart_console_setup - Initialize the uart to default config
 * @co: Console handle
 * @options: Initial settings of uart
 *
 * Return: 0 on success, negative errno otherwise.
 */
static int cdns_uart_console_setup(struct console *co, char *options)
{
	struct uart_port *port = console_port;

	int baud = 9600;
	int bits = 8;
	int parity = 'n';
	int flow = 'n';
	unsigned long time_out;

	if (!port->membase) {
		pr_debug("console on " CDNS_UART_TTY_NAME "%i not present\n",
			 co->index);
		return -ENODEV;
	}

	if (options)
		uart_parse_options(options, &baud, &parity, &bits, &flow);

	/* Wait for tx_empty before setting up the console */
	time_out = jiffies + usecs_to_jiffies(TX_TIMEOUT);

	while (time_before(jiffies, time_out) &&
	       cdns_uart_tx_empty(port) != TIOCSER_TEMT)
		cpu_relax();

	return uart_set_options(port, co, baud, parity, bits, flow);
}

static struct console cdns_uart_console = {
	.name	= CDNS_UART_TTY_NAME,
	.write	= cdns_uart_console_write,
	.device	= uart_console_device,
	.setup	= cdns_uart_console_setup,
	.flags	= CON_PRINTBUFFER,
	.index	= -1, /* Specified on the cmdline (e.g. console=ttyPS ) */
	.data	= &cdns_uart_uart_driver,
};
#endif /* CONFIG_SERIAL_XILINX_PS_UART_CONSOLE */

#ifdef CONFIG_PM_SLEEP
/**
 * cdns_uart_suspend - suspend event
 * @device: Pointer to the device structure
 *
 * Return: 0
 */
static int cdns_uart_suspend(struct device *device)
{
	struct uart_port *port = dev_get_drvdata(device);
	struct cdns_uart *cdns_uart = port->private_data;
	int may_wake;

	may_wake = device_may_wakeup(device);

	if (console_suspend_enabled && uart_console(port) && may_wake) {
		unsigned long flags = 0;

		spin_lock_irqsave(&port->lock, flags);
		/* Empty the receive FIFO 1st before making changes */
		while (!(readl(port->membase + CDNS_UART_SR) &
					CDNS_UART_SR_RXEMPTY))
			readl(port->membase + CDNS_UART_FIFO);
		/* set RX trigger level to 1 */
		writel(1, port->membase + CDNS_UART_RXWM);
		/* disable RX timeout interrups */
		writel(CDNS_UART_IXR_TOUT, port->membase + CDNS_UART_IDR);
		spin_unlock_irqrestore(&port->lock, flags);
	}

	/*
	 * Call the API provided in serial_core.c file which handles
	 * the suspend.
	 */
	return uart_suspend_port(cdns_uart->cdns_uart_driver, port);
}

/**
 * cdns_uart_resume - Resume after a previous suspend
 * @device: Pointer to the device structure
 *
 * Return: 0
 */
static int cdns_uart_resume(struct device *device)
{
	struct uart_port *port = dev_get_drvdata(device);
	struct cdns_uart *cdns_uart = port->private_data;
	unsigned long flags = 0;
	u32 ctrl_reg;
	int may_wake;

	may_wake = device_may_wakeup(device);

	if (console_suspend_enabled && uart_console(port) && !may_wake) {
		clk_enable(cdns_uart->pclk);
		clk_enable(cdns_uart->uartclk);

		spin_lock_irqsave(&port->lock, flags);

		/* Set TX/RX Reset */
		ctrl_reg = readl(port->membase + CDNS_UART_CR);
		ctrl_reg |= CDNS_UART_CR_TXRST | CDNS_UART_CR_RXRST;
		writel(ctrl_reg, port->membase + CDNS_UART_CR);
		while (readl(port->membase + CDNS_UART_CR) &
				(CDNS_UART_CR_TXRST | CDNS_UART_CR_RXRST))
			cpu_relax();

		/* restore rx timeout value */
		writel(rx_timeout, port->membase + CDNS_UART_RXTOUT);
		/* Enable Tx/Rx */
		ctrl_reg = readl(port->membase + CDNS_UART_CR);
		ctrl_reg &= ~(CDNS_UART_CR_TX_DIS | CDNS_UART_CR_RX_DIS);
		ctrl_reg |= CDNS_UART_CR_TX_EN | CDNS_UART_CR_RX_EN;
		writel(ctrl_reg, port->membase + CDNS_UART_CR);

		clk_disable(cdns_uart->uartclk);
		clk_disable(cdns_uart->pclk);
		spin_unlock_irqrestore(&port->lock, flags);
	} else {
		spin_lock_irqsave(&port->lock, flags);
		/* restore original rx trigger level */
		writel(rx_trigger_level, port->membase + CDNS_UART_RXWM);
		/* enable RX timeout interrupt */
		writel(CDNS_UART_IXR_TOUT, port->membase + CDNS_UART_IER);
		spin_unlock_irqrestore(&port->lock, flags);
	}

	return uart_resume_port(cdns_uart->cdns_uart_driver, port);
}
#endif /* ! CONFIG_PM_SLEEP */
static int __maybe_unused cdns_runtime_suspend(struct device *dev)
{
	struct uart_port *port = dev_get_drvdata(dev);
	struct cdns_uart *cdns_uart = port->private_data;

	clk_disable(cdns_uart->uartclk);
	clk_disable(cdns_uart->pclk);
	return 0;
};

static int __maybe_unused cdns_runtime_resume(struct device *dev)
{
	struct uart_port *port = dev_get_drvdata(dev);
	struct cdns_uart *cdns_uart = port->private_data;

	clk_enable(cdns_uart->pclk);
	clk_enable(cdns_uart->uartclk);
	return 0;
};

static const struct dev_pm_ops cdns_uart_dev_pm_ops = {
	SET_SYSTEM_SLEEP_PM_OPS(cdns_uart_suspend, cdns_uart_resume)
	SET_RUNTIME_PM_OPS(cdns_runtime_suspend,
			   cdns_runtime_resume, NULL)
};

static const struct cdns_platform_data zynqmp_uart_def = {
				.quirks = CDNS_UART_RXBS_SUPPORT, };

/* Match table for of_platform binding */
static const struct of_device_id cdns_uart_of_match[] = {
	{ .compatible = "xlnx,xuartps", },
	{ .compatible = "cdns,uart-r1p8", },
	{ .compatible = "cdns,uart-r1p12", .data = &zynqmp_uart_def },
	{ .compatible = "xlnx,zynqmp-uart", .data = &zynqmp_uart_def },
	{}
};
MODULE_DEVICE_TABLE(of, cdns_uart_of_match);

/* Temporary variable for storing number of instances */
static int instances;

/**
 * cdns_uart_probe - Platform driver probe
 * @pdev: Pointer to the platform device structure
 *
 * Return: 0 on success, negative errno otherwise
 */
static int cdns_uart_probe(struct platform_device *pdev)
{
	int rc, id, irq;
	struct uart_port *port;
	struct resource *res;
	struct cdns_uart *cdns_uart_data;
	const struct of_device_id *match;

	cdns_uart_data = devm_kzalloc(&pdev->dev, sizeof(*cdns_uart_data),
			GFP_KERNEL);
	if (!cdns_uart_data)
		return -ENOMEM;
	port = devm_kzalloc(&pdev->dev, sizeof(*port), GFP_KERNEL);
	if (!port)
		return -ENOMEM;

	/* Look for a serialN alias */
	id = of_alias_get_id(pdev->dev.of_node, "serial");
	if (id < 0)
		id = 0;

	if (id >= CDNS_UART_NR_PORTS) {
		dev_err(&pdev->dev, "Cannot get uart_port structure\n");
		return -ENODEV;
	}

	if (!cdns_uart_uart_driver.state) {
		cdns_uart_uart_driver.owner = THIS_MODULE;
		cdns_uart_uart_driver.driver_name = CDNS_UART_NAME;
		cdns_uart_uart_driver.dev_name = CDNS_UART_TTY_NAME;
		cdns_uart_uart_driver.major = CDNS_UART_MAJOR;
		cdns_uart_uart_driver.minor = CDNS_UART_MINOR;
		cdns_uart_uart_driver.nr = CDNS_UART_NR_PORTS;
#ifdef CONFIG_SERIAL_XILINX_PS_UART_CONSOLE
		cdns_uart_uart_driver.cons = &cdns_uart_console;
#endif

		rc = uart_register_driver(&cdns_uart_uart_driver);
		if (rc < 0) {
			dev_err(&pdev->dev, "Failed to register driver\n");
			return rc;
		}
	}

	cdns_uart_data->cdns_uart_driver = &cdns_uart_uart_driver;

	match = of_match_node(cdns_uart_of_match, pdev->dev.of_node);
	if (match && match->data) {
		const struct cdns_platform_data *data = match->data;

		cdns_uart_data->quirks = data->quirks;
	}

	cdns_uart_data->pclk = devm_clk_get(&pdev->dev, "pclk");
	if (PTR_ERR(cdns_uart_data->pclk) == -EPROBE_DEFER) {
		rc = PTR_ERR(cdns_uart_data->pclk);
		goto err_out_unregister_driver;
	}

	if (IS_ERR(cdns_uart_data->pclk)) {
		cdns_uart_data->pclk = devm_clk_get(&pdev->dev, "aper_clk");
		if (IS_ERR(cdns_uart_data->pclk)) {
			rc = PTR_ERR(cdns_uart_data->pclk);
			goto err_out_unregister_driver;
		}
		dev_err(&pdev->dev, "clock name 'aper_clk' is deprecated.\n");
	}

	cdns_uart_data->uartclk = devm_clk_get(&pdev->dev, "uart_clk");
	if (PTR_ERR(cdns_uart_data->uartclk) == -EPROBE_DEFER) {
		rc = PTR_ERR(cdns_uart_data->uartclk);
		goto err_out_unregister_driver;
	}

	if (IS_ERR(cdns_uart_data->uartclk)) {
		cdns_uart_data->uartclk = devm_clk_get(&pdev->dev, "ref_clk");
		if (IS_ERR(cdns_uart_data->uartclk)) {
			rc = PTR_ERR(cdns_uart_data->uartclk);
			goto err_out_unregister_driver;
		}
		dev_err(&pdev->dev, "clock name 'ref_clk' is deprecated.\n");
	}

	rc = clk_prepare_enable(cdns_uart_data->pclk);
	if (rc) {
		dev_err(&pdev->dev, "Unable to enable pclk clock.\n");
		goto err_out_unregister_driver;
	}
	rc = clk_prepare_enable(cdns_uart_data->uartclk);
	if (rc) {
		dev_err(&pdev->dev, "Unable to enable device clock.\n");
		goto err_out_clk_dis_pclk;
	}

	res = platform_get_resource(pdev, IORESOURCE_MEM, 0);
	if (!res) {
		rc = -ENODEV;
		goto err_out_clk_disable;
	}

	irq = platform_get_irq(pdev, 0);
	if (irq <= 0) {
		rc = -ENXIO;
		goto err_out_clk_disable;
	}

#ifdef CONFIG_COMMON_CLK
	cdns_uart_data->clk_rate_change_nb.notifier_call =
			cdns_uart_clk_notifier_cb;
	if (clk_notifier_register(cdns_uart_data->uartclk,
				&cdns_uart_data->clk_rate_change_nb))
		dev_warn(&pdev->dev, "Unable to register clock notifier.\n");
#endif

	/* At this point, we've got an empty uart_port struct, initialize it */
	spin_lock_init(&port->lock);
	port->type	= PORT_UNKNOWN;
	port->iotype	= UPIO_MEM32;
	port->flags	= UPF_BOOT_AUTOCONF;
	port->ops	= &cdns_uart_ops;
	port->fifosize	= CDNS_UART_FIFO_SIZE;
<<<<<<< HEAD
=======
	port->has_sysrq = IS_ENABLED(CONFIG_SERIAL_XILINX_PS_UART_CONSOLE);
>>>>>>> d1988041
	port->line	= id;

	/*
	 * Register the port.
	 * This function also registers this device with the tty layer
	 * and triggers invocation of the config_port() entry point.
	 */
	port->mapbase = res->start;
	port->irq = irq;
	port->dev = &pdev->dev;
	port->uartclk = clk_get_rate(cdns_uart_data->uartclk);
	port->private_data = cdns_uart_data;
	cdns_uart_data->port = port;
	platform_set_drvdata(pdev, port);

	pm_runtime_use_autosuspend(&pdev->dev);
	pm_runtime_set_autosuspend_delay(&pdev->dev, UART_AUTOSUSPEND_TIMEOUT);
	pm_runtime_set_active(&pdev->dev);
	pm_runtime_enable(&pdev->dev);
	device_init_wakeup(port->dev, true);

#ifdef CONFIG_SERIAL_XILINX_PS_UART_CONSOLE
	/*
	 * If console hasn't been found yet try to assign this port
	 * because it is required to be assigned for console setup function.
	 * If register_console() don't assign value, then console_port pointer
	 * is cleanup.
	 */
	if (!console_port) {
		cdns_uart_console.index = id;
		console_port = port;
	}
#endif

	rc = uart_add_one_port(&cdns_uart_uart_driver, port);
	if (rc) {
		dev_err(&pdev->dev,
			"uart_add_one_port() failed; err=%i\n", rc);
		goto err_out_pm_disable;
	}

#ifdef CONFIG_SERIAL_XILINX_PS_UART_CONSOLE
	/* This is not port which is used for console that's why clean it up */
	if (console_port == port &&
	    !(cdns_uart_uart_driver.cons->flags & CON_ENABLED)) {
		console_port = NULL;
		cdns_uart_console.index = -1;
	}
#endif

	cdns_uart_data->cts_override = of_property_read_bool(pdev->dev.of_node,
							     "cts-override");

	instances++;

	return 0;

err_out_pm_disable:
	pm_runtime_disable(&pdev->dev);
	pm_runtime_set_suspended(&pdev->dev);
	pm_runtime_dont_use_autosuspend(&pdev->dev);
#ifdef CONFIG_COMMON_CLK
	clk_notifier_unregister(cdns_uart_data->uartclk,
			&cdns_uart_data->clk_rate_change_nb);
#endif
err_out_clk_disable:
	clk_disable_unprepare(cdns_uart_data->uartclk);
err_out_clk_dis_pclk:
	clk_disable_unprepare(cdns_uart_data->pclk);
err_out_unregister_driver:
	if (!instances)
		uart_unregister_driver(cdns_uart_data->cdns_uart_driver);
	return rc;
}

/**
 * cdns_uart_remove - called when the platform driver is unregistered
 * @pdev: Pointer to the platform device structure
 *
 * Return: 0 on success, negative errno otherwise
 */
static int cdns_uart_remove(struct platform_device *pdev)
{
	struct uart_port *port = platform_get_drvdata(pdev);
	struct cdns_uart *cdns_uart_data = port->private_data;
	int rc;

	/* Remove the cdns_uart port from the serial core */
#ifdef CONFIG_COMMON_CLK
	clk_notifier_unregister(cdns_uart_data->uartclk,
			&cdns_uart_data->clk_rate_change_nb);
#endif
	rc = uart_remove_one_port(cdns_uart_data->cdns_uart_driver, port);
	port->mapbase = 0;
	clk_disable_unprepare(cdns_uart_data->uartclk);
	clk_disable_unprepare(cdns_uart_data->pclk);
	pm_runtime_disable(&pdev->dev);
	pm_runtime_set_suspended(&pdev->dev);
	pm_runtime_dont_use_autosuspend(&pdev->dev);
	device_init_wakeup(&pdev->dev, false);

#ifdef CONFIG_SERIAL_XILINX_PS_UART_CONSOLE
	if (console_port == port)
		console_port = NULL;
#endif

	if (!--instances)
		uart_unregister_driver(cdns_uart_data->cdns_uart_driver);
	return rc;
}

static struct platform_driver cdns_uart_platform_driver = {
	.probe   = cdns_uart_probe,
	.remove  = cdns_uart_remove,
	.driver  = {
		.name = CDNS_UART_NAME,
		.of_match_table = cdns_uart_of_match,
		.pm = &cdns_uart_dev_pm_ops,
		.suppress_bind_attrs = IS_BUILTIN(CONFIG_SERIAL_XILINX_PS_UART),
		},
};

static int __init cdns_uart_init(void)
{
	/* Register the platform driver */
	return platform_driver_register(&cdns_uart_platform_driver);
}

static void __exit cdns_uart_exit(void)
{
	/* Unregister the platform driver */
	platform_driver_unregister(&cdns_uart_platform_driver);
}

arch_initcall(cdns_uart_init);
module_exit(cdns_uart_exit);

MODULE_DESCRIPTION("Driver for Cadence UART");
MODULE_AUTHOR("Xilinx Inc.");
MODULE_LICENSE("GPL");<|MERGE_RESOLUTION|>--- conflicted
+++ resolved
@@ -1551,10 +1551,7 @@
 	port->flags	= UPF_BOOT_AUTOCONF;
 	port->ops	= &cdns_uart_ops;
 	port->fifosize	= CDNS_UART_FIFO_SIZE;
-<<<<<<< HEAD
-=======
 	port->has_sysrq = IS_ENABLED(CONFIG_SERIAL_XILINX_PS_UART_CONSOLE);
->>>>>>> d1988041
 	port->line	= id;
 
 	/*
