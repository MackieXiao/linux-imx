# SPDX-License-Identifier: GPL-2.0-only
menu "i.MX SoC drivers"

source "drivers/soc/imx/mu/Kconfig"

config IMX_GPCV2_PM_DOMAINS
	tristate "i.MX GPCv2 PM domains"
	default ARCH_MXC
	depends on ARCH_MXC || (COMPILE_TEST && OF)
	depends on PM
	select PM_GENERIC_DOMAINS
	default y if SOC_IMX7D

config SOC_IMX8M
	tristate "i.MX8M SoC family support"
	depends on ARCH_MXC || COMPILE_TEST
	default ARCH_MXC && ARM64
	select SOC_BUS
	select ARM_GIC_V3 if ARCH_MXC && ARCH_MULTI_V7
	help
	  If you say yes here you get support for the NXP i.MX8M family
	  support, it will provide the SoC info like SoC family,
	  ID and revision etc.

config IMX8M_BUSFREQ
	tristate "i.MX8M busfreq"
	depends on SOC_IMX8M
	default ARCH_MXC

config SECVIO_SC
	tristate "NXP SC secvio support"
	depends on IMX_SCU
	default y
	help
	   If you say yes here you get support for the NXP SNVS security
	   violation module. It includes the possibility to read information
	   related to security violations and tampers. It also gives the
	   possibility to register user callbacks when a security violation
	   occurs.

config IMX8M_PM_DOMAINS
	tristate "i.MX8M PM domains"
	default ARCH_MXC
	depends on ARCH_MXC || (COMPILE_TEST && OF)
	depends on PM
	select PM_GENERIC_DOMAINS

config RPMSG_LIFE_CYCLE
	tristate "i.MX8ULP Rpmsg Life Cycle Support"
	depends on ARCH_MXC || COMPILE_TEST
	depends on RPMSG
	default ARCH_MXC && ARM64
	help
	  If you say yes here you get supoort for the rpmsg life cycle support on
	  i.MX8ULP for low power mode state coordination between A core & M core to
	  make sure A core can be put into Low power mode without risk by sending
	  notify to M core.

<<<<<<< HEAD
config IMX_LPA_CTRL
	tristate "i.MX8MP lpa power mode control support"
	depends on ARCH_MXC
	default n

config IMX_GKI_FIX
	bool "IMX GKI fix issue"
	default n

=======
config IMX8ULP_LPM_CTRL
	tristate "i.MX8ULP DDR Low Power Control support"
	depends on ARCH_MXC || COMPILE_TEST
	default ARCH_MXC && ARM64
	help
	  If you say yes here you get supoort for DDR frequency scaling support on
	  i.MX8ULP for scaling the DDR frequency based on user case. The DDR frequency
	  need to be switched manually by user.
>>>>>>> e16cdba0
endmenu<|MERGE_RESOLUTION|>--- conflicted
+++ resolved
@@ -56,7 +56,6 @@
 	  make sure A core can be put into Low power mode without risk by sending
 	  notify to M core.
 
-<<<<<<< HEAD
 config IMX_LPA_CTRL
 	tristate "i.MX8MP lpa power mode control support"
 	depends on ARCH_MXC
@@ -66,7 +65,6 @@
 	bool "IMX GKI fix issue"
 	default n
 
-=======
 config IMX8ULP_LPM_CTRL
 	tristate "i.MX8ULP DDR Low Power Control support"
 	depends on ARCH_MXC || COMPILE_TEST
@@ -75,5 +73,4 @@
 	  If you say yes here you get supoort for DDR frequency scaling support on
 	  i.MX8ULP for scaling the DDR frequency based on user case. The DDR frequency
 	  need to be switched manually by user.
->>>>>>> e16cdba0
 endmenu