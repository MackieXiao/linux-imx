/* SPDX-License-Identifier: GPL-2.0+ */
/*
 * Copyright IBM Corp. 2006, 2019
 * Author(s): Cornelia Huck <cornelia.huck@de.ibm.com>
 *	      Martin Schwidefsky <schwidefsky@de.ibm.com>
 *	      Ralph Wuerthner <rwuerthn@de.ibm.com>
 *	      Felix Beck <felix.beck@de.ibm.com>
 *	      Holger Dengler <hd@linux.vnet.ibm.com>
 *
 * Adjunct processor bus header file.
 */

#ifndef _AP_BUS_H_
#define _AP_BUS_H_

#include <linux/device.h>
#include <linux/types.h>
#include <linux/hashtable.h>
#include <asm/isc.h>
#include <asm/ap.h>

#define AP_DEVICES 256		/* Number of AP devices. */
#define AP_DOMAINS 256		/* Number of AP domains. */
#define AP_IOCTLS  256		/* Number of ioctls. */
#define AP_RESET_TIMEOUT (HZ*0.7)	/* Time in ticks for reset timeouts. */
#define AP_CONFIG_TIME 30	/* Time in seconds between AP bus rescans. */
#define AP_POLL_TIME 1		/* Time in ticks between receive polls. */

extern int ap_domain_index;

extern DECLARE_HASHTABLE(ap_queues, 8);
extern spinlock_t ap_queues_lock;

static inline int ap_test_bit(unsigned int *ptr, unsigned int nr)
{
	return (*ptr & (0x80000000u >> nr)) != 0;
}

#define AP_RESPONSE_NORMAL		0x00
#define AP_RESPONSE_Q_NOT_AVAIL		0x01
#define AP_RESPONSE_RESET_IN_PROGRESS	0x02
#define AP_RESPONSE_DECONFIGURED	0x03
#define AP_RESPONSE_CHECKSTOPPED	0x04
#define AP_RESPONSE_BUSY		0x05
#define AP_RESPONSE_INVALID_ADDRESS	0x06
#define AP_RESPONSE_OTHERWISE_CHANGED	0x07
#define AP_RESPONSE_Q_FULL		0x10
#define AP_RESPONSE_NO_PENDING_REPLY	0x10
#define AP_RESPONSE_INDEX_TOO_BIG	0x11
#define AP_RESPONSE_NO_FIRST_PART	0x13
#define AP_RESPONSE_MESSAGE_TOO_BIG	0x15
#define AP_RESPONSE_REQ_FAC_NOT_INST	0x16
#define AP_RESPONSE_INVALID_DOMAIN	0x42

/*
 * Known device types
 */
#define AP_DEVICE_TYPE_PCICC	3
#define AP_DEVICE_TYPE_PCICA	4
#define AP_DEVICE_TYPE_PCIXCC	5
#define AP_DEVICE_TYPE_CEX2A	6
#define AP_DEVICE_TYPE_CEX2C	7
#define AP_DEVICE_TYPE_CEX3A	8
#define AP_DEVICE_TYPE_CEX3C	9
#define AP_DEVICE_TYPE_CEX4	10
#define AP_DEVICE_TYPE_CEX5	11
#define AP_DEVICE_TYPE_CEX6	12
#define AP_DEVICE_TYPE_CEX7	13

/*
 * Known function facilities
 */
#define AP_FUNC_MEX4K 1
#define AP_FUNC_CRT4K 2
#define AP_FUNC_COPRO 3
#define AP_FUNC_ACCEL 4
#define AP_FUNC_EP11  5
#define AP_FUNC_APXA  6

/*
 * AP interrupt states
 */
#define AP_INTR_DISABLED	0	/* AP interrupt disabled */
#define AP_INTR_ENABLED		1	/* AP interrupt enabled */

/*
 * AP queue state machine states
 */
enum ap_sm_state {
	AP_SM_STATE_RESET_START = 0,
	AP_SM_STATE_RESET_WAIT,
	AP_SM_STATE_SETIRQ_WAIT,
	AP_SM_STATE_IDLE,
	AP_SM_STATE_WORKING,
	AP_SM_STATE_QUEUE_FULL,
	NR_AP_SM_STATES
};

/*
 * AP queue state machine events
 */
enum ap_sm_event {
	AP_SM_EVENT_POLL,
	AP_SM_EVENT_TIMEOUT,
	NR_AP_SM_EVENTS
};

/*
 * AP queue state wait behaviour
 */
enum ap_sm_wait {
	AP_SM_WAIT_AGAIN,	/* retry immediately */
	AP_SM_WAIT_TIMEOUT,	/* wait for timeout */
	AP_SM_WAIT_INTERRUPT,	/* wait for thin interrupt (if available) */
	AP_SM_WAIT_NONE,	/* no wait */
	NR_AP_SM_WAIT
};

/*
 * AP queue device states
 */
enum ap_dev_state {
	AP_DEV_STATE_UNINITIATED = 0,	/* fresh and virgin, not touched */
	AP_DEV_STATE_OPERATING,		/* queue dev is working normal */
	AP_DEV_STATE_SHUTDOWN,		/* remove/unbind/shutdown in progress */
	AP_DEV_STATE_ERROR,		/* device is in error state */
	NR_AP_DEV_STATES
};

struct ap_device;
struct ap_message;

/*
 * The ap driver struct includes a flags field which holds some info for
 * the ap bus about the driver. Currently only one flag is supported and
 * used: The DEFAULT flag marks an ap driver as a default driver which is
 * used together with the apmask and aqmask whitelisting of the ap bus.
 */
#define AP_DRIVER_FLAG_DEFAULT 0x0001

struct ap_driver {
	struct device_driver driver;
	struct ap_device_id *ids;
	unsigned int flags;

	int (*probe)(struct ap_device *);
	void (*remove)(struct ap_device *);
};

#define to_ap_drv(x) container_of((x), struct ap_driver, driver)

int ap_driver_register(struct ap_driver *, struct module *, char *);
void ap_driver_unregister(struct ap_driver *);

struct ap_device {
	struct device device;
	struct ap_driver *drv;		/* Pointer to AP device driver. */
	int device_type;		/* AP device type. */
};

#define to_ap_dev(x) container_of((x), struct ap_device, device)

struct ap_card {
	struct ap_device ap_dev;
	void *private;			/* ap driver private pointer. */
	int raw_hwtype;			/* AP raw hardware type. */
	unsigned int functions;		/* AP device function bitfield. */
	int queue_depth;		/* AP queue depth.*/
	int id;				/* AP card number. */
<<<<<<< HEAD
=======
	bool config;			/* configured state */
>>>>>>> d1988041
	atomic64_t total_request_count;	/* # requests ever for this AP device.*/
};

#define to_ap_card(x) container_of((x), struct ap_card, ap_dev.device)

struct ap_queue {
	struct ap_device ap_dev;
	struct hlist_node hnode;	/* Node for the ap_queues hashtable */
	struct ap_card *card;		/* Ptr to assoc. AP card. */
	spinlock_t lock;		/* Per device lock. */
	void *private;			/* ap driver private pointer. */
	enum ap_dev_state dev_state;	/* queue device state */
	bool config;			/* configured state */
	ap_qid_t qid;			/* AP queue id. */
	int interrupt;			/* indicate if interrupts are enabled */
	int queue_count;		/* # messages currently on AP queue. */
	int pendingq_count;		/* # requests on pendingq list. */
	int requestq_count;		/* # requests on requestq list. */
	u64 total_request_count;	/* # requests ever for this AP device.*/
	int request_timeout;		/* Request timeout in jiffies. */
	struct timer_list timeout;	/* Timer for request timeouts. */
	struct list_head pendingq;	/* List of message sent to AP queue. */
	struct list_head requestq;	/* List of message yet to be sent. */
	struct ap_message *reply;	/* Per device reply message. */
	enum ap_sm_state sm_state;	/* ap queue state machine state */
	int last_err_rc;		/* last error state response code */
};

#define to_ap_queue(x) container_of((x), struct ap_queue, ap_dev.device)

typedef enum ap_sm_wait (ap_func_t)(struct ap_queue *queue);

/* failure injection cmd struct */
struct ap_fi {
	union {
		u16 cmd;		/* fi flags + action */
		struct {
			u8 flags;	/* fi flags only */
			u8 action;	/* fi action only */
		};
	};
};

/* all currently known fi actions */
enum ap_fi_actions {
	AP_FI_ACTION_CCA_AGENT_FF   = 0x01,
	AP_FI_ACTION_CCA_DOM_INVAL  = 0x02,
	AP_FI_ACTION_NQAP_QID_INVAL = 0x03,
};

/* all currently known fi flags */
enum ap_fi_flags {
	AP_FI_FLAG_NO_RETRY	  = 0x01,
	AP_FI_FLAG_TOGGLE_SPECIAL = 0x02,
};

struct ap_message {
	struct list_head list;		/* Request queueing. */
	unsigned long long psmid;	/* Message id. */
	void *msg;			/* Pointer to message buffer. */
	unsigned int len;		/* Message length. */
	u16 flags;			/* Flags, see AP_MSG_FLAG_xxx */
	struct ap_fi fi;		/* Failure Injection cmd */
	int rc;				/* Return code for this message */
	void *private;			/* ap driver private pointer. */
	/* receive is called from tasklet context */
	void (*receive)(struct ap_queue *, struct ap_message *,
			struct ap_message *);
};

#define AP_MSG_FLAG_SPECIAL  1		/* flag msg as 'special' with NQAP */

/**
 * ap_init_message() - Initialize ap_message.
 * Initialize a message before using. Otherwise this might result in
 * unexpected behaviour.
 */
static inline void ap_init_message(struct ap_message *ap_msg)
{
	memset(ap_msg, 0, sizeof(*ap_msg));
}

/**
 * ap_release_message() - Release ap_message.
 * Releases all memory used internal within the ap_message struct
 * Currently this is the message and private field.
 */
static inline void ap_release_message(struct ap_message *ap_msg)
{
	kfree_sensitive(ap_msg->msg);
	kfree_sensitive(ap_msg->private);
}

/*
 * Note: don't use ap_send/ap_recv after using ap_queue_message
 * for the first time. Otherwise the ap message queue will get
 * confused.
 */
int ap_send(ap_qid_t, unsigned long long, void *, size_t);
int ap_recv(ap_qid_t, unsigned long long *, void *, size_t);

enum ap_sm_wait ap_sm_event(struct ap_queue *aq, enum ap_sm_event event);
enum ap_sm_wait ap_sm_event_loop(struct ap_queue *aq, enum ap_sm_event event);

int ap_queue_message(struct ap_queue *aq, struct ap_message *ap_msg);
void ap_cancel_message(struct ap_queue *aq, struct ap_message *ap_msg);
void ap_flush_queue(struct ap_queue *aq);

void *ap_airq_ptr(void);
void ap_wait(enum ap_sm_wait wait);
void ap_request_timeout(struct timer_list *t);
void ap_bus_force_rescan(void);

int ap_test_config_usage_domain(unsigned int domain);
int ap_test_config_ctrl_domain(unsigned int domain);

void ap_queue_init_reply(struct ap_queue *aq, struct ap_message *ap_msg);
struct ap_queue *ap_queue_create(ap_qid_t qid, int device_type);
void ap_queue_prepare_remove(struct ap_queue *aq);
void ap_queue_remove(struct ap_queue *aq);
<<<<<<< HEAD
void ap_queue_suspend(struct ap_device *ap_dev);
void ap_queue_resume(struct ap_device *ap_dev);
=======
>>>>>>> d1988041
void ap_queue_init_state(struct ap_queue *aq);

struct ap_card *ap_card_create(int id, int queue_depth, int raw_device_type,
			       int comp_device_type, unsigned int functions);

struct ap_perms {
	unsigned long ioctlm[BITS_TO_LONGS(AP_IOCTLS)];
	unsigned long apm[BITS_TO_LONGS(AP_DEVICES)];
	unsigned long aqm[BITS_TO_LONGS(AP_DOMAINS)];
};
extern struct ap_perms ap_perms;
extern struct mutex ap_perms_mutex;

/*
 * Get ap_queue device for this qid.
 * Returns ptr to the struct ap_queue device or NULL if there
 * was no ap_queue device with this qid found. When something is
 * found, the reference count of the embedded device is increased.
 * So the caller has to decrease the reference count after use
 * with a call to put_device(&aq->ap_dev.device).
 */
struct ap_queue *ap_get_qdev(ap_qid_t qid);

/*
 * check APQN for owned/reserved by ap bus and default driver(s).
 * Checks if this APQN is or will be in use by the ap bus
 * and the default set of drivers.
 * If yes, returns 1, if not returns 0. On error a negative
 * errno value is returned.
 */
int ap_owned_by_def_drv(int card, int queue);

/*
 * check 'matrix' of APQNs for owned/reserved by ap bus and
 * default driver(s).
 * Checks if there is at least one APQN in the given 'matrix'
 * marked as owned/reserved by the ap bus and default driver(s).
 * If such an APQN is found the return value is 1, otherwise
 * 0 is returned. On error a negative errno value is returned.
 * The parameter apm is a bitmask which should be declared
 * as DECLARE_BITMAP(apm, AP_DEVICES), the aqm parameter is
 * similar, should be declared as DECLARE_BITMAP(aqm, AP_DOMAINS).
 */
int ap_apqn_in_matrix_owned_by_def_drv(unsigned long *apm,
				       unsigned long *aqm);

/*
 * ap_parse_mask_str() - helper function to parse a bitmap string
 * and clear/set the bits in the bitmap accordingly. The string may be
 * given as absolute value, a hex string like 0x1F2E3D4C5B6A" simple
 * overwriting the current content of the bitmap. Or as relative string
 * like "+1-16,-32,-0x40,+128" where only single bits or ranges of
 * bits are cleared or set. Distinction is done based on the very
 * first character which may be '+' or '-' for the relative string
 * and othewise assume to be an absolute value string. If parsing fails
 * a negative errno value is returned. All arguments and bitmaps are
 * big endian order.
 */
int ap_parse_mask_str(const char *str,
		      unsigned long *bitmap, int bits,
		      struct mutex *lock);

#endif /* _AP_BUS_H_ */<|MERGE_RESOLUTION|>--- conflicted
+++ resolved
@@ -167,10 +167,7 @@
 	unsigned int functions;		/* AP device function bitfield. */
 	int queue_depth;		/* AP queue depth.*/
 	int id;				/* AP card number. */
-<<<<<<< HEAD
-=======
 	bool config;			/* configured state */
->>>>>>> d1988041
 	atomic64_t total_request_count;	/* # requests ever for this AP device.*/
 };
 
@@ -291,11 +288,6 @@
 struct ap_queue *ap_queue_create(ap_qid_t qid, int device_type);
 void ap_queue_prepare_remove(struct ap_queue *aq);
 void ap_queue_remove(struct ap_queue *aq);
-<<<<<<< HEAD
-void ap_queue_suspend(struct ap_device *ap_dev);
-void ap_queue_resume(struct ap_device *ap_dev);
-=======
->>>>>>> d1988041
 void ap_queue_init_state(struct ap_queue *aq);
 
 struct ap_card *ap_card_create(int id, int queue_depth, int raw_device_type,
