// SPDX-License-Identifier: GPL-2.0+
/* Copyright (C) 2014-2018 Broadcom */

/**
 * DOC: Interrupt management for the V3D engine
 *
 * When we take a bin, render, TFU done, or CSD done interrupt, we
 * need to signal the fence for that job so that the scheduler can
 * queue up the next one and unblock any waiters.
 *
 * When we take the binner out of memory interrupt, we need to
 * allocate some new memory and pass it to the binner so that the
 * current job can make progress.
 */

#include <linux/platform_device.h>

#include "v3d_drv.h"
#include "v3d_regs.h"
#include "v3d_trace.h"

#define V3D_CORE_IRQS ((u32)(V3D_INT_OUTOMEM |	\
			     V3D_INT_FLDONE |	\
			     V3D_INT_FRDONE |	\
			     V3D_INT_CSDDONE |	\
			     V3D_INT_GMPV))

#define V3D_HUB_IRQS ((u32)(V3D_HUB_INT_MMU_WRV |	\
			    V3D_HUB_INT_MMU_PTI |	\
			    V3D_HUB_INT_MMU_CAP |	\
			    V3D_HUB_INT_TFUC))

static irqreturn_t
v3d_hub_irq(int irq, void *arg);

static void
v3d_overflow_mem_work(struct work_struct *work)
{
	struct v3d_dev *v3d =
		container_of(work, struct v3d_dev, overflow_mem_work);
	struct drm_device *dev = &v3d->drm;
	struct v3d_bo *bo = v3d_bo_create(dev, NULL /* XXX: GMP */, 256 * 1024);
	struct drm_gem_object *obj;
	unsigned long irqflags;

	if (IS_ERR(bo)) {
		DRM_ERROR("Couldn't allocate binner overflow mem\n");
		return;
	}
	obj = &bo->base.base;

	/* We lost a race, and our work task came in after the bin job
	 * completed and exited.  This can happen because the HW
	 * signals OOM before it's fully OOM, so the binner might just
	 * barely complete.
	 *
	 * If we lose the race and our work task comes in after a new
	 * bin job got scheduled, that's fine.  We'll just give them
	 * some binner pool anyway.
	 */
	spin_lock_irqsave(&v3d->job_lock, irqflags);
	if (!v3d->bin_job) {
		spin_unlock_irqrestore(&v3d->job_lock, irqflags);
		goto out;
	}

	drm_gem_object_get(obj);
	list_add_tail(&bo->unref_head, &v3d->bin_job->render->unref_list);
	spin_unlock_irqrestore(&v3d->job_lock, irqflags);

	V3D_CORE_WRITE(0, V3D_PTB_BPOA, bo->node.start << PAGE_SHIFT);
	V3D_CORE_WRITE(0, V3D_PTB_BPOS, obj->size);

out:
	drm_gem_object_put_unlocked(obj);
}

static irqreturn_t
v3d_irq(int irq, void *arg)
{
	struct v3d_dev *v3d = arg;
	u32 intsts;
	irqreturn_t status = IRQ_NONE;

	intsts = V3D_CORE_READ(0, V3D_CTL_INT_STS);

	/* Acknowledge the interrupts we're handling here. */
	V3D_CORE_WRITE(0, V3D_CTL_INT_CLR, intsts);

	if (intsts & V3D_INT_OUTOMEM) {
		/* Note that the OOM status is edge signaled, so the
		 * interrupt won't happen again until the we actually
		 * add more memory.  Also, as of V3D 4.1, FLDONE won't
		 * be reported until any OOM state has been cleared.
		 */
		schedule_work(&v3d->overflow_mem_work);
		status = IRQ_HANDLED;
	}

	if (intsts & V3D_INT_FLDONE) {
		struct v3d_fence *fence =
			to_v3d_fence(v3d->bin_job->base.irq_fence);

		trace_v3d_bcl_irq(&v3d->drm, fence->seqno);
		dma_fence_signal(&fence->base);
		status = IRQ_HANDLED;
	}

	if (intsts & V3D_INT_FRDONE) {
		struct v3d_fence *fence =
			to_v3d_fence(v3d->render_job->base.irq_fence);

		trace_v3d_rcl_irq(&v3d->drm, fence->seqno);
		dma_fence_signal(&fence->base);
		status = IRQ_HANDLED;
	}

	if (intsts & V3D_INT_CSDDONE) {
		struct v3d_fence *fence =
			to_v3d_fence(v3d->csd_job->base.irq_fence);

		trace_v3d_csd_irq(&v3d->drm, fence->seqno);
		dma_fence_signal(&fence->base);
		status = IRQ_HANDLED;
	}

	/* We shouldn't be triggering these if we have GMP in
	 * always-allowed mode.
	 */
	if (intsts & V3D_INT_GMPV)
		dev_err(v3d->dev, "GMP violation\n");

	/* V3D 4.2 wires the hub and core IRQs together, so if we &
	 * didn't see the common one then check hub for MMU IRQs.
	 */
	if (v3d->single_irq_line && status == IRQ_NONE)
		return v3d_hub_irq(irq, arg);

	return status;
}

static irqreturn_t
v3d_hub_irq(int irq, void *arg)
{
	struct v3d_dev *v3d = arg;
	u32 intsts;
	irqreturn_t status = IRQ_NONE;

	intsts = V3D_READ(V3D_HUB_INT_STS);

	/* Acknowledge the interrupts we're handling here. */
	V3D_WRITE(V3D_HUB_INT_CLR, intsts);

	if (intsts & V3D_HUB_INT_TFUC) {
		struct v3d_fence *fence =
			to_v3d_fence(v3d->tfu_job->base.irq_fence);

		trace_v3d_tfu_irq(&v3d->drm, fence->seqno);
		dma_fence_signal(&fence->base);
		status = IRQ_HANDLED;
	}

	if (intsts & (V3D_HUB_INT_MMU_WRV |
		      V3D_HUB_INT_MMU_PTI |
		      V3D_HUB_INT_MMU_CAP)) {
		u32 axi_id = V3D_READ(V3D_MMU_VIO_ID);
		u64 vio_addr = ((u64)V3D_READ(V3D_MMU_VIO_ADDR) <<
				(v3d->va_width - 32));
		static const char *const v3d41_axi_ids[] = {
			"L2T",
			"PTB",
			"PSE",
			"TLB",
			"CLE",
			"TFU",
			"MMU",
			"GMP",
		};
		const char *client = "?";

		V3D_WRITE(V3D_MMU_CTL,
			  V3D_READ(V3D_MMU_CTL) & (V3D_MMU_CTL_CAP_EXCEEDED |
						   V3D_MMU_CTL_PT_INVALID |
						   V3D_MMU_CTL_WRITE_VIOLATION));

		if (v3d->ver >= 41) {
			axi_id = axi_id >> 5;
			if (axi_id < ARRAY_SIZE(v3d41_axi_ids))
				client = v3d41_axi_ids[axi_id];
		}

		dev_err(v3d->dev, "MMU error from client %s (%d) at 0x%llx%s%s%s\n",
			client, axi_id, (long long)vio_addr,
			((intsts & V3D_HUB_INT_MMU_WRV) ?
			 ", write violation" : ""),
			((intsts & V3D_HUB_INT_MMU_PTI) ?
			 ", pte invalid" : ""),
			((intsts & V3D_HUB_INT_MMU_CAP) ?
			 ", cap exceeded" : ""));
		status = IRQ_HANDLED;
	}

	return status;
}

int
v3d_irq_init(struct v3d_dev *v3d)
{
	int irq1, ret, core;

	INIT_WORK(&v3d->overflow_mem_work, v3d_overflow_mem_work);

	/* Clear any pending interrupts someone might have left around
	 * for us.
	 */
	for (core = 0; core < v3d->cores; core++)
		V3D_CORE_WRITE(core, V3D_CTL_INT_CLR, V3D_CORE_IRQS);
	V3D_WRITE(V3D_HUB_INT_CLR, V3D_HUB_IRQS);

<<<<<<< HEAD
	ret = devm_request_irq(v3d->dev, platform_get_irq(v3d->pdev, 0),
			       v3d_hub_irq, IRQF_SHARED,
			       "v3d_hub", v3d);
	if (ret)
		goto fail;

	ret = devm_request_irq(v3d->dev, platform_get_irq(v3d->pdev, 1),
			       v3d_irq, IRQF_SHARED,
			       "v3d_core0", v3d);
	if (ret)
		goto fail;
=======
	irq1 = platform_get_irq(v3d->pdev, 1);
	if (irq1 == -EPROBE_DEFER)
		return irq1;
	if (irq1 > 0) {
		ret = devm_request_irq(v3d->dev, irq1,
				       v3d_irq, IRQF_SHARED,
				       "v3d_core0", v3d);
		if (ret)
			goto fail;
		ret = devm_request_irq(v3d->dev, platform_get_irq(v3d->pdev, 0),
				       v3d_hub_irq, IRQF_SHARED,
				       "v3d_hub", v3d);
		if (ret)
			goto fail;
	} else {
		v3d->single_irq_line = true;

		ret = devm_request_irq(v3d->dev, platform_get_irq(v3d->pdev, 0),
				       v3d_irq, IRQF_SHARED,
				       "v3d", v3d);
		if (ret)
			goto fail;
	}
>>>>>>> f7688b48

	v3d_irq_enable(v3d);
	return 0;

fail:
	if (ret != -EPROBE_DEFER)
		dev_err(v3d->dev, "IRQ setup failed: %d\n", ret);
	return ret;
}

void
v3d_irq_enable(struct v3d_dev *v3d)
{
	int core;

	/* Enable our set of interrupts, masking out any others. */
	for (core = 0; core < v3d->cores; core++) {
		V3D_CORE_WRITE(core, V3D_CTL_INT_MSK_SET, ~V3D_CORE_IRQS);
		V3D_CORE_WRITE(core, V3D_CTL_INT_MSK_CLR, V3D_CORE_IRQS);
	}

	V3D_WRITE(V3D_HUB_INT_MSK_SET, ~V3D_HUB_IRQS);
	V3D_WRITE(V3D_HUB_INT_MSK_CLR, V3D_HUB_IRQS);
}

void
v3d_irq_disable(struct v3d_dev *v3d)
{
	int core;

	/* Disable all interrupts. */
	for (core = 0; core < v3d->cores; core++)
		V3D_CORE_WRITE(core, V3D_CTL_INT_MSK_SET, ~0);
	V3D_WRITE(V3D_HUB_INT_MSK_SET, ~0);

	/* Clear any pending interrupts we might have left. */
	for (core = 0; core < v3d->cores; core++)
		V3D_CORE_WRITE(core, V3D_CTL_INT_CLR, V3D_CORE_IRQS);
	V3D_WRITE(V3D_HUB_INT_CLR, V3D_HUB_IRQS);

	cancel_work_sync(&v3d->overflow_mem_work);
}

/** Reinitializes interrupt registers when a GPU reset is performed. */
void v3d_irq_reset(struct v3d_dev *v3d)
{
	v3d_irq_enable(v3d);
}<|MERGE_RESOLUTION|>--- conflicted
+++ resolved
@@ -217,19 +217,6 @@
 		V3D_CORE_WRITE(core, V3D_CTL_INT_CLR, V3D_CORE_IRQS);
 	V3D_WRITE(V3D_HUB_INT_CLR, V3D_HUB_IRQS);
 
-<<<<<<< HEAD
-	ret = devm_request_irq(v3d->dev, platform_get_irq(v3d->pdev, 0),
-			       v3d_hub_irq, IRQF_SHARED,
-			       "v3d_hub", v3d);
-	if (ret)
-		goto fail;
-
-	ret = devm_request_irq(v3d->dev, platform_get_irq(v3d->pdev, 1),
-			       v3d_irq, IRQF_SHARED,
-			       "v3d_core0", v3d);
-	if (ret)
-		goto fail;
-=======
 	irq1 = platform_get_irq(v3d->pdev, 1);
 	if (irq1 == -EPROBE_DEFER)
 		return irq1;
@@ -253,7 +240,6 @@
 		if (ret)
 			goto fail;
 	}
->>>>>>> f7688b48
 
 	v3d_irq_enable(v3d);
 	return 0;
