--- conflicted
+++ resolved
@@ -538,17 +538,11 @@
 	if (ret)
 		return ret;
 
-<<<<<<< HEAD
-	ret = pm_runtime_put(&vc4_hdmi->pdev->dev);
-	if (ret)
-		return ret;
-=======
 	/*
 	 * post_crtc_powerdown will have called pm_runtime_put, so we
 	 * don't need it here otherwise we'll get the reference counting
 	 * wrong.
 	 */
->>>>>>> e16cdba0
 
 	return 0;
 }
