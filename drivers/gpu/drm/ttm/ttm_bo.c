/* SPDX-License-Identifier: GPL-2.0 OR MIT */
/**************************************************************************
 *
 * Copyright (c) 2006-2009 VMware, Inc., Palo Alto, CA., USA
 * All Rights Reserved.
 *
 * Permission is hereby granted, free of charge, to any person obtaining a
 * copy of this software and associated documentation files (the
 * "Software"), to deal in the Software without restriction, including
 * without limitation the rights to use, copy, modify, merge, publish,
 * distribute, sub license, and/or sell copies of the Software, and to
 * permit persons to whom the Software is furnished to do so, subject to
 * the following conditions:
 *
 * The above copyright notice and this permission notice (including the
 * next paragraph) shall be included in all copies or substantial portions
 * of the Software.
 *
 * THE SOFTWARE IS PROVIDED "AS IS", WITHOUT WARRANTY OF ANY KIND, EXPRESS OR
 * IMPLIED, INCLUDING BUT NOT LIMITED TO THE WARRANTIES OF MERCHANTABILITY,
 * FITNESS FOR A PARTICULAR PURPOSE AND NON-INFRINGEMENT. IN NO EVENT SHALL
 * THE COPYRIGHT HOLDERS, AUTHORS AND/OR ITS SUPPLIERS BE LIABLE FOR ANY CLAIM,
 * DAMAGES OR OTHER LIABILITY, WHETHER IN AN ACTION OF CONTRACT, TORT OR
 * OTHERWISE, ARISING FROM, OUT OF OR IN CONNECTION WITH THE SOFTWARE OR THE
 * USE OR OTHER DEALINGS IN THE SOFTWARE.
 *
 **************************************************************************/
/*
 * Authors: Thomas Hellstrom <thellstrom-at-vmware-dot-com>
 */

#define pr_fmt(fmt) "[TTM] " fmt

#include <drm/ttm/ttm_module.h>
#include <drm/ttm/ttm_bo_driver.h>
#include <drm/ttm/ttm_placement.h>
#include <linux/jiffies.h>
#include <linux/slab.h>
#include <linux/sched.h>
#include <linux/mm.h>
#include <linux/file.h>
#include <linux/module.h>
#include <linux/atomic.h>
#include <linux/dma-resv.h>

static void ttm_bo_global_kobj_release(struct kobject *kobj);

/**
 * ttm_global_mutex - protecting the global BO state
 */
DEFINE_MUTEX(ttm_global_mutex);
unsigned ttm_bo_glob_use_count;
struct ttm_bo_global ttm_bo_glob;
EXPORT_SYMBOL(ttm_bo_glob);

static struct attribute ttm_bo_count = {
	.name = "bo_count",
	.mode = S_IRUGO
};

/* default destructor */
static void ttm_bo_default_destroy(struct ttm_buffer_object *bo)
{
	kfree(bo);
}

static void ttm_bo_mem_space_debug(struct ttm_buffer_object *bo,
					struct ttm_placement *placement)
{
	struct drm_printer p = drm_debug_printer(TTM_PFX);
	struct ttm_resource_manager *man;
	int i, mem_type;

	drm_printf(&p, "No space for %p (%lu pages, %luK, %luM)\n",
		   bo, bo->mem.num_pages, bo->mem.size >> 10,
		   bo->mem.size >> 20);
	for (i = 0; i < placement->num_placement; i++) {
		mem_type = placement->placement[i].mem_type;
		drm_printf(&p, "  placement[%d]=0x%08X (%d)\n",
			   i, placement->placement[i].flags, mem_type);
		man = ttm_manager_type(bo->bdev, mem_type);
		ttm_resource_manager_debug(man, &p);
	}
}

static ssize_t ttm_bo_global_show(struct kobject *kobj,
				  struct attribute *attr,
				  char *buffer)
{
	struct ttm_bo_global *glob =
		container_of(kobj, struct ttm_bo_global, kobj);

	return snprintf(buffer, PAGE_SIZE, "%d\n",
				atomic_read(&glob->bo_count));
}

static struct attribute *ttm_bo_global_attrs[] = {
	&ttm_bo_count,
	NULL
};

static const struct sysfs_ops ttm_bo_global_ops = {
	.show = &ttm_bo_global_show
};

static struct kobj_type ttm_bo_glob_kobj_type  = {
	.release = &ttm_bo_global_kobj_release,
	.sysfs_ops = &ttm_bo_global_ops,
	.default_attrs = ttm_bo_global_attrs
};

static void ttm_bo_add_mem_to_lru(struct ttm_buffer_object *bo,
				  struct ttm_resource *mem)
{
	struct ttm_bo_device *bdev = bo->bdev;
	struct ttm_resource_manager *man;

	if (!list_empty(&bo->lru))
		return;

	if (mem->placement & TTM_PL_FLAG_NO_EVICT)
		return;

	man = ttm_manager_type(bdev, mem->mem_type);
	list_add_tail(&bo->lru, &man->lru[bo->priority]);

	if (man->use_tt && bo->ttm &&
	    !(bo->ttm->page_flags & (TTM_PAGE_FLAG_SG |
				     TTM_PAGE_FLAG_SWAPPED))) {
		list_add_tail(&bo->swap, &ttm_bo_glob.swap_lru[bo->priority]);
	}
}

static void ttm_bo_del_from_lru(struct ttm_buffer_object *bo)
{
	struct ttm_bo_device *bdev = bo->bdev;
	bool notify = false;

	if (!list_empty(&bo->swap)) {
		list_del_init(&bo->swap);
		notify = true;
	}
	if (!list_empty(&bo->lru)) {
		list_del_init(&bo->lru);
		notify = true;
	}

	if (notify && bdev->driver->del_from_lru_notify)
		bdev->driver->del_from_lru_notify(bo);
}

static void ttm_bo_bulk_move_set_pos(struct ttm_lru_bulk_move_pos *pos,
				     struct ttm_buffer_object *bo)
{
	if (!pos->first)
		pos->first = bo;
	pos->last = bo;
}

void ttm_bo_move_to_lru_tail(struct ttm_buffer_object *bo,
			     struct ttm_lru_bulk_move *bulk)
{
	dma_resv_assert_held(bo->base.resv);

	ttm_bo_del_from_lru(bo);
	ttm_bo_add_mem_to_lru(bo, &bo->mem);

	if (bulk && !(bo->mem.placement & TTM_PL_FLAG_NO_EVICT)) {
		switch (bo->mem.mem_type) {
		case TTM_PL_TT:
			ttm_bo_bulk_move_set_pos(&bulk->tt[bo->priority], bo);
			break;

		case TTM_PL_VRAM:
			ttm_bo_bulk_move_set_pos(&bulk->vram[bo->priority], bo);
			break;
		}
		if (bo->ttm && !(bo->ttm->page_flags &
				 (TTM_PAGE_FLAG_SG | TTM_PAGE_FLAG_SWAPPED)))
			ttm_bo_bulk_move_set_pos(&bulk->swap[bo->priority], bo);
	}
}
EXPORT_SYMBOL(ttm_bo_move_to_lru_tail);

void ttm_bo_bulk_move_lru_tail(struct ttm_lru_bulk_move *bulk)
{
	unsigned i;

	for (i = 0; i < TTM_MAX_BO_PRIORITY; ++i) {
		struct ttm_lru_bulk_move_pos *pos = &bulk->tt[i];
		struct ttm_resource_manager *man;

		if (!pos->first)
			continue;

		dma_resv_assert_held(pos->first->base.resv);
		dma_resv_assert_held(pos->last->base.resv);

		man = ttm_manager_type(pos->first->bdev, TTM_PL_TT);
		list_bulk_move_tail(&man->lru[i], &pos->first->lru,
				    &pos->last->lru);
	}

	for (i = 0; i < TTM_MAX_BO_PRIORITY; ++i) {
		struct ttm_lru_bulk_move_pos *pos = &bulk->vram[i];
		struct ttm_resource_manager *man;

		if (!pos->first)
			continue;

		dma_resv_assert_held(pos->first->base.resv);
		dma_resv_assert_held(pos->last->base.resv);

		man = ttm_manager_type(pos->first->bdev, TTM_PL_VRAM);
		list_bulk_move_tail(&man->lru[i], &pos->first->lru,
				    &pos->last->lru);
	}

	for (i = 0; i < TTM_MAX_BO_PRIORITY; ++i) {
		struct ttm_lru_bulk_move_pos *pos = &bulk->swap[i];
		struct list_head *lru;

		if (!pos->first)
			continue;

		dma_resv_assert_held(pos->first->base.resv);
		dma_resv_assert_held(pos->last->base.resv);

		lru = &ttm_bo_glob.swap_lru[i];
		list_bulk_move_tail(lru, &pos->first->swap, &pos->last->swap);
	}
}
EXPORT_SYMBOL(ttm_bo_bulk_move_lru_tail);

static int ttm_bo_handle_move_mem(struct ttm_buffer_object *bo,
				  struct ttm_resource *mem, bool evict,
				  struct ttm_operation_ctx *ctx)
{
	struct ttm_bo_device *bdev = bo->bdev;
	struct ttm_resource_manager *old_man = ttm_manager_type(bdev, bo->mem.mem_type);
	struct ttm_resource_manager *new_man = ttm_manager_type(bdev, mem->mem_type);
	int ret;

	ttm_bo_unmap_virtual(bo);

	/*
	 * Create and bind a ttm if required.
	 */

	if (new_man->use_tt) {
		/* Zero init the new TTM structure if the old location should
		 * have used one as well.
		 */
		ret = ttm_tt_create(bo, old_man->use_tt);
		if (ret)
			goto out_err;

		ret = ttm_tt_set_placement_caching(bo->ttm, mem->placement);
		if (ret)
			goto out_err;

		if (mem->mem_type != TTM_PL_SYSTEM) {
			ret = ttm_tt_populate(bdev, bo->ttm, ctx);
			if (ret)
				goto out_err;

			ret = ttm_bo_tt_bind(bo, mem);
			if (ret)
				goto out_err;
		}

		if (bo->mem.mem_type == TTM_PL_SYSTEM) {
			if (bdev->driver->move_notify)
				bdev->driver->move_notify(bo, evict, mem);
			bo->mem = *mem;
			goto moved;
		}
	}

	if (bdev->driver->move_notify)
		bdev->driver->move_notify(bo, evict, mem);

	if (old_man->use_tt && new_man->use_tt)
		ret = ttm_bo_move_ttm(bo, ctx, mem);
	else if (bdev->driver->move)
		ret = bdev->driver->move(bo, evict, ctx, mem);
	else
		ret = ttm_bo_move_memcpy(bo, ctx, mem);

	if (ret) {
		if (bdev->driver->move_notify) {
			swap(*mem, bo->mem);
			bdev->driver->move_notify(bo, false, mem);
			swap(*mem, bo->mem);
		}

		goto out_err;
	}

moved:
	ctx->bytes_moved += bo->num_pages << PAGE_SHIFT;
	return 0;

out_err:
	new_man = ttm_manager_type(bdev, bo->mem.mem_type);
	if (!new_man->use_tt)
		ttm_bo_tt_destroy(bo);

	return ret;
}

/**
 * Call bo::reserved.
 * Will release GPU memory type usage on destruction.
 * This is the place to put in driver specific hooks to release
 * driver private resources.
 * Will release the bo::reserved lock.
 */

static void ttm_bo_cleanup_memtype_use(struct ttm_buffer_object *bo)
{
	if (bo->bdev->driver->move_notify)
		bo->bdev->driver->move_notify(bo, false, NULL);

	ttm_bo_tt_destroy(bo);
	ttm_resource_free(bo, &bo->mem);
}

static int ttm_bo_individualize_resv(struct ttm_buffer_object *bo)
{
	int r;

	if (bo->base.resv == &bo->base._resv)
		return 0;

	BUG_ON(!dma_resv_trylock(&bo->base._resv));

	r = dma_resv_copy_fences(&bo->base._resv, bo->base.resv);
	dma_resv_unlock(&bo->base._resv);
	if (r)
		return r;

	if (bo->type != ttm_bo_type_sg) {
		/* This works because the BO is about to be destroyed and nobody
		 * reference it any more. The only tricky case is the trylock on
		 * the resv object while holding the lru_lock.
		 */
		spin_lock(&ttm_bo_glob.lru_lock);
		bo->base.resv = &bo->base._resv;
		spin_unlock(&ttm_bo_glob.lru_lock);
	}

	return r;
}

static void ttm_bo_flush_all_fences(struct ttm_buffer_object *bo)
{
	struct dma_resv *resv = &bo->base._resv;
	struct dma_resv_list *fobj;
	struct dma_fence *fence;
	int i;

	rcu_read_lock();
	fobj = rcu_dereference(resv->fence);
	fence = rcu_dereference(resv->fence_excl);
	if (fence && !fence->ops->signaled)
		dma_fence_enable_sw_signaling(fence);

	for (i = 0; fobj && i < fobj->shared_count; ++i) {
		fence = rcu_dereference(fobj->shared[i]);

		if (!fence->ops->signaled)
			dma_fence_enable_sw_signaling(fence);
	}
<<<<<<< HEAD
}

static void ttm_bo_cleanup_refs_or_queue(struct ttm_buffer_object *bo)
{
	struct ttm_bo_device *bdev = bo->bdev;
	struct ttm_bo_global *glob = bdev->glob;
	int ret;

	ret = ttm_bo_individualize_resv(bo);
	if (ret) {
		/* Last resort, if we fail to allocate memory for the
		 * fences block for the BO to become idle
		 */
		dma_resv_wait_timeout_rcu(bo->base.resv, true, false,
						    30 * HZ);
		spin_lock(&glob->lru_lock);
		goto error;
	}

	spin_lock(&glob->lru_lock);
	ret = dma_resv_trylock(bo->base.resv) ? 0 : -EBUSY;
	if (!ret) {
		if (dma_resv_test_signaled_rcu(&bo->base._resv, true)) {
			ttm_bo_del_from_lru(bo);
			spin_unlock(&glob->lru_lock);
			if (bo->base.resv != &bo->base._resv)
				dma_resv_unlock(&bo->base._resv);

			ttm_bo_cleanup_memtype_use(bo);
			dma_resv_unlock(bo->base.resv);
			return;
		}

		ttm_bo_flush_all_fences(bo);

		/*
		 * Make NO_EVICT bos immediately available to
		 * shrinkers, now that they are queued for
		 * destruction.
		 */
		if (bo->mem.placement & TTM_PL_FLAG_NO_EVICT) {
			bo->mem.placement &= ~TTM_PL_FLAG_NO_EVICT;
			ttm_bo_add_to_lru(bo);
		}

		dma_resv_unlock(bo->base.resv);
	}
	if (bo->base.resv != &bo->base._resv) {
		ttm_bo_flush_all_fences(bo);
		dma_resv_unlock(&bo->base._resv);
	}

error:
	kref_get(&bo->list_kref);
	list_add_tail(&bo->ddestroy, &bdev->ddestroy);
	spin_unlock(&glob->lru_lock);

	schedule_delayed_work(&bdev->wq,
			      ((HZ / 100) < 1) ? 1 : HZ / 100);
=======
	rcu_read_unlock();
>>>>>>> d1988041
}

/**
 * function ttm_bo_cleanup_refs
 * If bo idle, remove from lru lists, and unref.
 * If not idle, block if possible.
 *
 * Must be called with lru_lock and reservation held, this function
 * will drop the lru lock and optionally the reservation lock before returning.
 *
 * @interruptible         Any sleeps should occur interruptibly.
 * @no_wait_gpu           Never wait for gpu. Return -EBUSY instead.
 * @unlock_resv           Unlock the reservation lock as well.
 */

static int ttm_bo_cleanup_refs(struct ttm_buffer_object *bo,
			       bool interruptible, bool no_wait_gpu,
			       bool unlock_resv)
{
	struct dma_resv *resv = &bo->base._resv;
	int ret;

	if (dma_resv_test_signaled_rcu(resv, true))
		ret = 0;
	else
		ret = -EBUSY;

	if (ret && !no_wait_gpu) {
		long lret;

		if (unlock_resv)
			dma_resv_unlock(bo->base.resv);
		spin_unlock(&ttm_bo_glob.lru_lock);

		lret = dma_resv_wait_timeout_rcu(resv, true, interruptible,
						 30 * HZ);

		if (lret < 0)
			return lret;
		else if (lret == 0)
			return -EBUSY;

		spin_lock(&ttm_bo_glob.lru_lock);
		if (unlock_resv && !dma_resv_trylock(bo->base.resv)) {
			/*
			 * We raced, and lost, someone else holds the reservation now,
			 * and is probably busy in ttm_bo_cleanup_memtype_use.
			 *
			 * Even if it's not the case, because we finished waiting any
			 * delayed destruction would succeed, so just return success
			 * here.
			 */
			spin_unlock(&ttm_bo_glob.lru_lock);
			return 0;
		}
		ret = 0;
	}

	if (ret || unlikely(list_empty(&bo->ddestroy))) {
		if (unlock_resv)
			dma_resv_unlock(bo->base.resv);
		spin_unlock(&ttm_bo_glob.lru_lock);
		return ret;
	}

	ttm_bo_del_from_lru(bo);
	list_del_init(&bo->ddestroy);
	spin_unlock(&ttm_bo_glob.lru_lock);
	ttm_bo_cleanup_memtype_use(bo);

	if (unlock_resv)
		dma_resv_unlock(bo->base.resv);

	ttm_bo_put(bo);

	return 0;
}

/**
 * Traverse the delayed list, and call ttm_bo_cleanup_refs on all
 * encountered buffers.
 */
static bool ttm_bo_delayed_delete(struct ttm_bo_device *bdev, bool remove_all)
{
	struct ttm_bo_global *glob = &ttm_bo_glob;
	struct list_head removed;
	bool empty;

	INIT_LIST_HEAD(&removed);

	spin_lock(&glob->lru_lock);
	while (!list_empty(&bdev->ddestroy)) {
		struct ttm_buffer_object *bo;

		bo = list_first_entry(&bdev->ddestroy, struct ttm_buffer_object,
				      ddestroy);
		list_move_tail(&bo->ddestroy, &removed);
		if (!ttm_bo_get_unless_zero(bo))
			continue;

		if (remove_all || bo->base.resv != &bo->base._resv) {
			spin_unlock(&glob->lru_lock);
			dma_resv_lock(bo->base.resv, NULL);

			spin_lock(&glob->lru_lock);
			ttm_bo_cleanup_refs(bo, false, !remove_all, true);

		} else if (dma_resv_trylock(bo->base.resv)) {
			ttm_bo_cleanup_refs(bo, false, !remove_all, true);
		} else {
			spin_unlock(&glob->lru_lock);
		}

		ttm_bo_put(bo);
		spin_lock(&glob->lru_lock);
	}
	list_splice_tail(&removed, &bdev->ddestroy);
	empty = list_empty(&bdev->ddestroy);
	spin_unlock(&glob->lru_lock);

	return empty;
}

static void ttm_bo_delayed_workqueue(struct work_struct *work)
{
	struct ttm_bo_device *bdev =
	    container_of(work, struct ttm_bo_device, wq.work);

	if (!ttm_bo_delayed_delete(bdev, false))
		schedule_delayed_work(&bdev->wq,
				      ((HZ / 100) < 1) ? 1 : HZ / 100);
}

static void ttm_bo_release(struct kref *kref)
{
	struct ttm_buffer_object *bo =
	    container_of(kref, struct ttm_buffer_object, kref);
	struct ttm_bo_device *bdev = bo->bdev;
	size_t acc_size = bo->acc_size;
	int ret;

	if (!bo->deleted) {
		ret = ttm_bo_individualize_resv(bo);
		if (ret) {
			/* Last resort, if we fail to allocate memory for the
			 * fences block for the BO to become idle
			 */
			dma_resv_wait_timeout_rcu(bo->base.resv, true, false,
						  30 * HZ);
		}

		if (bo->bdev->driver->release_notify)
			bo->bdev->driver->release_notify(bo);

		drm_vma_offset_remove(bdev->vma_manager, &bo->base.vma_node);
		ttm_mem_io_free(bdev, &bo->mem);
	}

	if (!dma_resv_test_signaled_rcu(bo->base.resv, true) ||
	    !dma_resv_trylock(bo->base.resv)) {
		/* The BO is not idle, resurrect it for delayed destroy */
		ttm_bo_flush_all_fences(bo);
		bo->deleted = true;

		spin_lock(&ttm_bo_glob.lru_lock);

		/*
		 * Make NO_EVICT bos immediately available to
		 * shrinkers, now that they are queued for
		 * destruction.
		 */
		if (bo->mem.placement & TTM_PL_FLAG_NO_EVICT) {
			bo->mem.placement &= ~TTM_PL_FLAG_NO_EVICT;
			ttm_bo_del_from_lru(bo);
			ttm_bo_add_mem_to_lru(bo, &bo->mem);
		}

		kref_init(&bo->kref);
		list_add_tail(&bo->ddestroy, &bdev->ddestroy);
		spin_unlock(&ttm_bo_glob.lru_lock);

		schedule_delayed_work(&bdev->wq,
				      ((HZ / 100) < 1) ? 1 : HZ / 100);
		return;
	}

	spin_lock(&ttm_bo_glob.lru_lock);
	ttm_bo_del_from_lru(bo);
	list_del(&bo->ddestroy);
	spin_unlock(&ttm_bo_glob.lru_lock);

	ttm_bo_cleanup_memtype_use(bo);
	dma_resv_unlock(bo->base.resv);

	atomic_dec(&ttm_bo_glob.bo_count);
	dma_fence_put(bo->moving);
	if (!ttm_bo_uses_embedded_gem_object(bo))
		dma_resv_fini(&bo->base._resv);
	bo->destroy(bo);
	ttm_mem_global_free(&ttm_mem_glob, acc_size);
}

void ttm_bo_put(struct ttm_buffer_object *bo)
{
	kref_put(&bo->kref, ttm_bo_release);
}
EXPORT_SYMBOL(ttm_bo_put);

int ttm_bo_lock_delayed_workqueue(struct ttm_bo_device *bdev)
{
	return cancel_delayed_work_sync(&bdev->wq);
}
EXPORT_SYMBOL(ttm_bo_lock_delayed_workqueue);

void ttm_bo_unlock_delayed_workqueue(struct ttm_bo_device *bdev, int resched)
{
	if (resched)
		schedule_delayed_work(&bdev->wq,
				      ((HZ / 100) < 1) ? 1 : HZ / 100);
}
EXPORT_SYMBOL(ttm_bo_unlock_delayed_workqueue);

static int ttm_bo_evict(struct ttm_buffer_object *bo,
			struct ttm_operation_ctx *ctx)
{
	struct ttm_bo_device *bdev = bo->bdev;
	struct ttm_resource evict_mem;
	struct ttm_placement placement;
	int ret = 0;

	dma_resv_assert_held(bo->base.resv);

	placement.num_placement = 0;
	placement.num_busy_placement = 0;
	bdev->driver->evict_flags(bo, &placement);

	if (!placement.num_placement && !placement.num_busy_placement) {
		ttm_bo_wait(bo, false, false);

		ttm_bo_cleanup_memtype_use(bo);
		return ttm_tt_create(bo, false);
	}

	evict_mem = bo->mem;
	evict_mem.mm_node = NULL;
	evict_mem.bus.offset = 0;
	evict_mem.bus.addr = NULL;

	ret = ttm_bo_mem_space(bo, &placement, &evict_mem, ctx);
	if (ret) {
		if (ret != -ERESTARTSYS) {
			pr_err("Failed to find memory space for buffer 0x%p eviction\n",
			       bo);
			ttm_bo_mem_space_debug(bo, &placement);
		}
		goto out;
	}

	ret = ttm_bo_handle_move_mem(bo, &evict_mem, true, ctx);
	if (unlikely(ret)) {
		if (ret != -ERESTARTSYS)
			pr_err("Buffer eviction failed\n");
		ttm_resource_free(bo, &evict_mem);
	}
out:
	return ret;
}

bool ttm_bo_eviction_valuable(struct ttm_buffer_object *bo,
			      const struct ttm_place *place)
{
	/* Don't evict this BO if it's outside of the
	 * requested placement range
	 */
	if (place->fpfn >= (bo->mem.start + bo->mem.num_pages) ||
	    (place->lpfn && place->lpfn <= bo->mem.start))
		return false;

	return true;
}
EXPORT_SYMBOL(ttm_bo_eviction_valuable);

/**
 * Check the target bo is allowable to be evicted or swapout, including cases:
 *
 * a. if share same reservation object with ctx->resv, have assumption
 * reservation objects should already be locked, so not lock again and
 * return true directly when either the opreation allow_reserved_eviction
 * or the target bo already is in delayed free list;
 *
 * b. Otherwise, trylock it.
 */
static bool ttm_bo_evict_swapout_allowable(struct ttm_buffer_object *bo,
			struct ttm_operation_ctx *ctx, bool *locked, bool *busy)
{
	bool ret = false;

	if (bo->base.resv == ctx->resv) {
		dma_resv_assert_held(bo->base.resv);
		if (ctx->flags & TTM_OPT_FLAG_ALLOW_RES_EVICT)
			ret = true;
		*locked = false;
		if (busy)
			*busy = false;
	} else {
		ret = dma_resv_trylock(bo->base.resv);
		*locked = ret;
		if (busy)
			*busy = !ret;
	}

	return ret;
}

/**
 * ttm_mem_evict_wait_busy - wait for a busy BO to become available
 *
 * @busy_bo: BO which couldn't be locked with trylock
 * @ctx: operation context
 * @ticket: acquire ticket
 *
 * Try to lock a busy buffer object to avoid failing eviction.
 */
static int ttm_mem_evict_wait_busy(struct ttm_buffer_object *busy_bo,
				   struct ttm_operation_ctx *ctx,
				   struct ww_acquire_ctx *ticket)
{
	int r;

	if (!busy_bo || !ticket)
		return -EBUSY;

	if (ctx->interruptible)
		r = dma_resv_lock_interruptible(busy_bo->base.resv,
							  ticket);
	else
		r = dma_resv_lock(busy_bo->base.resv, ticket);

	/*
	 * TODO: It would be better to keep the BO locked until allocation is at
	 * least tried one more time, but that would mean a much larger rework
	 * of TTM.
	 */
	if (!r)
		dma_resv_unlock(busy_bo->base.resv);

	return r == -EDEADLK ? -EBUSY : r;
}

int ttm_mem_evict_first(struct ttm_bo_device *bdev,
			struct ttm_resource_manager *man,
			const struct ttm_place *place,
			struct ttm_operation_ctx *ctx,
			struct ww_acquire_ctx *ticket)
{
	struct ttm_buffer_object *bo = NULL, *busy_bo = NULL;
	bool locked = false;
	unsigned i;
	int ret;

	spin_lock(&ttm_bo_glob.lru_lock);
	for (i = 0; i < TTM_MAX_BO_PRIORITY; ++i) {
		list_for_each_entry(bo, &man->lru[i], lru) {
			bool busy;

			if (!ttm_bo_evict_swapout_allowable(bo, ctx, &locked,
							    &busy)) {
				if (busy && !busy_bo && ticket !=
				    dma_resv_locking_ctx(bo->base.resv))
					busy_bo = bo;
				continue;
			}

			if (place && !bdev->driver->eviction_valuable(bo,
								      place)) {
				if (locked)
					dma_resv_unlock(bo->base.resv);
				continue;
			}
			if (!ttm_bo_get_unless_zero(bo)) {
				if (locked)
					dma_resv_unlock(bo->base.resv);
				continue;
			}
			break;
		}

		/* If the inner loop terminated early, we have our candidate */
		if (&bo->lru != &man->lru[i])
			break;

		bo = NULL;
	}

	if (!bo) {
		if (busy_bo && !ttm_bo_get_unless_zero(busy_bo))
			busy_bo = NULL;
		spin_unlock(&ttm_bo_glob.lru_lock);
		ret = ttm_mem_evict_wait_busy(busy_bo, ctx, ticket);
		if (busy_bo)
			ttm_bo_put(busy_bo);
		return ret;
	}

	if (bo->deleted) {
		ret = ttm_bo_cleanup_refs(bo, ctx->interruptible,
					  ctx->no_wait_gpu, locked);
		ttm_bo_put(bo);
		return ret;
	}

	spin_unlock(&ttm_bo_glob.lru_lock);

	ret = ttm_bo_evict(bo, ctx);
	if (locked)
		ttm_bo_unreserve(bo);

	ttm_bo_put(bo);
	return ret;
}

/**
 * Add the last move fence to the BO and reserve a new shared slot.
 */
static int ttm_bo_add_move_fence(struct ttm_buffer_object *bo,
<<<<<<< HEAD
				 struct ttm_mem_type_manager *man,
				 struct ttm_mem_reg *mem,
=======
				 struct ttm_resource_manager *man,
				 struct ttm_resource *mem,
>>>>>>> d1988041
				 bool no_wait_gpu)
{
	struct dma_fence *fence;
	int ret;

	spin_lock(&man->move_lock);
	fence = dma_fence_get(man->move);
	spin_unlock(&man->move_lock);

	if (!fence)
		return 0;

	if (no_wait_gpu) {
		dma_fence_put(fence);
		return -EBUSY;
	}

	dma_resv_add_shared_fence(bo->base.resv, fence);

	ret = dma_resv_reserve_shared(bo->base.resv, 1);
	if (unlikely(ret)) {
		dma_fence_put(fence);
		return ret;
	}

	dma_fence_put(bo->moving);
	bo->moving = fence;
	return 0;
}

/**
 * Repeatedly evict memory from the LRU for @mem_type until we create enough
 * space, or we've evicted everything and there isn't enough space.
 */
static int ttm_bo_mem_force_space(struct ttm_buffer_object *bo,
				  const struct ttm_place *place,
				  struct ttm_resource *mem,
				  struct ttm_operation_ctx *ctx)
{
	struct ttm_bo_device *bdev = bo->bdev;
	struct ttm_resource_manager *man = ttm_manager_type(bdev, mem->mem_type);
	struct ww_acquire_ctx *ticket;
	int ret;

	ticket = dma_resv_locking_ctx(bo->base.resv);
	do {
		ret = ttm_resource_alloc(bo, place, mem);
		if (likely(!ret))
			break;
		if (unlikely(ret != -ENOSPC))
			return ret;
		ret = ttm_mem_evict_first(bdev, man, place, ctx,
					  ticket);
		if (unlikely(ret != 0))
			return ret;
	} while (1);

	return ttm_bo_add_move_fence(bo, man, mem, ctx->no_wait_gpu);
}

static uint32_t ttm_bo_select_caching(struct ttm_resource_manager *man,
				      uint32_t cur_placement,
				      uint32_t proposed_placement)
{
	uint32_t caching = proposed_placement & TTM_PL_MASK_CACHING;
	uint32_t result = proposed_placement & ~TTM_PL_MASK_CACHING;

	/**
	 * Keep current caching if possible.
	 */

	if ((cur_placement & caching) != 0)
		result |= (cur_placement & caching);
	else if ((TTM_PL_FLAG_CACHED & caching) != 0)
		result |= TTM_PL_FLAG_CACHED;
	else if ((TTM_PL_FLAG_WC & caching) != 0)
		result |= TTM_PL_FLAG_WC;
	else if ((TTM_PL_FLAG_UNCACHED & caching) != 0)
		result |= TTM_PL_FLAG_UNCACHED;

	return result;
}

/**
 * ttm_bo_mem_placement - check if placement is compatible
 * @bo: BO to find memory for
 * @place: where to search
 * @mem: the memory object to fill in
 * @ctx: operation context
 *
 * Check if placement is compatible and fill in mem structure.
 * Returns -EBUSY if placement won't work or negative error code.
 * 0 when placement can be used.
 */
static int ttm_bo_mem_placement(struct ttm_buffer_object *bo,
				const struct ttm_place *place,
				struct ttm_resource *mem,
				struct ttm_operation_ctx *ctx)
{
	struct ttm_bo_device *bdev = bo->bdev;
	struct ttm_resource_manager *man;
	uint32_t cur_flags = 0;

	man = ttm_manager_type(bdev, place->mem_type);
	if (!man || !ttm_resource_manager_used(man))
		return -EBUSY;

	cur_flags = ttm_bo_select_caching(man, bo->mem.placement,
					  place->flags);
	cur_flags |= place->flags & ~TTM_PL_MASK_CACHING;

	mem->mem_type = place->mem_type;
	mem->placement = cur_flags;

	spin_lock(&ttm_bo_glob.lru_lock);
	ttm_bo_del_from_lru(bo);
	ttm_bo_add_mem_to_lru(bo, mem);
	spin_unlock(&ttm_bo_glob.lru_lock);

	return 0;
}

/**
 * Creates space for memory region @mem according to its type.
 *
 * This function first searches for free space in compatible memory types in
 * the priority order defined by the driver.  If free space isn't found, then
 * ttm_bo_mem_force_space is attempted in priority order to evict and find
 * space.
 */
int ttm_bo_mem_space(struct ttm_buffer_object *bo,
			struct ttm_placement *placement,
			struct ttm_resource *mem,
			struct ttm_operation_ctx *ctx)
{
	struct ttm_bo_device *bdev = bo->bdev;
	bool type_found = false;
	int i, ret;

	ret = dma_resv_reserve_shared(bo->base.resv, 1);
	if (unlikely(ret))
		return ret;

	for (i = 0; i < placement->num_placement; ++i) {
		const struct ttm_place *place = &placement->placement[i];
		struct ttm_resource_manager *man;

		ret = ttm_bo_mem_placement(bo, place, mem, ctx);
		if (ret)
			continue;

		type_found = true;
		ret = ttm_resource_alloc(bo, place, mem);
		if (ret == -ENOSPC)
			continue;
		if (unlikely(ret))
			goto error;

<<<<<<< HEAD
		if (!mem->mm_node)
			continue;

		ret = ttm_bo_add_move_fence(bo, man, mem, ctx->no_wait_gpu);
		if (unlikely(ret)) {
			(*man->func->put_node)(man, mem);
=======
		man = ttm_manager_type(bdev, mem->mem_type);
		ret = ttm_bo_add_move_fence(bo, man, mem, ctx->no_wait_gpu);
		if (unlikely(ret)) {
			ttm_resource_free(bo, mem);
>>>>>>> d1988041
			if (ret == -EBUSY)
				continue;

			goto error;
		}
		return 0;
	}

	for (i = 0; i < placement->num_busy_placement; ++i) {
		const struct ttm_place *place = &placement->busy_placement[i];

		ret = ttm_bo_mem_placement(bo, place, mem, ctx);
		if (ret)
			continue;

		type_found = true;
		ret = ttm_bo_mem_force_space(bo, place, mem, ctx);
		if (likely(!ret))
			return 0;

		if (ret && ret != -EBUSY)
			goto error;
	}

	ret = -ENOMEM;
	if (!type_found) {
		pr_err(TTM_PFX "No compatible memory type found\n");
		ret = -EINVAL;
	}

error:
	if (bo->mem.mem_type == TTM_PL_SYSTEM && !list_empty(&bo->lru)) {
		ttm_bo_move_to_lru_tail_unlocked(bo);
	}

	return ret;
}
EXPORT_SYMBOL(ttm_bo_mem_space);

static int ttm_bo_move_buffer(struct ttm_buffer_object *bo,
			      struct ttm_placement *placement,
			      struct ttm_operation_ctx *ctx)
{
	int ret = 0;
	struct ttm_resource mem;

	dma_resv_assert_held(bo->base.resv);

	mem.num_pages = bo->num_pages;
	mem.size = mem.num_pages << PAGE_SHIFT;
	mem.page_alignment = bo->mem.page_alignment;
	mem.bus.offset = 0;
	mem.bus.addr = NULL;
	mem.mm_node = NULL;

	/*
	 * Determine where to move the buffer.
	 */
	ret = ttm_bo_mem_space(bo, placement, &mem, ctx);
	if (ret)
		goto out_unlock;
	ret = ttm_bo_handle_move_mem(bo, &mem, false, ctx);
out_unlock:
	if (ret)
		ttm_resource_free(bo, &mem);
	return ret;
}

static bool ttm_bo_places_compat(const struct ttm_place *places,
				 unsigned num_placement,
				 struct ttm_resource *mem,
				 uint32_t *new_flags)
{
	unsigned i;

	for (i = 0; i < num_placement; i++) {
		const struct ttm_place *heap = &places[i];

		if ((mem->start < heap->fpfn ||
		     (heap->lpfn != 0 && (mem->start + mem->num_pages) > heap->lpfn)))
			continue;

		*new_flags = heap->flags;
		if ((*new_flags & mem->placement & TTM_PL_MASK_CACHING) &&
		    (mem->mem_type == heap->mem_type) &&
		    (!(*new_flags & TTM_PL_FLAG_CONTIGUOUS) ||
		     (mem->placement & TTM_PL_FLAG_CONTIGUOUS)))
			return true;
	}
	return false;
}

bool ttm_bo_mem_compat(struct ttm_placement *placement,
		       struct ttm_resource *mem,
		       uint32_t *new_flags)
{
	if (ttm_bo_places_compat(placement->placement, placement->num_placement,
				 mem, new_flags))
		return true;

	if ((placement->busy_placement != placement->placement ||
	     placement->num_busy_placement > placement->num_placement) &&
	    ttm_bo_places_compat(placement->busy_placement,
				 placement->num_busy_placement,
				 mem, new_flags))
		return true;

	return false;
}
EXPORT_SYMBOL(ttm_bo_mem_compat);

int ttm_bo_validate(struct ttm_buffer_object *bo,
		    struct ttm_placement *placement,
		    struct ttm_operation_ctx *ctx)
{
	int ret;
	uint32_t new_flags;

	dma_resv_assert_held(bo->base.resv);

	/*
	 * Remove the backing store if no placement is given.
	 */
	if (!placement->num_placement && !placement->num_busy_placement) {
		ret = ttm_bo_pipeline_gutting(bo);
		if (ret)
			return ret;

		return ttm_tt_create(bo, false);
	}

	/*
	 * Check whether we need to move buffer.
	 */
	if (!ttm_bo_mem_compat(placement, &bo->mem, &new_flags)) {
		ret = ttm_bo_move_buffer(bo, placement, ctx);
		if (ret)
			return ret;
	} else {
		bo->mem.placement &= TTM_PL_MASK_CACHING;
		bo->mem.placement |= new_flags & ~TTM_PL_MASK_CACHING;
	}
	/*
	 * We might need to add a TTM.
	 */
	if (bo->mem.mem_type == TTM_PL_SYSTEM) {
		ret = ttm_tt_create(bo, true);
		if (ret)
			return ret;
	}
	return 0;
}
EXPORT_SYMBOL(ttm_bo_validate);

int ttm_bo_init_reserved(struct ttm_bo_device *bdev,
			 struct ttm_buffer_object *bo,
			 unsigned long size,
			 enum ttm_bo_type type,
			 struct ttm_placement *placement,
			 uint32_t page_alignment,
			 struct ttm_operation_ctx *ctx,
			 size_t acc_size,
			 struct sg_table *sg,
			 struct dma_resv *resv,
			 void (*destroy) (struct ttm_buffer_object *))
{
	struct ttm_mem_global *mem_glob = &ttm_mem_glob;
	int ret = 0;
	unsigned long num_pages;
	bool locked;

	ret = ttm_mem_global_alloc(mem_glob, acc_size, ctx);
	if (ret) {
		pr_err("Out of kernel memory\n");
		if (destroy)
			(*destroy)(bo);
		else
			kfree(bo);
		return -ENOMEM;
	}

	num_pages = (size + PAGE_SIZE - 1) >> PAGE_SHIFT;
	if (num_pages == 0) {
		pr_err("Illegal buffer object size\n");
		if (destroy)
			(*destroy)(bo);
		else
			kfree(bo);
		ttm_mem_global_free(mem_glob, acc_size);
		return -EINVAL;
	}
	bo->destroy = destroy ? destroy : ttm_bo_default_destroy;

	kref_init(&bo->kref);
	INIT_LIST_HEAD(&bo->lru);
	INIT_LIST_HEAD(&bo->ddestroy);
	INIT_LIST_HEAD(&bo->swap);
	bo->bdev = bdev;
	bo->type = type;
	bo->num_pages = num_pages;
	bo->mem.size = num_pages << PAGE_SHIFT;
	bo->mem.mem_type = TTM_PL_SYSTEM;
	bo->mem.num_pages = bo->num_pages;
	bo->mem.mm_node = NULL;
	bo->mem.page_alignment = page_alignment;
	bo->mem.bus.offset = 0;
	bo->mem.bus.addr = NULL;
	bo->moving = NULL;
	bo->mem.placement = TTM_PL_FLAG_CACHED;
	bo->acc_size = acc_size;
	bo->sg = sg;
	if (resv) {
		bo->base.resv = resv;
		dma_resv_assert_held(bo->base.resv);
	} else {
		bo->base.resv = &bo->base._resv;
	}
	if (!ttm_bo_uses_embedded_gem_object(bo)) {
		/*
		 * bo.gem is not initialized, so we have to setup the
		 * struct elements we want use regardless.
		 */
		dma_resv_init(&bo->base._resv);
		drm_vma_node_reset(&bo->base.vma_node);
	}
	atomic_inc(&ttm_bo_glob.bo_count);

	/*
	 * For ttm_bo_type_device buffers, allocate
	 * address space from the device.
	 */
	if (bo->type == ttm_bo_type_device ||
	    bo->type == ttm_bo_type_sg)
		ret = drm_vma_offset_add(bdev->vma_manager, &bo->base.vma_node,
					 bo->mem.num_pages);

	/* passed reservation objects should already be locked,
	 * since otherwise lockdep will be angered in radeon.
	 */
	if (!resv) {
		locked = dma_resv_trylock(bo->base.resv);
		WARN_ON(!locked);
	}

	if (likely(!ret))
		ret = ttm_bo_validate(bo, placement, ctx);

	if (unlikely(ret)) {
		if (!resv)
			ttm_bo_unreserve(bo);

		ttm_bo_put(bo);
		return ret;
	}

	ttm_bo_move_to_lru_tail_unlocked(bo);

	return ret;
}
EXPORT_SYMBOL(ttm_bo_init_reserved);

int ttm_bo_init(struct ttm_bo_device *bdev,
		struct ttm_buffer_object *bo,
		unsigned long size,
		enum ttm_bo_type type,
		struct ttm_placement *placement,
		uint32_t page_alignment,
		bool interruptible,
		size_t acc_size,
		struct sg_table *sg,
		struct dma_resv *resv,
		void (*destroy) (struct ttm_buffer_object *))
{
	struct ttm_operation_ctx ctx = { interruptible, false };
	int ret;

	ret = ttm_bo_init_reserved(bdev, bo, size, type, placement,
				   page_alignment, &ctx, acc_size,
				   sg, resv, destroy);
	if (ret)
		return ret;

	if (!resv)
		ttm_bo_unreserve(bo);

	return 0;
}
EXPORT_SYMBOL(ttm_bo_init);

static size_t ttm_bo_acc_size(struct ttm_bo_device *bdev,
			      unsigned long bo_size,
			      unsigned struct_size)
{
	unsigned npages = (PAGE_ALIGN(bo_size)) >> PAGE_SHIFT;
	size_t size = 0;

	size += ttm_round_pot(struct_size);
	size += ttm_round_pot(npages * sizeof(void *));
	size += ttm_round_pot(sizeof(struct ttm_tt));
	return size;
}

size_t ttm_bo_dma_acc_size(struct ttm_bo_device *bdev,
			   unsigned long bo_size,
			   unsigned struct_size)
{
	unsigned npages = (PAGE_ALIGN(bo_size)) >> PAGE_SHIFT;
	size_t size = 0;

	size += ttm_round_pot(struct_size);
	size += ttm_round_pot(npages * (2*sizeof(void *) + sizeof(dma_addr_t)));
	size += ttm_round_pot(sizeof(struct ttm_dma_tt));
	return size;
}
EXPORT_SYMBOL(ttm_bo_dma_acc_size);

int ttm_bo_create(struct ttm_bo_device *bdev,
			unsigned long size,
			enum ttm_bo_type type,
			struct ttm_placement *placement,
			uint32_t page_alignment,
			bool interruptible,
			struct ttm_buffer_object **p_bo)
{
	struct ttm_buffer_object *bo;
	size_t acc_size;
	int ret;

	bo = kzalloc(sizeof(*bo), GFP_KERNEL);
	if (unlikely(bo == NULL))
		return -ENOMEM;

	acc_size = ttm_bo_acc_size(bdev, size, sizeof(struct ttm_buffer_object));
	ret = ttm_bo_init(bdev, bo, size, type, placement, page_alignment,
			  interruptible, acc_size,
			  NULL, NULL, NULL);
	if (likely(ret == 0))
		*p_bo = bo;

	return ret;
}
EXPORT_SYMBOL(ttm_bo_create);

int ttm_bo_evict_mm(struct ttm_bo_device *bdev, unsigned mem_type)
{
	struct ttm_resource_manager *man = ttm_manager_type(bdev, mem_type);

	if (mem_type == 0 || mem_type >= TTM_NUM_MEM_TYPES) {
		pr_err("Illegal memory manager memory type %u\n", mem_type);
		return -EINVAL;
	}

	if (!man) {
		pr_err("Memory type %u has not been initialized\n", mem_type);
		return 0;
	}

	return ttm_resource_manager_force_list_clean(bdev, man);
}
EXPORT_SYMBOL(ttm_bo_evict_mm);

static void ttm_bo_global_kobj_release(struct kobject *kobj)
{
	struct ttm_bo_global *glob =
		container_of(kobj, struct ttm_bo_global, kobj);

	__free_page(glob->dummy_read_page);
}

static void ttm_bo_global_release(void)
{
	struct ttm_bo_global *glob = &ttm_bo_glob;

	mutex_lock(&ttm_global_mutex);
	if (--ttm_bo_glob_use_count > 0)
		goto out;

	kobject_del(&glob->kobj);
	kobject_put(&glob->kobj);
	ttm_mem_global_release(&ttm_mem_glob);
	memset(glob, 0, sizeof(*glob));
out:
	mutex_unlock(&ttm_global_mutex);
}

static int ttm_bo_global_init(void)
{
	struct ttm_bo_global *glob = &ttm_bo_glob;
	int ret = 0;
	unsigned i;

	mutex_lock(&ttm_global_mutex);
	if (++ttm_bo_glob_use_count > 1)
		goto out;

	ret = ttm_mem_global_init(&ttm_mem_glob);
	if (ret)
		goto out;

	spin_lock_init(&glob->lru_lock);
	glob->dummy_read_page = alloc_page(__GFP_ZERO | GFP_DMA32);

	if (unlikely(glob->dummy_read_page == NULL)) {
		ret = -ENOMEM;
		goto out;
	}

	for (i = 0; i < TTM_MAX_BO_PRIORITY; ++i)
		INIT_LIST_HEAD(&glob->swap_lru[i]);
	INIT_LIST_HEAD(&glob->device_list);
	atomic_set(&glob->bo_count, 0);

	ret = kobject_init_and_add(
		&glob->kobj, &ttm_bo_glob_kobj_type, ttm_get_kobj(), "buffer_objects");
	if (unlikely(ret != 0))
		kobject_put(&glob->kobj);
out:
	mutex_unlock(&ttm_global_mutex);
	return ret;
}

int ttm_bo_device_release(struct ttm_bo_device *bdev)
{
	struct ttm_bo_global *glob = &ttm_bo_glob;
	int ret = 0;
	unsigned i;
	struct ttm_resource_manager *man;

	man = ttm_manager_type(bdev, TTM_PL_SYSTEM);
	ttm_resource_manager_set_used(man, false);
	ttm_set_driver_manager(bdev, TTM_PL_SYSTEM, NULL);

	mutex_lock(&ttm_global_mutex);
	list_del(&bdev->device_list);
	mutex_unlock(&ttm_global_mutex);

	cancel_delayed_work_sync(&bdev->wq);

	if (ttm_bo_delayed_delete(bdev, true))
		pr_debug("Delayed destroy list was clean\n");

	spin_lock(&glob->lru_lock);
	for (i = 0; i < TTM_MAX_BO_PRIORITY; ++i)
		if (list_empty(&man->lru[0]))
			pr_debug("Swap list %d was clean\n", i);
	spin_unlock(&glob->lru_lock);

	if (!ret)
		ttm_bo_global_release();

	return ret;
}
EXPORT_SYMBOL(ttm_bo_device_release);

static void ttm_bo_init_sysman(struct ttm_bo_device *bdev)
{
	struct ttm_resource_manager *man = &bdev->sysman;

	/*
	 * Initialize the system memory buffer type.
	 * Other types need to be driver / IOCTL initialized.
	 */
	man->use_tt = true;

	ttm_resource_manager_init(man, 0);
	ttm_set_driver_manager(bdev, TTM_PL_SYSTEM, man);
	ttm_resource_manager_set_used(man, true);
}

int ttm_bo_device_init(struct ttm_bo_device *bdev,
		       struct ttm_bo_driver *driver,
		       struct address_space *mapping,
		       struct drm_vma_offset_manager *vma_manager,
		       bool need_dma32)
{
	struct ttm_bo_global *glob = &ttm_bo_glob;
	int ret;

	if (WARN_ON(vma_manager == NULL))
		return -EINVAL;

	ret = ttm_bo_global_init();
	if (ret)
		return ret;

	bdev->driver = driver;

	ttm_bo_init_sysman(bdev);

	bdev->vma_manager = vma_manager;
	INIT_DELAYED_WORK(&bdev->wq, ttm_bo_delayed_workqueue);
	INIT_LIST_HEAD(&bdev->ddestroy);
	bdev->dev_mapping = mapping;
	bdev->need_dma32 = need_dma32;
	mutex_lock(&ttm_global_mutex);
	list_add_tail(&bdev->device_list, &glob->device_list);
	mutex_unlock(&ttm_global_mutex);

	return 0;
}
EXPORT_SYMBOL(ttm_bo_device_init);

/*
 * buffer object vm functions.
 */

void ttm_bo_unmap_virtual(struct ttm_buffer_object *bo)
{
	struct ttm_bo_device *bdev = bo->bdev;

	drm_vma_node_unmap(&bo->base.vma_node, bdev->dev_mapping);
	ttm_mem_io_free(bdev, &bo->mem);
}
EXPORT_SYMBOL(ttm_bo_unmap_virtual);

int ttm_bo_wait(struct ttm_buffer_object *bo,
		bool interruptible, bool no_wait)
{
	long timeout = 15 * HZ;

	if (no_wait) {
		if (dma_resv_test_signaled_rcu(bo->base.resv, true))
			return 0;
		else
			return -EBUSY;
	}

	timeout = dma_resv_wait_timeout_rcu(bo->base.resv, true,
						      interruptible, timeout);
	if (timeout < 0)
		return timeout;

	if (timeout == 0)
		return -EBUSY;

	dma_resv_add_excl_fence(bo->base.resv, NULL);
	return 0;
}
EXPORT_SYMBOL(ttm_bo_wait);

/**
 * A buffer object shrink method that tries to swap out the first
 * buffer object on the bo_global::swap_lru list.
 */
int ttm_bo_swapout(struct ttm_bo_global *glob, struct ttm_operation_ctx *ctx)
{
	struct ttm_buffer_object *bo;
	int ret = -EBUSY;
	bool locked;
	unsigned i;

	spin_lock(&glob->lru_lock);
	for (i = 0; i < TTM_MAX_BO_PRIORITY; ++i) {
		list_for_each_entry(bo, &glob->swap_lru[i], swap) {
			if (!ttm_bo_evict_swapout_allowable(bo, ctx, &locked,
							    NULL))
				continue;

			if (!ttm_bo_get_unless_zero(bo)) {
				if (locked)
					dma_resv_unlock(bo->base.resv);
				continue;
			}

			ret = 0;
			break;
		}
		if (!ret)
			break;
	}

	if (ret) {
		spin_unlock(&glob->lru_lock);
		return ret;
	}

	if (bo->deleted) {
		ret = ttm_bo_cleanup_refs(bo, false, false, locked);
		ttm_bo_put(bo);
		return ret;
	}

	ttm_bo_del_from_lru(bo);
	spin_unlock(&glob->lru_lock);

	/**
	 * Move to system cached
	 */

	if (bo->mem.mem_type != TTM_PL_SYSTEM ||
	    bo->ttm->caching_state != tt_cached) {
		struct ttm_operation_ctx ctx = { false, false };
		struct ttm_resource evict_mem;

		evict_mem = bo->mem;
		evict_mem.mm_node = NULL;
		evict_mem.placement = TTM_PL_FLAG_CACHED;
		evict_mem.mem_type = TTM_PL_SYSTEM;

		ret = ttm_bo_handle_move_mem(bo, &evict_mem, true, &ctx);
		if (unlikely(ret != 0))
			goto out;
	}

	/**
	 * Make sure BO is idle.
	 */

	ret = ttm_bo_wait(bo, false, false);
	if (unlikely(ret != 0))
		goto out;

	ttm_bo_unmap_virtual(bo);

	/**
	 * Swap out. Buffer will be swapped in again as soon as
	 * anyone tries to access a ttm page.
	 */

	if (bo->bdev->driver->swap_notify)
		bo->bdev->driver->swap_notify(bo);

	ret = ttm_tt_swapout(bo->bdev, bo->ttm, bo->persistent_swap_storage);
out:

	/**
	 *
	 * Unreserve without putting on LRU to avoid swapping out an
	 * already swapped buffer.
	 */
	if (locked)
		dma_resv_unlock(bo->base.resv);
	ttm_bo_put(bo);
	return ret;
}
EXPORT_SYMBOL(ttm_bo_swapout);

void ttm_bo_swapout_all(void)
{
	struct ttm_operation_ctx ctx = {
		.interruptible = false,
		.no_wait_gpu = false
	};

	while (ttm_bo_swapout(&ttm_bo_glob, &ctx) == 0);
}
EXPORT_SYMBOL(ttm_bo_swapout_all);

void ttm_bo_tt_destroy(struct ttm_buffer_object *bo)
{
	if (bo->ttm == NULL)
		return;

	ttm_tt_destroy(bo->bdev, bo->ttm);
	bo->ttm = NULL;
}

int ttm_bo_tt_bind(struct ttm_buffer_object *bo, struct ttm_resource *mem)
{
	return bo->bdev->driver->ttm_tt_bind(bo->bdev, bo->ttm, mem);
}

void ttm_bo_tt_unbind(struct ttm_buffer_object *bo)
{
	bo->bdev->driver->ttm_tt_unbind(bo->bdev, bo->ttm);
}<|MERGE_RESOLUTION|>--- conflicted
+++ resolved
@@ -372,69 +372,7 @@
 		if (!fence->ops->signaled)
 			dma_fence_enable_sw_signaling(fence);
 	}
-<<<<<<< HEAD
-}
-
-static void ttm_bo_cleanup_refs_or_queue(struct ttm_buffer_object *bo)
-{
-	struct ttm_bo_device *bdev = bo->bdev;
-	struct ttm_bo_global *glob = bdev->glob;
-	int ret;
-
-	ret = ttm_bo_individualize_resv(bo);
-	if (ret) {
-		/* Last resort, if we fail to allocate memory for the
-		 * fences block for the BO to become idle
-		 */
-		dma_resv_wait_timeout_rcu(bo->base.resv, true, false,
-						    30 * HZ);
-		spin_lock(&glob->lru_lock);
-		goto error;
-	}
-
-	spin_lock(&glob->lru_lock);
-	ret = dma_resv_trylock(bo->base.resv) ? 0 : -EBUSY;
-	if (!ret) {
-		if (dma_resv_test_signaled_rcu(&bo->base._resv, true)) {
-			ttm_bo_del_from_lru(bo);
-			spin_unlock(&glob->lru_lock);
-			if (bo->base.resv != &bo->base._resv)
-				dma_resv_unlock(&bo->base._resv);
-
-			ttm_bo_cleanup_memtype_use(bo);
-			dma_resv_unlock(bo->base.resv);
-			return;
-		}
-
-		ttm_bo_flush_all_fences(bo);
-
-		/*
-		 * Make NO_EVICT bos immediately available to
-		 * shrinkers, now that they are queued for
-		 * destruction.
-		 */
-		if (bo->mem.placement & TTM_PL_FLAG_NO_EVICT) {
-			bo->mem.placement &= ~TTM_PL_FLAG_NO_EVICT;
-			ttm_bo_add_to_lru(bo);
-		}
-
-		dma_resv_unlock(bo->base.resv);
-	}
-	if (bo->base.resv != &bo->base._resv) {
-		ttm_bo_flush_all_fences(bo);
-		dma_resv_unlock(&bo->base._resv);
-	}
-
-error:
-	kref_get(&bo->list_kref);
-	list_add_tail(&bo->ddestroy, &bdev->ddestroy);
-	spin_unlock(&glob->lru_lock);
-
-	schedule_delayed_work(&bdev->wq,
-			      ((HZ / 100) < 1) ? 1 : HZ / 100);
-=======
 	rcu_read_unlock();
->>>>>>> d1988041
 }
 
 /**
@@ -860,13 +798,8 @@
  * Add the last move fence to the BO and reserve a new shared slot.
  */
 static int ttm_bo_add_move_fence(struct ttm_buffer_object *bo,
-<<<<<<< HEAD
-				 struct ttm_mem_type_manager *man,
-				 struct ttm_mem_reg *mem,
-=======
 				 struct ttm_resource_manager *man,
 				 struct ttm_resource *mem,
->>>>>>> d1988041
 				 bool no_wait_gpu)
 {
 	struct dma_fence *fence;
@@ -1025,19 +958,10 @@
 		if (unlikely(ret))
 			goto error;
 
-<<<<<<< HEAD
-		if (!mem->mm_node)
-			continue;
-
-		ret = ttm_bo_add_move_fence(bo, man, mem, ctx->no_wait_gpu);
-		if (unlikely(ret)) {
-			(*man->func->put_node)(man, mem);
-=======
 		man = ttm_manager_type(bdev, mem->mem_type);
 		ret = ttm_bo_add_move_fence(bo, man, mem, ctx->no_wait_gpu);
 		if (unlikely(ret)) {
 			ttm_resource_free(bo, mem);
->>>>>>> d1988041
 			if (ret == -EBUSY)
 				continue;
 
