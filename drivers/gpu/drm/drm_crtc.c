--- conflicted
+++ resolved
@@ -560,16 +560,6 @@
 	/* allow disabling with the primary plane leased */
 	if (crtc_req->mode_valid && !drm_lease_held(file_priv, plane->base.id))
 		return -EACCES;
-<<<<<<< HEAD
-
-	mutex_lock(&crtc->dev->mode_config.mutex);
-	drm_modeset_acquire_init(&ctx, DRM_MODESET_ACQUIRE_INTERRUPTIBLE);
-retry:
-	connector_set = NULL;
-	fb = NULL;
-	mode = NULL;
-=======
->>>>>>> f7688b48
 
 	mutex_lock(&crtc->dev->mode_config.mutex);
 	DRM_MODESET_LOCK_ALL_BEGIN(dev, ctx,
