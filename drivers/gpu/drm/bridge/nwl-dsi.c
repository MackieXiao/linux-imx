--- conflicted
+++ resolved
@@ -185,7 +185,6 @@
 	struct list_head valid_modes;
 	u32 clk_drop_lvl;
 	bool use_dcss;
-	bool modeset_done;
 };
 
 static const struct regmap_config nwl_dsi_regmap_config = {
@@ -928,8 +927,6 @@
 		clk_disable_unprepare(dsi->lcdif_clk);
 
 	pm_runtime_put(dsi->dev);
-
-	dsi->modeset_done = false;
 }
 
 static unsigned long nwl_dsi_get_bit_clock(struct nwl_dsi *dsi,
@@ -1265,9 +1262,6 @@
 	struct mode_config *config;
 	int ret;
 
-	if (dsi->modeset_done)
-		return;
-
 	DRM_DEV_DEBUG_DRIVER(dsi->dev, "Setting mode:\n");
 	drm_mode_debug_printmodeline(adjusted_mode);
 
@@ -1353,18 +1347,6 @@
 		DRM_DEV_ERROR(dsi->dev, "Failed to deassert DSI: %d\n", ret);
 		return;
 	}
-<<<<<<< HEAD
-
-	dsi->modeset_done = true;
-}
-
-static void
-nwl_dsi_bridge_atomic_pre_enable(struct drm_bridge *bridge,
-				 struct drm_bridge_state *old_bridge_state)
-{
-	struct nwl_dsi *dsi = bridge_to_dsi(bridge);
-=======
->>>>>>> 0b9f1fdc
 
 	/*
 	 * We need to force call enable for the panel here, in order to
