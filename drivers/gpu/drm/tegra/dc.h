/* SPDX-License-Identifier: GPL-2.0-only */
/*
 * Copyright (C) 2012 Avionic Design GmbH
 * Copyright (C) 2012 NVIDIA CORPORATION.  All rights reserved.
 */

#ifndef TEGRA_DC_H
#define TEGRA_DC_H 1

#include <linux/host1x.h>

#include <drm/drm_crtc.h>

#include "drm.h"

struct tegra_output;

struct tegra_dc_state {
	struct drm_crtc_state base;

	struct clk *clk;
	unsigned long pclk;
	unsigned int div;

	u32 planes;
};

static inline struct tegra_dc_state *to_dc_state(struct drm_crtc_state *state)
{
	if (state)
		return container_of(state, struct tegra_dc_state, base);

	return NULL;
}

struct tegra_dc_stats {
	unsigned long frames;
	unsigned long vblank;
	unsigned long underflow;
	unsigned long overflow;
};

struct tegra_windowgroup_soc {
	unsigned int index;
	unsigned int dc;
	const unsigned int *windows;
	unsigned int num_windows;
};

struct tegra_dc_soc_info {
	bool supports_background_color;
	bool supports_interlacing;
	bool supports_cursor;
	bool supports_block_linear;
	bool supports_sector_layout;
	bool has_legacy_blending;
	unsigned int pitch_align;
	bool has_powergate;
	bool coupled_pm;
	bool has_nvdisplay;
	const struct tegra_windowgroup_soc *wgrps;
	unsigned int num_wgrps;
	const u32 *primary_formats;
	unsigned int num_primary_formats;
	const u32 *overlay_formats;
	unsigned int num_overlay_formats;
	const u64 *modifiers;
	bool has_win_a_without_filters;
	bool has_win_c_without_vert_filter;
};

struct tegra_dc {
	struct host1x_client client;
	struct host1x_syncpt *syncpt;
	struct device *dev;

	struct drm_crtc base;
	unsigned int powergate;
	int pipe;

	struct clk *clk;
	struct reset_control *rst;
	void __iomem *regs;
	int irq;

	struct tegra_output *rgb;

	struct tegra_dc_stats stats;
	struct list_head list;

	struct drm_info_list *debugfs_files;

	const struct tegra_dc_soc_info *soc;
};

static inline struct tegra_dc *
host1x_client_to_dc(struct host1x_client *client)
{
	return container_of(client, struct tegra_dc, client);
}

static inline struct tegra_dc *to_tegra_dc(struct drm_crtc *crtc)
{
	return crtc ? container_of(crtc, struct tegra_dc, base) : NULL;
}

static inline void tegra_dc_writel(struct tegra_dc *dc, u32 value,
				   unsigned int offset)
{
	trace_dc_writel(dc->dev, offset, value);
	writel(value, dc->regs + (offset << 2));
}

static inline u32 tegra_dc_readl(struct tegra_dc *dc, unsigned int offset)
{
	u32 value = readl(dc->regs + (offset << 2));

	trace_dc_readl(dc->dev, offset, value);

	return value;
}

struct tegra_dc_window {
	struct {
		unsigned int x;
		unsigned int y;
		unsigned int w;
		unsigned int h;
	} src;
	struct {
		unsigned int x;
		unsigned int y;
		unsigned int w;
		unsigned int h;
	} dst;
	unsigned int bits_per_pixel;
	unsigned int stride[2];
	unsigned long base[3];
	unsigned int zpos;
	bool reflect_x;
	bool reflect_y;

	struct tegra_bo_tiling tiling;
	u32 format;
	u32 swap;
};

/* from dc.c */
bool tegra_dc_has_output(struct tegra_dc *dc, struct device *dev);
void tegra_dc_commit(struct tegra_dc *dc);
int tegra_dc_state_setup_clock(struct tegra_dc *dc,
			       struct drm_crtc_state *crtc_state,
			       struct clk *clk, unsigned long pclk,
			       unsigned int div);

/* from rgb.c */
int tegra_dc_rgb_probe(struct tegra_dc *dc);
int tegra_dc_rgb_remove(struct tegra_dc *dc);
int tegra_dc_rgb_init(struct drm_device *drm, struct tegra_dc *dc);
int tegra_dc_rgb_exit(struct tegra_dc *dc);

#define DC_CMD_GENERAL_INCR_SYNCPT		0x000
#define DC_CMD_GENERAL_INCR_SYNCPT_CNTRL	0x001
#define  SYNCPT_CNTRL_NO_STALL   (1 << 8)
#define  SYNCPT_CNTRL_SOFT_RESET (1 << 0)
#define DC_CMD_GENERAL_INCR_SYNCPT_ERROR	0x002
#define DC_CMD_WIN_A_INCR_SYNCPT		0x008
#define DC_CMD_WIN_A_INCR_SYNCPT_CNTRL		0x009
#define DC_CMD_WIN_A_INCR_SYNCPT_ERROR		0x00a
#define DC_CMD_WIN_B_INCR_SYNCPT		0x010
#define DC_CMD_WIN_B_INCR_SYNCPT_CNTRL		0x011
#define DC_CMD_WIN_B_INCR_SYNCPT_ERROR		0x012
#define DC_CMD_WIN_C_INCR_SYNCPT		0x018
#define DC_CMD_WIN_C_INCR_SYNCPT_CNTRL		0x019
#define DC_CMD_WIN_C_INCR_SYNCPT_ERROR		0x01a
#define DC_CMD_CONT_SYNCPT_VSYNC		0x028
#define  SYNCPT_VSYNC_ENABLE (1 << 8)
#define DC_CMD_DISPLAY_COMMAND_OPTION0		0x031
#define DC_CMD_DISPLAY_COMMAND			0x032
#define DISP_CTRL_MODE_STOP (0 << 5)
#define DISP_CTRL_MODE_C_DISPLAY (1 << 5)
#define DISP_CTRL_MODE_NC_DISPLAY (2 << 5)
#define DISP_CTRL_MODE_MASK (3 << 5)
#define DC_CMD_SIGNAL_RAISE			0x033
#define DC_CMD_DISPLAY_POWER_CONTROL		0x036
#define PW0_ENABLE (1 <<  0)
#define PW1_ENABLE (1 <<  2)
#define PW2_ENABLE (1 <<  4)
#define PW3_ENABLE (1 <<  6)
#define PW4_ENABLE (1 <<  8)
#define PM0_ENABLE (1 << 16)
#define PM1_ENABLE (1 << 18)

#define DC_CMD_INT_STATUS			0x037
#define DC_CMD_INT_MASK				0x038
#define DC_CMD_INT_ENABLE			0x039
#define DC_CMD_INT_TYPE				0x03a
#define DC_CMD_INT_POLARITY			0x03b
#define CTXSW_INT                (1 << 0)
#define FRAME_END_INT            (1 << 1)
#define VBLANK_INT               (1 << 2)
#define V_PULSE3_INT             (1 << 4)
#define V_PULSE2_INT             (1 << 5)
#define REGION_CRC_INT           (1 << 6)
#define REG_TMOUT_INT            (1 << 7)
#define WIN_A_UF_INT             (1 << 8)
#define WIN_B_UF_INT             (1 << 9)
#define WIN_C_UF_INT             (1 << 10)
#define MSF_INT                  (1 << 12)
#define WIN_A_OF_INT             (1 << 14)
#define WIN_B_OF_INT             (1 << 15)
#define WIN_C_OF_INT             (1 << 16)
#define HEAD_UF_INT              (1 << 23)
#define SD3_BUCKET_WALK_DONE_INT (1 << 24)
#define DSC_OBUF_UF_INT          (1 << 26)
#define DSC_RBUF_UF_INT          (1 << 27)
#define DSC_BBUF_UF_INT          (1 << 28)
#define DSC_TO_UF_INT            (1 << 29)

#define DC_CMD_SIGNAL_RAISE1			0x03c
#define DC_CMD_SIGNAL_RAISE2			0x03d
#define DC_CMD_SIGNAL_RAISE3			0x03e

#define DC_CMD_STATE_ACCESS			0x040
#define READ_MUX  (1 << 0)
#define WRITE_MUX (1 << 2)

#define DC_CMD_STATE_CONTROL			0x041
#define GENERAL_ACT_REQ (1 <<  0)
#define WIN_A_ACT_REQ   (1 <<  1)
#define WIN_B_ACT_REQ   (1 <<  2)
#define WIN_C_ACT_REQ   (1 <<  3)
#define CURSOR_ACT_REQ  (1 <<  7)
#define GENERAL_UPDATE  (1 <<  8)
#define WIN_A_UPDATE    (1 <<  9)
#define WIN_B_UPDATE    (1 << 10)
#define WIN_C_UPDATE    (1 << 11)
#define CURSOR_UPDATE   (1 << 15)
#define COMMON_ACTREQ   (1 << 16)
#define COMMON_UPDATE   (1 << 17)
#define NC_HOST_TRIG    (1 << 24)

#define DC_CMD_DISPLAY_WINDOW_HEADER		0x042
#define WINDOW_A_SELECT (1 << 4)
#define WINDOW_B_SELECT (1 << 5)
#define WINDOW_C_SELECT (1 << 6)

#define DC_CMD_REG_ACT_CONTROL			0x043

#define DC_COM_CRC_CONTROL			0x300
#define  DC_COM_CRC_CONTROL_ALWAYS (1 << 3)
#define  DC_COM_CRC_CONTROL_FULL_FRAME  (0 << 2)
#define  DC_COM_CRC_CONTROL_ACTIVE_DATA (1 << 2)
#define  DC_COM_CRC_CONTROL_WAIT (1 << 1)
#define  DC_COM_CRC_CONTROL_ENABLE (1 << 0)
#define DC_COM_CRC_CHECKSUM			0x301
#define DC_COM_PIN_OUTPUT_ENABLE(x) (0x302 + (x))
#define DC_COM_PIN_OUTPUT_POLARITY(x) (0x306 + (x))
#define LVS_OUTPUT_POLARITY_LOW (1 << 28)
#define LHS_OUTPUT_POLARITY_LOW (1 << 30)
#define DC_COM_PIN_OUTPUT_DATA(x) (0x30a + (x))
#define DC_COM_PIN_INPUT_ENABLE(x) (0x30e + (x))
#define DC_COM_PIN_INPUT_DATA(x) (0x312 + (x))
#define DC_COM_PIN_OUTPUT_SELECT(x) (0x314 + (x))

#define DC_COM_PIN_MISC_CONTROL			0x31b
#define DC_COM_PIN_PM0_CONTROL			0x31c
#define DC_COM_PIN_PM0_DUTY_CYCLE		0x31d
#define DC_COM_PIN_PM1_CONTROL			0x31e
#define DC_COM_PIN_PM1_DUTY_CYCLE		0x31f

#define DC_COM_SPI_CONTROL			0x320
#define DC_COM_SPI_START_BYTE			0x321
#define DC_COM_HSPI_WRITE_DATA_AB		0x322
#define DC_COM_HSPI_WRITE_DATA_CD		0x323
#define DC_COM_HSPI_CS_DC			0x324
#define DC_COM_SCRATCH_REGISTER_A		0x325
#define DC_COM_SCRATCH_REGISTER_B		0x326
#define DC_COM_GPIO_CTRL			0x327
#define DC_COM_GPIO_DEBOUNCE_COUNTER		0x328
#define DC_COM_CRC_CHECKSUM_LATCHED		0x329

#define DC_COM_RG_UNDERFLOW			0x365
#define  UNDERFLOW_MODE_RED      (1 << 8)
#define  UNDERFLOW_REPORT_ENABLE (1 << 0)

#define DC_DISP_DISP_SIGNAL_OPTIONS0		0x400
#define H_PULSE0_ENABLE (1 <<  8)
#define H_PULSE1_ENABLE (1 << 10)
#define H_PULSE2_ENABLE (1 << 12)

#define DC_DISP_DISP_SIGNAL_OPTIONS1		0x401

#define DC_DISP_DISP_WIN_OPTIONS		0x402
#define HDMI_ENABLE	(1 << 30)
#define DSI_ENABLE	(1 << 29)
#define SOR1_TIMING_CYA	(1 << 27)
#define CURSOR_ENABLE	(1 << 16)

#define SOR_ENABLE(x)	(1 << (25 + (((x) > 1) ? ((x) + 1) : (x))))

#define DC_DISP_DISP_MEM_HIGH_PRIORITY		0x403
#define CURSOR_THRESHOLD(x)   (((x) & 0x03) << 24)
#define WINDOW_A_THRESHOLD(x) (((x) & 0x7f) << 16)
#define WINDOW_B_THRESHOLD(x) (((x) & 0x7f) <<  8)
#define WINDOW_C_THRESHOLD(x) (((x) & 0xff) <<  0)

#define DC_DISP_DISP_MEM_HIGH_PRIORITY_TIMER	0x404
#define CURSOR_DELAY(x)   (((x) & 0x3f) << 24)
#define WINDOW_A_DELAY(x) (((x) & 0x3f) << 16)
#define WINDOW_B_DELAY(x) (((x) & 0x3f) <<  8)
#define WINDOW_C_DELAY(x) (((x) & 0x3f) <<  0)

#define DC_DISP_DISP_TIMING_OPTIONS		0x405
#define VSYNC_H_POSITION(x) ((x) & 0xfff)

#define DC_DISP_REF_TO_SYNC			0x406
#define DC_DISP_SYNC_WIDTH			0x407
#define DC_DISP_BACK_PORCH			0x408
#define DC_DISP_ACTIVE				0x409
#define DC_DISP_FRONT_PORCH			0x40a
#define DC_DISP_H_PULSE0_CONTROL		0x40b
#define DC_DISP_H_PULSE0_POSITION_A		0x40c
#define DC_DISP_H_PULSE0_POSITION_B		0x40d
#define DC_DISP_H_PULSE0_POSITION_C		0x40e
#define DC_DISP_H_PULSE0_POSITION_D		0x40f
#define DC_DISP_H_PULSE1_CONTROL		0x410
#define DC_DISP_H_PULSE1_POSITION_A		0x411
#define DC_DISP_H_PULSE1_POSITION_B		0x412
#define DC_DISP_H_PULSE1_POSITION_C		0x413
#define DC_DISP_H_PULSE1_POSITION_D		0x414
#define DC_DISP_H_PULSE2_CONTROL		0x415
#define DC_DISP_H_PULSE2_POSITION_A		0x416
#define DC_DISP_H_PULSE2_POSITION_B		0x417
#define DC_DISP_H_PULSE2_POSITION_C		0x418
#define DC_DISP_H_PULSE2_POSITION_D		0x419
#define DC_DISP_V_PULSE0_CONTROL		0x41a
#define DC_DISP_V_PULSE0_POSITION_A		0x41b
#define DC_DISP_V_PULSE0_POSITION_B		0x41c
#define DC_DISP_V_PULSE0_POSITION_C		0x41d
#define DC_DISP_V_PULSE1_CONTROL		0x41e
#define DC_DISP_V_PULSE1_POSITION_A		0x41f
#define DC_DISP_V_PULSE1_POSITION_B		0x420
#define DC_DISP_V_PULSE1_POSITION_C		0x421
#define DC_DISP_V_PULSE2_CONTROL		0x422
#define DC_DISP_V_PULSE2_POSITION_A		0x423
#define DC_DISP_V_PULSE3_CONTROL		0x424
#define DC_DISP_V_PULSE3_POSITION_A		0x425
#define DC_DISP_M0_CONTROL			0x426
#define DC_DISP_M1_CONTROL			0x427
#define DC_DISP_DI_CONTROL			0x428
#define DC_DISP_PP_CONTROL			0x429
#define DC_DISP_PP_SELECT_A			0x42a
#define DC_DISP_PP_SELECT_B			0x42b
#define DC_DISP_PP_SELECT_C			0x42c
#define DC_DISP_PP_SELECT_D			0x42d

#define PULSE_MODE_NORMAL    (0 << 3)
#define PULSE_MODE_ONE_CLOCK (1 << 3)
#define PULSE_POLARITY_HIGH  (0 << 4)
#define PULSE_POLARITY_LOW   (1 << 4)
#define PULSE_QUAL_ALWAYS    (0 << 6)
#define PULSE_QUAL_VACTIVE   (2 << 6)
#define PULSE_QUAL_VACTIVE1  (3 << 6)
#define PULSE_LAST_START_A   (0 << 8)
#define PULSE_LAST_END_A     (1 << 8)
#define PULSE_LAST_START_B   (2 << 8)
#define PULSE_LAST_END_B     (3 << 8)
#define PULSE_LAST_START_C   (4 << 8)
#define PULSE_LAST_END_C     (5 << 8)
#define PULSE_LAST_START_D   (6 << 8)
#define PULSE_LAST_END_D     (7 << 8)

#define PULSE_START(x) (((x) & 0xfff) <<  0)
#define PULSE_END(x)   (((x) & 0xfff) << 16)

#define DC_DISP_DISP_CLOCK_CONTROL		0x42e
#define PIXEL_CLK_DIVIDER_PCD1  (0 << 8)
#define PIXEL_CLK_DIVIDER_PCD1H (1 << 8)
#define PIXEL_CLK_DIVIDER_PCD2  (2 << 8)
#define PIXEL_CLK_DIVIDER_PCD3  (3 << 8)
#define PIXEL_CLK_DIVIDER_PCD4  (4 << 8)
#define PIXEL_CLK_DIVIDER_PCD6  (5 << 8)
#define PIXEL_CLK_DIVIDER_PCD8  (6 << 8)
#define PIXEL_CLK_DIVIDER_PCD9  (7 << 8)
#define PIXEL_CLK_DIVIDER_PCD12 (8 << 8)
#define PIXEL_CLK_DIVIDER_PCD16 (9 << 8)
#define PIXEL_CLK_DIVIDER_PCD18 (10 << 8)
#define PIXEL_CLK_DIVIDER_PCD24 (11 << 8)
#define PIXEL_CLK_DIVIDER_PCD13 (12 << 8)
#define SHIFT_CLK_DIVIDER(x)    ((x) & 0xff)

#define DC_DISP_DISP_INTERFACE_CONTROL		0x42f
#define DISP_DATA_FORMAT_DF1P1C    (0 << 0)
#define DISP_DATA_FORMAT_DF1P2C24B (1 << 0)
#define DISP_DATA_FORMAT_DF1P2C18B (2 << 0)
#define DISP_DATA_FORMAT_DF1P2C16B (3 << 0)
#define DISP_DATA_FORMAT_DF2S      (4 << 0)
#define DISP_DATA_FORMAT_DF3S      (5 << 0)
#define DISP_DATA_FORMAT_DFSPI     (6 << 0)
#define DISP_DATA_FORMAT_DF1P3C24B (7 << 0)
#define DISP_DATA_FORMAT_DF1P3C18B (8 << 0)
#define DISP_ALIGNMENT_MSB         (0 << 8)
#define DISP_ALIGNMENT_LSB         (1 << 8)
#define DISP_ORDER_RED_BLUE        (0 << 9)
#define DISP_ORDER_BLUE_RED        (1 << 9)

#define DC_DISP_DISP_COLOR_CONTROL		0x430
#define BASE_COLOR_SIZE666     ( 0 << 0)
#define BASE_COLOR_SIZE111     ( 1 << 0)
#define BASE_COLOR_SIZE222     ( 2 << 0)
#define BASE_COLOR_SIZE333     ( 3 << 0)
#define BASE_COLOR_SIZE444     ( 4 << 0)
#define BASE_COLOR_SIZE555     ( 5 << 0)
#define BASE_COLOR_SIZE565     ( 6 << 0)
#define BASE_COLOR_SIZE332     ( 7 << 0)
#define BASE_COLOR_SIZE888     ( 8 << 0)
#define BASE_COLOR_SIZE101010  (10 << 0)
#define BASE_COLOR_SIZE121212  (12 << 0)
#define DITHER_CONTROL_MASK    (3 << 8)
#define DITHER_CONTROL_DISABLE (0 << 8)
#define DITHER_CONTROL_ORDERED (2 << 8)
#define DITHER_CONTROL_ERRDIFF (3 << 8)
#define BASE_COLOR_SIZE_MASK   (0xf << 0)
#define BASE_COLOR_SIZE_666    (  0 << 0)
#define BASE_COLOR_SIZE_111    (  1 << 0)
#define BASE_COLOR_SIZE_222    (  2 << 0)
#define BASE_COLOR_SIZE_333    (  3 << 0)
#define BASE_COLOR_SIZE_444    (  4 << 0)
#define BASE_COLOR_SIZE_555    (  5 << 0)
#define BASE_COLOR_SIZE_565    (  6 << 0)
#define BASE_COLOR_SIZE_332    (  7 << 0)
#define BASE_COLOR_SIZE_888    (  8 << 0)
#define BASE_COLOR_SIZE_101010 ( 10 << 0)
#define BASE_COLOR_SIZE_121212 ( 12 << 0)

#define DC_DISP_SHIFT_CLOCK_OPTIONS		0x431
#define  SC1_H_QUALIFIER_NONE	(1 << 16)
#define  SC0_H_QUALIFIER_NONE	(1 <<  0)

#define DC_DISP_DATA_ENABLE_OPTIONS		0x432
#define DE_SELECT_ACTIVE_BLANK  (0 << 0)
#define DE_SELECT_ACTIVE        (1 << 0)
#define DE_SELECT_ACTIVE_IS     (2 << 0)
#define DE_CONTROL_ONECLK       (0 << 2)
#define DE_CONTROL_NORMAL       (1 << 2)
#define DE_CONTROL_EARLY_EXT    (2 << 2)
#define DE_CONTROL_EARLY        (3 << 2)
#define DE_CONTROL_ACTIVE_BLANK (4 << 2)

#define DC_DISP_SERIAL_INTERFACE_OPTIONS	0x433
#define DC_DISP_LCD_SPI_OPTIONS			0x434
#define DC_DISP_BORDER_COLOR			0x435
#define DC_DISP_COLOR_KEY0_LOWER		0x436
#define DC_DISP_COLOR_KEY0_UPPER		0x437
#define DC_DISP_COLOR_KEY1_LOWER		0x438
#define DC_DISP_COLOR_KEY1_UPPER		0x439

#define DC_DISP_CURSOR_FOREGROUND		0x43c
#define DC_DISP_CURSOR_BACKGROUND		0x43d

#define DC_DISP_CURSOR_START_ADDR		0x43e
#define CURSOR_CLIP_DISPLAY	(0 << 28)
#define CURSOR_CLIP_WIN_A	(1 << 28)
#define CURSOR_CLIP_WIN_B	(2 << 28)
#define CURSOR_CLIP_WIN_C	(3 << 28)
#define CURSOR_SIZE_32x32	(0 << 24)
#define CURSOR_SIZE_64x64	(1 << 24)
#define CURSOR_SIZE_128x128	(2 << 24)
#define CURSOR_SIZE_256x256	(3 << 24)
#define DC_DISP_CURSOR_START_ADDR_NS		0x43f

#define DC_DISP_CURSOR_POSITION			0x440
#define DC_DISP_CURSOR_POSITION_NS		0x441

#define DC_DISP_INIT_SEQ_CONTROL		0x442
#define DC_DISP_SPI_INIT_SEQ_DATA_A		0x443
#define DC_DISP_SPI_INIT_SEQ_DATA_B		0x444
#define DC_DISP_SPI_INIT_SEQ_DATA_C		0x445
#define DC_DISP_SPI_INIT_SEQ_DATA_D		0x446

#define DC_DISP_DC_MCCIF_FIFOCTRL		0x480
#define DC_DISP_MCCIF_DISPLAY0A_HYST		0x481
#define DC_DISP_MCCIF_DISPLAY0B_HYST		0x482
#define DC_DISP_MCCIF_DISPLAY1A_HYST		0x483
#define DC_DISP_MCCIF_DISPLAY1B_HYST		0x484

#define DC_DISP_DAC_CRT_CTRL			0x4c0
#define DC_DISP_DISP_MISC_CONTROL		0x4c1
#define DC_DISP_SD_CONTROL			0x4c2
#define DC_DISP_SD_CSC_COEFF			0x4c3
#define DC_DISP_SD_LUT(x)			(0x4c4 + (x))
#define DC_DISP_SD_FLICKER_CONTROL		0x4cd
#define DC_DISP_DC_PIXEL_COUNT			0x4ce
#define DC_DISP_SD_HISTOGRAM(x)			(0x4cf + (x))
#define DC_DISP_SD_BL_PARAMETERS		0x4d7
#define DC_DISP_SD_BL_TF(x)			(0x4d8 + (x))
#define DC_DISP_SD_BL_CONTROL			0x4dc
#define DC_DISP_SD_HW_K_VALUES			0x4dd
#define DC_DISP_SD_MAN_K_VALUES			0x4de

#define DC_DISP_BLEND_BACKGROUND_COLOR		0x4e4
#define  BACKGROUND_COLOR_ALPHA(x) (((x) & 0xff) << 24)
#define  BACKGROUND_COLOR_BLUE(x)  (((x) & 0xff) << 16)
#define  BACKGROUND_COLOR_GREEN(x) (((x) & 0xff) << 8)
#define  BACKGROUND_COLOR_RED(x)   (((x) & 0xff) << 0)

#define DC_DISP_INTERLACE_CONTROL		0x4e5
#define  INTERLACE_STATUS (1 << 2)
#define  INTERLACE_START  (1 << 1)
#define  INTERLACE_ENABLE (1 << 0)

#define DC_DISP_CURSOR_START_ADDR_HI		0x4ec
#define DC_DISP_BLEND_CURSOR_CONTROL		0x4f1
#define CURSOR_COMPOSITION_MODE_BLEND		(0 << 25)
#define CURSOR_COMPOSITION_MODE_XOR		(1 << 25)
#define CURSOR_MODE_LEGACY			(0 << 24)
#define CURSOR_MODE_NORMAL			(1 << 24)
#define CURSOR_DST_BLEND_ZERO			(0 << 16)
#define CURSOR_DST_BLEND_K1			(1 << 16)
#define CURSOR_DST_BLEND_NEG_K1_TIMES_SRC	(2 << 16)
#define CURSOR_DST_BLEND_MASK			(3 << 16)
#define CURSOR_SRC_BLEND_K1			(0 << 8)
#define CURSOR_SRC_BLEND_K1_TIMES_SRC		(1 << 8)
#define CURSOR_SRC_BLEND_MASK			(3 << 8)
#define CURSOR_ALPHA				0xff

#define DC_WIN_CORE_ACT_CONTROL 0x50e
#define  VCOUNTER (0 << 0)
#define  HCOUNTER (1 << 0)

#define DC_WIN_CORE_IHUB_WGRP_LATENCY_CTLA 0x543
#define  LATENCY_CTL_MODE_ENABLE (1 << 2)

#define DC_WIN_CORE_IHUB_WGRP_LATENCY_CTLB 0x544
#define  WATERMARK_MASK 0x1fffffff

#define DC_WIN_CORE_PRECOMP_WGRP_PIPE_METER 0x560
#define  PIPE_METER_INT(x)  (((x) & 0xff) << 8)
#define  PIPE_METER_FRAC(x) (((x) & 0xff) << 0)

#define DC_WIN_CORE_IHUB_WGRP_POOL_CONFIG 0x561
#define  MEMPOOL_ENTRIES(x) (((x) & 0xffff) << 0)

#define DC_WIN_CORE_IHUB_WGRP_FETCH_METER 0x562
#define  SLOTS(x) (((x) & 0xff) << 0)

#define DC_WIN_CORE_IHUB_LINEBUF_CONFIG 0x563
#define  MODE_TWO_LINES  (0 << 14)
#define  MODE_FOUR_LINES (1 << 14)

#define DC_WIN_CORE_IHUB_THREAD_GROUP 0x568
#define  THREAD_NUM_MASK (0x1f << 1)
#define  THREAD_NUM(x) (((x) & 0x1f) << 1)
#define  THREAD_GROUP_ENABLE (1 << 0)

#define DC_WIN_H_FILTER_P(p)			(0x601 + (p))
#define DC_WIN_V_FILTER_P(p)			(0x619 + (p))

#define DC_WIN_CSC_YOF				0x611
#define DC_WIN_CSC_KYRGB			0x612
#define DC_WIN_CSC_KUR				0x613
#define DC_WIN_CSC_KVR				0x614
#define DC_WIN_CSC_KUG				0x615
#define DC_WIN_CSC_KVG				0x616
#define DC_WIN_CSC_KUB				0x617
#define DC_WIN_CSC_KVB				0x618

#define DC_WIN_WIN_OPTIONS			0x700
#define H_DIRECTION  (1 <<  0)
#define V_DIRECTION  (1 <<  2)
#define COLOR_EXPAND (1 <<  6)
#define H_FILTER     (1 <<  8)
#define V_FILTER     (1 << 10)
#define CSC_ENABLE   (1 << 18)
#define WIN_ENABLE   (1 << 30)

#define DC_WIN_BYTE_SWAP			0x701
#define BYTE_SWAP_NOSWAP  (0 << 0)
#define BYTE_SWAP_SWAP2   (1 << 0)
#define BYTE_SWAP_SWAP4   (2 << 0)
#define BYTE_SWAP_SWAP4HW (3 << 0)

#define DC_WIN_BUFFER_CONTROL			0x702
#define BUFFER_CONTROL_HOST  (0 << 0)
#define BUFFER_CONTROL_VI    (1 << 0)
#define BUFFER_CONTROL_EPP   (2 << 0)
#define BUFFER_CONTROL_MPEGE (3 << 0)
#define BUFFER_CONTROL_SB2D  (4 << 0)

#define DC_WIN_COLOR_DEPTH			0x703
#define WIN_COLOR_DEPTH_P1              0
#define WIN_COLOR_DEPTH_P2              1
#define WIN_COLOR_DEPTH_P4              2
#define WIN_COLOR_DEPTH_P8              3
#define WIN_COLOR_DEPTH_B4G4R4A4        4
#define WIN_COLOR_DEPTH_B5G5R5A1        5
#define WIN_COLOR_DEPTH_B5G6R5          6
#define WIN_COLOR_DEPTH_A1B5G5R5        7
#define WIN_COLOR_DEPTH_B8G8R8A8       12
#define WIN_COLOR_DEPTH_R8G8B8A8       13
#define WIN_COLOR_DEPTH_B6x2G6x2R6x2A8 14
#define WIN_COLOR_DEPTH_R6x2G6x2B6x2A8 15
#define WIN_COLOR_DEPTH_YCbCr422       16
#define WIN_COLOR_DEPTH_YUV422         17
#define WIN_COLOR_DEPTH_YCbCr420P      18
#define WIN_COLOR_DEPTH_YUV420P        19
#define WIN_COLOR_DEPTH_YCbCr422P      20
#define WIN_COLOR_DEPTH_YUV422P        21
#define WIN_COLOR_DEPTH_YCbCr422R      22
#define WIN_COLOR_DEPTH_YUV422R        23
#define WIN_COLOR_DEPTH_YCbCr422RA     24
#define WIN_COLOR_DEPTH_YUV422RA       25
#define WIN_COLOR_DEPTH_R4G4B4A4       27
#define WIN_COLOR_DEPTH_R5G5B5A        28
#define WIN_COLOR_DEPTH_AR5G5B5        29
#define WIN_COLOR_DEPTH_B5G5R5X1       30
#define WIN_COLOR_DEPTH_X1B5G5R5       31
#define WIN_COLOR_DEPTH_R5G5B5X1       32
#define WIN_COLOR_DEPTH_X1R5G5B5       33
#define WIN_COLOR_DEPTH_R5G6B5         34
#define WIN_COLOR_DEPTH_A8R8G8B8       35
#define WIN_COLOR_DEPTH_A8B8G8R8       36
#define WIN_COLOR_DEPTH_B8G8R8X8       37
#define WIN_COLOR_DEPTH_R8G8B8X8       38
#define WIN_COLOR_DEPTH_X8B8G8R8       65
#define WIN_COLOR_DEPTH_X8R8G8B8       66

#define DC_WIN_POSITION				0x704
#define H_POSITION(x) (((x) & 0x1fff) <<  0) /* XXX 0x7fff on Tegra186 */
#define V_POSITION(x) (((x) & 0x1fff) << 16) /* XXX 0x7fff on Tegra186 */

#define DC_WIN_SIZE				0x705
#define H_SIZE(x) (((x) & 0x1fff) <<  0) /* XXX 0x7fff on Tegra186 */
#define V_SIZE(x) (((x) & 0x1fff) << 16) /* XXX 0x7fff on Tegra186 */

#define DC_WIN_PRESCALED_SIZE			0x706
#define H_PRESCALED_SIZE(x) (((x) & 0x7fff) <<  0)
#define V_PRESCALED_SIZE(x) (((x) & 0x1fff) << 16) /* XXX 0x7fff on Tegra186 */

#define DC_WIN_H_INITIAL_DDA			0x707
#define DC_WIN_V_INITIAL_DDA			0x708
#define DC_WIN_DDA_INC				0x709
#define H_DDA_INC(x) (((x) & 0xffff) <<  0)
#define V_DDA_INC(x) (((x) & 0xffff) << 16)

#define DC_WIN_LINE_STRIDE			0x70a
#define DC_WIN_BUF_STRIDE			0x70b
#define DC_WIN_UV_BUF_STRIDE			0x70c
#define DC_WIN_BUFFER_ADDR_MODE			0x70d
#define DC_WIN_BUFFER_ADDR_MODE_LINEAR		(0 <<  0)
#define DC_WIN_BUFFER_ADDR_MODE_TILE		(1 <<  0)
#define DC_WIN_BUFFER_ADDR_MODE_LINEAR_UV	(0 << 16)
#define DC_WIN_BUFFER_ADDR_MODE_TILE_UV		(1 << 16)

#define DC_WIN_DV_CONTROL			0x70e

#define DC_WIN_BLEND_NOKEY			0x70f
#define  BLEND_WEIGHT1(x) (((x) & 0xff) << 16)
#define  BLEND_WEIGHT0(x) (((x) & 0xff) <<  8)

#define DC_WIN_BLEND_1WIN			0x710
#define  BLEND_CONTROL_FIX    (0 << 2)
#define  BLEND_CONTROL_ALPHA  (1 << 2)
#define  BLEND_COLOR_KEY_NONE (0 << 0)
#define  BLEND_COLOR_KEY_0    (1 << 0)
#define  BLEND_COLOR_KEY_1    (2 << 0)
#define  BLEND_COLOR_KEY_BOTH (3 << 0)

#define DC_WIN_BLEND_2WIN_X			0x711
#define  BLEND_CONTROL_DEPENDENT (2 << 2)

#define DC_WIN_BLEND_2WIN_Y			0x712
#define DC_WIN_BLEND_3WIN_XY			0x713

#define DC_WIN_HP_FETCH_CONTROL			0x714

#define DC_WINBUF_START_ADDR			0x800
#define DC_WINBUF_START_ADDR_NS			0x801
#define DC_WINBUF_START_ADDR_U			0x802
#define DC_WINBUF_START_ADDR_U_NS		0x803
#define DC_WINBUF_START_ADDR_V			0x804
#define DC_WINBUF_START_ADDR_V_NS		0x805

#define DC_WINBUF_ADDR_H_OFFSET			0x806
#define DC_WINBUF_ADDR_H_OFFSET_NS		0x807
#define DC_WINBUF_ADDR_V_OFFSET			0x808
#define DC_WINBUF_ADDR_V_OFFSET_NS		0x809

#define DC_WINBUF_UFLOW_STATUS			0x80a
#define DC_WINBUF_SURFACE_KIND			0x80b
#define DC_WINBUF_SURFACE_KIND_PITCH	(0 << 0)
#define DC_WINBUF_SURFACE_KIND_TILED	(1 << 0)
#define DC_WINBUF_SURFACE_KIND_BLOCK	(2 << 0)
#define DC_WINBUF_SURFACE_KIND_BLOCK_HEIGHT(x) (((x) & 0x7) << 4)

#define DC_WINBUF_START_ADDR_HI			0x80d

#define DC_WINBUF_START_ADDR_HI_U		0x80f
#define DC_WINBUF_START_ADDR_HI_V		0x811

#define DC_WINBUF_CDE_CONTROL			0x82f
#define  ENABLE_SURFACE (1 << 0)

#define DC_WINBUF_AD_UFLOW_STATUS		0xbca
#define DC_WINBUF_BD_UFLOW_STATUS		0xdca
#define DC_WINBUF_CD_UFLOW_STATUS		0xfca

/* Tegra186 and later */
#define DC_DISP_CORE_SOR_SET_CONTROL(x)		(0x403 + (x))
#define PROTOCOL_MASK (0xf << 8)
#define PROTOCOL_SINGLE_TMDS_A (0x1 << 8)

#define DC_DISP_PCALC_HEAD_SET_CROPPED_POINT_IN_CURSOR	0x442
#define DC_DISP_PCALC_HEAD_SET_CROPPED_SIZE_IN_CURSOR	0x446

#define DC_WINC_PRECOMP_WGRP_PIPE_CAPA 0x500
#define DC_WINC_PRECOMP_WGRP_PIPE_CAPB 0x501
#define DC_WINC_PRECOMP_WGRP_PIPE_CAPC 0x502
#define  MAX_PIXELS_5TAP444(x) ((x) & 0xffff)
#define DC_WINC_PRECOMP_WGRP_PIPE_CAPD 0x503
#define DC_WINC_PRECOMP_WGRP_PIPE_CAPE 0x504
#define  MAX_PIXELS_2TAP444(x) ((x) & 0xffff)
#define DC_WINC_PRECOMP_WGRP_PIPE_CAPF 0x505

#define DC_WIN_CORE_WINDOWGROUP_SET_CONTROL	0x702
#define OWNER_MASK (0xf << 0)
#define OWNER(x) (((x) & 0xf) << 0)

#define DC_WIN_CROPPED_SIZE			0x706

#define DC_WIN_SET_INPUT_SCALER_H_START_PHASE	0x707
#define DC_WIN_SET_INPUT_SCALER_V_START_PHASE	0x708

#define DC_WIN_PLANAR_STORAGE			0x709
#define PITCH(x) (((x) >> 6) & 0x1fff)

#define DC_WIN_PLANAR_STORAGE_UV		0x70a
#define  PITCH_U(x) ((((x) >> 6) & 0x1fff) <<  0)
#define  PITCH_V(x) ((((x) >> 6) & 0x1fff) << 16)

<<<<<<< HEAD
=======
#define DC_WIN_SET_INPUT_SCALER_HPHASE_INCR	0x70b
#define DC_WIN_SET_INPUT_SCALER_VPHASE_INCR	0x70c

>>>>>>> d92805b6
#define DC_WIN_SET_PARAMS			0x70d
#define  CLAMP_BEFORE_BLEND (1 << 15)
#define  DEGAMMA_NONE (0 << 13)
#define  DEGAMMA_SRGB (1 << 13)
#define  DEGAMMA_YUV8_10 (2 << 13)
#define  DEGAMMA_YUV12 (3 << 13)
#define  INPUT_RANGE_BYPASS (0 << 10)
#define  INPUT_RANGE_LIMITED (1 << 10)
#define  INPUT_RANGE_FULL (2 << 10)
#define  COLOR_SPACE_RGB (0 << 8)
#define  COLOR_SPACE_YUV_601 (1 << 8)
#define  COLOR_SPACE_YUV_709 (2 << 8)
#define  COLOR_SPACE_YUV_2020 (3 << 8)

#define DC_WIN_WINDOWGROUP_SET_CONTROL_INPUT_SCALER	0x70e
#define  HORIZONTAL_TAPS_2 (1 << 3)
#define  HORIZONTAL_TAPS_5 (4 << 3)
#define  VERTICAL_TAPS_2 (1 << 0)
#define  VERTICAL_TAPS_5 (4 << 0)

#define DC_WIN_WINDOWGROUP_SET_INPUT_SCALER_COEFF 0x70f
#define  COEFF_INDEX(x) (((x) & 0xff) << 15)
#define  COEFF_DATA(x) (((x) & 0x3ff) << 0)

#define DC_WIN_WINDOWGROUP_SET_INPUT_SCALER_USAGE	0x711
#define  INPUT_SCALER_USE422  (1 << 2)
#define  INPUT_SCALER_VBYPASS (1 << 1)
#define  INPUT_SCALER_HBYPASS (1 << 0)

#define DC_WIN_BLEND_LAYER_CONTROL		0x716
#define  COLOR_KEY_NONE (0 << 25)
#define  COLOR_KEY_SRC (1 << 25)
#define  COLOR_KEY_DST (2 << 25)
#define  BLEND_BYPASS (1 << 24)
#define  K2(x) (((x) & 0xff) << 16)
#define  K1(x) (((x) & 0xff) << 8)
#define  WINDOW_LAYER_DEPTH(x) (((x) & 0xff) << 0)

#define DC_WIN_BLEND_MATCH_SELECT		0x717
#define  BLEND_FACTOR_DST_ALPHA_ZERO			(0 << 12)
#define  BLEND_FACTOR_DST_ALPHA_ONE			(1 << 12)
#define  BLEND_FACTOR_DST_ALPHA_NEG_K1_TIMES_SRC	(2 << 12)
#define  BLEND_FACTOR_DST_ALPHA_K2			(3 << 12)
#define  BLEND_FACTOR_SRC_ALPHA_ZERO			(0 << 8)
#define  BLEND_FACTOR_SRC_ALPHA_K1			(1 << 8)
#define  BLEND_FACTOR_SRC_ALPHA_K2			(2 << 8)
#define  BLEND_FACTOR_SRC_ALPHA_NEG_K1_TIMES_DST	(3 << 8)
#define  BLEND_FACTOR_DST_COLOR_ZERO			(0 << 4)
#define  BLEND_FACTOR_DST_COLOR_ONE			(1 << 4)
#define  BLEND_FACTOR_DST_COLOR_K1			(2 << 4)
#define  BLEND_FACTOR_DST_COLOR_K2			(3 << 4)
#define  BLEND_FACTOR_DST_COLOR_K1_TIMES_DST		(4 << 4)
#define  BLEND_FACTOR_DST_COLOR_NEG_K1_TIMES_DST	(5 << 4)
#define  BLEND_FACTOR_DST_COLOR_NEG_K1_TIMES_SRC	(6 << 4)
#define  BLEND_FACTOR_DST_COLOR_NEG_K1			(7 << 4)
#define  BLEND_FACTOR_SRC_COLOR_ZERO			(0 << 0)
#define  BLEND_FACTOR_SRC_COLOR_ONE			(1 << 0)
#define  BLEND_FACTOR_SRC_COLOR_K1			(2 << 0)
#define  BLEND_FACTOR_SRC_COLOR_K1_TIMES_DST		(3 << 0)
#define  BLEND_FACTOR_SRC_COLOR_NEG_K1_TIMES_DST	(4 << 0)
#define  BLEND_FACTOR_SRC_COLOR_K1_TIMES_SRC		(5 << 0)

#define DC_WIN_BLEND_NOMATCH_SELECT		0x718

#define DC_WIN_PRECOMP_WGRP_PARAMS		0x724
#define  SWAP_UV (1 << 0)

#define DC_WIN_WINDOW_SET_CONTROL		0x730
#define  CONTROL_CSC_ENABLE (1 << 5)

#define DC_WINBUF_CROPPED_POINT			0x806
#define OFFSET_Y(x) (((x) & 0xffff) << 16)
#define OFFSET_X(x) (((x) & 0xffff) << 0)

#endif /* TEGRA_DC_H */<|MERGE_RESOLUTION|>--- conflicted
+++ resolved
@@ -739,12 +739,9 @@
 #define  PITCH_U(x) ((((x) >> 6) & 0x1fff) <<  0)
 #define  PITCH_V(x) ((((x) >> 6) & 0x1fff) << 16)
 
-<<<<<<< HEAD
-=======
 #define DC_WIN_SET_INPUT_SCALER_HPHASE_INCR	0x70b
 #define DC_WIN_SET_INPUT_SCALER_VPHASE_INCR	0x70c
 
->>>>>>> d92805b6
 #define DC_WIN_SET_PARAMS			0x70d
 #define  CLAMP_BEFORE_BLEND (1 << 15)
 #define  DEGAMMA_NONE (0 << 13)
