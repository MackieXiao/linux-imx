// SPDX-License-Identifier: GPL-2.0-only
/*
 * Copyright (c) 2015, NVIDIA Corporation.
 */

#include <linux/clk.h>
#include <linux/delay.h>
#include <linux/host1x.h>
#include <linux/iommu.h>
#include <linux/module.h>
#include <linux/of.h>
#include <linux/of_device.h>
#include <linux/of_platform.h>
#include <linux/platform_device.h>
#include <linux/pm_runtime.h>
#include <linux/reset.h>

#include <soc/tegra/pmc.h>

#include "drm.h"
#include "falcon.h"
#include "vic.h"

struct vic_config {
	const char *firmware;
	unsigned int version;
	bool supports_sid;
};

struct vic {
	struct falcon falcon;

	void __iomem *regs;
	struct tegra_drm_client client;
	struct host1x_channel *channel;
	struct device *dev;
	struct clk *clk;
	struct reset_control *rst;

	/* Platform configuration */
	const struct vic_config *config;
};

static inline struct vic *to_vic(struct tegra_drm_client *client)
{
	return container_of(client, struct vic, client);
}

static void vic_writel(struct vic *vic, u32 value, unsigned int offset)
{
	writel(value, vic->regs + offset);
}

static int vic_boot(struct vic *vic)
{
#ifdef CONFIG_IOMMU_API
	struct iommu_fwspec *spec = dev_iommu_fwspec_get(vic->dev);
#endif
	u32 fce_ucode_size, fce_bin_data_offset;
	void *hdr;
	int err = 0;

#ifdef CONFIG_IOMMU_API
	if (vic->config->supports_sid && spec) {
		u32 value;

		value = TRANSCFG_ATT(1, TRANSCFG_SID_FALCON) |
			TRANSCFG_ATT(0, TRANSCFG_SID_HW);
		vic_writel(vic, value, VIC_TFBIF_TRANSCFG);

		if (spec->num_ids > 0) {
			value = spec->ids[0] & 0xffff;

			/*
			 * STREAMID0 is used for input/output buffers.
			 * Initialize it to SID_VIC in case context isolation
			 * is not enabled, and SID_VIC is used for both firmware
			 * and data buffers.
			 *
			 * If context isolation is enabled, it will be
			 * overridden by the SETSTREAMID opcode as part of
			 * each job.
			 */
			vic_writel(vic, value, VIC_THI_STREAMID0);

			/* STREAMID1 is used for firmware loading. */
			vic_writel(vic, value, VIC_THI_STREAMID1);
		}
	}
#endif

	/* setup clockgating registers */
	vic_writel(vic, CG_IDLE_CG_DLY_CNT(4) |
			CG_IDLE_CG_EN |
			CG_WAKEUP_DLY_CNT(4),
		   NV_PVIC_MISC_PRI_VIC_CG);

	err = falcon_boot(&vic->falcon);
	if (err < 0)
		return err;

	hdr = vic->falcon.firmware.virt;
	fce_bin_data_offset = *(u32 *)(hdr + VIC_UCODE_FCE_DATA_OFFSET);

	/* Old VIC firmware needs kernel help with setting up FCE microcode. */
	if (fce_bin_data_offset != 0x0 && fce_bin_data_offset != 0xa5a5a5a5) {
		hdr = vic->falcon.firmware.virt +
			*(u32 *)(hdr + VIC_UCODE_FCE_HEADER_OFFSET);
		fce_ucode_size = *(u32 *)(hdr + FCE_UCODE_SIZE_OFFSET);

		falcon_execute_method(&vic->falcon, VIC_SET_FCE_UCODE_SIZE,
				      fce_ucode_size);
		falcon_execute_method(
			&vic->falcon, VIC_SET_FCE_UCODE_OFFSET,
			(vic->falcon.firmware.iova + fce_bin_data_offset) >> 8);
	}

	err = falcon_wait_idle(&vic->falcon);
	if (err < 0) {
		dev_err(vic->dev,
			"failed to set application ID and FCE base\n");
		return err;
	}

	return 0;
}

static int vic_init(struct host1x_client *client)
{
	struct tegra_drm_client *drm = host1x_to_drm_client(client);
	struct drm_device *dev = dev_get_drvdata(client->host);
	struct tegra_drm *tegra = dev->dev_private;
	struct vic *vic = to_vic(drm);
	int err;

	err = host1x_client_iommu_attach(client);
	if (err < 0 && err != -ENODEV) {
		dev_err(vic->dev, "failed to attach to domain: %d\n", err);
		return err;
	}

	vic->channel = host1x_channel_request(client);
	if (!vic->channel) {
		err = -ENOMEM;
		goto detach;
	}

	client->syncpts[0] = host1x_syncpt_request(client, 0);
	if (!client->syncpts[0]) {
		err = -ENOMEM;
		goto free_channel;
	}

	err = tegra_drm_register_client(tegra, drm);
	if (err < 0)
		goto free_syncpt;

	/*
	 * Inherit the DMA parameters (such as maximum segment size) from the
	 * parent host1x device.
	 */
	client->dev->dma_parms = client->host->dma_parms;

	return 0;

free_syncpt:
	host1x_syncpt_put(client->syncpts[0]);
free_channel:
	host1x_channel_put(vic->channel);
detach:
	host1x_client_iommu_detach(client);

	return err;
}

static int vic_exit(struct host1x_client *client)
{
	struct tegra_drm_client *drm = host1x_to_drm_client(client);
	struct drm_device *dev = dev_get_drvdata(client->host);
	struct tegra_drm *tegra = dev->dev_private;
	struct vic *vic = to_vic(drm);
	int err;

	/* avoid a dangling pointer just in case this disappears */
	client->dev->dma_parms = NULL;

	err = tegra_drm_unregister_client(tegra, drm);
	if (err < 0)
		return err;

	host1x_syncpt_put(client->syncpts[0]);
	host1x_channel_put(vic->channel);
	host1x_client_iommu_detach(client);

	if (client->group) {
		dma_unmap_single(vic->dev, vic->falcon.firmware.phys,
				 vic->falcon.firmware.size, DMA_TO_DEVICE);
		tegra_drm_free(tegra, vic->falcon.firmware.size,
			       vic->falcon.firmware.virt,
			       vic->falcon.firmware.iova);
	} else {
		dma_free_coherent(vic->dev, vic->falcon.firmware.size,
				  vic->falcon.firmware.virt,
				  vic->falcon.firmware.iova);
	}

	return 0;
}

static const struct host1x_client_ops vic_client_ops = {
	.init = vic_init,
	.exit = vic_exit,
};

static int vic_load_firmware(struct vic *vic)
{
	struct host1x_client *client = &vic->client.base;
	struct tegra_drm *tegra = vic->client.drm;
	dma_addr_t iova;
	size_t size;
	void *virt;
	int err;

	if (vic->falcon.firmware.virt)
		return 0;

	err = falcon_read_firmware(&vic->falcon, vic->config->firmware);
	if (err < 0)
		return err;

	size = vic->falcon.firmware.size;

	if (!client->group) {
		virt = dma_alloc_coherent(vic->dev, size, &iova, GFP_KERNEL);

		err = dma_mapping_error(vic->dev, iova);
		if (err < 0)
			return err;
	} else {
		virt = tegra_drm_alloc(tegra, size, &iova);
	}

	vic->falcon.firmware.virt = virt;
	vic->falcon.firmware.iova = iova;

	err = falcon_load_firmware(&vic->falcon);
	if (err < 0)
		goto cleanup;

	/*
	 * In this case we have received an IOVA from the shared domain, so we
	 * need to make sure to get the physical address so that the DMA API
	 * knows what memory pages to flush the cache for.
	 */
	if (client->group) {
		dma_addr_t phys;

		phys = dma_map_single(vic->dev, virt, size, DMA_TO_DEVICE);

		err = dma_mapping_error(vic->dev, phys);
		if (err < 0)
			goto cleanup;

		vic->falcon.firmware.phys = phys;
	}

	return 0;

cleanup:
	if (!client->group)
		dma_free_coherent(vic->dev, size, virt, iova);
	else
		tegra_drm_free(tegra, size, virt, iova);

	return err;
}


static int vic_runtime_resume(struct device *dev)
{
	struct vic *vic = dev_get_drvdata(dev);
	int err;

<<<<<<< HEAD
	err = pm_runtime_resume_and_get(vic->dev);
=======
	err = clk_prepare_enable(vic->clk);
>>>>>>> 3b17187f
	if (err < 0)
		return err;

	usleep_range(10, 20);

	err = reset_control_deassert(vic->rst);
	if (err < 0)
		goto disable;

	usleep_range(10, 20);

	err = vic_load_firmware(vic);
	if (err < 0)
		goto assert;

	err = vic_boot(vic);
	if (err < 0)
		goto assert;

	return 0;

assert:
	reset_control_assert(vic->rst);
disable:
	clk_disable_unprepare(vic->clk);
	return err;
}

static int vic_runtime_suspend(struct device *dev)
{
	struct vic *vic = dev_get_drvdata(dev);
	int err;

	err = reset_control_assert(vic->rst);
	if (err < 0)
		return err;

	usleep_range(2000, 4000);

	clk_disable_unprepare(vic->clk);

	return 0;
}

static int vic_open_channel(struct tegra_drm_client *client,
			    struct tegra_drm_context *context)
{
	struct vic *vic = to_vic(client);
	int err;

	err = pm_runtime_resume_and_get(vic->dev);
	if (err < 0)
		return err;

	context->channel = host1x_channel_get(vic->channel);
	if (!context->channel) {
		pm_runtime_put(vic->dev);
		return -ENOMEM;
	}

	return 0;
}

static void vic_close_channel(struct tegra_drm_context *context)
{
	struct vic *vic = to_vic(context->client);

	host1x_channel_put(context->channel);
	pm_runtime_put(vic->dev);
}

static const struct tegra_drm_client_ops vic_ops = {
	.open_channel = vic_open_channel,
	.close_channel = vic_close_channel,
	.submit = tegra_drm_submit,
};

#define NVIDIA_TEGRA_124_VIC_FIRMWARE "nvidia/tegra124/vic03_ucode.bin"

static const struct vic_config vic_t124_config = {
	.firmware = NVIDIA_TEGRA_124_VIC_FIRMWARE,
	.version = 0x40,
	.supports_sid = false,
};

#define NVIDIA_TEGRA_210_VIC_FIRMWARE "nvidia/tegra210/vic04_ucode.bin"

static const struct vic_config vic_t210_config = {
	.firmware = NVIDIA_TEGRA_210_VIC_FIRMWARE,
	.version = 0x21,
	.supports_sid = false,
};

#define NVIDIA_TEGRA_186_VIC_FIRMWARE "nvidia/tegra186/vic04_ucode.bin"

static const struct vic_config vic_t186_config = {
	.firmware = NVIDIA_TEGRA_186_VIC_FIRMWARE,
	.version = 0x18,
	.supports_sid = true,
};

#define NVIDIA_TEGRA_194_VIC_FIRMWARE "nvidia/tegra194/vic.bin"

static const struct vic_config vic_t194_config = {
	.firmware = NVIDIA_TEGRA_194_VIC_FIRMWARE,
	.version = 0x19,
	.supports_sid = true,
};

static const struct of_device_id tegra_vic_of_match[] = {
	{ .compatible = "nvidia,tegra124-vic", .data = &vic_t124_config },
	{ .compatible = "nvidia,tegra210-vic", .data = &vic_t210_config },
	{ .compatible = "nvidia,tegra186-vic", .data = &vic_t186_config },
	{ .compatible = "nvidia,tegra194-vic", .data = &vic_t194_config },
	{ },
};
MODULE_DEVICE_TABLE(of, tegra_vic_of_match);

static int vic_probe(struct platform_device *pdev)
{
	struct device *dev = &pdev->dev;
	struct host1x_syncpt **syncpts;
	struct resource *regs;
	struct vic *vic;
	int err;

	/* inherit DMA mask from host1x parent */
	err = dma_coerce_mask_and_coherent(dev, *dev->parent->dma_mask);
	if (err < 0) {
		dev_err(&pdev->dev, "failed to set DMA mask: %d\n", err);
		return err;
	}

	vic = devm_kzalloc(dev, sizeof(*vic), GFP_KERNEL);
	if (!vic)
		return -ENOMEM;

	vic->config = of_device_get_match_data(dev);

	syncpts = devm_kzalloc(dev, sizeof(*syncpts), GFP_KERNEL);
	if (!syncpts)
		return -ENOMEM;

	regs = platform_get_resource(pdev, IORESOURCE_MEM, 0);
	if (!regs) {
		dev_err(&pdev->dev, "failed to get registers\n");
		return -ENXIO;
	}

	vic->regs = devm_ioremap_resource(dev, regs);
	if (IS_ERR(vic->regs))
		return PTR_ERR(vic->regs);

	vic->clk = devm_clk_get(dev, NULL);
	if (IS_ERR(vic->clk)) {
		dev_err(&pdev->dev, "failed to get clock\n");
		return PTR_ERR(vic->clk);
	}

	if (!dev->pm_domain) {
		vic->rst = devm_reset_control_get(dev, "vic");
		if (IS_ERR(vic->rst)) {
			dev_err(&pdev->dev, "failed to get reset\n");
			return PTR_ERR(vic->rst);
		}
	}

	vic->falcon.dev = dev;
	vic->falcon.regs = vic->regs;

	err = falcon_init(&vic->falcon);
	if (err < 0)
		return err;

	platform_set_drvdata(pdev, vic);

	INIT_LIST_HEAD(&vic->client.base.list);
	vic->client.base.ops = &vic_client_ops;
	vic->client.base.dev = dev;
	vic->client.base.class = HOST1X_CLASS_VIC;
	vic->client.base.syncpts = syncpts;
	vic->client.base.num_syncpts = 1;
	vic->dev = dev;

	INIT_LIST_HEAD(&vic->client.list);
	vic->client.version = vic->config->version;
	vic->client.ops = &vic_ops;

	err = host1x_client_register(&vic->client.base);
	if (err < 0) {
		dev_err(dev, "failed to register host1x client: %d\n", err);
		goto exit_falcon;
	}

	pm_runtime_enable(&pdev->dev);
	if (!pm_runtime_enabled(&pdev->dev)) {
		err = vic_runtime_resume(&pdev->dev);
		if (err < 0)
			goto unregister_client;
	}

	return 0;

unregister_client:
	host1x_client_unregister(&vic->client.base);
exit_falcon:
	falcon_exit(&vic->falcon);

	return err;
}

static int vic_remove(struct platform_device *pdev)
{
	struct vic *vic = platform_get_drvdata(pdev);
	int err;

	err = host1x_client_unregister(&vic->client.base);
	if (err < 0) {
		dev_err(&pdev->dev, "failed to unregister host1x client: %d\n",
			err);
		return err;
	}

	if (pm_runtime_enabled(&pdev->dev))
		pm_runtime_disable(&pdev->dev);
	else
		vic_runtime_suspend(&pdev->dev);

	falcon_exit(&vic->falcon);

	return 0;
}

static const struct dev_pm_ops vic_pm_ops = {
	SET_RUNTIME_PM_OPS(vic_runtime_suspend, vic_runtime_resume, NULL)
};

struct platform_driver tegra_vic_driver = {
	.driver = {
		.name = "tegra-vic",
		.of_match_table = tegra_vic_of_match,
		.pm = &vic_pm_ops
	},
	.probe = vic_probe,
	.remove = vic_remove,
};

#if IS_ENABLED(CONFIG_ARCH_TEGRA_124_SOC)
MODULE_FIRMWARE(NVIDIA_TEGRA_124_VIC_FIRMWARE);
#endif
#if IS_ENABLED(CONFIG_ARCH_TEGRA_210_SOC)
MODULE_FIRMWARE(NVIDIA_TEGRA_210_VIC_FIRMWARE);
#endif
#if IS_ENABLED(CONFIG_ARCH_TEGRA_186_SOC)
MODULE_FIRMWARE(NVIDIA_TEGRA_186_VIC_FIRMWARE);
#endif
#if IS_ENABLED(CONFIG_ARCH_TEGRA_194_SOC)
MODULE_FIRMWARE(NVIDIA_TEGRA_194_VIC_FIRMWARE);
#endif<|MERGE_RESOLUTION|>--- conflicted
+++ resolved
@@ -281,11 +281,7 @@
 	struct vic *vic = dev_get_drvdata(dev);
 	int err;
 
-<<<<<<< HEAD
-	err = pm_runtime_resume_and_get(vic->dev);
-=======
 	err = clk_prepare_enable(vic->clk);
->>>>>>> 3b17187f
 	if (err < 0)
 		return err;
 
