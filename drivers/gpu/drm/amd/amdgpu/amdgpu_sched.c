/*
 * Copyright 2017 Valve Corporation
 *
 * Permission is hereby granted, free of charge, to any person obtaining a
 * copy of this software and associated documentation files (the "Software"),
 * to deal in the Software without restriction, including without limitation
 * the rights to use, copy, modify, merge, publish, distribute, sublicense,
 * and/or sell copies of the Software, and to permit persons to whom the
 * Software is furnished to do so, subject to the following conditions:
 *
 * The above copyright notice and this permission notice shall be included in
 * all copies or substantial portions of the Software.
 *
 * THE SOFTWARE IS PROVIDED "AS IS", WITHOUT WARRANTY OF ANY KIND, EXPRESS OR
 * IMPLIED, INCLUDING BUT NOT LIMITED TO THE WARRANTIES OF MERCHANTABILITY,
 * FITNESS FOR A PARTICULAR PURPOSE AND NONINFRINGEMENT.  IN NO EVENT SHALL
 * THE COPYRIGHT HOLDER(S) OR AUTHOR(S) BE LIABLE FOR ANY CLAIM, DAMAGES OR
 * OTHER LIABILITY, WHETHER IN AN ACTION OF CONTRACT, TORT OR OTHERWISE,
 * ARISING FROM, OUT OF OR IN CONNECTION WITH THE SOFTWARE OR THE USE OR
 * OTHER DEALINGS IN THE SOFTWARE.
 *
 * Authors: Andres Rodriguez <andresx7@gmail.com>
 */

#include <linux/fdtable.h>
#include <linux/file.h>
#include <linux/pid.h>

#include <drm/amdgpu_drm.h>

#include "amdgpu.h"

#include "amdgpu_vm.h"

int amdgpu_to_sched_priority(int amdgpu_priority,
			     enum drm_sched_priority *prio)
{
	switch (amdgpu_priority) {
	case AMDGPU_CTX_PRIORITY_VERY_HIGH:
<<<<<<< HEAD
		return DRM_SCHED_PRIORITY_HIGH;
	case AMDGPU_CTX_PRIORITY_HIGH:
		return DRM_SCHED_PRIORITY_HIGH;
=======
		*prio = DRM_SCHED_PRIORITY_HIGH;
		break;
	case AMDGPU_CTX_PRIORITY_HIGH:
		*prio = DRM_SCHED_PRIORITY_HIGH;
		break;
>>>>>>> d1988041
	case AMDGPU_CTX_PRIORITY_NORMAL:
		*prio = DRM_SCHED_PRIORITY_NORMAL;
		break;
	case AMDGPU_CTX_PRIORITY_LOW:
	case AMDGPU_CTX_PRIORITY_VERY_LOW:
<<<<<<< HEAD
		return DRM_SCHED_PRIORITY_MIN;
=======
		*prio = DRM_SCHED_PRIORITY_MIN;
		break;
>>>>>>> d1988041
	case AMDGPU_CTX_PRIORITY_UNSET:
		*prio = DRM_SCHED_PRIORITY_UNSET;
		break;
	default:
		WARN(1, "Invalid context priority %d\n", amdgpu_priority);
		return -EINVAL;
	}

	return 0;
}

static int amdgpu_sched_process_priority_override(struct amdgpu_device *adev,
						  int fd,
						  enum drm_sched_priority priority)
{
	struct fd f = fdget(fd);
	struct amdgpu_fpriv *fpriv;
	struct amdgpu_ctx *ctx;
	uint32_t id;
	int r;

	if (!f.file)
		return -EINVAL;

	r = amdgpu_file_to_fpriv(f.file, &fpriv);
	if (r) {
		fdput(f);
		return r;
	}

	idr_for_each_entry(&fpriv->ctx_mgr.ctx_handles, ctx, id)
		amdgpu_ctx_priority_override(ctx, priority);

	fdput(f);
	return 0;
}

static int amdgpu_sched_context_priority_override(struct amdgpu_device *adev,
						  int fd,
						  unsigned ctx_id,
						  enum drm_sched_priority priority)
{
	struct fd f = fdget(fd);
	struct amdgpu_fpriv *fpriv;
	struct amdgpu_ctx *ctx;
	int r;

	if (!f.file)
		return -EINVAL;

	r = amdgpu_file_to_fpriv(f.file, &fpriv);
	if (r) {
		fdput(f);
		return r;
	}

	ctx = amdgpu_ctx_get(fpriv, ctx_id);

	if (!ctx) {
		fdput(f);
		return -EINVAL;
	}

	amdgpu_ctx_priority_override(ctx, priority);
	amdgpu_ctx_put(ctx);
	fdput(f);

	return 0;
}

int amdgpu_sched_ioctl(struct drm_device *dev, void *data,
		       struct drm_file *filp)
{
	union drm_amdgpu_sched *args = data;
	struct amdgpu_device *adev = drm_to_adev(dev);
	enum drm_sched_priority priority;
	int r;

	/* First check the op, then the op's argument.
	 */
	switch (args->in.op) {
	case AMDGPU_SCHED_OP_PROCESS_PRIORITY_OVERRIDE:
	case AMDGPU_SCHED_OP_CONTEXT_PRIORITY_OVERRIDE:
		break;
	default:
		DRM_ERROR("Invalid sched op specified: %d\n", args->in.op);
		return -EINVAL;
	}

	r = amdgpu_to_sched_priority(args->in.priority, &priority);
	if (r)
		return r;

	switch (args->in.op) {
	case AMDGPU_SCHED_OP_PROCESS_PRIORITY_OVERRIDE:
		r = amdgpu_sched_process_priority_override(adev,
							   args->in.fd,
							   priority);
		break;
	case AMDGPU_SCHED_OP_CONTEXT_PRIORITY_OVERRIDE:
		r = amdgpu_sched_context_priority_override(adev,
							   args->in.fd,
							   args->in.ctx_id,
							   priority);
		break;
	default:
		/* Impossible.
		 */
		r = -EINVAL;
		break;
	}

	return r;
}<|MERGE_RESOLUTION|>--- conflicted
+++ resolved
@@ -37,28 +37,18 @@
 {
 	switch (amdgpu_priority) {
 	case AMDGPU_CTX_PRIORITY_VERY_HIGH:
-<<<<<<< HEAD
-		return DRM_SCHED_PRIORITY_HIGH;
-	case AMDGPU_CTX_PRIORITY_HIGH:
-		return DRM_SCHED_PRIORITY_HIGH;
-=======
 		*prio = DRM_SCHED_PRIORITY_HIGH;
 		break;
 	case AMDGPU_CTX_PRIORITY_HIGH:
 		*prio = DRM_SCHED_PRIORITY_HIGH;
 		break;
->>>>>>> d1988041
 	case AMDGPU_CTX_PRIORITY_NORMAL:
 		*prio = DRM_SCHED_PRIORITY_NORMAL;
 		break;
 	case AMDGPU_CTX_PRIORITY_LOW:
 	case AMDGPU_CTX_PRIORITY_VERY_LOW:
-<<<<<<< HEAD
-		return DRM_SCHED_PRIORITY_MIN;
-=======
 		*prio = DRM_SCHED_PRIORITY_MIN;
 		break;
->>>>>>> d1988041
 	case AMDGPU_CTX_PRIORITY_UNSET:
 		*prio = DRM_SCHED_PRIORITY_UNSET;
 		break;
