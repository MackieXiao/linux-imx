/*
 * Copyright 2000 VA Linux Systems, Inc., Sunnyvale, California.
 * All Rights Reserved.
 *
 * Permission is hereby granted, free of charge, to any person obtaining a
 * copy of this software and associated documentation files (the "Software"),
 * to deal in the Software without restriction, including without limitation
 * the rights to use, copy, modify, merge, publish, distribute, sublicense,
 * and/or sell copies of the Software, and to permit persons to whom the
 * Software is furnished to do so, subject to the following conditions:
 *
 * The above copyright notice and this permission notice (including the next
 * paragraph) shall be included in all copies or substantial portions of the
 * Software.
 *
 * THE SOFTWARE IS PROVIDED "AS IS", WITHOUT WARRANTY OF ANY KIND, EXPRESS OR
 * IMPLIED, INCLUDING BUT NOT LIMITED TO THE WARRANTIES OF MERCHANTABILITY,
 * FITNESS FOR A PARTICULAR PURPOSE AND NONINFRINGEMENT.  IN NO EVENT SHALL
 * VA LINUX SYSTEMS AND/OR ITS SUPPLIERS BE LIABLE FOR ANY CLAIM, DAMAGES OR
 * OTHER LIABILITY, WHETHER IN AN ACTION OF CONTRACT, TORT OR OTHERWISE,
 * ARISING FROM, OUT OF OR IN CONNECTION WITH THE SOFTWARE OR THE USE OR
 * OTHER DEALINGS IN THE SOFTWARE.
 */

#include <drm/amdgpu_drm.h>
#include <drm/drm_aperture.h>
#include <drm/drm_drv.h>
#include <drm/drm_gem.h>
#include <drm/drm_vblank.h>
#include <drm/drm_managed.h>
#include "amdgpu_drv.h"

#include <drm/drm_pciids.h>
#include <linux/console.h>
#include <linux/module.h>
#include <linux/pm_runtime.h>
#include <linux/vga_switcheroo.h>
#include <drm/drm_probe_helper.h>
#include <linux/mmu_notifier.h>
#include <linux/suspend.h>
#include <linux/fb.h>

#include "amdgpu.h"
#include "amdgpu_irq.h"
#include "amdgpu_dma_buf.h"
#include "amdgpu_sched.h"
#include "amdgpu_fdinfo.h"
#include "amdgpu_amdkfd.h"

#include "amdgpu_ras.h"
#include "amdgpu_xgmi.h"
#include "amdgpu_reset.h"

/*
 * KMS wrapper.
 * - 3.0.0 - initial driver
 * - 3.1.0 - allow reading more status registers (GRBM, SRBM, SDMA, CP)
 * - 3.2.0 - GFX8: Uses EOP_TC_WB_ACTION_EN, so UMDs don't have to do the same
 *           at the end of IBs.
 * - 3.3.0 - Add VM support for UVD on supported hardware.
 * - 3.4.0 - Add AMDGPU_INFO_NUM_EVICTIONS.
 * - 3.5.0 - Add support for new UVD_NO_OP register.
 * - 3.6.0 - kmd involves use CONTEXT_CONTROL in ring buffer.
 * - 3.7.0 - Add support for VCE clock list packet
 * - 3.8.0 - Add support raster config init in the kernel
 * - 3.9.0 - Add support for memory query info about VRAM and GTT.
 * - 3.10.0 - Add support for new fences ioctl, new gem ioctl flags
 * - 3.11.0 - Add support for sensor query info (clocks, temp, etc).
 * - 3.12.0 - Add query for double offchip LDS buffers
 * - 3.13.0 - Add PRT support
 * - 3.14.0 - Fix race in amdgpu_ctx_get_fence() and note new functionality
 * - 3.15.0 - Export more gpu info for gfx9
 * - 3.16.0 - Add reserved vmid support
 * - 3.17.0 - Add AMDGPU_NUM_VRAM_CPU_PAGE_FAULTS.
 * - 3.18.0 - Export gpu always on cu bitmap
 * - 3.19.0 - Add support for UVD MJPEG decode
 * - 3.20.0 - Add support for local BOs
 * - 3.21.0 - Add DRM_AMDGPU_FENCE_TO_HANDLE ioctl
 * - 3.22.0 - Add DRM_AMDGPU_SCHED ioctl
 * - 3.23.0 - Add query for VRAM lost counter
 * - 3.24.0 - Add high priority compute support for gfx9
 * - 3.25.0 - Add support for sensor query info (stable pstate sclk/mclk).
 * - 3.26.0 - GFX9: Process AMDGPU_IB_FLAG_TC_WB_NOT_INVALIDATE.
 * - 3.27.0 - Add new chunk to to AMDGPU_CS to enable BO_LIST creation.
 * - 3.28.0 - Add AMDGPU_CHUNK_ID_SCHEDULED_DEPENDENCIES
 * - 3.29.0 - Add AMDGPU_IB_FLAG_RESET_GDS_MAX_WAVE_ID
 * - 3.30.0 - Add AMDGPU_SCHED_OP_CONTEXT_PRIORITY_OVERRIDE.
 * - 3.31.0 - Add support for per-flip tiling attribute changes with DC
 * - 3.32.0 - Add syncobj timeline support to AMDGPU_CS.
 * - 3.33.0 - Fixes for GDS ENOMEM failures in AMDGPU_CS.
 * - 3.34.0 - Non-DC can flip correctly between buffers with different pitches
 * - 3.35.0 - Add drm_amdgpu_info_device::tcc_disabled_mask
 * - 3.36.0 - Allow reading more status registers on si/cik
 * - 3.37.0 - L2 is invalidated before SDMA IBs, needed for correctness
 * - 3.38.0 - Add AMDGPU_IB_FLAG_EMIT_MEM_SYNC
 * - 3.39.0 - DMABUF implicit sync does a full pipeline sync
 * - 3.40.0 - Add AMDGPU_IDS_FLAGS_TMZ
 * - 3.41.0 - Add video codec query
 * - 3.42.0 - Add 16bpc fixed point display support
 */
#define KMS_DRIVER_MAJOR	3
#define KMS_DRIVER_MINOR	42
#define KMS_DRIVER_PATCHLEVEL	0

int amdgpu_vram_limit;
int amdgpu_vis_vram_limit;
int amdgpu_gart_size = -1; /* auto */
int amdgpu_gtt_size = -1; /* auto */
int amdgpu_moverate = -1; /* auto */
int amdgpu_benchmarking;
int amdgpu_testing;
int amdgpu_audio = -1;
int amdgpu_disp_priority;
int amdgpu_hw_i2c;
int amdgpu_pcie_gen2 = -1;
int amdgpu_msi = -1;
char amdgpu_lockup_timeout[AMDGPU_MAX_TIMEOUT_PARAM_LENGTH];
int amdgpu_dpm = -1;
int amdgpu_fw_load_type = -1;
int amdgpu_aspm = -1;
int amdgpu_runtime_pm = -1;
uint amdgpu_ip_block_mask = 0xffffffff;
int amdgpu_bapm = -1;
int amdgpu_deep_color;
int amdgpu_vm_size = -1;
int amdgpu_vm_fragment_size = -1;
int amdgpu_vm_block_size = -1;
int amdgpu_vm_fault_stop;
int amdgpu_vm_debug;
int amdgpu_vm_update_mode = -1;
int amdgpu_exp_hw_support;
int amdgpu_dc = -1;
int amdgpu_sched_jobs = 32;
int amdgpu_sched_hw_submission = 2;
uint amdgpu_pcie_gen_cap;
uint amdgpu_pcie_lane_cap;
uint amdgpu_cg_mask = 0xffffffff;
uint amdgpu_pg_mask = 0xffffffff;
uint amdgpu_sdma_phase_quantum = 32;
char *amdgpu_disable_cu = NULL;
char *amdgpu_virtual_display = NULL;

/*
 * OverDrive(bit 14) disabled by default
 * GFX DCS(bit 19) disabled by default
 */
uint amdgpu_pp_feature_mask = 0xfff7bfff;
uint amdgpu_force_long_training;
int amdgpu_job_hang_limit;
int amdgpu_lbpw = -1;
int amdgpu_compute_multipipe = -1;
int amdgpu_gpu_recovery = -1; /* auto */
int amdgpu_emu_mode;
uint amdgpu_smu_memory_pool_size;
int amdgpu_smu_pptable_id = -1;
/*
 * FBC (bit 0) disabled by default
 * MULTI_MON_PP_MCLK_SWITCH (bit 1) enabled by default
 *   - With this, for multiple monitors in sync(e.g. with the same model),
 *     mclk switching will be allowed. And the mclk will be not foced to the
 *     highest. That helps saving some idle power.
 * DISABLE_FRACTIONAL_PWM (bit 2) disabled by default
 * PSR (bit 3) disabled by default
 * EDP NO POWER SEQUENCING (bit 4) disabled by default
 */
uint amdgpu_dc_feature_mask = 2;
uint amdgpu_dc_debug_mask;
int amdgpu_async_gfx_ring = 1;
int amdgpu_mcbp;
int amdgpu_discovery = -1;
int amdgpu_mes;
int amdgpu_noretry = -1;
int amdgpu_force_asic_type = -1;
int amdgpu_tmz = -1; /* auto */
uint amdgpu_freesync_vid_mode;
int amdgpu_reset_method = -1; /* auto */
int amdgpu_num_kcq = -1;
int amdgpu_smartshift_bias;

static void amdgpu_drv_delayed_reset_work_handler(struct work_struct *work);

struct amdgpu_mgpu_info mgpu_info = {
	.mutex = __MUTEX_INITIALIZER(mgpu_info.mutex),
	.delayed_reset_work = __DELAYED_WORK_INITIALIZER(
			mgpu_info.delayed_reset_work,
			amdgpu_drv_delayed_reset_work_handler, 0),
};
int amdgpu_ras_enable = -1;
uint amdgpu_ras_mask = 0xffffffff;
int amdgpu_bad_page_threshold = -1;
struct amdgpu_watchdog_timer amdgpu_watchdog_timer = {
	.timeout_fatal_disable = false,
	.period = 0x0, /* default to 0x0 (timeout disable) */
};

/**
 * DOC: vramlimit (int)
 * Restrict the total amount of VRAM in MiB for testing.  The default is 0 (Use full VRAM).
 */
MODULE_PARM_DESC(vramlimit, "Restrict VRAM for testing, in megabytes");
module_param_named(vramlimit, amdgpu_vram_limit, int, 0600);

/**
 * DOC: vis_vramlimit (int)
 * Restrict the amount of CPU visible VRAM in MiB for testing.  The default is 0 (Use full CPU visible VRAM).
 */
MODULE_PARM_DESC(vis_vramlimit, "Restrict visible VRAM for testing, in megabytes");
module_param_named(vis_vramlimit, amdgpu_vis_vram_limit, int, 0444);

/**
 * DOC: gartsize (uint)
 * Restrict the size of GART in Mib (32, 64, etc.) for testing. The default is -1 (The size depends on asic).
 */
MODULE_PARM_DESC(gartsize, "Size of GART to setup in megabytes (32, 64, etc., -1=auto)");
module_param_named(gartsize, amdgpu_gart_size, uint, 0600);

/**
 * DOC: gttsize (int)
 * Restrict the size of GTT domain in MiB for testing. The default is -1 (It's VRAM size if 3GB < VRAM < 3/4 RAM,
 * otherwise 3/4 RAM size).
 */
MODULE_PARM_DESC(gttsize, "Size of the GTT domain in megabytes (-1 = auto)");
module_param_named(gttsize, amdgpu_gtt_size, int, 0600);

/**
 * DOC: moverate (int)
 * Set maximum buffer migration rate in MB/s. The default is -1 (8 MB/s).
 */
MODULE_PARM_DESC(moverate, "Maximum buffer migration rate in MB/s. (32, 64, etc., -1=auto, 0=1=disabled)");
module_param_named(moverate, amdgpu_moverate, int, 0600);

/**
 * DOC: benchmark (int)
 * Run benchmarks. The default is 0 (Skip benchmarks).
 */
MODULE_PARM_DESC(benchmark, "Run benchmark");
module_param_named(benchmark, amdgpu_benchmarking, int, 0444);

/**
 * DOC: test (int)
 * Test BO GTT->VRAM and VRAM->GTT GPU copies. The default is 0 (Skip test, only set 1 to run test).
 */
MODULE_PARM_DESC(test, "Run tests");
module_param_named(test, amdgpu_testing, int, 0444);

/**
 * DOC: audio (int)
 * Set HDMI/DPAudio. Only affects non-DC display handling. The default is -1 (Enabled), set 0 to disabled it.
 */
MODULE_PARM_DESC(audio, "Audio enable (-1 = auto, 0 = disable, 1 = enable)");
module_param_named(audio, amdgpu_audio, int, 0444);

/**
 * DOC: disp_priority (int)
 * Set display Priority (1 = normal, 2 = high). Only affects non-DC display handling. The default is 0 (auto).
 */
MODULE_PARM_DESC(disp_priority, "Display Priority (0 = auto, 1 = normal, 2 = high)");
module_param_named(disp_priority, amdgpu_disp_priority, int, 0444);

/**
 * DOC: hw_i2c (int)
 * To enable hw i2c engine. Only affects non-DC display handling. The default is 0 (Disabled).
 */
MODULE_PARM_DESC(hw_i2c, "hw i2c engine enable (0 = disable)");
module_param_named(hw_i2c, amdgpu_hw_i2c, int, 0444);

/**
 * DOC: pcie_gen2 (int)
 * To disable PCIE Gen2/3 mode (0 = disable, 1 = enable). The default is -1 (auto, enabled).
 */
MODULE_PARM_DESC(pcie_gen2, "PCIE Gen2 mode (-1 = auto, 0 = disable, 1 = enable)");
module_param_named(pcie_gen2, amdgpu_pcie_gen2, int, 0444);

/**
 * DOC: msi (int)
 * To disable Message Signaled Interrupts (MSI) functionality (1 = enable, 0 = disable). The default is -1 (auto, enabled).
 */
MODULE_PARM_DESC(msi, "MSI support (1 = enable, 0 = disable, -1 = auto)");
module_param_named(msi, amdgpu_msi, int, 0444);

/**
 * DOC: lockup_timeout (string)
 * Set GPU scheduler timeout value in ms.
 *
 * The format can be [Non-Compute] or [GFX,Compute,SDMA,Video]. That is there can be one or
 * multiple values specified. 0 and negative values are invalidated. They will be adjusted
 * to the default timeout.
 *
 * - With one value specified, the setting will apply to all non-compute jobs.
 * - With multiple values specified, the first one will be for GFX.
 *   The second one is for Compute. The third and fourth ones are
 *   for SDMA and Video.
 *
 * By default(with no lockup_timeout settings), the timeout for all non-compute(GFX, SDMA and Video)
 * jobs is 10000. The timeout for compute is 60000.
 */
MODULE_PARM_DESC(lockup_timeout, "GPU lockup timeout in ms (default: for bare metal 10000 for non-compute jobs and 60000 for compute jobs; "
		"for passthrough or sriov, 10000 for all jobs."
		" 0: keep default value. negative: infinity timeout), "
		"format: for bare metal [Non-Compute] or [GFX,Compute,SDMA,Video]; "
		"for passthrough or sriov [all jobs] or [GFX,Compute,SDMA,Video].");
module_param_string(lockup_timeout, amdgpu_lockup_timeout, sizeof(amdgpu_lockup_timeout), 0444);

/**
 * DOC: dpm (int)
 * Override for dynamic power management setting
 * (0 = disable, 1 = enable)
 * The default is -1 (auto).
 */
MODULE_PARM_DESC(dpm, "DPM support (1 = enable, 0 = disable, -1 = auto)");
module_param_named(dpm, amdgpu_dpm, int, 0444);

/**
 * DOC: fw_load_type (int)
 * Set different firmware loading type for debugging (0 = direct, 1 = SMU, 2 = PSP). The default is -1 (auto).
 */
MODULE_PARM_DESC(fw_load_type, "firmware loading type (0 = direct, 1 = SMU, 2 = PSP, -1 = auto)");
module_param_named(fw_load_type, amdgpu_fw_load_type, int, 0444);

/**
 * DOC: aspm (int)
 * To disable ASPM (1 = enable, 0 = disable). The default is -1 (auto, enabled).
 */
MODULE_PARM_DESC(aspm, "ASPM support (1 = enable, 0 = disable, -1 = auto)");
module_param_named(aspm, amdgpu_aspm, int, 0444);

/**
 * DOC: runpm (int)
 * Override for runtime power management control for dGPUs in PX/HG laptops. The amdgpu driver can dynamically power down
 * the dGPU on PX/HG laptops when it is idle. The default is -1 (auto enable). Setting the value to 0 disables this functionality.
 */
MODULE_PARM_DESC(runpm, "PX runtime pm (2 = force enable with BAMACO, 1 = force enable with BACO, 0 = disable, -1 = PX only default)");
module_param_named(runpm, amdgpu_runtime_pm, int, 0444);

/**
 * DOC: ip_block_mask (uint)
 * Override what IP blocks are enabled on the GPU. Each GPU is a collection of IP blocks (gfx, display, video, etc.).
 * Use this parameter to disable specific blocks. Note that the IP blocks do not have a fixed index. Some asics may not have
 * some IPs or may include multiple instances of an IP so the ordering various from asic to asic. See the driver output in
 * the kernel log for the list of IPs on the asic. The default is 0xffffffff (enable all blocks on a device).
 */
MODULE_PARM_DESC(ip_block_mask, "IP Block Mask (all blocks enabled (default))");
module_param_named(ip_block_mask, amdgpu_ip_block_mask, uint, 0444);

/**
 * DOC: bapm (int)
 * Bidirectional Application Power Management (BAPM) used to dynamically share TDP between CPU and GPU. Set value 0 to disable it.
 * The default -1 (auto, enabled)
 */
MODULE_PARM_DESC(bapm, "BAPM support (1 = enable, 0 = disable, -1 = auto)");
module_param_named(bapm, amdgpu_bapm, int, 0444);

/**
 * DOC: deep_color (int)
 * Set 1 to enable Deep Color support. Only affects non-DC display handling. The default is 0 (disabled).
 */
MODULE_PARM_DESC(deep_color, "Deep Color support (1 = enable, 0 = disable (default))");
module_param_named(deep_color, amdgpu_deep_color, int, 0444);

/**
 * DOC: vm_size (int)
 * Override the size of the GPU's per client virtual address space in GiB.  The default is -1 (automatic for each asic).
 */
MODULE_PARM_DESC(vm_size, "VM address space size in gigabytes (default 64GB)");
module_param_named(vm_size, amdgpu_vm_size, int, 0444);

/**
 * DOC: vm_fragment_size (int)
 * Override VM fragment size in bits (4, 5, etc. 4 = 64K, 9 = 2M). The default is -1 (automatic for each asic).
 */
MODULE_PARM_DESC(vm_fragment_size, "VM fragment size in bits (4, 5, etc. 4 = 64K (default), Max 9 = 2M)");
module_param_named(vm_fragment_size, amdgpu_vm_fragment_size, int, 0444);

/**
 * DOC: vm_block_size (int)
 * Override VM page table size in bits (default depending on vm_size and hw setup). The default is -1 (automatic for each asic).
 */
MODULE_PARM_DESC(vm_block_size, "VM page table size in bits (default depending on vm_size)");
module_param_named(vm_block_size, amdgpu_vm_block_size, int, 0444);

/**
 * DOC: vm_fault_stop (int)
 * Stop on VM fault for debugging (0 = never, 1 = print first, 2 = always). The default is 0 (No stop).
 */
MODULE_PARM_DESC(vm_fault_stop, "Stop on VM fault (0 = never (default), 1 = print first, 2 = always)");
module_param_named(vm_fault_stop, amdgpu_vm_fault_stop, int, 0444);

/**
 * DOC: vm_debug (int)
 * Debug VM handling (0 = disabled, 1 = enabled). The default is 0 (Disabled).
 */
MODULE_PARM_DESC(vm_debug, "Debug VM handling (0 = disabled (default), 1 = enabled)");
module_param_named(vm_debug, amdgpu_vm_debug, int, 0644);

/**
 * DOC: vm_update_mode (int)
 * Override VM update mode. VM updated by using CPU (0 = never, 1 = Graphics only, 2 = Compute only, 3 = Both). The default
 * is -1 (Only in large BAR(LB) systems Compute VM tables will be updated by CPU, otherwise 0, never).
 */
MODULE_PARM_DESC(vm_update_mode, "VM update using CPU (0 = never (default except for large BAR(LB)), 1 = Graphics only, 2 = Compute only (default for LB), 3 = Both");
module_param_named(vm_update_mode, amdgpu_vm_update_mode, int, 0444);

/**
 * DOC: exp_hw_support (int)
 * Enable experimental hw support (1 = enable). The default is 0 (disabled).
 */
MODULE_PARM_DESC(exp_hw_support, "experimental hw support (1 = enable, 0 = disable (default))");
module_param_named(exp_hw_support, amdgpu_exp_hw_support, int, 0444);

/**
 * DOC: dc (int)
 * Disable/Enable Display Core driver for debugging (1 = enable, 0 = disable). The default is -1 (automatic for each asic).
 */
MODULE_PARM_DESC(dc, "Display Core driver (1 = enable, 0 = disable, -1 = auto (default))");
module_param_named(dc, amdgpu_dc, int, 0444);

/**
 * DOC: sched_jobs (int)
 * Override the max number of jobs supported in the sw queue. The default is 32.
 */
MODULE_PARM_DESC(sched_jobs, "the max number of jobs supported in the sw queue (default 32)");
module_param_named(sched_jobs, amdgpu_sched_jobs, int, 0444);

/**
 * DOC: sched_hw_submission (int)
 * Override the max number of HW submissions. The default is 2.
 */
MODULE_PARM_DESC(sched_hw_submission, "the max number of HW submissions (default 2)");
module_param_named(sched_hw_submission, amdgpu_sched_hw_submission, int, 0444);

/**
 * DOC: ppfeaturemask (hexint)
 * Override power features enabled. See enum PP_FEATURE_MASK in drivers/gpu/drm/amd/include/amd_shared.h.
 * The default is the current set of stable power features.
 */
MODULE_PARM_DESC(ppfeaturemask, "all power features enabled (default))");
module_param_named(ppfeaturemask, amdgpu_pp_feature_mask, hexint, 0444);

/**
 * DOC: forcelongtraining (uint)
 * Force long memory training in resume.
 * The default is zero, indicates short training in resume.
 */
MODULE_PARM_DESC(forcelongtraining, "force memory long training");
module_param_named(forcelongtraining, amdgpu_force_long_training, uint, 0444);

/**
 * DOC: pcie_gen_cap (uint)
 * Override PCIE gen speed capabilities. See the CAIL flags in drivers/gpu/drm/amd/include/amd_pcie.h.
 * The default is 0 (automatic for each asic).
 */
MODULE_PARM_DESC(pcie_gen_cap, "PCIE Gen Caps (0: autodetect (default))");
module_param_named(pcie_gen_cap, amdgpu_pcie_gen_cap, uint, 0444);

/**
 * DOC: pcie_lane_cap (uint)
 * Override PCIE lanes capabilities. See the CAIL flags in drivers/gpu/drm/amd/include/amd_pcie.h.
 * The default is 0 (automatic for each asic).
 */
MODULE_PARM_DESC(pcie_lane_cap, "PCIE Lane Caps (0: autodetect (default))");
module_param_named(pcie_lane_cap, amdgpu_pcie_lane_cap, uint, 0444);

/**
 * DOC: cg_mask (uint)
 * Override Clockgating features enabled on GPU (0 = disable clock gating). See the AMD_CG_SUPPORT flags in
 * drivers/gpu/drm/amd/include/amd_shared.h. The default is 0xffffffff (all enabled).
 */
MODULE_PARM_DESC(cg_mask, "Clockgating flags mask (0 = disable clock gating)");
module_param_named(cg_mask, amdgpu_cg_mask, uint, 0444);

/**
 * DOC: pg_mask (uint)
 * Override Powergating features enabled on GPU (0 = disable power gating). See the AMD_PG_SUPPORT flags in
 * drivers/gpu/drm/amd/include/amd_shared.h. The default is 0xffffffff (all enabled).
 */
MODULE_PARM_DESC(pg_mask, "Powergating flags mask (0 = disable power gating)");
module_param_named(pg_mask, amdgpu_pg_mask, uint, 0444);

/**
 * DOC: sdma_phase_quantum (uint)
 * Override SDMA context switch phase quantum (x 1K GPU clock cycles, 0 = no change). The default is 32.
 */
MODULE_PARM_DESC(sdma_phase_quantum, "SDMA context switch phase quantum (x 1K GPU clock cycles, 0 = no change (default 32))");
module_param_named(sdma_phase_quantum, amdgpu_sdma_phase_quantum, uint, 0444);

/**
 * DOC: disable_cu (charp)
 * Set to disable CUs (It's set like se.sh.cu,...). The default is NULL.
 */
MODULE_PARM_DESC(disable_cu, "Disable CUs (se.sh.cu,...)");
module_param_named(disable_cu, amdgpu_disable_cu, charp, 0444);

/**
 * DOC: virtual_display (charp)
 * Set to enable virtual display feature. This feature provides a virtual display hardware on headless boards
 * or in virtualized environments. It will be set like xxxx:xx:xx.x,x;xxxx:xx:xx.x,x. It's the pci address of
 * the device, plus the number of crtcs to expose. E.g., 0000:26:00.0,4 would enable 4 virtual crtcs on the pci
 * device at 26:00.0. The default is NULL.
 */
MODULE_PARM_DESC(virtual_display,
		 "Enable virtual display feature (the virtual_display will be set like xxxx:xx:xx.x,x;xxxx:xx:xx.x,x)");
module_param_named(virtual_display, amdgpu_virtual_display, charp, 0444);

/**
 * DOC: job_hang_limit (int)
 * Set how much time allow a job hang and not drop it. The default is 0.
 */
MODULE_PARM_DESC(job_hang_limit, "how much time allow a job hang and not drop it (default 0)");
module_param_named(job_hang_limit, amdgpu_job_hang_limit, int ,0444);

/**
 * DOC: lbpw (int)
 * Override Load Balancing Per Watt (LBPW) support (1 = enable, 0 = disable). The default is -1 (auto, enabled).
 */
MODULE_PARM_DESC(lbpw, "Load Balancing Per Watt (LBPW) support (1 = enable, 0 = disable, -1 = auto)");
module_param_named(lbpw, amdgpu_lbpw, int, 0444);

MODULE_PARM_DESC(compute_multipipe, "Force compute queues to be spread across pipes (1 = enable, 0 = disable, -1 = auto)");
module_param_named(compute_multipipe, amdgpu_compute_multipipe, int, 0444);

/**
 * DOC: gpu_recovery (int)
 * Set to enable GPU recovery mechanism (1 = enable, 0 = disable). The default is -1 (auto, disabled except SRIOV).
 */
MODULE_PARM_DESC(gpu_recovery, "Enable GPU recovery mechanism, (2 = advanced tdr mode, 1 = enable, 0 = disable, -1 = auto)");
module_param_named(gpu_recovery, amdgpu_gpu_recovery, int, 0444);

/**
 * DOC: emu_mode (int)
 * Set value 1 to enable emulation mode. This is only needed when running on an emulator. The default is 0 (disabled).
 */
MODULE_PARM_DESC(emu_mode, "Emulation mode, (1 = enable, 0 = disable)");
module_param_named(emu_mode, amdgpu_emu_mode, int, 0444);

/**
 * DOC: ras_enable (int)
 * Enable RAS features on the GPU (0 = disable, 1 = enable, -1 = auto (default))
 */
MODULE_PARM_DESC(ras_enable, "Enable RAS features on the GPU (0 = disable, 1 = enable, -1 = auto (default))");
module_param_named(ras_enable, amdgpu_ras_enable, int, 0444);

/**
 * DOC: ras_mask (uint)
 * Mask of RAS features to enable (default 0xffffffff), only valid when ras_enable == 1
 * See the flags in drivers/gpu/drm/amd/amdgpu/amdgpu_ras.h
 */
MODULE_PARM_DESC(ras_mask, "Mask of RAS features to enable (default 0xffffffff), only valid when ras_enable == 1");
module_param_named(ras_mask, amdgpu_ras_mask, uint, 0444);

/**
 * DOC: timeout_fatal_disable (bool)
 * Disable Watchdog timeout fatal error event
 */
MODULE_PARM_DESC(timeout_fatal_disable, "disable watchdog timeout fatal error (false = default)");
module_param_named(timeout_fatal_disable, amdgpu_watchdog_timer.timeout_fatal_disable, bool, 0644);

/**
 * DOC: timeout_period (uint)
 * Modify the watchdog timeout max_cycles as (1 << period)
 */
MODULE_PARM_DESC(timeout_period, "watchdog timeout period (0 = timeout disabled, 1 ~ 0x23 = timeout maxcycles = (1 << period)");
module_param_named(timeout_period, amdgpu_watchdog_timer.period, uint, 0644);

/**
 * DOC: si_support (int)
 * Set SI support driver. This parameter works after set config CONFIG_DRM_AMDGPU_SI. For SI asic, when radeon driver is enabled,
 * set value 0 to use radeon driver, while set value 1 to use amdgpu driver. The default is using radeon driver when it available,
 * otherwise using amdgpu driver.
 */
#ifdef CONFIG_DRM_AMDGPU_SI

#if defined(CONFIG_DRM_RADEON) || defined(CONFIG_DRM_RADEON_MODULE)
int amdgpu_si_support = 0;
MODULE_PARM_DESC(si_support, "SI support (1 = enabled, 0 = disabled (default))");
#else
int amdgpu_si_support = 1;
MODULE_PARM_DESC(si_support, "SI support (1 = enabled (default), 0 = disabled)");
#endif

module_param_named(si_support, amdgpu_si_support, int, 0444);
#endif

/**
 * DOC: cik_support (int)
 * Set CIK support driver. This parameter works after set config CONFIG_DRM_AMDGPU_CIK. For CIK asic, when radeon driver is enabled,
 * set value 0 to use radeon driver, while set value 1 to use amdgpu driver. The default is using radeon driver when it available,
 * otherwise using amdgpu driver.
 */
#ifdef CONFIG_DRM_AMDGPU_CIK

#if defined(CONFIG_DRM_RADEON) || defined(CONFIG_DRM_RADEON_MODULE)
int amdgpu_cik_support = 0;
MODULE_PARM_DESC(cik_support, "CIK support (1 = enabled, 0 = disabled (default))");
#else
int amdgpu_cik_support = 1;
MODULE_PARM_DESC(cik_support, "CIK support (1 = enabled (default), 0 = disabled)");
#endif

module_param_named(cik_support, amdgpu_cik_support, int, 0444);
#endif

/**
 * DOC: smu_memory_pool_size (uint)
 * It is used to reserve gtt for smu debug usage, setting value 0 to disable it. The actual size is value * 256MiB.
 * E.g. 0x1 = 256Mbyte, 0x2 = 512Mbyte, 0x4 = 1 Gbyte, 0x8 = 2GByte. The default is 0 (disabled).
 */
MODULE_PARM_DESC(smu_memory_pool_size,
	"reserve gtt for smu debug usage, 0 = disable,"
		"0x1 = 256Mbyte, 0x2 = 512Mbyte, 0x4 = 1 Gbyte, 0x8 = 2GByte");
module_param_named(smu_memory_pool_size, amdgpu_smu_memory_pool_size, uint, 0444);

/**
 * DOC: async_gfx_ring (int)
 * It is used to enable gfx rings that could be configured with different prioritites or equal priorities
 */
MODULE_PARM_DESC(async_gfx_ring,
	"Asynchronous GFX rings that could be configured with either different priorities (HP3D ring and LP3D ring), or equal priorities (0 = disabled, 1 = enabled (default))");
module_param_named(async_gfx_ring, amdgpu_async_gfx_ring, int, 0444);

/**
 * DOC: mcbp (int)
 * It is used to enable mid command buffer preemption. (0 = disabled (default), 1 = enabled)
 */
MODULE_PARM_DESC(mcbp,
	"Enable Mid-command buffer preemption (0 = disabled (default), 1 = enabled)");
module_param_named(mcbp, amdgpu_mcbp, int, 0444);

/**
 * DOC: discovery (int)
 * Allow driver to discover hardware IP information from IP Discovery table at the top of VRAM.
 * (-1 = auto (default), 0 = disabled, 1 = enabled)
 */
MODULE_PARM_DESC(discovery,
	"Allow driver to discover hardware IPs from IP Discovery table at the top of VRAM");
module_param_named(discovery, amdgpu_discovery, int, 0444);

/**
 * DOC: mes (int)
 * Enable Micro Engine Scheduler. This is a new hw scheduling engine for gfx, sdma, and compute.
 * (0 = disabled (default), 1 = enabled)
 */
MODULE_PARM_DESC(mes,
	"Enable Micro Engine Scheduler (0 = disabled (default), 1 = enabled)");
module_param_named(mes, amdgpu_mes, int, 0444);

/**
 * DOC: noretry (int)
 * Disable XNACK retry in the SQ by default on GFXv9 hardware. On ASICs that
 * do not support per-process XNACK this also disables retry page faults.
 * (0 = retry enabled, 1 = retry disabled, -1 auto (default))
 */
MODULE_PARM_DESC(noretry,
	"Disable retry faults (0 = retry enabled, 1 = retry disabled, -1 auto (default))");
module_param_named(noretry, amdgpu_noretry, int, 0644);

/**
 * DOC: force_asic_type (int)
 * A non negative value used to specify the asic type for all supported GPUs.
 */
MODULE_PARM_DESC(force_asic_type,
	"A non negative value used to specify the asic type for all supported GPUs");
module_param_named(force_asic_type, amdgpu_force_asic_type, int, 0444);



#ifdef CONFIG_HSA_AMD
/**
 * DOC: sched_policy (int)
 * Set scheduling policy. Default is HWS(hardware scheduling) with over-subscription.
 * Setting 1 disables over-subscription. Setting 2 disables HWS and statically
 * assigns queues to HQDs.
 */
int sched_policy = KFD_SCHED_POLICY_HWS;
module_param(sched_policy, int, 0444);
MODULE_PARM_DESC(sched_policy,
	"Scheduling policy (0 = HWS (Default), 1 = HWS without over-subscription, 2 = Non-HWS (Used for debugging only)");

/**
 * DOC: hws_max_conc_proc (int)
 * Maximum number of processes that HWS can schedule concurrently. The maximum is the
 * number of VMIDs assigned to the HWS, which is also the default.
 */
int hws_max_conc_proc = 8;
module_param(hws_max_conc_proc, int, 0444);
MODULE_PARM_DESC(hws_max_conc_proc,
	"Max # processes HWS can execute concurrently when sched_policy=0 (0 = no concurrency, #VMIDs for KFD = Maximum(default))");

/**
 * DOC: cwsr_enable (int)
 * CWSR(compute wave store and resume) allows the GPU to preempt shader execution in
 * the middle of a compute wave. Default is 1 to enable this feature. Setting 0
 * disables it.
 */
int cwsr_enable = 1;
module_param(cwsr_enable, int, 0444);
MODULE_PARM_DESC(cwsr_enable, "CWSR enable (0 = Off, 1 = On (Default))");

/**
 * DOC: max_num_of_queues_per_device (int)
 * Maximum number of queues per device. Valid setting is between 1 and 4096. Default
 * is 4096.
 */
int max_num_of_queues_per_device = KFD_MAX_NUM_OF_QUEUES_PER_DEVICE_DEFAULT;
module_param(max_num_of_queues_per_device, int, 0444);
MODULE_PARM_DESC(max_num_of_queues_per_device,
	"Maximum number of supported queues per device (1 = Minimum, 4096 = default)");

/**
 * DOC: send_sigterm (int)
 * Send sigterm to HSA process on unhandled exceptions. Default is not to send sigterm
 * but just print errors on dmesg. Setting 1 enables sending sigterm.
 */
int send_sigterm;
module_param(send_sigterm, int, 0444);
MODULE_PARM_DESC(send_sigterm,
	"Send sigterm to HSA process on unhandled exception (0 = disable, 1 = enable)");

/**
 * DOC: debug_largebar (int)
 * Set debug_largebar as 1 to enable simulating large-bar capability on non-large bar
 * system. This limits the VRAM size reported to ROCm applications to the visible
 * size, usually 256MB.
 * Default value is 0, diabled.
 */
int debug_largebar;
module_param(debug_largebar, int, 0444);
MODULE_PARM_DESC(debug_largebar,
	"Debug large-bar flag used to simulate large-bar capability on non-large bar machine (0 = disable, 1 = enable)");

/**
 * DOC: ignore_crat (int)
 * Ignore CRAT table during KFD initialization. By default, KFD uses the ACPI CRAT
 * table to get information about AMD APUs. This option can serve as a workaround on
 * systems with a broken CRAT table.
 *
 * Default is auto (according to asic type, iommu_v2, and crat table, to decide
 * whehter use CRAT)
 */
int ignore_crat;
module_param(ignore_crat, int, 0444);
MODULE_PARM_DESC(ignore_crat,
	"Ignore CRAT table during KFD initialization (0 = auto (default), 1 = ignore CRAT)");

/**
 * DOC: halt_if_hws_hang (int)
 * Halt if HWS hang is detected. Default value, 0, disables the halt on hang.
 * Setting 1 enables halt on hang.
 */
int halt_if_hws_hang;
module_param(halt_if_hws_hang, int, 0644);
MODULE_PARM_DESC(halt_if_hws_hang, "Halt if HWS hang is detected (0 = off (default), 1 = on)");

/**
 * DOC: hws_gws_support(bool)
 * Assume that HWS supports GWS barriers regardless of what firmware version
 * check says. Default value: false (rely on MEC2 firmware version check).
 */
bool hws_gws_support;
module_param(hws_gws_support, bool, 0444);
MODULE_PARM_DESC(hws_gws_support, "Assume MEC2 FW supports GWS barriers (false = rely on FW version check (Default), true = force supported)");

/**
  * DOC: queue_preemption_timeout_ms (int)
  * queue preemption timeout in ms (1 = Minimum, 9000 = default)
  */
int queue_preemption_timeout_ms = 9000;
module_param(queue_preemption_timeout_ms, int, 0644);
MODULE_PARM_DESC(queue_preemption_timeout_ms, "queue preemption timeout in ms (1 = Minimum, 9000 = default)");

/**
 * DOC: debug_evictions(bool)
 * Enable extra debug messages to help determine the cause of evictions
 */
bool debug_evictions;
module_param(debug_evictions, bool, 0644);
MODULE_PARM_DESC(debug_evictions, "enable eviction debug messages (false = default)");

/**
 * DOC: no_system_mem_limit(bool)
 * Disable system memory limit, to support multiple process shared memory
 */
bool no_system_mem_limit;
module_param(no_system_mem_limit, bool, 0644);
MODULE_PARM_DESC(no_system_mem_limit, "disable system memory limit (false = default)");

/**
 * DOC: no_queue_eviction_on_vm_fault (int)
 * If set, process queues will not be evicted on gpuvm fault. This is to keep the wavefront context for debugging (0 = queue eviction, 1 = no queue eviction). The default is 0 (queue eviction).
 */
int amdgpu_no_queue_eviction_on_vm_fault = 0;
MODULE_PARM_DESC(no_queue_eviction_on_vm_fault, "No queue eviction on VM fault (0 = queue eviction, 1 = no queue eviction)");
module_param_named(no_queue_eviction_on_vm_fault, amdgpu_no_queue_eviction_on_vm_fault, int, 0444);
#endif

/**
 * DOC: dcfeaturemask (uint)
 * Override display features enabled. See enum DC_FEATURE_MASK in drivers/gpu/drm/amd/include/amd_shared.h.
 * The default is the current set of stable display features.
 */
MODULE_PARM_DESC(dcfeaturemask, "all stable DC features enabled (default))");
module_param_named(dcfeaturemask, amdgpu_dc_feature_mask, uint, 0444);

/**
 * DOC: dcdebugmask (uint)
 * Override display features enabled. See enum DC_DEBUG_MASK in drivers/gpu/drm/amd/include/amd_shared.h.
 */
MODULE_PARM_DESC(dcdebugmask, "all debug options disabled (default))");
module_param_named(dcdebugmask, amdgpu_dc_debug_mask, uint, 0444);

/**
 * DOC: abmlevel (uint)
 * Override the default ABM (Adaptive Backlight Management) level used for DC
 * enabled hardware. Requires DMCU to be supported and loaded.
 * Valid levels are 0-4. A value of 0 indicates that ABM should be disabled by
 * default. Values 1-4 control the maximum allowable brightness reduction via
 * the ABM algorithm, with 1 being the least reduction and 4 being the most
 * reduction.
 *
 * Defaults to 0, or disabled. Userspace can still override this level later
 * after boot.
 */
uint amdgpu_dm_abm_level;
MODULE_PARM_DESC(abmlevel, "ABM level (0 = off (default), 1-4 = backlight reduction level) ");
module_param_named(abmlevel, amdgpu_dm_abm_level, uint, 0444);

int amdgpu_backlight = -1;
MODULE_PARM_DESC(backlight, "Backlight control (0 = pwm, 1 = aux, -1 auto (default))");
module_param_named(backlight, amdgpu_backlight, bint, 0444);

/**
 * DOC: tmz (int)
 * Trusted Memory Zone (TMZ) is a method to protect data being written
 * to or read from memory.
 *
 * The default value: 0 (off).  TODO: change to auto till it is completed.
 */
MODULE_PARM_DESC(tmz, "Enable TMZ feature (-1 = auto (default), 0 = off, 1 = on)");
module_param_named(tmz, amdgpu_tmz, int, 0444);

/**
 * DOC: freesync_video (uint)
 * Enable the optimization to adjust front porch timing to achieve seamless
 * mode change experience when setting a freesync supported mode for which full
 * modeset is not needed.
 *
 * The Display Core will add a set of modes derived from the base FreeSync
 * video mode into the corresponding connector's mode list based on commonly
 * used refresh rates and VRR range of the connected display, when users enable
 * this feature. From the userspace perspective, they can see a seamless mode
 * change experience when the change between different refresh rates under the
 * same resolution. Additionally, userspace applications such as Video playback
 * can read this modeset list and change the refresh rate based on the video
 * frame rate. Finally, the userspace can also derive an appropriate mode for a
 * particular refresh rate based on the FreeSync Mode and add it to the
 * connector's mode list.
 *
 * Note: This is an experimental feature.
 *
 * The default value: 0 (off).
 */
MODULE_PARM_DESC(
	freesync_video,
	"Enable freesync modesetting optimization feature (0 = off (default), 1 = on)");
module_param_named(freesync_video, amdgpu_freesync_vid_mode, uint, 0444);

/**
 * DOC: reset_method (int)
 * GPU reset method (-1 = auto (default), 0 = legacy, 1 = mode0, 2 = mode1, 3 = mode2, 4 = baco, 5 = pci)
 */
MODULE_PARM_DESC(reset_method, "GPU reset method (-1 = auto (default), 0 = legacy, 1 = mode0, 2 = mode1, 3 = mode2, 4 = baco/bamaco, 5 = pci)");
module_param_named(reset_method, amdgpu_reset_method, int, 0444);

/**
 * DOC: bad_page_threshold (int) Bad page threshold is specifies the
 * threshold value of faulty pages detected by RAS ECC, which may
 * result in the GPU entering bad status when the number of total
 * faulty pages by ECC exceeds the threshold value.
 */
MODULE_PARM_DESC(bad_page_threshold, "Bad page threshold(-1 = auto(default value), 0 = disable bad page retirement)");
module_param_named(bad_page_threshold, amdgpu_bad_page_threshold, int, 0444);

MODULE_PARM_DESC(num_kcq, "number of kernel compute queue user want to setup (8 if set to greater than 8 or less than 0, only affect gfx 8+)");
module_param_named(num_kcq, amdgpu_num_kcq, int, 0444);

/**
 * DOC: smu_pptable_id (int)
 * Used to override pptable id. id = 0 use VBIOS pptable.
 * id > 0 use the soft pptable with specicfied id.
 */
MODULE_PARM_DESC(smu_pptable_id,
	"specify pptable id to be used (-1 = auto(default) value, 0 = use pptable from vbios, > 0 = soft pptable id)");
module_param_named(smu_pptable_id, amdgpu_smu_pptable_id, int, 0444);

/* These devices are not supported by amdgpu.
 * They are supported by the mach64, r128, radeon drivers
 */
static const u16 amdgpu_unsupported_pciidlist[] = {
	/* mach64 */
	0x4354,
	0x4358,
	0x4554,
	0x4742,
	0x4744,
	0x4749,
	0x474C,
	0x474D,
	0x474E,
	0x474F,
	0x4750,
	0x4751,
	0x4752,
	0x4753,
	0x4754,
	0x4755,
	0x4756,
	0x4757,
	0x4758,
	0x4759,
	0x475A,
	0x4C42,
	0x4C44,
	0x4C47,
	0x4C49,
	0x4C4D,
	0x4C4E,
	0x4C50,
	0x4C51,
	0x4C52,
	0x4C53,
	0x5654,
	0x5655,
	0x5656,
	/* r128 */
	0x4c45,
	0x4c46,
	0x4d46,
	0x4d4c,
	0x5041,
	0x5042,
	0x5043,
	0x5044,
	0x5045,
	0x5046,
	0x5047,
	0x5048,
	0x5049,
	0x504A,
	0x504B,
	0x504C,
	0x504D,
	0x504E,
	0x504F,
	0x5050,
	0x5051,
	0x5052,
	0x5053,
	0x5054,
	0x5055,
	0x5056,
	0x5057,
	0x5058,
	0x5245,
	0x5246,
	0x5247,
	0x524b,
	0x524c,
	0x534d,
	0x5446,
	0x544C,
	0x5452,
	/* radeon */
	0x3150,
	0x3151,
	0x3152,
	0x3154,
	0x3155,
	0x3E50,
	0x3E54,
	0x4136,
	0x4137,
	0x4144,
	0x4145,
	0x4146,
	0x4147,
	0x4148,
	0x4149,
	0x414A,
	0x414B,
	0x4150,
	0x4151,
	0x4152,
	0x4153,
	0x4154,
	0x4155,
	0x4156,
	0x4237,
	0x4242,
	0x4336,
	0x4337,
	0x4437,
	0x4966,
	0x4967,
	0x4A48,
	0x4A49,
	0x4A4A,
	0x4A4B,
	0x4A4C,
	0x4A4D,
	0x4A4E,
	0x4A4F,
	0x4A50,
	0x4A54,
	0x4B48,
	0x4B49,
	0x4B4A,
	0x4B4B,
	0x4B4C,
	0x4C57,
	0x4C58,
	0x4C59,
	0x4C5A,
	0x4C64,
	0x4C66,
	0x4C67,
	0x4E44,
	0x4E45,
	0x4E46,
	0x4E47,
	0x4E48,
	0x4E49,
	0x4E4A,
	0x4E4B,
	0x4E50,
	0x4E51,
	0x4E52,
	0x4E53,
	0x4E54,
	0x4E56,
	0x5144,
	0x5145,
	0x5146,
	0x5147,
	0x5148,
	0x514C,
	0x514D,
	0x5157,
	0x5158,
	0x5159,
	0x515A,
	0x515E,
	0x5460,
	0x5462,
	0x5464,
	0x5548,
	0x5549,
	0x554A,
	0x554B,
	0x554C,
	0x554D,
	0x554E,
	0x554F,
	0x5550,
	0x5551,
	0x5552,
	0x5554,
	0x564A,
	0x564B,
	0x564F,
	0x5652,
	0x5653,
	0x5657,
	0x5834,
	0x5835,
	0x5954,
	0x5955,
	0x5974,
	0x5975,
	0x5960,
	0x5961,
	0x5962,
	0x5964,
	0x5965,
	0x5969,
	0x5a41,
	0x5a42,
	0x5a61,
	0x5a62,
	0x5b60,
	0x5b62,
	0x5b63,
	0x5b64,
	0x5b65,
	0x5c61,
	0x5c63,
	0x5d48,
	0x5d49,
	0x5d4a,
	0x5d4c,
	0x5d4d,
	0x5d4e,
	0x5d4f,
	0x5d50,
	0x5d52,
	0x5d57,
	0x5e48,
	0x5e4a,
	0x5e4b,
	0x5e4c,
	0x5e4d,
	0x5e4f,
	0x6700,
	0x6701,
	0x6702,
	0x6703,
	0x6704,
	0x6705,
	0x6706,
	0x6707,
	0x6708,
	0x6709,
	0x6718,
	0x6719,
	0x671c,
	0x671d,
	0x671f,
	0x6720,
	0x6721,
	0x6722,
	0x6723,
	0x6724,
	0x6725,
	0x6726,
	0x6727,
	0x6728,
	0x6729,
	0x6738,
	0x6739,
	0x673e,
	0x6740,
	0x6741,
	0x6742,
	0x6743,
	0x6744,
	0x6745,
	0x6746,
	0x6747,
	0x6748,
	0x6749,
	0x674A,
	0x6750,
	0x6751,
	0x6758,
	0x6759,
	0x675B,
	0x675D,
	0x675F,
	0x6760,
	0x6761,
	0x6762,
	0x6763,
	0x6764,
	0x6765,
	0x6766,
	0x6767,
	0x6768,
	0x6770,
	0x6771,
	0x6772,
	0x6778,
	0x6779,
	0x677B,
	0x6840,
	0x6841,
	0x6842,
	0x6843,
	0x6849,
	0x684C,
	0x6850,
	0x6858,
	0x6859,
	0x6880,
	0x6888,
	0x6889,
	0x688A,
	0x688C,
	0x688D,
	0x6898,
	0x6899,
	0x689b,
	0x689c,
	0x689d,
	0x689e,
	0x68a0,
	0x68a1,
	0x68a8,
	0x68a9,
	0x68b0,
	0x68b8,
	0x68b9,
	0x68ba,
	0x68be,
	0x68bf,
	0x68c0,
	0x68c1,
	0x68c7,
	0x68c8,
	0x68c9,
	0x68d8,
	0x68d9,
	0x68da,
	0x68de,
	0x68e0,
	0x68e1,
	0x68e4,
	0x68e5,
	0x68e8,
	0x68e9,
	0x68f1,
	0x68f2,
	0x68f8,
	0x68f9,
	0x68fa,
	0x68fe,
	0x7100,
	0x7101,
	0x7102,
	0x7103,
	0x7104,
	0x7105,
	0x7106,
	0x7108,
	0x7109,
	0x710A,
	0x710B,
	0x710C,
	0x710E,
	0x710F,
	0x7140,
	0x7141,
	0x7142,
	0x7143,
	0x7144,
	0x7145,
	0x7146,
	0x7147,
	0x7149,
	0x714A,
	0x714B,
	0x714C,
	0x714D,
	0x714E,
	0x714F,
	0x7151,
	0x7152,
	0x7153,
	0x715E,
	0x715F,
	0x7180,
	0x7181,
	0x7183,
	0x7186,
	0x7187,
	0x7188,
	0x718A,
	0x718B,
	0x718C,
	0x718D,
	0x718F,
	0x7193,
	0x7196,
	0x719B,
	0x719F,
	0x71C0,
	0x71C1,
	0x71C2,
	0x71C3,
	0x71C4,
	0x71C5,
	0x71C6,
	0x71C7,
	0x71CD,
	0x71CE,
	0x71D2,
	0x71D4,
	0x71D5,
	0x71D6,
	0x71DA,
	0x71DE,
	0x7200,
	0x7210,
	0x7211,
	0x7240,
	0x7243,
	0x7244,
	0x7245,
	0x7246,
	0x7247,
	0x7248,
	0x7249,
	0x724A,
	0x724B,
	0x724C,
	0x724D,
	0x724E,
	0x724F,
	0x7280,
	0x7281,
	0x7283,
	0x7284,
	0x7287,
	0x7288,
	0x7289,
	0x728B,
	0x728C,
	0x7290,
	0x7291,
	0x7293,
	0x7297,
	0x7834,
	0x7835,
	0x791e,
	0x791f,
	0x793f,
	0x7941,
	0x7942,
	0x796c,
	0x796d,
	0x796e,
	0x796f,
	0x9400,
	0x9401,
	0x9402,
	0x9403,
	0x9405,
	0x940A,
	0x940B,
	0x940F,
	0x94A0,
	0x94A1,
	0x94A3,
	0x94B1,
	0x94B3,
	0x94B4,
	0x94B5,
	0x94B9,
	0x9440,
	0x9441,
	0x9442,
	0x9443,
	0x9444,
	0x9446,
	0x944A,
	0x944B,
	0x944C,
	0x944E,
	0x9450,
	0x9452,
	0x9456,
	0x945A,
	0x945B,
	0x945E,
	0x9460,
	0x9462,
	0x946A,
	0x946B,
	0x947A,
	0x947B,
	0x9480,
	0x9487,
	0x9488,
	0x9489,
	0x948A,
	0x948F,
	0x9490,
	0x9491,
	0x9495,
	0x9498,
	0x949C,
	0x949E,
	0x949F,
	0x94C0,
	0x94C1,
	0x94C3,
	0x94C4,
	0x94C5,
	0x94C6,
	0x94C7,
	0x94C8,
	0x94C9,
	0x94CB,
	0x94CC,
	0x94CD,
	0x9500,
	0x9501,
	0x9504,
	0x9505,
	0x9506,
	0x9507,
	0x9508,
	0x9509,
	0x950F,
	0x9511,
	0x9515,
	0x9517,
	0x9519,
	0x9540,
	0x9541,
	0x9542,
	0x954E,
	0x954F,
	0x9552,
	0x9553,
	0x9555,
	0x9557,
	0x955f,
	0x9580,
	0x9581,
	0x9583,
	0x9586,
	0x9587,
	0x9588,
	0x9589,
	0x958A,
	0x958B,
	0x958C,
	0x958D,
	0x958E,
	0x958F,
	0x9590,
	0x9591,
	0x9593,
	0x9595,
	0x9596,
	0x9597,
	0x9598,
	0x9599,
	0x959B,
	0x95C0,
	0x95C2,
	0x95C4,
	0x95C5,
	0x95C6,
	0x95C7,
	0x95C9,
	0x95CC,
	0x95CD,
	0x95CE,
	0x95CF,
	0x9610,
	0x9611,
	0x9612,
	0x9613,
	0x9614,
	0x9615,
	0x9616,
	0x9640,
	0x9641,
	0x9642,
	0x9643,
	0x9644,
	0x9645,
	0x9647,
	0x9648,
	0x9649,
	0x964a,
	0x964b,
	0x964c,
	0x964e,
	0x964f,
	0x9710,
	0x9711,
	0x9712,
	0x9713,
	0x9714,
	0x9715,
	0x9802,
	0x9803,
	0x9804,
	0x9805,
	0x9806,
	0x9807,
	0x9808,
	0x9809,
	0x980A,
	0x9900,
	0x9901,
	0x9903,
	0x9904,
	0x9905,
	0x9906,
	0x9907,
	0x9908,
	0x9909,
	0x990A,
	0x990B,
	0x990C,
	0x990D,
	0x990E,
	0x990F,
	0x9910,
	0x9913,
	0x9917,
	0x9918,
	0x9919,
	0x9990,
	0x9991,
	0x9992,
	0x9993,
	0x9994,
	0x9995,
	0x9996,
	0x9997,
	0x9998,
	0x9999,
	0x999A,
	0x999B,
	0x999C,
	0x999D,
	0x99A0,
	0x99A2,
	0x99A4,
	/* radeon secondary ids */
	0x3171,
	0x3e70,
	0x4164,
	0x4165,
	0x4166,
	0x4168,
	0x4170,
	0x4171,
	0x4172,
	0x4173,
	0x496e,
	0x4a69,
	0x4a6a,
	0x4a6b,
	0x4a70,
	0x4a74,
	0x4b69,
	0x4b6b,
	0x4b6c,
	0x4c6e,
	0x4e64,
	0x4e65,
	0x4e66,
	0x4e67,
	0x4e68,
	0x4e69,
	0x4e6a,
	0x4e71,
	0x4f73,
	0x5569,
	0x556b,
	0x556d,
	0x556f,
	0x5571,
	0x5854,
	0x5874,
	0x5940,
	0x5941,
	0x5b72,
	0x5b73,
	0x5b74,
	0x5b75,
	0x5d44,
	0x5d45,
	0x5d6d,
	0x5d6f,
	0x5d72,
	0x5d77,
	0x5e6b,
	0x5e6d,
	0x7120,
	0x7124,
	0x7129,
	0x712e,
	0x712f,
	0x7162,
	0x7163,
	0x7166,
	0x7167,
	0x7172,
	0x7173,
	0x71a0,
	0x71a1,
	0x71a3,
	0x71a7,
	0x71bb,
	0x71e0,
	0x71e1,
	0x71e2,
	0x71e6,
	0x71e7,
	0x71f2,
	0x7269,
	0x726b,
	0x726e,
	0x72a0,
	0x72a8,
	0x72b1,
	0x72b3,
	0x793f,
};

static const struct pci_device_id pciidlist[] = {
#ifdef  CONFIG_DRM_AMDGPU_SI
	{0x1002, 0x6780, PCI_ANY_ID, PCI_ANY_ID, 0, 0, CHIP_TAHITI},
	{0x1002, 0x6784, PCI_ANY_ID, PCI_ANY_ID, 0, 0, CHIP_TAHITI},
	{0x1002, 0x6788, PCI_ANY_ID, PCI_ANY_ID, 0, 0, CHIP_TAHITI},
	{0x1002, 0x678A, PCI_ANY_ID, PCI_ANY_ID, 0, 0, CHIP_TAHITI},
	{0x1002, 0x6790, PCI_ANY_ID, PCI_ANY_ID, 0, 0, CHIP_TAHITI},
	{0x1002, 0x6791, PCI_ANY_ID, PCI_ANY_ID, 0, 0, CHIP_TAHITI},
	{0x1002, 0x6792, PCI_ANY_ID, PCI_ANY_ID, 0, 0, CHIP_TAHITI},
	{0x1002, 0x6798, PCI_ANY_ID, PCI_ANY_ID, 0, 0, CHIP_TAHITI},
	{0x1002, 0x6799, PCI_ANY_ID, PCI_ANY_ID, 0, 0, CHIP_TAHITI},
	{0x1002, 0x679A, PCI_ANY_ID, PCI_ANY_ID, 0, 0, CHIP_TAHITI},
	{0x1002, 0x679B, PCI_ANY_ID, PCI_ANY_ID, 0, 0, CHIP_TAHITI},
	{0x1002, 0x679E, PCI_ANY_ID, PCI_ANY_ID, 0, 0, CHIP_TAHITI},
	{0x1002, 0x679F, PCI_ANY_ID, PCI_ANY_ID, 0, 0, CHIP_TAHITI},
	{0x1002, 0x6800, PCI_ANY_ID, PCI_ANY_ID, 0, 0, CHIP_PITCAIRN|AMD_IS_MOBILITY},
	{0x1002, 0x6801, PCI_ANY_ID, PCI_ANY_ID, 0, 0, CHIP_PITCAIRN|AMD_IS_MOBILITY},
	{0x1002, 0x6802, PCI_ANY_ID, PCI_ANY_ID, 0, 0, CHIP_PITCAIRN|AMD_IS_MOBILITY},
	{0x1002, 0x6806, PCI_ANY_ID, PCI_ANY_ID, 0, 0, CHIP_PITCAIRN},
	{0x1002, 0x6808, PCI_ANY_ID, PCI_ANY_ID, 0, 0, CHIP_PITCAIRN},
	{0x1002, 0x6809, PCI_ANY_ID, PCI_ANY_ID, 0, 0, CHIP_PITCAIRN},
	{0x1002, 0x6810, PCI_ANY_ID, PCI_ANY_ID, 0, 0, CHIP_PITCAIRN},
	{0x1002, 0x6811, PCI_ANY_ID, PCI_ANY_ID, 0, 0, CHIP_PITCAIRN},
	{0x1002, 0x6816, PCI_ANY_ID, PCI_ANY_ID, 0, 0, CHIP_PITCAIRN},
	{0x1002, 0x6817, PCI_ANY_ID, PCI_ANY_ID, 0, 0, CHIP_PITCAIRN},
	{0x1002, 0x6818, PCI_ANY_ID, PCI_ANY_ID, 0, 0, CHIP_PITCAIRN},
	{0x1002, 0x6819, PCI_ANY_ID, PCI_ANY_ID, 0, 0, CHIP_PITCAIRN},
	{0x1002, 0x6600, PCI_ANY_ID, PCI_ANY_ID, 0, 0, CHIP_OLAND|AMD_IS_MOBILITY},
	{0x1002, 0x6601, PCI_ANY_ID, PCI_ANY_ID, 0, 0, CHIP_OLAND|AMD_IS_MOBILITY},
	{0x1002, 0x6602, PCI_ANY_ID, PCI_ANY_ID, 0, 0, CHIP_OLAND|AMD_IS_MOBILITY},
	{0x1002, 0x6603, PCI_ANY_ID, PCI_ANY_ID, 0, 0, CHIP_OLAND|AMD_IS_MOBILITY},
	{0x1002, 0x6604, PCI_ANY_ID, PCI_ANY_ID, 0, 0, CHIP_OLAND|AMD_IS_MOBILITY},
	{0x1002, 0x6605, PCI_ANY_ID, PCI_ANY_ID, 0, 0, CHIP_OLAND|AMD_IS_MOBILITY},
	{0x1002, 0x6606, PCI_ANY_ID, PCI_ANY_ID, 0, 0, CHIP_OLAND|AMD_IS_MOBILITY},
	{0x1002, 0x6607, PCI_ANY_ID, PCI_ANY_ID, 0, 0, CHIP_OLAND|AMD_IS_MOBILITY},
	{0x1002, 0x6608, PCI_ANY_ID, PCI_ANY_ID, 0, 0, CHIP_OLAND},
	{0x1002, 0x6610, PCI_ANY_ID, PCI_ANY_ID, 0, 0, CHIP_OLAND},
	{0x1002, 0x6611, PCI_ANY_ID, PCI_ANY_ID, 0, 0, CHIP_OLAND},
	{0x1002, 0x6613, PCI_ANY_ID, PCI_ANY_ID, 0, 0, CHIP_OLAND},
	{0x1002, 0x6617, PCI_ANY_ID, PCI_ANY_ID, 0, 0, CHIP_OLAND|AMD_IS_MOBILITY},
	{0x1002, 0x6620, PCI_ANY_ID, PCI_ANY_ID, 0, 0, CHIP_OLAND|AMD_IS_MOBILITY},
	{0x1002, 0x6621, PCI_ANY_ID, PCI_ANY_ID, 0, 0, CHIP_OLAND|AMD_IS_MOBILITY},
	{0x1002, 0x6623, PCI_ANY_ID, PCI_ANY_ID, 0, 0, CHIP_OLAND|AMD_IS_MOBILITY},
	{0x1002, 0x6631, PCI_ANY_ID, PCI_ANY_ID, 0, 0, CHIP_OLAND},
	{0x1002, 0x6820, PCI_ANY_ID, PCI_ANY_ID, 0, 0, CHIP_VERDE|AMD_IS_MOBILITY},
	{0x1002, 0x6821, PCI_ANY_ID, PCI_ANY_ID, 0, 0, CHIP_VERDE|AMD_IS_MOBILITY},
	{0x1002, 0x6822, PCI_ANY_ID, PCI_ANY_ID, 0, 0, CHIP_VERDE|AMD_IS_MOBILITY},
	{0x1002, 0x6823, PCI_ANY_ID, PCI_ANY_ID, 0, 0, CHIP_VERDE|AMD_IS_MOBILITY},
	{0x1002, 0x6824, PCI_ANY_ID, PCI_ANY_ID, 0, 0, CHIP_VERDE|AMD_IS_MOBILITY},
	{0x1002, 0x6825, PCI_ANY_ID, PCI_ANY_ID, 0, 0, CHIP_VERDE|AMD_IS_MOBILITY},
	{0x1002, 0x6826, PCI_ANY_ID, PCI_ANY_ID, 0, 0, CHIP_VERDE|AMD_IS_MOBILITY},
	{0x1002, 0x6827, PCI_ANY_ID, PCI_ANY_ID, 0, 0, CHIP_VERDE|AMD_IS_MOBILITY},
	{0x1002, 0x6828, PCI_ANY_ID, PCI_ANY_ID, 0, 0, CHIP_VERDE},
	{0x1002, 0x6829, PCI_ANY_ID, PCI_ANY_ID, 0, 0, CHIP_VERDE},
	{0x1002, 0x682A, PCI_ANY_ID, PCI_ANY_ID, 0, 0, CHIP_VERDE|AMD_IS_MOBILITY},
	{0x1002, 0x682B, PCI_ANY_ID, PCI_ANY_ID, 0, 0, CHIP_VERDE|AMD_IS_MOBILITY},
	{0x1002, 0x682C, PCI_ANY_ID, PCI_ANY_ID, 0, 0, CHIP_VERDE},
	{0x1002, 0x682D, PCI_ANY_ID, PCI_ANY_ID, 0, 0, CHIP_VERDE|AMD_IS_MOBILITY},
	{0x1002, 0x682F, PCI_ANY_ID, PCI_ANY_ID, 0, 0, CHIP_VERDE|AMD_IS_MOBILITY},
	{0x1002, 0x6830, PCI_ANY_ID, PCI_ANY_ID, 0, 0, CHIP_VERDE|AMD_IS_MOBILITY},
	{0x1002, 0x6831, PCI_ANY_ID, PCI_ANY_ID, 0, 0, CHIP_VERDE|AMD_IS_MOBILITY},
	{0x1002, 0x6835, PCI_ANY_ID, PCI_ANY_ID, 0, 0, CHIP_VERDE},
	{0x1002, 0x6837, PCI_ANY_ID, PCI_ANY_ID, 0, 0, CHIP_VERDE},
	{0x1002, 0x6838, PCI_ANY_ID, PCI_ANY_ID, 0, 0, CHIP_VERDE},
	{0x1002, 0x6839, PCI_ANY_ID, PCI_ANY_ID, 0, 0, CHIP_VERDE},
	{0x1002, 0x683B, PCI_ANY_ID, PCI_ANY_ID, 0, 0, CHIP_VERDE},
	{0x1002, 0x683D, PCI_ANY_ID, PCI_ANY_ID, 0, 0, CHIP_VERDE},
	{0x1002, 0x683F, PCI_ANY_ID, PCI_ANY_ID, 0, 0, CHIP_VERDE},
	{0x1002, 0x6660, PCI_ANY_ID, PCI_ANY_ID, 0, 0, CHIP_HAINAN|AMD_IS_MOBILITY},
	{0x1002, 0x6663, PCI_ANY_ID, PCI_ANY_ID, 0, 0, CHIP_HAINAN|AMD_IS_MOBILITY},
	{0x1002, 0x6664, PCI_ANY_ID, PCI_ANY_ID, 0, 0, CHIP_HAINAN|AMD_IS_MOBILITY},
	{0x1002, 0x6665, PCI_ANY_ID, PCI_ANY_ID, 0, 0, CHIP_HAINAN|AMD_IS_MOBILITY},
	{0x1002, 0x6667, PCI_ANY_ID, PCI_ANY_ID, 0, 0, CHIP_HAINAN|AMD_IS_MOBILITY},
	{0x1002, 0x666F, PCI_ANY_ID, PCI_ANY_ID, 0, 0, CHIP_HAINAN|AMD_IS_MOBILITY},
#endif
#ifdef CONFIG_DRM_AMDGPU_CIK
	/* Kaveri */
	{0x1002, 0x1304, PCI_ANY_ID, PCI_ANY_ID, 0, 0, CHIP_KAVERI|AMD_IS_MOBILITY|AMD_IS_APU},
	{0x1002, 0x1305, PCI_ANY_ID, PCI_ANY_ID, 0, 0, CHIP_KAVERI|AMD_IS_APU},
	{0x1002, 0x1306, PCI_ANY_ID, PCI_ANY_ID, 0, 0, CHIP_KAVERI|AMD_IS_MOBILITY|AMD_IS_APU},
	{0x1002, 0x1307, PCI_ANY_ID, PCI_ANY_ID, 0, 0, CHIP_KAVERI|AMD_IS_APU},
	{0x1002, 0x1309, PCI_ANY_ID, PCI_ANY_ID, 0, 0, CHIP_KAVERI|AMD_IS_MOBILITY|AMD_IS_APU},
	{0x1002, 0x130A, PCI_ANY_ID, PCI_ANY_ID, 0, 0, CHIP_KAVERI|AMD_IS_MOBILITY|AMD_IS_APU},
	{0x1002, 0x130B, PCI_ANY_ID, PCI_ANY_ID, 0, 0, CHIP_KAVERI|AMD_IS_MOBILITY|AMD_IS_APU},
	{0x1002, 0x130C, PCI_ANY_ID, PCI_ANY_ID, 0, 0, CHIP_KAVERI|AMD_IS_MOBILITY|AMD_IS_APU},
	{0x1002, 0x130D, PCI_ANY_ID, PCI_ANY_ID, 0, 0, CHIP_KAVERI|AMD_IS_MOBILITY|AMD_IS_APU},
	{0x1002, 0x130E, PCI_ANY_ID, PCI_ANY_ID, 0, 0, CHIP_KAVERI|AMD_IS_MOBILITY|AMD_IS_APU},
	{0x1002, 0x130F, PCI_ANY_ID, PCI_ANY_ID, 0, 0, CHIP_KAVERI|AMD_IS_APU},
	{0x1002, 0x1310, PCI_ANY_ID, PCI_ANY_ID, 0, 0, CHIP_KAVERI|AMD_IS_APU},
	{0x1002, 0x1311, PCI_ANY_ID, PCI_ANY_ID, 0, 0, CHIP_KAVERI|AMD_IS_APU},
	{0x1002, 0x1312, PCI_ANY_ID, PCI_ANY_ID, 0, 0, CHIP_KAVERI|AMD_IS_APU},
	{0x1002, 0x1313, PCI_ANY_ID, PCI_ANY_ID, 0, 0, CHIP_KAVERI|AMD_IS_APU},
	{0x1002, 0x1315, PCI_ANY_ID, PCI_ANY_ID, 0, 0, CHIP_KAVERI|AMD_IS_APU},
	{0x1002, 0x1316, PCI_ANY_ID, PCI_ANY_ID, 0, 0, CHIP_KAVERI|AMD_IS_APU},
	{0x1002, 0x1317, PCI_ANY_ID, PCI_ANY_ID, 0, 0, CHIP_KAVERI|AMD_IS_MOBILITY|AMD_IS_APU},
	{0x1002, 0x1318, PCI_ANY_ID, PCI_ANY_ID, 0, 0, CHIP_KAVERI|AMD_IS_MOBILITY|AMD_IS_APU},
	{0x1002, 0x131B, PCI_ANY_ID, PCI_ANY_ID, 0, 0, CHIP_KAVERI|AMD_IS_APU},
	{0x1002, 0x131C, PCI_ANY_ID, PCI_ANY_ID, 0, 0, CHIP_KAVERI|AMD_IS_APU},
	{0x1002, 0x131D, PCI_ANY_ID, PCI_ANY_ID, 0, 0, CHIP_KAVERI|AMD_IS_APU},
	/* Bonaire */
	{0x1002, 0x6640, PCI_ANY_ID, PCI_ANY_ID, 0, 0, CHIP_BONAIRE|AMD_IS_MOBILITY},
	{0x1002, 0x6641, PCI_ANY_ID, PCI_ANY_ID, 0, 0, CHIP_BONAIRE|AMD_IS_MOBILITY},
	{0x1002, 0x6646, PCI_ANY_ID, PCI_ANY_ID, 0, 0, CHIP_BONAIRE|AMD_IS_MOBILITY},
	{0x1002, 0x6647, PCI_ANY_ID, PCI_ANY_ID, 0, 0, CHIP_BONAIRE|AMD_IS_MOBILITY},
	{0x1002, 0x6649, PCI_ANY_ID, PCI_ANY_ID, 0, 0, CHIP_BONAIRE},
	{0x1002, 0x6650, PCI_ANY_ID, PCI_ANY_ID, 0, 0, CHIP_BONAIRE},
	{0x1002, 0x6651, PCI_ANY_ID, PCI_ANY_ID, 0, 0, CHIP_BONAIRE},
	{0x1002, 0x6658, PCI_ANY_ID, PCI_ANY_ID, 0, 0, CHIP_BONAIRE},
	{0x1002, 0x665c, PCI_ANY_ID, PCI_ANY_ID, 0, 0, CHIP_BONAIRE},
	{0x1002, 0x665d, PCI_ANY_ID, PCI_ANY_ID, 0, 0, CHIP_BONAIRE},
	{0x1002, 0x665f, PCI_ANY_ID, PCI_ANY_ID, 0, 0, CHIP_BONAIRE},
	/* Hawaii */
	{0x1002, 0x67A0, PCI_ANY_ID, PCI_ANY_ID, 0, 0, CHIP_HAWAII},
	{0x1002, 0x67A1, PCI_ANY_ID, PCI_ANY_ID, 0, 0, CHIP_HAWAII},
	{0x1002, 0x67A2, PCI_ANY_ID, PCI_ANY_ID, 0, 0, CHIP_HAWAII},
	{0x1002, 0x67A8, PCI_ANY_ID, PCI_ANY_ID, 0, 0, CHIP_HAWAII},
	{0x1002, 0x67A9, PCI_ANY_ID, PCI_ANY_ID, 0, 0, CHIP_HAWAII},
	{0x1002, 0x67AA, PCI_ANY_ID, PCI_ANY_ID, 0, 0, CHIP_HAWAII},
	{0x1002, 0x67B0, PCI_ANY_ID, PCI_ANY_ID, 0, 0, CHIP_HAWAII},
	{0x1002, 0x67B1, PCI_ANY_ID, PCI_ANY_ID, 0, 0, CHIP_HAWAII},
	{0x1002, 0x67B8, PCI_ANY_ID, PCI_ANY_ID, 0, 0, CHIP_HAWAII},
	{0x1002, 0x67B9, PCI_ANY_ID, PCI_ANY_ID, 0, 0, CHIP_HAWAII},
	{0x1002, 0x67BA, PCI_ANY_ID, PCI_ANY_ID, 0, 0, CHIP_HAWAII},
	{0x1002, 0x67BE, PCI_ANY_ID, PCI_ANY_ID, 0, 0, CHIP_HAWAII},
	/* Kabini */
	{0x1002, 0x9830, PCI_ANY_ID, PCI_ANY_ID, 0, 0, CHIP_KABINI|AMD_IS_MOBILITY|AMD_IS_APU},
	{0x1002, 0x9831, PCI_ANY_ID, PCI_ANY_ID, 0, 0, CHIP_KABINI|AMD_IS_APU},
	{0x1002, 0x9832, PCI_ANY_ID, PCI_ANY_ID, 0, 0, CHIP_KABINI|AMD_IS_MOBILITY|AMD_IS_APU},
	{0x1002, 0x9833, PCI_ANY_ID, PCI_ANY_ID, 0, 0, CHIP_KABINI|AMD_IS_APU},
	{0x1002, 0x9834, PCI_ANY_ID, PCI_ANY_ID, 0, 0, CHIP_KABINI|AMD_IS_MOBILITY|AMD_IS_APU},
	{0x1002, 0x9835, PCI_ANY_ID, PCI_ANY_ID, 0, 0, CHIP_KABINI|AMD_IS_APU},
	{0x1002, 0x9836, PCI_ANY_ID, PCI_ANY_ID, 0, 0, CHIP_KABINI|AMD_IS_MOBILITY|AMD_IS_APU},
	{0x1002, 0x9837, PCI_ANY_ID, PCI_ANY_ID, 0, 0, CHIP_KABINI|AMD_IS_APU},
	{0x1002, 0x9838, PCI_ANY_ID, PCI_ANY_ID, 0, 0, CHIP_KABINI|AMD_IS_MOBILITY|AMD_IS_APU},
	{0x1002, 0x9839, PCI_ANY_ID, PCI_ANY_ID, 0, 0, CHIP_KABINI|AMD_IS_MOBILITY|AMD_IS_APU},
	{0x1002, 0x983a, PCI_ANY_ID, PCI_ANY_ID, 0, 0, CHIP_KABINI|AMD_IS_APU},
	{0x1002, 0x983b, PCI_ANY_ID, PCI_ANY_ID, 0, 0, CHIP_KABINI|AMD_IS_MOBILITY|AMD_IS_APU},
	{0x1002, 0x983c, PCI_ANY_ID, PCI_ANY_ID, 0, 0, CHIP_KABINI|AMD_IS_APU},
	{0x1002, 0x983d, PCI_ANY_ID, PCI_ANY_ID, 0, 0, CHIP_KABINI|AMD_IS_APU},
	{0x1002, 0x983e, PCI_ANY_ID, PCI_ANY_ID, 0, 0, CHIP_KABINI|AMD_IS_APU},
	{0x1002, 0x983f, PCI_ANY_ID, PCI_ANY_ID, 0, 0, CHIP_KABINI|AMD_IS_APU},
	/* mullins */
	{0x1002, 0x9850, PCI_ANY_ID, PCI_ANY_ID, 0, 0, CHIP_MULLINS|AMD_IS_MOBILITY|AMD_IS_APU},
	{0x1002, 0x9851, PCI_ANY_ID, PCI_ANY_ID, 0, 0, CHIP_MULLINS|AMD_IS_MOBILITY|AMD_IS_APU},
	{0x1002, 0x9852, PCI_ANY_ID, PCI_ANY_ID, 0, 0, CHIP_MULLINS|AMD_IS_MOBILITY|AMD_IS_APU},
	{0x1002, 0x9853, PCI_ANY_ID, PCI_ANY_ID, 0, 0, CHIP_MULLINS|AMD_IS_MOBILITY|AMD_IS_APU},
	{0x1002, 0x9854, PCI_ANY_ID, PCI_ANY_ID, 0, 0, CHIP_MULLINS|AMD_IS_MOBILITY|AMD_IS_APU},
	{0x1002, 0x9855, PCI_ANY_ID, PCI_ANY_ID, 0, 0, CHIP_MULLINS|AMD_IS_MOBILITY|AMD_IS_APU},
	{0x1002, 0x9856, PCI_ANY_ID, PCI_ANY_ID, 0, 0, CHIP_MULLINS|AMD_IS_MOBILITY|AMD_IS_APU},
	{0x1002, 0x9857, PCI_ANY_ID, PCI_ANY_ID, 0, 0, CHIP_MULLINS|AMD_IS_MOBILITY|AMD_IS_APU},
	{0x1002, 0x9858, PCI_ANY_ID, PCI_ANY_ID, 0, 0, CHIP_MULLINS|AMD_IS_MOBILITY|AMD_IS_APU},
	{0x1002, 0x9859, PCI_ANY_ID, PCI_ANY_ID, 0, 0, CHIP_MULLINS|AMD_IS_MOBILITY|AMD_IS_APU},
	{0x1002, 0x985A, PCI_ANY_ID, PCI_ANY_ID, 0, 0, CHIP_MULLINS|AMD_IS_MOBILITY|AMD_IS_APU},
	{0x1002, 0x985B, PCI_ANY_ID, PCI_ANY_ID, 0, 0, CHIP_MULLINS|AMD_IS_MOBILITY|AMD_IS_APU},
	{0x1002, 0x985C, PCI_ANY_ID, PCI_ANY_ID, 0, 0, CHIP_MULLINS|AMD_IS_MOBILITY|AMD_IS_APU},
	{0x1002, 0x985D, PCI_ANY_ID, PCI_ANY_ID, 0, 0, CHIP_MULLINS|AMD_IS_MOBILITY|AMD_IS_APU},
	{0x1002, 0x985E, PCI_ANY_ID, PCI_ANY_ID, 0, 0, CHIP_MULLINS|AMD_IS_MOBILITY|AMD_IS_APU},
	{0x1002, 0x985F, PCI_ANY_ID, PCI_ANY_ID, 0, 0, CHIP_MULLINS|AMD_IS_MOBILITY|AMD_IS_APU},
#endif
	/* topaz */
	{0x1002, 0x6900, PCI_ANY_ID, PCI_ANY_ID, 0, 0, CHIP_TOPAZ},
	{0x1002, 0x6901, PCI_ANY_ID, PCI_ANY_ID, 0, 0, CHIP_TOPAZ},
	{0x1002, 0x6902, PCI_ANY_ID, PCI_ANY_ID, 0, 0, CHIP_TOPAZ},
	{0x1002, 0x6903, PCI_ANY_ID, PCI_ANY_ID, 0, 0, CHIP_TOPAZ},
	{0x1002, 0x6907, PCI_ANY_ID, PCI_ANY_ID, 0, 0, CHIP_TOPAZ},
	/* tonga */
	{0x1002, 0x6920, PCI_ANY_ID, PCI_ANY_ID, 0, 0, CHIP_TONGA},
	{0x1002, 0x6921, PCI_ANY_ID, PCI_ANY_ID, 0, 0, CHIP_TONGA},
	{0x1002, 0x6928, PCI_ANY_ID, PCI_ANY_ID, 0, 0, CHIP_TONGA},
	{0x1002, 0x6929, PCI_ANY_ID, PCI_ANY_ID, 0, 0, CHIP_TONGA},
	{0x1002, 0x692B, PCI_ANY_ID, PCI_ANY_ID, 0, 0, CHIP_TONGA},
	{0x1002, 0x692F, PCI_ANY_ID, PCI_ANY_ID, 0, 0, CHIP_TONGA},
	{0x1002, 0x6930, PCI_ANY_ID, PCI_ANY_ID, 0, 0, CHIP_TONGA},
	{0x1002, 0x6938, PCI_ANY_ID, PCI_ANY_ID, 0, 0, CHIP_TONGA},
	{0x1002, 0x6939, PCI_ANY_ID, PCI_ANY_ID, 0, 0, CHIP_TONGA},
	/* fiji */
	{0x1002, 0x7300, PCI_ANY_ID, PCI_ANY_ID, 0, 0, CHIP_FIJI},
	{0x1002, 0x730F, PCI_ANY_ID, PCI_ANY_ID, 0, 0, CHIP_FIJI},
	/* carrizo */
	{0x1002, 0x9870, PCI_ANY_ID, PCI_ANY_ID, 0, 0, CHIP_CARRIZO|AMD_IS_APU},
	{0x1002, 0x9874, PCI_ANY_ID, PCI_ANY_ID, 0, 0, CHIP_CARRIZO|AMD_IS_APU},
	{0x1002, 0x9875, PCI_ANY_ID, PCI_ANY_ID, 0, 0, CHIP_CARRIZO|AMD_IS_APU},
	{0x1002, 0x9876, PCI_ANY_ID, PCI_ANY_ID, 0, 0, CHIP_CARRIZO|AMD_IS_APU},
	{0x1002, 0x9877, PCI_ANY_ID, PCI_ANY_ID, 0, 0, CHIP_CARRIZO|AMD_IS_APU},
	/* stoney */
	{0x1002, 0x98E4, PCI_ANY_ID, PCI_ANY_ID, 0, 0, CHIP_STONEY|AMD_IS_APU},
	/* Polaris11 */
	{0x1002, 0x67E0, PCI_ANY_ID, PCI_ANY_ID, 0, 0, CHIP_POLARIS11},
	{0x1002, 0x67E3, PCI_ANY_ID, PCI_ANY_ID, 0, 0, CHIP_POLARIS11},
	{0x1002, 0x67E8, PCI_ANY_ID, PCI_ANY_ID, 0, 0, CHIP_POLARIS11},
	{0x1002, 0x67EB, PCI_ANY_ID, PCI_ANY_ID, 0, 0, CHIP_POLARIS11},
	{0x1002, 0x67EF, PCI_ANY_ID, PCI_ANY_ID, 0, 0, CHIP_POLARIS11},
	{0x1002, 0x67FF, PCI_ANY_ID, PCI_ANY_ID, 0, 0, CHIP_POLARIS11},
	{0x1002, 0x67E1, PCI_ANY_ID, PCI_ANY_ID, 0, 0, CHIP_POLARIS11},
	{0x1002, 0x67E7, PCI_ANY_ID, PCI_ANY_ID, 0, 0, CHIP_POLARIS11},
	{0x1002, 0x67E9, PCI_ANY_ID, PCI_ANY_ID, 0, 0, CHIP_POLARIS11},
	/* Polaris10 */
	{0x1002, 0x67C0, PCI_ANY_ID, PCI_ANY_ID, 0, 0, CHIP_POLARIS10},
	{0x1002, 0x67C1, PCI_ANY_ID, PCI_ANY_ID, 0, 0, CHIP_POLARIS10},
	{0x1002, 0x67C2, PCI_ANY_ID, PCI_ANY_ID, 0, 0, CHIP_POLARIS10},
	{0x1002, 0x67C4, PCI_ANY_ID, PCI_ANY_ID, 0, 0, CHIP_POLARIS10},
	{0x1002, 0x67C7, PCI_ANY_ID, PCI_ANY_ID, 0, 0, CHIP_POLARIS10},
	{0x1002, 0x67D0, PCI_ANY_ID, PCI_ANY_ID, 0, 0, CHIP_POLARIS10},
	{0x1002, 0x67DF, PCI_ANY_ID, PCI_ANY_ID, 0, 0, CHIP_POLARIS10},
	{0x1002, 0x67C8, PCI_ANY_ID, PCI_ANY_ID, 0, 0, CHIP_POLARIS10},
	{0x1002, 0x67C9, PCI_ANY_ID, PCI_ANY_ID, 0, 0, CHIP_POLARIS10},
	{0x1002, 0x67CA, PCI_ANY_ID, PCI_ANY_ID, 0, 0, CHIP_POLARIS10},
	{0x1002, 0x67CC, PCI_ANY_ID, PCI_ANY_ID, 0, 0, CHIP_POLARIS10},
	{0x1002, 0x67CF, PCI_ANY_ID, PCI_ANY_ID, 0, 0, CHIP_POLARIS10},
	{0x1002, 0x6FDF, PCI_ANY_ID, PCI_ANY_ID, 0, 0, CHIP_POLARIS10},
	/* Polaris12 */
	{0x1002, 0x6980, PCI_ANY_ID, PCI_ANY_ID, 0, 0, CHIP_POLARIS12},
	{0x1002, 0x6981, PCI_ANY_ID, PCI_ANY_ID, 0, 0, CHIP_POLARIS12},
	{0x1002, 0x6985, PCI_ANY_ID, PCI_ANY_ID, 0, 0, CHIP_POLARIS12},
	{0x1002, 0x6986, PCI_ANY_ID, PCI_ANY_ID, 0, 0, CHIP_POLARIS12},
	{0x1002, 0x6987, PCI_ANY_ID, PCI_ANY_ID, 0, 0, CHIP_POLARIS12},
	{0x1002, 0x6995, PCI_ANY_ID, PCI_ANY_ID, 0, 0, CHIP_POLARIS12},
	{0x1002, 0x6997, PCI_ANY_ID, PCI_ANY_ID, 0, 0, CHIP_POLARIS12},
	{0x1002, 0x699F, PCI_ANY_ID, PCI_ANY_ID, 0, 0, CHIP_POLARIS12},
	/* VEGAM */
	{0x1002, 0x694C, PCI_ANY_ID, PCI_ANY_ID, 0, 0, CHIP_VEGAM},
	{0x1002, 0x694E, PCI_ANY_ID, PCI_ANY_ID, 0, 0, CHIP_VEGAM},
	{0x1002, 0x694F, PCI_ANY_ID, PCI_ANY_ID, 0, 0, CHIP_VEGAM},
	/* Vega 10 */
	{0x1002, 0x6860, PCI_ANY_ID, PCI_ANY_ID, 0, 0, CHIP_VEGA10},
	{0x1002, 0x6861, PCI_ANY_ID, PCI_ANY_ID, 0, 0, CHIP_VEGA10},
	{0x1002, 0x6862, PCI_ANY_ID, PCI_ANY_ID, 0, 0, CHIP_VEGA10},
	{0x1002, 0x6863, PCI_ANY_ID, PCI_ANY_ID, 0, 0, CHIP_VEGA10},
	{0x1002, 0x6864, PCI_ANY_ID, PCI_ANY_ID, 0, 0, CHIP_VEGA10},
	{0x1002, 0x6867, PCI_ANY_ID, PCI_ANY_ID, 0, 0, CHIP_VEGA10},
	{0x1002, 0x6868, PCI_ANY_ID, PCI_ANY_ID, 0, 0, CHIP_VEGA10},
	{0x1002, 0x6869, PCI_ANY_ID, PCI_ANY_ID, 0, 0, CHIP_VEGA10},
	{0x1002, 0x686a, PCI_ANY_ID, PCI_ANY_ID, 0, 0, CHIP_VEGA10},
	{0x1002, 0x686b, PCI_ANY_ID, PCI_ANY_ID, 0, 0, CHIP_VEGA10},
	{0x1002, 0x686c, PCI_ANY_ID, PCI_ANY_ID, 0, 0, CHIP_VEGA10},
	{0x1002, 0x686d, PCI_ANY_ID, PCI_ANY_ID, 0, 0, CHIP_VEGA10},
	{0x1002, 0x686e, PCI_ANY_ID, PCI_ANY_ID, 0, 0, CHIP_VEGA10},
	{0x1002, 0x686f, PCI_ANY_ID, PCI_ANY_ID, 0, 0, CHIP_VEGA10},
	{0x1002, 0x687f, PCI_ANY_ID, PCI_ANY_ID, 0, 0, CHIP_VEGA10},
	/* Vega 12 */
	{0x1002, 0x69A0, PCI_ANY_ID, PCI_ANY_ID, 0, 0, CHIP_VEGA12},
	{0x1002, 0x69A1, PCI_ANY_ID, PCI_ANY_ID, 0, 0, CHIP_VEGA12},
	{0x1002, 0x69A2, PCI_ANY_ID, PCI_ANY_ID, 0, 0, CHIP_VEGA12},
	{0x1002, 0x69A3, PCI_ANY_ID, PCI_ANY_ID, 0, 0, CHIP_VEGA12},
	{0x1002, 0x69AF, PCI_ANY_ID, PCI_ANY_ID, 0, 0, CHIP_VEGA12},
	/* Vega 20 */
	{0x1002, 0x66A0, PCI_ANY_ID, PCI_ANY_ID, 0, 0, CHIP_VEGA20},
	{0x1002, 0x66A1, PCI_ANY_ID, PCI_ANY_ID, 0, 0, CHIP_VEGA20},
	{0x1002, 0x66A2, PCI_ANY_ID, PCI_ANY_ID, 0, 0, CHIP_VEGA20},
	{0x1002, 0x66A3, PCI_ANY_ID, PCI_ANY_ID, 0, 0, CHIP_VEGA20},
	{0x1002, 0x66A4, PCI_ANY_ID, PCI_ANY_ID, 0, 0, CHIP_VEGA20},
	{0x1002, 0x66A7, PCI_ANY_ID, PCI_ANY_ID, 0, 0, CHIP_VEGA20},
	{0x1002, 0x66AF, PCI_ANY_ID, PCI_ANY_ID, 0, 0, CHIP_VEGA20},
	/* Raven */
	{0x1002, 0x15dd, PCI_ANY_ID, PCI_ANY_ID, 0, 0, CHIP_RAVEN|AMD_IS_APU},
	{0x1002, 0x15d8, PCI_ANY_ID, PCI_ANY_ID, 0, 0, CHIP_RAVEN|AMD_IS_APU},
	/* Arcturus */
	{0x1002, 0x738C, PCI_ANY_ID, PCI_ANY_ID, 0, 0, CHIP_ARCTURUS},
	{0x1002, 0x7388, PCI_ANY_ID, PCI_ANY_ID, 0, 0, CHIP_ARCTURUS},
	{0x1002, 0x738E, PCI_ANY_ID, PCI_ANY_ID, 0, 0, CHIP_ARCTURUS},
	{0x1002, 0x7390, PCI_ANY_ID, PCI_ANY_ID, 0, 0, CHIP_ARCTURUS},
	/* Navi10 */
	{0x1002, 0x7310, PCI_ANY_ID, PCI_ANY_ID, 0, 0, CHIP_NAVI10},
	{0x1002, 0x7312, PCI_ANY_ID, PCI_ANY_ID, 0, 0, CHIP_NAVI10},
	{0x1002, 0x7318, PCI_ANY_ID, PCI_ANY_ID, 0, 0, CHIP_NAVI10},
	{0x1002, 0x7319, PCI_ANY_ID, PCI_ANY_ID, 0, 0, CHIP_NAVI10},
	{0x1002, 0x731A, PCI_ANY_ID, PCI_ANY_ID, 0, 0, CHIP_NAVI10},
	{0x1002, 0x731B, PCI_ANY_ID, PCI_ANY_ID, 0, 0, CHIP_NAVI10},
	{0x1002, 0x731E, PCI_ANY_ID, PCI_ANY_ID, 0, 0, CHIP_NAVI10},
	{0x1002, 0x731F, PCI_ANY_ID, PCI_ANY_ID, 0, 0, CHIP_NAVI10},
	/* Navi14 */
	{0x1002, 0x7340, PCI_ANY_ID, PCI_ANY_ID, 0, 0, CHIP_NAVI14},
	{0x1002, 0x7341, PCI_ANY_ID, PCI_ANY_ID, 0, 0, CHIP_NAVI14},
	{0x1002, 0x7347, PCI_ANY_ID, PCI_ANY_ID, 0, 0, CHIP_NAVI14},
	{0x1002, 0x734F, PCI_ANY_ID, PCI_ANY_ID, 0, 0, CHIP_NAVI14},

	/* Renoir */
	{0x1002, 0x15E7, PCI_ANY_ID, PCI_ANY_ID, 0, 0, CHIP_RENOIR|AMD_IS_APU},
	{0x1002, 0x1636, PCI_ANY_ID, PCI_ANY_ID, 0, 0, CHIP_RENOIR|AMD_IS_APU},
	{0x1002, 0x1638, PCI_ANY_ID, PCI_ANY_ID, 0, 0, CHIP_RENOIR|AMD_IS_APU},
	{0x1002, 0x164C, PCI_ANY_ID, PCI_ANY_ID, 0, 0, CHIP_RENOIR|AMD_IS_APU},

	/* Navi12 */
	{0x1002, 0x7360, PCI_ANY_ID, PCI_ANY_ID, 0, 0, CHIP_NAVI12},
	{0x1002, 0x7362, PCI_ANY_ID, PCI_ANY_ID, 0, 0, CHIP_NAVI12},

	/* Sienna_Cichlid */
	{0x1002, 0x73A0, PCI_ANY_ID, PCI_ANY_ID, 0, 0, CHIP_SIENNA_CICHLID},
	{0x1002, 0x73A1, PCI_ANY_ID, PCI_ANY_ID, 0, 0, CHIP_SIENNA_CICHLID},
	{0x1002, 0x73A2, PCI_ANY_ID, PCI_ANY_ID, 0, 0, CHIP_SIENNA_CICHLID},
	{0x1002, 0x73A3, PCI_ANY_ID, PCI_ANY_ID, 0, 0, CHIP_SIENNA_CICHLID},
	{0x1002, 0x73A5, PCI_ANY_ID, PCI_ANY_ID, 0, 0, CHIP_SIENNA_CICHLID},
	{0x1002, 0x73A8, PCI_ANY_ID, PCI_ANY_ID, 0, 0, CHIP_SIENNA_CICHLID},
	{0x1002, 0x73A9, PCI_ANY_ID, PCI_ANY_ID, 0, 0, CHIP_SIENNA_CICHLID},
	{0x1002, 0x73AB, PCI_ANY_ID, PCI_ANY_ID, 0, 0, CHIP_SIENNA_CICHLID},
	{0x1002, 0x73AC, PCI_ANY_ID, PCI_ANY_ID, 0, 0, CHIP_SIENNA_CICHLID},
	{0x1002, 0x73AD, PCI_ANY_ID, PCI_ANY_ID, 0, 0, CHIP_SIENNA_CICHLID},
	{0x1002, 0x73AE, PCI_ANY_ID, PCI_ANY_ID, 0, 0, CHIP_SIENNA_CICHLID},
	{0x1002, 0x73AF, PCI_ANY_ID, PCI_ANY_ID, 0, 0, CHIP_SIENNA_CICHLID},
	{0x1002, 0x73BF, PCI_ANY_ID, PCI_ANY_ID, 0, 0, CHIP_SIENNA_CICHLID},

	/* Van Gogh */
	{0x1002, 0x163F, PCI_ANY_ID, PCI_ANY_ID, 0, 0, CHIP_VANGOGH|AMD_IS_APU},

	/* Yellow Carp */
	{0x1002, 0x164D, PCI_ANY_ID, PCI_ANY_ID, 0, 0, CHIP_YELLOW_CARP|AMD_IS_APU},
	{0x1002, 0x1681, PCI_ANY_ID, PCI_ANY_ID, 0, 0, CHIP_YELLOW_CARP|AMD_IS_APU},

	/* Navy_Flounder */
	{0x1002, 0x73C0, PCI_ANY_ID, PCI_ANY_ID, 0, 0, CHIP_NAVY_FLOUNDER},
	{0x1002, 0x73C1, PCI_ANY_ID, PCI_ANY_ID, 0, 0, CHIP_NAVY_FLOUNDER},
	{0x1002, 0x73C3, PCI_ANY_ID, PCI_ANY_ID, 0, 0, CHIP_NAVY_FLOUNDER},
	{0x1002, 0x73DA, PCI_ANY_ID, PCI_ANY_ID, 0, 0, CHIP_NAVY_FLOUNDER},
	{0x1002, 0x73DB, PCI_ANY_ID, PCI_ANY_ID, 0, 0, CHIP_NAVY_FLOUNDER},
	{0x1002, 0x73DC, PCI_ANY_ID, PCI_ANY_ID, 0, 0, CHIP_NAVY_FLOUNDER},
	{0x1002, 0x73DD, PCI_ANY_ID, PCI_ANY_ID, 0, 0, CHIP_NAVY_FLOUNDER},
	{0x1002, 0x73DE, PCI_ANY_ID, PCI_ANY_ID, 0, 0, CHIP_NAVY_FLOUNDER},
	{0x1002, 0x73DF, PCI_ANY_ID, PCI_ANY_ID, 0, 0, CHIP_NAVY_FLOUNDER},

	/* DIMGREY_CAVEFISH */
	{0x1002, 0x73E0, PCI_ANY_ID, PCI_ANY_ID, 0, 0, CHIP_DIMGREY_CAVEFISH},
	{0x1002, 0x73E1, PCI_ANY_ID, PCI_ANY_ID, 0, 0, CHIP_DIMGREY_CAVEFISH},
	{0x1002, 0x73E2, PCI_ANY_ID, PCI_ANY_ID, 0, 0, CHIP_DIMGREY_CAVEFISH},
	{0x1002, 0x73E3, PCI_ANY_ID, PCI_ANY_ID, 0, 0, CHIP_DIMGREY_CAVEFISH},
	{0x1002, 0x73E8, PCI_ANY_ID, PCI_ANY_ID, 0, 0, CHIP_DIMGREY_CAVEFISH},
	{0x1002, 0x73E9, PCI_ANY_ID, PCI_ANY_ID, 0, 0, CHIP_DIMGREY_CAVEFISH},
	{0x1002, 0x73EA, PCI_ANY_ID, PCI_ANY_ID, 0, 0, CHIP_DIMGREY_CAVEFISH},
	{0x1002, 0x73EB, PCI_ANY_ID, PCI_ANY_ID, 0, 0, CHIP_DIMGREY_CAVEFISH},
	{0x1002, 0x73EC, PCI_ANY_ID, PCI_ANY_ID, 0, 0, CHIP_DIMGREY_CAVEFISH},
	{0x1002, 0x73ED, PCI_ANY_ID, PCI_ANY_ID, 0, 0, CHIP_DIMGREY_CAVEFISH},
	{0x1002, 0x73EF, PCI_ANY_ID, PCI_ANY_ID, 0, 0, CHIP_DIMGREY_CAVEFISH},
	{0x1002, 0x73FF, PCI_ANY_ID, PCI_ANY_ID, 0, 0, CHIP_DIMGREY_CAVEFISH},

	/* Aldebaran */
	{0x1002, 0x7408, PCI_ANY_ID, PCI_ANY_ID, 0, 0, CHIP_ALDEBARAN|AMD_EXP_HW_SUPPORT},
	{0x1002, 0x740C, PCI_ANY_ID, PCI_ANY_ID, 0, 0, CHIP_ALDEBARAN|AMD_EXP_HW_SUPPORT},
	{0x1002, 0x740F, PCI_ANY_ID, PCI_ANY_ID, 0, 0, CHIP_ALDEBARAN|AMD_EXP_HW_SUPPORT},
	{0x1002, 0x7410, PCI_ANY_ID, PCI_ANY_ID, 0, 0, CHIP_ALDEBARAN|AMD_EXP_HW_SUPPORT},

	/* CYAN_SKILLFISH */
	{0x1002, 0x13FE, PCI_ANY_ID, PCI_ANY_ID, 0, 0, CHIP_CYAN_SKILLFISH|AMD_IS_APU},

	/* BEIGE_GOBY */
	{0x1002, 0x7420, PCI_ANY_ID, PCI_ANY_ID, 0, 0, CHIP_BEIGE_GOBY},
	{0x1002, 0x7421, PCI_ANY_ID, PCI_ANY_ID, 0, 0, CHIP_BEIGE_GOBY},
	{0x1002, 0x7422, PCI_ANY_ID, PCI_ANY_ID, 0, 0, CHIP_BEIGE_GOBY},
	{0x1002, 0x7423, PCI_ANY_ID, PCI_ANY_ID, 0, 0, CHIP_BEIGE_GOBY},
	{0x1002, 0x743F, PCI_ANY_ID, PCI_ANY_ID, 0, 0, CHIP_BEIGE_GOBY},

	{0, 0, 0}
};

MODULE_DEVICE_TABLE(pci, pciidlist);

static const struct drm_driver amdgpu_kms_driver;

static bool amdgpu_is_fw_framebuffer(resource_size_t base,
				     resource_size_t size)
{
	bool found = false;
#if IS_REACHABLE(CONFIG_FB)
	struct apertures_struct *a;

	a = alloc_apertures(1);
	if (!a)
		return false;

	a->ranges[0].base = base;
	a->ranges[0].size = size;

	found = is_firmware_framebuffer(a);
	kfree(a);
#endif
	return found;
}

static int amdgpu_pci_probe(struct pci_dev *pdev,
			    const struct pci_device_id *ent)
{
	struct drm_device *ddev;
	struct amdgpu_device *adev;
	unsigned long flags = ent->driver_data;
	int ret, retry = 0, i;
	bool supports_atomic = false;
	bool is_fw_fb;
	resource_size_t base, size;
<<<<<<< HEAD
=======

	if (amdgpu_aspm == -1 && !pcie_aspm_enabled(pdev))
		amdgpu_aspm = 0;

	/* skip devices which are owned by radeon */
	for (i = 0; i < ARRAY_SIZE(amdgpu_unsupported_pciidlist); i++) {
		if (amdgpu_unsupported_pciidlist[i] == pdev->device)
			return -ENODEV;
	}
>>>>>>> e16cdba0

	if (amdgpu_virtual_display ||
	    amdgpu_device_asic_has_dc_support(flags & AMD_ASIC_MASK))
		supports_atomic = true;

	if ((flags & AMD_EXP_HW_SUPPORT) && !amdgpu_exp_hw_support) {
		DRM_INFO("This hardware requires experimental hardware support.\n"
			 "See modparam exp_hw_support\n");
		return -ENODEV;
	}

	/* Due to hardware bugs, S/G Display on raven requires a 1:1 IOMMU mapping,
	 * however, SME requires an indirect IOMMU mapping because the encryption
	 * bit is beyond the DMA mask of the chip.
	 */
	if (mem_encrypt_active() && ((flags & AMD_ASIC_MASK) == CHIP_RAVEN)) {
		dev_info(&pdev->dev,
			 "SME is not compatible with RAVEN\n");
		return -ENOTSUPP;
	}

#ifdef CONFIG_DRM_AMDGPU_SI
	if (!amdgpu_si_support) {
		switch (flags & AMD_ASIC_MASK) {
		case CHIP_TAHITI:
		case CHIP_PITCAIRN:
		case CHIP_VERDE:
		case CHIP_OLAND:
		case CHIP_HAINAN:
			dev_info(&pdev->dev,
				 "SI support provided by radeon.\n");
			dev_info(&pdev->dev,
				 "Use radeon.si_support=0 amdgpu.si_support=1 to override.\n"
				);
			return -ENODEV;
		}
	}
#endif
#ifdef CONFIG_DRM_AMDGPU_CIK
	if (!amdgpu_cik_support) {
		switch (flags & AMD_ASIC_MASK) {
		case CHIP_KAVERI:
		case CHIP_BONAIRE:
		case CHIP_HAWAII:
		case CHIP_KABINI:
		case CHIP_MULLINS:
			dev_info(&pdev->dev,
				 "CIK support provided by radeon.\n");
			dev_info(&pdev->dev,
				 "Use radeon.cik_support=0 amdgpu.cik_support=1 to override.\n"
				);
			return -ENODEV;
		}
	}
#endif

	base = pci_resource_start(pdev, 0);
	size = pci_resource_len(pdev, 0);
	is_fw_fb = amdgpu_is_fw_framebuffer(base, size);

	/* Get rid of things like offb */
	ret = drm_aperture_remove_conflicting_pci_framebuffers(pdev, &amdgpu_kms_driver);
	if (ret)
		return ret;

	adev = devm_drm_dev_alloc(&pdev->dev, &amdgpu_kms_driver, typeof(*adev), ddev);
	if (IS_ERR(adev))
		return PTR_ERR(adev);

	adev->dev  = &pdev->dev;
	adev->pdev = pdev;
	ddev = adev_to_drm(adev);
	adev->is_fw_fb = is_fw_fb;

	if (!supports_atomic)
		ddev->driver_features &= ~DRIVER_ATOMIC;

	ret = pci_enable_device(pdev);
	if (ret)
		return ret;

	pci_set_drvdata(pdev, ddev);

	ret = amdgpu_driver_load_kms(adev, ent->driver_data);
	if (ret)
		goto err_pci;

retry_init:
	ret = drm_dev_register(ddev, ent->driver_data);
	if (ret == -EAGAIN && ++retry <= 3) {
		DRM_INFO("retry init %d\n", retry);
		/* Don't request EX mode too frequently which is attacking */
		msleep(5000);
		goto retry_init;
	} else if (ret) {
		goto err_pci;
	}

	ret = amdgpu_debugfs_init(adev);
	if (ret)
		DRM_ERROR("Creating debugfs files failed (%d).\n", ret);

	return 0;

err_pci:
	pci_disable_device(pdev);
	return ret;
}

static void
amdgpu_pci_remove(struct pci_dev *pdev)
{
	struct drm_device *dev = pci_get_drvdata(pdev);

	drm_dev_unplug(dev);
	amdgpu_driver_unload_kms(dev);

	/*
	 * Flush any in flight DMA operations from device.
	 * Clear the Bus Master Enable bit and then wait on the PCIe Device
	 * StatusTransactions Pending bit.
	 */
	pci_disable_device(pdev);
	pci_wait_for_pending_transaction(pdev);
}

static void
amdgpu_pci_shutdown(struct pci_dev *pdev)
{
	struct drm_device *dev = pci_get_drvdata(pdev);
	struct amdgpu_device *adev = drm_to_adev(dev);

	if (amdgpu_ras_intr_triggered())
		return;

	/* if we are running in a VM, make sure the device
	 * torn down properly on reboot/shutdown.
	 * unfortunately we can't detect certain
	 * hypervisors so just do this all the time.
	 */
	if (!amdgpu_passthrough(adev))
		adev->mp1_state = PP_MP1_STATE_UNLOAD;
	amdgpu_device_ip_suspend(adev);
	adev->mp1_state = PP_MP1_STATE_NONE;
}

/**
 * amdgpu_drv_delayed_reset_work_handler - work handler for reset
 *
 * @work: work_struct.
 */
static void amdgpu_drv_delayed_reset_work_handler(struct work_struct *work)
{
	struct list_head device_list;
	struct amdgpu_device *adev;
	int i, r;
	struct amdgpu_reset_context reset_context;

	memset(&reset_context, 0, sizeof(reset_context));

	mutex_lock(&mgpu_info.mutex);
	if (mgpu_info.pending_reset == true) {
		mutex_unlock(&mgpu_info.mutex);
		return;
	}
	mgpu_info.pending_reset = true;
	mutex_unlock(&mgpu_info.mutex);

	/* Use a common context, just need to make sure full reset is done */
	reset_context.method = AMD_RESET_METHOD_NONE;
	set_bit(AMDGPU_NEED_FULL_RESET, &reset_context.flags);

	for (i = 0; i < mgpu_info.num_dgpu; i++) {
		adev = mgpu_info.gpu_ins[i].adev;
		reset_context.reset_req_dev = adev;
		r = amdgpu_device_pre_asic_reset(adev, &reset_context);
		if (r) {
			dev_err(adev->dev, "GPU pre asic reset failed with err, %d for drm dev, %s ",
				r, adev_to_drm(adev)->unique);
		}
		if (!queue_work(system_unbound_wq, &adev->xgmi_reset_work))
			r = -EALREADY;
	}
	for (i = 0; i < mgpu_info.num_dgpu; i++) {
		adev = mgpu_info.gpu_ins[i].adev;
		flush_work(&adev->xgmi_reset_work);
		adev->gmc.xgmi.pending_reset = false;
	}

	/* reset function will rebuild the xgmi hive info , clear it now */
	for (i = 0; i < mgpu_info.num_dgpu; i++)
		amdgpu_xgmi_remove_device(mgpu_info.gpu_ins[i].adev);

	INIT_LIST_HEAD(&device_list);

	for (i = 0; i < mgpu_info.num_dgpu; i++)
		list_add_tail(&mgpu_info.gpu_ins[i].adev->reset_list, &device_list);

	/* unregister the GPU first, reset function will add them back */
	list_for_each_entry(adev, &device_list, reset_list)
		amdgpu_unregister_gpu_instance(adev);

	/* Use a common context, just need to make sure full reset is done */
	set_bit(AMDGPU_SKIP_HW_RESET, &reset_context.flags);
	r = amdgpu_do_asic_reset(&device_list, &reset_context);

	if (r) {
		DRM_ERROR("reinit gpus failure");
		return;
	}
	for (i = 0; i < mgpu_info.num_dgpu; i++) {
		adev = mgpu_info.gpu_ins[i].adev;
		if (!adev->kfd.init_complete)
			amdgpu_amdkfd_device_init(adev);
		amdgpu_ttm_set_buffer_funcs_status(adev, true);
	}
	return;
}

static int amdgpu_pmops_prepare(struct device *dev)
{
	struct drm_device *drm_dev = dev_get_drvdata(dev);
	struct amdgpu_device *adev = drm_to_adev(drm_dev);

	/* Return a positive number here so
	 * DPM_FLAG_SMART_SUSPEND works properly
	 */
	if (amdgpu_device_supports_boco(drm_dev))
		return pm_runtime_suspended(dev);

	/* if we will not support s3 or s2i for the device
	 *  then skip suspend
	 */
	if (!amdgpu_acpi_is_s0ix_active(adev) &&
	    !amdgpu_acpi_is_s3_active(adev))
		return 1;

	return 0;
}

static void amdgpu_pmops_complete(struct device *dev)
{
	/* nothing to do */
}

static int amdgpu_pmops_suspend(struct device *dev)
{
	struct drm_device *drm_dev = dev_get_drvdata(dev);
	struct amdgpu_device *adev = drm_to_adev(drm_dev);
	int r;

	if (amdgpu_acpi_is_s0ix_active(adev))
		adev->in_s0ix = true;
	adev->in_s3 = true;
	r = amdgpu_device_suspend(drm_dev, true);
	adev->in_s3 = false;
	if (r)
		return r;
	if (!adev->in_s0ix)
		r = amdgpu_asic_reset(adev);
	return r;
}

static int amdgpu_pmops_resume(struct device *dev)
{
	struct drm_device *drm_dev = dev_get_drvdata(dev);
	struct amdgpu_device *adev = drm_to_adev(drm_dev);
	int r;

	r = amdgpu_device_resume(drm_dev, true);
	if (amdgpu_acpi_is_s0ix_active(adev))
		adev->in_s0ix = false;
	return r;
}

static int amdgpu_pmops_freeze(struct device *dev)
{
	struct drm_device *drm_dev = dev_get_drvdata(dev);
	struct amdgpu_device *adev = drm_to_adev(drm_dev);
	int r;

	adev->in_s4 = true;
	r = amdgpu_device_suspend(drm_dev, true);
	adev->in_s4 = false;
	if (r)
		return r;
	return amdgpu_asic_reset(adev);
}

static int amdgpu_pmops_thaw(struct device *dev)
{
	struct drm_device *drm_dev = dev_get_drvdata(dev);

	return amdgpu_device_resume(drm_dev, true);
}

static int amdgpu_pmops_poweroff(struct device *dev)
{
	struct drm_device *drm_dev = dev_get_drvdata(dev);

	return amdgpu_device_suspend(drm_dev, true);
}

static int amdgpu_pmops_restore(struct device *dev)
{
	struct drm_device *drm_dev = dev_get_drvdata(dev);

	return amdgpu_device_resume(drm_dev, true);
}

static int amdgpu_pmops_runtime_suspend(struct device *dev)
{
	struct pci_dev *pdev = to_pci_dev(dev);
	struct drm_device *drm_dev = pci_get_drvdata(pdev);
	struct amdgpu_device *adev = drm_to_adev(drm_dev);
	int ret, i;

	if (!adev->runpm) {
		pm_runtime_forbid(dev);
		return -EBUSY;
	}

	/* wait for all rings to drain before suspending */
	for (i = 0; i < AMDGPU_MAX_RINGS; i++) {
		struct amdgpu_ring *ring = adev->rings[i];
		if (ring && ring->sched.ready) {
			ret = amdgpu_fence_wait_empty(ring);
			if (ret)
				return -EBUSY;
		}
	}

	adev->in_runpm = true;
	if (amdgpu_device_supports_px(drm_dev))
		drm_dev->switch_power_state = DRM_SWITCH_POWER_CHANGING;

	/*
	 * By setting mp1_state as PP_MP1_STATE_UNLOAD, MP1 will do some
	 * proper cleanups and put itself into a state ready for PNP. That
	 * can address some random resuming failure observed on BOCO capable
	 * platforms.
	 * TODO: this may be also needed for PX capable platform.
	 */
	if (amdgpu_device_supports_boco(drm_dev))
		adev->mp1_state = PP_MP1_STATE_UNLOAD;

	ret = amdgpu_device_suspend(drm_dev, false);
	if (ret) {
		adev->in_runpm = false;
		if (amdgpu_device_supports_boco(drm_dev))
			adev->mp1_state = PP_MP1_STATE_NONE;
		return ret;
	}

	if (amdgpu_device_supports_boco(drm_dev))
		adev->mp1_state = PP_MP1_STATE_NONE;

	if (amdgpu_device_supports_px(drm_dev)) {
		/* Only need to handle PCI state in the driver for ATPX
		 * PCI core handles it for _PR3.
		 */
		amdgpu_device_cache_pci_state(pdev);
		pci_disable_device(pdev);
		pci_ignore_hotplug(pdev);
		pci_set_power_state(pdev, PCI_D3cold);
		drm_dev->switch_power_state = DRM_SWITCH_POWER_DYNAMIC_OFF;
	} else if (amdgpu_device_supports_boco(drm_dev)) {
		/* nothing to do */
	} else if (amdgpu_device_supports_baco(drm_dev)) {
		amdgpu_device_baco_enter(drm_dev);
	}

	return 0;
}

static int amdgpu_pmops_runtime_resume(struct device *dev)
{
	struct pci_dev *pdev = to_pci_dev(dev);
	struct drm_device *drm_dev = pci_get_drvdata(pdev);
	struct amdgpu_device *adev = drm_to_adev(drm_dev);
	int ret;

	if (!adev->runpm)
		return -EINVAL;

	/* Avoids registers access if device is physically gone */
	if (!pci_device_is_present(adev->pdev))
		adev->no_hw_access = true;

	if (amdgpu_device_supports_px(drm_dev)) {
		drm_dev->switch_power_state = DRM_SWITCH_POWER_CHANGING;

		/* Only need to handle PCI state in the driver for ATPX
		 * PCI core handles it for _PR3.
		 */
		pci_set_power_state(pdev, PCI_D0);
		amdgpu_device_load_pci_state(pdev);
		ret = pci_enable_device(pdev);
		if (ret)
			return ret;
		pci_set_master(pdev);
	} else if (amdgpu_device_supports_boco(drm_dev)) {
		/* Only need to handle PCI state in the driver for ATPX
		 * PCI core handles it for _PR3.
		 */
		pci_set_master(pdev);
	} else if (amdgpu_device_supports_baco(drm_dev)) {
		amdgpu_device_baco_exit(drm_dev);
	}
	ret = amdgpu_device_resume(drm_dev, false);
	if (ret)
		return ret;

	if (amdgpu_device_supports_px(drm_dev))
		drm_dev->switch_power_state = DRM_SWITCH_POWER_ON;
	adev->in_runpm = false;
	return 0;
}

static int amdgpu_pmops_runtime_idle(struct device *dev)
{
	struct drm_device *drm_dev = dev_get_drvdata(dev);
	struct amdgpu_device *adev = drm_to_adev(drm_dev);
	/* we don't want the main rpm_idle to call suspend - we want to autosuspend */
	int ret = 1;

	if (!adev->runpm) {
		pm_runtime_forbid(dev);
		return -EBUSY;
	}

	if (amdgpu_device_has_dc_support(adev)) {
		struct drm_crtc *crtc;

		drm_for_each_crtc(crtc, drm_dev) {
			drm_modeset_lock(&crtc->mutex, NULL);
			if (crtc->state->active)
				ret = -EBUSY;
			drm_modeset_unlock(&crtc->mutex);
			if (ret < 0)
				break;
		}

	} else {
		struct drm_connector *list_connector;
		struct drm_connector_list_iter iter;

		mutex_lock(&drm_dev->mode_config.mutex);
		drm_modeset_lock(&drm_dev->mode_config.connection_mutex, NULL);

		drm_connector_list_iter_begin(drm_dev, &iter);
		drm_for_each_connector_iter(list_connector, &iter) {
			if (list_connector->dpms ==  DRM_MODE_DPMS_ON) {
				ret = -EBUSY;
				break;
			}
		}

		drm_connector_list_iter_end(&iter);

		drm_modeset_unlock(&drm_dev->mode_config.connection_mutex);
		mutex_unlock(&drm_dev->mode_config.mutex);
	}

	if (ret == -EBUSY)
		DRM_DEBUG_DRIVER("failing to power off - crtc active\n");

	pm_runtime_mark_last_busy(dev);
	pm_runtime_autosuspend(dev);
	return ret;
}

long amdgpu_drm_ioctl(struct file *filp,
		      unsigned int cmd, unsigned long arg)
{
	struct drm_file *file_priv = filp->private_data;
	struct drm_device *dev;
	long ret;
	dev = file_priv->minor->dev;
	ret = pm_runtime_get_sync(dev->dev);
	if (ret < 0)
		goto out;

	ret = drm_ioctl(filp, cmd, arg);

	pm_runtime_mark_last_busy(dev->dev);
out:
	pm_runtime_put_autosuspend(dev->dev);
	return ret;
}

static const struct dev_pm_ops amdgpu_pm_ops = {
	.prepare = amdgpu_pmops_prepare,
	.complete = amdgpu_pmops_complete,
	.suspend = amdgpu_pmops_suspend,
	.resume = amdgpu_pmops_resume,
	.freeze = amdgpu_pmops_freeze,
	.thaw = amdgpu_pmops_thaw,
	.poweroff = amdgpu_pmops_poweroff,
	.restore = amdgpu_pmops_restore,
	.runtime_suspend = amdgpu_pmops_runtime_suspend,
	.runtime_resume = amdgpu_pmops_runtime_resume,
	.runtime_idle = amdgpu_pmops_runtime_idle,
};

static int amdgpu_flush(struct file *f, fl_owner_t id)
{
	struct drm_file *file_priv = f->private_data;
	struct amdgpu_fpriv *fpriv = file_priv->driver_priv;
	long timeout = MAX_WAIT_SCHED_ENTITY_Q_EMPTY;

	timeout = amdgpu_ctx_mgr_entity_flush(&fpriv->ctx_mgr, timeout);
	timeout = amdgpu_vm_wait_idle(&fpriv->vm, timeout);

	return timeout >= 0 ? 0 : timeout;
}

static const struct file_operations amdgpu_driver_kms_fops = {
	.owner = THIS_MODULE,
	.open = drm_open,
	.flush = amdgpu_flush,
	.release = drm_release,
	.unlocked_ioctl = amdgpu_drm_ioctl,
	.mmap = drm_gem_mmap,
	.poll = drm_poll,
	.read = drm_read,
#ifdef CONFIG_COMPAT
	.compat_ioctl = amdgpu_kms_compat_ioctl,
#endif
#ifdef CONFIG_PROC_FS
	.show_fdinfo = amdgpu_show_fdinfo
#endif
};

int amdgpu_file_to_fpriv(struct file *filp, struct amdgpu_fpriv **fpriv)
{
	struct drm_file *file;

	if (!filp)
		return -EINVAL;

	if (filp->f_op != &amdgpu_driver_kms_fops) {
		return -EINVAL;
	}

	file = filp->private_data;
	*fpriv = file->driver_priv;
	return 0;
}

const struct drm_ioctl_desc amdgpu_ioctls_kms[] = {
	DRM_IOCTL_DEF_DRV(AMDGPU_GEM_CREATE, amdgpu_gem_create_ioctl, DRM_AUTH|DRM_RENDER_ALLOW),
	DRM_IOCTL_DEF_DRV(AMDGPU_CTX, amdgpu_ctx_ioctl, DRM_AUTH|DRM_RENDER_ALLOW),
	DRM_IOCTL_DEF_DRV(AMDGPU_VM, amdgpu_vm_ioctl, DRM_AUTH|DRM_RENDER_ALLOW),
	DRM_IOCTL_DEF_DRV(AMDGPU_SCHED, amdgpu_sched_ioctl, DRM_MASTER),
	DRM_IOCTL_DEF_DRV(AMDGPU_BO_LIST, amdgpu_bo_list_ioctl, DRM_AUTH|DRM_RENDER_ALLOW),
	DRM_IOCTL_DEF_DRV(AMDGPU_FENCE_TO_HANDLE, amdgpu_cs_fence_to_handle_ioctl, DRM_AUTH|DRM_RENDER_ALLOW),
	/* KMS */
	DRM_IOCTL_DEF_DRV(AMDGPU_GEM_MMAP, amdgpu_gem_mmap_ioctl, DRM_AUTH|DRM_RENDER_ALLOW),
	DRM_IOCTL_DEF_DRV(AMDGPU_GEM_WAIT_IDLE, amdgpu_gem_wait_idle_ioctl, DRM_AUTH|DRM_RENDER_ALLOW),
	DRM_IOCTL_DEF_DRV(AMDGPU_CS, amdgpu_cs_ioctl, DRM_AUTH|DRM_RENDER_ALLOW),
	DRM_IOCTL_DEF_DRV(AMDGPU_INFO, amdgpu_info_ioctl, DRM_AUTH|DRM_RENDER_ALLOW),
	DRM_IOCTL_DEF_DRV(AMDGPU_WAIT_CS, amdgpu_cs_wait_ioctl, DRM_AUTH|DRM_RENDER_ALLOW),
	DRM_IOCTL_DEF_DRV(AMDGPU_WAIT_FENCES, amdgpu_cs_wait_fences_ioctl, DRM_AUTH|DRM_RENDER_ALLOW),
	DRM_IOCTL_DEF_DRV(AMDGPU_GEM_METADATA, amdgpu_gem_metadata_ioctl, DRM_AUTH|DRM_RENDER_ALLOW),
	DRM_IOCTL_DEF_DRV(AMDGPU_GEM_VA, amdgpu_gem_va_ioctl, DRM_AUTH|DRM_RENDER_ALLOW),
	DRM_IOCTL_DEF_DRV(AMDGPU_GEM_OP, amdgpu_gem_op_ioctl, DRM_AUTH|DRM_RENDER_ALLOW),
	DRM_IOCTL_DEF_DRV(AMDGPU_GEM_USERPTR, amdgpu_gem_userptr_ioctl, DRM_AUTH|DRM_RENDER_ALLOW),
};

static const struct drm_driver amdgpu_kms_driver = {
	.driver_features =
	    DRIVER_ATOMIC |
	    DRIVER_GEM |
	    DRIVER_RENDER | DRIVER_MODESET | DRIVER_SYNCOBJ |
	    DRIVER_SYNCOBJ_TIMELINE,
	.open = amdgpu_driver_open_kms,
	.postclose = amdgpu_driver_postclose_kms,
	.lastclose = amdgpu_driver_lastclose_kms,
	.ioctls = amdgpu_ioctls_kms,
	.num_ioctls = ARRAY_SIZE(amdgpu_ioctls_kms),
	.dumb_create = amdgpu_mode_dumb_create,
	.dumb_map_offset = amdgpu_mode_dumb_mmap,
	.fops = &amdgpu_driver_kms_fops,
	.release = &amdgpu_driver_release_kms,

	.prime_handle_to_fd = drm_gem_prime_handle_to_fd,
	.prime_fd_to_handle = drm_gem_prime_fd_to_handle,
	.gem_prime_import = amdgpu_gem_prime_import,
	.gem_prime_mmap = drm_gem_prime_mmap,

	.name = DRIVER_NAME,
	.desc = DRIVER_DESC,
	.date = DRIVER_DATE,
	.major = KMS_DRIVER_MAJOR,
	.minor = KMS_DRIVER_MINOR,
	.patchlevel = KMS_DRIVER_PATCHLEVEL,
};

static struct pci_error_handlers amdgpu_pci_err_handler = {
	.error_detected	= amdgpu_pci_error_detected,
	.mmio_enabled	= amdgpu_pci_mmio_enabled,
	.slot_reset	= amdgpu_pci_slot_reset,
	.resume		= amdgpu_pci_resume,
};

extern const struct attribute_group amdgpu_vram_mgr_attr_group;
extern const struct attribute_group amdgpu_gtt_mgr_attr_group;
extern const struct attribute_group amdgpu_vbios_version_attr_group;

static const struct attribute_group *amdgpu_sysfs_groups[] = {
	&amdgpu_vram_mgr_attr_group,
	&amdgpu_gtt_mgr_attr_group,
	&amdgpu_vbios_version_attr_group,
	NULL,
};


static struct pci_driver amdgpu_kms_pci_driver = {
	.name = DRIVER_NAME,
	.id_table = pciidlist,
	.probe = amdgpu_pci_probe,
	.remove = amdgpu_pci_remove,
	.shutdown = amdgpu_pci_shutdown,
	.driver.pm = &amdgpu_pm_ops,
	.err_handler = &amdgpu_pci_err_handler,
	.dev_groups = amdgpu_sysfs_groups,
};

static int __init amdgpu_init(void)
{
	int r;

	if (vgacon_text_force()) {
		DRM_ERROR("VGACON disables amdgpu kernel modesetting.\n");
		return -EINVAL;
	}

	r = amdgpu_sync_init();
	if (r)
		goto error_sync;

	r = amdgpu_fence_slab_init();
	if (r)
		goto error_fence;

	DRM_INFO("amdgpu kernel modesetting enabled.\n");
	amdgpu_register_atpx_handler();
	amdgpu_acpi_detect();

	/* Ignore KFD init failures. Normal when CONFIG_HSA_AMD is not set. */
	amdgpu_amdkfd_init();

	/* let modprobe override vga console setting */
	return pci_register_driver(&amdgpu_kms_pci_driver);

error_fence:
	amdgpu_sync_fini();

error_sync:
	return r;
}

static void __exit amdgpu_exit(void)
{
	amdgpu_amdkfd_fini();
	pci_unregister_driver(&amdgpu_kms_pci_driver);
	amdgpu_unregister_atpx_handler();
	amdgpu_sync_fini();
	amdgpu_fence_slab_fini();
	mmu_notifier_synchronize();
}

module_init(amdgpu_init);
module_exit(amdgpu_exit);

MODULE_AUTHOR(DRIVER_AUTHOR);
MODULE_DESCRIPTION(DRIVER_DESC);
MODULE_LICENSE("GPL and additional rights");<|MERGE_RESOLUTION|>--- conflicted
+++ resolved
@@ -1988,8 +1988,6 @@
 	bool supports_atomic = false;
 	bool is_fw_fb;
 	resource_size_t base, size;
-<<<<<<< HEAD
-=======
 
 	if (amdgpu_aspm == -1 && !pcie_aspm_enabled(pdev))
 		amdgpu_aspm = 0;
@@ -1999,7 +1997,6 @@
 		if (amdgpu_unsupported_pciidlist[i] == pdev->device)
 			return -ENODEV;
 	}
->>>>>>> e16cdba0
 
 	if (amdgpu_virtual_display ||
 	    amdgpu_device_asic_has_dc_support(flags & AMD_ASIC_MASK))
