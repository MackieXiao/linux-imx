/*
 * Copyright 2017 Advanced Micro Devices, Inc.
 *
 * Permission is hereby granted, free of charge, to any person obtaining a
 * copy of this software and associated documentation files (the "Software"),
 * to deal in the Software without restriction, including without limitation
 * the rights to use, copy, modify, merge, publish, distribute, sublicense,
 * and/or sell copies of the Software, and to permit persons to whom the
 * Software is furnished to do so, subject to the following conditions:
 *
 * The above copyright notice and this permission notice shall be included in
 * all copies or substantial portions of the Software.
 *
 * THE SOFTWARE IS PROVIDED "AS IS", WITHOUT WARRANTY OF ANY KIND, EXPRESS OR
 * IMPLIED, INCLUDING BUT NOT LIMITED TO THE WARRANTIES OF MERCHANTABILITY,
 * FITNESS FOR A PARTICULAR PURPOSE AND NONINFRINGEMENT.  IN NO EVENT SHALL
 * THE COPYRIGHT HOLDER(S) OR AUTHOR(S) BE LIABLE FOR ANY CLAIM, DAMAGES OR
 * OTHER LIABILITY, WHETHER IN AN ACTION OF CONTRACT, TORT OR OTHERWISE,
 * ARISING FROM, OUT OF OR IN CONNECTION WITH THE SOFTWARE OR THE USE OR
 * OTHER DEALINGS IN THE SOFTWARE.
 *
 * Authors: AMD
 *
 */


#include "../display_mode_lib.h"
#include "../display_mode_vba.h"
#include "../dml_inline_defs.h"
#include "display_rq_dlg_calc_21.h"

/*
 * NOTE:
 *   This file is gcc-parseable HW gospel, coming straight from HW engineers.
 *
 * It doesn't adhere to Linux kernel style and sometimes will do things in odd
 * ways. Unless there is something clearly wrong with it the code should
 * remain as-is as it provides us with a guarantee from HW that it is correct.
 */

static void calculate_ttu_cursor(
		struct display_mode_lib *mode_lib,
		double *refcyc_per_req_delivery_pre_cur,
		double *refcyc_per_req_delivery_cur,
		double refclk_freq_in_mhz,
		double ref_freq_to_pix_freq,
		double hscale_pixel_rate_l,
		double hscl_ratio,
		double vratio_pre_l,
		double vratio_l,
		unsigned int cur_width,
		enum cursor_bpp cur_bpp);

static unsigned int get_bytes_per_element(enum source_format_class source_format, bool is_chroma)
{
	unsigned int ret_val = 0;

	if (source_format == dm_444_16) {
		if (!is_chroma)
			ret_val = 2;
	} else if (source_format == dm_444_32) {
		if (!is_chroma)
			ret_val = 4;
	} else if (source_format == dm_444_64) {
		if (!is_chroma)
			ret_val = 8;
	} else if (source_format == dm_420_8) {
		if (is_chroma)
			ret_val = 2;
		else
			ret_val = 1;
	} else if (source_format == dm_420_10) {
		if (is_chroma)
			ret_val = 4;
		else
			ret_val = 2;
	} else if (source_format == dm_444_8) {
		ret_val = 1;
	}
	return ret_val;
}

static bool is_dual_plane(enum source_format_class source_format)
{
	bool ret_val = false;

	if ((source_format == dm_420_8) || (source_format == dm_420_10))
		ret_val = true;

	return ret_val;
}

static double get_refcyc_per_delivery(
		struct display_mode_lib *mode_lib,
		double refclk_freq_in_mhz,
		double pclk_freq_in_mhz,
		bool odm_combine,
		unsigned int recout_width,
		unsigned int hactive,
		double vratio,
		double hscale_pixel_rate,
		unsigned int delivery_width,
		unsigned int req_per_swath_ub)
{
	double refcyc_per_delivery = 0.0;

	if (vratio <= 1.0) {
		if (odm_combine)
			refcyc_per_delivery = (double) refclk_freq_in_mhz
					* dml_min((double) recout_width, (double) hactive / 2.0)
					/ pclk_freq_in_mhz / (double) req_per_swath_ub;
		else
			refcyc_per_delivery = (double) refclk_freq_in_mhz * (double) recout_width
					/ pclk_freq_in_mhz / (double) req_per_swath_ub;
	} else {
		refcyc_per_delivery = (double) refclk_freq_in_mhz * (double) delivery_width
				/ (double) hscale_pixel_rate / (double) req_per_swath_ub;
	}

	dml_print("DML_DLG: %s: refclk_freq_in_mhz = %3.2f\n", __func__, refclk_freq_in_mhz);
	dml_print("DML_DLG: %s: pclk_freq_in_mhz   = %3.2f\n", __func__, pclk_freq_in_mhz);
	dml_print("DML_DLG: %s: recout_width       = %d\n", __func__, recout_width);
	dml_print("DML_DLG: %s: vratio             = %3.2f\n", __func__, vratio);
	dml_print("DML_DLG: %s: req_per_swath_ub   = %d\n", __func__, req_per_swath_ub);
	dml_print("DML_DLG: %s: refcyc_per_delivery= %3.2f\n", __func__, refcyc_per_delivery);

	return refcyc_per_delivery;

}

static unsigned int get_blk_size_bytes(const enum source_macro_tile_size tile_size)
{
	if (tile_size == dm_256k_tile)
		return (256 * 1024);
	else if (tile_size == dm_64k_tile)
		return (64 * 1024);
	else
		return (4 * 1024);
}

static void extract_rq_sizing_regs(
		struct display_mode_lib *mode_lib,
		display_data_rq_regs_st *rq_regs,
		const display_data_rq_sizing_params_st *rq_sizing)
{
	dml_print("DML_DLG: %s: rq_sizing param\n", __func__);
	print__data_rq_sizing_params_st(mode_lib, rq_sizing);

	rq_regs->chunk_size = dml_log2(rq_sizing->chunk_bytes) - 10;

	if (rq_sizing->min_chunk_bytes == 0)
		rq_regs->min_chunk_size = 0;
	else
		rq_regs->min_chunk_size = dml_log2(rq_sizing->min_chunk_bytes) - 8 + 1;

	rq_regs->meta_chunk_size = dml_log2(rq_sizing->meta_chunk_bytes) - 10;
	if (rq_sizing->min_meta_chunk_bytes == 0)
		rq_regs->min_meta_chunk_size = 0;
	else
		rq_regs->min_meta_chunk_size = dml_log2(rq_sizing->min_meta_chunk_bytes) - 6 + 1;

	rq_regs->dpte_group_size = dml_log2(rq_sizing->dpte_group_bytes) - 6;
	rq_regs->mpte_group_size = dml_log2(rq_sizing->mpte_group_bytes) - 6;
}

static void extract_rq_regs(
		struct display_mode_lib *mode_lib,
		display_rq_regs_st *rq_regs,
		const display_rq_params_st *rq_param)
{
	unsigned int detile_buf_size_in_bytes = mode_lib->ip.det_buffer_size_kbytes * 1024;
	unsigned int detile_buf_plane1_addr = 0;

	extract_rq_sizing_regs(mode_lib, &(rq_regs->rq_regs_l), &rq_param->sizing.rq_l);

	rq_regs->rq_regs_l.pte_row_height_linear = dml_floor(
			dml_log2(rq_param->dlg.rq_l.dpte_row_height),
			1) - 3;

	if (rq_param->yuv420) {
		extract_rq_sizing_regs(mode_lib, &(rq_regs->rq_regs_c), &rq_param->sizing.rq_c);
		rq_regs->rq_regs_c.pte_row_height_linear = dml_floor(
				dml_log2(rq_param->dlg.rq_c.dpte_row_height),
				1) - 3;
	}

	rq_regs->rq_regs_l.swath_height = dml_log2(rq_param->dlg.rq_l.swath_height);
	rq_regs->rq_regs_c.swath_height = dml_log2(rq_param->dlg.rq_c.swath_height);

	// FIXME: take the max between luma, chroma chunk size?
	// okay for now, as we are setting chunk_bytes to 8kb anyways
	if (rq_param->sizing.rq_l.chunk_bytes >= 32 * 1024) { //32kb
		rq_regs->drq_expansion_mode = 0;
	} else {
		rq_regs->drq_expansion_mode = 2;
	}
	rq_regs->prq_expansion_mode = 1;
	rq_regs->mrq_expansion_mode = 1;
	rq_regs->crq_expansion_mode = 1;

	if (rq_param->yuv420) {
		if ((double) rq_param->misc.rq_l.stored_swath_bytes
				/ (double) rq_param->misc.rq_c.stored_swath_bytes <= 1.5) {
			detile_buf_plane1_addr = (detile_buf_size_in_bytes / 2.0 / 64.0); // half to chroma
		} else {
			detile_buf_plane1_addr = dml_round_to_multiple(
					(unsigned int) ((2.0 * detile_buf_size_in_bytes) / 3.0),
					256,
					0) / 64.0; // 2/3 to chroma
		}
	}
	rq_regs->plane1_base_address = detile_buf_plane1_addr;
}

static void handle_det_buf_split(
		struct display_mode_lib *mode_lib,
		display_rq_params_st *rq_param,
		const display_pipe_source_params_st *pipe_src_param)
{
	unsigned int total_swath_bytes = 0;
	unsigned int swath_bytes_l = 0;
	unsigned int swath_bytes_c = 0;
	unsigned int full_swath_bytes_packed_l = 0;
	unsigned int full_swath_bytes_packed_c = 0;
	bool req128_l = false;
	bool req128_c = false;
	bool surf_linear = (pipe_src_param->sw_mode == dm_sw_linear);
	bool surf_vert = (pipe_src_param->source_scan == dm_vert);
	unsigned int log2_swath_height_l = 0;
	unsigned int log2_swath_height_c = 0;
	unsigned int detile_buf_size_in_bytes = mode_lib->ip.det_buffer_size_kbytes * 1024;

	full_swath_bytes_packed_l = rq_param->misc.rq_l.full_swath_bytes;
	full_swath_bytes_packed_c = rq_param->misc.rq_c.full_swath_bytes;

	if (rq_param->yuv420_10bpc) {
		full_swath_bytes_packed_l = dml_round_to_multiple(
				rq_param->misc.rq_l.full_swath_bytes * 2 / 3,
				256,
				1) + 256;
		full_swath_bytes_packed_c = dml_round_to_multiple(
				rq_param->misc.rq_c.full_swath_bytes * 2 / 3,
				256,
				1) + 256;
	}

	if (rq_param->yuv420) {
		total_swath_bytes = 2 * full_swath_bytes_packed_l + 2 * full_swath_bytes_packed_c;

		if (total_swath_bytes <= detile_buf_size_in_bytes) { //full 256b request
			req128_l = false;
			req128_c = false;
			swath_bytes_l = full_swath_bytes_packed_l;
			swath_bytes_c = full_swath_bytes_packed_c;
		} else { //128b request (for luma only for yuv420 8bpc)
			req128_l = true;
			req128_c = false;
			swath_bytes_l = full_swath_bytes_packed_l / 2;
			swath_bytes_c = full_swath_bytes_packed_c;
		}
		// Note: assumption, the config that pass in will fit into
		//       the detiled buffer.
	} else {
		total_swath_bytes = 2 * full_swath_bytes_packed_l;

		if (total_swath_bytes <= detile_buf_size_in_bytes)
			req128_l = false;
		else
			req128_l = true;

		swath_bytes_l = total_swath_bytes;
		swath_bytes_c = 0;
	}
	rq_param->misc.rq_l.stored_swath_bytes = swath_bytes_l;
	rq_param->misc.rq_c.stored_swath_bytes = swath_bytes_c;

	if (surf_linear) {
		log2_swath_height_l = 0;
		log2_swath_height_c = 0;
	} else {
		unsigned int swath_height_l;
		unsigned int swath_height_c;

		if (!surf_vert) {
			swath_height_l = rq_param->misc.rq_l.blk256_height;
			swath_height_c = rq_param->misc.rq_c.blk256_height;
		} else {
			swath_height_l = rq_param->misc.rq_l.blk256_width;
			swath_height_c = rq_param->misc.rq_c.blk256_width;
		}

		if (swath_height_l > 0)
			log2_swath_height_l = dml_log2(swath_height_l);

		if (req128_l && log2_swath_height_l > 0)
			log2_swath_height_l -= 1;

		if (swath_height_c > 0)
			log2_swath_height_c = dml_log2(swath_height_c);

		if (req128_c && log2_swath_height_c > 0)
			log2_swath_height_c -= 1;
	}

	rq_param->dlg.rq_l.swath_height = 1 << log2_swath_height_l;
	rq_param->dlg.rq_c.swath_height = 1 << log2_swath_height_c;

	dml_print("DML_DLG: %s: req128_l = %0d\n", __func__, req128_l);
	dml_print("DML_DLG: %s: req128_c = %0d\n", __func__, req128_c);
	dml_print(
			"DML_DLG: %s: full_swath_bytes_packed_l = %0d\n",
			__func__,
			full_swath_bytes_packed_l);
	dml_print(
			"DML_DLG: %s: full_swath_bytes_packed_c = %0d\n",
			__func__,
			full_swath_bytes_packed_c);
}

static void get_meta_and_pte_attr(
		struct display_mode_lib *mode_lib,
		display_data_rq_dlg_params_st *rq_dlg_param,
		display_data_rq_misc_params_st *rq_misc_param,
		display_data_rq_sizing_params_st *rq_sizing_param,
		unsigned int vp_width,
		unsigned int vp_height,
		unsigned int data_pitch,
		unsigned int meta_pitch,
		unsigned int source_format,
		unsigned int tiling,
		unsigned int macro_tile_size,
		unsigned int source_scan,
		unsigned int hostvm_enable,
		unsigned int is_chroma)
{
	bool surf_linear = (tiling == dm_sw_linear);
	bool surf_vert = (source_scan == dm_vert);

	unsigned int bytes_per_element;
	unsigned int bytes_per_element_y = get_bytes_per_element(
			(enum source_format_class) (source_format),
			false);
	unsigned int bytes_per_element_c = get_bytes_per_element(
			(enum source_format_class) (source_format),
			true);

	unsigned int blk256_width = 0;
	unsigned int blk256_height = 0;

	unsigned int blk256_width_y = 0;
	unsigned int blk256_height_y = 0;
	unsigned int blk256_width_c = 0;
	unsigned int blk256_height_c = 0;
	unsigned int log2_bytes_per_element;
	unsigned int log2_blk256_width;
	unsigned int log2_blk256_height;
	unsigned int blk_bytes;
	unsigned int log2_blk_bytes;
	unsigned int log2_blk_height;
	unsigned int log2_blk_width;
	unsigned int log2_meta_req_bytes;
	unsigned int log2_meta_req_height;
	unsigned int log2_meta_req_width;
	unsigned int meta_req_width;
	unsigned int meta_req_height;
	unsigned int log2_meta_row_height;
	unsigned int meta_row_width_ub;
	unsigned int log2_meta_chunk_bytes;
	unsigned int log2_meta_chunk_height;

	//full sized meta chunk width in unit of data elements
	unsigned int log2_meta_chunk_width;
	unsigned int log2_min_meta_chunk_bytes;
	unsigned int min_meta_chunk_width;
	unsigned int meta_chunk_width;
	unsigned int meta_chunk_per_row_int;
	unsigned int meta_row_remainder;
	unsigned int meta_chunk_threshold;
	unsigned int meta_blk_bytes;
	unsigned int meta_blk_height;
	unsigned int meta_blk_width;
	unsigned int meta_surface_bytes;
	unsigned int vmpg_bytes;
	unsigned int meta_pte_req_per_frame_ub;
	unsigned int meta_pte_bytes_per_frame_ub;
	const unsigned int log2_vmpg_bytes = dml_log2(mode_lib->soc.vmm_page_size_bytes);
	const unsigned int dpte_buf_in_pte_reqs =
		mode_lib->ip.dpte_buffer_size_in_pte_reqs_luma + mode_lib->ip.dpte_buffer_size_in_pte_reqs_chroma;
	const unsigned int pde_proc_buffer_size_64k_reqs =
			mode_lib->ip.pde_proc_buffer_size_64k_reqs;

	unsigned int log2_vmpg_height = 0;
	unsigned int log2_vmpg_width = 0;
	unsigned int log2_dpte_req_height_ptes = 0;
	unsigned int log2_dpte_req_height = 0;
	unsigned int log2_dpte_req_width = 0;
	unsigned int log2_dpte_row_height_linear = 0;
	unsigned int log2_dpte_row_height = 0;
	unsigned int log2_dpte_group_width = 0;
	unsigned int dpte_row_width_ub = 0;
	unsigned int dpte_req_height = 0;
	unsigned int dpte_req_width = 0;
	unsigned int dpte_group_width = 0;
	unsigned int log2_dpte_group_bytes = 0;
	unsigned int log2_dpte_group_length = 0;
	unsigned int pde_buf_entries;
	bool yuv420 = (source_format == dm_420_8 || source_format == dm_420_10);

	Calculate256BBlockSizes(
			(enum source_format_class) (source_format),
			(enum dm_swizzle_mode) (tiling),
			bytes_per_element_y,
			bytes_per_element_c,
			&blk256_height_y,
			&blk256_height_c,
			&blk256_width_y,
			&blk256_width_c);

	if (!is_chroma) {
		blk256_width = blk256_width_y;
		blk256_height = blk256_height_y;
		bytes_per_element = bytes_per_element_y;
	} else {
		blk256_width = blk256_width_c;
		blk256_height = blk256_height_c;
		bytes_per_element = bytes_per_element_c;
	}

	log2_bytes_per_element = dml_log2(bytes_per_element);

	dml_print("DML_DLG: %s: surf_linear        = %d\n", __func__, surf_linear);
	dml_print("DML_DLG: %s: surf_vert          = %d\n", __func__, surf_vert);
	dml_print("DML_DLG: %s: blk256_width       = %d\n", __func__, blk256_width);
	dml_print("DML_DLG: %s: blk256_height      = %d\n", __func__, blk256_height);

	log2_blk256_width = dml_log2((double) blk256_width);
	log2_blk256_height = dml_log2((double) blk256_height);
	blk_bytes = surf_linear ?
			256 : get_blk_size_bytes((enum source_macro_tile_size) macro_tile_size);
	log2_blk_bytes = dml_log2((double) blk_bytes);
	log2_blk_height = 0;
	log2_blk_width = 0;

	// remember log rule
	// "+" in log is multiply
	// "-" in log is divide
	// "/2" is like square root
	// blk is vertical biased
	if (tiling != dm_sw_linear)
		log2_blk_height = log2_blk256_height
				+ dml_ceil((double) (log2_blk_bytes - 8) / 2.0, 1);
	else
		log2_blk_height = 0;  // blk height of 1

	log2_blk_width = log2_blk_bytes - log2_bytes_per_element - log2_blk_height;

	if (!surf_vert) {
		rq_dlg_param->swath_width_ub = dml_round_to_multiple(vp_width - 1, blk256_width, 1)
				+ blk256_width;
		rq_dlg_param->req_per_swath_ub = rq_dlg_param->swath_width_ub >> log2_blk256_width;
	} else {
		rq_dlg_param->swath_width_ub = dml_round_to_multiple(
				vp_height - 1,
				blk256_height,
				1) + blk256_height;
		rq_dlg_param->req_per_swath_ub = rq_dlg_param->swath_width_ub >> log2_blk256_height;
	}

	if (!surf_vert)
		rq_misc_param->full_swath_bytes = rq_dlg_param->swath_width_ub * blk256_height
				* bytes_per_element;
	else
		rq_misc_param->full_swath_bytes = rq_dlg_param->swath_width_ub * blk256_width
				* bytes_per_element;

	rq_misc_param->blk256_height = blk256_height;
	rq_misc_param->blk256_width = blk256_width;

	// -------
	// meta
	// -------
	log2_meta_req_bytes = 6; // meta request is 64b and is 8x8byte meta element

	// each 64b meta request for dcn is 8x8 meta elements and
	// a meta element covers one 256b block of the data surface.
	log2_meta_req_height = log2_blk256_height + 3; // meta req is 8x8 byte, each byte represent 1 blk256
	log2_meta_req_width = log2_meta_req_bytes + 8 - log2_bytes_per_element
			- log2_meta_req_height;
	meta_req_width = 1 << log2_meta_req_width;
	meta_req_height = 1 << log2_meta_req_height;
	log2_meta_row_height = 0;
	meta_row_width_ub = 0;

	// the dimensions of a meta row are meta_row_width x meta_row_height in elements.
	// calculate upper bound of the meta_row_width
	if (!surf_vert) {
		log2_meta_row_height = log2_meta_req_height;
		meta_row_width_ub = dml_round_to_multiple(vp_width - 1, meta_req_width, 1)
				+ meta_req_width;
		rq_dlg_param->meta_req_per_row_ub = meta_row_width_ub / meta_req_width;
	} else {
		log2_meta_row_height = log2_meta_req_width;
		meta_row_width_ub = dml_round_to_multiple(vp_height - 1, meta_req_height, 1)
				+ meta_req_height;
		rq_dlg_param->meta_req_per_row_ub = meta_row_width_ub / meta_req_height;
	}
	rq_dlg_param->meta_bytes_per_row_ub = rq_dlg_param->meta_req_per_row_ub * 64;

	rq_dlg_param->meta_row_height = 1 << log2_meta_row_height;

	log2_meta_chunk_bytes = dml_log2(rq_sizing_param->meta_chunk_bytes);
	log2_meta_chunk_height = log2_meta_row_height;

	//full sized meta chunk width in unit of data elements
	log2_meta_chunk_width = log2_meta_chunk_bytes + 8 - log2_bytes_per_element
			- log2_meta_chunk_height;
	log2_min_meta_chunk_bytes = dml_log2(rq_sizing_param->min_meta_chunk_bytes);
	min_meta_chunk_width = 1
			<< (log2_min_meta_chunk_bytes + 8 - log2_bytes_per_element
					- log2_meta_chunk_height);
	meta_chunk_width = 1 << log2_meta_chunk_width;
	meta_chunk_per_row_int = (unsigned int) (meta_row_width_ub / meta_chunk_width);
	meta_row_remainder = meta_row_width_ub % meta_chunk_width;
	meta_chunk_threshold = 0;
	meta_blk_bytes = 4096;
	meta_blk_height = blk256_height * 64;
	meta_blk_width = meta_blk_bytes * 256 / bytes_per_element / meta_blk_height;
	meta_surface_bytes = meta_pitch
			* (dml_round_to_multiple(vp_height - 1, meta_blk_height, 1)
					+ meta_blk_height) * bytes_per_element / 256;
	vmpg_bytes = mode_lib->soc.vmm_page_size_bytes;
	meta_pte_req_per_frame_ub = (dml_round_to_multiple(
			meta_surface_bytes - vmpg_bytes,
			8 * vmpg_bytes,
			1) + 8 * vmpg_bytes) / (8 * vmpg_bytes);
	meta_pte_bytes_per_frame_ub = meta_pte_req_per_frame_ub * 64; //64B mpte request
	rq_dlg_param->meta_pte_bytes_per_frame_ub = meta_pte_bytes_per_frame_ub;

	dml_print("DML_DLG: %s: meta_blk_height             = %d\n", __func__, meta_blk_height);
	dml_print("DML_DLG: %s: meta_blk_width              = %d\n", __func__, meta_blk_width);
	dml_print("DML_DLG: %s: meta_surface_bytes          = %d\n", __func__, meta_surface_bytes);
	dml_print(
			"DML_DLG: %s: meta_pte_req_per_frame_ub   = %d\n",
			__func__,
			meta_pte_req_per_frame_ub);
	dml_print(
			"DML_DLG: %s: meta_pte_bytes_per_frame_ub = %d\n",
			__func__,
			meta_pte_bytes_per_frame_ub);

	if (!surf_vert)
		meta_chunk_threshold = 2 * min_meta_chunk_width - meta_req_width;
	else
		meta_chunk_threshold = 2 * min_meta_chunk_width - meta_req_height;

	if (meta_row_remainder <= meta_chunk_threshold)
		rq_dlg_param->meta_chunks_per_row_ub = meta_chunk_per_row_int + 1;
	else
		rq_dlg_param->meta_chunks_per_row_ub = meta_chunk_per_row_int + 2;

	// ------
	// dpte
	// ------
	if (surf_linear) {
		log2_vmpg_height = 0;   // one line high
	} else {
		log2_vmpg_height = (log2_vmpg_bytes - 8) / 2 + log2_blk256_height;
	}
	log2_vmpg_width = log2_vmpg_bytes - log2_bytes_per_element - log2_vmpg_height;

	// only 3 possible shapes for dpte request in dimensions of ptes: 8x1, 4x2, 2x4.
	if (surf_linear) { //one 64B PTE request returns 8 PTEs
		log2_dpte_req_height_ptes = 0;
		log2_dpte_req_width = log2_vmpg_width + 3;
		log2_dpte_req_height = 0;
	} else if (log2_blk_bytes == 12) { //4KB tile means 4kB page size
					   //one 64B req gives 8x1 PTEs for 4KB tile
		log2_dpte_req_height_ptes = 0;
		log2_dpte_req_width = log2_blk_width + 3;
		log2_dpte_req_height = log2_blk_height + 0;
	} else if ((log2_blk_bytes >= 16) && (log2_vmpg_bytes == 12)) { // tile block >= 64KB
									//two 64B reqs of 2x4 PTEs give 16 PTEs to cover 64KB
		log2_dpte_req_height_ptes = 4;
		log2_dpte_req_width = log2_blk256_width + 4; // log2_64KB_width
		log2_dpte_req_height = log2_blk256_height + 4; // log2_64KB_height
	} else { //64KB page size and must 64KB tile block
		 //one 64B req gives 8x1 PTEs for 64KB tile
		log2_dpte_req_height_ptes = 0;
		log2_dpte_req_width = log2_blk_width + 3;
		log2_dpte_req_height = log2_blk_height + 0;
	}

	// The dpte request dimensions in data elements is dpte_req_width x dpte_req_height
	// log2_vmpg_width is how much 1 pte represent, now calculating how much a 64b pte req represent
	// That depends on the pte shape (i.e. 8x1, 4x2, 2x4)
	//log2_dpte_req_height    = log2_vmpg_height + log2_dpte_req_height_ptes;
	//log2_dpte_req_width     = log2_vmpg_width + log2_dpte_req_width_ptes;
	dpte_req_height = 1 << log2_dpte_req_height;
	dpte_req_width = 1 << log2_dpte_req_width;

	// calculate pitch dpte row buffer can hold
	// round the result down to a power of two.
	pde_buf_entries =
			yuv420 ? (pde_proc_buffer_size_64k_reqs >> 1) : pde_proc_buffer_size_64k_reqs;
	if (surf_linear) {
		unsigned int dpte_row_height;

		log2_dpte_row_height_linear = dml_floor(
				dml_log2(
						dml_min(
								64 * 1024 * pde_buf_entries
										/ bytes_per_element,
								dpte_buf_in_pte_reqs
										* dpte_req_width)
								/ data_pitch),
				1);

		ASSERT(log2_dpte_row_height_linear >= 3);

		if (log2_dpte_row_height_linear > 7)
			log2_dpte_row_height_linear = 7;

		log2_dpte_row_height = log2_dpte_row_height_linear;
		// For linear, the dpte row is pitch dependent and the pte requests wrap at the pitch boundary.
		// the dpte_row_width_ub is the upper bound of data_pitch*dpte_row_height in elements with this unique buffering.
		dpte_row_height = 1 << log2_dpte_row_height;
		dpte_row_width_ub = dml_round_to_multiple(
				data_pitch * dpte_row_height - 1,
				dpte_req_width,
				1) + dpte_req_width;
		rq_dlg_param->dpte_req_per_row_ub = dpte_row_width_ub / dpte_req_width;
	} else {
		// the upper bound of the dpte_row_width without dependency on viewport position follows.
		// for tiled mode, row height is the same as req height and row store up to vp size upper bound
		if (!surf_vert) {
			log2_dpte_row_height = log2_dpte_req_height;
			dpte_row_width_ub = dml_round_to_multiple(vp_width - 1, dpte_req_width, 1)
					+ dpte_req_width;
			rq_dlg_param->dpte_req_per_row_ub = dpte_row_width_ub / dpte_req_width;
		} else {
			log2_dpte_row_height =
					(log2_blk_width < log2_dpte_req_width) ?
							log2_blk_width : log2_dpte_req_width;
			dpte_row_width_ub = dml_round_to_multiple(vp_height - 1, dpte_req_height, 1)
					+ dpte_req_height;
			rq_dlg_param->dpte_req_per_row_ub = dpte_row_width_ub / dpte_req_height;
		}
	}
	if (log2_blk_bytes >= 16 && log2_vmpg_bytes == 12) // tile block >= 64KB
		rq_dlg_param->dpte_bytes_per_row_ub = rq_dlg_param->dpte_req_per_row_ub * 128; //2*64B dpte request
	else
		rq_dlg_param->dpte_bytes_per_row_ub = rq_dlg_param->dpte_req_per_row_ub * 64; //64B dpte request

	rq_dlg_param->dpte_row_height = 1 << log2_dpte_row_height;

	// the dpte_group_bytes is reduced for the specific case of vertical
	// access of a tile surface that has dpte request of 8x1 ptes.

	if (hostvm_enable)
		rq_sizing_param->dpte_group_bytes = 512;
	else {
		if (!surf_linear & (log2_dpte_req_height_ptes == 0) & surf_vert) //reduced, in this case, will have page fault within a group
			rq_sizing_param->dpte_group_bytes = 512;
		else
			//full size
			rq_sizing_param->dpte_group_bytes = 2048;
	}

	//since pte request size is 64byte, the number of data pte requests per full sized group is as follows.
	log2_dpte_group_bytes = dml_log2(rq_sizing_param->dpte_group_bytes);
	log2_dpte_group_length = log2_dpte_group_bytes - 6; //length in 64b requests

	// full sized data pte group width in elements
	if (!surf_vert)
		log2_dpte_group_width = log2_dpte_group_length + log2_dpte_req_width;
	else
		log2_dpte_group_width = log2_dpte_group_length + log2_dpte_req_height;

	//But if the tile block >=64KB and the page size is 4KB, then each dPTE request is 2*64B
	if ((log2_blk_bytes >= 16) && (log2_vmpg_bytes == 12)) // tile block >= 64KB
		log2_dpte_group_width = log2_dpte_group_width - 1;

	dpte_group_width = 1 << log2_dpte_group_width;

	// since dpte groups are only aligned to dpte_req_width and not dpte_group_width,
	// the upper bound for the dpte groups per row is as follows.
	rq_dlg_param->dpte_groups_per_row_ub = dml_ceil(
			(double) dpte_row_width_ub / dpte_group_width,
			1);
}

static void get_surf_rq_param(
		struct display_mode_lib *mode_lib,
		display_data_rq_sizing_params_st *rq_sizing_param,
		display_data_rq_dlg_params_st *rq_dlg_param,
		display_data_rq_misc_params_st *rq_misc_param,
		const display_pipe_params_st *pipe_param,
		bool is_chroma)
{
	bool mode_422 = false;
	unsigned int vp_width = 0;
	unsigned int vp_height = 0;
	unsigned int data_pitch = 0;
	unsigned int meta_pitch = 0;
	unsigned int ppe = mode_422 ? 2 : 1;

	// FIXME check if ppe apply for both luma and chroma in 422 case
	if (is_chroma) {
		vp_width = pipe_param->src.viewport_width_c / ppe;
		vp_height = pipe_param->src.viewport_height_c;
		data_pitch = pipe_param->src.data_pitch_c;
		meta_pitch = pipe_param->src.meta_pitch_c;
	} else {
		vp_width = pipe_param->src.viewport_width / ppe;
		vp_height = pipe_param->src.viewport_height;
		data_pitch = pipe_param->src.data_pitch;
		meta_pitch = pipe_param->src.meta_pitch;
	}

	if (pipe_param->dest.odm_combine) {
		unsigned int access_dir;
		unsigned int full_src_vp_width;
		unsigned int hactive_half;
		unsigned int src_hactive_half;
		access_dir = (pipe_param->src.source_scan == dm_vert); // vp access direction: horizontal or vertical accessed
		hactive_half  = pipe_param->dest.hactive / 2;
		if (is_chroma) {
			full_src_vp_width = pipe_param->scale_ratio_depth.hscl_ratio_c * pipe_param->dest.full_recout_width;
			src_hactive_half  = pipe_param->scale_ratio_depth.hscl_ratio_c * hactive_half;
		} else {
			full_src_vp_width = pipe_param->scale_ratio_depth.hscl_ratio * pipe_param->dest.full_recout_width;
			src_hactive_half  = pipe_param->scale_ratio_depth.hscl_ratio * hactive_half;
		}

		if (access_dir == 0) {
			vp_width = dml_min(full_src_vp_width, src_hactive_half);
			dml_print("DML_DLG: %s: vp_width = %d\n", __func__, vp_width);
		} else {
			vp_height = dml_min(full_src_vp_width, src_hactive_half);
			dml_print("DML_DLG: %s: vp_height = %d\n", __func__, vp_height);

		}
		dml_print("DML_DLG: %s: full_src_vp_width = %d\n", __func__, full_src_vp_width);
		dml_print("DML_DLG: %s: hactive_half = %d\n", __func__, hactive_half);
		dml_print("DML_DLG: %s: src_hactive_half = %d\n", __func__, src_hactive_half);
	}
	rq_sizing_param->chunk_bytes = 8192;

	if (rq_sizing_param->chunk_bytes == 64 * 1024)
		rq_sizing_param->min_chunk_bytes = 0;
	else
		rq_sizing_param->min_chunk_bytes = 1024;

	rq_sizing_param->meta_chunk_bytes = 2048;
	rq_sizing_param->min_meta_chunk_bytes = 256;

	if (pipe_param->src.hostvm)
		rq_sizing_param->mpte_group_bytes = 512;
	else
		rq_sizing_param->mpte_group_bytes = 2048;

	get_meta_and_pte_attr(
			mode_lib,
			rq_dlg_param,
			rq_misc_param,
			rq_sizing_param,
			vp_width,
			vp_height,
			data_pitch,
			meta_pitch,
			pipe_param->src.source_format,
			pipe_param->src.sw_mode,
			pipe_param->src.macro_tile_size,
			pipe_param->src.source_scan,
			pipe_param->src.hostvm,
			is_chroma);
}

static void dml_rq_dlg_get_rq_params(
		struct display_mode_lib *mode_lib,
		display_rq_params_st *rq_param,
		const display_pipe_params_st *pipe_param)
{
	// get param for luma surface
	rq_param->yuv420 = pipe_param->src.source_format == dm_420_8
			|| pipe_param->src.source_format == dm_420_10;
	rq_param->yuv420_10bpc = pipe_param->src.source_format == dm_420_10;

	get_surf_rq_param(
			mode_lib,
			&(rq_param->sizing.rq_l),
			&(rq_param->dlg.rq_l),
			&(rq_param->misc.rq_l),
			pipe_param,
			0);

	if (is_dual_plane((enum source_format_class) (pipe_param->src.source_format))) {
		// get param for chroma surface
		get_surf_rq_param(
				mode_lib,
				&(rq_param->sizing.rq_c),
				&(rq_param->dlg.rq_c),
				&(rq_param->misc.rq_c),
				pipe_param,
				1);
	}

	// calculate how to split the det buffer space between luma and chroma
<<<<<<< HEAD
	handle_det_buf_split(mode_lib, rq_param, pipe_param->src);
	print__rq_params_st(mode_lib, *rq_param);
=======
	handle_det_buf_split(mode_lib, rq_param, &pipe_param->src);
	print__rq_params_st(mode_lib, rq_param);
>>>>>>> 92b4b594
}

void dml21_rq_dlg_get_rq_reg(
		struct display_mode_lib *mode_lib,
		display_rq_regs_st *rq_regs,
		const display_pipe_params_st *pipe_param)
{
	display_rq_params_st rq_param = {0};

	memset(rq_regs, 0, sizeof(*rq_regs));
	dml_rq_dlg_get_rq_params(mode_lib, &rq_param, pipe_param);
	extract_rq_regs(mode_lib, rq_regs, &rq_param);

	print__rq_regs_st(mode_lib, rq_regs);
}

// Note: currently taken in as is.
// Nice to decouple code from hw register implement and extract code that are repeated for luma and chroma.
static void dml_rq_dlg_get_dlg_params(
		struct display_mode_lib *mode_lib,
		const display_e2e_pipe_params_st *e2e_pipe_param,
		const unsigned int num_pipes,
		const unsigned int pipe_idx,
		display_dlg_regs_st *disp_dlg_regs,
		display_ttu_regs_st *disp_ttu_regs,
		const display_rq_dlg_params_st *rq_dlg_param,
		const display_dlg_sys_params_st *dlg_sys_param,
		const bool cstate_en,
		const bool pstate_en)
{
	const display_pipe_source_params_st *src = &e2e_pipe_param[pipe_idx].pipe.src;
	const display_pipe_dest_params_st *dst = &e2e_pipe_param[pipe_idx].pipe.dest;
	const display_output_params_st *dout = &e2e_pipe_param[pipe_idx].dout;
	const display_clocks_and_cfg_st *clks = &e2e_pipe_param[pipe_idx].clks_cfg;
	const scaler_ratio_depth_st *scl = &e2e_pipe_param[pipe_idx].pipe.scale_ratio_depth;
	const scaler_taps_st *taps = &e2e_pipe_param[pipe_idx].pipe.scale_taps;

	// -------------------------
	// Section 1.15.2.1: OTG dependent Params
	// -------------------------
	// Timing
	unsigned int htotal = dst->htotal;
	//    unsigned int hblank_start = dst.hblank_start; // TODO: Remove
	unsigned int hblank_end = dst->hblank_end;
	unsigned int vblank_start = dst->vblank_start;
	unsigned int vblank_end = dst->vblank_end;
	unsigned int min_vblank = mode_lib->ip.min_vblank_lines;

	double dppclk_freq_in_mhz = clks->dppclk_mhz;
	double dispclk_freq_in_mhz = clks->dispclk_mhz;
	double refclk_freq_in_mhz = clks->refclk_mhz;
	double pclk_freq_in_mhz = dst->pixel_rate_mhz;
	bool interlaced = dst->interlaced;

	double ref_freq_to_pix_freq = refclk_freq_in_mhz / pclk_freq_in_mhz;

	double min_dcfclk_mhz;
	double t_calc_us;
	double min_ttu_vblank;

	double min_dst_y_ttu_vblank;
	unsigned int dlg_vblank_start;
	bool dual_plane;
	bool mode_422;
	unsigned int access_dir;
	unsigned int vp_height_l;
	unsigned int vp_width_l;
	unsigned int vp_height_c;
	unsigned int vp_width_c;

	// Scaling
	unsigned int htaps_l;
	unsigned int htaps_c;
	double hratio_l;
	double hratio_c;
	double vratio_l;
	double vratio_c;
	bool scl_enable;

	double line_time_in_us;
	//    double vinit_l;
	//    double vinit_c;
	//    double vinit_bot_l;
	//    double vinit_bot_c;

	//    unsigned int swath_height_l;
	unsigned int swath_width_ub_l;
	//    unsigned int dpte_bytes_per_row_ub_l;
	unsigned int dpte_groups_per_row_ub_l;
	//    unsigned int meta_pte_bytes_per_frame_ub_l;
	//    unsigned int meta_bytes_per_row_ub_l;

	//    unsigned int swath_height_c;
	unsigned int swath_width_ub_c;
	//   unsigned int dpte_bytes_per_row_ub_c;
	unsigned int dpte_groups_per_row_ub_c;

	unsigned int meta_chunks_per_row_ub_l;
	unsigned int meta_chunks_per_row_ub_c;
	unsigned int vupdate_offset;
	unsigned int vupdate_width;
	unsigned int vready_offset;

	unsigned int dppclk_delay_subtotal;
	unsigned int dispclk_delay_subtotal;
	unsigned int pixel_rate_delay_subtotal;

	unsigned int vstartup_start;
	unsigned int dst_x_after_scaler;
	unsigned int dst_y_after_scaler;
	double line_wait;
	double dst_y_prefetch;
	double dst_y_per_vm_vblank;
	double dst_y_per_row_vblank;
	double dst_y_per_vm_flip;
	double dst_y_per_row_flip;
	double max_dst_y_per_vm_vblank;
	double max_dst_y_per_row_vblank;
	double lsw;
	double vratio_pre_l;
	double vratio_pre_c;
	unsigned int req_per_swath_ub_l;
	unsigned int req_per_swath_ub_c;
	unsigned int meta_row_height_l;
	unsigned int meta_row_height_c;
	unsigned int swath_width_pixels_ub_l;
	unsigned int swath_width_pixels_ub_c;
	unsigned int scaler_rec_in_width_l;
	unsigned int scaler_rec_in_width_c;
	unsigned int dpte_row_height_l;
	unsigned int dpte_row_height_c;
	double hscale_pixel_rate_l;
	double hscale_pixel_rate_c;
	double min_hratio_fact_l;
	double min_hratio_fact_c;
	double refcyc_per_line_delivery_pre_l;
	double refcyc_per_line_delivery_pre_c;
	double refcyc_per_line_delivery_l;
	double refcyc_per_line_delivery_c;

	double refcyc_per_req_delivery_pre_l;
	double refcyc_per_req_delivery_pre_c;
	double refcyc_per_req_delivery_l;
	double refcyc_per_req_delivery_c;

	unsigned int full_recout_width;
	double refcyc_per_req_delivery_pre_cur0;
	double refcyc_per_req_delivery_cur0;
	double refcyc_per_req_delivery_pre_cur1;
	double refcyc_per_req_delivery_cur1;

	memset(disp_dlg_regs, 0, sizeof(*disp_dlg_regs));
	memset(disp_ttu_regs, 0, sizeof(*disp_ttu_regs));

	dml_print("DML_DLG: %s:  cstate_en = %d\n", __func__, cstate_en);
	dml_print("DML_DLG: %s:  pstate_en = %d\n", __func__, pstate_en);

	dml_print("DML_DLG: %s: dppclk_freq_in_mhz     = %3.2f\n", __func__, dppclk_freq_in_mhz);
	dml_print("DML_DLG: %s: dispclk_freq_in_mhz    = %3.2f\n", __func__, dispclk_freq_in_mhz);
	dml_print("DML_DLG: %s: refclk_freq_in_mhz     = %3.2f\n", __func__, refclk_freq_in_mhz);
	dml_print("DML_DLG: %s: pclk_freq_in_mhz       = %3.2f\n", __func__, pclk_freq_in_mhz);
	dml_print("DML_DLG: %s: interlaced             = %d\n", __func__, interlaced);
	ASSERT(ref_freq_to_pix_freq < 4.0);

	disp_dlg_regs->ref_freq_to_pix_freq =
			(unsigned int) (ref_freq_to_pix_freq * dml_pow(2, 19));
	disp_dlg_regs->refcyc_per_htotal = (unsigned int) (ref_freq_to_pix_freq * (double) htotal
			* dml_pow(2, 8));
	disp_dlg_regs->dlg_vblank_end = interlaced ? (vblank_end / 2) : vblank_end; // 15 bits
	disp_dlg_regs->refcyc_h_blank_end = (unsigned int) ((double) hblank_end
			* (double) ref_freq_to_pix_freq);
	ASSERT(disp_dlg_regs->refcyc_h_blank_end < (unsigned int)dml_pow(2, 13));

	min_dcfclk_mhz = dlg_sys_param->deepsleep_dcfclk_mhz;
	t_calc_us = get_tcalc(mode_lib, e2e_pipe_param, num_pipes);
	min_ttu_vblank = get_min_ttu_vblank(mode_lib, e2e_pipe_param, num_pipes, pipe_idx);

	min_dst_y_ttu_vblank = min_ttu_vblank * pclk_freq_in_mhz / (double) htotal;
	dlg_vblank_start = interlaced ? (vblank_start / 2) : vblank_start;

	disp_dlg_regs->min_dst_y_next_start = (unsigned int) (((double) dlg_vblank_start) * dml_pow(2, 2));
	ASSERT(disp_dlg_regs->min_dst_y_next_start < (unsigned int)dml_pow(2, 18));

	dml_print(
			"DML_DLG: %s: min_dcfclk_mhz                         = %3.2f\n",
			__func__,
			min_dcfclk_mhz);
	dml_print(
			"DML_DLG: %s: min_ttu_vblank                         = %3.2f\n",
			__func__,
			min_ttu_vblank);
	dml_print(
			"DML_DLG: %s: min_dst_y_ttu_vblank                   = %3.2f\n",
			__func__,
			min_dst_y_ttu_vblank);
	dml_print(
			"DML_DLG: %s: t_calc_us                              = %3.2f\n",
			__func__,
			t_calc_us);
	dml_print(
			"DML_DLG: %s: disp_dlg_regs->min_dst_y_next_start    = 0x%0x\n",
			__func__,
			disp_dlg_regs->min_dst_y_next_start);
	dml_print(
			"DML_DLG: %s: ref_freq_to_pix_freq                   = %3.2f\n",
			__func__,
			ref_freq_to_pix_freq);

	// -------------------------
	// Section 1.15.2.2: Prefetch, Active and TTU
	// -------------------------
	// Prefetch Calc
	// Source
	//             dcc_en              = src.dcc;
	dual_plane = is_dual_plane((enum source_format_class) (src->source_format));
	mode_422 = false; // FIXME
	access_dir = (src->source_scan == dm_vert); // vp access direction: horizontal or vertical accessed
						    //      bytes_per_element_l = get_bytes_per_element(source_format_class(src.source_format), 0);
						    //      bytes_per_element_c = get_bytes_per_element(source_format_class(src.source_format), 1);
	vp_height_l = src->viewport_height;
	vp_width_l = src->viewport_width;
	vp_height_c = src->viewport_height_c;
	vp_width_c = src->viewport_width_c;

	// Scaling
	htaps_l = taps->htaps;
	htaps_c = taps->htaps_c;
	hratio_l = scl->hscl_ratio;
	hratio_c = scl->hscl_ratio_c;
	vratio_l = scl->vscl_ratio;
	vratio_c = scl->vscl_ratio_c;
	scl_enable = scl->scl_enable;

	line_time_in_us = (htotal / pclk_freq_in_mhz);
	swath_width_ub_l = rq_dlg_param->rq_l.swath_width_ub;
	dpte_groups_per_row_ub_l = rq_dlg_param->rq_l.dpte_groups_per_row_ub;
	swath_width_ub_c = rq_dlg_param->rq_c.swath_width_ub;
	dpte_groups_per_row_ub_c = rq_dlg_param->rq_c.dpte_groups_per_row_ub;

	meta_chunks_per_row_ub_l = rq_dlg_param->rq_l.meta_chunks_per_row_ub;
	meta_chunks_per_row_ub_c = rq_dlg_param->rq_c.meta_chunks_per_row_ub;
	vupdate_offset = dst->vupdate_offset;
	vupdate_width = dst->vupdate_width;
	vready_offset = dst->vready_offset;

	dppclk_delay_subtotal = mode_lib->ip.dppclk_delay_subtotal;
	dispclk_delay_subtotal = mode_lib->ip.dispclk_delay_subtotal;

	if (scl_enable)
		dppclk_delay_subtotal += mode_lib->ip.dppclk_delay_scl;
	else
		dppclk_delay_subtotal += mode_lib->ip.dppclk_delay_scl_lb_only;

	dppclk_delay_subtotal += mode_lib->ip.dppclk_delay_cnvc_formatter
			+ src->num_cursors * mode_lib->ip.dppclk_delay_cnvc_cursor;

	if (dout->dsc_enable) {
		double dsc_delay = get_dsc_delay(mode_lib, e2e_pipe_param, num_pipes, pipe_idx);

		dispclk_delay_subtotal += dsc_delay;
	}

	pixel_rate_delay_subtotal = dppclk_delay_subtotal * pclk_freq_in_mhz / dppclk_freq_in_mhz
			+ dispclk_delay_subtotal * pclk_freq_in_mhz / dispclk_freq_in_mhz;

	vstartup_start = dst->vstartup_start;
	if (interlaced) {
		if (vstartup_start / 2.0
				- (double) (vready_offset + vupdate_width + vupdate_offset) / htotal
				<= vblank_end / 2.0)
			disp_dlg_regs->vready_after_vcount0 = 1;
		else
			disp_dlg_regs->vready_after_vcount0 = 0;
	} else {
		if (vstartup_start
				- (double) (vready_offset + vupdate_width + vupdate_offset) / htotal
				<= vblank_end)
			disp_dlg_regs->vready_after_vcount0 = 1;
		else
			disp_dlg_regs->vready_after_vcount0 = 0;
	}

	// TODO: Where is this coming from?
	if (interlaced)
		vstartup_start = vstartup_start / 2;

	// TODO: What if this min_vblank doesn't match the value in the dml_config_settings.cpp?
	if (vstartup_start >= min_vblank) {
		dml_print(
				"WARNING: DML_DLG: %s: vblank_start=%d vblank_end=%d\n",
				__func__,
				vblank_start,
				vblank_end);
		dml_print(
				"WARNING: DML_DLG: %s: vstartup_start=%d should be less than min_vblank=%d\n",
				__func__,
				vstartup_start,
				min_vblank);
		min_vblank = vstartup_start + 1;
		dml_print(
				"WARNING: DML_DLG: %s: vstartup_start=%d should be less than min_vblank=%d\n",
				__func__,
				vstartup_start,
				min_vblank);
	}

	dst_x_after_scaler = get_dst_x_after_scaler(mode_lib, e2e_pipe_param, num_pipes, pipe_idx);
	dst_y_after_scaler = get_dst_y_after_scaler(mode_lib, e2e_pipe_param, num_pipes, pipe_idx);

	dml_print("DML_DLG: %s: htotal                                 = %d\n", __func__, htotal);
	dml_print(
			"DML_DLG: %s: pixel_rate_delay_subtotal              = %d\n",
			__func__,
			pixel_rate_delay_subtotal);
	dml_print(
			"DML_DLG: %s: dst_x_after_scaler                     = %d\n",
			__func__,
			dst_x_after_scaler);
	dml_print(
			"DML_DLG: %s: dst_y_after_scaler                     = %d\n",
			__func__,
			dst_y_after_scaler);

	// Lwait
	// TODO: Should this be urgent_latency_pixel_mixed_with_vm_data_us?
	line_wait = mode_lib->soc.urgent_latency_pixel_data_only_us;
	if (cstate_en)
		line_wait = dml_max(mode_lib->soc.sr_enter_plus_exit_time_us, line_wait);
	if (pstate_en)
		line_wait = dml_max(
				mode_lib->soc.dram_clock_change_latency_us
						+ mode_lib->soc.urgent_latency_pixel_data_only_us, // TODO: Should this be urgent_latency_pixel_mixed_with_vm_data_us?
				line_wait);
	line_wait = line_wait / line_time_in_us;

	dst_y_prefetch = get_dst_y_prefetch(mode_lib, e2e_pipe_param, num_pipes, pipe_idx);
	dml_print("DML_DLG: %s: dst_y_prefetch (after rnd) = %3.2f\n", __func__, dst_y_prefetch);

	dst_y_per_vm_vblank = get_dst_y_per_vm_vblank(
			mode_lib,
			e2e_pipe_param,
			num_pipes,
			pipe_idx);
	dst_y_per_row_vblank = get_dst_y_per_row_vblank(
			mode_lib,
			e2e_pipe_param,
			num_pipes,
			pipe_idx);
	dst_y_per_vm_flip = get_dst_y_per_vm_flip(mode_lib, e2e_pipe_param, num_pipes, pipe_idx);
	dst_y_per_row_flip = get_dst_y_per_row_flip(mode_lib, e2e_pipe_param, num_pipes, pipe_idx);

	max_dst_y_per_vm_vblank = 32.0;
	max_dst_y_per_row_vblank = 16.0;

	// magic!
	if (htotal <= 75) {
		min_vblank = 300;
		max_dst_y_per_vm_vblank = 100.0;
		max_dst_y_per_row_vblank = 100.0;
	}

	dml_print("DML_DLG: %s: dst_y_per_vm_flip    = %3.2f\n", __func__, dst_y_per_vm_flip);
	dml_print("DML_DLG: %s: dst_y_per_row_flip   = %3.2f\n", __func__, dst_y_per_row_flip);
	dml_print("DML_DLG: %s: dst_y_per_vm_vblank  = %3.2f\n", __func__, dst_y_per_vm_vblank);
	dml_print("DML_DLG: %s: dst_y_per_row_vblank = %3.2f\n", __func__, dst_y_per_row_vblank);

	ASSERT(dst_y_per_vm_vblank < max_dst_y_per_vm_vblank);
	ASSERT(dst_y_per_row_vblank < max_dst_y_per_row_vblank);

	ASSERT(dst_y_prefetch > (dst_y_per_vm_vblank + dst_y_per_row_vblank));
	lsw = dst_y_prefetch - (dst_y_per_vm_vblank + dst_y_per_row_vblank);

	dml_print("DML_DLG: %s: lsw = %3.2f\n", __func__, lsw);

	vratio_pre_l = get_vratio_prefetch_l(mode_lib, e2e_pipe_param, num_pipes, pipe_idx);
	vratio_pre_c = get_vratio_prefetch_c(mode_lib, e2e_pipe_param, num_pipes, pipe_idx);

	dml_print("DML_DLG: %s: vratio_pre_l=%3.2f\n", __func__, vratio_pre_l);
	dml_print("DML_DLG: %s: vratio_pre_c=%3.2f\n", __func__, vratio_pre_c);

	// Active
	req_per_swath_ub_l = rq_dlg_param->rq_l.req_per_swath_ub;
	req_per_swath_ub_c = rq_dlg_param->rq_c.req_per_swath_ub;
	meta_row_height_l = rq_dlg_param->rq_l.meta_row_height;
	meta_row_height_c = rq_dlg_param->rq_c.meta_row_height;
	swath_width_pixels_ub_l = 0;
	swath_width_pixels_ub_c = 0;
	scaler_rec_in_width_l = 0;
	scaler_rec_in_width_c = 0;
	dpte_row_height_l = rq_dlg_param->rq_l.dpte_row_height;
	dpte_row_height_c = rq_dlg_param->rq_c.dpte_row_height;

	if (mode_422) {
		swath_width_pixels_ub_l = swath_width_ub_l * 2;  // *2 for 2 pixel per element
		swath_width_pixels_ub_c = swath_width_ub_c * 2;
	} else {
		swath_width_pixels_ub_l = swath_width_ub_l * 1;
		swath_width_pixels_ub_c = swath_width_ub_c * 1;
	}

	hscale_pixel_rate_l = 0.;
	hscale_pixel_rate_c = 0.;
	min_hratio_fact_l = 1.0;
	min_hratio_fact_c = 1.0;

	if (hratio_l <= 1)
		min_hratio_fact_l = 2.0;
	else if (htaps_l <= 6) {
		if ((hratio_l * 2.0) > 4.0)
			min_hratio_fact_l = 4.0;
		else
			min_hratio_fact_l = hratio_l * 2.0;
	} else {
		if (hratio_l > 4.0)
			min_hratio_fact_l = 4.0;
		else
			min_hratio_fact_l = hratio_l;
	}

	hscale_pixel_rate_l = min_hratio_fact_l * dppclk_freq_in_mhz;

	if (hratio_c <= 1)
		min_hratio_fact_c = 2.0;
	else if (htaps_c <= 6) {
		if ((hratio_c * 2.0) > 4.0)
			min_hratio_fact_c = 4.0;
		else
			min_hratio_fact_c = hratio_c * 2.0;
	} else {
		if (hratio_c > 4.0)
			min_hratio_fact_c = 4.0;
		else
			min_hratio_fact_c = hratio_c;
	}

	hscale_pixel_rate_c = min_hratio_fact_c * dppclk_freq_in_mhz;

	refcyc_per_line_delivery_pre_l = 0.;
	refcyc_per_line_delivery_pre_c = 0.;
	refcyc_per_line_delivery_l = 0.;
	refcyc_per_line_delivery_c = 0.;

	refcyc_per_req_delivery_pre_l = 0.;
	refcyc_per_req_delivery_pre_c = 0.;
	refcyc_per_req_delivery_l = 0.;
	refcyc_per_req_delivery_c = 0.;

	full_recout_width = 0;
	// In ODM
	if (src->is_hsplit) {
		// This "hack"  is only allowed (and valid) for MPC combine. In ODM
		// combine, you MUST specify the full_recout_width...according to Oswin
		if (dst->full_recout_width == 0 && !dst->odm_combine) {
			dml_print(
					"DML_DLG: %s: Warning: full_recout_width not set in hsplit mode\n",
					__func__);
			full_recout_width = dst->recout_width * 2; // assume half split for dcn1
		} else
			full_recout_width = dst->full_recout_width;
	} else
		full_recout_width = dst->recout_width;

	// As of DCN2, mpc_combine and odm_combine are mutually exclusive
	refcyc_per_line_delivery_pre_l = get_refcyc_per_delivery(
			mode_lib,
			refclk_freq_in_mhz,
			pclk_freq_in_mhz,
			dst->odm_combine,
			full_recout_width,
			dst->hactive,
			vratio_pre_l,
			hscale_pixel_rate_l,
			swath_width_pixels_ub_l,
			1); // per line

	refcyc_per_line_delivery_l = get_refcyc_per_delivery(
			mode_lib,
			refclk_freq_in_mhz,
			pclk_freq_in_mhz,
			dst->odm_combine,
			full_recout_width,
			dst->hactive,
			vratio_l,
			hscale_pixel_rate_l,
			swath_width_pixels_ub_l,
			1); // per line

	dml_print("DML_DLG: %s: full_recout_width              = %d\n", __func__, full_recout_width);
	dml_print(
			"DML_DLG: %s: hscale_pixel_rate_l            = %3.2f\n",
			__func__,
			hscale_pixel_rate_l);
	dml_print(
			"DML_DLG: %s: refcyc_per_line_delivery_pre_l = %3.2f\n",
			__func__,
			refcyc_per_line_delivery_pre_l);
	dml_print(
			"DML_DLG: %s: refcyc_per_line_delivery_l     = %3.2f\n",
			__func__,
			refcyc_per_line_delivery_l);

	if (dual_plane) {
		refcyc_per_line_delivery_pre_c = get_refcyc_per_delivery(
				mode_lib,
				refclk_freq_in_mhz,
				pclk_freq_in_mhz,
				dst->odm_combine,
				full_recout_width,
				dst->hactive,
				vratio_pre_c,
				hscale_pixel_rate_c,
				swath_width_pixels_ub_c,
				1); // per line

		refcyc_per_line_delivery_c = get_refcyc_per_delivery(
				mode_lib,
				refclk_freq_in_mhz,
				pclk_freq_in_mhz,
				dst->odm_combine,
				full_recout_width,
				dst->hactive,
				vratio_c,
				hscale_pixel_rate_c,
				swath_width_pixels_ub_c,
				1);  // per line

		dml_print(
				"DML_DLG: %s: refcyc_per_line_delivery_pre_c = %3.2f\n",
				__func__,
				refcyc_per_line_delivery_pre_c);
		dml_print(
				"DML_DLG: %s: refcyc_per_line_delivery_c     = %3.2f\n",
				__func__,
				refcyc_per_line_delivery_c);
	}

	// TTU - Luma / Chroma
	if (access_dir) {  // vertical access
		scaler_rec_in_width_l = vp_height_l;
		scaler_rec_in_width_c = vp_height_c;
	} else {
		scaler_rec_in_width_l = vp_width_l;
		scaler_rec_in_width_c = vp_width_c;
	}

	refcyc_per_req_delivery_pre_l = get_refcyc_per_delivery(
			mode_lib,
			refclk_freq_in_mhz,
			pclk_freq_in_mhz,
			dst->odm_combine,
			full_recout_width,
			dst->hactive,
			vratio_pre_l,
			hscale_pixel_rate_l,
			scaler_rec_in_width_l,
			req_per_swath_ub_l);  // per req
	refcyc_per_req_delivery_l = get_refcyc_per_delivery(
			mode_lib,
			refclk_freq_in_mhz,
			pclk_freq_in_mhz,
			dst->odm_combine,
			full_recout_width,
			dst->hactive,
			vratio_l,
			hscale_pixel_rate_l,
			scaler_rec_in_width_l,
			req_per_swath_ub_l);  // per req

	dml_print(
			"DML_DLG: %s: refcyc_per_req_delivery_pre_l = %3.2f\n",
			__func__,
			refcyc_per_req_delivery_pre_l);
	dml_print(
			"DML_DLG: %s: refcyc_per_req_delivery_l     = %3.2f\n",
			__func__,
			refcyc_per_req_delivery_l);

	ASSERT(refcyc_per_req_delivery_pre_l < dml_pow(2, 13));
	ASSERT(refcyc_per_req_delivery_l < dml_pow(2, 13));

	if (dual_plane) {
		refcyc_per_req_delivery_pre_c = get_refcyc_per_delivery(
				mode_lib,
				refclk_freq_in_mhz,
				pclk_freq_in_mhz,
				dst->odm_combine,
				full_recout_width,
				dst->hactive,
				vratio_pre_c,
				hscale_pixel_rate_c,
				scaler_rec_in_width_c,
				req_per_swath_ub_c);  // per req
		refcyc_per_req_delivery_c = get_refcyc_per_delivery(
				mode_lib,
				refclk_freq_in_mhz,
				pclk_freq_in_mhz,
				dst->odm_combine,
				full_recout_width,
				dst->hactive,
				vratio_c,
				hscale_pixel_rate_c,
				scaler_rec_in_width_c,
				req_per_swath_ub_c);  // per req

		dml_print(
				"DML_DLG: %s: refcyc_per_req_delivery_pre_c = %3.2f\n",
				__func__,
				refcyc_per_req_delivery_pre_c);
		dml_print(
				"DML_DLG: %s: refcyc_per_req_delivery_c     = %3.2f\n",
				__func__,
				refcyc_per_req_delivery_c);

		ASSERT(refcyc_per_req_delivery_pre_c < dml_pow(2, 13));
		ASSERT(refcyc_per_req_delivery_c < dml_pow(2, 13));
	}

	// TTU - Cursor
	refcyc_per_req_delivery_pre_cur0 = 0.0;
	refcyc_per_req_delivery_cur0 = 0.0;
	if (src->num_cursors > 0) {
		calculate_ttu_cursor(
				mode_lib,
				&refcyc_per_req_delivery_pre_cur0,
				&refcyc_per_req_delivery_cur0,
				refclk_freq_in_mhz,
				ref_freq_to_pix_freq,
				hscale_pixel_rate_l,
				scl->hscl_ratio,
				vratio_pre_l,
				vratio_l,
				src->cur0_src_width,
				(enum cursor_bpp) (src->cur0_bpp));
	}

	refcyc_per_req_delivery_pre_cur1 = 0.0;
	refcyc_per_req_delivery_cur1 = 0.0;
	if (src->num_cursors > 1) {
		calculate_ttu_cursor(
				mode_lib,
				&refcyc_per_req_delivery_pre_cur1,
				&refcyc_per_req_delivery_cur1,
				refclk_freq_in_mhz,
				ref_freq_to_pix_freq,
				hscale_pixel_rate_l,
				scl->hscl_ratio,
				vratio_pre_l,
				vratio_l,
				src->cur1_src_width,
				(enum cursor_bpp) (src->cur1_bpp));
	}

	// TTU - Misc
	// all hard-coded

	// Assignment to register structures
	disp_dlg_regs->dst_y_after_scaler = dst_y_after_scaler; // in terms of line
	disp_dlg_regs->refcyc_x_after_scaler = dst_x_after_scaler * ref_freq_to_pix_freq; // in terms of refclk
	ASSERT(disp_dlg_regs->refcyc_x_after_scaler < (unsigned int)dml_pow(2, 13));
	disp_dlg_regs->dst_y_prefetch = (unsigned int) (dst_y_prefetch * dml_pow(2, 2));
	disp_dlg_regs->dst_y_per_vm_vblank = (unsigned int) (dst_y_per_vm_vblank * dml_pow(2, 2));
	disp_dlg_regs->dst_y_per_row_vblank = (unsigned int) (dst_y_per_row_vblank * dml_pow(2, 2));
	disp_dlg_regs->dst_y_per_vm_flip = (unsigned int) (dst_y_per_vm_flip * dml_pow(2, 2));
	disp_dlg_regs->dst_y_per_row_flip = (unsigned int) (dst_y_per_row_flip * dml_pow(2, 2));

	disp_dlg_regs->vratio_prefetch = (unsigned int) (vratio_pre_l * dml_pow(2, 19));
	disp_dlg_regs->vratio_prefetch_c = (unsigned int) (vratio_pre_c * dml_pow(2, 19));

	dml_print("DML_DLG: %s: disp_dlg_regs->dst_y_per_vm_vblank  = 0x%x\n", __func__, disp_dlg_regs->dst_y_per_vm_vblank);
	dml_print("DML_DLG: %s: disp_dlg_regs->dst_y_per_row_vblank = 0x%x\n", __func__, disp_dlg_regs->dst_y_per_row_vblank);
	dml_print("DML_DLG: %s: disp_dlg_regs->dst_y_per_vm_flip    = 0x%x\n", __func__, disp_dlg_regs->dst_y_per_vm_flip);
	dml_print("DML_DLG: %s: disp_dlg_regs->dst_y_per_row_flip   = 0x%x\n", __func__, disp_dlg_regs->dst_y_per_row_flip);

	disp_dlg_regs->refcyc_per_pte_group_vblank_l =
			(unsigned int) (dst_y_per_row_vblank * (double) htotal
					* ref_freq_to_pix_freq / (double) dpte_groups_per_row_ub_l);
	if ((refclk_freq_in_mhz / ref_freq_to_pix_freq < 28) &&
			disp_dlg_regs->refcyc_per_pte_group_vblank_l >= (unsigned int)dml_pow(2, 13))
		disp_dlg_regs->refcyc_per_pte_group_vblank_l = (1 << 13) - 1;
	else
		ASSERT(disp_dlg_regs->refcyc_per_pte_group_vblank_l < (unsigned int)dml_pow(2, 13));

	if (dual_plane) {
		disp_dlg_regs->refcyc_per_pte_group_vblank_c = (unsigned int) (dst_y_per_row_vblank
				* (double) htotal * ref_freq_to_pix_freq
				/ (double) dpte_groups_per_row_ub_c);
		if ((refclk_freq_in_mhz / ref_freq_to_pix_freq < 28) &&
				disp_dlg_regs->refcyc_per_pte_group_vblank_c >= (unsigned int)dml_pow(2, 13))
			disp_dlg_regs->refcyc_per_pte_group_vblank_c = (1 << 13) - 1;
		else
			ASSERT(disp_dlg_regs->refcyc_per_pte_group_vblank_c
				< (unsigned int)dml_pow(2, 13));
	}

	if (src->dcc)
		disp_dlg_regs->refcyc_per_meta_chunk_vblank_l =
			(unsigned int) (dst_y_per_row_vblank * (double) htotal
					* ref_freq_to_pix_freq / (double) meta_chunks_per_row_ub_l);
	else
		disp_dlg_regs->refcyc_per_meta_chunk_vblank_l = 0;
	ASSERT(disp_dlg_regs->refcyc_per_meta_chunk_vblank_l < (unsigned int)dml_pow(2, 13));

	disp_dlg_regs->refcyc_per_meta_chunk_vblank_c =
			disp_dlg_regs->refcyc_per_meta_chunk_vblank_l; // dcc for 4:2:0 is not supported in dcn1.0.  assigned to be the same as _l for now

	disp_dlg_regs->refcyc_per_pte_group_flip_l = (unsigned int) (dst_y_per_row_flip * htotal
			* ref_freq_to_pix_freq) / dpte_groups_per_row_ub_l;
	disp_dlg_regs->refcyc_per_meta_chunk_flip_l = (unsigned int) (dst_y_per_row_flip * htotal
			* ref_freq_to_pix_freq) / meta_chunks_per_row_ub_l;

	if (dual_plane) {
		disp_dlg_regs->refcyc_per_pte_group_flip_c = (unsigned int) (dst_y_per_row_flip
				* htotal * ref_freq_to_pix_freq) / dpte_groups_per_row_ub_c;
		disp_dlg_regs->refcyc_per_meta_chunk_flip_c = (unsigned int) (dst_y_per_row_flip
				* htotal * ref_freq_to_pix_freq) / meta_chunks_per_row_ub_c;
	}

	disp_dlg_regs->refcyc_per_vm_group_vblank   = get_refcyc_per_vm_group_vblank(mode_lib, e2e_pipe_param, num_pipes, pipe_idx) * refclk_freq_in_mhz;
	disp_dlg_regs->refcyc_per_vm_group_flip     = get_refcyc_per_vm_group_flip(mode_lib, e2e_pipe_param, num_pipes, pipe_idx) * refclk_freq_in_mhz;
	disp_dlg_regs->refcyc_per_vm_req_vblank     = get_refcyc_per_vm_req_vblank(mode_lib, e2e_pipe_param, num_pipes, pipe_idx) * refclk_freq_in_mhz * dml_pow(2, 10);
	disp_dlg_regs->refcyc_per_vm_req_flip       = get_refcyc_per_vm_req_flip(mode_lib, e2e_pipe_param, num_pipes, pipe_idx) * refclk_freq_in_mhz * dml_pow(2, 10);

	// Clamp to max for now
	if (disp_dlg_regs->refcyc_per_vm_group_vblank >= (unsigned int)dml_pow(2, 23))
		disp_dlg_regs->refcyc_per_vm_group_vblank = dml_pow(2, 23) - 1;

	if (disp_dlg_regs->refcyc_per_vm_group_flip >= (unsigned int)dml_pow(2, 23))
		disp_dlg_regs->refcyc_per_vm_group_flip = dml_pow(2, 23) - 1;

	if (disp_dlg_regs->refcyc_per_vm_req_vblank >= (unsigned int)dml_pow(2, 23))
		disp_dlg_regs->refcyc_per_vm_req_vblank = dml_pow(2, 23) - 1;

	if (disp_dlg_regs->refcyc_per_vm_req_flip >= (unsigned int)dml_pow(2, 23))
		disp_dlg_regs->refcyc_per_vm_req_flip = dml_pow(2, 23) - 1;
	disp_dlg_regs->dst_y_per_pte_row_nom_l = (unsigned int) ((double) dpte_row_height_l
			/ (double) vratio_l * dml_pow(2, 2));
	ASSERT(disp_dlg_regs->dst_y_per_pte_row_nom_l < (unsigned int)dml_pow(2, 17));

	if (dual_plane) {
		disp_dlg_regs->dst_y_per_pte_row_nom_c = (unsigned int) ((double) dpte_row_height_c
				/ (double) vratio_c * dml_pow(2, 2));
		if (disp_dlg_regs->dst_y_per_pte_row_nom_c >= (unsigned int) dml_pow(2, 17)) {
			dml_print(
					"DML_DLG: %s: Warning dst_y_per_pte_row_nom_c %u larger than supported by register format U15.2 %u\n",
					__func__,
					disp_dlg_regs->dst_y_per_pte_row_nom_c,
					(unsigned int)dml_pow(2, 17) - 1);
		}
	}

	disp_dlg_regs->dst_y_per_meta_row_nom_l = (unsigned int) ((double) meta_row_height_l
			/ (double) vratio_l * dml_pow(2, 2));
	ASSERT(disp_dlg_regs->dst_y_per_meta_row_nom_l < (unsigned int)dml_pow(2, 17));

	disp_dlg_regs->dst_y_per_meta_row_nom_c = disp_dlg_regs->dst_y_per_meta_row_nom_l; // TODO: dcc for 4:2:0 is not supported in dcn1.0.  assigned to be the same as _l for now

	dml_print(
			"DML: Trow: %fus\n",
			line_time_in_us * (double)dpte_row_height_l / (double)vratio_l);

	disp_dlg_regs->refcyc_per_pte_group_nom_l = (unsigned int) ((double) dpte_row_height_l
			/ (double) vratio_l * (double) htotal * ref_freq_to_pix_freq
			/ (double) dpte_groups_per_row_ub_l);
	if (disp_dlg_regs->refcyc_per_pte_group_nom_l >= (unsigned int) dml_pow(2, 23))
		disp_dlg_regs->refcyc_per_pte_group_nom_l = dml_pow(2, 23) - 1;
	disp_dlg_regs->refcyc_per_meta_chunk_nom_l = (unsigned int) ((double) meta_row_height_l
			/ (double) vratio_l * (double) htotal * ref_freq_to_pix_freq
			/ (double) meta_chunks_per_row_ub_l);
	if (disp_dlg_regs->refcyc_per_meta_chunk_nom_l >= (unsigned int) dml_pow(2, 23))
		disp_dlg_regs->refcyc_per_meta_chunk_nom_l = dml_pow(2, 23) - 1;

	if (dual_plane) {
		disp_dlg_regs->refcyc_per_pte_group_nom_c =
				(unsigned int) ((double) dpte_row_height_c / (double) vratio_c
						* (double) htotal * ref_freq_to_pix_freq
						/ (double) dpte_groups_per_row_ub_c);
		if (disp_dlg_regs->refcyc_per_pte_group_nom_c >= (unsigned int) dml_pow(2, 23))
			disp_dlg_regs->refcyc_per_pte_group_nom_c = dml_pow(2, 23) - 1;

		// TODO: Is this the right calculation? Does htotal need to be halved?
		disp_dlg_regs->refcyc_per_meta_chunk_nom_c =
				(unsigned int) ((double) meta_row_height_c / (double) vratio_c
						* (double) htotal * ref_freq_to_pix_freq
						/ (double) meta_chunks_per_row_ub_c);
		if (disp_dlg_regs->refcyc_per_meta_chunk_nom_c >= (unsigned int) dml_pow(2, 23))
			disp_dlg_regs->refcyc_per_meta_chunk_nom_c = dml_pow(2, 23) - 1;
	}

	disp_dlg_regs->refcyc_per_line_delivery_pre_l = (unsigned int) dml_floor(
			refcyc_per_line_delivery_pre_l, 1);
	disp_dlg_regs->refcyc_per_line_delivery_l = (unsigned int) dml_floor(
			refcyc_per_line_delivery_l, 1);
	ASSERT(disp_dlg_regs->refcyc_per_line_delivery_pre_l < (unsigned int)dml_pow(2, 13));
	ASSERT(disp_dlg_regs->refcyc_per_line_delivery_l < (unsigned int)dml_pow(2, 13));

	disp_dlg_regs->refcyc_per_line_delivery_pre_c = (unsigned int) dml_floor(
			refcyc_per_line_delivery_pre_c, 1);
	disp_dlg_regs->refcyc_per_line_delivery_c = (unsigned int) dml_floor(
			refcyc_per_line_delivery_c, 1);
	ASSERT(disp_dlg_regs->refcyc_per_line_delivery_pre_c < (unsigned int)dml_pow(2, 13));
	ASSERT(disp_dlg_regs->refcyc_per_line_delivery_c < (unsigned int)dml_pow(2, 13));

	disp_dlg_regs->chunk_hdl_adjust_cur0 = 3;
	disp_dlg_regs->dst_y_offset_cur0 = 0;
	disp_dlg_regs->chunk_hdl_adjust_cur1 = 3;
	disp_dlg_regs->dst_y_offset_cur1 = 0;

	disp_dlg_regs->dst_y_delta_drq_limit = 0x7fff; // off

	disp_ttu_regs->refcyc_per_req_delivery_pre_l = (unsigned int) (refcyc_per_req_delivery_pre_l
			* dml_pow(2, 10));
	disp_ttu_regs->refcyc_per_req_delivery_l = (unsigned int) (refcyc_per_req_delivery_l
			* dml_pow(2, 10));
	disp_ttu_regs->refcyc_per_req_delivery_pre_c = (unsigned int) (refcyc_per_req_delivery_pre_c
			* dml_pow(2, 10));
	disp_ttu_regs->refcyc_per_req_delivery_c = (unsigned int) (refcyc_per_req_delivery_c
			* dml_pow(2, 10));
	disp_ttu_regs->refcyc_per_req_delivery_pre_cur0 =
			(unsigned int) (refcyc_per_req_delivery_pre_cur0 * dml_pow(2, 10));
	disp_ttu_regs->refcyc_per_req_delivery_cur0 = (unsigned int) (refcyc_per_req_delivery_cur0
			* dml_pow(2, 10));
	disp_ttu_regs->refcyc_per_req_delivery_pre_cur1 =
			(unsigned int) (refcyc_per_req_delivery_pre_cur1 * dml_pow(2, 10));
	disp_ttu_regs->refcyc_per_req_delivery_cur1 = (unsigned int) (refcyc_per_req_delivery_cur1
			* dml_pow(2, 10));
	disp_ttu_regs->qos_level_low_wm = 0;
	ASSERT(disp_ttu_regs->qos_level_low_wm < dml_pow(2, 14));
	disp_ttu_regs->qos_level_high_wm = (unsigned int) (4.0 * (double) htotal
			* ref_freq_to_pix_freq);
	ASSERT(disp_ttu_regs->qos_level_high_wm < dml_pow(2, 14));

	disp_ttu_regs->qos_level_flip = 14;
	disp_ttu_regs->qos_level_fixed_l = 8;
	disp_ttu_regs->qos_level_fixed_c = 8;
	disp_ttu_regs->qos_level_fixed_cur0 = 8;
	disp_ttu_regs->qos_ramp_disable_l = 0;
	disp_ttu_regs->qos_ramp_disable_c = 0;
	disp_ttu_regs->qos_ramp_disable_cur0 = 0;

	disp_ttu_regs->min_ttu_vblank = min_ttu_vblank * refclk_freq_in_mhz;
	ASSERT(disp_ttu_regs->min_ttu_vblank < dml_pow(2, 24));

	print__ttu_regs_st(mode_lib, disp_ttu_regs);
	print__dlg_regs_st(mode_lib, disp_dlg_regs);
}

void dml21_rq_dlg_get_dlg_reg(
		struct display_mode_lib *mode_lib,
		display_dlg_regs_st *dlg_regs,
		display_ttu_regs_st *ttu_regs,
		const display_e2e_pipe_params_st *e2e_pipe_param,
		const unsigned int num_pipes,
		const unsigned int pipe_idx,
		const bool cstate_en,
		const bool pstate_en,
		const bool vm_en,
		const bool ignore_viewport_pos,
		const bool immediate_flip_support)
{
	display_rq_params_st rq_param = {0};
	display_dlg_sys_params_st dlg_sys_param = {0};

	// Get watermark and Tex.
	dlg_sys_param.t_urg_wm_us = get_wm_urgent(mode_lib, e2e_pipe_param, num_pipes);
	dlg_sys_param.deepsleep_dcfclk_mhz = get_clk_dcf_deepsleep(
			mode_lib,
			e2e_pipe_param,
			num_pipes);
	dlg_sys_param.t_extra_us = get_urgent_extra_latency(mode_lib, e2e_pipe_param, num_pipes);
	dlg_sys_param.mem_trip_us = get_wm_memory_trip(mode_lib, e2e_pipe_param, num_pipes);
	dlg_sys_param.t_mclk_wm_us = get_wm_dram_clock_change(mode_lib, e2e_pipe_param, num_pipes);
	dlg_sys_param.t_sr_wm_us = get_wm_stutter_enter_exit(mode_lib, e2e_pipe_param, num_pipes);
	dlg_sys_param.total_flip_bw = get_total_immediate_flip_bw(
			mode_lib,
			e2e_pipe_param,
			num_pipes);
	dlg_sys_param.total_flip_bytes = get_total_immediate_flip_bytes(
			mode_lib,
			e2e_pipe_param,
			num_pipes);

	print__dlg_sys_params_st(mode_lib, &dlg_sys_param);

	// system parameter calculation done

	dml_print("DML_DLG: Calculation for pipe[%d] start\n\n", pipe_idx);
	dml_rq_dlg_get_rq_params(mode_lib, &rq_param, &e2e_pipe_param[pipe_idx].pipe);
	dml_rq_dlg_get_dlg_params(
			mode_lib,
			e2e_pipe_param,
			num_pipes,
			pipe_idx,
			dlg_regs,
			ttu_regs,
			&rq_param.dlg,
			&dlg_sys_param,
			cstate_en,
			pstate_en);
	dml_print("DML_DLG: Calculation for pipe[%d] end\n", pipe_idx);
}

void dml_rq_dlg_get_arb_params(struct display_mode_lib *mode_lib, display_arb_params_st *arb_param)
{
	memset(arb_param, 0, sizeof(*arb_param));
	arb_param->max_req_outstanding = 256;
	arb_param->min_req_outstanding = 68;
	arb_param->sat_level_us = 60;
}

static void calculate_ttu_cursor(
		struct display_mode_lib *mode_lib,
		double *refcyc_per_req_delivery_pre_cur,
		double *refcyc_per_req_delivery_cur,
		double refclk_freq_in_mhz,
		double ref_freq_to_pix_freq,
		double hscale_pixel_rate_l,
		double hscl_ratio,
		double vratio_pre_l,
		double vratio_l,
		unsigned int cur_width,
		enum cursor_bpp cur_bpp)
{
	unsigned int cur_src_width = cur_width;
	unsigned int cur_req_size = 0;
	unsigned int cur_req_width = 0;
	double cur_width_ub = 0.0;
	double cur_req_per_width = 0.0;
	double hactive_cur = 0.0;

	ASSERT(cur_src_width <= 256);

	*refcyc_per_req_delivery_pre_cur = 0.0;
	*refcyc_per_req_delivery_cur = 0.0;
	if (cur_src_width > 0) {
		unsigned int cur_bit_per_pixel = 0;

		if (cur_bpp == dm_cur_2bit) {
			cur_req_size = 64; // byte
			cur_bit_per_pixel = 2;
		} else { // 32bit
			cur_bit_per_pixel = 32;
			if (cur_src_width >= 1 && cur_src_width <= 16)
				cur_req_size = 64;
			else if (cur_src_width >= 17 && cur_src_width <= 31)
				cur_req_size = 128;
			else
				cur_req_size = 256;
		}

		cur_req_width = (double) cur_req_size / ((double) cur_bit_per_pixel / 8.0);
		cur_width_ub = dml_ceil((double) cur_src_width / (double) cur_req_width, 1)
				* (double) cur_req_width;
		cur_req_per_width = cur_width_ub / (double) cur_req_width;
		hactive_cur = (double) cur_src_width / hscl_ratio; // FIXME: oswin to think about what to do for cursor

		if (vratio_pre_l <= 1.0) {
			*refcyc_per_req_delivery_pre_cur = hactive_cur * ref_freq_to_pix_freq
					/ (double) cur_req_per_width;
		} else {
			*refcyc_per_req_delivery_pre_cur = (double) refclk_freq_in_mhz
					* (double) cur_src_width / hscale_pixel_rate_l
					/ (double) cur_req_per_width;
		}

		ASSERT(*refcyc_per_req_delivery_pre_cur < dml_pow(2, 13));

		if (vratio_l <= 1.0) {
			*refcyc_per_req_delivery_cur = hactive_cur * ref_freq_to_pix_freq
					/ (double) cur_req_per_width;
		} else {
			*refcyc_per_req_delivery_cur = (double) refclk_freq_in_mhz
					* (double) cur_src_width / hscale_pixel_rate_l
					/ (double) cur_req_per_width;
		}

		dml_print(
				"DML_DLG: %s: cur_req_width                     = %d\n",
				__func__,
				cur_req_width);
		dml_print(
				"DML_DLG: %s: cur_width_ub                      = %3.2f\n",
				__func__,
				cur_width_ub);
		dml_print(
				"DML_DLG: %s: cur_req_per_width                 = %3.2f\n",
				__func__,
				cur_req_per_width);
		dml_print(
				"DML_DLG: %s: hactive_cur                       = %3.2f\n",
				__func__,
				hactive_cur);
		dml_print(
				"DML_DLG: %s: refcyc_per_req_delivery_pre_cur   = %3.2f\n",
				__func__,
				*refcyc_per_req_delivery_pre_cur);
		dml_print(
				"DML_DLG: %s: refcyc_per_req_delivery_cur       = %3.2f\n",
				__func__,
				*refcyc_per_req_delivery_cur);

		ASSERT(*refcyc_per_req_delivery_cur < dml_pow(2, 13));
	}
}
<|MERGE_RESOLUTION|>--- conflicted
+++ resolved
@@ -806,13 +806,8 @@
 	}
 
 	// calculate how to split the det buffer space between luma and chroma
-<<<<<<< HEAD
-	handle_det_buf_split(mode_lib, rq_param, pipe_param->src);
-	print__rq_params_st(mode_lib, *rq_param);
-=======
 	handle_det_buf_split(mode_lib, rq_param, &pipe_param->src);
 	print__rq_params_st(mode_lib, rq_param);
->>>>>>> 92b4b594
 }
 
 void dml21_rq_dlg_get_rq_reg(
