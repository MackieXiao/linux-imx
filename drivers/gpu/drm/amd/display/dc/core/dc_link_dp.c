--- conflicted
+++ resolved
@@ -4580,11 +4580,7 @@
 
 		if (edp_config_set.bits.PANEL_MODE_EDP
 			!= panel_mode_edp) {
-<<<<<<< HEAD
-			enum dc_status result = DC_ERROR_UNEXPECTED;
-=======
 			enum dc_status result;
->>>>>>> 3b17187f
 
 			edp_config_set.bits.PANEL_MODE_EDP =
 			panel_mode_edp;
