--- conflicted
+++ resolved
@@ -49,11 +49,8 @@
 #include "inc/link_dpcd.h"
 #include "dcn10/dcn10_hw_sequencer.h"
 #include "inc/link_enc_cfg.h"
-<<<<<<< HEAD
-=======
 #include "dcn30/dcn30_vpg.h"
 #include "dce/dce_i2c_hw.h"
->>>>>>> 56d33754
 
 #define DC_LOGGER_INIT(logger)
 
@@ -76,12 +73,7 @@
 	struct dc_bios *dcb = dc->ctx->dc_bios;
 	struct resource_pool *res_pool = dc->res_pool;
 	uint32_t backlight = MAX_BACKLIGHT_LEVEL;
-<<<<<<< HEAD
-	int i;
-	int edp_num;
-=======
 	int i, j;
->>>>>>> 56d33754
 
 	if (dc->clk_mgr && dc->clk_mgr->funcs->init_clocks)
 		dc->clk_mgr->funcs->init_clocks(dc->clk_mgr);
@@ -199,11 +191,6 @@
 		dmub_enable_outbox_notification(dc);
 
 	/* we want to turn off all dp displays before doing detection */
-<<<<<<< HEAD
-	if (dc->config.power_down_display_on_boot)
-		blank_all_dp_displays(dc, true);
-
-=======
 	if (dc->config.power_down_display_on_boot) {
 		uint8_t dpcd_power_state = '\0';
 		enum dc_status status = DC_ERROR_UNEXPECTED;
@@ -238,7 +225,6 @@
 			}
 		}
 	}
->>>>>>> 56d33754
 
 	/* If taking control over from VBIOS, we may want to optimize our first
 	 * mode set, so we need to skip powering down pipes until we know which
@@ -253,51 +239,6 @@
 					!dc->res_pool->hubbub->ctx->dc->debug.disable_stutter);
 	}
 
-<<<<<<< HEAD
-	/* In headless boot cases, DIG may be turned
-	 * on which causes HW/SW discrepancies.
-	 * To avoid this, power down hardware on boot
-	 * if DIG is turned on and seamless boot not enabled
-	 */
-	if (dc->config.power_down_display_on_boot) {
-		struct dc_link *edp_links[MAX_NUM_EDP];
-		struct dc_link *edp_link;
-		bool power_down = false;
-
-		get_edp_links(dc, edp_links, &edp_num);
-		if (edp_num) {
-			for (i = 0; i < edp_num; i++) {
-				edp_link = edp_links[i];
-				if (edp_link->link_enc->funcs->is_dig_enabled &&
-						edp_link->link_enc->funcs->is_dig_enabled(edp_link->link_enc) &&
-						dc->hwss.edp_backlight_control &&
-						dc->hwss.power_down &&
-						dc->hwss.edp_power_control) {
-					dc->hwss.edp_backlight_control(edp_link, false);
-					dc->hwss.power_down(dc);
-					dc->hwss.edp_power_control(edp_link, false);
-					power_down = true;
-				}
-			}
-		}
-		if (!power_down) {
-			for (i = 0; i < dc->link_count; i++) {
-				struct dc_link *link = dc->links[i];
-
-				if (link->ep_type == DISPLAY_ENDPOINT_PHY &&
-						link->link_enc->funcs->is_dig_enabled &&
-						link->link_enc->funcs->is_dig_enabled(link->link_enc) &&
-						dc->hwss.power_down) {
-					dc->hwss.power_down(dc);
-					break;
-				}
-
-			}
-		}
-	}
-
-=======
->>>>>>> 56d33754
 	for (i = 0; i < res_pool->audio_count; i++) {
 		struct audio *audio = res_pool->audios[i];
 
