/*
 * Copyright 2014 Advanced Micro Devices, Inc.
 *
 * Permission is hereby granted, free of charge, to any person obtaining a
 * copy of this software and associated documentation files (the "Software"),
 * to deal in the Software without restriction, including without limitation
 * the rights to use, copy, modify, merge, publish, distribute, sublicense,
 * and/or sell copies of the Software, and to permit persons to whom the
 * Software is furnished to do so, subject to the following conditions:
 *
 * The above copyright notice and this permission notice shall be included in
 * all copies or substantial portions of the Software.
 *
 * THE SOFTWARE IS PROVIDED "AS IS", WITHOUT WARRANTY OF ANY KIND, EXPRESS OR
 * IMPLIED, INCLUDING BUT NOT LIMITED TO THE WARRANTIES OF MERCHANTABILITY,
 * FITNESS FOR A PARTICULAR PURPOSE AND NONINFRINGEMENT.  IN NO EVENT SHALL
 * THE COPYRIGHT HOLDER(S) OR AUTHOR(S) BE LIABLE FOR ANY CLAIM, DAMAGES OR
 * OTHER LIABILITY, WHETHER IN AN ACTION OF CONTRACT, TORT OR OTHERWISE,
 * ARISING FROM, OUT OF OR IN CONNECTION WITH THE SOFTWARE OR THE USE OR
 * OTHER DEALINGS IN THE SOFTWARE.
 *
 */

#include <linux/ratelimit.h>
#include <linux/printk.h>
#include <linux/slab.h>
#include <linux/list.h>
#include <linux/types.h>
#include <linux/bitops.h>
#include <linux/sched.h>
#include "kfd_priv.h"
#include "kfd_device_queue_manager.h"
#include "kfd_mqd_manager.h"
#include "cik_regs.h"
#include "kfd_kernel_queue.h"
#include "amdgpu_amdkfd.h"

/* Size of the per-pipe EOP queue */
#define CIK_HPD_EOP_BYTES_LOG2 11
#define CIK_HPD_EOP_BYTES (1U << CIK_HPD_EOP_BYTES_LOG2)

static int set_pasid_vmid_mapping(struct device_queue_manager *dqm,
					unsigned int pasid, unsigned int vmid);

static int execute_queues_cpsch(struct device_queue_manager *dqm,
				enum kfd_unmap_queues_filter filter,
				uint32_t filter_param);
static int unmap_queues_cpsch(struct device_queue_manager *dqm,
				enum kfd_unmap_queues_filter filter,
				uint32_t filter_param);

static int map_queues_cpsch(struct device_queue_manager *dqm);

static void deallocate_sdma_queue(struct device_queue_manager *dqm,
				struct queue *q);

static inline void deallocate_hqd(struct device_queue_manager *dqm,
				struct queue *q);
static int allocate_hqd(struct device_queue_manager *dqm, struct queue *q);
static int allocate_sdma_queue(struct device_queue_manager *dqm,
				struct queue *q);
static void kfd_process_hw_exception(struct work_struct *work);

static inline
enum KFD_MQD_TYPE get_mqd_type_from_queue_type(enum kfd_queue_type type)
{
	if (type == KFD_QUEUE_TYPE_SDMA || type == KFD_QUEUE_TYPE_SDMA_XGMI)
		return KFD_MQD_TYPE_SDMA;
	return KFD_MQD_TYPE_CP;
}

static bool is_pipe_enabled(struct device_queue_manager *dqm, int mec, int pipe)
{
	int i;
	int pipe_offset = mec * dqm->dev->shared_resources.num_pipe_per_mec
		+ pipe * dqm->dev->shared_resources.num_queue_per_pipe;

	/* queue is available for KFD usage if bit is 1 */
	for (i = 0; i <  dqm->dev->shared_resources.num_queue_per_pipe; ++i)
		if (test_bit(pipe_offset + i,
			      dqm->dev->shared_resources.queue_bitmap))
			return true;
	return false;
}

unsigned int get_queues_num(struct device_queue_manager *dqm)
{
	return bitmap_weight(dqm->dev->shared_resources.queue_bitmap,
				KGD_MAX_QUEUES);
}

unsigned int get_queues_per_pipe(struct device_queue_manager *dqm)
{
	return dqm->dev->shared_resources.num_queue_per_pipe;
}

unsigned int get_pipes_per_mec(struct device_queue_manager *dqm)
{
	return dqm->dev->shared_resources.num_pipe_per_mec;
}

static unsigned int get_num_sdma_engines(struct device_queue_manager *dqm)
{
	return dqm->dev->device_info->num_sdma_engines;
}

static unsigned int get_num_xgmi_sdma_engines(struct device_queue_manager *dqm)
{
	return dqm->dev->device_info->num_xgmi_sdma_engines;
}

unsigned int get_num_sdma_queues(struct device_queue_manager *dqm)
{
	return dqm->dev->device_info->num_sdma_engines
			* dqm->dev->device_info->num_sdma_queues_per_engine;
}

unsigned int get_num_xgmi_sdma_queues(struct device_queue_manager *dqm)
{
	return dqm->dev->device_info->num_xgmi_sdma_engines
			* dqm->dev->device_info->num_sdma_queues_per_engine;
}

void program_sh_mem_settings(struct device_queue_manager *dqm,
					struct qcm_process_device *qpd)
{
	return dqm->dev->kfd2kgd->program_sh_mem_settings(
						dqm->dev->kgd, qpd->vmid,
						qpd->sh_mem_config,
						qpd->sh_mem_ape1_base,
						qpd->sh_mem_ape1_limit,
						qpd->sh_mem_bases);
}

static int allocate_doorbell(struct qcm_process_device *qpd, struct queue *q)
{
	struct kfd_dev *dev = qpd->dqm->dev;

	if (!KFD_IS_SOC15(dev->device_info->asic_family)) {
		/* On pre-SOC15 chips we need to use the queue ID to
		 * preserve the user mode ABI.
		 */
		q->doorbell_id = q->properties.queue_id;
	} else if (q->properties.type == KFD_QUEUE_TYPE_SDMA ||
			q->properties.type == KFD_QUEUE_TYPE_SDMA_XGMI) {
		/* For SDMA queues on SOC15 with 8-byte doorbell, use static
		 * doorbell assignments based on the engine and queue id.
		 * The doobell index distance between RLC (2*i) and (2*i+1)
		 * for a SDMA engine is 512.
		 */
		uint32_t *idx_offset =
				dev->shared_resources.sdma_doorbell_idx;

		q->doorbell_id = idx_offset[q->properties.sdma_engine_id]
			+ (q->properties.sdma_queue_id & 1)
			* KFD_QUEUE_DOORBELL_MIRROR_OFFSET
			+ (q->properties.sdma_queue_id >> 1);
	} else {
		/* For CP queues on SOC15 reserve a free doorbell ID */
		unsigned int found;

		found = find_first_zero_bit(qpd->doorbell_bitmap,
					    KFD_MAX_NUM_OF_QUEUES_PER_PROCESS);
		if (found >= KFD_MAX_NUM_OF_QUEUES_PER_PROCESS) {
			pr_debug("No doorbells available");
			return -EBUSY;
		}
		set_bit(found, qpd->doorbell_bitmap);
		q->doorbell_id = found;
	}

	q->properties.doorbell_off =
		kfd_doorbell_id_to_offset(dev, q->process,
					  q->doorbell_id);

	return 0;
}

static void deallocate_doorbell(struct qcm_process_device *qpd,
				struct queue *q)
{
	unsigned int old;
	struct kfd_dev *dev = qpd->dqm->dev;

	if (!KFD_IS_SOC15(dev->device_info->asic_family) ||
	    q->properties.type == KFD_QUEUE_TYPE_SDMA ||
	    q->properties.type == KFD_QUEUE_TYPE_SDMA_XGMI)
		return;

	old = test_and_clear_bit(q->doorbell_id, qpd->doorbell_bitmap);
	WARN_ON(!old);
}

static int allocate_vmid(struct device_queue_manager *dqm,
			struct qcm_process_device *qpd,
			struct queue *q)
{
	int bit, allocated_vmid;

	if (dqm->vmid_bitmap == 0)
		return -ENOMEM;

	bit = ffs(dqm->vmid_bitmap) - 1;
	dqm->vmid_bitmap &= ~(1 << bit);

	allocated_vmid = bit + dqm->dev->vm_info.first_vmid_kfd;
	pr_debug("vmid allocation %d\n", allocated_vmid);
	qpd->vmid = allocated_vmid;
	q->properties.vmid = allocated_vmid;

	set_pasid_vmid_mapping(dqm, q->process->pasid, q->properties.vmid);
	program_sh_mem_settings(dqm, qpd);

	/* qpd->page_table_base is set earlier when register_process()
	 * is called, i.e. when the first queue is created.
	 */
	dqm->dev->kfd2kgd->set_vm_context_page_table_base(dqm->dev->kgd,
			qpd->vmid,
			qpd->page_table_base);
	/* invalidate the VM context after pasid and vmid mapping is set up */
	kfd_flush_tlb(qpd_to_pdd(qpd));

	dqm->dev->kfd2kgd->set_scratch_backing_va(
		dqm->dev->kgd, qpd->sh_hidden_private_base, qpd->vmid);

	return 0;
}

static int flush_texture_cache_nocpsch(struct kfd_dev *kdev,
				struct qcm_process_device *qpd)
{
	const struct packet_manager_funcs *pmf = qpd->dqm->packets.pmf;
	int ret;

	if (!qpd->ib_kaddr)
		return -ENOMEM;

	ret = pmf->release_mem(qpd->ib_base, (uint32_t *)qpd->ib_kaddr);
	if (ret)
		return ret;

	return amdgpu_amdkfd_submit_ib(kdev->kgd, KGD_ENGINE_MEC1, qpd->vmid,
				qpd->ib_base, (uint32_t *)qpd->ib_kaddr,
				pmf->release_mem_size / sizeof(uint32_t));
}

static void deallocate_vmid(struct device_queue_manager *dqm,
				struct qcm_process_device *qpd,
				struct queue *q)
{
	int bit = qpd->vmid - dqm->dev->vm_info.first_vmid_kfd;

	/* On GFX v7, CP doesn't flush TC at dequeue */
	if (q->device->device_info->asic_family == CHIP_HAWAII)
		if (flush_texture_cache_nocpsch(q->device, qpd))
			pr_err("Failed to flush TC\n");

	kfd_flush_tlb(qpd_to_pdd(qpd));

	/* Release the vmid mapping */
	set_pasid_vmid_mapping(dqm, 0, qpd->vmid);

	dqm->vmid_bitmap |= (1 << bit);
	qpd->vmid = 0;
	q->properties.vmid = 0;
}

static int create_queue_nocpsch(struct device_queue_manager *dqm,
				struct queue *q,
				struct qcm_process_device *qpd)
{
	struct mqd_manager *mqd_mgr;
	int retval;

	print_queue(q);

	dqm_lock(dqm);

	if (dqm->total_queue_count >= max_num_of_queues_per_device) {
		pr_warn("Can't create new usermode queue because %d queues were already created\n",
				dqm->total_queue_count);
		retval = -EPERM;
		goto out_unlock;
	}

	if (list_empty(&qpd->queues_list)) {
		retval = allocate_vmid(dqm, qpd, q);
		if (retval)
			goto out_unlock;
	}
	q->properties.vmid = qpd->vmid;
	/*
	 * Eviction state logic: mark all queues as evicted, even ones
	 * not currently active. Restoring inactive queues later only
	 * updates the is_evicted flag but is a no-op otherwise.
	 */
	q->properties.is_evicted = !!qpd->evicted;

	q->properties.tba_addr = qpd->tba_addr;
	q->properties.tma_addr = qpd->tma_addr;

	mqd_mgr = dqm->mqd_mgrs[get_mqd_type_from_queue_type(
			q->properties.type)];
	if (q->properties.type == KFD_QUEUE_TYPE_COMPUTE) {
		retval = allocate_hqd(dqm, q);
		if (retval)
			goto deallocate_vmid;
		pr_debug("Loading mqd to hqd on pipe %d, queue %d\n",
			q->pipe, q->queue);
	} else if (q->properties.type == KFD_QUEUE_TYPE_SDMA ||
		q->properties.type == KFD_QUEUE_TYPE_SDMA_XGMI) {
		retval = allocate_sdma_queue(dqm, q);
		if (retval)
			goto deallocate_vmid;
		dqm->asic_ops.init_sdma_vm(dqm, q, qpd);
	}

	retval = allocate_doorbell(qpd, q);
	if (retval)
		goto out_deallocate_hqd;

	/* Temporarily release dqm lock to avoid a circular lock dependency */
	dqm_unlock(dqm);
	q->mqd_mem_obj = mqd_mgr->allocate_mqd(mqd_mgr->dev, &q->properties);
	dqm_lock(dqm);

	if (!q->mqd_mem_obj) {
		retval = -ENOMEM;
		goto out_deallocate_doorbell;
	}
	mqd_mgr->init_mqd(mqd_mgr, &q->mqd, q->mqd_mem_obj,
				&q->gart_mqd_addr, &q->properties);
	if (q->properties.is_active) {

		if (WARN(q->process->mm != current->mm,
					"should only run in user thread"))
			retval = -EFAULT;
		else
			retval = mqd_mgr->load_mqd(mqd_mgr, q->mqd, q->pipe,
					q->queue, &q->properties, current->mm);
		if (retval)
			goto out_free_mqd;
	}

	list_add(&q->list, &qpd->queues_list);
	qpd->queue_count++;
	if (q->properties.is_active)
		dqm->queue_count++;

	if (q->properties.type == KFD_QUEUE_TYPE_SDMA)
		dqm->sdma_queue_count++;
	else if (q->properties.type == KFD_QUEUE_TYPE_SDMA_XGMI)
		dqm->xgmi_sdma_queue_count++;

	/*
	 * Unconditionally increment this counter, regardless of the queue's
	 * type or whether the queue is active.
	 */
	dqm->total_queue_count++;
	pr_debug("Total of %d queues are accountable so far\n",
			dqm->total_queue_count);
	goto out_unlock;

out_free_mqd:
	mqd_mgr->free_mqd(mqd_mgr, q->mqd, q->mqd_mem_obj);
out_deallocate_doorbell:
	deallocate_doorbell(qpd, q);
out_deallocate_hqd:
	if (q->properties.type == KFD_QUEUE_TYPE_COMPUTE)
		deallocate_hqd(dqm, q);
	else if (q->properties.type == KFD_QUEUE_TYPE_SDMA ||
		q->properties.type == KFD_QUEUE_TYPE_SDMA_XGMI)
		deallocate_sdma_queue(dqm, q);
deallocate_vmid:
	if (list_empty(&qpd->queues_list))
		deallocate_vmid(dqm, qpd, q);
out_unlock:
	dqm_unlock(dqm);
	return retval;
}

static int allocate_hqd(struct device_queue_manager *dqm, struct queue *q)
{
	bool set;
	int pipe, bit, i;

	set = false;

	for (pipe = dqm->next_pipe_to_allocate, i = 0;
			i < get_pipes_per_mec(dqm);
			pipe = ((pipe + 1) % get_pipes_per_mec(dqm)), ++i) {

		if (!is_pipe_enabled(dqm, 0, pipe))
			continue;

		if (dqm->allocated_queues[pipe] != 0) {
			bit = ffs(dqm->allocated_queues[pipe]) - 1;
			dqm->allocated_queues[pipe] &= ~(1 << bit);
			q->pipe = pipe;
			q->queue = bit;
			set = true;
			break;
		}
	}

	if (!set)
		return -EBUSY;

	pr_debug("hqd slot - pipe %d, queue %d\n", q->pipe, q->queue);
	/* horizontal hqd allocation */
	dqm->next_pipe_to_allocate = (pipe + 1) % get_pipes_per_mec(dqm);

	return 0;
}

static inline void deallocate_hqd(struct device_queue_manager *dqm,
				struct queue *q)
{
	dqm->allocated_queues[q->pipe] |= (1 << q->queue);
}

/* Access to DQM has to be locked before calling destroy_queue_nocpsch_locked
 * to avoid asynchronized access
 */
static int destroy_queue_nocpsch_locked(struct device_queue_manager *dqm,
				struct qcm_process_device *qpd,
				struct queue *q)
{
	int retval;
	struct mqd_manager *mqd_mgr;

	mqd_mgr = dqm->mqd_mgrs[get_mqd_type_from_queue_type(
			q->properties.type)];

	if (q->properties.type == KFD_QUEUE_TYPE_COMPUTE) {
		deallocate_hqd(dqm, q);
	} else if (q->properties.type == KFD_QUEUE_TYPE_SDMA) {
		dqm->sdma_queue_count--;
		deallocate_sdma_queue(dqm, q);
	} else if (q->properties.type == KFD_QUEUE_TYPE_SDMA_XGMI) {
		dqm->xgmi_sdma_queue_count--;
		deallocate_sdma_queue(dqm, q);
	} else {
		pr_debug("q->properties.type %d is invalid\n",
				q->properties.type);
		return -EINVAL;
	}
	dqm->total_queue_count--;

	deallocate_doorbell(qpd, q);

	retval = mqd_mgr->destroy_mqd(mqd_mgr, q->mqd,
				KFD_PREEMPT_TYPE_WAVEFRONT_RESET,
				KFD_UNMAP_LATENCY_MS,
				q->pipe, q->queue);
	if (retval == -ETIME)
		qpd->reset_wavefronts = true;

	mqd_mgr->free_mqd(mqd_mgr, q->mqd, q->mqd_mem_obj);

	list_del(&q->list);
	if (list_empty(&qpd->queues_list)) {
		if (qpd->reset_wavefronts) {
			pr_warn("Resetting wave fronts (nocpsch) on dev %p\n",
					dqm->dev);
			/* dbgdev_wave_reset_wavefronts has to be called before
			 * deallocate_vmid(), i.e. when vmid is still in use.
			 */
			dbgdev_wave_reset_wavefronts(dqm->dev,
					qpd->pqm->process);
			qpd->reset_wavefronts = false;
		}

		deallocate_vmid(dqm, qpd, q);
	}
	qpd->queue_count--;
	if (q->properties.is_active)
		dqm->queue_count--;

	return retval;
}

static int destroy_queue_nocpsch(struct device_queue_manager *dqm,
				struct qcm_process_device *qpd,
				struct queue *q)
{
	int retval;

	dqm_lock(dqm);
	retval = destroy_queue_nocpsch_locked(dqm, qpd, q);
	dqm_unlock(dqm);

	return retval;
}

static int update_queue(struct device_queue_manager *dqm, struct queue *q)
{
	int retval = 0;
	struct mqd_manager *mqd_mgr;
	struct kfd_process_device *pdd;
	bool prev_active = false;

	dqm_lock(dqm);
	pdd = kfd_get_process_device_data(q->device, q->process);
	if (!pdd) {
		retval = -ENODEV;
		goto out_unlock;
	}
	mqd_mgr = dqm->mqd_mgrs[get_mqd_type_from_queue_type(
			q->properties.type)];

	/* Save previous activity state for counters */
	prev_active = q->properties.is_active;

	/* Make sure the queue is unmapped before updating the MQD */
	if (dqm->sched_policy != KFD_SCHED_POLICY_NO_HWS) {
		retval = unmap_queues_cpsch(dqm,
				KFD_UNMAP_QUEUES_FILTER_DYNAMIC_QUEUES, 0);
		if (retval) {
			pr_err("unmap queue failed\n");
			goto out_unlock;
		}
	} else if (prev_active &&
		   (q->properties.type == KFD_QUEUE_TYPE_COMPUTE ||
		    q->properties.type == KFD_QUEUE_TYPE_SDMA ||
		    q->properties.type == KFD_QUEUE_TYPE_SDMA_XGMI)) {
		retval = mqd_mgr->destroy_mqd(mqd_mgr, q->mqd,
				KFD_PREEMPT_TYPE_WAVEFRONT_DRAIN,
				KFD_UNMAP_LATENCY_MS, q->pipe, q->queue);
		if (retval) {
			pr_err("destroy mqd failed\n");
			goto out_unlock;
		}
	}

	mqd_mgr->update_mqd(mqd_mgr, q->mqd, &q->properties);

	/*
	 * check active state vs. the previous state and modify
	 * counter accordingly. map_queues_cpsch uses the
	 * dqm->queue_count to determine whether a new runlist must be
	 * uploaded.
	 */
	if (q->properties.is_active && !prev_active)
		dqm->queue_count++;
	else if (!q->properties.is_active && prev_active)
		dqm->queue_count--;

	if (dqm->sched_policy != KFD_SCHED_POLICY_NO_HWS)
		retval = map_queues_cpsch(dqm);
	else if (q->properties.is_active &&
		 (q->properties.type == KFD_QUEUE_TYPE_COMPUTE ||
		  q->properties.type == KFD_QUEUE_TYPE_SDMA ||
		  q->properties.type == KFD_QUEUE_TYPE_SDMA_XGMI)) {
		if (WARN(q->process->mm != current->mm,
			 "should only run in user thread"))
			retval = -EFAULT;
		else
			retval = mqd_mgr->load_mqd(mqd_mgr, q->mqd,
						   q->pipe, q->queue,
						   &q->properties, current->mm);
	}

out_unlock:
	dqm_unlock(dqm);
	return retval;
}

static int evict_process_queues_nocpsch(struct device_queue_manager *dqm,
					struct qcm_process_device *qpd)
{
	struct queue *q;
	struct mqd_manager *mqd_mgr;
	struct kfd_process_device *pdd;
	int retval, ret = 0;

	dqm_lock(dqm);
	if (qpd->evicted++ > 0) /* already evicted, do nothing */
		goto out;

	pdd = qpd_to_pdd(qpd);
	pr_info_ratelimited("Evicting PASID %u queues\n",
			    pdd->process->pasid);

	/* Mark all queues as evicted. Deactivate all active queues on
	 * the qpd.
	 */
	list_for_each_entry(q, &qpd->queues_list, list) {
		q->properties.is_evicted = true;
		if (!q->properties.is_active)
			continue;

		mqd_mgr = dqm->mqd_mgrs[get_mqd_type_from_queue_type(
				q->properties.type)];
		q->properties.is_active = false;
		retval = mqd_mgr->destroy_mqd(mqd_mgr, q->mqd,
				KFD_PREEMPT_TYPE_WAVEFRONT_DRAIN,
				KFD_UNMAP_LATENCY_MS, q->pipe, q->queue);
		if (retval && !ret)
			/* Return the first error, but keep going to
			 * maintain a consistent eviction state
			 */
			ret = retval;
		dqm->queue_count--;
	}

out:
	dqm_unlock(dqm);
	return ret;
}

static int evict_process_queues_cpsch(struct device_queue_manager *dqm,
				      struct qcm_process_device *qpd)
{
	struct queue *q;
	struct kfd_process_device *pdd;
	int retval = 0;

	dqm_lock(dqm);
	if (qpd->evicted++ > 0) /* already evicted, do nothing */
		goto out;

	pdd = qpd_to_pdd(qpd);
	pr_info_ratelimited("Evicting PASID %u queues\n",
			    pdd->process->pasid);

	/* Mark all queues as evicted. Deactivate all active queues on
	 * the qpd.
	 */
	list_for_each_entry(q, &qpd->queues_list, list) {
		q->properties.is_evicted = true;
		if (!q->properties.is_active)
			continue;

		q->properties.is_active = false;
		dqm->queue_count--;
	}
	retval = execute_queues_cpsch(dqm,
				qpd->is_debug ?
				KFD_UNMAP_QUEUES_FILTER_ALL_QUEUES :
				KFD_UNMAP_QUEUES_FILTER_DYNAMIC_QUEUES, 0);

out:
	dqm_unlock(dqm);
	return retval;
}

static int restore_process_queues_nocpsch(struct device_queue_manager *dqm,
					  struct qcm_process_device *qpd)
{
	struct mm_struct *mm = NULL;
	struct queue *q;
	struct mqd_manager *mqd_mgr;
	struct kfd_process_device *pdd;
	uint64_t pd_base;
	int retval, ret = 0;

	pdd = qpd_to_pdd(qpd);
	/* Retrieve PD base */
	pd_base = amdgpu_amdkfd_gpuvm_get_process_page_dir(pdd->vm);

	dqm_lock(dqm);
	if (WARN_ON_ONCE(!qpd->evicted)) /* already restored, do nothing */
		goto out;
	if (qpd->evicted > 1) { /* ref count still > 0, decrement & quit */
		qpd->evicted--;
		goto out;
	}

	pr_info_ratelimited("Restoring PASID %u queues\n",
			    pdd->process->pasid);

	/* Update PD Base in QPD */
	qpd->page_table_base = pd_base;
	pr_debug("Updated PD address to 0x%llx\n", pd_base);

	if (!list_empty(&qpd->queues_list)) {
		dqm->dev->kfd2kgd->set_vm_context_page_table_base(
				dqm->dev->kgd,
				qpd->vmid,
				qpd->page_table_base);
		kfd_flush_tlb(pdd);
	}

	/* Take a safe reference to the mm_struct, which may otherwise
	 * disappear even while the kfd_process is still referenced.
	 */
	mm = get_task_mm(pdd->process->lead_thread);
	if (!mm) {
		ret = -EFAULT;
		goto out;
	}

	/* Remove the eviction flags. Activate queues that are not
	 * inactive for other reasons.
	 */
	list_for_each_entry(q, &qpd->queues_list, list) {
		q->properties.is_evicted = false;
		if (!QUEUE_IS_ACTIVE(q->properties))
			continue;

		mqd_mgr = dqm->mqd_mgrs[get_mqd_type_from_queue_type(
				q->properties.type)];
		q->properties.is_active = true;
		retval = mqd_mgr->load_mqd(mqd_mgr, q->mqd, q->pipe,
				       q->queue, &q->properties, mm);
		if (retval && !ret)
			/* Return the first error, but keep going to
			 * maintain a consistent eviction state
			 */
			ret = retval;
		dqm->queue_count++;
	}
	qpd->evicted = 0;
out:
	if (mm)
		mmput(mm);
	dqm_unlock(dqm);
	return ret;
}

static int restore_process_queues_cpsch(struct device_queue_manager *dqm,
					struct qcm_process_device *qpd)
{
	struct queue *q;
	struct kfd_process_device *pdd;
	uint64_t pd_base;
	int retval = 0;

	pdd = qpd_to_pdd(qpd);
	/* Retrieve PD base */
	pd_base = amdgpu_amdkfd_gpuvm_get_process_page_dir(pdd->vm);

	dqm_lock(dqm);
	if (WARN_ON_ONCE(!qpd->evicted)) /* already restored, do nothing */
		goto out;
	if (qpd->evicted > 1) { /* ref count still > 0, decrement & quit */
		qpd->evicted--;
		goto out;
	}

	pr_info_ratelimited("Restoring PASID %u queues\n",
			    pdd->process->pasid);

	/* Update PD Base in QPD */
	qpd->page_table_base = pd_base;
	pr_debug("Updated PD address to 0x%llx\n", pd_base);

	/* activate all active queues on the qpd */
	list_for_each_entry(q, &qpd->queues_list, list) {
		q->properties.is_evicted = false;
		if (!QUEUE_IS_ACTIVE(q->properties))
			continue;

		q->properties.is_active = true;
		dqm->queue_count++;
	}
	retval = execute_queues_cpsch(dqm,
				KFD_UNMAP_QUEUES_FILTER_DYNAMIC_QUEUES, 0);
	qpd->evicted = 0;
out:
	dqm_unlock(dqm);
	return retval;
}

static int register_process(struct device_queue_manager *dqm,
					struct qcm_process_device *qpd)
{
	struct device_process_node *n;
	struct kfd_process_device *pdd;
	uint64_t pd_base;
	int retval;

	n = kzalloc(sizeof(*n), GFP_KERNEL);
	if (!n)
		return -ENOMEM;

	n->qpd = qpd;

	pdd = qpd_to_pdd(qpd);
	/* Retrieve PD base */
	pd_base = amdgpu_amdkfd_gpuvm_get_process_page_dir(pdd->vm);

	dqm_lock(dqm);
	list_add(&n->list, &dqm->queues);

	/* Update PD Base in QPD */
	qpd->page_table_base = pd_base;
	pr_debug("Updated PD address to 0x%llx\n", pd_base);

	retval = dqm->asic_ops.update_qpd(dqm, qpd);

	dqm->processes_count++;

	dqm_unlock(dqm);

	/* Outside the DQM lock because under the DQM lock we can't do
	 * reclaim or take other locks that others hold while reclaiming.
	 */
	kfd_inc_compute_active(dqm->dev);

	return retval;
}

static int unregister_process(struct device_queue_manager *dqm,
					struct qcm_process_device *qpd)
{
	int retval;
	struct device_process_node *cur, *next;

	pr_debug("qpd->queues_list is %s\n",
			list_empty(&qpd->queues_list) ? "empty" : "not empty");

	retval = 0;
	dqm_lock(dqm);

	list_for_each_entry_safe(cur, next, &dqm->queues, list) {
		if (qpd == cur->qpd) {
			list_del(&cur->list);
			kfree(cur);
			dqm->processes_count--;
			goto out;
		}
	}
	/* qpd not found in dqm list */
	retval = 1;
out:
	dqm_unlock(dqm);

	/* Outside the DQM lock because under the DQM lock we can't do
	 * reclaim or take other locks that others hold while reclaiming.
	 */
	if (!retval)
		kfd_dec_compute_active(dqm->dev);

	return retval;
}

static int
set_pasid_vmid_mapping(struct device_queue_manager *dqm, unsigned int pasid,
			unsigned int vmid)
{
	return dqm->dev->kfd2kgd->set_pasid_vmid_mapping(
						dqm->dev->kgd, pasid, vmid);
}

static void init_interrupts(struct device_queue_manager *dqm)
{
	unsigned int i;

	for (i = 0 ; i < get_pipes_per_mec(dqm) ; i++)
		if (is_pipe_enabled(dqm, 0, i))
			dqm->dev->kfd2kgd->init_interrupts(dqm->dev->kgd, i);
}

static int initialize_nocpsch(struct device_queue_manager *dqm)
{
	int pipe, queue;

	pr_debug("num of pipes: %d\n", get_pipes_per_mec(dqm));

	dqm->allocated_queues = kcalloc(get_pipes_per_mec(dqm),
					sizeof(unsigned int), GFP_KERNEL);
	if (!dqm->allocated_queues)
		return -ENOMEM;

	mutex_init(&dqm->lock_hidden);
	INIT_LIST_HEAD(&dqm->queues);
	dqm->queue_count = dqm->next_pipe_to_allocate = 0;
	dqm->sdma_queue_count = 0;
	dqm->xgmi_sdma_queue_count = 0;

	for (pipe = 0; pipe < get_pipes_per_mec(dqm); pipe++) {
		int pipe_offset = pipe * get_queues_per_pipe(dqm);

		for (queue = 0; queue < get_queues_per_pipe(dqm); queue++)
			if (test_bit(pipe_offset + queue,
				     dqm->dev->shared_resources.queue_bitmap))
				dqm->allocated_queues[pipe] |= 1 << queue;
	}

	dqm->vmid_bitmap = (1 << dqm->dev->vm_info.vmid_num_kfd) - 1;
	dqm->sdma_bitmap = ~0ULL >> (64 - get_num_sdma_queues(dqm));
	dqm->xgmi_sdma_bitmap = ~0ULL >> (64 - get_num_xgmi_sdma_queues(dqm));

	return 0;
}

static void uninitialize(struct device_queue_manager *dqm)
{
	int i;

	WARN_ON(dqm->queue_count > 0 || dqm->processes_count > 0);

	kfree(dqm->allocated_queues);
	for (i = 0 ; i < KFD_MQD_TYPE_MAX ; i++)
		kfree(dqm->mqd_mgrs[i]);
	mutex_destroy(&dqm->lock_hidden);
	kfd_gtt_sa_free(dqm->dev, dqm->pipeline_mem);
}

static int start_nocpsch(struct device_queue_manager *dqm)
{
	init_interrupts(dqm);
	return pm_init(&dqm->packets, dqm);
}

static int stop_nocpsch(struct device_queue_manager *dqm)
{
	pm_uninit(&dqm->packets);
	return 0;
}

static int allocate_sdma_queue(struct device_queue_manager *dqm,
				struct queue *q)
{
	int bit;

	if (q->properties.type == KFD_QUEUE_TYPE_SDMA) {
		if (dqm->sdma_bitmap == 0)
			return -ENOMEM;
		bit = __ffs64(dqm->sdma_bitmap);
		dqm->sdma_bitmap &= ~(1ULL << bit);
		q->sdma_id = bit;
		q->properties.sdma_engine_id = q->sdma_id %
				get_num_sdma_engines(dqm);
		q->properties.sdma_queue_id = q->sdma_id /
				get_num_sdma_engines(dqm);
	} else if (q->properties.type == KFD_QUEUE_TYPE_SDMA_XGMI) {
		if (dqm->xgmi_sdma_bitmap == 0)
			return -ENOMEM;
		bit = __ffs64(dqm->xgmi_sdma_bitmap);
		dqm->xgmi_sdma_bitmap &= ~(1ULL << bit);
		q->sdma_id = bit;
		/* sdma_engine_id is sdma id including
		 * both PCIe-optimized SDMAs and XGMI-
		 * optimized SDMAs. The calculation below
		 * assumes the first N engines are always
		 * PCIe-optimized ones
		 */
		q->properties.sdma_engine_id = get_num_sdma_engines(dqm) +
				q->sdma_id % get_num_xgmi_sdma_engines(dqm);
		q->properties.sdma_queue_id = q->sdma_id /
				get_num_xgmi_sdma_engines(dqm);
	}

	pr_debug("SDMA engine id: %d\n", q->properties.sdma_engine_id);
	pr_debug("SDMA queue id: %d\n", q->properties.sdma_queue_id);

	return 0;
}

static void deallocate_sdma_queue(struct device_queue_manager *dqm,
				struct queue *q)
{
	if (q->properties.type == KFD_QUEUE_TYPE_SDMA) {
		if (q->sdma_id >= get_num_sdma_queues(dqm))
			return;
		dqm->sdma_bitmap |= (1ULL << q->sdma_id);
	} else if (q->properties.type == KFD_QUEUE_TYPE_SDMA_XGMI) {
		if (q->sdma_id >= get_num_xgmi_sdma_queues(dqm))
			return;
		dqm->xgmi_sdma_bitmap |= (1ULL << q->sdma_id);
	}
}

/*
 * Device Queue Manager implementation for cp scheduler
 */

static int set_sched_resources(struct device_queue_manager *dqm)
{
	int i, mec;
	struct scheduling_resources res;

	res.vmid_mask = dqm->dev->shared_resources.compute_vmid_bitmap;

	res.queue_mask = 0;
	for (i = 0; i < KGD_MAX_QUEUES; ++i) {
		mec = (i / dqm->dev->shared_resources.num_queue_per_pipe)
			/ dqm->dev->shared_resources.num_pipe_per_mec;

		if (!test_bit(i, dqm->dev->shared_resources.queue_bitmap))
			continue;

		/* only acquire queues from the first MEC */
		if (mec > 0)
			continue;

		/* This situation may be hit in the future if a new HW
		 * generation exposes more than 64 queues. If so, the
		 * definition of res.queue_mask needs updating
		 */
		if (WARN_ON(i >= (sizeof(res.queue_mask)*8))) {
			pr_err("Invalid queue enabled by amdgpu: %d\n", i);
			break;
		}

		res.queue_mask |= (1ull << i);
	}
	res.gws_mask = ~0ull;
	res.oac_mask = res.gds_heap_base = res.gds_heap_size = 0;

	pr_debug("Scheduling resources:\n"
			"vmid mask: 0x%8X\n"
			"queue mask: 0x%8llX\n",
			res.vmid_mask, res.queue_mask);

	return pm_send_set_resources(&dqm->packets, &res);
}

static int initialize_cpsch(struct device_queue_manager *dqm)
{
	pr_debug("num of pipes: %d\n", get_pipes_per_mec(dqm));

	mutex_init(&dqm->lock_hidden);
	INIT_LIST_HEAD(&dqm->queues);
	dqm->queue_count = dqm->processes_count = 0;
	dqm->sdma_queue_count = 0;
	dqm->xgmi_sdma_queue_count = 0;
	dqm->active_runlist = false;
	dqm->sdma_bitmap = ~0ULL >> (64 - get_num_sdma_queues(dqm));
	dqm->xgmi_sdma_bitmap = ~0ULL >> (64 - get_num_xgmi_sdma_queues(dqm));

	INIT_WORK(&dqm->hw_exception_work, kfd_process_hw_exception);

	return 0;
}

static int start_cpsch(struct device_queue_manager *dqm)
{
	int retval;

	retval = 0;

	retval = pm_init(&dqm->packets, dqm);
	if (retval)
		goto fail_packet_manager_init;

	retval = set_sched_resources(dqm);
	if (retval)
		goto fail_set_sched_resources;

	pr_debug("Allocating fence memory\n");

	/* allocate fence memory on the gart */
	retval = kfd_gtt_sa_allocate(dqm->dev, sizeof(*dqm->fence_addr),
					&dqm->fence_mem);

	if (retval)
		goto fail_allocate_vidmem;

	dqm->fence_addr = dqm->fence_mem->cpu_ptr;
	dqm->fence_gpu_addr = dqm->fence_mem->gpu_addr;

	init_interrupts(dqm);

	dqm_lock(dqm);
	/* clear hang status when driver try to start the hw scheduler */
	dqm->is_hws_hang = false;
	execute_queues_cpsch(dqm, KFD_UNMAP_QUEUES_FILTER_DYNAMIC_QUEUES, 0);
	dqm_unlock(dqm);

	return 0;
fail_allocate_vidmem:
fail_set_sched_resources:
	pm_uninit(&dqm->packets);
fail_packet_manager_init:
	return retval;
}

static int stop_cpsch(struct device_queue_manager *dqm)
{
	dqm_lock(dqm);
	unmap_queues_cpsch(dqm, KFD_UNMAP_QUEUES_FILTER_ALL_QUEUES, 0);
	dqm_unlock(dqm);

	kfd_gtt_sa_free(dqm->dev, dqm->fence_mem);
	pm_uninit(&dqm->packets);

	return 0;
}

static int create_kernel_queue_cpsch(struct device_queue_manager *dqm,
					struct kernel_queue *kq,
					struct qcm_process_device *qpd)
{
	dqm_lock(dqm);
	if (dqm->total_queue_count >= max_num_of_queues_per_device) {
		pr_warn("Can't create new kernel queue because %d queues were already created\n",
				dqm->total_queue_count);
		dqm_unlock(dqm);
		return -EPERM;
	}

	/*
	 * Unconditionally increment this counter, regardless of the queue's
	 * type or whether the queue is active.
	 */
	dqm->total_queue_count++;
	pr_debug("Total of %d queues are accountable so far\n",
			dqm->total_queue_count);

	list_add(&kq->list, &qpd->priv_queue_list);
	dqm->queue_count++;
	qpd->is_debug = true;
	execute_queues_cpsch(dqm, KFD_UNMAP_QUEUES_FILTER_DYNAMIC_QUEUES, 0);
	dqm_unlock(dqm);

	return 0;
}

static void destroy_kernel_queue_cpsch(struct device_queue_manager *dqm,
					struct kernel_queue *kq,
					struct qcm_process_device *qpd)
{
	dqm_lock(dqm);
	list_del(&kq->list);
	dqm->queue_count--;
	qpd->is_debug = false;
	execute_queues_cpsch(dqm, KFD_UNMAP_QUEUES_FILTER_ALL_QUEUES, 0);
	/*
	 * Unconditionally decrement this counter, regardless of the queue's
	 * type.
	 */
	dqm->total_queue_count--;
	pr_debug("Total of %d queues are accountable so far\n",
			dqm->total_queue_count);
	dqm_unlock(dqm);
}

static int create_queue_cpsch(struct device_queue_manager *dqm, struct queue *q,
			struct qcm_process_device *qpd)
{
	int retval;
	struct mqd_manager *mqd_mgr;

	if (dqm->total_queue_count >= max_num_of_queues_per_device) {
		pr_warn("Can't create new usermode queue because %d queues were already created\n",
				dqm->total_queue_count);
		retval = -EPERM;
		goto out;
	}

	if (q->properties.type == KFD_QUEUE_TYPE_SDMA ||
		q->properties.type == KFD_QUEUE_TYPE_SDMA_XGMI) {
		dqm_lock(dqm);
		retval = allocate_sdma_queue(dqm, q);
		dqm_unlock(dqm);
		if (retval)
			goto out;
	}

	retval = allocate_doorbell(qpd, q);
	if (retval)
		goto out_deallocate_sdma_queue;

	mqd_mgr = dqm->mqd_mgrs[get_mqd_type_from_queue_type(
			q->properties.type)];

	if (q->properties.type == KFD_QUEUE_TYPE_SDMA ||
		q->properties.type == KFD_QUEUE_TYPE_SDMA_XGMI)
		dqm->asic_ops.init_sdma_vm(dqm, q, qpd);
	q->properties.tba_addr = qpd->tba_addr;
	q->properties.tma_addr = qpd->tma_addr;
	q->mqd_mem_obj = mqd_mgr->allocate_mqd(mqd_mgr->dev, &q->properties);
	if (!q->mqd_mem_obj) {
		retval = -ENOMEM;
		goto out_deallocate_doorbell;
	}

	dqm_lock(dqm);
	/*
	 * Eviction state logic: mark all queues as evicted, even ones
	 * not currently active. Restoring inactive queues later only
	 * updates the is_evicted flag but is a no-op otherwise.
	 */
	q->properties.is_evicted = !!qpd->evicted;
	mqd_mgr->init_mqd(mqd_mgr, &q->mqd, q->mqd_mem_obj,
				&q->gart_mqd_addr, &q->properties);

	list_add(&q->list, &qpd->queues_list);
	qpd->queue_count++;
	if (q->properties.is_active) {
		dqm->queue_count++;
		retval = execute_queues_cpsch(dqm,
				KFD_UNMAP_QUEUES_FILTER_DYNAMIC_QUEUES, 0);
	}

	if (q->properties.type == KFD_QUEUE_TYPE_SDMA)
		dqm->sdma_queue_count++;
	else if (q->properties.type == KFD_QUEUE_TYPE_SDMA_XGMI)
		dqm->xgmi_sdma_queue_count++;
	/*
	 * Unconditionally increment this counter, regardless of the queue's
	 * type or whether the queue is active.
	 */
	dqm->total_queue_count++;

	pr_debug("Total of %d queues are accountable so far\n",
			dqm->total_queue_count);

	dqm_unlock(dqm);
	return retval;

out_deallocate_doorbell:
	deallocate_doorbell(qpd, q);
out_deallocate_sdma_queue:
	if (q->properties.type == KFD_QUEUE_TYPE_SDMA ||
		q->properties.type == KFD_QUEUE_TYPE_SDMA_XGMI) {
		dqm_lock(dqm);
		deallocate_sdma_queue(dqm, q);
		dqm_unlock(dqm);
	}
out:
	return retval;
}

int amdkfd_fence_wait_timeout(unsigned int *fence_addr,
				unsigned int fence_value,
				unsigned int timeout_ms)
{
	unsigned long end_jiffies = msecs_to_jiffies(timeout_ms) + jiffies;

	while (*fence_addr != fence_value) {
		if (time_after(jiffies, end_jiffies)) {
			pr_err("qcm fence wait loop timeout expired\n");
			/* In HWS case, this is used to halt the driver thread
			 * in order not to mess up CP states before doing
			 * scandumps for FW debugging.
			 */
			while (halt_if_hws_hang)
				schedule();

			return -ETIME;
		}
		schedule();
	}

	return 0;
}

static int unmap_sdma_queues(struct device_queue_manager *dqm)
{
	int i, retval = 0;

<<<<<<< HEAD
	for (i = 0; i < dqm->dev->device_info->num_sdma_engines; i++) {
=======
	for (i = 0; i < dqm->dev->device_info->num_sdma_engines +
		dqm->dev->device_info->num_xgmi_sdma_engines; i++) {
>>>>>>> f7688b48
		retval = pm_send_unmap_queue(&dqm->packets, KFD_QUEUE_TYPE_SDMA,
			KFD_UNMAP_QUEUES_FILTER_DYNAMIC_QUEUES, 0, false, i);
		if (retval)
			return retval;
	}
	return retval;
}

/* dqm->lock mutex has to be locked before calling this function */
static int map_queues_cpsch(struct device_queue_manager *dqm)
{
	int retval;

	if (dqm->queue_count <= 0 || dqm->processes_count <= 0)
		return 0;

	if (dqm->active_runlist)
		return 0;

	retval = pm_send_runlist(&dqm->packets, &dqm->queues);
	pr_debug("%s sent runlist\n", __func__);
	if (retval) {
		pr_err("failed to execute runlist\n");
		return retval;
	}
	dqm->active_runlist = true;

	return retval;
}

/* dqm->lock mutex has to be locked before calling this function */
static int unmap_queues_cpsch(struct device_queue_manager *dqm,
				enum kfd_unmap_queues_filter filter,
				uint32_t filter_param)
{
	int retval = 0;

	if (dqm->is_hws_hang)
		return -EIO;
	if (!dqm->active_runlist)
		return retval;

	pr_debug("Before destroying queues, sdma queue count is : %u, xgmi sdma queue count is : %u\n",
		dqm->sdma_queue_count, dqm->xgmi_sdma_queue_count);

<<<<<<< HEAD
	if (dqm->sdma_queue_count > 0)
=======
	if (dqm->sdma_queue_count > 0 || dqm->xgmi_sdma_queue_count)
>>>>>>> f7688b48
		unmap_sdma_queues(dqm);

	retval = pm_send_unmap_queue(&dqm->packets, KFD_QUEUE_TYPE_COMPUTE,
			filter, filter_param, false, 0);
	if (retval)
		return retval;

	*dqm->fence_addr = KFD_FENCE_INIT;
	pm_send_query_status(&dqm->packets, dqm->fence_gpu_addr,
				KFD_FENCE_COMPLETED);
	/* should be timed out */
	retval = amdkfd_fence_wait_timeout(dqm->fence_addr, KFD_FENCE_COMPLETED,
				queue_preemption_timeout_ms);
	if (retval)
		return retval;

	pm_release_ib(&dqm->packets);
	dqm->active_runlist = false;

	return retval;
}

/* dqm->lock mutex has to be locked before calling this function */
static int execute_queues_cpsch(struct device_queue_manager *dqm,
				enum kfd_unmap_queues_filter filter,
				uint32_t filter_param)
{
	int retval;

	if (dqm->is_hws_hang)
		return -EIO;
	retval = unmap_queues_cpsch(dqm, filter, filter_param);
	if (retval) {
		pr_err("The cp might be in an unrecoverable state due to an unsuccessful queues preemption\n");
		dqm->is_hws_hang = true;
		schedule_work(&dqm->hw_exception_work);
		return retval;
	}

	return map_queues_cpsch(dqm);
}

static int destroy_queue_cpsch(struct device_queue_manager *dqm,
				struct qcm_process_device *qpd,
				struct queue *q)
{
	int retval;
	struct mqd_manager *mqd_mgr;

	retval = 0;

	/* remove queue from list to prevent rescheduling after preemption */
	dqm_lock(dqm);

	if (qpd->is_debug) {
		/*
		 * error, currently we do not allow to destroy a queue
		 * of a currently debugged process
		 */
		retval = -EBUSY;
		goto failed_try_destroy_debugged_queue;

	}

	mqd_mgr = dqm->mqd_mgrs[get_mqd_type_from_queue_type(
			q->properties.type)];

	deallocate_doorbell(qpd, q);

	if (q->properties.type == KFD_QUEUE_TYPE_SDMA) {
		dqm->sdma_queue_count--;
		deallocate_sdma_queue(dqm, q);
	} else if (q->properties.type == KFD_QUEUE_TYPE_SDMA_XGMI) {
		dqm->xgmi_sdma_queue_count--;
		deallocate_sdma_queue(dqm, q);
	}

	list_del(&q->list);
	qpd->queue_count--;
	if (q->properties.is_active) {
		dqm->queue_count--;
		retval = execute_queues_cpsch(dqm,
				KFD_UNMAP_QUEUES_FILTER_DYNAMIC_QUEUES, 0);
		if (retval == -ETIME)
			qpd->reset_wavefronts = true;
	}

	/*
	 * Unconditionally decrement this counter, regardless of the queue's
	 * type
	 */
	dqm->total_queue_count--;
	pr_debug("Total of %d queues are accountable so far\n",
			dqm->total_queue_count);

	dqm_unlock(dqm);

	/* Do free_mqd after dqm_unlock(dqm) to avoid circular locking */
	mqd_mgr->free_mqd(mqd_mgr, q->mqd, q->mqd_mem_obj);

	return retval;

failed_try_destroy_debugged_queue:

	dqm_unlock(dqm);
	return retval;
}

/*
 * Low bits must be 0000/FFFF as required by HW, high bits must be 0 to
 * stay in user mode.
 */
#define APE1_FIXED_BITS_MASK 0xFFFF80000000FFFFULL
/* APE1 limit is inclusive and 64K aligned. */
#define APE1_LIMIT_ALIGNMENT 0xFFFF

static bool set_cache_memory_policy(struct device_queue_manager *dqm,
				   struct qcm_process_device *qpd,
				   enum cache_policy default_policy,
				   enum cache_policy alternate_policy,
				   void __user *alternate_aperture_base,
				   uint64_t alternate_aperture_size)
{
	bool retval = true;

	if (!dqm->asic_ops.set_cache_memory_policy)
		return retval;

	dqm_lock(dqm);

	if (alternate_aperture_size == 0) {
		/* base > limit disables APE1 */
		qpd->sh_mem_ape1_base = 1;
		qpd->sh_mem_ape1_limit = 0;
	} else {
		/*
		 * In FSA64, APE1_Base[63:0] = { 16{SH_MEM_APE1_BASE[31]},
		 *			SH_MEM_APE1_BASE[31:0], 0x0000 }
		 * APE1_Limit[63:0] = { 16{SH_MEM_APE1_LIMIT[31]},
		 *			SH_MEM_APE1_LIMIT[31:0], 0xFFFF }
		 * Verify that the base and size parameters can be
		 * represented in this format and convert them.
		 * Additionally restrict APE1 to user-mode addresses.
		 */

		uint64_t base = (uintptr_t)alternate_aperture_base;
		uint64_t limit = base + alternate_aperture_size - 1;

		if (limit <= base || (base & APE1_FIXED_BITS_MASK) != 0 ||
		   (limit & APE1_FIXED_BITS_MASK) != APE1_LIMIT_ALIGNMENT) {
			retval = false;
			goto out;
		}

		qpd->sh_mem_ape1_base = base >> 16;
		qpd->sh_mem_ape1_limit = limit >> 16;
	}

	retval = dqm->asic_ops.set_cache_memory_policy(
			dqm,
			qpd,
			default_policy,
			alternate_policy,
			alternate_aperture_base,
			alternate_aperture_size);

	if ((dqm->sched_policy == KFD_SCHED_POLICY_NO_HWS) && (qpd->vmid != 0))
		program_sh_mem_settings(dqm, qpd);

	pr_debug("sh_mem_config: 0x%x, ape1_base: 0x%x, ape1_limit: 0x%x\n",
		qpd->sh_mem_config, qpd->sh_mem_ape1_base,
		qpd->sh_mem_ape1_limit);

out:
	dqm_unlock(dqm);
	return retval;
}

static int set_trap_handler(struct device_queue_manager *dqm,
				struct qcm_process_device *qpd,
				uint64_t tba_addr,
				uint64_t tma_addr)
{
	uint64_t *tma;

	if (dqm->dev->cwsr_enabled) {
		/* Jump from CWSR trap handler to user trap */
		tma = (uint64_t *)(qpd->cwsr_kaddr + KFD_CWSR_TMA_OFFSET);
		tma[0] = tba_addr;
		tma[1] = tma_addr;
	} else {
		qpd->tba_addr = tba_addr;
		qpd->tma_addr = tma_addr;
	}

	return 0;
}

static int process_termination_nocpsch(struct device_queue_manager *dqm,
		struct qcm_process_device *qpd)
{
	struct queue *q, *next;
	struct device_process_node *cur, *next_dpn;
	int retval = 0;
	bool found = false;

	dqm_lock(dqm);

	/* Clear all user mode queues */
	list_for_each_entry_safe(q, next, &qpd->queues_list, list) {
		int ret;

		ret = destroy_queue_nocpsch_locked(dqm, qpd, q);
		if (ret)
			retval = ret;
	}

	/* Unregister process */
	list_for_each_entry_safe(cur, next_dpn, &dqm->queues, list) {
		if (qpd == cur->qpd) {
			list_del(&cur->list);
			kfree(cur);
			dqm->processes_count--;
			found = true;
			break;
		}
	}

	dqm_unlock(dqm);

	/* Outside the DQM lock because under the DQM lock we can't do
	 * reclaim or take other locks that others hold while reclaiming.
	 */
	if (found)
		kfd_dec_compute_active(dqm->dev);

	return retval;
}

static int get_wave_state(struct device_queue_manager *dqm,
			  struct queue *q,
			  void __user *ctl_stack,
			  u32 *ctl_stack_used_size,
			  u32 *save_area_used_size)
{
	struct mqd_manager *mqd_mgr;
	int r;

	dqm_lock(dqm);

	if (q->properties.type != KFD_QUEUE_TYPE_COMPUTE ||
	    q->properties.is_active || !q->device->cwsr_enabled) {
		r = -EINVAL;
		goto dqm_unlock;
	}

	mqd_mgr = dqm->mqd_mgrs[KFD_MQD_TYPE_COMPUTE];

	if (!mqd_mgr->get_wave_state) {
		r = -EINVAL;
		goto dqm_unlock;
	}

	r = mqd_mgr->get_wave_state(mqd_mgr, q->mqd, ctl_stack,
			ctl_stack_used_size, save_area_used_size);

dqm_unlock:
	dqm_unlock(dqm);
	return r;
}

static int process_termination_cpsch(struct device_queue_manager *dqm,
		struct qcm_process_device *qpd)
{
	int retval;
	struct queue *q, *next;
	struct kernel_queue *kq, *kq_next;
	struct mqd_manager *mqd_mgr;
	struct device_process_node *cur, *next_dpn;
	enum kfd_unmap_queues_filter filter =
		KFD_UNMAP_QUEUES_FILTER_DYNAMIC_QUEUES;
	bool found = false;

	retval = 0;

	dqm_lock(dqm);

	/* Clean all kernel queues */
	list_for_each_entry_safe(kq, kq_next, &qpd->priv_queue_list, list) {
		list_del(&kq->list);
		dqm->queue_count--;
		qpd->is_debug = false;
		dqm->total_queue_count--;
		filter = KFD_UNMAP_QUEUES_FILTER_ALL_QUEUES;
	}

	/* Clear all user mode queues */
	list_for_each_entry(q, &qpd->queues_list, list) {
		if (q->properties.type == KFD_QUEUE_TYPE_SDMA) {
			dqm->sdma_queue_count--;
			deallocate_sdma_queue(dqm, q);
		} else if (q->properties.type == KFD_QUEUE_TYPE_SDMA_XGMI) {
			dqm->xgmi_sdma_queue_count--;
			deallocate_sdma_queue(dqm, q);
		}

		if (q->properties.is_active)
			dqm->queue_count--;

		dqm->total_queue_count--;
	}

	/* Unregister process */
	list_for_each_entry_safe(cur, next_dpn, &dqm->queues, list) {
		if (qpd == cur->qpd) {
			list_del(&cur->list);
			kfree(cur);
			dqm->processes_count--;
			found = true;
			break;
		}
	}

	retval = execute_queues_cpsch(dqm, filter, 0);
	if ((!dqm->is_hws_hang) && (retval || qpd->reset_wavefronts)) {
		pr_warn("Resetting wave fronts (cpsch) on dev %p\n", dqm->dev);
		dbgdev_wave_reset_wavefronts(dqm->dev, qpd->pqm->process);
		qpd->reset_wavefronts = false;
	}

	dqm_unlock(dqm);

	/* Outside the DQM lock because under the DQM lock we can't do
	 * reclaim or take other locks that others hold while reclaiming.
	 */
	if (found)
		kfd_dec_compute_active(dqm->dev);

	/* Lastly, free mqd resources.
	 * Do free_mqd() after dqm_unlock to avoid circular locking.
	 */
	list_for_each_entry_safe(q, next, &qpd->queues_list, list) {
		mqd_mgr = dqm->mqd_mgrs[get_mqd_type_from_queue_type(
				q->properties.type)];
		list_del(&q->list);
		qpd->queue_count--;
		mqd_mgr->free_mqd(mqd_mgr, q->mqd, q->mqd_mem_obj);
	}

	return retval;
}

static int init_mqd_managers(struct device_queue_manager *dqm)
{
	int i, j;
	struct mqd_manager *mqd_mgr;

	for (i = 0; i < KFD_MQD_TYPE_MAX; i++) {
		mqd_mgr = dqm->asic_ops.mqd_manager_init(i, dqm->dev);
		if (!mqd_mgr) {
			pr_err("mqd manager [%d] initialization failed\n", i);
			goto out_free;
		}
		dqm->mqd_mgrs[i] = mqd_mgr;
	}

	return 0;

out_free:
	for (j = 0; j < i; j++) {
		kfree(dqm->mqd_mgrs[j]);
		dqm->mqd_mgrs[j] = NULL;
	}

	return -ENOMEM;
}

/* Allocate one hiq mqd (HWS) and all SDMA mqd in a continuous trunk*/
static int allocate_hiq_sdma_mqd(struct device_queue_manager *dqm)
{
	int retval;
	struct kfd_dev *dev = dqm->dev;
	struct kfd_mem_obj *mem_obj = &dqm->hiq_sdma_mqd;
	uint32_t size = dqm->mqd_mgrs[KFD_MQD_TYPE_SDMA]->mqd_size *
		dev->device_info->num_sdma_engines *
		dev->device_info->num_sdma_queues_per_engine +
		dqm->mqd_mgrs[KFD_MQD_TYPE_HIQ]->mqd_size;

	retval = amdgpu_amdkfd_alloc_gtt_mem(dev->kgd, size,
		&(mem_obj->gtt_mem), &(mem_obj->gpu_addr),
		(void *)&(mem_obj->cpu_ptr), true);

	return retval;
}

struct device_queue_manager *device_queue_manager_init(struct kfd_dev *dev)
{
	struct device_queue_manager *dqm;

	pr_debug("Loading device queue manager\n");

	dqm = kzalloc(sizeof(*dqm), GFP_KERNEL);
	if (!dqm)
		return NULL;

	switch (dev->device_info->asic_family) {
	/* HWS is not available on Hawaii. */
	case CHIP_HAWAII:
	/* HWS depends on CWSR for timely dequeue. CWSR is not
	 * available on Tonga.
	 *
	 * FIXME: This argument also applies to Kaveri.
	 */
	case CHIP_TONGA:
		dqm->sched_policy = KFD_SCHED_POLICY_NO_HWS;
		break;
	default:
		dqm->sched_policy = sched_policy;
		break;
	}

	dqm->dev = dev;
	switch (dqm->sched_policy) {
	case KFD_SCHED_POLICY_HWS:
	case KFD_SCHED_POLICY_HWS_NO_OVERSUBSCRIPTION:
		/* initialize dqm for cp scheduling */
		dqm->ops.create_queue = create_queue_cpsch;
		dqm->ops.initialize = initialize_cpsch;
		dqm->ops.start = start_cpsch;
		dqm->ops.stop = stop_cpsch;
		dqm->ops.destroy_queue = destroy_queue_cpsch;
		dqm->ops.update_queue = update_queue;
		dqm->ops.register_process = register_process;
		dqm->ops.unregister_process = unregister_process;
		dqm->ops.uninitialize = uninitialize;
		dqm->ops.create_kernel_queue = create_kernel_queue_cpsch;
		dqm->ops.destroy_kernel_queue = destroy_kernel_queue_cpsch;
		dqm->ops.set_cache_memory_policy = set_cache_memory_policy;
		dqm->ops.set_trap_handler = set_trap_handler;
		dqm->ops.process_termination = process_termination_cpsch;
		dqm->ops.evict_process_queues = evict_process_queues_cpsch;
		dqm->ops.restore_process_queues = restore_process_queues_cpsch;
		dqm->ops.get_wave_state = get_wave_state;
		break;
	case KFD_SCHED_POLICY_NO_HWS:
		/* initialize dqm for no cp scheduling */
		dqm->ops.start = start_nocpsch;
		dqm->ops.stop = stop_nocpsch;
		dqm->ops.create_queue = create_queue_nocpsch;
		dqm->ops.destroy_queue = destroy_queue_nocpsch;
		dqm->ops.update_queue = update_queue;
		dqm->ops.register_process = register_process;
		dqm->ops.unregister_process = unregister_process;
		dqm->ops.initialize = initialize_nocpsch;
		dqm->ops.uninitialize = uninitialize;
		dqm->ops.set_cache_memory_policy = set_cache_memory_policy;
		dqm->ops.set_trap_handler = set_trap_handler;
		dqm->ops.process_termination = process_termination_nocpsch;
		dqm->ops.evict_process_queues = evict_process_queues_nocpsch;
		dqm->ops.restore_process_queues =
			restore_process_queues_nocpsch;
		dqm->ops.get_wave_state = get_wave_state;
		break;
	default:
		pr_err("Invalid scheduling policy %d\n", dqm->sched_policy);
		goto out_free;
	}

	switch (dev->device_info->asic_family) {
	case CHIP_CARRIZO:
		device_queue_manager_init_vi(&dqm->asic_ops);
		break;

	case CHIP_KAVERI:
		device_queue_manager_init_cik(&dqm->asic_ops);
		break;

	case CHIP_HAWAII:
		device_queue_manager_init_cik_hawaii(&dqm->asic_ops);
		break;

	case CHIP_TONGA:
	case CHIP_FIJI:
	case CHIP_POLARIS10:
	case CHIP_POLARIS11:
	case CHIP_POLARIS12:
	case CHIP_VEGAM:
		device_queue_manager_init_vi_tonga(&dqm->asic_ops);
		break;

	case CHIP_VEGA10:
	case CHIP_VEGA12:
	case CHIP_VEGA20:
	case CHIP_RAVEN:
	case CHIP_ARCTURUS:
		device_queue_manager_init_v9(&dqm->asic_ops);
		break;
	case CHIP_NAVI10:
		device_queue_manager_init_v10_navi10(&dqm->asic_ops);
		break;
	default:
		WARN(1, "Unexpected ASIC family %u",
		     dev->device_info->asic_family);
		goto out_free;
	}

	if (init_mqd_managers(dqm))
		goto out_free;

	if (allocate_hiq_sdma_mqd(dqm)) {
		pr_err("Failed to allocate hiq sdma mqd trunk buffer\n");
		goto out_free;
	}

	if (!dqm->ops.initialize(dqm))
		return dqm;

out_free:
	kfree(dqm);
	return NULL;
}

static void deallocate_hiq_sdma_mqd(struct kfd_dev *dev,
				    struct kfd_mem_obj *mqd)
{
	WARN(!mqd, "No hiq sdma mqd trunk to free");

	amdgpu_amdkfd_free_gtt_mem(dev->kgd, mqd->gtt_mem);
}

void device_queue_manager_uninit(struct device_queue_manager *dqm)
{
	dqm->ops.uninitialize(dqm);
	deallocate_hiq_sdma_mqd(dqm->dev, &dqm->hiq_sdma_mqd);
	kfree(dqm);
}

int kfd_process_vm_fault(struct device_queue_manager *dqm,
			 unsigned int pasid)
{
	struct kfd_process_device *pdd;
	struct kfd_process *p = kfd_lookup_process_by_pasid(pasid);
	int ret = 0;

	if (!p)
		return -EINVAL;
	pdd = kfd_get_process_device_data(dqm->dev, p);
	if (pdd)
		ret = dqm->ops.evict_process_queues(dqm, &pdd->qpd);
	kfd_unref_process(p);

	return ret;
}

static void kfd_process_hw_exception(struct work_struct *work)
{
	struct device_queue_manager *dqm = container_of(work,
			struct device_queue_manager, hw_exception_work);
	amdgpu_amdkfd_gpu_reset(dqm->dev->kgd);
}

#if defined(CONFIG_DEBUG_FS)

static void seq_reg_dump(struct seq_file *m,
			 uint32_t (*dump)[2], uint32_t n_regs)
{
	uint32_t i, count;

	for (i = 0, count = 0; i < n_regs; i++) {
		if (count == 0 ||
		    dump[i-1][0] + sizeof(uint32_t) != dump[i][0]) {
			seq_printf(m, "%s    %08x: %08x",
				   i ? "\n" : "",
				   dump[i][0], dump[i][1]);
			count = 7;
		} else {
			seq_printf(m, " %08x", dump[i][1]);
			count--;
		}
	}

	seq_puts(m, "\n");
}

int dqm_debugfs_hqds(struct seq_file *m, void *data)
{
	struct device_queue_manager *dqm = data;
	uint32_t (*dump)[2], n_regs;
	int pipe, queue;
	int r = 0;

	r = dqm->dev->kfd2kgd->hqd_dump(dqm->dev->kgd,
					KFD_CIK_HIQ_PIPE, KFD_CIK_HIQ_QUEUE,
					&dump, &n_regs);
	if (!r) {
		seq_printf(m, "  HIQ on MEC %d Pipe %d Queue %d\n",
			   KFD_CIK_HIQ_PIPE/get_pipes_per_mec(dqm)+1,
			   KFD_CIK_HIQ_PIPE%get_pipes_per_mec(dqm),
			   KFD_CIK_HIQ_QUEUE);
		seq_reg_dump(m, dump, n_regs);

		kfree(dump);
	}

	for (pipe = 0; pipe < get_pipes_per_mec(dqm); pipe++) {
		int pipe_offset = pipe * get_queues_per_pipe(dqm);

		for (queue = 0; queue < get_queues_per_pipe(dqm); queue++) {
			if (!test_bit(pipe_offset + queue,
				      dqm->dev->shared_resources.queue_bitmap))
				continue;

			r = dqm->dev->kfd2kgd->hqd_dump(
				dqm->dev->kgd, pipe, queue, &dump, &n_regs);
			if (r)
				break;

			seq_printf(m, "  CP Pipe %d, Queue %d\n",
				  pipe, queue);
			seq_reg_dump(m, dump, n_regs);

			kfree(dump);
		}
	}

	for (pipe = 0; pipe < get_num_sdma_engines(dqm); pipe++) {
		for (queue = 0;
		     queue < dqm->dev->device_info->num_sdma_queues_per_engine;
		     queue++) {
			r = dqm->dev->kfd2kgd->hqd_sdma_dump(
				dqm->dev->kgd, pipe, queue, &dump, &n_regs);
			if (r)
				break;

			seq_printf(m, "  SDMA Engine %d, RLC %d\n",
				  pipe, queue);
			seq_reg_dump(m, dump, n_regs);

			kfree(dump);
		}
	}

	return r;
}

int dqm_debugfs_execute_queues(struct device_queue_manager *dqm)
{
	int r = 0;

	dqm_lock(dqm);
	dqm->active_runlist = true;
	r = execute_queues_cpsch(dqm, KFD_UNMAP_QUEUES_FILTER_ALL_QUEUES, 0);
	dqm_unlock(dqm);

	return r;
}

#endif<|MERGE_RESOLUTION|>--- conflicted
+++ resolved
@@ -1244,12 +1244,8 @@
 {
 	int i, retval = 0;
 
-<<<<<<< HEAD
-	for (i = 0; i < dqm->dev->device_info->num_sdma_engines; i++) {
-=======
 	for (i = 0; i < dqm->dev->device_info->num_sdma_engines +
 		dqm->dev->device_info->num_xgmi_sdma_engines; i++) {
->>>>>>> f7688b48
 		retval = pm_send_unmap_queue(&dqm->packets, KFD_QUEUE_TYPE_SDMA,
 			KFD_UNMAP_QUEUES_FILTER_DYNAMIC_QUEUES, 0, false, i);
 		if (retval)
@@ -1295,11 +1291,7 @@
 	pr_debug("Before destroying queues, sdma queue count is : %u, xgmi sdma queue count is : %u\n",
 		dqm->sdma_queue_count, dqm->xgmi_sdma_queue_count);
 
-<<<<<<< HEAD
-	if (dqm->sdma_queue_count > 0)
-=======
 	if (dqm->sdma_queue_count > 0 || dqm->xgmi_sdma_queue_count)
->>>>>>> f7688b48
 		unmap_sdma_queues(dqm);
 
 	retval = pm_send_unmap_queue(&dqm->packets, KFD_QUEUE_TYPE_COMPUTE,
