--- conflicted
+++ resolved
@@ -78,179 +78,6 @@
 	drm_mm_remove_node(node);
 }
 
-<<<<<<< HEAD
-/* some bookkeeping */
-static void i915_gem_info_add_obj(struct drm_i915_private *dev_priv,
-				  u64 size)
-{
-	spin_lock(&dev_priv->mm.object_stat_lock);
-	dev_priv->mm.object_count++;
-	dev_priv->mm.object_memory += size;
-	spin_unlock(&dev_priv->mm.object_stat_lock);
-}
-
-static void i915_gem_info_remove_obj(struct drm_i915_private *dev_priv,
-				     u64 size)
-{
-	spin_lock(&dev_priv->mm.object_stat_lock);
-	dev_priv->mm.object_count--;
-	dev_priv->mm.object_memory -= size;
-	spin_unlock(&dev_priv->mm.object_stat_lock);
-}
-
-static int
-i915_gem_wait_for_error(struct i915_gpu_error *error)
-{
-	int ret;
-
-	might_sleep();
-
-	/*
-	 * Only wait 10 seconds for the gpu reset to complete to avoid hanging
-	 * userspace. If it takes that long something really bad is going on and
-	 * we should simply try to bail out and fail as gracefully as possible.
-	 */
-	ret = wait_event_interruptible_timeout(error->reset_queue,
-					       !i915_reset_backoff(error),
-					       I915_RESET_TIMEOUT);
-	if (ret == 0) {
-		DRM_ERROR("Timed out waiting for the gpu reset to complete\n");
-		return -EIO;
-	} else if (ret < 0) {
-		return ret;
-	} else {
-		return 0;
-	}
-}
-
-int i915_mutex_lock_interruptible(struct drm_device *dev)
-{
-	struct drm_i915_private *dev_priv = to_i915(dev);
-	int ret;
-
-	ret = i915_gem_wait_for_error(&dev_priv->gpu_error);
-	if (ret)
-		return ret;
-
-	ret = mutex_lock_interruptible(&dev->struct_mutex);
-	if (ret)
-		return ret;
-
-	return 0;
-}
-
-static u32 __i915_gem_park(struct drm_i915_private *i915)
-{
-	GEM_TRACE("\n");
-
-	lockdep_assert_held(&i915->drm.struct_mutex);
-	GEM_BUG_ON(i915->gt.active_requests);
-	GEM_BUG_ON(!list_empty(&i915->gt.active_rings));
-
-	if (!i915->gt.awake)
-		return I915_EPOCH_INVALID;
-
-	GEM_BUG_ON(i915->gt.epoch == I915_EPOCH_INVALID);
-
-	/*
-	 * Be paranoid and flush a concurrent interrupt to make sure
-	 * we don't reactivate any irq tasklets after parking.
-	 *
-	 * FIXME: Note that even though we have waited for execlists to be idle,
-	 * there may still be an in-flight interrupt even though the CSB
-	 * is now empty. synchronize_irq() makes sure that a residual interrupt
-	 * is completed before we continue, but it doesn't prevent the HW from
-	 * raising a spurious interrupt later. To complete the shield we should
-	 * coordinate disabling the CS irq with flushing the interrupts.
-	 */
-	synchronize_irq(i915->drm.irq);
-
-	intel_engines_park(i915);
-	i915_timelines_park(i915);
-
-	i915_pmu_gt_parked(i915);
-	i915_vma_parked(i915);
-
-	i915->gt.awake = false;
-
-	if (INTEL_GEN(i915) >= 6)
-		gen6_rps_idle(i915);
-
-	if (NEEDS_RC6_CTX_CORRUPTION_WA(i915)) {
-		i915_rc6_ctx_wa_check(i915);
-		intel_uncore_forcewake_put(i915, FORCEWAKE_ALL);
-	}
-
-	intel_display_power_put(i915, POWER_DOMAIN_GT_IRQ);
-
-	intel_runtime_pm_put(i915);
-
-	return i915->gt.epoch;
-}
-
-void i915_gem_park(struct drm_i915_private *i915)
-{
-	GEM_TRACE("\n");
-
-	lockdep_assert_held(&i915->drm.struct_mutex);
-	GEM_BUG_ON(i915->gt.active_requests);
-
-	if (!i915->gt.awake)
-		return;
-
-	/* Defer the actual call to __i915_gem_park() to prevent ping-pongs */
-	mod_delayed_work(i915->wq, &i915->gt.idle_work, msecs_to_jiffies(100));
-}
-
-void i915_gem_unpark(struct drm_i915_private *i915)
-{
-	GEM_TRACE("\n");
-
-	lockdep_assert_held(&i915->drm.struct_mutex);
-	GEM_BUG_ON(!i915->gt.active_requests);
-
-	if (i915->gt.awake)
-		return;
-
-	intel_runtime_pm_get_noresume(i915);
-
-	/*
-	 * It seems that the DMC likes to transition between the DC states a lot
-	 * when there are no connected displays (no active power domains) during
-	 * command submission.
-	 *
-	 * This activity has negative impact on the performance of the chip with
-	 * huge latencies observed in the interrupt handler and elsewhere.
-	 *
-	 * Work around it by grabbing a GT IRQ power domain whilst there is any
-	 * GT activity, preventing any DC state transitions.
-	 */
-	intel_display_power_get(i915, POWER_DOMAIN_GT_IRQ);
-
-	if (NEEDS_RC6_CTX_CORRUPTION_WA(i915))
-		intel_uncore_forcewake_get(i915, FORCEWAKE_ALL);
-
-	i915->gt.awake = true;
-	if (unlikely(++i915->gt.epoch == 0)) /* keep 0 as invalid */
-		i915->gt.epoch = 1;
-
-	intel_enable_gt_powersave(i915);
-	i915_update_gfx_val(i915);
-	if (INTEL_GEN(i915) >= 6)
-		gen6_rps_busy(i915);
-	i915_pmu_gt_unparked(i915);
-
-	intel_engines_unpark(i915);
-
-	i915_queue_hangcheck(i915);
-
-	queue_delayed_work(i915->wq,
-			   &i915->gt.retire_work,
-			   round_jiffies_up_relative(HZ));
-}
-
-=======
->>>>>>> f7688b48
 int
 i915_gem_get_aperture_ioctl(struct drm_device *dev, void *data,
 			    struct drm_file *file)
@@ -915,2578 +742,6 @@
 		      struct drm_file *file)
 {
 	struct drm_i915_gem_pwrite *args = data;
-<<<<<<< HEAD
-	struct drm_i915_gem_object *obj;
-	int ret;
-
-	if (args->size == 0)
-		return 0;
-
-	if (!access_ok(VERIFY_READ,
-		       u64_to_user_ptr(args->data_ptr),
-		       args->size))
-		return -EFAULT;
-
-	obj = i915_gem_object_lookup(file, args->handle);
-	if (!obj)
-		return -ENOENT;
-
-	/* Bounds check destination. */
-	if (range_overflows_t(u64, args->offset, args->size, obj->base.size)) {
-		ret = -EINVAL;
-		goto err;
-	}
-
-	/* Writes not allowed into this read-only object */
-	if (i915_gem_object_is_readonly(obj)) {
-		ret = -EINVAL;
-		goto err;
-	}
-
-	trace_i915_gem_object_pwrite(obj, args->offset, args->size);
-
-	ret = -ENODEV;
-	if (obj->ops->pwrite)
-		ret = obj->ops->pwrite(obj, args);
-	if (ret != -ENODEV)
-		goto err;
-
-	ret = i915_gem_object_wait(obj,
-				   I915_WAIT_INTERRUPTIBLE |
-				   I915_WAIT_ALL,
-				   MAX_SCHEDULE_TIMEOUT,
-				   to_rps_client(file));
-	if (ret)
-		goto err;
-
-	ret = i915_gem_object_pin_pages(obj);
-	if (ret)
-		goto err;
-
-	ret = -EFAULT;
-	/* We can only do the GTT pwrite on untiled buffers, as otherwise
-	 * it would end up going through the fenced access, and we'll get
-	 * different detiling behavior between reading and writing.
-	 * pread/pwrite currently are reading and writing from the CPU
-	 * perspective, requiring manual detiling by the client.
-	 */
-	if (!i915_gem_object_has_struct_page(obj) ||
-	    cpu_write_needs_clflush(obj))
-		/* Note that the gtt paths might fail with non-page-backed user
-		 * pointers (e.g. gtt mappings when moving data between
-		 * textures). Fallback to the shmem path in that case.
-		 */
-		ret = i915_gem_gtt_pwrite_fast(obj, args);
-
-	if (ret == -EFAULT || ret == -ENOSPC) {
-		if (obj->phys_handle)
-			ret = i915_gem_phys_pwrite(obj, args, file);
-		else
-			ret = i915_gem_shmem_pwrite(obj, args);
-	}
-
-	i915_gem_object_unpin_pages(obj);
-err:
-	i915_gem_object_put(obj);
-	return ret;
-}
-
-static void i915_gem_object_bump_inactive_ggtt(struct drm_i915_gem_object *obj)
-{
-	struct drm_i915_private *i915;
-	struct list_head *list;
-	struct i915_vma *vma;
-
-	GEM_BUG_ON(!i915_gem_object_has_pinned_pages(obj));
-
-	for_each_ggtt_vma(vma, obj) {
-		if (i915_vma_is_active(vma))
-			continue;
-
-		if (!drm_mm_node_allocated(&vma->node))
-			continue;
-
-		list_move_tail(&vma->vm_link, &vma->vm->inactive_list);
-	}
-
-	i915 = to_i915(obj->base.dev);
-	spin_lock(&i915->mm.obj_lock);
-	list = obj->bind_count ? &i915->mm.bound_list : &i915->mm.unbound_list;
-	list_move_tail(&obj->mm.link, list);
-	spin_unlock(&i915->mm.obj_lock);
-}
-
-/**
- * Called when user space prepares to use an object with the CPU, either
- * through the mmap ioctl's mapping or a GTT mapping.
- * @dev: drm device
- * @data: ioctl data blob
- * @file: drm file
- */
-int
-i915_gem_set_domain_ioctl(struct drm_device *dev, void *data,
-			  struct drm_file *file)
-{
-	struct drm_i915_gem_set_domain *args = data;
-	struct drm_i915_gem_object *obj;
-	uint32_t read_domains = args->read_domains;
-	uint32_t write_domain = args->write_domain;
-	int err;
-
-	/* Only handle setting domains to types used by the CPU. */
-	if ((write_domain | read_domains) & I915_GEM_GPU_DOMAINS)
-		return -EINVAL;
-
-	/* Having something in the write domain implies it's in the read
-	 * domain, and only that read domain.  Enforce that in the request.
-	 */
-	if (write_domain != 0 && read_domains != write_domain)
-		return -EINVAL;
-
-	obj = i915_gem_object_lookup(file, args->handle);
-	if (!obj)
-		return -ENOENT;
-
-	/* Try to flush the object off the GPU without holding the lock.
-	 * We will repeat the flush holding the lock in the normal manner
-	 * to catch cases where we are gazumped.
-	 */
-	err = i915_gem_object_wait(obj,
-				   I915_WAIT_INTERRUPTIBLE |
-				   (write_domain ? I915_WAIT_ALL : 0),
-				   MAX_SCHEDULE_TIMEOUT,
-				   to_rps_client(file));
-	if (err)
-		goto out;
-
-	/*
-	 * Proxy objects do not control access to the backing storage, ergo
-	 * they cannot be used as a means to manipulate the cache domain
-	 * tracking for that backing storage. The proxy object is always
-	 * considered to be outside of any cache domain.
-	 */
-	if (i915_gem_object_is_proxy(obj)) {
-		err = -ENXIO;
-		goto out;
-	}
-
-	/*
-	 * Flush and acquire obj->pages so that we are coherent through
-	 * direct access in memory with previous cached writes through
-	 * shmemfs and that our cache domain tracking remains valid.
-	 * For example, if the obj->filp was moved to swap without us
-	 * being notified and releasing the pages, we would mistakenly
-	 * continue to assume that the obj remained out of the CPU cached
-	 * domain.
-	 */
-	err = i915_gem_object_pin_pages(obj);
-	if (err)
-		goto out;
-
-	err = i915_mutex_lock_interruptible(dev);
-	if (err)
-		goto out_unpin;
-
-	if (read_domains & I915_GEM_DOMAIN_WC)
-		err = i915_gem_object_set_to_wc_domain(obj, write_domain);
-	else if (read_domains & I915_GEM_DOMAIN_GTT)
-		err = i915_gem_object_set_to_gtt_domain(obj, write_domain);
-	else
-		err = i915_gem_object_set_to_cpu_domain(obj, write_domain);
-
-	/* And bump the LRU for this access */
-	i915_gem_object_bump_inactive_ggtt(obj);
-
-	mutex_unlock(&dev->struct_mutex);
-
-	if (write_domain != 0)
-		intel_fb_obj_invalidate(obj,
-					fb_write_origin(obj, write_domain));
-
-out_unpin:
-	i915_gem_object_unpin_pages(obj);
-out:
-	i915_gem_object_put(obj);
-	return err;
-}
-
-/**
- * Called when user space has done writes to this buffer
- * @dev: drm device
- * @data: ioctl data blob
- * @file: drm file
- */
-int
-i915_gem_sw_finish_ioctl(struct drm_device *dev, void *data,
-			 struct drm_file *file)
-{
-	struct drm_i915_gem_sw_finish *args = data;
-	struct drm_i915_gem_object *obj;
-
-	obj = i915_gem_object_lookup(file, args->handle);
-	if (!obj)
-		return -ENOENT;
-
-	/*
-	 * Proxy objects are barred from CPU access, so there is no
-	 * need to ban sw_finish as it is a nop.
-	 */
-
-	/* Pinned buffers may be scanout, so flush the cache */
-	i915_gem_object_flush_if_display(obj);
-	i915_gem_object_put(obj);
-
-	return 0;
-}
-
-static inline bool
-__vma_matches(struct vm_area_struct *vma, struct file *filp,
-	      unsigned long addr, unsigned long size)
-{
-	if (vma->vm_file != filp)
-		return false;
-
-	return vma->vm_start == addr &&
-	       (vma->vm_end - vma->vm_start) == PAGE_ALIGN(size);
-}
-
-/**
- * i915_gem_mmap_ioctl - Maps the contents of an object, returning the address
- *			 it is mapped to.
- * @dev: drm device
- * @data: ioctl data blob
- * @file: drm file
- *
- * While the mapping holds a reference on the contents of the object, it doesn't
- * imply a ref on the object itself.
- *
- * IMPORTANT:
- *
- * DRM driver writers who look a this function as an example for how to do GEM
- * mmap support, please don't implement mmap support like here. The modern way
- * to implement DRM mmap support is with an mmap offset ioctl (like
- * i915_gem_mmap_gtt) and then using the mmap syscall on the DRM fd directly.
- * That way debug tooling like valgrind will understand what's going on, hiding
- * the mmap call in a driver private ioctl will break that. The i915 driver only
- * does cpu mmaps this way because we didn't know better.
- */
-int
-i915_gem_mmap_ioctl(struct drm_device *dev, void *data,
-		    struct drm_file *file)
-{
-	struct drm_i915_gem_mmap *args = data;
-	struct drm_i915_gem_object *obj;
-	unsigned long addr;
-
-	if (args->flags & ~(I915_MMAP_WC))
-		return -EINVAL;
-
-	if (args->flags & I915_MMAP_WC && !boot_cpu_has(X86_FEATURE_PAT))
-		return -ENODEV;
-
-	obj = i915_gem_object_lookup(file, args->handle);
-	if (!obj)
-		return -ENOENT;
-
-	/* prime objects have no backing filp to GEM mmap
-	 * pages from.
-	 */
-	if (!obj->base.filp) {
-		addr = -ENXIO;
-		goto err;
-	}
-
-	if (range_overflows(args->offset, args->size, (u64)obj->base.size)) {
-		addr = -EINVAL;
-		goto err;
-	}
-
-	addr = vm_mmap(obj->base.filp, 0, args->size,
-		       PROT_READ | PROT_WRITE, MAP_SHARED,
-		       args->offset);
-	if (IS_ERR_VALUE(addr))
-		goto err;
-
-	if (args->flags & I915_MMAP_WC) {
-		struct mm_struct *mm = current->mm;
-		struct vm_area_struct *vma;
-
-		if (down_write_killable(&mm->mmap_sem)) {
-			addr = -EINTR;
-			goto err;
-		}
-		vma = find_vma(mm, addr);
-		if (vma && __vma_matches(vma, obj->base.filp, addr, args->size))
-			vma->vm_page_prot =
-				pgprot_writecombine(vm_get_page_prot(vma->vm_flags));
-		else
-			addr = -ENOMEM;
-		up_write(&mm->mmap_sem);
-		if (IS_ERR_VALUE(addr))
-			goto err;
-
-		/* This may race, but that's ok, it only gets set */
-		WRITE_ONCE(obj->frontbuffer_ggtt_origin, ORIGIN_CPU);
-	}
-	i915_gem_object_put(obj);
-
-	args->addr_ptr = (uint64_t) addr;
-	return 0;
-
-err:
-	i915_gem_object_put(obj);
-	return addr;
-}
-
-static unsigned int tile_row_pages(struct drm_i915_gem_object *obj)
-{
-	return i915_gem_object_get_tile_row_size(obj) >> PAGE_SHIFT;
-}
-
-/**
- * i915_gem_mmap_gtt_version - report the current feature set for GTT mmaps
- *
- * A history of the GTT mmap interface:
- *
- * 0 - Everything had to fit into the GTT. Both parties of a memcpy had to
- *     aligned and suitable for fencing, and still fit into the available
- *     mappable space left by the pinned display objects. A classic problem
- *     we called the page-fault-of-doom where we would ping-pong between
- *     two objects that could not fit inside the GTT and so the memcpy
- *     would page one object in at the expense of the other between every
- *     single byte.
- *
- * 1 - Objects can be any size, and have any compatible fencing (X Y, or none
- *     as set via i915_gem_set_tiling() [DRM_I915_GEM_SET_TILING]). If the
- *     object is too large for the available space (or simply too large
- *     for the mappable aperture!), a view is created instead and faulted
- *     into userspace. (This view is aligned and sized appropriately for
- *     fenced access.)
- *
- * 2 - Recognise WC as a separate cache domain so that we can flush the
- *     delayed writes via GTT before performing direct access via WC.
- *
- * Restrictions:
- *
- *  * snoopable objects cannot be accessed via the GTT. It can cause machine
- *    hangs on some architectures, corruption on others. An attempt to service
- *    a GTT page fault from a snoopable object will generate a SIGBUS.
- *
- *  * the object must be able to fit into RAM (physical memory, though no
- *    limited to the mappable aperture).
- *
- *
- * Caveats:
- *
- *  * a new GTT page fault will synchronize rendering from the GPU and flush
- *    all data to system memory. Subsequent access will not be synchronized.
- *
- *  * all mappings are revoked on runtime device suspend.
- *
- *  * there are only 8, 16 or 32 fence registers to share between all users
- *    (older machines require fence register for display and blitter access
- *    as well). Contention of the fence registers will cause the previous users
- *    to be unmapped and any new access will generate new page faults.
- *
- *  * running out of memory while servicing a fault may generate a SIGBUS,
- *    rather than the expected SIGSEGV.
- */
-int i915_gem_mmap_gtt_version(void)
-{
-	return 2;
-}
-
-static inline struct i915_ggtt_view
-compute_partial_view(struct drm_i915_gem_object *obj,
-		     pgoff_t page_offset,
-		     unsigned int chunk)
-{
-	struct i915_ggtt_view view;
-
-	if (i915_gem_object_is_tiled(obj))
-		chunk = roundup(chunk, tile_row_pages(obj));
-
-	view.type = I915_GGTT_VIEW_PARTIAL;
-	view.partial.offset = rounddown(page_offset, chunk);
-	view.partial.size =
-		min_t(unsigned int, chunk,
-		      (obj->base.size >> PAGE_SHIFT) - view.partial.offset);
-
-	/* If the partial covers the entire object, just create a normal VMA. */
-	if (chunk >= obj->base.size >> PAGE_SHIFT)
-		view.type = I915_GGTT_VIEW_NORMAL;
-
-	return view;
-}
-
-/**
- * i915_gem_fault - fault a page into the GTT
- * @vmf: fault info
- *
- * The fault handler is set up by drm_gem_mmap() when a object is GTT mapped
- * from userspace.  The fault handler takes care of binding the object to
- * the GTT (if needed), allocating and programming a fence register (again,
- * only if needed based on whether the old reg is still valid or the object
- * is tiled) and inserting a new PTE into the faulting process.
- *
- * Note that the faulting process may involve evicting existing objects
- * from the GTT and/or fence registers to make room.  So performance may
- * suffer if the GTT working set is large or there are few fence registers
- * left.
- *
- * The current feature set supported by i915_gem_fault() and thus GTT mmaps
- * is exposed via I915_PARAM_MMAP_GTT_VERSION (see i915_gem_mmap_gtt_version).
- */
-vm_fault_t i915_gem_fault(struct vm_fault *vmf)
-{
-#define MIN_CHUNK_PAGES (SZ_1M >> PAGE_SHIFT)
-	struct vm_area_struct *area = vmf->vma;
-	struct drm_i915_gem_object *obj = to_intel_bo(area->vm_private_data);
-	struct drm_device *dev = obj->base.dev;
-	struct drm_i915_private *dev_priv = to_i915(dev);
-	struct i915_ggtt *ggtt = &dev_priv->ggtt;
-	bool write = !!(vmf->flags & FAULT_FLAG_WRITE);
-	struct i915_vma *vma;
-	pgoff_t page_offset;
-	int ret;
-
-	/* Sanity check that we allow writing into this object */
-	if (i915_gem_object_is_readonly(obj) && write)
-		return VM_FAULT_SIGBUS;
-
-	/* We don't use vmf->pgoff since that has the fake offset */
-	page_offset = (vmf->address - area->vm_start) >> PAGE_SHIFT;
-
-	trace_i915_gem_object_fault(obj, page_offset, true, write);
-
-	/* Try to flush the object off the GPU first without holding the lock.
-	 * Upon acquiring the lock, we will perform our sanity checks and then
-	 * repeat the flush holding the lock in the normal manner to catch cases
-	 * where we are gazumped.
-	 */
-	ret = i915_gem_object_wait(obj,
-				   I915_WAIT_INTERRUPTIBLE,
-				   MAX_SCHEDULE_TIMEOUT,
-				   NULL);
-	if (ret)
-		goto err;
-
-	ret = i915_gem_object_pin_pages(obj);
-	if (ret)
-		goto err;
-
-	intel_runtime_pm_get(dev_priv);
-
-	ret = i915_mutex_lock_interruptible(dev);
-	if (ret)
-		goto err_rpm;
-
-	/* Access to snoopable pages through the GTT is incoherent. */
-	if (obj->cache_level != I915_CACHE_NONE && !HAS_LLC(dev_priv)) {
-		ret = -EFAULT;
-		goto err_unlock;
-	}
-
-
-	/* Now pin it into the GTT as needed */
-	vma = i915_gem_object_ggtt_pin(obj, NULL, 0, 0,
-				       PIN_MAPPABLE |
-				       PIN_NONBLOCK |
-				       PIN_NONFAULT);
-	if (IS_ERR(vma)) {
-		/* Use a partial view if it is bigger than available space */
-		struct i915_ggtt_view view =
-			compute_partial_view(obj, page_offset, MIN_CHUNK_PAGES);
-		unsigned int flags;
-
-		flags = PIN_MAPPABLE;
-		if (view.type == I915_GGTT_VIEW_NORMAL)
-			flags |= PIN_NONBLOCK; /* avoid warnings for pinned */
-
-		/*
-		 * Userspace is now writing through an untracked VMA, abandon
-		 * all hope that the hardware is able to track future writes.
-		 */
-		obj->frontbuffer_ggtt_origin = ORIGIN_CPU;
-
-		vma = i915_gem_object_ggtt_pin(obj, &view, 0, 0, flags);
-		if (IS_ERR(vma) && !view.type) {
-			flags = PIN_MAPPABLE;
-			view.type = I915_GGTT_VIEW_PARTIAL;
-			vma = i915_gem_object_ggtt_pin(obj, &view, 0, 0, flags);
-		}
-	}
-	if (IS_ERR(vma)) {
-		ret = PTR_ERR(vma);
-		goto err_unlock;
-	}
-
-	ret = i915_gem_object_set_to_gtt_domain(obj, write);
-	if (ret)
-		goto err_unpin;
-
-	ret = i915_vma_pin_fence(vma);
-	if (ret)
-		goto err_unpin;
-
-	/* Finally, remap it using the new GTT offset */
-	ret = remap_io_mapping(area,
-			       area->vm_start + (vma->ggtt_view.partial.offset << PAGE_SHIFT),
-			       (ggtt->gmadr.start + vma->node.start) >> PAGE_SHIFT,
-			       min_t(u64, vma->size, area->vm_end - area->vm_start),
-			       &ggtt->iomap);
-	if (ret)
-		goto err_fence;
-
-	/* Mark as being mmapped into userspace for later revocation */
-	assert_rpm_wakelock_held(dev_priv);
-	if (!i915_vma_set_userfault(vma) && !obj->userfault_count++)
-		list_add(&obj->userfault_link, &dev_priv->mm.userfault_list);
-	GEM_BUG_ON(!obj->userfault_count);
-
-	i915_vma_set_ggtt_write(vma);
-
-err_fence:
-	i915_vma_unpin_fence(vma);
-err_unpin:
-	__i915_vma_unpin(vma);
-err_unlock:
-	mutex_unlock(&dev->struct_mutex);
-err_rpm:
-	intel_runtime_pm_put(dev_priv);
-	i915_gem_object_unpin_pages(obj);
-err:
-	switch (ret) {
-	case -EIO:
-		/*
-		 * We eat errors when the gpu is terminally wedged to avoid
-		 * userspace unduly crashing (gl has no provisions for mmaps to
-		 * fail). But any other -EIO isn't ours (e.g. swap in failure)
-		 * and so needs to be reported.
-		 */
-		if (!i915_terminally_wedged(&dev_priv->gpu_error))
-			return VM_FAULT_SIGBUS;
-		/* else: fall through */
-	case -EAGAIN:
-		/*
-		 * EAGAIN means the gpu is hung and we'll wait for the error
-		 * handler to reset everything when re-faulting in
-		 * i915_mutex_lock_interruptible.
-		 */
-	case 0:
-	case -ERESTARTSYS:
-	case -EINTR:
-	case -EBUSY:
-		/*
-		 * EBUSY is ok: this just means that another thread
-		 * already did the job.
-		 */
-		return VM_FAULT_NOPAGE;
-	case -ENOMEM:
-		return VM_FAULT_OOM;
-	case -ENOSPC:
-	case -EFAULT:
-		return VM_FAULT_SIGBUS;
-	default:
-		WARN_ONCE(ret, "unhandled error in i915_gem_fault: %i\n", ret);
-		return VM_FAULT_SIGBUS;
-	}
-}
-
-static void __i915_gem_object_release_mmap(struct drm_i915_gem_object *obj)
-{
-	struct i915_vma *vma;
-
-	GEM_BUG_ON(!obj->userfault_count);
-
-	obj->userfault_count = 0;
-	list_del(&obj->userfault_link);
-	drm_vma_node_unmap(&obj->base.vma_node,
-			   obj->base.dev->anon_inode->i_mapping);
-
-	for_each_ggtt_vma(vma, obj)
-		i915_vma_unset_userfault(vma);
-}
-
-/**
- * i915_gem_release_mmap - remove physical page mappings
- * @obj: obj in question
- *
- * Preserve the reservation of the mmapping with the DRM core code, but
- * relinquish ownership of the pages back to the system.
- *
- * It is vital that we remove the page mapping if we have mapped a tiled
- * object through the GTT and then lose the fence register due to
- * resource pressure. Similarly if the object has been moved out of the
- * aperture, than pages mapped into userspace must be revoked. Removing the
- * mapping will then trigger a page fault on the next user access, allowing
- * fixup by i915_gem_fault().
- */
-void
-i915_gem_release_mmap(struct drm_i915_gem_object *obj)
-{
-	struct drm_i915_private *i915 = to_i915(obj->base.dev);
-
-	/* Serialisation between user GTT access and our code depends upon
-	 * revoking the CPU's PTE whilst the mutex is held. The next user
-	 * pagefault then has to wait until we release the mutex.
-	 *
-	 * Note that RPM complicates somewhat by adding an additional
-	 * requirement that operations to the GGTT be made holding the RPM
-	 * wakeref.
-	 */
-	lockdep_assert_held(&i915->drm.struct_mutex);
-	intel_runtime_pm_get(i915);
-
-	if (!obj->userfault_count)
-		goto out;
-
-	__i915_gem_object_release_mmap(obj);
-
-	/* Ensure that the CPU's PTE are revoked and there are not outstanding
-	 * memory transactions from userspace before we return. The TLB
-	 * flushing implied above by changing the PTE above *should* be
-	 * sufficient, an extra barrier here just provides us with a bit
-	 * of paranoid documentation about our requirement to serialise
-	 * memory writes before touching registers / GSM.
-	 */
-	wmb();
-
-out:
-	intel_runtime_pm_put(i915);
-}
-
-void i915_gem_runtime_suspend(struct drm_i915_private *dev_priv)
-{
-	struct drm_i915_gem_object *obj, *on;
-	int i;
-
-	/*
-	 * Only called during RPM suspend. All users of the userfault_list
-	 * must be holding an RPM wakeref to ensure that this can not
-	 * run concurrently with themselves (and use the struct_mutex for
-	 * protection between themselves).
-	 */
-
-	list_for_each_entry_safe(obj, on,
-				 &dev_priv->mm.userfault_list, userfault_link)
-		__i915_gem_object_release_mmap(obj);
-
-	/* The fence will be lost when the device powers down. If any were
-	 * in use by hardware (i.e. they are pinned), we should not be powering
-	 * down! All other fences will be reacquired by the user upon waking.
-	 */
-	for (i = 0; i < dev_priv->num_fence_regs; i++) {
-		struct drm_i915_fence_reg *reg = &dev_priv->fence_regs[i];
-
-		/* Ideally we want to assert that the fence register is not
-		 * live at this point (i.e. that no piece of code will be
-		 * trying to write through fence + GTT, as that both violates
-		 * our tracking of activity and associated locking/barriers,
-		 * but also is illegal given that the hw is powered down).
-		 *
-		 * Previously we used reg->pin_count as a "liveness" indicator.
-		 * That is not sufficient, and we need a more fine-grained
-		 * tool if we want to have a sanity check here.
-		 */
-
-		if (!reg->vma)
-			continue;
-
-		GEM_BUG_ON(i915_vma_has_userfault(reg->vma));
-		reg->dirty = true;
-	}
-}
-
-static int i915_gem_object_create_mmap_offset(struct drm_i915_gem_object *obj)
-{
-	struct drm_i915_private *dev_priv = to_i915(obj->base.dev);
-	int err;
-
-	err = drm_gem_create_mmap_offset(&obj->base);
-	if (likely(!err))
-		return 0;
-
-	/* Attempt to reap some mmap space from dead objects */
-	do {
-		err = i915_gem_wait_for_idle(dev_priv,
-					     I915_WAIT_INTERRUPTIBLE,
-					     MAX_SCHEDULE_TIMEOUT);
-		if (err)
-			break;
-
-		i915_gem_drain_freed_objects(dev_priv);
-		err = drm_gem_create_mmap_offset(&obj->base);
-		if (!err)
-			break;
-
-	} while (flush_delayed_work(&dev_priv->gt.retire_work));
-
-	return err;
-}
-
-static void i915_gem_object_free_mmap_offset(struct drm_i915_gem_object *obj)
-{
-	drm_gem_free_mmap_offset(&obj->base);
-}
-
-int
-i915_gem_mmap_gtt(struct drm_file *file,
-		  struct drm_device *dev,
-		  uint32_t handle,
-		  uint64_t *offset)
-{
-	struct drm_i915_gem_object *obj;
-	int ret;
-
-	obj = i915_gem_object_lookup(file, handle);
-	if (!obj)
-		return -ENOENT;
-
-	ret = i915_gem_object_create_mmap_offset(obj);
-	if (ret == 0)
-		*offset = drm_vma_node_offset_addr(&obj->base.vma_node);
-
-	i915_gem_object_put(obj);
-	return ret;
-}
-
-/**
- * i915_gem_mmap_gtt_ioctl - prepare an object for GTT mmap'ing
- * @dev: DRM device
- * @data: GTT mapping ioctl data
- * @file: GEM object info
- *
- * Simply returns the fake offset to userspace so it can mmap it.
- * The mmap call will end up in drm_gem_mmap(), which will set things
- * up so we can get faults in the handler above.
- *
- * The fault handler will take care of binding the object into the GTT
- * (since it may have been evicted to make room for something), allocating
- * a fence register, and mapping the appropriate aperture address into
- * userspace.
- */
-int
-i915_gem_mmap_gtt_ioctl(struct drm_device *dev, void *data,
-			struct drm_file *file)
-{
-	struct drm_i915_gem_mmap_gtt *args = data;
-
-	return i915_gem_mmap_gtt(file, dev, args->handle, &args->offset);
-}
-
-/* Immediately discard the backing storage */
-static void
-i915_gem_object_truncate(struct drm_i915_gem_object *obj)
-{
-	i915_gem_object_free_mmap_offset(obj);
-
-	if (obj->base.filp == NULL)
-		return;
-
-	/* Our goal here is to return as much of the memory as
-	 * is possible back to the system as we are called from OOM.
-	 * To do this we must instruct the shmfs to drop all of its
-	 * backing pages, *now*.
-	 */
-	shmem_truncate_range(file_inode(obj->base.filp), 0, (loff_t)-1);
-	obj->mm.madv = __I915_MADV_PURGED;
-	obj->mm.pages = ERR_PTR(-EFAULT);
-}
-
-/* Try to discard unwanted pages */
-void __i915_gem_object_invalidate(struct drm_i915_gem_object *obj)
-{
-	struct address_space *mapping;
-
-	lockdep_assert_held(&obj->mm.lock);
-	GEM_BUG_ON(i915_gem_object_has_pages(obj));
-
-	switch (obj->mm.madv) {
-	case I915_MADV_DONTNEED:
-		i915_gem_object_truncate(obj);
-	case __I915_MADV_PURGED:
-		return;
-	}
-
-	if (obj->base.filp == NULL)
-		return;
-
-	mapping = obj->base.filp->f_mapping,
-	invalidate_mapping_pages(mapping, 0, (loff_t)-1);
-}
-
-static void
-i915_gem_object_put_pages_gtt(struct drm_i915_gem_object *obj,
-			      struct sg_table *pages)
-{
-	struct sgt_iter sgt_iter;
-	struct page *page;
-
-	__i915_gem_object_release_shmem(obj, pages, true);
-
-	i915_gem_gtt_finish_pages(obj, pages);
-
-	if (i915_gem_object_needs_bit17_swizzle(obj))
-		i915_gem_object_save_bit_17_swizzle(obj, pages);
-
-	for_each_sgt_page(page, sgt_iter, pages) {
-		if (obj->mm.dirty)
-			set_page_dirty(page);
-
-		if (obj->mm.madv == I915_MADV_WILLNEED)
-			mark_page_accessed(page);
-
-		put_page(page);
-	}
-	obj->mm.dirty = false;
-
-	sg_free_table(pages);
-	kfree(pages);
-}
-
-static void __i915_gem_object_reset_page_iter(struct drm_i915_gem_object *obj)
-{
-	struct radix_tree_iter iter;
-	void __rcu **slot;
-
-	rcu_read_lock();
-	radix_tree_for_each_slot(slot, &obj->mm.get_page.radix, &iter, 0)
-		radix_tree_delete(&obj->mm.get_page.radix, iter.index);
-	rcu_read_unlock();
-}
-
-static struct sg_table *
-__i915_gem_object_unset_pages(struct drm_i915_gem_object *obj)
-{
-	struct drm_i915_private *i915 = to_i915(obj->base.dev);
-	struct sg_table *pages;
-
-	pages = fetch_and_zero(&obj->mm.pages);
-	if (!pages)
-		return NULL;
-
-	spin_lock(&i915->mm.obj_lock);
-	list_del(&obj->mm.link);
-	spin_unlock(&i915->mm.obj_lock);
-
-	if (obj->mm.mapping) {
-		void *ptr;
-
-		ptr = page_mask_bits(obj->mm.mapping);
-		if (is_vmalloc_addr(ptr))
-			vunmap(ptr);
-		else
-			kunmap(kmap_to_page(ptr));
-
-		obj->mm.mapping = NULL;
-	}
-
-	__i915_gem_object_reset_page_iter(obj);
-	obj->mm.page_sizes.phys = obj->mm.page_sizes.sg = 0;
-
-	return pages;
-}
-
-void __i915_gem_object_put_pages(struct drm_i915_gem_object *obj,
-				 enum i915_mm_subclass subclass)
-{
-	struct sg_table *pages;
-
-	if (i915_gem_object_has_pinned_pages(obj))
-		return;
-
-	GEM_BUG_ON(obj->bind_count);
-	if (!i915_gem_object_has_pages(obj))
-		return;
-
-	/* May be called by shrinker from within get_pages() (on another bo) */
-	mutex_lock_nested(&obj->mm.lock, subclass);
-	if (unlikely(atomic_read(&obj->mm.pages_pin_count)))
-		goto unlock;
-
-	/*
-	 * ->put_pages might need to allocate memory for the bit17 swizzle
-	 * array, hence protect them from being reaped by removing them from gtt
-	 * lists early.
-	 */
-	pages = __i915_gem_object_unset_pages(obj);
-	if (!IS_ERR(pages))
-		obj->ops->put_pages(obj, pages);
-
-unlock:
-	mutex_unlock(&obj->mm.lock);
-}
-
-static bool i915_sg_trim(struct sg_table *orig_st)
-{
-	struct sg_table new_st;
-	struct scatterlist *sg, *new_sg;
-	unsigned int i;
-
-	if (orig_st->nents == orig_st->orig_nents)
-		return false;
-
-	if (sg_alloc_table(&new_st, orig_st->nents, GFP_KERNEL | __GFP_NOWARN))
-		return false;
-
-	new_sg = new_st.sgl;
-	for_each_sg(orig_st->sgl, sg, orig_st->nents, i) {
-		sg_set_page(new_sg, sg_page(sg), sg->length, 0);
-		/* called before being DMA mapped, no need to copy sg->dma_* */
-		new_sg = sg_next(new_sg);
-	}
-	GEM_BUG_ON(new_sg); /* Should walk exactly nents and hit the end */
-
-	sg_free_table(orig_st);
-
-	*orig_st = new_st;
-	return true;
-}
-
-static int i915_gem_object_get_pages_gtt(struct drm_i915_gem_object *obj)
-{
-	struct drm_i915_private *dev_priv = to_i915(obj->base.dev);
-	const unsigned long page_count = obj->base.size / PAGE_SIZE;
-	unsigned long i;
-	struct address_space *mapping;
-	struct sg_table *st;
-	struct scatterlist *sg;
-	struct sgt_iter sgt_iter;
-	struct page *page;
-	unsigned long last_pfn = 0;	/* suppress gcc warning */
-	unsigned int max_segment = i915_sg_segment_size();
-	unsigned int sg_page_sizes;
-	gfp_t noreclaim;
-	int ret;
-
-	/* Assert that the object is not currently in any GPU domain. As it
-	 * wasn't in the GTT, there shouldn't be any way it could have been in
-	 * a GPU cache
-	 */
-	GEM_BUG_ON(obj->read_domains & I915_GEM_GPU_DOMAINS);
-	GEM_BUG_ON(obj->write_domain & I915_GEM_GPU_DOMAINS);
-
-	st = kmalloc(sizeof(*st), GFP_KERNEL);
-	if (st == NULL)
-		return -ENOMEM;
-
-rebuild_st:
-	if (sg_alloc_table(st, page_count, GFP_KERNEL)) {
-		kfree(st);
-		return -ENOMEM;
-	}
-
-	/* Get the list of pages out of our struct file.  They'll be pinned
-	 * at this point until we release them.
-	 *
-	 * Fail silently without starting the shrinker
-	 */
-	mapping = obj->base.filp->f_mapping;
-	noreclaim = mapping_gfp_constraint(mapping, ~__GFP_RECLAIM);
-	noreclaim |= __GFP_NORETRY | __GFP_NOWARN;
-
-	sg = st->sgl;
-	st->nents = 0;
-	sg_page_sizes = 0;
-	for (i = 0; i < page_count; i++) {
-		const unsigned int shrink[] = {
-			I915_SHRINK_BOUND | I915_SHRINK_UNBOUND | I915_SHRINK_PURGEABLE,
-			0,
-		}, *s = shrink;
-		gfp_t gfp = noreclaim;
-
-		do {
-			page = shmem_read_mapping_page_gfp(mapping, i, gfp);
-			if (likely(!IS_ERR(page)))
-				break;
-
-			if (!*s) {
-				ret = PTR_ERR(page);
-				goto err_sg;
-			}
-
-			i915_gem_shrink(dev_priv, 2 * page_count, NULL, *s++);
-			cond_resched();
-
-			/* We've tried hard to allocate the memory by reaping
-			 * our own buffer, now let the real VM do its job and
-			 * go down in flames if truly OOM.
-			 *
-			 * However, since graphics tend to be disposable,
-			 * defer the oom here by reporting the ENOMEM back
-			 * to userspace.
-			 */
-			if (!*s) {
-				/* reclaim and warn, but no oom */
-				gfp = mapping_gfp_mask(mapping);
-
-				/* Our bo are always dirty and so we require
-				 * kswapd to reclaim our pages (direct reclaim
-				 * does not effectively begin pageout of our
-				 * buffers on its own). However, direct reclaim
-				 * only waits for kswapd when under allocation
-				 * congestion. So as a result __GFP_RECLAIM is
-				 * unreliable and fails to actually reclaim our
-				 * dirty pages -- unless you try over and over
-				 * again with !__GFP_NORETRY. However, we still
-				 * want to fail this allocation rather than
-				 * trigger the out-of-memory killer and for
-				 * this we want __GFP_RETRY_MAYFAIL.
-				 */
-				gfp |= __GFP_RETRY_MAYFAIL;
-			}
-		} while (1);
-
-		if (!i ||
-		    sg->length >= max_segment ||
-		    page_to_pfn(page) != last_pfn + 1) {
-			if (i) {
-				sg_page_sizes |= sg->length;
-				sg = sg_next(sg);
-			}
-			st->nents++;
-			sg_set_page(sg, page, PAGE_SIZE, 0);
-		} else {
-			sg->length += PAGE_SIZE;
-		}
-		last_pfn = page_to_pfn(page);
-
-		/* Check that the i965g/gm workaround works. */
-		WARN_ON((gfp & __GFP_DMA32) && (last_pfn >= 0x00100000UL));
-	}
-	if (sg) { /* loop terminated early; short sg table */
-		sg_page_sizes |= sg->length;
-		sg_mark_end(sg);
-	}
-
-	/* Trim unused sg entries to avoid wasting memory. */
-	i915_sg_trim(st);
-
-	ret = i915_gem_gtt_prepare_pages(obj, st);
-	if (ret) {
-		/* DMA remapping failed? One possible cause is that
-		 * it could not reserve enough large entries, asking
-		 * for PAGE_SIZE chunks instead may be helpful.
-		 */
-		if (max_segment > PAGE_SIZE) {
-			for_each_sgt_page(page, sgt_iter, st)
-				put_page(page);
-			sg_free_table(st);
-
-			max_segment = PAGE_SIZE;
-			goto rebuild_st;
-		} else {
-			dev_warn(&dev_priv->drm.pdev->dev,
-				 "Failed to DMA remap %lu pages\n",
-				 page_count);
-			goto err_pages;
-		}
-	}
-
-	if (i915_gem_object_needs_bit17_swizzle(obj))
-		i915_gem_object_do_bit_17_swizzle(obj, st);
-
-	__i915_gem_object_set_pages(obj, st, sg_page_sizes);
-
-	return 0;
-
-err_sg:
-	sg_mark_end(sg);
-err_pages:
-	for_each_sgt_page(page, sgt_iter, st)
-		put_page(page);
-	sg_free_table(st);
-	kfree(st);
-
-	/* shmemfs first checks if there is enough memory to allocate the page
-	 * and reports ENOSPC should there be insufficient, along with the usual
-	 * ENOMEM for a genuine allocation failure.
-	 *
-	 * We use ENOSPC in our driver to mean that we have run out of aperture
-	 * space and so want to translate the error from shmemfs back to our
-	 * usual understanding of ENOMEM.
-	 */
-	if (ret == -ENOSPC)
-		ret = -ENOMEM;
-
-	return ret;
-}
-
-void __i915_gem_object_set_pages(struct drm_i915_gem_object *obj,
-				 struct sg_table *pages,
-				 unsigned int sg_page_sizes)
-{
-	struct drm_i915_private *i915 = to_i915(obj->base.dev);
-	unsigned long supported = INTEL_INFO(i915)->page_sizes;
-	int i;
-
-	lockdep_assert_held(&obj->mm.lock);
-
-	obj->mm.get_page.sg_pos = pages->sgl;
-	obj->mm.get_page.sg_idx = 0;
-
-	obj->mm.pages = pages;
-
-	if (i915_gem_object_is_tiled(obj) &&
-	    i915->quirks & QUIRK_PIN_SWIZZLED_PAGES) {
-		GEM_BUG_ON(obj->mm.quirked);
-		__i915_gem_object_pin_pages(obj);
-		obj->mm.quirked = true;
-	}
-
-	GEM_BUG_ON(!sg_page_sizes);
-	obj->mm.page_sizes.phys = sg_page_sizes;
-
-	/*
-	 * Calculate the supported page-sizes which fit into the given
-	 * sg_page_sizes. This will give us the page-sizes which we may be able
-	 * to use opportunistically when later inserting into the GTT. For
-	 * example if phys=2G, then in theory we should be able to use 1G, 2M,
-	 * 64K or 4K pages, although in practice this will depend on a number of
-	 * other factors.
-	 */
-	obj->mm.page_sizes.sg = 0;
-	for_each_set_bit(i, &supported, ilog2(I915_GTT_MAX_PAGE_SIZE) + 1) {
-		if (obj->mm.page_sizes.phys & ~0u << i)
-			obj->mm.page_sizes.sg |= BIT(i);
-	}
-	GEM_BUG_ON(!HAS_PAGE_SIZES(i915, obj->mm.page_sizes.sg));
-
-	spin_lock(&i915->mm.obj_lock);
-	list_add(&obj->mm.link, &i915->mm.unbound_list);
-	spin_unlock(&i915->mm.obj_lock);
-}
-
-static int ____i915_gem_object_get_pages(struct drm_i915_gem_object *obj)
-{
-	int err;
-
-	if (unlikely(obj->mm.madv != I915_MADV_WILLNEED)) {
-		DRM_DEBUG("Attempting to obtain a purgeable object\n");
-		return -EFAULT;
-	}
-
-	err = obj->ops->get_pages(obj);
-	GEM_BUG_ON(!err && !i915_gem_object_has_pages(obj));
-
-	return err;
-}
-
-/* Ensure that the associated pages are gathered from the backing storage
- * and pinned into our object. i915_gem_object_pin_pages() may be called
- * multiple times before they are released by a single call to
- * i915_gem_object_unpin_pages() - once the pages are no longer referenced
- * either as a result of memory pressure (reaping pages under the shrinker)
- * or as the object is itself released.
- */
-int __i915_gem_object_get_pages(struct drm_i915_gem_object *obj)
-{
-	int err;
-
-	err = mutex_lock_interruptible(&obj->mm.lock);
-	if (err)
-		return err;
-
-	if (unlikely(!i915_gem_object_has_pages(obj))) {
-		GEM_BUG_ON(i915_gem_object_has_pinned_pages(obj));
-
-		err = ____i915_gem_object_get_pages(obj);
-		if (err)
-			goto unlock;
-
-		smp_mb__before_atomic();
-	}
-	atomic_inc(&obj->mm.pages_pin_count);
-
-unlock:
-	mutex_unlock(&obj->mm.lock);
-	return err;
-}
-
-/* The 'mapping' part of i915_gem_object_pin_map() below */
-static void *i915_gem_object_map(const struct drm_i915_gem_object *obj,
-				 enum i915_map_type type)
-{
-	unsigned long n_pages = obj->base.size >> PAGE_SHIFT;
-	struct sg_table *sgt = obj->mm.pages;
-	struct sgt_iter sgt_iter;
-	struct page *page;
-	struct page *stack_pages[32];
-	struct page **pages = stack_pages;
-	unsigned long i = 0;
-	pgprot_t pgprot;
-	void *addr;
-
-	/* A single page can always be kmapped */
-	if (n_pages == 1 && type == I915_MAP_WB)
-		return kmap(sg_page(sgt->sgl));
-
-	if (n_pages > ARRAY_SIZE(stack_pages)) {
-		/* Too big for stack -- allocate temporary array instead */
-		pages = kvmalloc_array(n_pages, sizeof(*pages), GFP_KERNEL);
-		if (!pages)
-			return NULL;
-	}
-
-	for_each_sgt_page(page, sgt_iter, sgt)
-		pages[i++] = page;
-
-	/* Check that we have the expected number of pages */
-	GEM_BUG_ON(i != n_pages);
-
-	switch (type) {
-	default:
-		MISSING_CASE(type);
-		/* fallthrough to use PAGE_KERNEL anyway */
-	case I915_MAP_WB:
-		pgprot = PAGE_KERNEL;
-		break;
-	case I915_MAP_WC:
-		pgprot = pgprot_writecombine(PAGE_KERNEL_IO);
-		break;
-	}
-	addr = vmap(pages, n_pages, 0, pgprot);
-
-	if (pages != stack_pages)
-		kvfree(pages);
-
-	return addr;
-}
-
-/* get, pin, and map the pages of the object into kernel space */
-void *i915_gem_object_pin_map(struct drm_i915_gem_object *obj,
-			      enum i915_map_type type)
-{
-	enum i915_map_type has_type;
-	bool pinned;
-	void *ptr;
-	int ret;
-
-	if (unlikely(!i915_gem_object_has_struct_page(obj)))
-		return ERR_PTR(-ENXIO);
-
-	ret = mutex_lock_interruptible(&obj->mm.lock);
-	if (ret)
-		return ERR_PTR(ret);
-
-	pinned = !(type & I915_MAP_OVERRIDE);
-	type &= ~I915_MAP_OVERRIDE;
-
-	if (!atomic_inc_not_zero(&obj->mm.pages_pin_count)) {
-		if (unlikely(!i915_gem_object_has_pages(obj))) {
-			GEM_BUG_ON(i915_gem_object_has_pinned_pages(obj));
-
-			ret = ____i915_gem_object_get_pages(obj);
-			if (ret)
-				goto err_unlock;
-
-			smp_mb__before_atomic();
-		}
-		atomic_inc(&obj->mm.pages_pin_count);
-		pinned = false;
-	}
-	GEM_BUG_ON(!i915_gem_object_has_pages(obj));
-
-	ptr = page_unpack_bits(obj->mm.mapping, &has_type);
-	if (ptr && has_type != type) {
-		if (pinned) {
-			ret = -EBUSY;
-			goto err_unpin;
-		}
-
-		if (is_vmalloc_addr(ptr))
-			vunmap(ptr);
-		else
-			kunmap(kmap_to_page(ptr));
-
-		ptr = obj->mm.mapping = NULL;
-	}
-
-	if (!ptr) {
-		ptr = i915_gem_object_map(obj, type);
-		if (!ptr) {
-			ret = -ENOMEM;
-			goto err_unpin;
-		}
-
-		obj->mm.mapping = page_pack_bits(ptr, type);
-	}
-
-out_unlock:
-	mutex_unlock(&obj->mm.lock);
-	return ptr;
-
-err_unpin:
-	atomic_dec(&obj->mm.pages_pin_count);
-err_unlock:
-	ptr = ERR_PTR(ret);
-	goto out_unlock;
-}
-
-static int
-i915_gem_object_pwrite_gtt(struct drm_i915_gem_object *obj,
-			   const struct drm_i915_gem_pwrite *arg)
-{
-	struct address_space *mapping = obj->base.filp->f_mapping;
-	char __user *user_data = u64_to_user_ptr(arg->data_ptr);
-	u64 remain, offset;
-	unsigned int pg;
-
-	/* Before we instantiate/pin the backing store for our use, we
-	 * can prepopulate the shmemfs filp efficiently using a write into
-	 * the pagecache. We avoid the penalty of instantiating all the
-	 * pages, important if the user is just writing to a few and never
-	 * uses the object on the GPU, and using a direct write into shmemfs
-	 * allows it to avoid the cost of retrieving a page (either swapin
-	 * or clearing-before-use) before it is overwritten.
-	 */
-	if (i915_gem_object_has_pages(obj))
-		return -ENODEV;
-
-	if (obj->mm.madv != I915_MADV_WILLNEED)
-		return -EFAULT;
-
-	/* Before the pages are instantiated the object is treated as being
-	 * in the CPU domain. The pages will be clflushed as required before
-	 * use, and we can freely write into the pages directly. If userspace
-	 * races pwrite with any other operation; corruption will ensue -
-	 * that is userspace's prerogative!
-	 */
-
-	remain = arg->size;
-	offset = arg->offset;
-	pg = offset_in_page(offset);
-
-	do {
-		unsigned int len, unwritten;
-		struct page *page;
-		void *data, *vaddr;
-		int err;
-
-		len = PAGE_SIZE - pg;
-		if (len > remain)
-			len = remain;
-
-		err = pagecache_write_begin(obj->base.filp, mapping,
-					    offset, len, 0,
-					    &page, &data);
-		if (err < 0)
-			return err;
-
-		vaddr = kmap(page);
-		unwritten = copy_from_user(vaddr + pg, user_data, len);
-		kunmap(page);
-
-		err = pagecache_write_end(obj->base.filp, mapping,
-					  offset, len, len - unwritten,
-					  page, data);
-		if (err < 0)
-			return err;
-
-		if (unwritten)
-			return -EFAULT;
-
-		remain -= len;
-		user_data += len;
-		offset += len;
-		pg = 0;
-	} while (remain);
-
-	return 0;
-}
-
-static void i915_gem_client_mark_guilty(struct drm_i915_file_private *file_priv,
-					const struct i915_gem_context *ctx)
-{
-	unsigned int score;
-	unsigned long prev_hang;
-
-	if (i915_gem_context_is_banned(ctx))
-		score = I915_CLIENT_SCORE_CONTEXT_BAN;
-	else
-		score = 0;
-
-	prev_hang = xchg(&file_priv->hang_timestamp, jiffies);
-	if (time_before(jiffies, prev_hang + I915_CLIENT_FAST_HANG_JIFFIES))
-		score += I915_CLIENT_SCORE_HANG_FAST;
-
-	if (score) {
-		atomic_add(score, &file_priv->ban_score);
-
-		DRM_DEBUG_DRIVER("client %s: gained %u ban score, now %u\n",
-				 ctx->name, score,
-				 atomic_read(&file_priv->ban_score));
-	}
-}
-
-static void i915_gem_context_mark_guilty(struct i915_gem_context *ctx)
-{
-	unsigned int score;
-	bool banned, bannable;
-
-	atomic_inc(&ctx->guilty_count);
-
-	bannable = i915_gem_context_is_bannable(ctx);
-	score = atomic_add_return(CONTEXT_SCORE_GUILTY, &ctx->ban_score);
-	banned = score >= CONTEXT_SCORE_BAN_THRESHOLD;
-
-	/* Cool contexts don't accumulate client ban score */
-	if (!bannable)
-		return;
-
-	if (banned) {
-		DRM_DEBUG_DRIVER("context %s: guilty %d, score %u, banned\n",
-				 ctx->name, atomic_read(&ctx->guilty_count),
-				 score);
-		i915_gem_context_set_banned(ctx);
-	}
-
-	if (!IS_ERR_OR_NULL(ctx->file_priv))
-		i915_gem_client_mark_guilty(ctx->file_priv, ctx);
-}
-
-static void i915_gem_context_mark_innocent(struct i915_gem_context *ctx)
-{
-	atomic_inc(&ctx->active_count);
-}
-
-struct i915_request *
-i915_gem_find_active_request(struct intel_engine_cs *engine)
-{
-	struct i915_request *request, *active = NULL;
-	unsigned long flags;
-
-	/*
-	 * We are called by the error capture, reset and to dump engine
-	 * state at random points in time. In particular, note that neither is
-	 * crucially ordered with an interrupt. After a hang, the GPU is dead
-	 * and we assume that no more writes can happen (we waited long enough
-	 * for all writes that were in transaction to be flushed) - adding an
-	 * extra delay for a recent interrupt is pointless. Hence, we do
-	 * not need an engine->irq_seqno_barrier() before the seqno reads.
-	 * At all other times, we must assume the GPU is still running, but
-	 * we only care about the snapshot of this moment.
-	 */
-	spin_lock_irqsave(&engine->timeline.lock, flags);
-	list_for_each_entry(request, &engine->timeline.requests, link) {
-		if (__i915_request_completed(request, request->global_seqno))
-			continue;
-
-		active = request;
-		break;
-	}
-	spin_unlock_irqrestore(&engine->timeline.lock, flags);
-
-	return active;
-}
-
-/*
- * Ensure irq handler finishes, and not run again.
- * Also return the active request so that we only search for it once.
- */
-struct i915_request *
-i915_gem_reset_prepare_engine(struct intel_engine_cs *engine)
-{
-	struct i915_request *request;
-
-	/*
-	 * During the reset sequence, we must prevent the engine from
-	 * entering RC6. As the context state is undefined until we restart
-	 * the engine, if it does enter RC6 during the reset, the state
-	 * written to the powercontext is undefined and so we may lose
-	 * GPU state upon resume, i.e. fail to restart after a reset.
-	 */
-	intel_uncore_forcewake_get(engine->i915, FORCEWAKE_ALL);
-
-	request = engine->reset.prepare(engine);
-	if (request && request->fence.error == -EIO)
-		request = ERR_PTR(-EIO); /* Previous reset failed! */
-
-	return request;
-}
-
-int i915_gem_reset_prepare(struct drm_i915_private *dev_priv)
-{
-	struct intel_engine_cs *engine;
-	struct i915_request *request;
-	enum intel_engine_id id;
-	int err = 0;
-
-	for_each_engine(engine, dev_priv, id) {
-		request = i915_gem_reset_prepare_engine(engine);
-		if (IS_ERR(request)) {
-			err = PTR_ERR(request);
-			continue;
-		}
-
-		engine->hangcheck.active_request = request;
-	}
-
-	i915_gem_revoke_fences(dev_priv);
-	intel_uc_sanitize(dev_priv);
-
-	return err;
-}
-
-static void engine_skip_context(struct i915_request *request)
-{
-	struct intel_engine_cs *engine = request->engine;
-	struct i915_gem_context *hung_ctx = request->gem_context;
-	struct i915_timeline *timeline = request->timeline;
-	unsigned long flags;
-
-	GEM_BUG_ON(timeline == &engine->timeline);
-
-	spin_lock_irqsave(&engine->timeline.lock, flags);
-	spin_lock(&timeline->lock);
-
-	list_for_each_entry_continue(request, &engine->timeline.requests, link)
-		if (request->gem_context == hung_ctx)
-			i915_request_skip(request, -EIO);
-
-	list_for_each_entry(request, &timeline->requests, link)
-		i915_request_skip(request, -EIO);
-
-	spin_unlock(&timeline->lock);
-	spin_unlock_irqrestore(&engine->timeline.lock, flags);
-}
-
-/* Returns the request if it was guilty of the hang */
-static struct i915_request *
-i915_gem_reset_request(struct intel_engine_cs *engine,
-		       struct i915_request *request,
-		       bool stalled)
-{
-	/* The guilty request will get skipped on a hung engine.
-	 *
-	 * Users of client default contexts do not rely on logical
-	 * state preserved between batches so it is safe to execute
-	 * queued requests following the hang. Non default contexts
-	 * rely on preserved state, so skipping a batch loses the
-	 * evolution of the state and it needs to be considered corrupted.
-	 * Executing more queued batches on top of corrupted state is
-	 * risky. But we take the risk by trying to advance through
-	 * the queued requests in order to make the client behaviour
-	 * more predictable around resets, by not throwing away random
-	 * amount of batches it has prepared for execution. Sophisticated
-	 * clients can use gem_reset_stats_ioctl and dma fence status
-	 * (exported via sync_file info ioctl on explicit fences) to observe
-	 * when it loses the context state and should rebuild accordingly.
-	 *
-	 * The context ban, and ultimately the client ban, mechanism are safety
-	 * valves if client submission ends up resulting in nothing more than
-	 * subsequent hangs.
-	 */
-
-	if (i915_request_completed(request)) {
-		GEM_TRACE("%s pardoned global=%d (fence %llx:%d), current %d\n",
-			  engine->name, request->global_seqno,
-			  request->fence.context, request->fence.seqno,
-			  intel_engine_get_seqno(engine));
-		stalled = false;
-	}
-
-	if (stalled) {
-		i915_gem_context_mark_guilty(request->gem_context);
-		i915_request_skip(request, -EIO);
-
-		/* If this context is now banned, skip all pending requests. */
-		if (i915_gem_context_is_banned(request->gem_context))
-			engine_skip_context(request);
-	} else {
-		/*
-		 * Since this is not the hung engine, it may have advanced
-		 * since the hang declaration. Double check by refinding
-		 * the active request at the time of the reset.
-		 */
-		request = i915_gem_find_active_request(engine);
-		if (request) {
-			unsigned long flags;
-
-			i915_gem_context_mark_innocent(request->gem_context);
-			dma_fence_set_error(&request->fence, -EAGAIN);
-
-			/* Rewind the engine to replay the incomplete rq */
-			spin_lock_irqsave(&engine->timeline.lock, flags);
-			request = list_prev_entry(request, link);
-			if (&request->link == &engine->timeline.requests)
-				request = NULL;
-			spin_unlock_irqrestore(&engine->timeline.lock, flags);
-		}
-	}
-
-	return request;
-}
-
-void i915_gem_reset_engine(struct intel_engine_cs *engine,
-			   struct i915_request *request,
-			   bool stalled)
-{
-	/*
-	 * Make sure this write is visible before we re-enable the interrupt
-	 * handlers on another CPU, as tasklet_enable() resolves to just
-	 * a compiler barrier which is insufficient for our purpose here.
-	 */
-	smp_store_mb(engine->irq_posted, 0);
-
-	if (request)
-		request = i915_gem_reset_request(engine, request, stalled);
-
-	/* Setup the CS to resume from the breadcrumb of the hung request */
-	engine->reset.reset(engine, request);
-}
-
-void i915_gem_reset(struct drm_i915_private *dev_priv,
-		    unsigned int stalled_mask)
-{
-	struct intel_engine_cs *engine;
-	enum intel_engine_id id;
-
-	lockdep_assert_held(&dev_priv->drm.struct_mutex);
-
-	i915_retire_requests(dev_priv);
-
-	for_each_engine(engine, dev_priv, id) {
-		struct intel_context *ce;
-
-		i915_gem_reset_engine(engine,
-				      engine->hangcheck.active_request,
-				      stalled_mask & ENGINE_MASK(id));
-		ce = fetch_and_zero(&engine->last_retired_context);
-		if (ce)
-			intel_context_unpin(ce);
-
-		/*
-		 * Ostensibily, we always want a context loaded for powersaving,
-		 * so if the engine is idle after the reset, send a request
-		 * to load our scratch kernel_context.
-		 *
-		 * More mysteriously, if we leave the engine idle after a reset,
-		 * the next userspace batch may hang, with what appears to be
-		 * an incoherent read by the CS (presumably stale TLB). An
-		 * empty request appears sufficient to paper over the glitch.
-		 */
-		if (intel_engine_is_idle(engine)) {
-			struct i915_request *rq;
-
-			rq = i915_request_alloc(engine,
-						dev_priv->kernel_context);
-			if (!IS_ERR(rq))
-				i915_request_add(rq);
-		}
-	}
-
-	i915_gem_restore_fences(dev_priv);
-}
-
-void i915_gem_reset_finish_engine(struct intel_engine_cs *engine)
-{
-	engine->reset.finish(engine);
-
-	intel_uncore_forcewake_put(engine->i915, FORCEWAKE_ALL);
-}
-
-void i915_gem_reset_finish(struct drm_i915_private *dev_priv)
-{
-	struct intel_engine_cs *engine;
-	enum intel_engine_id id;
-
-	lockdep_assert_held(&dev_priv->drm.struct_mutex);
-
-	for_each_engine(engine, dev_priv, id) {
-		engine->hangcheck.active_request = NULL;
-		i915_gem_reset_finish_engine(engine);
-	}
-}
-
-static void nop_submit_request(struct i915_request *request)
-{
-	GEM_TRACE("%s fence %llx:%d -> -EIO\n",
-		  request->engine->name,
-		  request->fence.context, request->fence.seqno);
-	dma_fence_set_error(&request->fence, -EIO);
-
-	i915_request_submit(request);
-}
-
-static void nop_complete_submit_request(struct i915_request *request)
-{
-	unsigned long flags;
-
-	GEM_TRACE("%s fence %llx:%d -> -EIO\n",
-		  request->engine->name,
-		  request->fence.context, request->fence.seqno);
-	dma_fence_set_error(&request->fence, -EIO);
-
-	spin_lock_irqsave(&request->engine->timeline.lock, flags);
-	__i915_request_submit(request);
-	intel_engine_init_global_seqno(request->engine, request->global_seqno);
-	spin_unlock_irqrestore(&request->engine->timeline.lock, flags);
-}
-
-void i915_gem_set_wedged(struct drm_i915_private *i915)
-{
-	struct intel_engine_cs *engine;
-	enum intel_engine_id id;
-
-	GEM_TRACE("start\n");
-
-	if (GEM_SHOW_DEBUG()) {
-		struct drm_printer p = drm_debug_printer(__func__);
-
-		for_each_engine(engine, i915, id)
-			intel_engine_dump(engine, &p, "%s\n", engine->name);
-	}
-
-	set_bit(I915_WEDGED, &i915->gpu_error.flags);
-	smp_mb__after_atomic();
-
-	/*
-	 * First, stop submission to hw, but do not yet complete requests by
-	 * rolling the global seqno forward (since this would complete requests
-	 * for which we haven't set the fence error to EIO yet).
-	 */
-	for_each_engine(engine, i915, id) {
-		i915_gem_reset_prepare_engine(engine);
-
-		engine->submit_request = nop_submit_request;
-		engine->schedule = NULL;
-	}
-	i915->caps.scheduler = 0;
-
-	/* Even if the GPU reset fails, it should still stop the engines */
-	intel_gpu_reset(i915, ALL_ENGINES);
-
-	/*
-	 * Make sure no one is running the old callback before we proceed with
-	 * cancelling requests and resetting the completion tracking. Otherwise
-	 * we might submit a request to the hardware which never completes.
-	 */
-	synchronize_rcu();
-
-	for_each_engine(engine, i915, id) {
-		/* Mark all executing requests as skipped */
-		engine->cancel_requests(engine);
-
-		/*
-		 * Only once we've force-cancelled all in-flight requests can we
-		 * start to complete all requests.
-		 */
-		engine->submit_request = nop_complete_submit_request;
-	}
-
-	/*
-	 * Make sure no request can slip through without getting completed by
-	 * either this call here to intel_engine_init_global_seqno, or the one
-	 * in nop_complete_submit_request.
-	 */
-	synchronize_rcu();
-
-	for_each_engine(engine, i915, id) {
-		unsigned long flags;
-
-		/*
-		 * Mark all pending requests as complete so that any concurrent
-		 * (lockless) lookup doesn't try and wait upon the request as we
-		 * reset it.
-		 */
-		spin_lock_irqsave(&engine->timeline.lock, flags);
-		intel_engine_init_global_seqno(engine,
-					       intel_engine_last_submit(engine));
-		spin_unlock_irqrestore(&engine->timeline.lock, flags);
-
-		i915_gem_reset_finish_engine(engine);
-	}
-
-	GEM_TRACE("end\n");
-
-	wake_up_all(&i915->gpu_error.reset_queue);
-}
-
-bool i915_gem_unset_wedged(struct drm_i915_private *i915)
-{
-	struct i915_timeline *tl;
-
-	lockdep_assert_held(&i915->drm.struct_mutex);
-	if (!test_bit(I915_WEDGED, &i915->gpu_error.flags))
-		return true;
-
-	GEM_TRACE("start\n");
-
-	/*
-	 * Before unwedging, make sure that all pending operations
-	 * are flushed and errored out - we may have requests waiting upon
-	 * third party fences. We marked all inflight requests as EIO, and
-	 * every execbuf since returned EIO, for consistency we want all
-	 * the currently pending requests to also be marked as EIO, which
-	 * is done inside our nop_submit_request - and so we must wait.
-	 *
-	 * No more can be submitted until we reset the wedged bit.
-	 */
-	list_for_each_entry(tl, &i915->gt.timelines, link) {
-		struct i915_request *rq;
-
-		rq = i915_gem_active_peek(&tl->last_request,
-					  &i915->drm.struct_mutex);
-		if (!rq)
-			continue;
-
-		/*
-		 * We can't use our normal waiter as we want to
-		 * avoid recursively trying to handle the current
-		 * reset. The basic dma_fence_default_wait() installs
-		 * a callback for dma_fence_signal(), which is
-		 * triggered by our nop handler (indirectly, the
-		 * callback enables the signaler thread which is
-		 * woken by the nop_submit_request() advancing the seqno
-		 * and when the seqno passes the fence, the signaler
-		 * then signals the fence waking us up).
-		 */
-		if (dma_fence_default_wait(&rq->fence, true,
-					   MAX_SCHEDULE_TIMEOUT) < 0)
-			return false;
-	}
-	i915_retire_requests(i915);
-	GEM_BUG_ON(i915->gt.active_requests);
-
-	/*
-	 * Undo nop_submit_request. We prevent all new i915 requests from
-	 * being queued (by disallowing execbuf whilst wedged) so having
-	 * waited for all active requests above, we know the system is idle
-	 * and do not have to worry about a thread being inside
-	 * engine->submit_request() as we swap over. So unlike installing
-	 * the nop_submit_request on reset, we can do this from normal
-	 * context and do not require stop_machine().
-	 */
-	intel_engines_reset_default_submission(i915);
-	i915_gem_contexts_lost(i915);
-
-	GEM_TRACE("end\n");
-
-	smp_mb__before_atomic(); /* complete takeover before enabling execbuf */
-	clear_bit(I915_WEDGED, &i915->gpu_error.flags);
-
-	return true;
-}
-
-static void
-i915_gem_retire_work_handler(struct work_struct *work)
-{
-	struct drm_i915_private *dev_priv =
-		container_of(work, typeof(*dev_priv), gt.retire_work.work);
-	struct drm_device *dev = &dev_priv->drm;
-
-	/* Come back later if the device is busy... */
-	if (mutex_trylock(&dev->struct_mutex)) {
-		i915_retire_requests(dev_priv);
-		mutex_unlock(&dev->struct_mutex);
-	}
-
-	/*
-	 * Keep the retire handler running until we are finally idle.
-	 * We do not need to do this test under locking as in the worst-case
-	 * we queue the retire worker once too often.
-	 */
-	if (READ_ONCE(dev_priv->gt.awake))
-		queue_delayed_work(dev_priv->wq,
-				   &dev_priv->gt.retire_work,
-				   round_jiffies_up_relative(HZ));
-}
-
-static void shrink_caches(struct drm_i915_private *i915)
-{
-	/*
-	 * kmem_cache_shrink() discards empty slabs and reorders partially
-	 * filled slabs to prioritise allocating from the mostly full slabs,
-	 * with the aim of reducing fragmentation.
-	 */
-	kmem_cache_shrink(i915->priorities);
-	kmem_cache_shrink(i915->dependencies);
-	kmem_cache_shrink(i915->requests);
-	kmem_cache_shrink(i915->luts);
-	kmem_cache_shrink(i915->vmas);
-	kmem_cache_shrink(i915->objects);
-}
-
-struct sleep_rcu_work {
-	union {
-		struct rcu_head rcu;
-		struct work_struct work;
-	};
-	struct drm_i915_private *i915;
-	unsigned int epoch;
-};
-
-static inline bool
-same_epoch(struct drm_i915_private *i915, unsigned int epoch)
-{
-	/*
-	 * There is a small chance that the epoch wrapped since we started
-	 * sleeping. If we assume that epoch is at least a u32, then it will
-	 * take at least 2^32 * 100ms for it to wrap, or about 326 years.
-	 */
-	return epoch == READ_ONCE(i915->gt.epoch);
-}
-
-static void __sleep_work(struct work_struct *work)
-{
-	struct sleep_rcu_work *s = container_of(work, typeof(*s), work);
-	struct drm_i915_private *i915 = s->i915;
-	unsigned int epoch = s->epoch;
-
-	kfree(s);
-	if (same_epoch(i915, epoch))
-		shrink_caches(i915);
-}
-
-static void __sleep_rcu(struct rcu_head *rcu)
-{
-	struct sleep_rcu_work *s = container_of(rcu, typeof(*s), rcu);
-	struct drm_i915_private *i915 = s->i915;
-
-	if (same_epoch(i915, s->epoch)) {
-		INIT_WORK(&s->work, __sleep_work);
-		queue_work(i915->wq, &s->work);
-	} else {
-		kfree(s);
-	}
-}
-
-static inline bool
-new_requests_since_last_retire(const struct drm_i915_private *i915)
-{
-	return (READ_ONCE(i915->gt.active_requests) ||
-		work_pending(&i915->gt.idle_work.work));
-}
-
-static void assert_kernel_context_is_current(struct drm_i915_private *i915)
-{
-	struct intel_engine_cs *engine;
-	enum intel_engine_id id;
-
-	if (i915_terminally_wedged(&i915->gpu_error))
-		return;
-
-	GEM_BUG_ON(i915->gt.active_requests);
-	for_each_engine(engine, i915, id) {
-		GEM_BUG_ON(__i915_gem_active_peek(&engine->timeline.last_request));
-		GEM_BUG_ON(engine->last_retired_context !=
-			   to_intel_context(i915->kernel_context, engine));
-	}
-}
-
-static void
-i915_gem_idle_work_handler(struct work_struct *work)
-{
-	struct drm_i915_private *dev_priv =
-		container_of(work, typeof(*dev_priv), gt.idle_work.work);
-	unsigned int epoch = I915_EPOCH_INVALID;
-	bool rearm_hangcheck;
-
-	if (!READ_ONCE(dev_priv->gt.awake))
-		return;
-
-	if (READ_ONCE(dev_priv->gt.active_requests))
-		return;
-
-	/*
-	 * Flush out the last user context, leaving only the pinned
-	 * kernel context resident. When we are idling on the kernel_context,
-	 * no more new requests (with a context switch) are emitted and we
-	 * can finally rest. A consequence is that the idle work handler is
-	 * always called at least twice before idling (and if the system is
-	 * idle that implies a round trip through the retire worker).
-	 */
-	mutex_lock(&dev_priv->drm.struct_mutex);
-	i915_gem_switch_to_kernel_context(dev_priv);
-	mutex_unlock(&dev_priv->drm.struct_mutex);
-
-	GEM_TRACE("active_requests=%d (after switch-to-kernel-context)\n",
-		  READ_ONCE(dev_priv->gt.active_requests));
-
-	/*
-	 * Wait for last execlists context complete, but bail out in case a
-	 * new request is submitted. As we don't trust the hardware, we
-	 * continue on if the wait times out. This is necessary to allow
-	 * the machine to suspend even if the hardware dies, and we will
-	 * try to recover in resume (after depriving the hardware of power,
-	 * it may be in a better mmod).
-	 */
-	__wait_for(if (new_requests_since_last_retire(dev_priv)) return,
-		   intel_engines_are_idle(dev_priv),
-		   I915_IDLE_ENGINES_TIMEOUT * 1000,
-		   10, 500);
-
-	rearm_hangcheck =
-		cancel_delayed_work_sync(&dev_priv->gpu_error.hangcheck_work);
-
-	if (!mutex_trylock(&dev_priv->drm.struct_mutex)) {
-		/* Currently busy, come back later */
-		mod_delayed_work(dev_priv->wq,
-				 &dev_priv->gt.idle_work,
-				 msecs_to_jiffies(50));
-		goto out_rearm;
-	}
-
-	/*
-	 * New request retired after this work handler started, extend active
-	 * period until next instance of the work.
-	 */
-	if (new_requests_since_last_retire(dev_priv))
-		goto out_unlock;
-
-	epoch = __i915_gem_park(dev_priv);
-
-	assert_kernel_context_is_current(dev_priv);
-
-	rearm_hangcheck = false;
-out_unlock:
-	mutex_unlock(&dev_priv->drm.struct_mutex);
-
-out_rearm:
-	if (rearm_hangcheck) {
-		GEM_BUG_ON(!dev_priv->gt.awake);
-		i915_queue_hangcheck(dev_priv);
-	}
-
-	/*
-	 * When we are idle, it is an opportune time to reap our caches.
-	 * However, we have many objects that utilise RCU and the ordered
-	 * i915->wq that this work is executing on. To try and flush any
-	 * pending frees now we are idle, we first wait for an RCU grace
-	 * period, and then queue a task (that will run last on the wq) to
-	 * shrink and re-optimize the caches.
-	 */
-	if (same_epoch(dev_priv, epoch)) {
-		struct sleep_rcu_work *s = kmalloc(sizeof(*s), GFP_KERNEL);
-		if (s) {
-			s->i915 = dev_priv;
-			s->epoch = epoch;
-			call_rcu(&s->rcu, __sleep_rcu);
-		}
-	}
-}
-
-void i915_gem_close_object(struct drm_gem_object *gem, struct drm_file *file)
-{
-	struct drm_i915_private *i915 = to_i915(gem->dev);
-	struct drm_i915_gem_object *obj = to_intel_bo(gem);
-	struct drm_i915_file_private *fpriv = file->driver_priv;
-	struct i915_lut_handle *lut, *ln;
-
-	mutex_lock(&i915->drm.struct_mutex);
-
-	list_for_each_entry_safe(lut, ln, &obj->lut_list, obj_link) {
-		struct i915_gem_context *ctx = lut->ctx;
-		struct i915_vma *vma;
-
-		GEM_BUG_ON(ctx->file_priv == ERR_PTR(-EBADF));
-		if (ctx->file_priv != fpriv)
-			continue;
-
-		vma = radix_tree_delete(&ctx->handles_vma, lut->handle);
-		GEM_BUG_ON(vma->obj != obj);
-
-		/* We allow the process to have multiple handles to the same
-		 * vma, in the same fd namespace, by virtue of flink/open.
-		 */
-		GEM_BUG_ON(!vma->open_count);
-		if (!--vma->open_count && !i915_vma_is_ggtt(vma))
-			i915_vma_close(vma);
-
-		list_del(&lut->obj_link);
-		list_del(&lut->ctx_link);
-
-		kmem_cache_free(i915->luts, lut);
-		__i915_gem_object_release_unless_active(obj);
-	}
-
-	mutex_unlock(&i915->drm.struct_mutex);
-}
-
-static unsigned long to_wait_timeout(s64 timeout_ns)
-{
-	if (timeout_ns < 0)
-		return MAX_SCHEDULE_TIMEOUT;
-
-	if (timeout_ns == 0)
-		return 0;
-
-	return nsecs_to_jiffies_timeout(timeout_ns);
-}
-
-/**
- * i915_gem_wait_ioctl - implements DRM_IOCTL_I915_GEM_WAIT
- * @dev: drm device pointer
- * @data: ioctl data blob
- * @file: drm file pointer
- *
- * Returns 0 if successful, else an error is returned with the remaining time in
- * the timeout parameter.
- *  -ETIME: object is still busy after timeout
- *  -ERESTARTSYS: signal interrupted the wait
- *  -ENONENT: object doesn't exist
- * Also possible, but rare:
- *  -EAGAIN: incomplete, restart syscall
- *  -ENOMEM: damn
- *  -ENODEV: Internal IRQ fail
- *  -E?: The add request failed
- *
- * The wait ioctl with a timeout of 0 reimplements the busy ioctl. With any
- * non-zero timeout parameter the wait ioctl will wait for the given number of
- * nanoseconds on an object becoming unbusy. Since the wait itself does so
- * without holding struct_mutex the object may become re-busied before this
- * function completes. A similar but shorter * race condition exists in the busy
- * ioctl
- */
-int
-i915_gem_wait_ioctl(struct drm_device *dev, void *data, struct drm_file *file)
-{
-	struct drm_i915_gem_wait *args = data;
-	struct drm_i915_gem_object *obj;
-	ktime_t start;
-	long ret;
-
-	if (args->flags != 0)
-		return -EINVAL;
-
-	obj = i915_gem_object_lookup(file, args->bo_handle);
-	if (!obj)
-		return -ENOENT;
-
-	start = ktime_get();
-
-	ret = i915_gem_object_wait(obj,
-				   I915_WAIT_INTERRUPTIBLE | I915_WAIT_ALL,
-				   to_wait_timeout(args->timeout_ns),
-				   to_rps_client(file));
-
-	if (args->timeout_ns > 0) {
-		args->timeout_ns -= ktime_to_ns(ktime_sub(ktime_get(), start));
-		if (args->timeout_ns < 0)
-			args->timeout_ns = 0;
-
-		/*
-		 * Apparently ktime isn't accurate enough and occasionally has a
-		 * bit of mismatch in the jiffies<->nsecs<->ktime loop. So patch
-		 * things up to make the test happy. We allow up to 1 jiffy.
-		 *
-		 * This is a regression from the timespec->ktime conversion.
-		 */
-		if (ret == -ETIME && !nsecs_to_jiffies(args->timeout_ns))
-			args->timeout_ns = 0;
-
-		/* Asked to wait beyond the jiffie/scheduler precision? */
-		if (ret == -ETIME && args->timeout_ns)
-			ret = -EAGAIN;
-	}
-
-	i915_gem_object_put(obj);
-	return ret;
-}
-
-static long wait_for_timeline(struct i915_timeline *tl,
-			      unsigned int flags, long timeout)
-{
-	struct i915_request *rq;
-
-	rq = i915_gem_active_get_unlocked(&tl->last_request);
-	if (!rq)
-		return timeout;
-
-	/*
-	 * "Race-to-idle".
-	 *
-	 * Switching to the kernel context is often used a synchronous
-	 * step prior to idling, e.g. in suspend for flushing all
-	 * current operations to memory before sleeping. These we
-	 * want to complete as quickly as possible to avoid prolonged
-	 * stalls, so allow the gpu to boost to maximum clocks.
-	 */
-	if (flags & I915_WAIT_FOR_IDLE_BOOST)
-		gen6_rps_boost(rq, NULL);
-
-	timeout = i915_request_wait(rq, flags, timeout);
-	i915_request_put(rq);
-
-	return timeout;
-}
-
-static int wait_for_engines(struct drm_i915_private *i915)
-{
-	if (wait_for(intel_engines_are_idle(i915), I915_IDLE_ENGINES_TIMEOUT)) {
-		dev_err(i915->drm.dev,
-			"Failed to idle engines, declaring wedged!\n");
-		GEM_TRACE_DUMP();
-		i915_gem_set_wedged(i915);
-		return -EIO;
-	}
-
-	return 0;
-}
-
-int i915_gem_wait_for_idle(struct drm_i915_private *i915,
-			   unsigned int flags, long timeout)
-{
-	GEM_TRACE("flags=%x (%s), timeout=%ld%s\n",
-		  flags, flags & I915_WAIT_LOCKED ? "locked" : "unlocked",
-		  timeout, timeout == MAX_SCHEDULE_TIMEOUT ? " (forever)" : "");
-
-	/* If the device is asleep, we have no requests outstanding */
-	if (!READ_ONCE(i915->gt.awake))
-		return 0;
-
-	if (flags & I915_WAIT_LOCKED) {
-		struct i915_timeline *tl;
-		int err;
-
-		lockdep_assert_held(&i915->drm.struct_mutex);
-
-		list_for_each_entry(tl, &i915->gt.timelines, link) {
-			timeout = wait_for_timeline(tl, flags, timeout);
-			if (timeout < 0)
-				return timeout;
-		}
-
-		err = wait_for_engines(i915);
-		if (err)
-			return err;
-
-		i915_retire_requests(i915);
-		GEM_BUG_ON(i915->gt.active_requests);
-	} else {
-		struct intel_engine_cs *engine;
-		enum intel_engine_id id;
-
-		for_each_engine(engine, i915, id) {
-			struct i915_timeline *tl = &engine->timeline;
-
-			timeout = wait_for_timeline(tl, flags, timeout);
-			if (timeout < 0)
-				return timeout;
-		}
-	}
-
-	return 0;
-}
-
-static void __i915_gem_object_flush_for_display(struct drm_i915_gem_object *obj)
-{
-	/*
-	 * We manually flush the CPU domain so that we can override and
-	 * force the flush for the display, and perform it asyncrhonously.
-	 */
-	flush_write_domain(obj, ~I915_GEM_DOMAIN_CPU);
-	if (obj->cache_dirty)
-		i915_gem_clflush_object(obj, I915_CLFLUSH_FORCE);
-	obj->write_domain = 0;
-}
-
-void i915_gem_object_flush_if_display(struct drm_i915_gem_object *obj)
-{
-	if (!READ_ONCE(obj->pin_global))
-		return;
-
-	mutex_lock(&obj->base.dev->struct_mutex);
-	__i915_gem_object_flush_for_display(obj);
-	mutex_unlock(&obj->base.dev->struct_mutex);
-}
-
-/**
- * Moves a single object to the WC read, and possibly write domain.
- * @obj: object to act on
- * @write: ask for write access or read only
- *
- * This function returns when the move is complete, including waiting on
- * flushes to occur.
- */
-int
-i915_gem_object_set_to_wc_domain(struct drm_i915_gem_object *obj, bool write)
-{
-	int ret;
-
-	lockdep_assert_held(&obj->base.dev->struct_mutex);
-
-	ret = i915_gem_object_wait(obj,
-				   I915_WAIT_INTERRUPTIBLE |
-				   I915_WAIT_LOCKED |
-				   (write ? I915_WAIT_ALL : 0),
-				   MAX_SCHEDULE_TIMEOUT,
-				   NULL);
-	if (ret)
-		return ret;
-
-	if (obj->write_domain == I915_GEM_DOMAIN_WC)
-		return 0;
-
-	/* Flush and acquire obj->pages so that we are coherent through
-	 * direct access in memory with previous cached writes through
-	 * shmemfs and that our cache domain tracking remains valid.
-	 * For example, if the obj->filp was moved to swap without us
-	 * being notified and releasing the pages, we would mistakenly
-	 * continue to assume that the obj remained out of the CPU cached
-	 * domain.
-	 */
-	ret = i915_gem_object_pin_pages(obj);
-	if (ret)
-		return ret;
-
-	flush_write_domain(obj, ~I915_GEM_DOMAIN_WC);
-
-	/* Serialise direct access to this object with the barriers for
-	 * coherent writes from the GPU, by effectively invalidating the
-	 * WC domain upon first access.
-	 */
-	if ((obj->read_domains & I915_GEM_DOMAIN_WC) == 0)
-		mb();
-
-	/* It should now be out of any other write domains, and we can update
-	 * the domain values for our changes.
-	 */
-	GEM_BUG_ON((obj->write_domain & ~I915_GEM_DOMAIN_WC) != 0);
-	obj->read_domains |= I915_GEM_DOMAIN_WC;
-	if (write) {
-		obj->read_domains = I915_GEM_DOMAIN_WC;
-		obj->write_domain = I915_GEM_DOMAIN_WC;
-		obj->mm.dirty = true;
-	}
-
-	i915_gem_object_unpin_pages(obj);
-	return 0;
-}
-
-/**
- * Moves a single object to the GTT read, and possibly write domain.
- * @obj: object to act on
- * @write: ask for write access or read only
- *
- * This function returns when the move is complete, including waiting on
- * flushes to occur.
- */
-int
-i915_gem_object_set_to_gtt_domain(struct drm_i915_gem_object *obj, bool write)
-{
-	int ret;
-
-	lockdep_assert_held(&obj->base.dev->struct_mutex);
-
-	ret = i915_gem_object_wait(obj,
-				   I915_WAIT_INTERRUPTIBLE |
-				   I915_WAIT_LOCKED |
-				   (write ? I915_WAIT_ALL : 0),
-				   MAX_SCHEDULE_TIMEOUT,
-				   NULL);
-	if (ret)
-		return ret;
-
-	if (obj->write_domain == I915_GEM_DOMAIN_GTT)
-		return 0;
-
-	/* Flush and acquire obj->pages so that we are coherent through
-	 * direct access in memory with previous cached writes through
-	 * shmemfs and that our cache domain tracking remains valid.
-	 * For example, if the obj->filp was moved to swap without us
-	 * being notified and releasing the pages, we would mistakenly
-	 * continue to assume that the obj remained out of the CPU cached
-	 * domain.
-	 */
-	ret = i915_gem_object_pin_pages(obj);
-	if (ret)
-		return ret;
-
-	flush_write_domain(obj, ~I915_GEM_DOMAIN_GTT);
-
-	/* Serialise direct access to this object with the barriers for
-	 * coherent writes from the GPU, by effectively invalidating the
-	 * GTT domain upon first access.
-	 */
-	if ((obj->read_domains & I915_GEM_DOMAIN_GTT) == 0)
-		mb();
-
-	/* It should now be out of any other write domains, and we can update
-	 * the domain values for our changes.
-	 */
-	GEM_BUG_ON((obj->write_domain & ~I915_GEM_DOMAIN_GTT) != 0);
-	obj->read_domains |= I915_GEM_DOMAIN_GTT;
-	if (write) {
-		obj->read_domains = I915_GEM_DOMAIN_GTT;
-		obj->write_domain = I915_GEM_DOMAIN_GTT;
-		obj->mm.dirty = true;
-	}
-
-	i915_gem_object_unpin_pages(obj);
-	return 0;
-}
-
-/**
- * Changes the cache-level of an object across all VMA.
- * @obj: object to act on
- * @cache_level: new cache level to set for the object
- *
- * After this function returns, the object will be in the new cache-level
- * across all GTT and the contents of the backing storage will be coherent,
- * with respect to the new cache-level. In order to keep the backing storage
- * coherent for all users, we only allow a single cache level to be set
- * globally on the object and prevent it from being changed whilst the
- * hardware is reading from the object. That is if the object is currently
- * on the scanout it will be set to uncached (or equivalent display
- * cache coherency) and all non-MOCS GPU access will also be uncached so
- * that all direct access to the scanout remains coherent.
- */
-int i915_gem_object_set_cache_level(struct drm_i915_gem_object *obj,
-				    enum i915_cache_level cache_level)
-{
-	struct i915_vma *vma;
-	int ret;
-
-	lockdep_assert_held(&obj->base.dev->struct_mutex);
-
-	if (obj->cache_level == cache_level)
-		return 0;
-
-	/* Inspect the list of currently bound VMA and unbind any that would
-	 * be invalid given the new cache-level. This is principally to
-	 * catch the issue of the CS prefetch crossing page boundaries and
-	 * reading an invalid PTE on older architectures.
-	 */
-restart:
-	list_for_each_entry(vma, &obj->vma_list, obj_link) {
-		if (!drm_mm_node_allocated(&vma->node))
-			continue;
-
-		if (i915_vma_is_pinned(vma)) {
-			DRM_DEBUG("can not change the cache level of pinned objects\n");
-			return -EBUSY;
-		}
-
-		if (!i915_vma_is_closed(vma) &&
-		    i915_gem_valid_gtt_space(vma, cache_level))
-			continue;
-
-		ret = i915_vma_unbind(vma);
-		if (ret)
-			return ret;
-
-		/* As unbinding may affect other elements in the
-		 * obj->vma_list (due to side-effects from retiring
-		 * an active vma), play safe and restart the iterator.
-		 */
-		goto restart;
-	}
-
-	/* We can reuse the existing drm_mm nodes but need to change the
-	 * cache-level on the PTE. We could simply unbind them all and
-	 * rebind with the correct cache-level on next use. However since
-	 * we already have a valid slot, dma mapping, pages etc, we may as
-	 * rewrite the PTE in the belief that doing so tramples upon less
-	 * state and so involves less work.
-	 */
-	if (obj->bind_count) {
-		/* Before we change the PTE, the GPU must not be accessing it.
-		 * If we wait upon the object, we know that all the bound
-		 * VMA are no longer active.
-		 */
-		ret = i915_gem_object_wait(obj,
-					   I915_WAIT_INTERRUPTIBLE |
-					   I915_WAIT_LOCKED |
-					   I915_WAIT_ALL,
-					   MAX_SCHEDULE_TIMEOUT,
-					   NULL);
-		if (ret)
-			return ret;
-
-		if (!HAS_LLC(to_i915(obj->base.dev)) &&
-		    cache_level != I915_CACHE_NONE) {
-			/* Access to snoopable pages through the GTT is
-			 * incoherent and on some machines causes a hard
-			 * lockup. Relinquish the CPU mmaping to force
-			 * userspace to refault in the pages and we can
-			 * then double check if the GTT mapping is still
-			 * valid for that pointer access.
-			 */
-			i915_gem_release_mmap(obj);
-
-			/* As we no longer need a fence for GTT access,
-			 * we can relinquish it now (and so prevent having
-			 * to steal a fence from someone else on the next
-			 * fence request). Note GPU activity would have
-			 * dropped the fence as all snoopable access is
-			 * supposed to be linear.
-			 */
-			for_each_ggtt_vma(vma, obj) {
-				ret = i915_vma_put_fence(vma);
-				if (ret)
-					return ret;
-			}
-		} else {
-			/* We either have incoherent backing store and
-			 * so no GTT access or the architecture is fully
-			 * coherent. In such cases, existing GTT mmaps
-			 * ignore the cache bit in the PTE and we can
-			 * rewrite it without confusing the GPU or having
-			 * to force userspace to fault back in its mmaps.
-			 */
-		}
-
-		list_for_each_entry(vma, &obj->vma_list, obj_link) {
-			if (!drm_mm_node_allocated(&vma->node))
-				continue;
-
-			ret = i915_vma_bind(vma, cache_level, PIN_UPDATE);
-			if (ret)
-				return ret;
-		}
-	}
-
-	list_for_each_entry(vma, &obj->vma_list, obj_link)
-		vma->node.color = cache_level;
-	i915_gem_object_set_cache_coherency(obj, cache_level);
-	obj->cache_dirty = true; /* Always invalidate stale cachelines */
-
-	return 0;
-}
-
-int i915_gem_get_caching_ioctl(struct drm_device *dev, void *data,
-			       struct drm_file *file)
-{
-	struct drm_i915_gem_caching *args = data;
-	struct drm_i915_gem_object *obj;
-	int err = 0;
-
-	rcu_read_lock();
-	obj = i915_gem_object_lookup_rcu(file, args->handle);
-	if (!obj) {
-		err = -ENOENT;
-		goto out;
-	}
-
-	switch (obj->cache_level) {
-	case I915_CACHE_LLC:
-	case I915_CACHE_L3_LLC:
-		args->caching = I915_CACHING_CACHED;
-		break;
-
-	case I915_CACHE_WT:
-		args->caching = I915_CACHING_DISPLAY;
-		break;
-
-	default:
-		args->caching = I915_CACHING_NONE;
-		break;
-	}
-out:
-	rcu_read_unlock();
-	return err;
-}
-
-int i915_gem_set_caching_ioctl(struct drm_device *dev, void *data,
-			       struct drm_file *file)
-{
-	struct drm_i915_private *i915 = to_i915(dev);
-	struct drm_i915_gem_caching *args = data;
-=======
->>>>>>> f7688b48
 	struct drm_i915_gem_object *obj;
 	int ret;
 
@@ -3787,132 +1042,6 @@
 		ret = i915_vma_unbind(vma);
 		if (ret)
 			return ERR_PTR(ret);
-<<<<<<< HEAD
-	}
-
-	ret = i915_vma_pin(vma, size, alignment, flags);
-	if (ret)
-		return ERR_PTR(ret);
-
-	return vma;
-}
-
-static __always_inline unsigned int __busy_read_flag(unsigned int id)
-{
-	/* Note that we could alias engines in the execbuf API, but
-	 * that would be very unwise as it prevents userspace from
-	 * fine control over engine selection. Ahem.
-	 *
-	 * This should be something like EXEC_MAX_ENGINE instead of
-	 * I915_NUM_ENGINES.
-	 */
-	BUILD_BUG_ON(I915_NUM_ENGINES > 16);
-	return 0x10000 << id;
-}
-
-static __always_inline unsigned int __busy_write_id(unsigned int id)
-{
-	/* The uABI guarantees an active writer is also amongst the read
-	 * engines. This would be true if we accessed the activity tracking
-	 * under the lock, but as we perform the lookup of the object and
-	 * its activity locklessly we can not guarantee that the last_write
-	 * being active implies that we have set the same engine flag from
-	 * last_read - hence we always set both read and write busy for
-	 * last_write.
-	 */
-	return id | __busy_read_flag(id);
-}
-
-static __always_inline unsigned int
-__busy_set_if_active(const struct dma_fence *fence,
-		     unsigned int (*flag)(unsigned int id))
-{
-	struct i915_request *rq;
-
-	/* We have to check the current hw status of the fence as the uABI
-	 * guarantees forward progress. We could rely on the idle worker
-	 * to eventually flush us, but to minimise latency just ask the
-	 * hardware.
-	 *
-	 * Note we only report on the status of native fences.
-	 */
-	if (!dma_fence_is_i915(fence))
-		return 0;
-
-	/* opencode to_request() in order to avoid const warnings */
-	rq = container_of(fence, struct i915_request, fence);
-	if (i915_request_completed(rq))
-		return 0;
-
-	return flag(rq->engine->uabi_id);
-}
-
-static __always_inline unsigned int
-busy_check_reader(const struct dma_fence *fence)
-{
-	return __busy_set_if_active(fence, __busy_read_flag);
-}
-
-static __always_inline unsigned int
-busy_check_writer(const struct dma_fence *fence)
-{
-	if (!fence)
-		return 0;
-
-	return __busy_set_if_active(fence, __busy_write_id);
-}
-
-int
-i915_gem_busy_ioctl(struct drm_device *dev, void *data,
-		    struct drm_file *file)
-{
-	struct drm_i915_gem_busy *args = data;
-	struct drm_i915_gem_object *obj;
-	struct reservation_object_list *list;
-	unsigned int seq;
-	int err;
-
-	err = -ENOENT;
-	rcu_read_lock();
-	obj = i915_gem_object_lookup_rcu(file, args->handle);
-	if (!obj)
-		goto out;
-
-	/* A discrepancy here is that we do not report the status of
-	 * non-i915 fences, i.e. even though we may report the object as idle,
-	 * a call to set-domain may still stall waiting for foreign rendering.
-	 * This also means that wait-ioctl may report an object as busy,
-	 * where busy-ioctl considers it idle.
-	 *
-	 * We trade the ability to warn of foreign fences to report on which
-	 * i915 engines are active for the object.
-	 *
-	 * Alternatively, we can trade that extra information on read/write
-	 * activity with
-	 *	args->busy =
-	 *		!reservation_object_test_signaled_rcu(obj->resv, true);
-	 * to report the overall busyness. This is what the wait-ioctl does.
-	 *
-	 */
-retry:
-	seq = raw_read_seqcount(&obj->resv->seq);
-
-	/* Translate the exclusive fence to the READ *and* WRITE engine */
-	args->busy = busy_check_writer(rcu_dereference(obj->resv->fence_excl));
-
-	/* Translate shared fences to READ set of engines */
-	list = rcu_dereference(obj->resv->fence);
-	if (list) {
-		unsigned int shared_count = list->shared_count, i;
-
-		for (i = 0; i < shared_count; ++i) {
-			struct dma_fence *fence =
-				rcu_dereference(list->shared[i]);
-
-			args->busy |= busy_check_reader(fence);
-		}
-=======
->>>>>>> f7688b48
 	}
 
 	if (vma->fence && !i915_gem_object_is_tiled(obj)) {
@@ -4501,17 +1630,11 @@
 	i915_gem_fini_scratch(dev_priv);
 	mutex_unlock(&dev_priv->drm.struct_mutex);
 
-<<<<<<< HEAD
+	intel_wa_list_free(&dev_priv->gt_wa_list);
+
 	intel_cleanup_gt_powersave(dev_priv);
 
-	intel_uc_fini_misc(dev_priv);
-=======
-	intel_wa_list_free(&dev_priv->gt_wa_list);
-
-	intel_cleanup_gt_powersave(dev_priv);
-
 	intel_uc_cleanup_firmwares(&dev_priv->gt.uc);
->>>>>>> f7688b48
 	i915_gem_cleanup_userptr(dev_priv);
 	intel_timelines_fini(dev_priv);
 
