--- conflicted
+++ resolved
@@ -196,31 +196,6 @@
 	return MODE_OK;
 }
 
-<<<<<<< HEAD
-static void dcnano_crtc_mode_set_nofb(struct drm_crtc *crtc)
-{
-	struct drm_device *drm = crtc->dev;
-	struct dcnano_dev *dcnano = crtc_to_dcnano_dev(crtc);
-	struct drm_display_mode *adj = &crtc->state->adjusted_mode;
-
-	if (dcnano->modeset_done)
-		return;
-
-	dcnano_crtc_dbg(crtc, "mode " DRM_MODE_FMT "\n", DRM_MODE_ARG(adj));
-
-	dcnano_crtc_set_pixel_clock(crtc);
-
-	/* enable power when we start to set mode for CRTC */
-	pm_runtime_get_sync(drm->dev);
-
-	if (dcnano->port == DCNANO_DPI_PORT)
-		dcnano_crtc_mode_set_nofb_dpi(crtc);
-
-	dcnano->modeset_done = true;
-}
-
-=======
->>>>>>> 0b9f1fdc
 static void dcnano_crtc_queue_state_event(struct drm_crtc *crtc)
 {
 	struct dcnano_dev *dcnano = crtc_to_dcnano_dev(crtc);
@@ -334,8 +309,6 @@
 		crtc->state->event = NULL;
 	}
 	spin_unlock_irq(&crtc->dev->event_lock);
-
-	dcnano->modeset_done = false;
 }
 
 static bool
