--- conflicted
+++ resolved
@@ -396,8 +396,6 @@
 	}
 }
 
-<<<<<<< HEAD
-=======
 static void dpu_kms_wait_flush(struct msm_kms *kms, unsigned crtc_mask)
 {
 	struct dpu_kms *dpu_kms = to_dpu_kms(kms);
@@ -407,7 +405,6 @@
 		dpu_kms_wait_for_commit_done(kms, crtc);
 }
 
->>>>>>> f7688b48
 static int _dpu_kms_initialize_dsi(struct drm_device *dev,
 				    struct msm_drm_private *priv,
 				    struct dpu_kms *dpu_kms)
