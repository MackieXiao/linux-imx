/*
 *  linux/drivers/mmc/core/core.c
 *
 *  Copyright (C) 2003-2004 Russell King, All Rights Reserved.
 *  SD support Copyright (C) 2004 Ian Molton, All Rights Reserved.
 *  Copyright (C) 2005-2008 Pierre Ossman, All Rights Reserved.
 *  MMCv4 support Copyright (C) 2006 Philip Langdale, All Rights Reserved.
 *
 * This program is free software; you can redistribute it and/or modify
 * it under the terms of the GNU General Public License version 2 as
 * published by the Free Software Foundation.
 */
#include <linux/module.h>
#include <linux/init.h>
#include <linux/interrupt.h>
#include <linux/completion.h>
#include <linux/device.h>
#include <linux/delay.h>
#include <linux/of.h>
#include <linux/pagemap.h>
#include <linux/err.h>
#include <linux/leds.h>
#include <linux/scatterlist.h>
#include <linux/log2.h>
#include <linux/regulator/consumer.h>
#include <linux/pm_runtime.h>
#include <linux/pm_wakeup.h>
#include <linux/suspend.h>
#include <linux/fault-inject.h>
#include <linux/random.h>
#include <linux/slab.h>
#include <linux/of.h>

#include <linux/mmc/card.h>
#include <linux/mmc/host.h>
#include <linux/mmc/mmc.h>
#include <linux/mmc/sd.h>
#include <linux/mmc/slot-gpio.h>

#define CREATE_TRACE_POINTS
#include <trace/events/mmc.h>

#include "core.h"
#include "card.h"
#include "bus.h"
#include "host.h"
#include "sdio_bus.h"
#include "pwrseq.h"

#include "mmc_ops.h"
#include "sd_ops.h"
#include "sdio_ops.h"

/* If the device is not responding */
#define MMC_CORE_TIMEOUT_MS	(10 * 60 * 1000) /* 10 minute timeout */

/*
 * Background operations can take a long time, depending on the housekeeping
 * operations the card has to perform.
 */
#define MMC_BKOPS_MAX_TIMEOUT	(4 * 60 * 1000) /* max time to wait in ms */

/* The max erase timeout, used when host->max_busy_timeout isn't specified */
#define MMC_ERASE_TIMEOUT_MS	(60 * 1000) /* 60 s */

static const unsigned freqs[] = { 400000, 300000, 200000, 100000 };

/*
 * Enabling software CRCs on the data blocks can be a significant (30%)
 * performance cost, and for other reasons may not always be desired.
 * So we allow it it to be disabled.
 */
bool use_spi_crc = 1;
module_param(use_spi_crc, bool, 0);

static int mmc_schedule_delayed_work(struct delayed_work *work,
				     unsigned long delay)
{
	/*
	 * We use the system_freezable_wq, because of two reasons.
	 * First, it allows several works (not the same work item) to be
	 * executed simultaneously. Second, the queue becomes frozen when
	 * userspace becomes frozen during system PM.
	 */
	return queue_delayed_work(system_freezable_wq, work, delay);
}

#ifdef CONFIG_FAIL_MMC_REQUEST

/*
 * Internal function. Inject random data errors.
 * If mmc_data is NULL no errors are injected.
 */
static void mmc_should_fail_request(struct mmc_host *host,
				    struct mmc_request *mrq)
{
	struct mmc_command *cmd = mrq->cmd;
	struct mmc_data *data = mrq->data;
	static const int data_errors[] = {
		-ETIMEDOUT,
		-EILSEQ,
		-EIO,
	};

	if (!data)
		return;

	if (cmd->error || data->error ||
	    !should_fail(&host->fail_mmc_request, data->blksz * data->blocks))
		return;

	data->error = data_errors[prandom_u32() % ARRAY_SIZE(data_errors)];
	data->bytes_xfered = (prandom_u32() % (data->bytes_xfered >> 9)) << 9;
}

#else /* CONFIG_FAIL_MMC_REQUEST */

static inline void mmc_should_fail_request(struct mmc_host *host,
					   struct mmc_request *mrq)
{
}

#endif /* CONFIG_FAIL_MMC_REQUEST */

static inline void mmc_complete_cmd(struct mmc_request *mrq)
{
	if (mrq->cap_cmd_during_tfr && !completion_done(&mrq->cmd_completion))
		complete_all(&mrq->cmd_completion);
}

void mmc_command_done(struct mmc_host *host, struct mmc_request *mrq)
{
	if (!mrq->cap_cmd_during_tfr)
		return;

	mmc_complete_cmd(mrq);

	pr_debug("%s: cmd done, tfr ongoing (CMD%u)\n",
		 mmc_hostname(host), mrq->cmd->opcode);
}
EXPORT_SYMBOL(mmc_command_done);

/**
 *	mmc_request_done - finish processing an MMC request
 *	@host: MMC host which completed request
 *	@mrq: MMC request which request
 *
 *	MMC drivers should call this function when they have completed
 *	their processing of a request.
 */
void mmc_request_done(struct mmc_host *host, struct mmc_request *mrq)
{
	struct mmc_command *cmd = mrq->cmd;
	int err = cmd->error;

	/* Flag re-tuning needed on CRC errors */
	if ((cmd->opcode != MMC_SEND_TUNING_BLOCK &&
	    cmd->opcode != MMC_SEND_TUNING_BLOCK_HS200) &&
	    (err == -EILSEQ || (mrq->sbc && mrq->sbc->error == -EILSEQ) ||
	    (mrq->data && mrq->data->error == -EILSEQ) ||
	    (mrq->stop && mrq->stop->error == -EILSEQ)))
		mmc_retune_needed(host);

	if (err && cmd->retries && mmc_host_is_spi(host)) {
		if (cmd->resp[0] & R1_SPI_ILLEGAL_COMMAND)
			cmd->retries = 0;
	}

	if (host->ongoing_mrq == mrq)
		host->ongoing_mrq = NULL;

	mmc_complete_cmd(mrq);

	trace_mmc_request_done(host, mrq);

	/*
	 * We list various conditions for the command to be considered
	 * properly done:
	 *
	 * - There was no error, OK fine then
	 * - We are not doing some kind of retry
	 * - The card was removed (...so just complete everything no matter
	 *   if there are errors or retries)
	 */
	if (!err || !cmd->retries || mmc_card_removed(host->card)) {
		mmc_should_fail_request(host, mrq);

		if (!host->ongoing_mrq)
			led_trigger_event(host->led, LED_OFF);

		if (mrq->sbc) {
			pr_debug("%s: req done <CMD%u>: %d: %08x %08x %08x %08x\n",
				mmc_hostname(host), mrq->sbc->opcode,
				mrq->sbc->error,
				mrq->sbc->resp[0], mrq->sbc->resp[1],
				mrq->sbc->resp[2], mrq->sbc->resp[3]);
		}

		pr_debug("%s: req done (CMD%u): %d: %08x %08x %08x %08x\n",
			mmc_hostname(host), cmd->opcode, err,
			cmd->resp[0], cmd->resp[1],
			cmd->resp[2], cmd->resp[3]);

		if (mrq->data) {
			pr_debug("%s:     %d bytes transferred: %d\n",
				mmc_hostname(host),
				mrq->data->bytes_xfered, mrq->data->error);
#ifdef CONFIG_BLOCK
			if (mrq->lat_hist_enabled) {
				ktime_t completion;
				u_int64_t delta_us;

				completion = ktime_get();
				delta_us = ktime_us_delta(completion,
							  mrq->io_start);
				blk_update_latency_hist(
					(mrq->data->flags & MMC_DATA_READ) ?
					&host->io_lat_read :
					&host->io_lat_write, delta_us);
			}
#endif
		}

		if (mrq->stop) {
			pr_debug("%s:     (CMD%u): %d: %08x %08x %08x %08x\n",
				mmc_hostname(host), mrq->stop->opcode,
				mrq->stop->error,
				mrq->stop->resp[0], mrq->stop->resp[1],
				mrq->stop->resp[2], mrq->stop->resp[3]);
		}
	}
	/*
	 * Request starter must handle retries - see
	 * mmc_wait_for_req_done().
	 */
	if (mrq->done)
		mrq->done(mrq);
}

EXPORT_SYMBOL(mmc_request_done);

static void __mmc_start_request(struct mmc_host *host, struct mmc_request *mrq)
{
	int err;

	/* Assumes host controller has been runtime resumed by mmc_claim_host */
	err = mmc_retune(host);
	if (err) {
		mrq->cmd->error = err;
		mmc_request_done(host, mrq);
		return;
	}

	/*
	 * For sdio rw commands we must wait for card busy otherwise some
	 * sdio devices won't work properly.
	 * And bypass I/O abort, reset and bus suspend operations.
	 */
	if (sdio_is_io_busy(mrq->cmd->opcode, mrq->cmd->arg) &&
	    host->ops->card_busy) {
		int tries = 500; /* Wait aprox 500ms at maximum */

		while (host->ops->card_busy(host) && --tries)
			mmc_delay(1);

		if (tries == 0) {
			mrq->cmd->error = -EBUSY;
			mmc_request_done(host, mrq);
			return;
		}
	}

	if (mrq->cap_cmd_during_tfr) {
		host->ongoing_mrq = mrq;
		/*
		 * Retry path could come through here without having waiting on
		 * cmd_completion, so ensure it is reinitialised.
		 */
		reinit_completion(&mrq->cmd_completion);
	}

	trace_mmc_request_start(host, mrq);

	if (host->cqe_on)
		host->cqe_ops->cqe_off(host);

	host->ops->request(host, mrq);
}

static void mmc_mrq_pr_debug(struct mmc_host *host, struct mmc_request *mrq,
			     bool cqe)
{
	if (mrq->sbc) {
		pr_debug("<%s: starting CMD%u arg %08x flags %08x>\n",
			 mmc_hostname(host), mrq->sbc->opcode,
			 mrq->sbc->arg, mrq->sbc->flags);
	}

	if (mrq->cmd) {
		pr_debug("%s: starting %sCMD%u arg %08x flags %08x\n",
			 mmc_hostname(host), cqe ? "CQE direct " : "",
			 mrq->cmd->opcode, mrq->cmd->arg, mrq->cmd->flags);
	} else if (cqe) {
		pr_debug("%s: starting CQE transfer for tag %d blkaddr %u\n",
			 mmc_hostname(host), mrq->tag, mrq->data->blk_addr);
	}

	if (mrq->data) {
		pr_debug("%s:     blksz %d blocks %d flags %08x "
			"tsac %d ms nsac %d\n",
			mmc_hostname(host), mrq->data->blksz,
			mrq->data->blocks, mrq->data->flags,
			mrq->data->timeout_ns / 1000000,
			mrq->data->timeout_clks);
	}

	if (mrq->stop) {
		pr_debug("%s:     CMD%u arg %08x flags %08x\n",
			 mmc_hostname(host), mrq->stop->opcode,
			 mrq->stop->arg, mrq->stop->flags);
	}
}

static int mmc_mrq_prep(struct mmc_host *host, struct mmc_request *mrq)
{
#ifdef CONFIG_MMC_DEBUG
	unsigned int i, sz;
	struct scatterlist *sg;
#endif

	if (mrq->cmd) {
		mrq->cmd->error = 0;
		mrq->cmd->mrq = mrq;
		mrq->cmd->data = mrq->data;
	}
	if (mrq->sbc) {
		mrq->sbc->error = 0;
		mrq->sbc->mrq = mrq;
	}
	if (mrq->data) {
		if (mrq->data->blksz > host->max_blk_size ||
		    mrq->data->blocks > host->max_blk_count ||
		    mrq->data->blocks * mrq->data->blksz > host->max_req_size)
			return -EINVAL;
#ifdef CONFIG_MMC_DEBUG
		sz = 0;
		for_each_sg(mrq->data->sg, sg, mrq->data->sg_len, i)
			sz += sg->length;
		if (sz != mrq->data->blocks * mrq->data->blksz)
			return -EINVAL;
#endif
		mrq->data->error = 0;
		mrq->data->mrq = mrq;
		if (mrq->stop) {
			mrq->data->stop = mrq->stop;
			mrq->stop->error = 0;
			mrq->stop->mrq = mrq;
		}
	}

	return 0;
}

static int mmc_start_request(struct mmc_host *host, struct mmc_request *mrq)
{
	int err;

	mmc_retune_hold(host);

	if (mmc_card_removed(host->card))
		return -ENOMEDIUM;

	mmc_mrq_pr_debug(host, mrq, false);

	WARN_ON(!host->claimed);

	err = mmc_mrq_prep(host, mrq);
	if (err)
		return err;

	led_trigger_event(host->led, LED_FULL);
	__mmc_start_request(host, mrq);

	return 0;
}

/**
 *	mmc_start_bkops - start BKOPS for supported cards
 *	@card: MMC card to start BKOPS
 *	@form_exception: A flag to indicate if this function was
 *			 called due to an exception raised by the card
 *
 *	Start background operations whenever requested.
 *	When the urgent BKOPS bit is set in a R1 command response
 *	then background operations should be started immediately.
*/
void mmc_start_bkops(struct mmc_card *card, bool from_exception)
{
	int err;
	int timeout;
	bool use_busy_signal;

	if (!card->ext_csd.man_bkops_en || mmc_card_doing_bkops(card))
		return;

	err = mmc_read_bkops_status(card);
	if (err) {
		pr_err("%s: Failed to read bkops status: %d\n",
		       mmc_hostname(card->host), err);
		return;
	}

	if (!card->ext_csd.raw_bkops_status)
		return;

	if (card->ext_csd.raw_bkops_status < EXT_CSD_BKOPS_LEVEL_2 &&
	    from_exception)
		return;

	mmc_claim_host(card->host);
	if (card->ext_csd.raw_bkops_status >= EXT_CSD_BKOPS_LEVEL_2) {
		timeout = MMC_BKOPS_MAX_TIMEOUT;
		use_busy_signal = true;
	} else {
		timeout = 0;
		use_busy_signal = false;
	}

	mmc_retune_hold(card->host);

	err = __mmc_switch(card, EXT_CSD_CMD_SET_NORMAL,
			EXT_CSD_BKOPS_START, 1, timeout, 0,
			use_busy_signal, true, false);
	if (err) {
		pr_warn("%s: Error %d starting bkops\n",
			mmc_hostname(card->host), err);
		mmc_retune_release(card->host);
		goto out;
	}

	/*
	 * For urgent bkops status (LEVEL_2 and more)
	 * bkops executed synchronously, otherwise
	 * the operation is in progress
	 */
	if (!use_busy_signal)
		mmc_card_set_doing_bkops(card);
	else
		mmc_retune_release(card->host);
out:
	mmc_release_host(card->host);
}
EXPORT_SYMBOL(mmc_start_bkops);

/*
 * mmc_wait_data_done() - done callback for data request
 * @mrq: done data request
 *
 * Wakes up mmc context, passed as a callback to host controller driver
 */
static void mmc_wait_data_done(struct mmc_request *mrq)
{
	struct mmc_context_info *context_info = &mrq->host->context_info;

	context_info->is_done_rcv = true;
	wake_up_interruptible(&context_info->wait);
}

static void mmc_wait_done(struct mmc_request *mrq)
{
	complete(&mrq->completion);
}

static inline void mmc_wait_ongoing_tfr_cmd(struct mmc_host *host)
{
	struct mmc_request *ongoing_mrq = READ_ONCE(host->ongoing_mrq);

	/*
	 * If there is an ongoing transfer, wait for the command line to become
	 * available.
	 */
	if (ongoing_mrq && !completion_done(&ongoing_mrq->cmd_completion))
		wait_for_completion(&ongoing_mrq->cmd_completion);
}

/*
 *__mmc_start_data_req() - starts data request
 * @host: MMC host to start the request
 * @mrq: data request to start
 *
 * Sets the done callback to be called when request is completed by the card.
 * Starts data mmc request execution
 * If an ongoing transfer is already in progress, wait for the command line
 * to become available before sending another command.
 */
static int __mmc_start_data_req(struct mmc_host *host, struct mmc_request *mrq)
{
	int err;

	mmc_wait_ongoing_tfr_cmd(host);

	mrq->done = mmc_wait_data_done;
	mrq->host = host;

	init_completion(&mrq->cmd_completion);

	err = mmc_start_request(host, mrq);
	if (err) {
		mrq->cmd->error = err;
		mmc_complete_cmd(mrq);
		mmc_wait_data_done(mrq);
	}

	return err;
}

static int __mmc_start_req(struct mmc_host *host, struct mmc_request *mrq)
{
	int err;

	mmc_wait_ongoing_tfr_cmd(host);

	init_completion(&mrq->completion);
	mrq->done = mmc_wait_done;

	init_completion(&mrq->cmd_completion);

	err = mmc_start_request(host, mrq);
	if (err) {
		mrq->cmd->error = err;
		mmc_complete_cmd(mrq);
		complete(&mrq->completion);
	}

	return err;
}

void mmc_wait_for_req_done(struct mmc_host *host, struct mmc_request *mrq)
{
	struct mmc_command *cmd;

	while (1) {
		wait_for_completion(&mrq->completion);

		cmd = mrq->cmd;

		/*
		 * If host has timed out waiting for the sanitize
		 * to complete, card might be still in programming state
		 * so let's try to bring the card out of programming
		 * state.
		 */
		if (cmd->sanitize_busy && cmd->error == -ETIMEDOUT) {
			if (!mmc_interrupt_hpi(host->card)) {
				pr_warn("%s: %s: Interrupted sanitize\n",
					mmc_hostname(host), __func__);
				cmd->error = 0;
				break;
			} else {
				pr_err("%s: %s: Failed to interrupt sanitize\n",
				       mmc_hostname(host), __func__);
			}
		}
		if (!cmd->error || !cmd->retries ||
		    mmc_card_removed(host->card))
			break;

		mmc_retune_recheck(host);

		pr_debug("%s: req failed (CMD%u): %d, retrying...\n",
			 mmc_hostname(host), cmd->opcode, cmd->error);
		cmd->retries--;
		cmd->error = 0;
		__mmc_start_request(host, mrq);
	}

	mmc_retune_release(host);
}
EXPORT_SYMBOL(mmc_wait_for_req_done);

int mmc_cqe_start_req(struct mmc_host *host, struct mmc_request *mrq)
{
	int err;

	/* Caller must hold retuning while CQE is in use */
	err = mmc_retune(host);
	if (err)
		goto out_err;

	mrq->host = host;

	mmc_mrq_pr_debug(host, mrq, true);

	err = mmc_mrq_prep(host, mrq);
	if (err)
		goto out_err;

	err = host->cqe_ops->cqe_request(host, mrq);
	if (err)
		goto out_err;

	trace_mmc_request_start(host, mrq);

	return 0;

out_err:
	if (mrq->cmd) {
		pr_debug("%s: failed to start CQE direct CMD%u, error %d\n",
			 mmc_hostname(host), mrq->cmd->opcode, err);
	} else {
		pr_debug("%s: failed to start CQE transfer for tag %d, error %d\n",
			 mmc_hostname(host), mrq->tag, err);
	}
	return err;
}
EXPORT_SYMBOL(mmc_cqe_start_req);

static void __mmc_cqe_request_done(struct mmc_host *host,
				   struct mmc_request *mrq)
{
	mmc_should_fail_request(host, mrq);

	/* Flag re-tuning needed on CRC errors */
	if ((mrq->cmd && mrq->cmd->error == -EILSEQ) ||
	    (mrq->data && mrq->data->error == -EILSEQ))
		mmc_retune_needed(host);

	trace_mmc_request_done(host, mrq);

	if (mrq->cmd) {
		pr_debug("%s: CQE req done (direct CMD%u): %d\n",
			 mmc_hostname(host), mrq->cmd->opcode, mrq->cmd->error);
	} else {
		pr_debug("%s: CQE transfer done tag %d\n",
			 mmc_hostname(host), mrq->tag);
	}

	if (mrq->data) {
		pr_debug("%s:     %d bytes transferred: %d\n",
			 mmc_hostname(host),
			 mrq->data->bytes_xfered, mrq->data->error);
	}
}

/**
 *	mmc_cqe_request_done - CQE has finished processing an MMC request
 *	@host: MMC host which completed request
 *	@mrq: MMC request which completed
 *
 *	CQE drivers should call this function when they have completed
 *	their processing of a request.
 */
void mmc_cqe_request_done(struct mmc_host *host, struct mmc_request *mrq)
{
	__mmc_cqe_request_done(host, mrq);

	mrq->done(mrq);
}
EXPORT_SYMBOL(mmc_cqe_request_done);

/**
 *	mmc_cqe_post_req - CQE post process of a completed MMC request
 *	@host: MMC host
 *	@mrq: MMC request to be processed
 */
void mmc_cqe_post_req(struct mmc_host *host, struct mmc_request *mrq)
{
	if (host->cqe_ops->cqe_post_req)
		host->cqe_ops->cqe_post_req(host, mrq);
}
EXPORT_SYMBOL(mmc_cqe_post_req);

/* Arbitrary 1 second timeout */
#define MMC_CQE_RECOVERY_TIMEOUT	1000

int mmc_cqe_recovery(struct mmc_host *host)
{
	struct mmc_command cmd;
	int err;

	mmc_retune_hold_now(host);

	/*
	 * Recovery is expected seldom, if at all, but it reduces performance,
	 * so make sure it is not completely silent.
	 */
	pr_warn("%s: running CQE recovery\n", mmc_hostname(host));

	host->cqe_ops->cqe_recovery_start(host);

	memset(&cmd, 0, sizeof(cmd));
	cmd.opcode       = MMC_STOP_TRANSMISSION,
	cmd.flags        = MMC_RSP_R1B | MMC_CMD_AC,
	cmd.flags       &= ~MMC_RSP_CRC; /* Ignore CRC */
	cmd.busy_timeout = MMC_CQE_RECOVERY_TIMEOUT,
	mmc_wait_for_cmd(host, &cmd, 0);

	memset(&cmd, 0, sizeof(cmd));
	cmd.opcode       = MMC_CMDQ_TASK_MGMT;
	cmd.arg          = 1; /* Discard entire queue */
	cmd.flags        = MMC_RSP_R1B | MMC_CMD_AC;
	cmd.flags       &= ~MMC_RSP_CRC; /* Ignore CRC */
	cmd.busy_timeout = MMC_CQE_RECOVERY_TIMEOUT,
	err = mmc_wait_for_cmd(host, &cmd, 0);

	host->cqe_ops->cqe_recovery_finish(host);

	mmc_retune_release(host);

	return err;
}
EXPORT_SYMBOL(mmc_cqe_recovery);

/**
 *	mmc_is_req_done - Determine if a 'cap_cmd_during_tfr' request is done
 *	@host: MMC host
 *	@mrq: MMC request
 *
 *	mmc_is_req_done() is used with requests that have
 *	mrq->cap_cmd_during_tfr = true. mmc_is_req_done() must be called after
 *	starting a request and before waiting for it to complete. That is,
 *	either in between calls to mmc_start_req(), or after mmc_wait_for_req()
 *	and before mmc_wait_for_req_done(). If it is called at other times the
 *	result is not meaningful.
 */
bool mmc_is_req_done(struct mmc_host *host, struct mmc_request *mrq)
{
	if (host->areq)
		return host->context_info.is_done_rcv;
	else
		return completion_done(&mrq->completion);
}
EXPORT_SYMBOL(mmc_is_req_done);

/**
 *	mmc_pre_req - Prepare for a new request
 *	@host: MMC host to prepare command
 *	@mrq: MMC request to prepare for
 *
 *	mmc_pre_req() is called in prior to mmc_start_req() to let
 *	host prepare for the new request. Preparation of a request may be
 *	performed while another request is running on the host.
 */
static void mmc_pre_req(struct mmc_host *host, struct mmc_request *mrq)
{
	if (host->ops->pre_req)
		host->ops->pre_req(host, mrq);
}

/**
 *	mmc_post_req - Post process a completed request
 *	@host: MMC host to post process command
 *	@mrq: MMC request to post process for
 *	@err: Error, if non zero, clean up any resources made in pre_req
 *
 *	Let the host post process a completed request. Post processing of
 *	a request may be performed while another reuqest is running.
 */
static void mmc_post_req(struct mmc_host *host, struct mmc_request *mrq,
			 int err)
{
	if (host->ops->post_req)
		host->ops->post_req(host, mrq, err);
}

/**
 * mmc_finalize_areq() - finalize an asynchronous request
 * @host: MMC host to finalize any ongoing request on
 *
 * Returns the status of the ongoing asynchronous request, but
 * MMC_BLK_SUCCESS if no request was going on.
 */
static enum mmc_blk_status mmc_finalize_areq(struct mmc_host *host)
{
	struct mmc_context_info *context_info = &host->context_info;
	enum mmc_blk_status status;

	if (!host->areq)
		return MMC_BLK_SUCCESS;

	while (1) {
		wait_event_interruptible(context_info->wait,
				(context_info->is_done_rcv ||
				 context_info->is_new_req));

		if (context_info->is_done_rcv) {
			struct mmc_command *cmd;

			context_info->is_done_rcv = false;
			cmd = host->areq->mrq->cmd;

			if (!cmd->error || !cmd->retries ||
			    mmc_card_removed(host->card)) {
				status = host->areq->err_check(host->card,
							       host->areq);
				break; /* return status */
			} else {
				mmc_retune_recheck(host);
				pr_info("%s: req failed (CMD%u): %d, retrying...\n",
					mmc_hostname(host),
					cmd->opcode, cmd->error);
				cmd->retries--;
				cmd->error = 0;
				__mmc_start_request(host, host->areq->mrq);
				continue; /* wait for done/new event again */
			}
		}

		return MMC_BLK_NEW_REQUEST;
	}

	mmc_retune_release(host);

	/*
	 * Check BKOPS urgency for each R1 response
	 */
	if (host->card && mmc_card_mmc(host->card) &&
	    ((mmc_resp_type(host->areq->mrq->cmd) == MMC_RSP_R1) ||
	     (mmc_resp_type(host->areq->mrq->cmd) == MMC_RSP_R1B)) &&
	    (host->areq->mrq->cmd->resp[0] & R1_EXCEPTION_EVENT)) {
		mmc_start_bkops(host->card, true);
	}

	return status;
}

/**
 *	mmc_start_areq - start an asynchronous request
 *	@host: MMC host to start command
 *	@areq: asynchronous request to start
 *	@ret_stat: out parameter for status
 *
 *	Start a new MMC custom command request for a host.
 *	If there is on ongoing async request wait for completion
 *	of that request and start the new one and return.
 *	Does not wait for the new request to complete.
 *
 *      Returns the completed request, NULL in case of none completed.
 *	Wait for the an ongoing request (previoulsy started) to complete and
 *	return the completed request. If there is no ongoing request, NULL
 *	is returned without waiting. NULL is not an error condition.
 */
struct mmc_async_req *mmc_start_areq(struct mmc_host *host,
				     struct mmc_async_req *areq,
				     enum mmc_blk_status *ret_stat)
{
	enum mmc_blk_status status;
	int start_err = 0;
	struct mmc_async_req *previous = host->areq;

	/* Prepare a new request */
	if (areq)
		mmc_pre_req(host, areq->mrq);

	/* Finalize previous request */
	status = mmc_finalize_areq(host);
	if (ret_stat)
		*ret_stat = status;

	/* The previous request is still going on... */
	if (status == MMC_BLK_NEW_REQUEST)
		return NULL;

<<<<<<< HEAD
	/* Fine so far, start the new request! */
	if (status == MMC_BLK_SUCCESS && areq)
=======
	if (!err && areq) {
#ifdef CONFIG_BLOCK
		if (host->latency_hist_enabled) {
			areq->mrq->io_start = ktime_get();
			areq->mrq->lat_hist_enabled = 1;
		} else
			areq->mrq->lat_hist_enabled = 0;
#endif
>>>>>>> 8dd3fc2e
		start_err = __mmc_start_data_req(host, areq->mrq);
	}

	/* Postprocess the old request at this point */
	if (host->areq)
		mmc_post_req(host, host->areq->mrq, 0);

	/* Cancel a prepared request if it was not started. */
	if ((status != MMC_BLK_SUCCESS || start_err) && areq)
		mmc_post_req(host, areq->mrq, -EINVAL);

	if (status != MMC_BLK_SUCCESS)
		host->areq = NULL;
	else
		host->areq = areq;

	return previous;
}
EXPORT_SYMBOL(mmc_start_areq);

/**
 *	mmc_wait_for_req - start a request and wait for completion
 *	@host: MMC host to start command
 *	@mrq: MMC request to start
 *
 *	Start a new MMC custom command request for a host, and wait
 *	for the command to complete. In the case of 'cap_cmd_during_tfr'
 *	requests, the transfer is ongoing and the caller can issue further
 *	commands that do not use the data lines, and then wait by calling
 *	mmc_wait_for_req_done().
 *	Does not attempt to parse the response.
 */
void mmc_wait_for_req(struct mmc_host *host, struct mmc_request *mrq)
{
	__mmc_start_req(host, mrq);

	if (!mrq->cap_cmd_during_tfr)
		mmc_wait_for_req_done(host, mrq);
}
EXPORT_SYMBOL(mmc_wait_for_req);

/**
 *	mmc_interrupt_hpi - Issue for High priority Interrupt
 *	@card: the MMC card associated with the HPI transfer
 *
 *	Issued High Priority Interrupt, and check for card status
 *	until out-of prg-state.
 */
int mmc_interrupt_hpi(struct mmc_card *card)
{
	int err;
	u32 status;
	unsigned long prg_wait;

	if (!card->ext_csd.hpi_en) {
		pr_info("%s: HPI enable bit unset\n", mmc_hostname(card->host));
		return 1;
	}

	mmc_claim_host(card->host);
	err = mmc_send_status(card, &status);
	if (err) {
		pr_err("%s: Get card status fail\n", mmc_hostname(card->host));
		goto out;
	}

	switch (R1_CURRENT_STATE(status)) {
	case R1_STATE_IDLE:
	case R1_STATE_READY:
	case R1_STATE_STBY:
	case R1_STATE_TRAN:
		/*
		 * In idle and transfer states, HPI is not needed and the caller
		 * can issue the next intended command immediately
		 */
		goto out;
	case R1_STATE_PRG:
		break;
	default:
		/* In all other states, it's illegal to issue HPI */
		pr_debug("%s: HPI cannot be sent. Card state=%d\n",
			mmc_hostname(card->host), R1_CURRENT_STATE(status));
		err = -EINVAL;
		goto out;
	}

	err = mmc_send_hpi_cmd(card, &status);
	if (err)
		goto out;

	prg_wait = jiffies + msecs_to_jiffies(card->ext_csd.out_of_int_time);
	do {
		err = mmc_send_status(card, &status);

		if (!err && R1_CURRENT_STATE(status) == R1_STATE_TRAN)
			break;
		if (time_after(jiffies, prg_wait))
			err = -ETIMEDOUT;
	} while (!err);

out:
	mmc_release_host(card->host);
	return err;
}
EXPORT_SYMBOL(mmc_interrupt_hpi);

/**
 *	mmc_wait_for_cmd - start a command and wait for completion
 *	@host: MMC host to start command
 *	@cmd: MMC command to start
 *	@retries: maximum number of retries
 *
 *	Start a new MMC command for a host, and wait for the command
 *	to complete.  Return any error that occurred while the command
 *	was executing.  Do not attempt to parse the response.
 */
int mmc_wait_for_cmd(struct mmc_host *host, struct mmc_command *cmd, int retries)
{
	struct mmc_request mrq = {};

	WARN_ON(!host->claimed);

	memset(cmd->resp, 0, sizeof(cmd->resp));
	cmd->retries = retries;

	mrq.cmd = cmd;
	cmd->data = NULL;

	mmc_wait_for_req(host, &mrq);

	return cmd->error;
}

EXPORT_SYMBOL(mmc_wait_for_cmd);

/**
 *	mmc_stop_bkops - stop ongoing BKOPS
 *	@card: MMC card to check BKOPS
 *
 *	Send HPI command to stop ongoing background operations to
 *	allow rapid servicing of foreground operations, e.g. read/
 *	writes. Wait until the card comes out of the programming state
 *	to avoid errors in servicing read/write requests.
 */
int mmc_stop_bkops(struct mmc_card *card)
{
	int err = 0;

	err = mmc_interrupt_hpi(card);

	/*
	 * If err is EINVAL, we can't issue an HPI.
	 * It should complete the BKOPS.
	 */
	if (!err || (err == -EINVAL)) {
		mmc_card_clr_doing_bkops(card);
		mmc_retune_release(card->host);
		err = 0;
	}

	return err;
}
EXPORT_SYMBOL(mmc_stop_bkops);

int mmc_read_bkops_status(struct mmc_card *card)
{
	int err;
	u8 *ext_csd;

	mmc_claim_host(card->host);
	err = mmc_get_ext_csd(card, &ext_csd);
	mmc_release_host(card->host);
	if (err)
		return err;

	card->ext_csd.raw_bkops_status = ext_csd[EXT_CSD_BKOPS_STATUS];
	card->ext_csd.raw_exception_status = ext_csd[EXT_CSD_EXP_EVENTS_STATUS];
	kfree(ext_csd);
	return 0;
}
EXPORT_SYMBOL(mmc_read_bkops_status);

/**
 *	mmc_set_data_timeout - set the timeout for a data command
 *	@data: data phase for command
 *	@card: the MMC card associated with the data transfer
 *
 *	Computes the data timeout parameters according to the
 *	correct algorithm given the card type.
 */
void mmc_set_data_timeout(struct mmc_data *data, const struct mmc_card *card)
{
	unsigned int mult;

	/*
	 * SDIO cards only define an upper 1 s limit on access.
	 */
	if (mmc_card_sdio(card)) {
		data->timeout_ns = 1000000000;
		data->timeout_clks = 0;
		return;
	}

	/*
	 * SD cards use a 100 multiplier rather than 10
	 */
	mult = mmc_card_sd(card) ? 100 : 10;

	/*
	 * Scale up the multiplier (and therefore the timeout) by
	 * the r2w factor for writes.
	 */
	if (data->flags & MMC_DATA_WRITE)
		mult <<= card->csd.r2w_factor;

	data->timeout_ns = card->csd.tacc_ns * mult;
	data->timeout_clks = card->csd.tacc_clks * mult;

	/*
	 * SD cards also have an upper limit on the timeout.
	 */
	if (mmc_card_sd(card)) {
		unsigned int timeout_us, limit_us;

		timeout_us = data->timeout_ns / 1000;
		if (card->host->ios.clock)
			timeout_us += data->timeout_clks * 1000 /
				(card->host->ios.clock / 1000);

		if (data->flags & MMC_DATA_WRITE)
			/*
			 * The MMC spec "It is strongly recommended
			 * for hosts to implement more than 500ms
			 * timeout value even if the card indicates
			 * the 250ms maximum busy length."  Even the
			 * previous value of 300ms is known to be
			 * insufficient for some cards.
			 */
			limit_us = 3000000;
		else
			limit_us = 100000;

		/*
		 * SDHC cards always use these fixed values.
		 */
		if (timeout_us > limit_us || mmc_card_blockaddr(card)) {
			data->timeout_ns = limit_us * 1000;
			data->timeout_clks = 0;
		}

		/* assign limit value if invalid */
		if (timeout_us == 0)
			data->timeout_ns = limit_us * 1000;
	}

	/*
	 * Some cards require longer data read timeout than indicated in CSD.
	 * Address this by setting the read timeout to a "reasonably high"
	 * value. For the cards tested, 600ms has proven enough. If necessary,
	 * this value can be increased if other problematic cards require this.
	 */
	if (mmc_card_long_read_time(card) && data->flags & MMC_DATA_READ) {
		data->timeout_ns = 600000000;
		data->timeout_clks = 0;
	}

	/*
	 * Some cards need very high timeouts if driven in SPI mode.
	 * The worst observed timeout was 900ms after writing a
	 * continuous stream of data until the internal logic
	 * overflowed.
	 */
	if (mmc_host_is_spi(card->host)) {
		if (data->flags & MMC_DATA_WRITE) {
			if (data->timeout_ns < 1000000000)
				data->timeout_ns = 1000000000;	/* 1s */
		} else {
			if (data->timeout_ns < 100000000)
				data->timeout_ns =  100000000;	/* 100ms */
		}
	}
}
EXPORT_SYMBOL(mmc_set_data_timeout);

/**
 *	mmc_align_data_size - pads a transfer size to a more optimal value
 *	@card: the MMC card associated with the data transfer
 *	@sz: original transfer size
 *
 *	Pads the original data size with a number of extra bytes in
 *	order to avoid controller bugs and/or performance hits
 *	(e.g. some controllers revert to PIO for certain sizes).
 *
 *	Returns the improved size, which might be unmodified.
 *
 *	Note that this function is only relevant when issuing a
 *	single scatter gather entry.
 */
unsigned int mmc_align_data_size(struct mmc_card *card, unsigned int sz)
{
	/*
	 * FIXME: We don't have a system for the controller to tell
	 * the core about its problems yet, so for now we just 32-bit
	 * align the size.
	 */
	sz = ((sz + 3) / 4) * 4;

	return sz;
}
EXPORT_SYMBOL(mmc_align_data_size);

/**
 *	__mmc_claim_host - exclusively claim a host
 *	@host: mmc host to claim
 *	@abort: whether or not the operation should be aborted
 *
 *	Claim a host for a set of operations.  If @abort is non null and
 *	dereference a non-zero value then this will return prematurely with
 *	that non-zero value without acquiring the lock.  Returns zero
 *	with the lock held otherwise.
 */
int __mmc_claim_host(struct mmc_host *host, atomic_t *abort)
{
	DECLARE_WAITQUEUE(wait, current);
	unsigned long flags;
	int stop;
	bool pm = false;

	might_sleep();

	add_wait_queue(&host->wq, &wait);
	spin_lock_irqsave(&host->lock, flags);
	while (1) {
		set_current_state(TASK_UNINTERRUPTIBLE);
		stop = abort ? atomic_read(abort) : 0;
		if (stop || !host->claimed || host->claimer == current)
			break;
		spin_unlock_irqrestore(&host->lock, flags);
		schedule();
		spin_lock_irqsave(&host->lock, flags);
	}
	set_current_state(TASK_RUNNING);
	if (!stop) {
		host->claimed = 1;
		host->claimer = current;
		host->claim_cnt += 1;
		if (host->claim_cnt == 1)
			pm = true;
	} else
		wake_up(&host->wq);
	spin_unlock_irqrestore(&host->lock, flags);
	remove_wait_queue(&host->wq, &wait);

	if (pm)
		pm_runtime_get_sync(mmc_dev(host));

	return stop;
}
EXPORT_SYMBOL(__mmc_claim_host);

/**
 *	mmc_release_host - release a host
 *	@host: mmc host to release
 *
 *	Release a MMC host, allowing others to claim the host
 *	for their operations.
 */
void mmc_release_host(struct mmc_host *host)
{
	unsigned long flags;

	WARN_ON(!host->claimed);

	spin_lock_irqsave(&host->lock, flags);
	if (--host->claim_cnt) {
		/* Release for nested claim */
		spin_unlock_irqrestore(&host->lock, flags);
	} else {
		host->claimed = 0;
		host->claimer = NULL;
		spin_unlock_irqrestore(&host->lock, flags);
		wake_up(&host->wq);
		pm_runtime_mark_last_busy(mmc_dev(host));
		pm_runtime_put_autosuspend(mmc_dev(host));
	}
}
EXPORT_SYMBOL(mmc_release_host);

/*
 * This is a helper function, which fetches a runtime pm reference for the
 * card device and also claims the host.
 */
void mmc_get_card(struct mmc_card *card)
{
	pm_runtime_get_sync(&card->dev);
	mmc_claim_host(card->host);
}
EXPORT_SYMBOL(mmc_get_card);

/*
 * This is a helper function, which releases the host and drops the runtime
 * pm reference for the card device.
 */
void mmc_put_card(struct mmc_card *card)
{
	mmc_release_host(card->host);
	pm_runtime_mark_last_busy(&card->dev);
	pm_runtime_put_autosuspend(&card->dev);
}
EXPORT_SYMBOL(mmc_put_card);

/*
 * Internal function that does the actual ios call to the host driver,
 * optionally printing some debug output.
 */
static inline void mmc_set_ios(struct mmc_host *host)
{
	struct mmc_ios *ios = &host->ios;

	pr_debug("%s: clock %uHz busmode %u powermode %u cs %u Vdd %u "
		"width %u timing %u\n",
		 mmc_hostname(host), ios->clock, ios->bus_mode,
		 ios->power_mode, ios->chip_select, ios->vdd,
		 1 << ios->bus_width, ios->timing);

	host->ops->set_ios(host, ios);
}

/*
 * Control chip select pin on a host.
 */
void mmc_set_chip_select(struct mmc_host *host, int mode)
{
	host->ios.chip_select = mode;
	mmc_set_ios(host);
}

/*
 * Sets the host clock to the highest possible frequency that
 * is below "hz".
 */
void mmc_set_clock(struct mmc_host *host, unsigned int hz)
{
	WARN_ON(hz && hz < host->f_min);

	if (hz > host->f_max)
		hz = host->f_max;

	host->ios.clock = hz;
	mmc_set_ios(host);
}

int mmc_execute_tuning(struct mmc_card *card)
{
	struct mmc_host *host = card->host;
	u32 opcode;
	int err;

	if (!host->ops->execute_tuning)
		return 0;

	if (host->cqe_on)
		host->cqe_ops->cqe_off(host);

	if (mmc_card_mmc(card))
		opcode = MMC_SEND_TUNING_BLOCK_HS200;
	else
		opcode = MMC_SEND_TUNING_BLOCK;

	err = host->ops->execute_tuning(host, opcode);

	if (err)
		pr_err("%s: tuning execution failed: %d\n",
			mmc_hostname(host), err);
	else
		mmc_retune_enable(host);

	return err;
}

/*
 * Change the bus mode (open drain/push-pull) of a host.
 */
void mmc_set_bus_mode(struct mmc_host *host, unsigned int mode)
{
	host->ios.bus_mode = mode;
	mmc_set_ios(host);
}

/*
 * Change data bus width of a host.
 */
void mmc_set_bus_width(struct mmc_host *host, unsigned int width)
{
	host->ios.bus_width = width;
	mmc_set_ios(host);
}

/*
 * Set initial state after a power cycle or a hw_reset.
 */
void mmc_set_initial_state(struct mmc_host *host)
{
	if (host->cqe_on)
		host->cqe_ops->cqe_off(host);

	mmc_retune_disable(host);

	if (mmc_host_is_spi(host))
		host->ios.chip_select = MMC_CS_HIGH;
	else
		host->ios.chip_select = MMC_CS_DONTCARE;
	host->ios.bus_mode = MMC_BUSMODE_PUSHPULL;
	host->ios.bus_width = MMC_BUS_WIDTH_1;
	host->ios.timing = MMC_TIMING_LEGACY;
	host->ios.drv_type = 0;
	host->ios.enhanced_strobe = false;

	/*
	 * Make sure we are in non-enhanced strobe mode before we
	 * actually enable it in ext_csd.
	 */
	if ((host->caps2 & MMC_CAP2_HS400_ES) &&
	     host->ops->hs400_enhanced_strobe)
		host->ops->hs400_enhanced_strobe(host, &host->ios);

	mmc_set_ios(host);
}

/**
 * mmc_vdd_to_ocrbitnum - Convert a voltage to the OCR bit number
 * @vdd:	voltage (mV)
 * @low_bits:	prefer low bits in boundary cases
 *
 * This function returns the OCR bit number according to the provided @vdd
 * value. If conversion is not possible a negative errno value returned.
 *
 * Depending on the @low_bits flag the function prefers low or high OCR bits
 * on boundary voltages. For example,
 * with @low_bits = true, 3300 mV translates to ilog2(MMC_VDD_32_33);
 * with @low_bits = false, 3300 mV translates to ilog2(MMC_VDD_33_34);
 *
 * Any value in the [1951:1999] range translates to the ilog2(MMC_VDD_20_21).
 */
static int mmc_vdd_to_ocrbitnum(int vdd, bool low_bits)
{
	const int max_bit = ilog2(MMC_VDD_35_36);
	int bit;

	if (vdd < 1650 || vdd > 3600)
		return -EINVAL;

	if (vdd >= 1650 && vdd <= 1950)
		return ilog2(MMC_VDD_165_195);

	if (low_bits)
		vdd -= 1;

	/* Base 2000 mV, step 100 mV, bit's base 8. */
	bit = (vdd - 2000) / 100 + 8;
	if (bit > max_bit)
		return max_bit;
	return bit;
}

/**
 * mmc_vddrange_to_ocrmask - Convert a voltage range to the OCR mask
 * @vdd_min:	minimum voltage value (mV)
 * @vdd_max:	maximum voltage value (mV)
 *
 * This function returns the OCR mask bits according to the provided @vdd_min
 * and @vdd_max values. If conversion is not possible the function returns 0.
 *
 * Notes wrt boundary cases:
 * This function sets the OCR bits for all boundary voltages, for example
 * [3300:3400] range is translated to MMC_VDD_32_33 | MMC_VDD_33_34 |
 * MMC_VDD_34_35 mask.
 */
u32 mmc_vddrange_to_ocrmask(int vdd_min, int vdd_max)
{
	u32 mask = 0;

	if (vdd_max < vdd_min)
		return 0;

	/* Prefer high bits for the boundary vdd_max values. */
	vdd_max = mmc_vdd_to_ocrbitnum(vdd_max, false);
	if (vdd_max < 0)
		return 0;

	/* Prefer low bits for the boundary vdd_min values. */
	vdd_min = mmc_vdd_to_ocrbitnum(vdd_min, true);
	if (vdd_min < 0)
		return 0;

	/* Fill the mask, from max bit to min bit. */
	while (vdd_max >= vdd_min)
		mask |= 1 << vdd_max--;

	return mask;
}
EXPORT_SYMBOL(mmc_vddrange_to_ocrmask);

#ifdef CONFIG_OF

/**
 * mmc_of_parse_voltage - return mask of supported voltages
 * @np: The device node need to be parsed.
 * @mask: mask of voltages available for MMC/SD/SDIO
 *
 * Parse the "voltage-ranges" DT property, returning zero if it is not
 * found, negative errno if the voltage-range specification is invalid,
 * or one if the voltage-range is specified and successfully parsed.
 */
int mmc_of_parse_voltage(struct device_node *np, u32 *mask)
{
	const u32 *voltage_ranges;
	int num_ranges, i;

	voltage_ranges = of_get_property(np, "voltage-ranges", &num_ranges);
	num_ranges = num_ranges / sizeof(*voltage_ranges) / 2;
	if (!voltage_ranges) {
		pr_debug("%s: voltage-ranges unspecified\n", np->full_name);
		return 0;
	}
	if (!num_ranges) {
		pr_err("%s: voltage-ranges empty\n", np->full_name);
		return -EINVAL;
	}

	for (i = 0; i < num_ranges; i++) {
		const int j = i * 2;
		u32 ocr_mask;

		ocr_mask = mmc_vddrange_to_ocrmask(
				be32_to_cpu(voltage_ranges[j]),
				be32_to_cpu(voltage_ranges[j + 1]));
		if (!ocr_mask) {
			pr_err("%s: voltage-range #%d is invalid\n",
				np->full_name, i);
			return -EINVAL;
		}
		*mask |= ocr_mask;
	}

	return 1;
}
EXPORT_SYMBOL(mmc_of_parse_voltage);

#endif /* CONFIG_OF */

static int mmc_of_get_func_num(struct device_node *node)
{
	u32 reg;
	int ret;

	ret = of_property_read_u32(node, "reg", &reg);
	if (ret < 0)
		return ret;

	return reg;
}

struct device_node *mmc_of_find_child_device(struct mmc_host *host,
		unsigned func_num)
{
	struct device_node *node;

	if (!host->parent || !host->parent->of_node)
		return NULL;

	for_each_child_of_node(host->parent->of_node, node) {
		if (mmc_of_get_func_num(node) == func_num)
			return node;
	}

	return NULL;
}

#ifdef CONFIG_REGULATOR

/**
 * mmc_ocrbitnum_to_vdd - Convert a OCR bit number to its voltage
 * @vdd_bit:	OCR bit number
 * @min_uV:	minimum voltage value (mV)
 * @max_uV:	maximum voltage value (mV)
 *
 * This function returns the voltage range according to the provided OCR
 * bit number. If conversion is not possible a negative errno value returned.
 */
static int mmc_ocrbitnum_to_vdd(int vdd_bit, int *min_uV, int *max_uV)
{
	int		tmp;

	if (!vdd_bit)
		return -EINVAL;

	/*
	 * REVISIT mmc_vddrange_to_ocrmask() may have set some
	 * bits this regulator doesn't quite support ... don't
	 * be too picky, most cards and regulators are OK with
	 * a 0.1V range goof (it's a small error percentage).
	 */
	tmp = vdd_bit - ilog2(MMC_VDD_165_195);
	if (tmp == 0) {
		*min_uV = 1650 * 1000;
		*max_uV = 1950 * 1000;
	} else {
		*min_uV = 1900 * 1000 + tmp * 100 * 1000;
		*max_uV = *min_uV + 100 * 1000;
	}

	return 0;
}

/**
 * mmc_regulator_get_ocrmask - return mask of supported voltages
 * @supply: regulator to use
 *
 * This returns either a negative errno, or a mask of voltages that
 * can be provided to MMC/SD/SDIO devices using the specified voltage
 * regulator.  This would normally be called before registering the
 * MMC host adapter.
 */
int mmc_regulator_get_ocrmask(struct regulator *supply)
{
	int			result = 0;
	int			count;
	int			i;
	int			vdd_uV;
	int			vdd_mV;

	count = regulator_count_voltages(supply);
	if (count < 0)
		return count;

	for (i = 0; i < count; i++) {
		vdd_uV = regulator_list_voltage(supply, i);
		if (vdd_uV <= 0)
			continue;

		vdd_mV = vdd_uV / 1000;
		result |= mmc_vddrange_to_ocrmask(vdd_mV, vdd_mV);
	}

	if (!result) {
		vdd_uV = regulator_get_voltage(supply);
		if (vdd_uV <= 0)
			return vdd_uV;

		vdd_mV = vdd_uV / 1000;
		result = mmc_vddrange_to_ocrmask(vdd_mV, vdd_mV);
	}

	return result;
}
EXPORT_SYMBOL_GPL(mmc_regulator_get_ocrmask);

/**
 * mmc_regulator_set_ocr - set regulator to match host->ios voltage
 * @mmc: the host to regulate
 * @supply: regulator to use
 * @vdd_bit: zero for power off, else a bit number (host->ios.vdd)
 *
 * Returns zero on success, else negative errno.
 *
 * MMC host drivers may use this to enable or disable a regulator using
 * a particular supply voltage.  This would normally be called from the
 * set_ios() method.
 */
int mmc_regulator_set_ocr(struct mmc_host *mmc,
			struct regulator *supply,
			unsigned short vdd_bit)
{
	int			result = 0;
	int			min_uV, max_uV;

	if (vdd_bit) {
		mmc_ocrbitnum_to_vdd(vdd_bit, &min_uV, &max_uV);

		result = regulator_set_voltage(supply, min_uV, max_uV);
		if (result == 0 && !mmc->regulator_enabled) {
			result = regulator_enable(supply);
			if (!result)
				mmc->regulator_enabled = true;
		}
	} else if (mmc->regulator_enabled) {
		result = regulator_disable(supply);
		if (result == 0)
			mmc->regulator_enabled = false;
	}

	if (result)
		dev_err(mmc_dev(mmc),
			"could not set regulator OCR (%d)\n", result);
	return result;
}
EXPORT_SYMBOL_GPL(mmc_regulator_set_ocr);

static int mmc_regulator_set_voltage_if_supported(struct regulator *regulator,
						  int min_uV, int target_uV,
						  int max_uV)
{
	/*
	 * Check if supported first to avoid errors since we may try several
	 * signal levels during power up and don't want to show errors.
	 */
	if (!regulator_is_supported_voltage(regulator, min_uV, max_uV))
		return -EINVAL;

	return regulator_set_voltage_triplet(regulator, min_uV, target_uV,
					     max_uV);
}

/**
 * mmc_regulator_set_vqmmc - Set VQMMC as per the ios
 *
 * For 3.3V signaling, we try to match VQMMC to VMMC as closely as possible.
 * That will match the behavior of old boards where VQMMC and VMMC were supplied
 * by the same supply.  The Bus Operating conditions for 3.3V signaling in the
 * SD card spec also define VQMMC in terms of VMMC.
 * If this is not possible we'll try the full 2.7-3.6V of the spec.
 *
 * For 1.2V and 1.8V signaling we'll try to get as close as possible to the
 * requested voltage.  This is definitely a good idea for UHS where there's a
 * separate regulator on the card that's trying to make 1.8V and it's best if
 * we match.
 *
 * This function is expected to be used by a controller's
 * start_signal_voltage_switch() function.
 */
int mmc_regulator_set_vqmmc(struct mmc_host *mmc, struct mmc_ios *ios)
{
	struct device *dev = mmc_dev(mmc);
	int ret, volt, min_uV, max_uV;

	/* If no vqmmc supply then we can't change the voltage */
	if (IS_ERR(mmc->supply.vqmmc))
		return -EINVAL;

	switch (ios->signal_voltage) {
	case MMC_SIGNAL_VOLTAGE_120:
		return mmc_regulator_set_voltage_if_supported(mmc->supply.vqmmc,
						1100000, 1200000, 1300000);
	case MMC_SIGNAL_VOLTAGE_180:
		return mmc_regulator_set_voltage_if_supported(mmc->supply.vqmmc,
						1700000, 1800000, 1950000);
	case MMC_SIGNAL_VOLTAGE_330:
		ret = mmc_ocrbitnum_to_vdd(mmc->ios.vdd, &volt, &max_uV);
		if (ret < 0)
			return ret;

		dev_dbg(dev, "%s: found vmmc voltage range of %d-%duV\n",
			__func__, volt, max_uV);

		min_uV = max(volt - 300000, 2700000);
		max_uV = min(max_uV + 200000, 3600000);

		/*
		 * Due to a limitation in the current implementation of
		 * regulator_set_voltage_triplet() which is taking the lowest
		 * voltage possible if below the target, search for a suitable
		 * voltage in two steps and try to stay close to vmmc
		 * with a 0.3V tolerance at first.
		 */
		if (!mmc_regulator_set_voltage_if_supported(mmc->supply.vqmmc,
						min_uV, volt, max_uV))
			return 0;

		return mmc_regulator_set_voltage_if_supported(mmc->supply.vqmmc,
						2700000, volt, 3600000);
	default:
		return -EINVAL;
	}
}
EXPORT_SYMBOL_GPL(mmc_regulator_set_vqmmc);

#endif /* CONFIG_REGULATOR */

int mmc_regulator_get_supply(struct mmc_host *mmc)
{
	struct device *dev = mmc_dev(mmc);
	int ret;

	mmc->supply.vmmc = devm_regulator_get_optional(dev, "vmmc");
	mmc->supply.vqmmc = devm_regulator_get_optional(dev, "vqmmc");

	if (IS_ERR(mmc->supply.vmmc)) {
		if (PTR_ERR(mmc->supply.vmmc) == -EPROBE_DEFER)
			return -EPROBE_DEFER;
		dev_dbg(dev, "No vmmc regulator found\n");
	} else {
		ret = mmc_regulator_get_ocrmask(mmc->supply.vmmc);
		if (ret > 0)
			mmc->ocr_avail = ret;
		else
			dev_warn(dev, "Failed getting OCR mask: %d\n", ret);
	}

	if (IS_ERR(mmc->supply.vqmmc)) {
		if (PTR_ERR(mmc->supply.vqmmc) == -EPROBE_DEFER)
			return -EPROBE_DEFER;
		dev_dbg(dev, "No vqmmc regulator found\n");
	}

	return 0;
}
EXPORT_SYMBOL_GPL(mmc_regulator_get_supply);

/*
 * Mask off any voltages we don't support and select
 * the lowest voltage
 */
u32 mmc_select_voltage(struct mmc_host *host, u32 ocr)
{
	int bit;

	/*
	 * Sanity check the voltages that the card claims to
	 * support.
	 */
	if (ocr & 0x7F) {
		dev_warn(mmc_dev(host),
		"card claims to support voltages below defined range\n");
		ocr &= ~0x7F;
	}

	ocr &= host->ocr_avail;
	if (!ocr) {
		dev_warn(mmc_dev(host), "no support for card's volts\n");
		return 0;
	}

	if (host->caps2 & MMC_CAP2_FULL_PWR_CYCLE) {
		bit = ffs(ocr) - 1;
		ocr &= 3 << bit;
		mmc_power_cycle(host, ocr);
	} else {
		bit = fls(ocr) - 1;
		ocr &= 3 << bit;
		if (bit != host->ios.vdd)
			dev_warn(mmc_dev(host), "exceeding card's volts\n");
	}

	return ocr;
}

int mmc_set_signal_voltage(struct mmc_host *host, int signal_voltage)
{
	int err = 0;
	int old_signal_voltage = host->ios.signal_voltage;

	host->ios.signal_voltage = signal_voltage;
	if (host->ops->start_signal_voltage_switch)
		err = host->ops->start_signal_voltage_switch(host, &host->ios);

	if (err)
		host->ios.signal_voltage = old_signal_voltage;

	return err;

}

int mmc_set_uhs_voltage(struct mmc_host *host, u32 ocr)
{
	struct mmc_command cmd = {};
	int err = 0;
	u32 clock;

	/*
	 * If we cannot switch voltages, return failure so the caller
	 * can continue without UHS mode
	 */
	if (!host->ops->start_signal_voltage_switch)
		return -EPERM;
	if (!host->ops->card_busy)
		pr_warn("%s: cannot verify signal voltage switch\n",
			mmc_hostname(host));

	cmd.opcode = SD_SWITCH_VOLTAGE;
	cmd.arg = 0;
	cmd.flags = MMC_RSP_R1 | MMC_CMD_AC;

	err = mmc_wait_for_cmd(host, &cmd, 0);
	if (err)
		return err;

	if (!mmc_host_is_spi(host) && (cmd.resp[0] & R1_ERROR))
		return -EIO;

	/*
	 * The card should drive cmd and dat[0:3] low immediately
	 * after the response of cmd11, but wait 1 ms to be sure
	 */
	mmc_delay(1);
	if (host->ops->card_busy && !host->ops->card_busy(host)) {
		err = -EAGAIN;
		goto power_cycle;
	}
	/*
	 * During a signal voltage level switch, the clock must be gated
	 * for 5 ms according to the SD spec
	 */
	clock = host->ios.clock;
	host->ios.clock = 0;
	mmc_set_ios(host);

	if (mmc_set_signal_voltage(host, MMC_SIGNAL_VOLTAGE_180)) {
		/*
		 * Voltages may not have been switched, but we've already
		 * sent CMD11, so a power cycle is required anyway
		 */
		err = -EAGAIN;
		goto power_cycle;
	}

	/* Keep clock gated for at least 10 ms, though spec only says 5 ms */
	mmc_delay(10);
	host->ios.clock = clock;
	mmc_set_ios(host);

	/* Wait for at least 1 ms according to spec */
	mmc_delay(1);

	/*
	 * Failure to switch is indicated by the card holding
	 * dat[0:3] low
	 */
	if (host->ops->card_busy && host->ops->card_busy(host))
		err = -EAGAIN;

power_cycle:
	if (err) {
		pr_debug("%s: Signal voltage switch failed, "
			"power cycling card\n", mmc_hostname(host));
		mmc_power_cycle(host, ocr);
	}

	return err;
}

/*
 * Select timing parameters for host.
 */
void mmc_set_timing(struct mmc_host *host, unsigned int timing)
{
	host->ios.timing = timing;
	mmc_set_ios(host);
}

/*
 * Select appropriate driver type for host.
 */
void mmc_set_driver_type(struct mmc_host *host, unsigned int drv_type)
{
	host->ios.drv_type = drv_type;
	mmc_set_ios(host);
}

int mmc_select_drive_strength(struct mmc_card *card, unsigned int max_dtr,
			      int card_drv_type, int *drv_type)
{
	struct mmc_host *host = card->host;
	int host_drv_type = SD_DRIVER_TYPE_B;

	*drv_type = 0;

	if (!host->ops->select_drive_strength)
		return 0;

	/* Use SD definition of driver strength for hosts */
	if (host->caps & MMC_CAP_DRIVER_TYPE_A)
		host_drv_type |= SD_DRIVER_TYPE_A;

	if (host->caps & MMC_CAP_DRIVER_TYPE_C)
		host_drv_type |= SD_DRIVER_TYPE_C;

	if (host->caps & MMC_CAP_DRIVER_TYPE_D)
		host_drv_type |= SD_DRIVER_TYPE_D;

	/*
	 * The drive strength that the hardware can support
	 * depends on the board design.  Pass the appropriate
	 * information and let the hardware specific code
	 * return what is possible given the options
	 */
	return host->ops->select_drive_strength(card, max_dtr,
						host_drv_type,
						card_drv_type,
						drv_type);
}

/*
 * Apply power to the MMC stack.  This is a two-stage process.
 * First, we enable power to the card without the clock running.
 * We then wait a bit for the power to stabilise.  Finally,
 * enable the bus drivers and clock to the card.
 *
 * We must _NOT_ enable the clock prior to power stablising.
 *
 * If a host does all the power sequencing itself, ignore the
 * initial MMC_POWER_UP stage.
 */
void mmc_power_up(struct mmc_host *host, u32 ocr)
{
	if (host->ios.power_mode == MMC_POWER_ON)
		return;

	mmc_pwrseq_pre_power_on(host);

	host->ios.vdd = fls(ocr) - 1;
	host->ios.power_mode = MMC_POWER_UP;
	/* Set initial state and call mmc_set_ios */
	mmc_set_initial_state(host);

	/* Try to set signal voltage to 3.3V but fall back to 1.8v or 1.2v */
	if (!mmc_set_signal_voltage(host, MMC_SIGNAL_VOLTAGE_330))
		dev_dbg(mmc_dev(host), "Initial signal voltage of 3.3v\n");
	else if (!mmc_set_signal_voltage(host, MMC_SIGNAL_VOLTAGE_180))
		dev_dbg(mmc_dev(host), "Initial signal voltage of 1.8v\n");
	else if (!mmc_set_signal_voltage(host, MMC_SIGNAL_VOLTAGE_120))
		dev_dbg(mmc_dev(host), "Initial signal voltage of 1.2v\n");

	/*
	 * This delay should be sufficient to allow the power supply
	 * to reach the minimum voltage.
	 */
	mmc_delay(10);

	mmc_pwrseq_post_power_on(host);

	host->ios.clock = host->f_init;

	host->ios.power_mode = MMC_POWER_ON;
	mmc_set_ios(host);

	/*
	 * This delay must be at least 74 clock sizes, or 1 ms, or the
	 * time required to reach a stable voltage.
	 */
	mmc_delay(10);
}

void mmc_power_off(struct mmc_host *host)
{
	if (host->ios.power_mode == MMC_POWER_OFF)
		return;

	mmc_pwrseq_power_off(host);

	host->ios.clock = 0;
	host->ios.vdd = 0;

	host->ios.power_mode = MMC_POWER_OFF;
	/* Set initial state and call mmc_set_ios */
	mmc_set_initial_state(host);

	/*
	 * Some configurations, such as the 802.11 SDIO card in the OLPC
	 * XO-1.5, require a short delay after poweroff before the card
	 * can be successfully turned on again.
	 */
	mmc_delay(1);
}

void mmc_power_cycle(struct mmc_host *host, u32 ocr)
{
	mmc_power_off(host);
	/* Wait at least 1 ms according to SD spec */
	mmc_delay(1);
	mmc_power_up(host, ocr);
}

/*
 * Cleanup when the last reference to the bus operator is dropped.
 */
static void __mmc_release_bus(struct mmc_host *host)
{
	WARN_ON(!host->bus_dead);

	host->bus_ops = NULL;
}

/*
 * Increase reference count of bus operator
 */
static inline void mmc_bus_get(struct mmc_host *host)
{
	unsigned long flags;

	spin_lock_irqsave(&host->lock, flags);
	host->bus_refs++;
	spin_unlock_irqrestore(&host->lock, flags);
}

/*
 * Decrease reference count of bus operator and free it if
 * it is the last reference.
 */
static inline void mmc_bus_put(struct mmc_host *host)
{
	unsigned long flags;

	spin_lock_irqsave(&host->lock, flags);
	host->bus_refs--;
	if ((host->bus_refs == 0) && host->bus_ops)
		__mmc_release_bus(host);
	spin_unlock_irqrestore(&host->lock, flags);
}

/*
 * Assign a mmc bus handler to a host. Only one bus handler may control a
 * host at any given time.
 */
void mmc_attach_bus(struct mmc_host *host, const struct mmc_bus_ops *ops)
{
	unsigned long flags;

	WARN_ON(!host->claimed);

	spin_lock_irqsave(&host->lock, flags);

	WARN_ON(host->bus_ops);
	WARN_ON(host->bus_refs);

	host->bus_ops = ops;
	host->bus_refs = 1;
	host->bus_dead = 0;

	spin_unlock_irqrestore(&host->lock, flags);
}

/*
 * Remove the current bus handler from a host.
 */
void mmc_detach_bus(struct mmc_host *host)
{
	unsigned long flags;

	WARN_ON(!host->claimed);
	WARN_ON(!host->bus_ops);

	spin_lock_irqsave(&host->lock, flags);

	host->bus_dead = 1;

	spin_unlock_irqrestore(&host->lock, flags);

	mmc_bus_put(host);
}

static void _mmc_detect_change(struct mmc_host *host, unsigned long delay,
				bool cd_irq)
{
#ifdef CONFIG_MMC_DEBUG
	unsigned long flags;
	spin_lock_irqsave(&host->lock, flags);
	WARN_ON(host->removed);
	spin_unlock_irqrestore(&host->lock, flags);
#endif

	/*
	 * If the device is configured as wakeup, we prevent a new sleep for
	 * 5 s to give provision for user space to consume the event.
	 */
	if (cd_irq && !(host->caps & MMC_CAP_NEEDS_POLL) &&
		device_can_wakeup(mmc_dev(host)))
		pm_wakeup_event(mmc_dev(host), 5000);

	host->detect_change = 1;
	mmc_schedule_delayed_work(&host->detect, delay);
}

/**
 *	mmc_detect_change - process change of state on a MMC socket
 *	@host: host which changed state.
 *	@delay: optional delay to wait before detection (jiffies)
 *
 *	MMC drivers should call this when they detect a card has been
 *	inserted or removed. The MMC layer will confirm that any
 *	present card is still functional, and initialize any newly
 *	inserted.
 */
void mmc_detect_change(struct mmc_host *host, unsigned long delay)
{
	_mmc_detect_change(host, delay, true);
}
EXPORT_SYMBOL(mmc_detect_change);

void mmc_init_erase(struct mmc_card *card)
{
	unsigned int sz;

	if (is_power_of_2(card->erase_size))
		card->erase_shift = ffs(card->erase_size) - 1;
	else
		card->erase_shift = 0;

	/*
	 * It is possible to erase an arbitrarily large area of an SD or MMC
	 * card.  That is not desirable because it can take a long time
	 * (minutes) potentially delaying more important I/O, and also the
	 * timeout calculations become increasingly hugely over-estimated.
	 * Consequently, 'pref_erase' is defined as a guide to limit erases
	 * to that size and alignment.
	 *
	 * For SD cards that define Allocation Unit size, limit erases to one
	 * Allocation Unit at a time.
	 * For MMC, have a stab at ai good value and for modern cards it will
	 * end up being 4MiB. Note that if the value is too small, it can end
	 * up taking longer to erase. Also note, erase_size is already set to
	 * High Capacity Erase Size if available when this function is called.
	 */
	if (mmc_card_sd(card) && card->ssr.au) {
		card->pref_erase = card->ssr.au;
		card->erase_shift = ffs(card->ssr.au) - 1;
	} else if (card->erase_size) {
		sz = (card->csd.capacity << (card->csd.read_blkbits - 9)) >> 11;
		if (sz < 128)
			card->pref_erase = 512 * 1024 / 512;
		else if (sz < 512)
			card->pref_erase = 1024 * 1024 / 512;
		else if (sz < 1024)
			card->pref_erase = 2 * 1024 * 1024 / 512;
		else
			card->pref_erase = 4 * 1024 * 1024 / 512;
		if (card->pref_erase < card->erase_size)
			card->pref_erase = card->erase_size;
		else {
			sz = card->pref_erase % card->erase_size;
			if (sz)
				card->pref_erase += card->erase_size - sz;
		}
	} else
		card->pref_erase = 0;
}

static unsigned int mmc_mmc_erase_timeout(struct mmc_card *card,
					  unsigned int arg, unsigned int qty)
{
	unsigned int erase_timeout;

	if (arg == MMC_DISCARD_ARG ||
	    (arg == MMC_TRIM_ARG && card->ext_csd.rev >= 6)) {
		erase_timeout = card->ext_csd.trim_timeout;
	} else if (card->ext_csd.erase_group_def & 1) {
		/* High Capacity Erase Group Size uses HC timeouts */
		if (arg == MMC_TRIM_ARG)
			erase_timeout = card->ext_csd.trim_timeout;
		else
			erase_timeout = card->ext_csd.hc_erase_timeout;
	} else {
		/* CSD Erase Group Size uses write timeout */
		unsigned int mult = (10 << card->csd.r2w_factor);
		unsigned int timeout_clks = card->csd.tacc_clks * mult;
		unsigned int timeout_us;

		/* Avoid overflow: e.g. tacc_ns=80000000 mult=1280 */
		if (card->csd.tacc_ns < 1000000)
			timeout_us = (card->csd.tacc_ns * mult) / 1000;
		else
			timeout_us = (card->csd.tacc_ns / 1000) * mult;

		/*
		 * ios.clock is only a target.  The real clock rate might be
		 * less but not that much less, so fudge it by multiplying by 2.
		 */
		timeout_clks <<= 1;
		timeout_us += (timeout_clks * 1000) /
			      (card->host->ios.clock / 1000);

		erase_timeout = timeout_us / 1000;

		/*
		 * Theoretically, the calculation could underflow so round up
		 * to 1ms in that case.
		 */
		if (!erase_timeout)
			erase_timeout = 1;
	}

	/* Multiplier for secure operations */
	if (arg & MMC_SECURE_ARGS) {
		if (arg == MMC_SECURE_ERASE_ARG)
			erase_timeout *= card->ext_csd.sec_erase_mult;
		else
			erase_timeout *= card->ext_csd.sec_trim_mult;
	}

	erase_timeout *= qty;

	/*
	 * Ensure at least a 1 second timeout for SPI as per
	 * 'mmc_set_data_timeout()'
	 */
	if (mmc_host_is_spi(card->host) && erase_timeout < 1000)
		erase_timeout = 1000;

	return erase_timeout;
}

static unsigned int mmc_sd_erase_timeout(struct mmc_card *card,
					 unsigned int arg,
					 unsigned int qty)
{
	unsigned int erase_timeout;

	if (card->ssr.erase_timeout) {
		/* Erase timeout specified in SD Status Register (SSR) */
		erase_timeout = card->ssr.erase_timeout * qty +
				card->ssr.erase_offset;
	} else {
		/*
		 * Erase timeout not specified in SD Status Register (SSR) so
		 * use 250ms per write block.
		 */
		erase_timeout = 250 * qty;
	}

	/* Must not be less than 1 second */
	if (erase_timeout < 1000)
		erase_timeout = 1000;

	return erase_timeout;
}

static unsigned int mmc_erase_timeout(struct mmc_card *card,
				      unsigned int arg,
				      unsigned int qty)
{
	if (mmc_card_sd(card))
		return mmc_sd_erase_timeout(card, arg, qty);
	else
		return mmc_mmc_erase_timeout(card, arg, qty);
}

static int mmc_do_erase(struct mmc_card *card, unsigned int from,
			unsigned int to, unsigned int arg)
{
	struct mmc_command cmd = {};
	unsigned int qty = 0, busy_timeout = 0;
	bool use_r1b_resp = false;
	unsigned long timeout;
	int err;

	mmc_retune_hold(card->host);

	/*
	 * qty is used to calculate the erase timeout which depends on how many
	 * erase groups (or allocation units in SD terminology) are affected.
	 * We count erasing part of an erase group as one erase group.
	 * For SD, the allocation units are always a power of 2.  For MMC, the
	 * erase group size is almost certainly also power of 2, but it does not
	 * seem to insist on that in the JEDEC standard, so we fall back to
	 * division in that case.  SD may not specify an allocation unit size,
	 * in which case the timeout is based on the number of write blocks.
	 *
	 * Note that the timeout for secure trim 2 will only be correct if the
	 * number of erase groups specified is the same as the total of all
	 * preceding secure trim 1 commands.  Since the power may have been
	 * lost since the secure trim 1 commands occurred, it is generally
	 * impossible to calculate the secure trim 2 timeout correctly.
	 */
	if (card->erase_shift)
		qty += ((to >> card->erase_shift) -
			(from >> card->erase_shift)) + 1;
	else if (mmc_card_sd(card))
		qty += to - from + 1;
	else
		qty += ((to / card->erase_size) -
			(from / card->erase_size)) + 1;

	if (!mmc_card_blockaddr(card)) {
		from <<= 9;
		to <<= 9;
	}

	if (mmc_card_sd(card))
		cmd.opcode = SD_ERASE_WR_BLK_START;
	else
		cmd.opcode = MMC_ERASE_GROUP_START;
	cmd.arg = from;
	cmd.flags = MMC_RSP_SPI_R1 | MMC_RSP_R1 | MMC_CMD_AC;
	err = mmc_wait_for_cmd(card->host, &cmd, 0);
	if (err) {
		pr_err("mmc_erase: group start error %d, "
		       "status %#x\n", err, cmd.resp[0]);
		err = -EIO;
		goto out;
	}

	memset(&cmd, 0, sizeof(struct mmc_command));
	if (mmc_card_sd(card))
		cmd.opcode = SD_ERASE_WR_BLK_END;
	else
		cmd.opcode = MMC_ERASE_GROUP_END;
	cmd.arg = to;
	cmd.flags = MMC_RSP_SPI_R1 | MMC_RSP_R1 | MMC_CMD_AC;
	err = mmc_wait_for_cmd(card->host, &cmd, 0);
	if (err) {
		pr_err("mmc_erase: group end error %d, status %#x\n",
		       err, cmd.resp[0]);
		err = -EIO;
		goto out;
	}

	memset(&cmd, 0, sizeof(struct mmc_command));
	cmd.opcode = MMC_ERASE;
	cmd.arg = arg;
	busy_timeout = mmc_erase_timeout(card, arg, qty);
	/*
	 * If the host controller supports busy signalling and the timeout for
	 * the erase operation does not exceed the max_busy_timeout, we should
	 * use R1B response. Or we need to prevent the host from doing hw busy
	 * detection, which is done by converting to a R1 response instead.
	 */
	if (card->host->max_busy_timeout &&
	    busy_timeout > card->host->max_busy_timeout) {
		cmd.flags = MMC_RSP_SPI_R1 | MMC_RSP_R1 | MMC_CMD_AC;
	} else {
		cmd.flags = MMC_RSP_SPI_R1B | MMC_RSP_R1B | MMC_CMD_AC;
		cmd.busy_timeout = busy_timeout;
		use_r1b_resp = true;
	}

	err = mmc_wait_for_cmd(card->host, &cmd, 0);
	if (err) {
		pr_err("mmc_erase: erase error %d, status %#x\n",
		       err, cmd.resp[0]);
		err = -EIO;
		goto out;
	}

	if (mmc_host_is_spi(card->host))
		goto out;

	/*
	 * In case of when R1B + MMC_CAP_WAIT_WHILE_BUSY is used, the polling
	 * shall be avoided.
	 */
	if ((card->host->caps & MMC_CAP_WAIT_WHILE_BUSY) && use_r1b_resp)
		goto out;

	timeout = jiffies + msecs_to_jiffies(busy_timeout);
	do {
		memset(&cmd, 0, sizeof(struct mmc_command));
		cmd.opcode = MMC_SEND_STATUS;
		cmd.arg = card->rca << 16;
		cmd.flags = MMC_RSP_R1 | MMC_CMD_AC;
		/* Do not retry else we can't see errors */
		err = mmc_wait_for_cmd(card->host, &cmd, 0);
		if (err || (cmd.resp[0] & 0xFDF92000)) {
			pr_err("error %d requesting status %#x\n",
				err, cmd.resp[0]);
			err = -EIO;
			goto out;
		}

		/* Timeout if the device never becomes ready for data and
		 * never leaves the program state.
		 */
		if (time_after(jiffies, timeout)) {
			pr_err("%s: Card stuck in programming state! %s\n",
				mmc_hostname(card->host), __func__);
			err =  -EIO;
			goto out;
		}

	} while (!(cmd.resp[0] & R1_READY_FOR_DATA) ||
		 (R1_CURRENT_STATE(cmd.resp[0]) == R1_STATE_PRG));
out:
	mmc_retune_release(card->host);
	return err;
}

static unsigned int mmc_align_erase_size(struct mmc_card *card,
					 unsigned int *from,
					 unsigned int *to,
					 unsigned int nr)
{
	unsigned int from_new = *from, nr_new = nr, rem;

	/*
	 * When the 'card->erase_size' is power of 2, we can use round_up/down()
	 * to align the erase size efficiently.
	 */
	if (is_power_of_2(card->erase_size)) {
		unsigned int temp = from_new;

		from_new = round_up(temp, card->erase_size);
		rem = from_new - temp;

		if (nr_new > rem)
			nr_new -= rem;
		else
			return 0;

		nr_new = round_down(nr_new, card->erase_size);
	} else {
		rem = from_new % card->erase_size;
		if (rem) {
			rem = card->erase_size - rem;
			from_new += rem;
			if (nr_new > rem)
				nr_new -= rem;
			else
				return 0;
		}

		rem = nr_new % card->erase_size;
		if (rem)
			nr_new -= rem;
	}

	if (nr_new == 0)
		return 0;

	*to = from_new + nr_new;
	*from = from_new;

	return nr_new;
}

/**
 * mmc_erase - erase sectors.
 * @card: card to erase
 * @from: first sector to erase
 * @nr: number of sectors to erase
 * @arg: erase command argument (SD supports only %MMC_ERASE_ARG)
 *
 * Caller must claim host before calling this function.
 */
int mmc_erase(struct mmc_card *card, unsigned int from, unsigned int nr,
	      unsigned int arg)
{
	unsigned int rem, to = from + nr;
	int err;

	if (!(card->host->caps & MMC_CAP_ERASE) ||
	    !(card->csd.cmdclass & CCC_ERASE))
		return -EOPNOTSUPP;

	if (!card->erase_size)
		return -EOPNOTSUPP;

	if (mmc_card_sd(card) && arg != MMC_ERASE_ARG)
		return -EOPNOTSUPP;

	if ((arg & MMC_SECURE_ARGS) &&
	    !(card->ext_csd.sec_feature_support & EXT_CSD_SEC_ER_EN))
		return -EOPNOTSUPP;

	if ((arg & MMC_TRIM_ARGS) &&
	    !(card->ext_csd.sec_feature_support & EXT_CSD_SEC_GB_CL_EN))
		return -EOPNOTSUPP;

	if (arg == MMC_SECURE_ERASE_ARG) {
		if (from % card->erase_size || nr % card->erase_size)
			return -EINVAL;
	}

	if (arg == MMC_ERASE_ARG)
		nr = mmc_align_erase_size(card, &from, &to, nr);

	if (nr == 0)
		return 0;

	if (to <= from)
		return -EINVAL;

	/* 'from' and 'to' are inclusive */
	to -= 1;

	/*
	 * Special case where only one erase-group fits in the timeout budget:
	 * If the region crosses an erase-group boundary on this particular
	 * case, we will be trimming more than one erase-group which, does not
	 * fit in the timeout budget of the controller, so we need to split it
	 * and call mmc_do_erase() twice if necessary. This special case is
	 * identified by the card->eg_boundary flag.
	 */
	rem = card->erase_size - (from % card->erase_size);
	if ((arg & MMC_TRIM_ARGS) && (card->eg_boundary) && (nr > rem)) {
		err = mmc_do_erase(card, from, from + rem - 1, arg);
		from += rem;
		if ((err) || (to <= from))
			return err;
	}

	return mmc_do_erase(card, from, to, arg);
}
EXPORT_SYMBOL(mmc_erase);

int mmc_can_erase(struct mmc_card *card)
{
	if ((card->host->caps & MMC_CAP_ERASE) &&
	    (card->csd.cmdclass & CCC_ERASE) && card->erase_size)
		return 1;
	return 0;
}
EXPORT_SYMBOL(mmc_can_erase);

int mmc_can_trim(struct mmc_card *card)
{
	if ((card->ext_csd.sec_feature_support & EXT_CSD_SEC_GB_CL_EN) &&
	    (!(card->quirks & MMC_QUIRK_TRIM_BROKEN)))
		return 1;
	return 0;
}
EXPORT_SYMBOL(mmc_can_trim);

int mmc_can_discard(struct mmc_card *card)
{
	/*
	 * As there's no way to detect the discard support bit at v4.5
	 * use the s/w feature support filed.
	 */
	if (card->ext_csd.feature_support & MMC_DISCARD_FEATURE)
		return 1;
	return 0;
}
EXPORT_SYMBOL(mmc_can_discard);

int mmc_can_sanitize(struct mmc_card *card)
{
	if (!mmc_can_trim(card) && !mmc_can_erase(card))
		return 0;
	if (card->ext_csd.sec_feature_support & EXT_CSD_SEC_SANITIZE)
		return 1;
	return 0;
}
EXPORT_SYMBOL(mmc_can_sanitize);

int mmc_can_secure_erase_trim(struct mmc_card *card)
{
	if ((card->ext_csd.sec_feature_support & EXT_CSD_SEC_ER_EN) &&
	    !(card->quirks & MMC_QUIRK_SEC_ERASE_TRIM_BROKEN))
		return 1;
	return 0;
}
EXPORT_SYMBOL(mmc_can_secure_erase_trim);

int mmc_erase_group_aligned(struct mmc_card *card, unsigned int from,
			    unsigned int nr)
{
	if (!card->erase_size)
		return 0;
	if (from % card->erase_size || nr % card->erase_size)
		return 0;
	return 1;
}
EXPORT_SYMBOL(mmc_erase_group_aligned);

static unsigned int mmc_do_calc_max_discard(struct mmc_card *card,
					    unsigned int arg)
{
	struct mmc_host *host = card->host;
	unsigned int max_discard, x, y, qty = 0, max_qty, min_qty, timeout;
	unsigned int last_timeout = 0;
	unsigned int max_busy_timeout = host->max_busy_timeout ?
			host->max_busy_timeout : MMC_ERASE_TIMEOUT_MS;

	if (card->erase_shift) {
		max_qty = UINT_MAX >> card->erase_shift;
		min_qty = card->pref_erase >> card->erase_shift;
	} else if (mmc_card_sd(card)) {
		max_qty = UINT_MAX;
		min_qty = card->pref_erase;
	} else {
		max_qty = UINT_MAX / card->erase_size;
		min_qty = card->pref_erase / card->erase_size;
	}

	/*
	 * We should not only use 'host->max_busy_timeout' as the limitation
	 * when deciding the max discard sectors. We should set a balance value
	 * to improve the erase speed, and it can not get too long timeout at
	 * the same time.
	 *
	 * Here we set 'card->pref_erase' as the minimal discard sectors no
	 * matter what size of 'host->max_busy_timeout', but if the
	 * 'host->max_busy_timeout' is large enough for more discard sectors,
	 * then we can continue to increase the max discard sectors until we
	 * get a balance value. In cases when the 'host->max_busy_timeout'
	 * isn't specified, use the default max erase timeout.
	 */
	do {
		y = 0;
		for (x = 1; x && x <= max_qty && max_qty - x >= qty; x <<= 1) {
			timeout = mmc_erase_timeout(card, arg, qty + x);

			if (qty + x > min_qty && timeout > max_busy_timeout)
				break;

			if (timeout < last_timeout)
				break;
			last_timeout = timeout;
			y = x;
		}
		qty += y;
	} while (y);

	if (!qty)
		return 0;

	/*
	 * When specifying a sector range to trim, chances are we might cross
	 * an erase-group boundary even if the amount of sectors is less than
	 * one erase-group.
	 * If we can only fit one erase-group in the controller timeout budget,
	 * we have to care that erase-group boundaries are not crossed by a
	 * single trim operation. We flag that special case with "eg_boundary".
	 * In all other cases we can just decrement qty and pretend that we
	 * always touch (qty + 1) erase-groups as a simple optimization.
	 */
	if (qty == 1)
		card->eg_boundary = 1;
	else
		qty--;

	/* Convert qty to sectors */
	if (card->erase_shift)
		max_discard = qty << card->erase_shift;
	else if (mmc_card_sd(card))
		max_discard = qty + 1;
	else
		max_discard = qty * card->erase_size;

	return max_discard;
}

unsigned int mmc_calc_max_discard(struct mmc_card *card)
{
	struct mmc_host *host = card->host;
	unsigned int max_discard, max_trim;

	/*
	 * Without erase_group_def set, MMC erase timeout depends on clock
	 * frequence which can change.  In that case, the best choice is
	 * just the preferred erase size.
	 */
	if (mmc_card_mmc(card) && !(card->ext_csd.erase_group_def & 1))
		return card->pref_erase;

	max_discard = mmc_do_calc_max_discard(card, MMC_ERASE_ARG);
	if (mmc_can_trim(card)) {
		max_trim = mmc_do_calc_max_discard(card, MMC_TRIM_ARG);
		if (max_trim < max_discard)
			max_discard = max_trim;
	} else if (max_discard < card->erase_size) {
		max_discard = 0;
	}
	pr_debug("%s: calculated max. discard sectors %u for timeout %u ms\n",
		mmc_hostname(host), max_discard, host->max_busy_timeout ?
		host->max_busy_timeout : MMC_ERASE_TIMEOUT_MS);
	return max_discard;
}
EXPORT_SYMBOL(mmc_calc_max_discard);

bool mmc_card_is_blockaddr(struct mmc_card *card)
{
	return card ? mmc_card_blockaddr(card) : false;
}
EXPORT_SYMBOL(mmc_card_is_blockaddr);

int mmc_set_blocklen(struct mmc_card *card, unsigned int blocklen)
{
	struct mmc_command cmd = {};

	if (mmc_card_blockaddr(card) || mmc_card_ddr52(card) ||
	    mmc_card_hs400(card) || mmc_card_hs400es(card))
		return 0;

	cmd.opcode = MMC_SET_BLOCKLEN;
	cmd.arg = blocklen;
	cmd.flags = MMC_RSP_SPI_R1 | MMC_RSP_R1 | MMC_CMD_AC;
	return mmc_wait_for_cmd(card->host, &cmd, 5);
}
EXPORT_SYMBOL(mmc_set_blocklen);

int mmc_set_blockcount(struct mmc_card *card, unsigned int blockcount,
			bool is_rel_write)
{
	struct mmc_command cmd = {};

	cmd.opcode = MMC_SET_BLOCK_COUNT;
	cmd.arg = blockcount & 0x0000FFFF;
	if (is_rel_write)
		cmd.arg |= 1 << 31;
	cmd.flags = MMC_RSP_SPI_R1 | MMC_RSP_R1 | MMC_CMD_AC;
	return mmc_wait_for_cmd(card->host, &cmd, 5);
}
EXPORT_SYMBOL(mmc_set_blockcount);

static void mmc_hw_reset_for_init(struct mmc_host *host)
{
	mmc_pwrseq_reset(host);

	if (!(host->caps & MMC_CAP_HW_RESET) || !host->ops->hw_reset)
		return;
	host->ops->hw_reset(host);
}

int mmc_hw_reset(struct mmc_host *host)
{
	int ret;

	if (!host->card)
		return -EINVAL;

	mmc_bus_get(host);
	if (!host->bus_ops || host->bus_dead || !host->bus_ops->reset) {
		mmc_bus_put(host);
		return -EOPNOTSUPP;
	}

	ret = host->bus_ops->reset(host);
	mmc_bus_put(host);

	if (ret)
		pr_warn("%s: tried to reset card, got error %d\n",
			mmc_hostname(host), ret);

	return ret;
}
EXPORT_SYMBOL(mmc_hw_reset);

static int mmc_rescan_try_freq(struct mmc_host *host, unsigned freq)
{
	host->f_init = freq;

#ifdef CONFIG_MMC_DEBUG
	pr_info("%s: %s: trying to init card at %u Hz\n",
		mmc_hostname(host), __func__, host->f_init);
#endif
	mmc_power_up(host, host->ocr_avail);

	/*
	 * Some eMMCs (with VCCQ always on) may not be reset after power up, so
	 * do a hardware reset if possible.
	 */
	mmc_hw_reset_for_init(host);

	/*
	 * sdio_reset sends CMD52 to reset card.  Since we do not know
	 * if the card is being re-initialized, just send it.  CMD52
	 * should be ignored by SD/eMMC cards.
	 * Skip it if we already know that we do not support SDIO commands
	 */
	if (!(host->caps2 & MMC_CAP2_NO_SDIO))
		sdio_reset(host);

	mmc_go_idle(host);

	if (!(host->caps2 & MMC_CAP2_NO_SD))
		mmc_send_if_cond(host, host->ocr_avail);

	/* Order's important: probe SDIO, then SD, then MMC */
	if (!(host->caps2 & MMC_CAP2_NO_SDIO))
		if (!mmc_attach_sdio(host))
			return 0;

	if (!(host->caps2 & MMC_CAP2_NO_SD))
		if (!mmc_attach_sd(host))
			return 0;

	if (!(host->caps2 & MMC_CAP2_NO_MMC))
		if (!mmc_attach_mmc(host))
			return 0;

	mmc_power_off(host);
	return -EIO;
}

int _mmc_detect_card_removed(struct mmc_host *host)
{
	int ret;

	if (!host->card || mmc_card_removed(host->card))
		return 1;

	ret = host->bus_ops->alive(host);

	/*
	 * Card detect status and alive check may be out of sync if card is
	 * removed slowly, when card detect switch changes while card/slot
	 * pads are still contacted in hardware (refer to "SD Card Mechanical
	 * Addendum, Appendix C: Card Detection Switch"). So reschedule a
	 * detect work 200ms later for this case.
	 */
	if (!ret && host->ops->get_cd && !host->ops->get_cd(host)) {
		mmc_detect_change(host, msecs_to_jiffies(200));
		pr_debug("%s: card removed too slowly\n", mmc_hostname(host));
	}

	if (ret) {
		mmc_card_set_removed(host->card);
		pr_debug("%s: card remove detected\n", mmc_hostname(host));
	}

	return ret;
}

int mmc_detect_card_removed(struct mmc_host *host)
{
	struct mmc_card *card = host->card;
	int ret;

	WARN_ON(!host->claimed);

	if (!card)
		return 1;

	if (!mmc_card_is_removable(host))
		return 0;

	ret = mmc_card_removed(card);
	/*
	 * The card will be considered unchanged unless we have been asked to
	 * detect a change or host requires polling to provide card detection.
	 */
	if (!host->detect_change && !(host->caps & MMC_CAP_NEEDS_POLL))
		return ret;

	host->detect_change = 0;
	if (!ret) {
		ret = _mmc_detect_card_removed(host);
		if (ret && (host->caps & MMC_CAP_NEEDS_POLL)) {
			/*
			 * Schedule a detect work as soon as possible to let a
			 * rescan handle the card removal.
			 */
			cancel_delayed_work(&host->detect);
			_mmc_detect_change(host, 0, false);
		}
	}

	return ret;
}
EXPORT_SYMBOL(mmc_detect_card_removed);

void mmc_rescan(struct work_struct *work)
{
	struct mmc_host *host =
		container_of(work, struct mmc_host, detect.work);
	int i;

	if (host->rescan_disable)
		return;

	/* If there is a non-removable card registered, only scan once */
	if (!mmc_card_is_removable(host) && host->rescan_entered)
		return;
	host->rescan_entered = 1;

	if (host->trigger_card_event && host->ops->card_event) {
		mmc_claim_host(host);
		host->ops->card_event(host);
		mmc_release_host(host);
		host->trigger_card_event = false;
	}

	mmc_bus_get(host);

	/*
	 * if there is a _removable_ card registered, check whether it is
	 * still present
	 */
	if (host->bus_ops && !host->bus_dead && mmc_card_is_removable(host))
		host->bus_ops->detect(host);

	host->detect_change = 0;

	/*
	 * Let mmc_bus_put() free the bus/bus_ops if we've found that
	 * the card is no longer present.
	 */
	mmc_bus_put(host);
	mmc_bus_get(host);

	/* if there still is a card present, stop here */
	if (host->bus_ops != NULL) {
		mmc_bus_put(host);
		goto out;
	}

	/*
	 * Only we can add a new handler, so it's safe to
	 * release the lock here.
	 */
	mmc_bus_put(host);

	mmc_claim_host(host);
	if (mmc_card_is_removable(host) && host->ops->get_cd &&
			host->ops->get_cd(host) == 0) {
		mmc_power_off(host);
		mmc_release_host(host);
		goto out;
	}

	for (i = 0; i < ARRAY_SIZE(freqs); i++) {
		if (!mmc_rescan_try_freq(host, max(freqs[i], host->f_min)))
			break;
		if (freqs[i] <= host->f_min)
			break;
	}
	mmc_release_host(host);

 out:
	if (host->caps & MMC_CAP_NEEDS_POLL)
		mmc_schedule_delayed_work(&host->detect, HZ);
}

void mmc_start_host(struct mmc_host *host)
{
	host->f_init = max(freqs[0], host->f_min);
	host->rescan_disable = 0;
	host->ios.power_mode = MMC_POWER_UNDEFINED;

	if (!(host->caps2 & MMC_CAP2_NO_PRESCAN_POWERUP)) {
		mmc_claim_host(host);
		mmc_power_up(host, host->ocr_avail);
		mmc_release_host(host);
	}

	mmc_gpiod_request_cd_irq(host);
	if (!(host->caps2 & MMC_CAP2_CD_POST))
		_mmc_detect_change(host, 0, false);
}

void mmc_stop_host(struct mmc_host *host)
{
#ifdef CONFIG_MMC_DEBUG
	unsigned long flags;
	spin_lock_irqsave(&host->lock, flags);
	host->removed = 1;
	spin_unlock_irqrestore(&host->lock, flags);
#endif
	if (host->slot.cd_irq >= 0)
		disable_irq(host->slot.cd_irq);

	host->rescan_disable = 1;
	cancel_delayed_work_sync(&host->detect);

	/* clear pm flags now and let card drivers set them as needed */
	host->pm_flags = 0;

	mmc_bus_get(host);
	if (host->bus_ops && !host->bus_dead) {
		/* Calling bus_ops->remove() with a claimed host can deadlock */
		host->bus_ops->remove(host);
		mmc_claim_host(host);
		mmc_detach_bus(host);
		mmc_power_off(host);
		mmc_release_host(host);
		mmc_bus_put(host);
		return;
	}
	mmc_bus_put(host);

	mmc_claim_host(host);
	mmc_power_off(host);
	mmc_release_host(host);
}

int mmc_power_save_host(struct mmc_host *host)
{
	int ret = 0;

#ifdef CONFIG_MMC_DEBUG
	pr_info("%s: %s: powering down\n", mmc_hostname(host), __func__);
#endif

	mmc_bus_get(host);

	if (!host->bus_ops || host->bus_dead) {
		mmc_bus_put(host);
		return -EINVAL;
	}

	if (host->bus_ops->power_save)
		ret = host->bus_ops->power_save(host);

	mmc_bus_put(host);

	mmc_power_off(host);

	return ret;
}
EXPORT_SYMBOL(mmc_power_save_host);

int mmc_power_restore_host(struct mmc_host *host)
{
	int ret;

#ifdef CONFIG_MMC_DEBUG
	pr_info("%s: %s: powering up\n", mmc_hostname(host), __func__);
#endif

	mmc_bus_get(host);

	if (!host->bus_ops || host->bus_dead) {
		mmc_bus_put(host);
		return -EINVAL;
	}

	mmc_power_up(host, host->card->ocr);
	ret = host->bus_ops->power_restore(host);

	mmc_bus_put(host);

	return ret;
}
EXPORT_SYMBOL(mmc_power_restore_host);

/*
 * Flush the cache to the non-volatile storage.
 */
int mmc_flush_cache(struct mmc_card *card)
{
	int err = 0;

	if (mmc_card_mmc(card) &&
			(card->ext_csd.cache_size > 0) &&
			(card->ext_csd.cache_ctrl & 1)) {
		err = mmc_switch(card, EXT_CSD_CMD_SET_NORMAL,
				EXT_CSD_FLUSH_CACHE, 1, 0);
		if (err)
			pr_err("%s: cache flush error %d\n",
					mmc_hostname(card->host), err);
	}

	return err;
}
EXPORT_SYMBOL(mmc_flush_cache);

#ifdef CONFIG_PM_SLEEP
/* Do the card removal on suspend if card is assumed removeable
 * Do that in pm notifier while userspace isn't yet frozen, so we will be able
   to sync the card.
*/
static int mmc_pm_notify(struct notifier_block *notify_block,
			unsigned long mode, void *unused)
{
	struct mmc_host *host = container_of(
		notify_block, struct mmc_host, pm_notify);
	unsigned long flags;
	int err = 0;

	switch (mode) {
	case PM_HIBERNATION_PREPARE:
	case PM_SUSPEND_PREPARE:
	case PM_RESTORE_PREPARE:
		spin_lock_irqsave(&host->lock, flags);
		host->rescan_disable = 1;
		spin_unlock_irqrestore(&host->lock, flags);
		cancel_delayed_work_sync(&host->detect);

		if (!host->bus_ops)
			break;

		/* Validate prerequisites for suspend */
		if (host->bus_ops->pre_suspend)
			err = host->bus_ops->pre_suspend(host);
		if (!err)
			break;

		if (!mmc_card_is_removable(host)) {
			dev_warn(mmc_dev(host),
				 "pre_suspend failed for non-removable host: "
				 "%d\n", err);
			/* Avoid removing non-removable hosts */
			break;
		}

		/* Calling bus_ops->remove() with a claimed host can deadlock */
		host->bus_ops->remove(host);
		mmc_claim_host(host);
		mmc_detach_bus(host);
		mmc_power_off(host);
		mmc_release_host(host);
		host->pm_flags = 0;
		break;

	case PM_POST_SUSPEND:
	case PM_POST_HIBERNATION:
	case PM_POST_RESTORE:

		spin_lock_irqsave(&host->lock, flags);
		host->rescan_disable = 0;
		spin_unlock_irqrestore(&host->lock, flags);
		_mmc_detect_change(host, 0, false);

	}

	return 0;
}

void mmc_register_pm_notifier(struct mmc_host *host)
{
	host->pm_notify.notifier_call = mmc_pm_notify;
	register_pm_notifier(&host->pm_notify);
}

void mmc_unregister_pm_notifier(struct mmc_host *host)
{
	unregister_pm_notifier(&host->pm_notify);
}
#endif

/**
 * mmc_init_context_info() - init synchronization context
 * @host: mmc host
 *
 * Init struct context_info needed to implement asynchronous
 * request mechanism, used by mmc core, host driver and mmc requests
 * supplier.
 */
void mmc_init_context_info(struct mmc_host *host)
{
	host->context_info.is_new_req = false;
	host->context_info.is_done_rcv = false;
	host->context_info.is_waiting_last_req = false;
	init_waitqueue_head(&host->context_info.wait);
}

<<<<<<< HEAD
static int __mmc_max_reserved_idx = -1;

/**
 * mmc_first_nonreserved_index() - get the first index that is not reserved
 */
int mmc_first_nonreserved_index(void)
{
	return __mmc_max_reserved_idx + 1;
}
EXPORT_SYMBOL(mmc_first_nonreserved_index);

/**
 * mmc_get_reserved_index() - get the index reserved for this host
 *
 * Return: The index reserved for this host or negative error value if
 *         no index is reserved for this host
 */
int mmc_get_reserved_index(struct mmc_host *host)
{
	return of_alias_get_id(host->parent->of_node, "mmc");
}
EXPORT_SYMBOL(mmc_get_reserved_index);

static void mmc_of_reserve_idx(void)
{
	int max;

	max = of_alias_max_index("mmc");
	if (max < 0)
		return;

	__mmc_max_reserved_idx = max;

	pr_debug("MMC: reserving %d slots for of aliases\n",
			__mmc_max_reserved_idx + 1);
}
=======
#ifdef CONFIG_MMC_EMBEDDED_SDIO
void mmc_set_embedded_sdio_data(struct mmc_host *host,
				struct sdio_cis *cis,
				struct sdio_cccr *cccr,
				struct sdio_embedded_func *funcs,
				int num_funcs)
{
	host->embedded_sdio_data.cis = cis;
	host->embedded_sdio_data.cccr = cccr;
	host->embedded_sdio_data.funcs = funcs;
	host->embedded_sdio_data.num_funcs = num_funcs;
}

EXPORT_SYMBOL(mmc_set_embedded_sdio_data);
#endif
>>>>>>> 8dd3fc2e

static int __init mmc_init(void)
{
	int ret;

	mmc_of_reserve_idx();

	ret = mmc_register_bus();
	if (ret)
		return ret;

	ret = mmc_register_host_class();
	if (ret)
		goto unregister_bus;

	ret = sdio_register_bus();
	if (ret)
		goto unregister_host_class;

	return 0;

unregister_host_class:
	mmc_unregister_host_class();
unregister_bus:
	mmc_unregister_bus();
	return ret;
}

static void __exit mmc_exit(void)
{
	sdio_unregister_bus();
	mmc_unregister_host_class();
	mmc_unregister_bus();
}

#ifdef CONFIG_BLOCK
static ssize_t
latency_hist_show(struct device *dev, struct device_attribute *attr, char *buf)
{
	struct mmc_host *host = cls_dev_to_mmc_host(dev);
	size_t written_bytes;

	written_bytes = blk_latency_hist_show("Read", &host->io_lat_read,
			buf, PAGE_SIZE);
	written_bytes += blk_latency_hist_show("Write", &host->io_lat_write,
			buf + written_bytes, PAGE_SIZE - written_bytes);

	return written_bytes;
}

/*
 * Values permitted 0, 1, 2.
 * 0 -> Disable IO latency histograms (default)
 * 1 -> Enable IO latency histograms
 * 2 -> Zero out IO latency histograms
 */
static ssize_t
latency_hist_store(struct device *dev, struct device_attribute *attr,
		   const char *buf, size_t count)
{
	struct mmc_host *host = cls_dev_to_mmc_host(dev);
	long value;

	if (kstrtol(buf, 0, &value))
		return -EINVAL;
	if (value == BLK_IO_LAT_HIST_ZERO) {
		memset(&host->io_lat_read, 0, sizeof(host->io_lat_read));
		memset(&host->io_lat_write, 0, sizeof(host->io_lat_write));
	} else if (value == BLK_IO_LAT_HIST_ENABLE ||
		 value == BLK_IO_LAT_HIST_DISABLE)
		host->latency_hist_enabled = value;
	return count;
}

static DEVICE_ATTR(latency_hist, S_IRUGO | S_IWUSR,
		   latency_hist_show, latency_hist_store);

void
mmc_latency_hist_sysfs_init(struct mmc_host *host)
{
	if (device_create_file(&host->class_dev, &dev_attr_latency_hist))
		dev_err(&host->class_dev,
			"Failed to create latency_hist sysfs entry\n");
}

void
mmc_latency_hist_sysfs_exit(struct mmc_host *host)
{
	device_remove_file(&host->class_dev, &dev_attr_latency_hist);
}
#endif

subsys_initcall(mmc_init);
module_exit(mmc_exit);

MODULE_LICENSE("GPL");<|MERGE_RESOLUTION|>--- conflicted
+++ resolved
@@ -205,20 +205,6 @@
 			pr_debug("%s:     %d bytes transferred: %d\n",
 				mmc_hostname(host),
 				mrq->data->bytes_xfered, mrq->data->error);
-#ifdef CONFIG_BLOCK
-			if (mrq->lat_hist_enabled) {
-				ktime_t completion;
-				u_int64_t delta_us;
-
-				completion = ktime_get();
-				delta_us = ktime_us_delta(completion,
-							  mrq->io_start);
-				blk_update_latency_hist(
-					(mrq->data->flags & MMC_DATA_READ) ?
-					&host->io_lat_read :
-					&host->io_lat_write, delta_us);
-			}
-#endif
 		}
 
 		if (mrq->stop) {
@@ -861,21 +847,9 @@
 	if (status == MMC_BLK_NEW_REQUEST)
 		return NULL;
 
-<<<<<<< HEAD
 	/* Fine so far, start the new request! */
 	if (status == MMC_BLK_SUCCESS && areq)
-=======
-	if (!err && areq) {
-#ifdef CONFIG_BLOCK
-		if (host->latency_hist_enabled) {
-			areq->mrq->io_start = ktime_get();
-			areq->mrq->lat_hist_enabled = 1;
-		} else
-			areq->mrq->lat_hist_enabled = 0;
-#endif
->>>>>>> 8dd3fc2e
 		start_err = __mmc_start_data_req(host, areq->mrq);
-	}
 
 	/* Postprocess the old request at this point */
 	if (host->areq)
@@ -3200,7 +3174,6 @@
 	init_waitqueue_head(&host->context_info.wait);
 }
 
-<<<<<<< HEAD
 static int __mmc_max_reserved_idx = -1;
 
 /**
@@ -3237,23 +3210,6 @@
 	pr_debug("MMC: reserving %d slots for of aliases\n",
 			__mmc_max_reserved_idx + 1);
 }
-=======
-#ifdef CONFIG_MMC_EMBEDDED_SDIO
-void mmc_set_embedded_sdio_data(struct mmc_host *host,
-				struct sdio_cis *cis,
-				struct sdio_cccr *cccr,
-				struct sdio_embedded_func *funcs,
-				int num_funcs)
-{
-	host->embedded_sdio_data.cis = cis;
-	host->embedded_sdio_data.cccr = cccr;
-	host->embedded_sdio_data.funcs = funcs;
-	host->embedded_sdio_data.num_funcs = num_funcs;
-}
-
-EXPORT_SYMBOL(mmc_set_embedded_sdio_data);
-#endif
->>>>>>> 8dd3fc2e
 
 static int __init mmc_init(void)
 {
@@ -3289,63 +3245,6 @@
 	mmc_unregister_bus();
 }
 
-#ifdef CONFIG_BLOCK
-static ssize_t
-latency_hist_show(struct device *dev, struct device_attribute *attr, char *buf)
-{
-	struct mmc_host *host = cls_dev_to_mmc_host(dev);
-	size_t written_bytes;
-
-	written_bytes = blk_latency_hist_show("Read", &host->io_lat_read,
-			buf, PAGE_SIZE);
-	written_bytes += blk_latency_hist_show("Write", &host->io_lat_write,
-			buf + written_bytes, PAGE_SIZE - written_bytes);
-
-	return written_bytes;
-}
-
-/*
- * Values permitted 0, 1, 2.
- * 0 -> Disable IO latency histograms (default)
- * 1 -> Enable IO latency histograms
- * 2 -> Zero out IO latency histograms
- */
-static ssize_t
-latency_hist_store(struct device *dev, struct device_attribute *attr,
-		   const char *buf, size_t count)
-{
-	struct mmc_host *host = cls_dev_to_mmc_host(dev);
-	long value;
-
-	if (kstrtol(buf, 0, &value))
-		return -EINVAL;
-	if (value == BLK_IO_LAT_HIST_ZERO) {
-		memset(&host->io_lat_read, 0, sizeof(host->io_lat_read));
-		memset(&host->io_lat_write, 0, sizeof(host->io_lat_write));
-	} else if (value == BLK_IO_LAT_HIST_ENABLE ||
-		 value == BLK_IO_LAT_HIST_DISABLE)
-		host->latency_hist_enabled = value;
-	return count;
-}
-
-static DEVICE_ATTR(latency_hist, S_IRUGO | S_IWUSR,
-		   latency_hist_show, latency_hist_store);
-
-void
-mmc_latency_hist_sysfs_init(struct mmc_host *host)
-{
-	if (device_create_file(&host->class_dev, &dev_attr_latency_hist))
-		dev_err(&host->class_dev,
-			"Failed to create latency_hist sysfs entry\n");
-}
-
-void
-mmc_latency_hist_sysfs_exit(struct mmc_host *host)
-{
-	device_remove_file(&host->class_dev, &dev_attr_latency_hist);
-}
-#endif
-
 subsys_initcall(mmc_init);
 module_exit(mmc_exit);
 
