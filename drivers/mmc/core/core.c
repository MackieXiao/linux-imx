/*
 *  linux/drivers/mmc/core/core.c
 *
 *  Copyright (C) 2003-2004 Russell King, All Rights Reserved.
 *  SD support Copyright (C) 2004 Ian Molton, All Rights Reserved.
 *  Copyright (C) 2005-2008 Pierre Ossman, All Rights Reserved.
 *  MMCv4 support Copyright (C) 2006 Philip Langdale, All Rights Reserved.
 *
 * This program is free software; you can redistribute it and/or modify
 * it under the terms of the GNU General Public License version 2 as
 * published by the Free Software Foundation.
 */
#include <linux/module.h>
#include <linux/init.h>
#include <linux/interrupt.h>
#include <linux/completion.h>
#include <linux/device.h>
#include <linux/delay.h>
#include <linux/of.h>
#include <linux/pagemap.h>
#include <linux/err.h>
#include <linux/leds.h>
#include <linux/scatterlist.h>
#include <linux/log2.h>
#include <linux/regulator/consumer.h>
#include <linux/pm_runtime.h>
#include <linux/pm_wakeup.h>
#include <linux/suspend.h>
#include <linux/fault-inject.h>
#include <linux/random.h>
#include <linux/slab.h>
#include <linux/of.h>

#include <trace/events/mmc.h>

#include <linux/mmc/card.h>
#include <linux/mmc/host.h>
#include <linux/mmc/mmc.h>
#include <linux/mmc/sd.h>
#include <linux/mmc/slot-gpio.h>

#include "core.h"
#include "bus.h"
#include "host.h"
#include "sdio_bus.h"
#include "pwrseq.h"

#include "mmc_ops.h"
#include "sd_ops.h"
#include "sdio_ops.h"

/* If the device is not responding */
#define MMC_CORE_TIMEOUT_MS	(10 * 60 * 1000) /* 10 minute timeout */

/*
 * Background operations can take a long time, depending on the housekeeping
 * operations the card has to perform.
 */
#define MMC_BKOPS_MAX_TIMEOUT	(4 * 60 * 1000) /* max time to wait in ms */

static struct workqueue_struct *workqueue;
static const unsigned freqs[] = { 400000, 300000, 200000, 100000 };

/*
 * Enabling software CRCs on the data blocks can be a significant (30%)
 * performance cost, and for other reasons may not always be desired.
 * So we allow it it to be disabled.
 */
bool use_spi_crc = 1;
module_param(use_spi_crc, bool, 0);

/*
 * Internal function. Schedule delayed work in the MMC work queue.
 */
static int mmc_schedule_delayed_work(struct delayed_work *work,
				     unsigned long delay)
{
	return queue_delayed_work(workqueue, work, delay);
}

/*
 * Internal function. Flush all scheduled work from the MMC work queue.
 */
static void mmc_flush_scheduled_work(void)
{
	flush_workqueue(workqueue);
}

#ifdef CONFIG_FAIL_MMC_REQUEST

/*
 * Internal function. Inject random data errors.
 * If mmc_data is NULL no errors are injected.
 */
static void mmc_should_fail_request(struct mmc_host *host,
				    struct mmc_request *mrq)
{
	struct mmc_command *cmd = mrq->cmd;
	struct mmc_data *data = mrq->data;
	static const int data_errors[] = {
		-ETIMEDOUT,
		-EILSEQ,
		-EIO,
	};

	if (!data)
		return;

	if (cmd->error || data->error ||
	    !should_fail(&host->fail_mmc_request, data->blksz * data->blocks))
		return;

	data->error = data_errors[prandom_u32() % ARRAY_SIZE(data_errors)];
	data->bytes_xfered = (prandom_u32() % (data->bytes_xfered >> 9)) << 9;
}

#else /* CONFIG_FAIL_MMC_REQUEST */

static inline void mmc_should_fail_request(struct mmc_host *host,
					   struct mmc_request *mrq)
{
}

#endif /* CONFIG_FAIL_MMC_REQUEST */

/**
 *	mmc_request_done - finish processing an MMC request
 *	@host: MMC host which completed request
 *	@mrq: MMC request which request
 *
 *	MMC drivers should call this function when they have completed
 *	their processing of a request.
 */
void mmc_request_done(struct mmc_host *host, struct mmc_request *mrq)
{
	struct mmc_command *cmd = mrq->cmd;
	int err = cmd->error;

	/* Flag re-tuning needed on CRC errors */
	if ((cmd->opcode != MMC_SEND_TUNING_BLOCK &&
	    cmd->opcode != MMC_SEND_TUNING_BLOCK_HS200) &&
	    (err == -EILSEQ || (mrq->sbc && mrq->sbc->error == -EILSEQ) ||
	    (mrq->data && mrq->data->error == -EILSEQ) ||
	    (mrq->stop && mrq->stop->error == -EILSEQ)))
		mmc_retune_needed(host);

	if (err && cmd->retries && mmc_host_is_spi(host)) {
		if (cmd->resp[0] & R1_SPI_ILLEGAL_COMMAND)
			cmd->retries = 0;
	}

	if (err && cmd->retries && !mmc_card_removed(host->card)) {
		/*
		 * Request starter must handle retries - see
		 * mmc_wait_for_req_done().
		 */
		if (mrq->done)
			mrq->done(mrq);
	} else {
		mmc_should_fail_request(host, mrq);

		led_trigger_event(host->led, LED_OFF);

		if (mrq->sbc) {
			pr_debug("%s: req done <CMD%u>: %d: %08x %08x %08x %08x\n",
				mmc_hostname(host), mrq->sbc->opcode,
				mrq->sbc->error,
				mrq->sbc->resp[0], mrq->sbc->resp[1],
				mrq->sbc->resp[2], mrq->sbc->resp[3]);
		}

		pr_debug("%s: req done (CMD%u): %d: %08x %08x %08x %08x\n",
			mmc_hostname(host), cmd->opcode, err,
			cmd->resp[0], cmd->resp[1],
			cmd->resp[2], cmd->resp[3]);

		if (mrq->data) {
			pr_debug("%s:     %d bytes transferred: %d\n",
				mmc_hostname(host),
				mrq->data->bytes_xfered, mrq->data->error);
			trace_mmc_blk_rw_end(cmd->opcode, cmd->arg, mrq->data);
		}

		if (mrq->stop) {
			pr_debug("%s:     (CMD%u): %d: %08x %08x %08x %08x\n",
				mmc_hostname(host), mrq->stop->opcode,
				mrq->stop->error,
				mrq->stop->resp[0], mrq->stop->resp[1],
				mrq->stop->resp[2], mrq->stop->resp[3]);
		}

		if (mrq->done)
			mrq->done(mrq);

		mmc_host_clk_release(host);
	}
}

EXPORT_SYMBOL(mmc_request_done);

static void __mmc_start_request(struct mmc_host *host, struct mmc_request *mrq)
{
	int err;

	/* Assumes host controller has been runtime resumed by mmc_claim_host */
	err = mmc_retune(host);
	if (err) {
		mrq->cmd->error = err;
		mmc_request_done(host, mrq);
		return;
	}

	host->ops->request(host, mrq);
}

static int mmc_start_request(struct mmc_host *host, struct mmc_request *mrq)
{
#ifdef CONFIG_MMC_DEBUG
	unsigned int i, sz;
	struct scatterlist *sg;
#endif
	mmc_retune_hold(host);

	if (mmc_card_removed(host->card))
		return -ENOMEDIUM;

	if (mrq->sbc) {
		pr_debug("<%s: starting CMD%u arg %08x flags %08x>\n",
			 mmc_hostname(host), mrq->sbc->opcode,
			 mrq->sbc->arg, mrq->sbc->flags);
	}

	pr_debug("%s: starting CMD%u arg %08x flags %08x\n",
		 mmc_hostname(host), mrq->cmd->opcode,
		 mrq->cmd->arg, mrq->cmd->flags);

	if (mrq->data) {
		pr_debug("%s:     blksz %d blocks %d flags %08x "
			"tsac %d ms nsac %d\n",
			mmc_hostname(host), mrq->data->blksz,
			mrq->data->blocks, mrq->data->flags,
			mrq->data->timeout_ns / 1000000,
			mrq->data->timeout_clks);
	}

	if (mrq->stop) {
		pr_debug("%s:     CMD%u arg %08x flags %08x\n",
			 mmc_hostname(host), mrq->stop->opcode,
			 mrq->stop->arg, mrq->stop->flags);
	}

	WARN_ON(!host->claimed);

	mrq->cmd->error = 0;
	mrq->cmd->mrq = mrq;
	if (mrq->sbc) {
		mrq->sbc->error = 0;
		mrq->sbc->mrq = mrq;
	}
	if (mrq->data) {
		BUG_ON(mrq->data->blksz > host->max_blk_size);
		BUG_ON(mrq->data->blocks > host->max_blk_count);
		BUG_ON(mrq->data->blocks * mrq->data->blksz >
			host->max_req_size);

#ifdef CONFIG_MMC_DEBUG
		sz = 0;
		for_each_sg(mrq->data->sg, sg, mrq->data->sg_len, i)
			sz += sg->length;
		BUG_ON(sz != mrq->data->blocks * mrq->data->blksz);
#endif

		mrq->cmd->data = mrq->data;
		mrq->data->error = 0;
		mrq->data->mrq = mrq;
		if (mrq->stop) {
			mrq->data->stop = mrq->stop;
			mrq->stop->error = 0;
			mrq->stop->mrq = mrq;
		}
	}
	mmc_host_clk_hold(host);
	led_trigger_event(host->led, LED_FULL);
	__mmc_start_request(host, mrq);

	return 0;
}

/**
 *	mmc_start_bkops - start BKOPS for supported cards
 *	@card: MMC card to start BKOPS
 *	@form_exception: A flag to indicate if this function was
 *			 called due to an exception raised by the card
 *
 *	Start background operations whenever requested.
 *	When the urgent BKOPS bit is set in a R1 command response
 *	then background operations should be started immediately.
*/
void mmc_start_bkops(struct mmc_card *card, bool from_exception)
{
	int err;
	int timeout;
	bool use_busy_signal;

	BUG_ON(!card);

	if (!card->ext_csd.man_bkops_en || mmc_card_doing_bkops(card))
		return;

	err = mmc_read_bkops_status(card);
	if (err) {
		pr_err("%s: Failed to read bkops status: %d\n",
		       mmc_hostname(card->host), err);
		return;
	}

	if (!card->ext_csd.raw_bkops_status)
		return;

	if (card->ext_csd.raw_bkops_status < EXT_CSD_BKOPS_LEVEL_2 &&
	    from_exception)
		return;

	mmc_claim_host(card->host);
	if (card->ext_csd.raw_bkops_status >= EXT_CSD_BKOPS_LEVEL_2) {
		timeout = MMC_BKOPS_MAX_TIMEOUT;
		use_busy_signal = true;
	} else {
		timeout = 0;
		use_busy_signal = false;
	}

	mmc_retune_hold(card->host);

	err = __mmc_switch(card, EXT_CSD_CMD_SET_NORMAL,
			EXT_CSD_BKOPS_START, 1, timeout,
			use_busy_signal, true, false);
	if (err) {
		pr_warn("%s: Error %d starting bkops\n",
			mmc_hostname(card->host), err);
		mmc_retune_release(card->host);
		goto out;
	}

	/*
	 * For urgent bkops status (LEVEL_2 and more)
	 * bkops executed synchronously, otherwise
	 * the operation is in progress
	 */
	if (!use_busy_signal)
		mmc_card_set_doing_bkops(card);
	else
		mmc_retune_release(card->host);
out:
	mmc_release_host(card->host);
}
EXPORT_SYMBOL(mmc_start_bkops);

/*
 * mmc_wait_data_done() - done callback for data request
 * @mrq: done data request
 *
 * Wakes up mmc context, passed as a callback to host controller driver
 */
static void mmc_wait_data_done(struct mmc_request *mrq)
{
	struct mmc_context_info *context_info = &mrq->host->context_info;

	context_info->is_done_rcv = true;
	wake_up_interruptible(&context_info->wait);
}

static void mmc_wait_done(struct mmc_request *mrq)
{
	complete(&mrq->completion);
}

/*
 *__mmc_start_data_req() - starts data request
 * @host: MMC host to start the request
 * @mrq: data request to start
 *
 * Sets the done callback to be called when request is completed by the card.
 * Starts data mmc request execution
 */
static int __mmc_start_data_req(struct mmc_host *host, struct mmc_request *mrq)
{
	int err;

	mrq->done = mmc_wait_data_done;
	mrq->host = host;

	err = mmc_start_request(host, mrq);
	if (err) {
		mrq->cmd->error = err;
		mmc_wait_data_done(mrq);
	}

	return err;
}

static int __mmc_start_req(struct mmc_host *host, struct mmc_request *mrq)
{
	int err;

	init_completion(&mrq->completion);
	mrq->done = mmc_wait_done;

	err = mmc_start_request(host, mrq);
	if (err) {
		mrq->cmd->error = err;
		complete(&mrq->completion);
	}

	return err;
}

/*
 * mmc_wait_for_data_req_done() - wait for request completed
 * @host: MMC host to prepare the command.
 * @mrq: MMC request to wait for
 *
 * Blocks MMC context till host controller will ack end of data request
 * execution or new request notification arrives from the block layer.
 * Handles command retries.
 *
 * Returns enum mmc_blk_status after checking errors.
 */
static int mmc_wait_for_data_req_done(struct mmc_host *host,
				      struct mmc_request *mrq,
				      struct mmc_async_req *next_req)
{
	struct mmc_command *cmd;
	struct mmc_context_info *context_info = &host->context_info;
	int err;
	unsigned long flags;

	while (1) {
		wait_event_interruptible(context_info->wait,
				(context_info->is_done_rcv ||
				 context_info->is_new_req));
		spin_lock_irqsave(&context_info->lock, flags);
		context_info->is_waiting_last_req = false;
		spin_unlock_irqrestore(&context_info->lock, flags);
		if (context_info->is_done_rcv) {
			context_info->is_done_rcv = false;
			context_info->is_new_req = false;
			cmd = mrq->cmd;

			if (!cmd->error || !cmd->retries ||
			    mmc_card_removed(host->card)) {
				err = host->areq->err_check(host->card,
							    host->areq);
				break; /* return err */
			} else {
				mmc_retune_recheck(host);
				pr_info("%s: req failed (CMD%u): %d, retrying...\n",
					mmc_hostname(host),
					cmd->opcode, cmd->error);
				cmd->retries--;
				cmd->error = 0;
				__mmc_start_request(host, mrq);
				continue; /* wait for done/new event again */
			}
		} else if (context_info->is_new_req) {
			context_info->is_new_req = false;
			if (!next_req)
				return MMC_BLK_NEW_REQUEST;
		}
	}
	mmc_retune_release(host);
	return err;
}

static void mmc_wait_for_req_done(struct mmc_host *host,
				  struct mmc_request *mrq)
{
	struct mmc_command *cmd;

	while (1) {
		wait_for_completion(&mrq->completion);

		cmd = mrq->cmd;

		/*
		 * If host has timed out waiting for the sanitize
		 * to complete, card might be still in programming state
		 * so let's try to bring the card out of programming
		 * state.
		 */
		if (cmd->sanitize_busy && cmd->error == -ETIMEDOUT) {
			if (!mmc_interrupt_hpi(host->card)) {
				pr_warn("%s: %s: Interrupted sanitize\n",
					mmc_hostname(host), __func__);
				cmd->error = 0;
				break;
			} else {
				pr_err("%s: %s: Failed to interrupt sanitize\n",
				       mmc_hostname(host), __func__);
			}
		}
		if (!cmd->error || !cmd->retries ||
		    mmc_card_removed(host->card))
			break;

		mmc_retune_recheck(host);

		pr_debug("%s: req failed (CMD%u): %d, retrying...\n",
			 mmc_hostname(host), cmd->opcode, cmd->error);
		cmd->retries--;
		cmd->error = 0;
		__mmc_start_request(host, mrq);
	}

	mmc_retune_release(host);
}

/**
 *	mmc_pre_req - Prepare for a new request
 *	@host: MMC host to prepare command
 *	@mrq: MMC request to prepare for
 *	@is_first_req: true if there is no previous started request
 *                     that may run in parellel to this call, otherwise false
 *
 *	mmc_pre_req() is called in prior to mmc_start_req() to let
 *	host prepare for the new request. Preparation of a request may be
 *	performed while another request is running on the host.
 */
static void mmc_pre_req(struct mmc_host *host, struct mmc_request *mrq,
		 bool is_first_req)
{
	if (host->ops->pre_req) {
		mmc_host_clk_hold(host);
		host->ops->pre_req(host, mrq, is_first_req);
		mmc_host_clk_release(host);
	}
}

/**
 *	mmc_post_req - Post process a completed request
 *	@host: MMC host to post process command
 *	@mrq: MMC request to post process for
 *	@err: Error, if non zero, clean up any resources made in pre_req
 *
 *	Let the host post process a completed request. Post processing of
 *	a request may be performed while another reuqest is running.
 */
static void mmc_post_req(struct mmc_host *host, struct mmc_request *mrq,
			 int err)
{
	if (host->ops->post_req) {
		mmc_host_clk_hold(host);
		host->ops->post_req(host, mrq, err);
		mmc_host_clk_release(host);
	}
}

/**
 *	mmc_start_req - start a non-blocking request
 *	@host: MMC host to start command
 *	@areq: async request to start
 *	@error: out parameter returns 0 for success, otherwise non zero
 *
 *	Start a new MMC custom command request for a host.
 *	If there is on ongoing async request wait for completion
 *	of that request and start the new one and return.
 *	Does not wait for the new request to complete.
 *
 *      Returns the completed request, NULL in case of none completed.
 *	Wait for the an ongoing request (previoulsy started) to complete and
 *	return the completed request. If there is no ongoing request, NULL
 *	is returned without waiting. NULL is not an error condition.
 */
struct mmc_async_req *mmc_start_req(struct mmc_host *host,
				    struct mmc_async_req *areq, int *error)
{
	int err = 0;
	int start_err = 0;
	struct mmc_async_req *data = host->areq;

	/* Prepare a new request */
	if (areq)
		mmc_pre_req(host, areq->mrq, !host->areq);

	if (host->areq) {
		err = mmc_wait_for_data_req_done(host, host->areq->mrq,	areq);
		if (err == MMC_BLK_NEW_REQUEST) {
			if (error)
				*error = err;
			/*
			 * The previous request was not completed,
			 * nothing to return
			 */
			return NULL;
		}
		/*
		 * Check BKOPS urgency for each R1 response
		 */
		if (host->card && mmc_card_mmc(host->card) &&
		    ((mmc_resp_type(host->areq->mrq->cmd) == MMC_RSP_R1) ||
		     (mmc_resp_type(host->areq->mrq->cmd) == MMC_RSP_R1B)) &&
		    (host->areq->mrq->cmd->resp[0] & R1_EXCEPTION_EVENT)) {

			/* Cancel the prepared request */
			if (areq)
				mmc_post_req(host, areq->mrq, -EINVAL);

			mmc_start_bkops(host->card, true);

			/* prepare the request again */
			if (areq)
				mmc_pre_req(host, areq->mrq, !host->areq);
		}
	}

	if (!err && areq) {
		trace_mmc_blk_rw_start(areq->mrq->cmd->opcode,
				       areq->mrq->cmd->arg,
				       areq->mrq->data);
		start_err = __mmc_start_data_req(host, areq->mrq);
	}

	if (host->areq)
		mmc_post_req(host, host->areq->mrq, 0);

	 /* Cancel a prepared request if it was not started. */
	if ((err || start_err) && areq)
		mmc_post_req(host, areq->mrq, -EINVAL);

	if (err)
		host->areq = NULL;
	else
		host->areq = areq;

	if (error)
		*error = err;
	return data;
}
EXPORT_SYMBOL(mmc_start_req);

/**
 *	mmc_wait_for_req - start a request and wait for completion
 *	@host: MMC host to start command
 *	@mrq: MMC request to start
 *
 *	Start a new MMC custom command request for a host, and wait
 *	for the command to complete. Does not attempt to parse the
 *	response.
 */
void mmc_wait_for_req(struct mmc_host *host, struct mmc_request *mrq)
{
	__mmc_start_req(host, mrq);
	mmc_wait_for_req_done(host, mrq);
}
EXPORT_SYMBOL(mmc_wait_for_req);

/**
 *	mmc_interrupt_hpi - Issue for High priority Interrupt
 *	@card: the MMC card associated with the HPI transfer
 *
 *	Issued High Priority Interrupt, and check for card status
 *	until out-of prg-state.
 */
int mmc_interrupt_hpi(struct mmc_card *card)
{
	int err;
	u32 status;
	unsigned long prg_wait;

	BUG_ON(!card);

	if (!card->ext_csd.hpi_en) {
		pr_info("%s: HPI enable bit unset\n", mmc_hostname(card->host));
		return 1;
	}

	mmc_claim_host(card->host);
	err = mmc_send_status(card, &status);
	if (err) {
		pr_err("%s: Get card status fail\n", mmc_hostname(card->host));
		goto out;
	}

	switch (R1_CURRENT_STATE(status)) {
	case R1_STATE_IDLE:
	case R1_STATE_READY:
	case R1_STATE_STBY:
	case R1_STATE_TRAN:
		/*
		 * In idle and transfer states, HPI is not needed and the caller
		 * can issue the next intended command immediately
		 */
		goto out;
	case R1_STATE_PRG:
		break;
	default:
		/* In all other states, it's illegal to issue HPI */
		pr_debug("%s: HPI cannot be sent. Card state=%d\n",
			mmc_hostname(card->host), R1_CURRENT_STATE(status));
		err = -EINVAL;
		goto out;
	}

	err = mmc_send_hpi_cmd(card, &status);
	if (err)
		goto out;

	prg_wait = jiffies + msecs_to_jiffies(card->ext_csd.out_of_int_time);
	do {
		err = mmc_send_status(card, &status);

		if (!err && R1_CURRENT_STATE(status) == R1_STATE_TRAN)
			break;
		if (time_after(jiffies, prg_wait))
			err = -ETIMEDOUT;
	} while (!err);

out:
	mmc_release_host(card->host);
	return err;
}
EXPORT_SYMBOL(mmc_interrupt_hpi);

/**
 *	mmc_wait_for_cmd - start a command and wait for completion
 *	@host: MMC host to start command
 *	@cmd: MMC command to start
 *	@retries: maximum number of retries
 *
 *	Start a new MMC command for a host, and wait for the command
 *	to complete.  Return any error that occurred while the command
 *	was executing.  Do not attempt to parse the response.
 */
int mmc_wait_for_cmd(struct mmc_host *host, struct mmc_command *cmd, int retries)
{
	struct mmc_request mrq = {NULL};

	WARN_ON(!host->claimed);

	memset(cmd->resp, 0, sizeof(cmd->resp));
	cmd->retries = retries;

	mrq.cmd = cmd;
	cmd->data = NULL;

	mmc_wait_for_req(host, &mrq);

	return cmd->error;
}

EXPORT_SYMBOL(mmc_wait_for_cmd);

/**
 *	mmc_stop_bkops - stop ongoing BKOPS
 *	@card: MMC card to check BKOPS
 *
 *	Send HPI command to stop ongoing background operations to
 *	allow rapid servicing of foreground operations, e.g. read/
 *	writes. Wait until the card comes out of the programming state
 *	to avoid errors in servicing read/write requests.
 */
int mmc_stop_bkops(struct mmc_card *card)
{
	int err = 0;

	BUG_ON(!card);
	err = mmc_interrupt_hpi(card);

	/*
	 * If err is EINVAL, we can't issue an HPI.
	 * It should complete the BKOPS.
	 */
	if (!err || (err == -EINVAL)) {
		mmc_card_clr_doing_bkops(card);
		mmc_retune_release(card->host);
		err = 0;
	}

	return err;
}
EXPORT_SYMBOL(mmc_stop_bkops);

int mmc_read_bkops_status(struct mmc_card *card)
{
	int err;
	u8 *ext_csd;

	mmc_claim_host(card->host);
	err = mmc_get_ext_csd(card, &ext_csd);
	mmc_release_host(card->host);
	if (err)
		return err;

	card->ext_csd.raw_bkops_status = ext_csd[EXT_CSD_BKOPS_STATUS];
	card->ext_csd.raw_exception_status = ext_csd[EXT_CSD_EXP_EVENTS_STATUS];
	kfree(ext_csd);
	return 0;
}
EXPORT_SYMBOL(mmc_read_bkops_status);

/**
 *	mmc_set_data_timeout - set the timeout for a data command
 *	@data: data phase for command
 *	@card: the MMC card associated with the data transfer
 *
 *	Computes the data timeout parameters according to the
 *	correct algorithm given the card type.
 */
void mmc_set_data_timeout(struct mmc_data *data, const struct mmc_card *card)
{
	unsigned int mult;

	/*
	 * SDIO cards only define an upper 1 s limit on access.
	 */
	if (mmc_card_sdio(card)) {
		data->timeout_ns = 1000000000;
		data->timeout_clks = 0;
		return;
	}

	/*
	 * SD cards use a 100 multiplier rather than 10
	 */
	mult = mmc_card_sd(card) ? 100 : 10;

	/*
	 * Scale up the multiplier (and therefore the timeout) by
	 * the r2w factor for writes.
	 */
	if (data->flags & MMC_DATA_WRITE)
		mult <<= card->csd.r2w_factor;

	data->timeout_ns = card->csd.tacc_ns * mult;
	data->timeout_clks = card->csd.tacc_clks * mult;

	/*
	 * SD cards also have an upper limit on the timeout.
	 */
	if (mmc_card_sd(card)) {
		unsigned int timeout_us, limit_us;

		timeout_us = data->timeout_ns / 1000;
		if (mmc_host_clk_rate(card->host))
			timeout_us += data->timeout_clks * 1000 /
				(mmc_host_clk_rate(card->host) / 1000);

		if (data->flags & MMC_DATA_WRITE)
			/*
			 * The MMC spec "It is strongly recommended
			 * for hosts to implement more than 500ms
			 * timeout value even if the card indicates
			 * the 250ms maximum busy length."  Even the
			 * previous value of 300ms is known to be
			 * insufficient for some cards.
			 */
			limit_us = 3000000;
		else
			limit_us = 100000;

		/*
		 * SDHC cards always use these fixed values.
		 */
		if (timeout_us > limit_us || mmc_card_blockaddr(card)) {
			data->timeout_ns = limit_us * 1000;
			data->timeout_clks = 0;
		}

		/* assign limit value if invalid */
		if (timeout_us == 0)
			data->timeout_ns = limit_us * 1000;
	}

	/*
	 * Some cards require longer data read timeout than indicated in CSD.
	 * Address this by setting the read timeout to a "reasonably high"
	 * value. For the cards tested, 300ms has proven enough. If necessary,
	 * this value can be increased if other problematic cards require this.
	 */
	if (mmc_card_long_read_time(card) && data->flags & MMC_DATA_READ) {
		data->timeout_ns = 300000000;
		data->timeout_clks = 0;
	}

	/*
	 * Some cards need very high timeouts if driven in SPI mode.
	 * The worst observed timeout was 900ms after writing a
	 * continuous stream of data until the internal logic
	 * overflowed.
	 */
	if (mmc_host_is_spi(card->host)) {
		if (data->flags & MMC_DATA_WRITE) {
			if (data->timeout_ns < 1000000000)
				data->timeout_ns = 1000000000;	/* 1s */
		} else {
			if (data->timeout_ns < 100000000)
				data->timeout_ns =  100000000;	/* 100ms */
		}
	}
}
EXPORT_SYMBOL(mmc_set_data_timeout);

/**
 *	mmc_align_data_size - pads a transfer size to a more optimal value
 *	@card: the MMC card associated with the data transfer
 *	@sz: original transfer size
 *
 *	Pads the original data size with a number of extra bytes in
 *	order to avoid controller bugs and/or performance hits
 *	(e.g. some controllers revert to PIO for certain sizes).
 *
 *	Returns the improved size, which might be unmodified.
 *
 *	Note that this function is only relevant when issuing a
 *	single scatter gather entry.
 */
unsigned int mmc_align_data_size(struct mmc_card *card, unsigned int sz)
{
	/*
	 * FIXME: We don't have a system for the controller to tell
	 * the core about its problems yet, so for now we just 32-bit
	 * align the size.
	 */
	sz = ((sz + 3) / 4) * 4;

	return sz;
}
EXPORT_SYMBOL(mmc_align_data_size);

/**
 *	__mmc_claim_host - exclusively claim a host
 *	@host: mmc host to claim
 *	@abort: whether or not the operation should be aborted
 *
 *	Claim a host for a set of operations.  If @abort is non null and
 *	dereference a non-zero value then this will return prematurely with
 *	that non-zero value without acquiring the lock.  Returns zero
 *	with the lock held otherwise.
 */
int __mmc_claim_host(struct mmc_host *host, atomic_t *abort)
{
	DECLARE_WAITQUEUE(wait, current);
	unsigned long flags;
	int stop;
	bool pm = false;

	might_sleep();

	add_wait_queue(&host->wq, &wait);
	spin_lock_irqsave(&host->lock, flags);
	while (1) {
		set_current_state(TASK_UNINTERRUPTIBLE);
		stop = abort ? atomic_read(abort) : 0;
		if (stop || !host->claimed || host->claimer == current)
			break;
		spin_unlock_irqrestore(&host->lock, flags);
		schedule();
		spin_lock_irqsave(&host->lock, flags);
	}
	set_current_state(TASK_RUNNING);
	if (!stop) {
		host->claimed = 1;
		host->claimer = current;
		host->claim_cnt += 1;
		if (host->claim_cnt == 1)
			pm = true;
	} else
		wake_up(&host->wq);
	spin_unlock_irqrestore(&host->lock, flags);
	remove_wait_queue(&host->wq, &wait);

	if (pm)
		pm_runtime_get_sync(mmc_dev(host));

	return stop;
}
EXPORT_SYMBOL(__mmc_claim_host);

/**
 *	mmc_release_host - release a host
 *	@host: mmc host to release
 *
 *	Release a MMC host, allowing others to claim the host
 *	for their operations.
 */
void mmc_release_host(struct mmc_host *host)
{
	unsigned long flags;

	WARN_ON(!host->claimed);

	spin_lock_irqsave(&host->lock, flags);
	if (--host->claim_cnt) {
		/* Release for nested claim */
		spin_unlock_irqrestore(&host->lock, flags);
	} else {
		host->claimed = 0;
		host->claimer = NULL;
		spin_unlock_irqrestore(&host->lock, flags);
		wake_up(&host->wq);
		pm_runtime_mark_last_busy(mmc_dev(host));
		pm_runtime_put_autosuspend(mmc_dev(host));
	}
}
EXPORT_SYMBOL(mmc_release_host);

/*
 * This is a helper function, which fetches a runtime pm reference for the
 * card device and also claims the host.
 */
void mmc_get_card(struct mmc_card *card)
{
	pm_runtime_get_sync(&card->dev);
	mmc_claim_host(card->host);
}
EXPORT_SYMBOL(mmc_get_card);

/*
 * This is a helper function, which releases the host and drops the runtime
 * pm reference for the card device.
 */
void mmc_put_card(struct mmc_card *card)
{
	mmc_release_host(card->host);
	pm_runtime_mark_last_busy(&card->dev);
	pm_runtime_put_autosuspend(&card->dev);
}
EXPORT_SYMBOL(mmc_put_card);

/*
 * Internal function that does the actual ios call to the host driver,
 * optionally printing some debug output.
 */
static inline void mmc_set_ios(struct mmc_host *host)
{
	struct mmc_ios *ios = &host->ios;

	pr_debug("%s: clock %uHz busmode %u powermode %u cs %u Vdd %u "
		"width %u timing %u\n",
		 mmc_hostname(host), ios->clock, ios->bus_mode,
		 ios->power_mode, ios->chip_select, ios->vdd,
		 ios->bus_width, ios->timing);

	if (ios->clock > 0)
		mmc_set_ungated(host);
	host->ops->set_ios(host, ios);
}

/*
 * Control chip select pin on a host.
 */
void mmc_set_chip_select(struct mmc_host *host, int mode)
{
	mmc_host_clk_hold(host);
	host->ios.chip_select = mode;
	mmc_set_ios(host);
	mmc_host_clk_release(host);
}

/*
 * Sets the host clock to the highest possible frequency that
 * is below "hz".
 */
static void __mmc_set_clock(struct mmc_host *host, unsigned int hz)
{
	WARN_ON(hz && hz < host->f_min);

	if (hz > host->f_max)
		hz = host->f_max;

	host->ios.clock = hz;
	mmc_set_ios(host);
}

void mmc_set_clock(struct mmc_host *host, unsigned int hz)
{
	mmc_host_clk_hold(host);
	__mmc_set_clock(host, hz);
	mmc_host_clk_release(host);
}

#ifdef CONFIG_MMC_CLKGATE
/*
 * This gates the clock by setting it to 0 Hz.
 */
void mmc_gate_clock(struct mmc_host *host)
{
	unsigned long flags;

	spin_lock_irqsave(&host->clk_lock, flags);
	host->clk_old = host->ios.clock;
	host->ios.clock = 0;
	host->clk_gated = true;
	spin_unlock_irqrestore(&host->clk_lock, flags);
	mmc_set_ios(host);
}

/*
 * This restores the clock from gating by using the cached
 * clock value.
 */
void mmc_ungate_clock(struct mmc_host *host)
{
	/*
	 * We should previously have gated the clock, so the clock shall
	 * be 0 here! The clock may however be 0 during initialization,
	 * when some request operations are performed before setting
	 * the frequency. When ungate is requested in that situation
	 * we just ignore the call.
	 */
	if (host->clk_old) {
		BUG_ON(host->ios.clock);
		/* This call will also set host->clk_gated to false */
		__mmc_set_clock(host, host->clk_old);
	}
}

void mmc_set_ungated(struct mmc_host *host)
{
	unsigned long flags;

	/*
	 * We've been given a new frequency while the clock is gated,
	 * so make sure we regard this as ungating it.
	 */
	spin_lock_irqsave(&host->clk_lock, flags);
	host->clk_gated = false;
	spin_unlock_irqrestore(&host->clk_lock, flags);
}

#else
void mmc_set_ungated(struct mmc_host *host)
{
}
#endif

int mmc_execute_tuning(struct mmc_card *card)
{
	struct mmc_host *host = card->host;
	u32 opcode;
	int err;

	if (!host->ops->execute_tuning)
		return 0;

	if (mmc_card_mmc(card))
		opcode = MMC_SEND_TUNING_BLOCK_HS200;
	else
		opcode = MMC_SEND_TUNING_BLOCK;

	mmc_host_clk_hold(host);
	err = host->ops->execute_tuning(host, opcode);
	mmc_host_clk_release(host);

	if (err)
		pr_err("%s: tuning execution failed\n", mmc_hostname(host));
	else
		mmc_retune_enable(host);

	return err;
}

/*
 * Change the bus mode (open drain/push-pull) of a host.
 */
void mmc_set_bus_mode(struct mmc_host *host, unsigned int mode)
{
	mmc_host_clk_hold(host);
	host->ios.bus_mode = mode;
	mmc_set_ios(host);
	mmc_host_clk_release(host);
}

/*
 * Change data bus width of a host.
 */
void mmc_set_bus_width(struct mmc_host *host, unsigned int width)
{
	mmc_host_clk_hold(host);
	host->ios.bus_width = width;
	mmc_set_ios(host);
	mmc_host_clk_release(host);
}

/*
 * Set initial state after a power cycle or a hw_reset.
 */
void mmc_set_initial_state(struct mmc_host *host)
{
	mmc_retune_disable(host);

	if (mmc_host_is_spi(host))
		host->ios.chip_select = MMC_CS_HIGH;
	else
		host->ios.chip_select = MMC_CS_DONTCARE;
	host->ios.bus_mode = MMC_BUSMODE_PUSHPULL;
	host->ios.bus_width = MMC_BUS_WIDTH_1;
	host->ios.timing = MMC_TIMING_LEGACY;
	host->ios.drv_type = 0;

	mmc_set_ios(host);
}

/**
 * mmc_vdd_to_ocrbitnum - Convert a voltage to the OCR bit number
 * @vdd:	voltage (mV)
 * @low_bits:	prefer low bits in boundary cases
 *
 * This function returns the OCR bit number according to the provided @vdd
 * value. If conversion is not possible a negative errno value returned.
 *
 * Depending on the @low_bits flag the function prefers low or high OCR bits
 * on boundary voltages. For example,
 * with @low_bits = true, 3300 mV translates to ilog2(MMC_VDD_32_33);
 * with @low_bits = false, 3300 mV translates to ilog2(MMC_VDD_33_34);
 *
 * Any value in the [1951:1999] range translates to the ilog2(MMC_VDD_20_21).
 */
static int mmc_vdd_to_ocrbitnum(int vdd, bool low_bits)
{
	const int max_bit = ilog2(MMC_VDD_35_36);
	int bit;

	if (vdd < 1650 || vdd > 3600)
		return -EINVAL;

	if (vdd >= 1650 && vdd <= 1950)
		return ilog2(MMC_VDD_165_195);

	if (low_bits)
		vdd -= 1;

	/* Base 2000 mV, step 100 mV, bit's base 8. */
	bit = (vdd - 2000) / 100 + 8;
	if (bit > max_bit)
		return max_bit;
	return bit;
}

/**
 * mmc_vddrange_to_ocrmask - Convert a voltage range to the OCR mask
 * @vdd_min:	minimum voltage value (mV)
 * @vdd_max:	maximum voltage value (mV)
 *
 * This function returns the OCR mask bits according to the provided @vdd_min
 * and @vdd_max values. If conversion is not possible the function returns 0.
 *
 * Notes wrt boundary cases:
 * This function sets the OCR bits for all boundary voltages, for example
 * [3300:3400] range is translated to MMC_VDD_32_33 | MMC_VDD_33_34 |
 * MMC_VDD_34_35 mask.
 */
u32 mmc_vddrange_to_ocrmask(int vdd_min, int vdd_max)
{
	u32 mask = 0;

	if (vdd_max < vdd_min)
		return 0;

	/* Prefer high bits for the boundary vdd_max values. */
	vdd_max = mmc_vdd_to_ocrbitnum(vdd_max, false);
	if (vdd_max < 0)
		return 0;

	/* Prefer low bits for the boundary vdd_min values. */
	vdd_min = mmc_vdd_to_ocrbitnum(vdd_min, true);
	if (vdd_min < 0)
		return 0;

	/* Fill the mask, from max bit to min bit. */
	while (vdd_max >= vdd_min)
		mask |= 1 << vdd_max--;

	return mask;
}
EXPORT_SYMBOL(mmc_vddrange_to_ocrmask);

#ifdef CONFIG_OF

/**
 * mmc_of_parse_voltage - return mask of supported voltages
 * @np: The device node need to be parsed.
 * @mask: mask of voltages available for MMC/SD/SDIO
 *
 * 1. Return zero on success.
 * 2. Return negative errno: voltage-range is invalid.
 */
int mmc_of_parse_voltage(struct device_node *np, u32 *mask)
{
	const u32 *voltage_ranges;
	int num_ranges, i;

	voltage_ranges = of_get_property(np, "voltage-ranges", &num_ranges);
	num_ranges = num_ranges / sizeof(*voltage_ranges) / 2;
	if (!voltage_ranges || !num_ranges) {
		pr_info("%s: voltage-ranges unspecified\n", np->full_name);
		return -EINVAL;
	}

	for (i = 0; i < num_ranges; i++) {
		const int j = i * 2;
		u32 ocr_mask;

		ocr_mask = mmc_vddrange_to_ocrmask(
				be32_to_cpu(voltage_ranges[j]),
				be32_to_cpu(voltage_ranges[j + 1]));
		if (!ocr_mask) {
			pr_err("%s: voltage-range #%d is invalid\n",
				np->full_name, i);
			return -EINVAL;
		}
		*mask |= ocr_mask;
	}

	return 0;
}
EXPORT_SYMBOL(mmc_of_parse_voltage);

#endif /* CONFIG_OF */

static int mmc_of_get_func_num(struct device_node *node)
{
	u32 reg;
	int ret;

	ret = of_property_read_u32(node, "reg", &reg);
	if (ret < 0)
		return ret;

	return reg;
}

struct device_node *mmc_of_find_child_device(struct mmc_host *host,
		unsigned func_num)
{
	struct device_node *node;

	if (!host->parent || !host->parent->of_node)
		return NULL;

	for_each_child_of_node(host->parent->of_node, node) {
		if (mmc_of_get_func_num(node) == func_num)
			return node;
	}

	return NULL;
}

#ifdef CONFIG_REGULATOR

/**
 * mmc_regulator_get_ocrmask - return mask of supported voltages
 * @supply: regulator to use
 *
 * This returns either a negative errno, or a mask of voltages that
 * can be provided to MMC/SD/SDIO devices using the specified voltage
 * regulator.  This would normally be called before registering the
 * MMC host adapter.
 */
int mmc_regulator_get_ocrmask(struct regulator *supply)
{
	int			result = 0;
	int			count;
	int			i;
	int			vdd_uV;
	int			vdd_mV;

	count = regulator_count_voltages(supply);
	if (count < 0)
		return count;

	for (i = 0; i < count; i++) {
		vdd_uV = regulator_list_voltage(supply, i);
		if (vdd_uV <= 0)
			continue;

		vdd_mV = vdd_uV / 1000;
		result |= mmc_vddrange_to_ocrmask(vdd_mV, vdd_mV);
	}

	if (!result) {
		vdd_uV = regulator_get_voltage(supply);
		if (vdd_uV <= 0)
			return vdd_uV;

		vdd_mV = vdd_uV / 1000;
		result = mmc_vddrange_to_ocrmask(vdd_mV, vdd_mV);
	}

	return result;
}
EXPORT_SYMBOL_GPL(mmc_regulator_get_ocrmask);

/**
 * mmc_regulator_set_ocr - set regulator to match host->ios voltage
 * @mmc: the host to regulate
 * @supply: regulator to use
 * @vdd_bit: zero for power off, else a bit number (host->ios.vdd)
 *
 * Returns zero on success, else negative errno.
 *
 * MMC host drivers may use this to enable or disable a regulator using
 * a particular supply voltage.  This would normally be called from the
 * set_ios() method.
 */
int mmc_regulator_set_ocr(struct mmc_host *mmc,
			struct regulator *supply,
			unsigned short vdd_bit)
{
	int			result = 0;
	int			min_uV, max_uV;

	if (vdd_bit) {
		int		tmp;

		/*
		 * REVISIT mmc_vddrange_to_ocrmask() may have set some
		 * bits this regulator doesn't quite support ... don't
		 * be too picky, most cards and regulators are OK with
		 * a 0.1V range goof (it's a small error percentage).
		 */
		tmp = vdd_bit - ilog2(MMC_VDD_165_195);
		if (tmp == 0) {
			min_uV = 1650 * 1000;
			max_uV = 1950 * 1000;
		} else {
			min_uV = 1900 * 1000 + tmp * 100 * 1000;
			max_uV = min_uV + 100 * 1000;
		}

		result = regulator_set_voltage(supply, min_uV, max_uV);
		if (result == 0 && !mmc->regulator_enabled) {
			result = regulator_enable(supply);
			if (!result)
				mmc->regulator_enabled = true;
		}
	} else if (mmc->regulator_enabled) {
		result = regulator_disable(supply);
		if (result == 0)
			mmc->regulator_enabled = false;
	}

	if (result)
		dev_err(mmc_dev(mmc),
			"could not set regulator OCR (%d)\n", result);
	return result;
}
EXPORT_SYMBOL_GPL(mmc_regulator_set_ocr);

#endif /* CONFIG_REGULATOR */

int mmc_regulator_get_supply(struct mmc_host *mmc)
{
	struct device *dev = mmc_dev(mmc);
	int ret;

	mmc->supply.vmmc = devm_regulator_get_optional(dev, "vmmc");
	mmc->supply.vqmmc = devm_regulator_get_optional(dev, "vqmmc");

	if (IS_ERR(mmc->supply.vmmc)) {
		if (PTR_ERR(mmc->supply.vmmc) == -EPROBE_DEFER)
			return -EPROBE_DEFER;
		dev_info(dev, "No vmmc regulator found\n");
	} else {
		ret = mmc_regulator_get_ocrmask(mmc->supply.vmmc);
		if (ret > 0)
			mmc->ocr_avail = ret;
		else
			dev_warn(dev, "Failed getting OCR mask: %d\n", ret);
	}

	if (IS_ERR(mmc->supply.vqmmc)) {
		if (PTR_ERR(mmc->supply.vqmmc) == -EPROBE_DEFER)
			return -EPROBE_DEFER;
		dev_info(dev, "No vqmmc regulator found\n");
	}

	return 0;
}
EXPORT_SYMBOL_GPL(mmc_regulator_get_supply);

/*
 * Mask off any voltages we don't support and select
 * the lowest voltage
 */
u32 mmc_select_voltage(struct mmc_host *host, u32 ocr)
{
	int bit;

	/*
	 * Sanity check the voltages that the card claims to
	 * support.
	 */
	if (ocr & 0x7F) {
		dev_warn(mmc_dev(host),
		"card claims to support voltages below defined range\n");
		ocr &= ~0x7F;
	}

	ocr &= host->ocr_avail;
	if (!ocr) {
		dev_warn(mmc_dev(host), "no support for card's volts\n");
		return 0;
	}

	if (host->caps2 & MMC_CAP2_FULL_PWR_CYCLE) {
		bit = ffs(ocr) - 1;
		ocr &= 3 << bit;
		mmc_power_cycle(host, ocr);
	} else {
		bit = fls(ocr) - 1;
		ocr &= 3 << bit;
		if (bit != host->ios.vdd)
			dev_warn(mmc_dev(host), "exceeding card's volts\n");
	}

	return ocr;
}

int __mmc_set_signal_voltage(struct mmc_host *host, int signal_voltage)
{
	int err = 0;
	int old_signal_voltage = host->ios.signal_voltage;

	host->ios.signal_voltage = signal_voltage;
	if (host->ops->start_signal_voltage_switch) {
		mmc_host_clk_hold(host);
		err = host->ops->start_signal_voltage_switch(host, &host->ios);
		mmc_host_clk_release(host);
	}

	if (err)
		host->ios.signal_voltage = old_signal_voltage;

	return err;

}

int mmc_set_signal_voltage(struct mmc_host *host, int signal_voltage, u32 ocr)
{
	struct mmc_command cmd = {0};
	int err = 0;
	u32 clock;

	BUG_ON(!host);

	/*
	 * Send CMD11 only if the request is to switch the card to
	 * 1.8V signalling.
	 */
	if (signal_voltage == MMC_SIGNAL_VOLTAGE_330)
		return __mmc_set_signal_voltage(host, signal_voltage);

	/*
	 * If we cannot switch voltages, return failure so the caller
	 * can continue without UHS mode
	 */
	if (!host->ops->start_signal_voltage_switch)
		return -EPERM;
	if (!host->ops->card_busy)
		pr_warn("%s: cannot verify signal voltage switch\n",
			mmc_hostname(host));

	mmc_host_clk_hold(host);

	cmd.opcode = SD_SWITCH_VOLTAGE;
	cmd.arg = 0;
	cmd.flags = MMC_RSP_R1 | MMC_CMD_AC;

	err = mmc_wait_for_cmd(host, &cmd, 0);
	if (err)
		goto err_command;

	if (!mmc_host_is_spi(host) && (cmd.resp[0] & R1_ERROR)) {
		err = -EIO;
		goto err_command;
	}
	/*
	 * The card should drive cmd and dat[0:3] low immediately
	 * after the response of cmd11, but wait 1 ms to be sure
	 */
	mmc_delay(1);
	if (host->ops->card_busy && !host->ops->card_busy(host)) {
		err = -EAGAIN;
		goto power_cycle;
	}
	/*
	 * During a signal voltage level switch, the clock must be gated
	 * for 5 ms according to the SD spec
	 */
	clock = host->ios.clock;
	host->ios.clock = 0;
	mmc_set_ios(host);

	if (__mmc_set_signal_voltage(host, signal_voltage)) {
		/*
		 * Voltages may not have been switched, but we've already
		 * sent CMD11, so a power cycle is required anyway
		 */
		err = -EAGAIN;
		goto power_cycle;
	}

	/* Keep clock gated for at least 10 ms, though spec only says 5 ms */
	mmc_delay(10);
	host->ios.clock = clock;
	mmc_set_ios(host);

	/* Wait for at least 1 ms according to spec */
	mmc_delay(1);

	/*
	 * Failure to switch is indicated by the card holding
	 * dat[0:3] low
	 */
	if (host->ops->card_busy && host->ops->card_busy(host))
		err = -EAGAIN;

power_cycle:
	if (err) {
		pr_debug("%s: Signal voltage switch failed, "
			"power cycling card\n", mmc_hostname(host));
		mmc_power_cycle(host, ocr);
	}

err_command:
	mmc_host_clk_release(host);

	return err;
}

/*
 * Select timing parameters for host.
 */
void mmc_set_timing(struct mmc_host *host, unsigned int timing)
{
	mmc_host_clk_hold(host);
	host->ios.timing = timing;
	mmc_set_ios(host);
	mmc_host_clk_release(host);
}

/*
 * Select appropriate driver type for host.
 */
void mmc_set_driver_type(struct mmc_host *host, unsigned int drv_type)
{
	mmc_host_clk_hold(host);
	host->ios.drv_type = drv_type;
	mmc_set_ios(host);
	mmc_host_clk_release(host);
}

int mmc_select_drive_strength(struct mmc_card *card, unsigned int max_dtr,
			      int card_drv_type, int *drv_type)
{
	struct mmc_host *host = card->host;
	int host_drv_type = SD_DRIVER_TYPE_B;
	int drive_strength;

	*drv_type = 0;

	if (!host->ops->select_drive_strength)
		return 0;

	/* Use SD definition of driver strength for hosts */
	if (host->caps & MMC_CAP_DRIVER_TYPE_A)
		host_drv_type |= SD_DRIVER_TYPE_A;

	if (host->caps & MMC_CAP_DRIVER_TYPE_C)
		host_drv_type |= SD_DRIVER_TYPE_C;

	if (host->caps & MMC_CAP_DRIVER_TYPE_D)
		host_drv_type |= SD_DRIVER_TYPE_D;

	/*
	 * The drive strength that the hardware can support
	 * depends on the board design.  Pass the appropriate
	 * information and let the hardware specific code
	 * return what is possible given the options
	 */
	mmc_host_clk_hold(host);
	drive_strength = host->ops->select_drive_strength(card, max_dtr,
							  host_drv_type,
							  card_drv_type,
							  drv_type);
	mmc_host_clk_release(host);

	return drive_strength;
}

/*
 * Apply power to the MMC stack.  This is a two-stage process.
 * First, we enable power to the card without the clock running.
 * We then wait a bit for the power to stabilise.  Finally,
 * enable the bus drivers and clock to the card.
 *
 * We must _NOT_ enable the clock prior to power stablising.
 *
 * If a host does all the power sequencing itself, ignore the
 * initial MMC_POWER_UP stage.
 */
void mmc_power_up(struct mmc_host *host, u32 ocr)
{
	if (host->ios.power_mode == MMC_POWER_ON)
		return;

	mmc_host_clk_hold(host);

	mmc_pwrseq_pre_power_on(host);

	host->ios.vdd = fls(ocr) - 1;
	host->ios.power_mode = MMC_POWER_UP;
	/* Set initial state and call mmc_set_ios */
	mmc_set_initial_state(host);

	/* Try to set signal voltage to 3.3V but fall back to 1.8v or 1.2v */
	if (__mmc_set_signal_voltage(host, MMC_SIGNAL_VOLTAGE_330) == 0)
		dev_dbg(mmc_dev(host), "Initial signal voltage of 3.3v\n");
	else if (__mmc_set_signal_voltage(host, MMC_SIGNAL_VOLTAGE_180) == 0)
		dev_dbg(mmc_dev(host), "Initial signal voltage of 1.8v\n");
	else if (__mmc_set_signal_voltage(host, MMC_SIGNAL_VOLTAGE_120) == 0)
		dev_dbg(mmc_dev(host), "Initial signal voltage of 1.2v\n");

	/*
	 * This delay should be sufficient to allow the power supply
	 * to reach the minimum voltage.
	 */
	mmc_delay(10);

	mmc_pwrseq_post_power_on(host);

	host->ios.clock = host->f_init;

	host->ios.power_mode = MMC_POWER_ON;
	mmc_set_ios(host);

	/*
	 * This delay must be at least 74 clock sizes, or 1 ms, or the
	 * time required to reach a stable voltage.
	 */
	mmc_delay(10);

	mmc_host_clk_release(host);
}

void mmc_power_off(struct mmc_host *host)
{
	if (host->ios.power_mode == MMC_POWER_OFF)
		return;

	mmc_host_clk_hold(host);

	mmc_pwrseq_power_off(host);

	host->ios.clock = 0;
	host->ios.vdd = 0;

	host->ios.power_mode = MMC_POWER_OFF;
	/* Set initial state and call mmc_set_ios */
	mmc_set_initial_state(host);

	/*
	 * Some configurations, such as the 802.11 SDIO card in the OLPC
	 * XO-1.5, require a short delay after poweroff before the card
	 * can be successfully turned on again.
	 */
	mmc_delay(1);

	mmc_host_clk_release(host);
}

void mmc_power_cycle(struct mmc_host *host, u32 ocr)
{
	mmc_power_off(host);
	/* Wait at least 1 ms according to SD spec */
	mmc_delay(1);
	mmc_power_up(host, ocr);
}

/*
 * Cleanup when the last reference to the bus operator is dropped.
 */
static void __mmc_release_bus(struct mmc_host *host)
{
	BUG_ON(!host);
	BUG_ON(host->bus_refs);
	BUG_ON(!host->bus_dead);

	host->bus_ops = NULL;
}

/*
 * Increase reference count of bus operator
 */
static inline void mmc_bus_get(struct mmc_host *host)
{
	unsigned long flags;

	spin_lock_irqsave(&host->lock, flags);
	host->bus_refs++;
	spin_unlock_irqrestore(&host->lock, flags);
}

/*
 * Decrease reference count of bus operator and free it if
 * it is the last reference.
 */
static inline void mmc_bus_put(struct mmc_host *host)
{
	unsigned long flags;

	spin_lock_irqsave(&host->lock, flags);
	host->bus_refs--;
	if ((host->bus_refs == 0) && host->bus_ops)
		__mmc_release_bus(host);
	spin_unlock_irqrestore(&host->lock, flags);
}

/*
 * Assign a mmc bus handler to a host. Only one bus handler may control a
 * host at any given time.
 */
void mmc_attach_bus(struct mmc_host *host, const struct mmc_bus_ops *ops)
{
	unsigned long flags;

	BUG_ON(!host);
	BUG_ON(!ops);

	WARN_ON(!host->claimed);

	spin_lock_irqsave(&host->lock, flags);

	BUG_ON(host->bus_ops);
	BUG_ON(host->bus_refs);

	host->bus_ops = ops;
	host->bus_refs = 1;
	host->bus_dead = 0;

	spin_unlock_irqrestore(&host->lock, flags);
}

/*
 * Remove the current bus handler from a host.
 */
void mmc_detach_bus(struct mmc_host *host)
{
	unsigned long flags;

	BUG_ON(!host);

	WARN_ON(!host->claimed);
	WARN_ON(!host->bus_ops);

	spin_lock_irqsave(&host->lock, flags);

	host->bus_dead = 1;

	spin_unlock_irqrestore(&host->lock, flags);

	mmc_bus_put(host);
}

static void _mmc_detect_change(struct mmc_host *host, unsigned long delay,
				bool cd_irq)
{
#ifdef CONFIG_MMC_DEBUG
	unsigned long flags;
	spin_lock_irqsave(&host->lock, flags);
	WARN_ON(host->removed);
	spin_unlock_irqrestore(&host->lock, flags);
#endif

	/*
	 * If the device is configured as wakeup, we prevent a new sleep for
	 * 5 s to give provision for user space to consume the event.
	 */
	if (cd_irq && !(host->caps & MMC_CAP_NEEDS_POLL) &&
		device_can_wakeup(mmc_dev(host)))
		pm_wakeup_event(mmc_dev(host), 5000);

	host->detect_change = 1;
	mmc_schedule_delayed_work(&host->detect, delay);
}

/**
 *	mmc_detect_change - process change of state on a MMC socket
 *	@host: host which changed state.
 *	@delay: optional delay to wait before detection (jiffies)
 *
 *	MMC drivers should call this when they detect a card has been
 *	inserted or removed. The MMC layer will confirm that any
 *	present card is still functional, and initialize any newly
 *	inserted.
 */
void mmc_detect_change(struct mmc_host *host, unsigned long delay)
{
	_mmc_detect_change(host, delay, true);
}
EXPORT_SYMBOL(mmc_detect_change);

void mmc_init_erase(struct mmc_card *card)
{
	unsigned int sz;

	if (is_power_of_2(card->erase_size))
		card->erase_shift = ffs(card->erase_size) - 1;
	else
		card->erase_shift = 0;

	/*
	 * It is possible to erase an arbitrarily large area of an SD or MMC
	 * card.  That is not desirable because it can take a long time
	 * (minutes) potentially delaying more important I/O, and also the
	 * timeout calculations become increasingly hugely over-estimated.
	 * Consequently, 'pref_erase' is defined as a guide to limit erases
	 * to that size and alignment.
	 *
	 * For SD cards that define Allocation Unit size, limit erases to one
	 * Allocation Unit at a time.  For MMC cards that define High Capacity
	 * Erase Size, whether it is switched on or not, limit to that size.
	 * Otherwise just have a stab at a good value.  For modern cards it
	 * will end up being 4MiB.  Note that if the value is too small, it
	 * can end up taking longer to erase.
	 */
	if (mmc_card_sd(card) && card->ssr.au) {
		card->pref_erase = card->ssr.au;
		card->erase_shift = ffs(card->ssr.au) - 1;
	} else if (card->ext_csd.hc_erase_size) {
		card->pref_erase = card->ext_csd.hc_erase_size;
	} else if (card->erase_size) {
		sz = (card->csd.capacity << (card->csd.read_blkbits - 9)) >> 11;
		if (sz < 128)
			card->pref_erase = 512 * 1024 / 512;
		else if (sz < 512)
			card->pref_erase = 1024 * 1024 / 512;
		else if (sz < 1024)
			card->pref_erase = 2 * 1024 * 1024 / 512;
		else
			card->pref_erase = 4 * 1024 * 1024 / 512;
		if (card->pref_erase < card->erase_size)
			card->pref_erase = card->erase_size;
		else {
			sz = card->pref_erase % card->erase_size;
			if (sz)
				card->pref_erase += card->erase_size - sz;
		}
	} else
		card->pref_erase = 0;
}

static unsigned int mmc_mmc_erase_timeout(struct mmc_card *card,
				          unsigned int arg, unsigned int qty)
{
	unsigned int erase_timeout;

	if (arg == MMC_DISCARD_ARG ||
	    (arg == MMC_TRIM_ARG && card->ext_csd.rev >= 6)) {
		erase_timeout = card->ext_csd.trim_timeout;
	} else if (card->ext_csd.erase_group_def & 1) {
		/* High Capacity Erase Group Size uses HC timeouts */
		if (arg == MMC_TRIM_ARG)
			erase_timeout = card->ext_csd.trim_timeout;
		else
			erase_timeout = card->ext_csd.hc_erase_timeout;
	} else {
		/* CSD Erase Group Size uses write timeout */
		unsigned int mult = (10 << card->csd.r2w_factor);
		unsigned int timeout_clks = card->csd.tacc_clks * mult;
		unsigned int timeout_us;

		/* Avoid overflow: e.g. tacc_ns=80000000 mult=1280 */
		if (card->csd.tacc_ns < 1000000)
			timeout_us = (card->csd.tacc_ns * mult) / 1000;
		else
			timeout_us = (card->csd.tacc_ns / 1000) * mult;

		/*
		 * ios.clock is only a target.  The real clock rate might be
		 * less but not that much less, so fudge it by multiplying by 2.
		 */
		timeout_clks <<= 1;
		timeout_us += (timeout_clks * 1000) /
			      (mmc_host_clk_rate(card->host) / 1000);

		erase_timeout = timeout_us / 1000;

		/*
		 * Theoretically, the calculation could underflow so round up
		 * to 1ms in that case.
		 */
		if (!erase_timeout)
			erase_timeout = 1;
	}

	/* Multiplier for secure operations */
	if (arg & MMC_SECURE_ARGS) {
		if (arg == MMC_SECURE_ERASE_ARG)
			erase_timeout *= card->ext_csd.sec_erase_mult;
		else
			erase_timeout *= card->ext_csd.sec_trim_mult;
	}

	erase_timeout *= qty;

	/*
	 * Ensure at least a 1 second timeout for SPI as per
	 * 'mmc_set_data_timeout()'
	 */
	if (mmc_host_is_spi(card->host) && erase_timeout < 1000)
		erase_timeout = 1000;

	return erase_timeout;
}

static unsigned int mmc_sd_erase_timeout(struct mmc_card *card,
					 unsigned int arg,
					 unsigned int qty)
{
	unsigned int erase_timeout;

	if (card->ssr.erase_timeout) {
		/* Erase timeout specified in SD Status Register (SSR) */
		erase_timeout = card->ssr.erase_timeout * qty +
				card->ssr.erase_offset;
	} else {
		/*
		 * Erase timeout not specified in SD Status Register (SSR) so
		 * use 250ms per write block.
		 */
		erase_timeout = 250 * qty;
	}

	/* Must not be less than 1 second */
	if (erase_timeout < 1000)
		erase_timeout = 1000;

	return erase_timeout;
}

static unsigned int mmc_erase_timeout(struct mmc_card *card,
				      unsigned int arg,
				      unsigned int qty)
{
	if (mmc_card_sd(card))
		return mmc_sd_erase_timeout(card, arg, qty);
	else
		return mmc_mmc_erase_timeout(card, arg, qty);
}

static int mmc_do_erase(struct mmc_card *card, unsigned int from,
			unsigned int to, unsigned int arg)
{
	struct mmc_command cmd = {0};
	unsigned int qty = 0;
	unsigned long timeout;
	unsigned int fr, nr;
	int err;

	fr = from;
	nr = to - from + 1;
	trace_mmc_blk_erase_start(arg, fr, nr);
	mmc_retune_hold(card->host);

	/*
	 * qty is used to calculate the erase timeout which depends on how many
	 * erase groups (or allocation units in SD terminology) are affected.
	 * We count erasing part of an erase group as one erase group.
	 * For SD, the allocation units are always a power of 2.  For MMC, the
	 * erase group size is almost certainly also power of 2, but it does not
	 * seem to insist on that in the JEDEC standard, so we fall back to
	 * division in that case.  SD may not specify an allocation unit size,
	 * in which case the timeout is based on the number of write blocks.
	 *
	 * Note that the timeout for secure trim 2 will only be correct if the
	 * number of erase groups specified is the same as the total of all
	 * preceding secure trim 1 commands.  Since the power may have been
	 * lost since the secure trim 1 commands occurred, it is generally
	 * impossible to calculate the secure trim 2 timeout correctly.
	 */
	if (card->erase_shift)
		qty += ((to >> card->erase_shift) -
			(from >> card->erase_shift)) + 1;
	else if (mmc_card_sd(card))
		qty += to - from + 1;
	else
		qty += ((to / card->erase_size) -
			(from / card->erase_size)) + 1;

	if (!mmc_card_blockaddr(card)) {
		from <<= 9;
		to <<= 9;
	}

	if (mmc_card_sd(card))
		cmd.opcode = SD_ERASE_WR_BLK_START;
	else
		cmd.opcode = MMC_ERASE_GROUP_START;
	cmd.arg = from;
	cmd.flags = MMC_RSP_SPI_R1 | MMC_RSP_R1 | MMC_CMD_AC;
	err = mmc_wait_for_cmd(card->host, &cmd, 0);
	if (err) {
		pr_err("mmc_erase: group start error %d, "
		       "status %#x\n", err, cmd.resp[0]);
		err = -EIO;
		goto out;
	}

	memset(&cmd, 0, sizeof(struct mmc_command));
	if (mmc_card_sd(card))
		cmd.opcode = SD_ERASE_WR_BLK_END;
	else
		cmd.opcode = MMC_ERASE_GROUP_END;
	cmd.arg = to;
	cmd.flags = MMC_RSP_SPI_R1 | MMC_RSP_R1 | MMC_CMD_AC;
	err = mmc_wait_for_cmd(card->host, &cmd, 0);
	if (err) {
		pr_err("mmc_erase: group end error %d, status %#x\n",
		       err, cmd.resp[0]);
		err = -EIO;
		goto out;
	}

	memset(&cmd, 0, sizeof(struct mmc_command));
	cmd.opcode = MMC_ERASE;
	cmd.arg = arg;
	cmd.flags = MMC_RSP_SPI_R1B | MMC_RSP_R1B | MMC_CMD_AC;
	cmd.busy_timeout = mmc_erase_timeout(card, arg, qty);
	err = mmc_wait_for_cmd(card->host, &cmd, 0);
	if (err) {
		pr_err("mmc_erase: erase error %d, status %#x\n",
		       err, cmd.resp[0]);
		err = -EIO;
		goto out;
	}

	if (mmc_host_is_spi(card->host))
		goto out;

	timeout = jiffies + msecs_to_jiffies(MMC_CORE_TIMEOUT_MS);
	do {
		memset(&cmd, 0, sizeof(struct mmc_command));
		cmd.opcode = MMC_SEND_STATUS;
		cmd.arg = card->rca << 16;
		cmd.flags = MMC_RSP_R1 | MMC_CMD_AC;
		/* Do not retry else we can't see errors */
		err = mmc_wait_for_cmd(card->host, &cmd, 0);
		if (err || (cmd.resp[0] & 0xFDF92000)) {
			pr_err("error %d requesting status %#x\n",
				err, cmd.resp[0]);
			err = -EIO;
			goto out;
		}

		/* Timeout if the device never becomes ready for data and
		 * never leaves the program state.
		 */
		if (time_after(jiffies, timeout)) {
			pr_err("%s: Card stuck in programming state! %s\n",
				mmc_hostname(card->host), __func__);
			err =  -EIO;
			goto out;
		}

	} while (!(cmd.resp[0] & R1_READY_FOR_DATA) ||
		 (R1_CURRENT_STATE(cmd.resp[0]) == R1_STATE_PRG));
out:

	trace_mmc_blk_erase_end(arg, fr, nr);
	mmc_retune_release(card->host);
	return err;
}

/**
 * mmc_erase - erase sectors.
 * @card: card to erase
 * @from: first sector to erase
 * @nr: number of sectors to erase
 * @arg: erase command argument (SD supports only %MMC_ERASE_ARG)
 *
 * Caller must claim host before calling this function.
 */
int mmc_erase(struct mmc_card *card, unsigned int from, unsigned int nr,
	      unsigned int arg)
{
	unsigned int rem, to = from + nr;
	int err;

	if (!(card->host->caps & MMC_CAP_ERASE) ||
	    !(card->csd.cmdclass & CCC_ERASE))
		return -EOPNOTSUPP;

	if (!card->erase_size)
		return -EOPNOTSUPP;

	if (mmc_card_sd(card) && arg != MMC_ERASE_ARG)
		return -EOPNOTSUPP;

	if ((arg & MMC_SECURE_ARGS) &&
	    !(card->ext_csd.sec_feature_support & EXT_CSD_SEC_ER_EN))
		return -EOPNOTSUPP;

	if ((arg & MMC_TRIM_ARGS) &&
	    !(card->ext_csd.sec_feature_support & EXT_CSD_SEC_GB_CL_EN))
		return -EOPNOTSUPP;

	if (arg == MMC_SECURE_ERASE_ARG) {
		if (from % card->erase_size || nr % card->erase_size)
			return -EINVAL;
	}

	if (arg == MMC_ERASE_ARG) {
		rem = from % card->erase_size;
		if (rem) {
			rem = card->erase_size - rem;
			from += rem;
			if (nr > rem)
				nr -= rem;
			else
				return 0;
		}
		rem = nr % card->erase_size;
		if (rem)
			nr -= rem;
	}

	if (nr == 0)
		return 0;

	to = from + nr;

	if (to <= from)
		return -EINVAL;

	/* 'from' and 'to' are inclusive */
	to -= 1;

	/*
	 * Special case where only one erase-group fits in the timeout budget:
	 * If the region crosses an erase-group boundary on this particular
	 * case, we will be trimming more than one erase-group which, does not
	 * fit in the timeout budget of the controller, so we need to split it
	 * and call mmc_do_erase() twice if necessary. This special case is
	 * identified by the card->eg_boundary flag.
	 */
	rem = card->erase_size - (from % card->erase_size);
	if ((arg & MMC_TRIM_ARGS) && (card->eg_boundary) && (nr > rem)) {
		err = mmc_do_erase(card, from, from + rem - 1, arg);
		from += rem;
		if ((err) || (to <= from))
			return err;
	}

	return mmc_do_erase(card, from, to, arg);
}
EXPORT_SYMBOL(mmc_erase);

int mmc_can_erase(struct mmc_card *card)
{
	if ((card->host->caps & MMC_CAP_ERASE) &&
	    (card->csd.cmdclass & CCC_ERASE) && card->erase_size)
		return 1;
	return 0;
}
EXPORT_SYMBOL(mmc_can_erase);

int mmc_can_trim(struct mmc_card *card)
{
	if (card->ext_csd.sec_feature_support & EXT_CSD_SEC_GB_CL_EN)
		return 1;
	return 0;
}
EXPORT_SYMBOL(mmc_can_trim);

int mmc_can_discard(struct mmc_card *card)
{
	/*
	 * As there's no way to detect the discard support bit at v4.5
	 * use the s/w feature support filed.
	 */
	if (card->ext_csd.feature_support & MMC_DISCARD_FEATURE)
		return 1;
	return 0;
}
EXPORT_SYMBOL(mmc_can_discard);

int mmc_can_sanitize(struct mmc_card *card)
{
	if (!mmc_can_trim(card) && !mmc_can_erase(card))
		return 0;
	if (card->ext_csd.sec_feature_support & EXT_CSD_SEC_SANITIZE)
		return 1;
	return 0;
}
EXPORT_SYMBOL(mmc_can_sanitize);

int mmc_can_secure_erase_trim(struct mmc_card *card)
{
	if ((card->ext_csd.sec_feature_support & EXT_CSD_SEC_ER_EN) &&
	    !(card->quirks & MMC_QUIRK_SEC_ERASE_TRIM_BROKEN))
		return 1;
	return 0;
}
EXPORT_SYMBOL(mmc_can_secure_erase_trim);

int mmc_erase_group_aligned(struct mmc_card *card, unsigned int from,
			    unsigned int nr)
{
	if (!card->erase_size)
		return 0;
	if (from % card->erase_size || nr % card->erase_size)
		return 0;
	return 1;
}
EXPORT_SYMBOL(mmc_erase_group_aligned);

static unsigned int mmc_do_calc_max_discard(struct mmc_card *card,
					    unsigned int arg)
{
	struct mmc_host *host = card->host;
	unsigned int max_discard, x, y, qty = 0, max_qty, timeout;
	unsigned int last_timeout = 0;

	if (card->erase_shift)
		max_qty = UINT_MAX >> card->erase_shift;
	else if (mmc_card_sd(card))
		max_qty = UINT_MAX;
	else
		max_qty = UINT_MAX / card->erase_size;

	/* Find the largest qty with an OK timeout */
	do {
		y = 0;
		for (x = 1; x && x <= max_qty && max_qty - x >= qty; x <<= 1) {
			timeout = mmc_erase_timeout(card, arg, qty + x);
			if (timeout > host->max_busy_timeout)
				break;
			if (timeout < last_timeout)
				break;
			last_timeout = timeout;
			y = x;
		}
		qty += y;
	} while (y);

	if (!qty)
		return 0;

	/*
	 * When specifying a sector range to trim, chances are we might cross
	 * an erase-group boundary even if the amount of sectors is less than
	 * one erase-group.
	 * If we can only fit one erase-group in the controller timeout budget,
	 * we have to care that erase-group boundaries are not crossed by a
	 * single trim operation. We flag that special case with "eg_boundary".
	 * In all other cases we can just decrement qty and pretend that we
	 * always touch (qty + 1) erase-groups as a simple optimization.
	 */
	if (qty == 1)
		card->eg_boundary = 1;
	else
		qty--;

	/* Convert qty to sectors */
	if (card->erase_shift)
		max_discard = qty << card->erase_shift;
	else if (mmc_card_sd(card))
		max_discard = qty + 1;
	else
		max_discard = qty * card->erase_size;

	return max_discard;
}

unsigned int mmc_calc_max_discard(struct mmc_card *card)
{
	struct mmc_host *host = card->host;
	unsigned int max_discard, max_trim;

	if (!host->max_busy_timeout)
		return UINT_MAX;

	/*
	 * Without erase_group_def set, MMC erase timeout depends on clock
	 * frequence which can change.  In that case, the best choice is
	 * just the preferred erase size.
	 */
	if (mmc_card_mmc(card) && !(card->ext_csd.erase_group_def & 1))
		return card->pref_erase;

	max_discard = mmc_do_calc_max_discard(card, MMC_ERASE_ARG);
	if (mmc_can_trim(card)) {
		max_trim = mmc_do_calc_max_discard(card, MMC_TRIM_ARG);
		if (max_trim < max_discard)
			max_discard = max_trim;
	} else if (max_discard < card->erase_size) {
		max_discard = 0;
	}
	pr_debug("%s: calculated max. discard sectors %u for timeout %u ms\n",
		 mmc_hostname(host), max_discard, host->max_busy_timeout);
	return max_discard;
}
EXPORT_SYMBOL(mmc_calc_max_discard);

int mmc_set_blocklen(struct mmc_card *card, unsigned int blocklen)
{
	struct mmc_command cmd = {0};

	if (mmc_card_blockaddr(card) || mmc_card_ddr52(card))
		return 0;

	cmd.opcode = MMC_SET_BLOCKLEN;
	cmd.arg = blocklen;
	cmd.flags = MMC_RSP_SPI_R1 | MMC_RSP_R1 | MMC_CMD_AC;
	return mmc_wait_for_cmd(card->host, &cmd, 5);
}
EXPORT_SYMBOL(mmc_set_blocklen);

int mmc_set_blockcount(struct mmc_card *card, unsigned int blockcount,
			bool is_rel_write)
{
	struct mmc_command cmd = {0};

	cmd.opcode = MMC_SET_BLOCK_COUNT;
	cmd.arg = blockcount & 0x0000FFFF;
	if (is_rel_write)
		cmd.arg |= 1 << 31;
	cmd.flags = MMC_RSP_SPI_R1 | MMC_RSP_R1 | MMC_CMD_AC;
	return mmc_wait_for_cmd(card->host, &cmd, 5);
}
EXPORT_SYMBOL(mmc_set_blockcount);

static void mmc_hw_reset_for_init(struct mmc_host *host)
{
	if (!(host->caps & MMC_CAP_HW_RESET) || !host->ops->hw_reset)
		return;
	mmc_host_clk_hold(host);
	host->ops->hw_reset(host);
	mmc_host_clk_release(host);
}

int mmc_hw_reset(struct mmc_host *host)
{
	int ret;

	if (!host->card)
		return -EINVAL;

	mmc_bus_get(host);
	if (!host->bus_ops || host->bus_dead || !host->bus_ops->reset) {
		mmc_bus_put(host);
		return -EOPNOTSUPP;
	}

	ret = host->bus_ops->reset(host);
	mmc_bus_put(host);

	if (ret != -EOPNOTSUPP)
		pr_warn("%s: tried to reset card\n", mmc_hostname(host));

	return ret;
}
EXPORT_SYMBOL(mmc_hw_reset);

static int mmc_rescan_try_freq(struct mmc_host *host, unsigned freq)
{
	host->f_init = freq;

#ifdef CONFIG_MMC_DEBUG
	pr_info("%s: %s: trying to init card at %u Hz\n",
		mmc_hostname(host), __func__, host->f_init);
#endif
	mmc_power_up(host, host->ocr_avail);

	/*
	 * Some eMMCs (with VCCQ always on) may not be reset after power up, so
	 * do a hardware reset if possible.
	 */
	mmc_hw_reset_for_init(host);

	/*
	 * sdio_reset sends CMD52 to reset card.  Since we do not know
	 * if the card is being re-initialized, just send it.  CMD52
	 * should be ignored by SD/eMMC cards.
	 */
	sdio_reset(host);
	mmc_go_idle(host);

	mmc_send_if_cond(host, host->ocr_avail);

	/* Order's important: probe SDIO, then SD, then MMC */
	if (!mmc_attach_sdio(host))
		return 0;
	if (!mmc_attach_sd(host))
		return 0;
	if (!mmc_attach_mmc(host))
		return 0;

	mmc_power_off(host);
	return -EIO;
}

int _mmc_detect_card_removed(struct mmc_host *host)
{
	int ret;

	if (host->caps & MMC_CAP_NONREMOVABLE)
		return 0;

	if (!host->card || mmc_card_removed(host->card))
		return 1;

	ret = host->bus_ops->alive(host);

	/*
	 * Card detect status and alive check may be out of sync if card is
	 * removed slowly, when card detect switch changes while card/slot
	 * pads are still contacted in hardware (refer to "SD Card Mechanical
	 * Addendum, Appendix C: Card Detection Switch"). So reschedule a
	 * detect work 200ms later for this case.
	 */
	if (!ret && host->ops->get_cd && !host->ops->get_cd(host)) {
		mmc_detect_change(host, msecs_to_jiffies(200));
		pr_debug("%s: card removed too slowly\n", mmc_hostname(host));
	}

	if (ret) {
		mmc_card_set_removed(host->card);
		pr_debug("%s: card remove detected\n", mmc_hostname(host));
	}

	return ret;
}

int mmc_detect_card_removed(struct mmc_host *host)
{
	struct mmc_card *card = host->card;
	int ret;

	WARN_ON(!host->claimed);

	if (!card)
		return 1;

	ret = mmc_card_removed(card);
	/*
	 * The card will be considered unchanged unless we have been asked to
	 * detect a change or host requires polling to provide card detection.
	 */
	if (!host->detect_change && !(host->caps & MMC_CAP_NEEDS_POLL))
		return ret;

	host->detect_change = 0;
	if (!ret) {
		ret = _mmc_detect_card_removed(host);
		if (ret && (host->caps & MMC_CAP_NEEDS_POLL)) {
			/*
			 * Schedule a detect work as soon as possible to let a
			 * rescan handle the card removal.
			 */
			cancel_delayed_work(&host->detect);
			_mmc_detect_change(host, 0, false);
		}
	}

	return ret;
}
EXPORT_SYMBOL(mmc_detect_card_removed);

void mmc_rescan(struct work_struct *work)
{
	struct mmc_host *host =
		container_of(work, struct mmc_host, detect.work);
	int i;

	if (host->trigger_card_event && host->ops->card_event) {
		host->ops->card_event(host);
		host->trigger_card_event = false;
	}

	if (host->rescan_disable) {
		wake_unlock(&mmc_delayed_work_wake_lock);
		return;
	}

	/* If there is a non-removable card registered, only scan once */
	if ((host->caps & MMC_CAP_NONREMOVABLE) && host->rescan_entered) {
		wake_unlock(&mmc_delayed_work_wake_lock);
		return;
	}
	host->rescan_entered = 1;

	mmc_bus_get(host);

	/*
	 * if there is a _removable_ card registered, check whether it is
	 * still present
	 */
	if (host->bus_ops && !host->bus_dead
	    && !(host->caps & MMC_CAP_NONREMOVABLE))
		host->bus_ops->detect(host);

	host->detect_change = 0;

	/*
	 * Let mmc_bus_put() free the bus/bus_ops if we've found that
	 * the card is no longer present.
	 */
	mmc_bus_put(host);
	mmc_bus_get(host);

	/* if there still is a card present, stop here */
	if (host->bus_ops != NULL) {
		mmc_bus_put(host);
		goto out;
	}

	/*
	 * Only we can add a new handler, so it's safe to
	 * release the lock here.
	 */
	mmc_bus_put(host);

	if (!(host->caps & MMC_CAP_NONREMOVABLE) && host->ops->get_cd &&
			host->ops->get_cd(host) == 0) {
		mmc_claim_host(host);
		mmc_power_off(host);
		mmc_release_host(host);
		goto out;
	}

	mmc_claim_host(host);
	for (i = 0; i < ARRAY_SIZE(freqs); i++) {
		if (!mmc_rescan_try_freq(host, max(freqs[i], host->f_min)))
			break;
		if (freqs[i] <= host->f_min)
			break;
	}
	mmc_release_host(host);

 out:
	if (host->caps & MMC_CAP_NEEDS_POLL)
		mmc_schedule_delayed_work(&host->detect, HZ);
}

void mmc_start_host(struct mmc_host *host)
{
	host->f_init = max(freqs[0], host->f_min);
	host->rescan_disable = 0;
	host->ios.power_mode = MMC_POWER_UNDEFINED;
	if (host->caps2 & MMC_CAP2_NO_PRESCAN_POWERUP)
		mmc_power_off(host);
	else
		mmc_power_up(host, host->ocr_avail);
	mmc_gpiod_request_cd_irq(host);
	if (!(host->caps2 & MMC_CAP2_CD_POST))
		_mmc_detect_change(host, 0, false);
}

void mmc_stop_host(struct mmc_host *host)
{
#ifdef CONFIG_MMC_DEBUG
	unsigned long flags;
	spin_lock_irqsave(&host->lock, flags);
	host->removed = 1;
	spin_unlock_irqrestore(&host->lock, flags);
#endif
	if (host->slot.cd_irq >= 0)
		disable_irq(host->slot.cd_irq);

	host->rescan_disable = 1;
	cancel_delayed_work_sync(&host->detect);
	mmc_flush_scheduled_work();

	/* clear pm flags now and let card drivers set them as needed */
	host->pm_flags = 0;

	mmc_bus_get(host);
	if (host->bus_ops && !host->bus_dead) {
		/* Calling bus_ops->remove() with a claimed host can deadlock */
		host->bus_ops->remove(host);
		mmc_claim_host(host);
		mmc_detach_bus(host);
		mmc_power_off(host);
		mmc_release_host(host);
		mmc_bus_put(host);
		return;
	}
	mmc_bus_put(host);

	BUG_ON(host->card);

	mmc_power_off(host);
}

int mmc_power_save_host(struct mmc_host *host)
{
	int ret = 0;

#ifdef CONFIG_MMC_DEBUG
	pr_info("%s: %s: powering down\n", mmc_hostname(host), __func__);
#endif

	mmc_bus_get(host);

	if (!host->bus_ops || host->bus_dead) {
		mmc_bus_put(host);
		return -EINVAL;
	}

	if (host->bus_ops->power_save)
		ret = host->bus_ops->power_save(host);

	mmc_bus_put(host);

	mmc_power_off(host);

	return ret;
}
EXPORT_SYMBOL(mmc_power_save_host);

int mmc_power_restore_host(struct mmc_host *host)
{
	int ret;

#ifdef CONFIG_MMC_DEBUG
	pr_info("%s: %s: powering up\n", mmc_hostname(host), __func__);
#endif

	mmc_bus_get(host);

	if (!host->bus_ops || host->bus_dead) {
		mmc_bus_put(host);
		return -EINVAL;
	}

	mmc_power_up(host, host->card->ocr);
	ret = host->bus_ops->power_restore(host);

	mmc_bus_put(host);

	return ret;
}
EXPORT_SYMBOL(mmc_power_restore_host);

/*
 * Flush the cache to the non-volatile storage.
 */
int mmc_flush_cache(struct mmc_card *card)
{
	int err = 0;

	if (mmc_card_mmc(card) &&
			(card->ext_csd.cache_size > 0) &&
			(card->ext_csd.cache_ctrl & 1)) {
		err = mmc_switch(card, EXT_CSD_CMD_SET_NORMAL,
				EXT_CSD_FLUSH_CACHE, 1, 0);
		if (err)
			pr_err("%s: cache flush error %d\n",
					mmc_hostname(card->host), err);
	}

	return err;
}
EXPORT_SYMBOL(mmc_flush_cache);

#ifdef CONFIG_PM

/* Do the card removal on suspend if card is assumed removeable
 * Do that in pm notifier while userspace isn't yet frozen, so we will be able
   to sync the card.
*/
int mmc_pm_notify(struct notifier_block *notify_block,
					unsigned long mode, void *unused)
{
	struct mmc_host *host = container_of(
		notify_block, struct mmc_host, pm_notify);
	unsigned long flags;
	int err = 0;

	switch (mode) {
	case PM_HIBERNATION_PREPARE:
	case PM_SUSPEND_PREPARE:
	case PM_RESTORE_PREPARE:
		spin_lock_irqsave(&host->lock, flags);
		host->rescan_disable = 1;
		spin_unlock_irqrestore(&host->lock, flags);
		cancel_delayed_work_sync(&host->detect);

		if (!host->bus_ops)
			break;

		/* Validate prerequisites for suspend */
		if (host->bus_ops->pre_suspend)
			err = host->bus_ops->pre_suspend(host);
		if (!err)
			break;

		/* Calling bus_ops->remove() with a claimed host can deadlock */
		host->bus_ops->remove(host);
		mmc_claim_host(host);
		mmc_detach_bus(host);
		mmc_power_off(host);
		mmc_release_host(host);
		host->pm_flags = 0;
		break;

	case PM_POST_SUSPEND:
	case PM_POST_HIBERNATION:
	case PM_POST_RESTORE:

		spin_lock_irqsave(&host->lock, flags);
		host->rescan_disable = 0;
		spin_unlock_irqrestore(&host->lock, flags);
		_mmc_detect_change(host, 0, false);

	}

	return 0;
}
#endif

/**
 * mmc_init_context_info() - init synchronization context
 * @host: mmc host
 *
 * Init struct context_info needed to implement asynchronous
 * request mechanism, used by mmc core, host driver and mmc requests
 * supplier.
 */
void mmc_init_context_info(struct mmc_host *host)
{
	spin_lock_init(&host->context_info.lock);
	host->context_info.is_new_req = false;
	host->context_info.is_done_rcv = false;
	host->context_info.is_waiting_last_req = false;
	init_waitqueue_head(&host->context_info.wait);
}

#ifdef CONFIG_MMC_EMBEDDED_SDIO
void mmc_set_embedded_sdio_data(struct mmc_host *host,
				struct sdio_cis *cis,
				struct sdio_cccr *cccr,
				struct sdio_embedded_func *funcs,
				int num_funcs)
{
	host->embedded_sdio_data.cis = cis;
	host->embedded_sdio_data.cccr = cccr;
	host->embedded_sdio_data.funcs = funcs;
	host->embedded_sdio_data.num_funcs = num_funcs;
}

EXPORT_SYMBOL(mmc_set_embedded_sdio_data);
#endif
static int __mmc_max_reserved_idx = -1;

/**
 * mmc_first_nonreserved_index() - get the first index that is not reserved
 */
int mmc_first_nonreserved_index(void)
{
	return __mmc_max_reserved_idx + 1;
}
EXPORT_SYMBOL(mmc_first_nonreserved_index);

/**
 * mmc_get_reserved_index() - get the index reserved for this host
 *
 * Return: The index reserved for this host or negative error value if
 *         no index is reserved for this host
 */
int mmc_get_reserved_index(struct mmc_host *host)
{
	return of_alias_get_id(host->parent->of_node, "mmc");
}
EXPORT_SYMBOL(mmc_get_reserved_index);

static void mmc_of_reserve_idx(void)
{
	int max;

	max = of_alias_max_index("mmc");
	if (max < 0)
		return;

	__mmc_max_reserved_idx = max;

	pr_debug("MMC: reserving %d slots for of aliases\n",
			__mmc_max_reserved_idx + 1);
}

static int __init mmc_init(void)
{
	int ret;

	workqueue = alloc_ordered_workqueue("kmmcd", 0);
	if (!workqueue)
		return -ENOMEM;

<<<<<<< HEAD
	wake_lock_init(&mmc_delayed_work_wake_lock, WAKE_LOCK_SUSPEND,
		       "mmc_delayed_work");
	mmc_of_reserve_idx();

=======
>>>>>>> d9871238
	ret = mmc_register_bus();
	if (ret)
		goto destroy_workqueue;

	ret = mmc_register_host_class();
	if (ret)
		goto unregister_bus;

	ret = sdio_register_bus();
	if (ret)
		goto unregister_host_class;

	return 0;

unregister_host_class:
	mmc_unregister_host_class();
unregister_bus:
	mmc_unregister_bus();
destroy_workqueue:
	destroy_workqueue(workqueue);

	return ret;
}

static void __exit mmc_exit(void)
{
	sdio_unregister_bus();
	mmc_unregister_host_class();
	mmc_unregister_bus();
	destroy_workqueue(workqueue);
}

subsys_initcall(mmc_init);
module_exit(mmc_exit);

MODULE_LICENSE("GPL");<|MERGE_RESOLUTION|>--- conflicted
+++ resolved
@@ -2580,16 +2580,12 @@
 		host->trigger_card_event = false;
 	}
 
-	if (host->rescan_disable) {
-		wake_unlock(&mmc_delayed_work_wake_lock);
+	if (host->rescan_disable)
 		return;
-	}
 
 	/* If there is a non-removable card registered, only scan once */
-	if ((host->caps & MMC_CAP_NONREMOVABLE) && host->rescan_entered) {
-		wake_unlock(&mmc_delayed_work_wake_lock);
+	if ((host->caps & MMC_CAP_NONREMOVABLE) && host->rescan_entered)
 		return;
-	}
 	host->rescan_entered = 1;
 
 	mmc_bus_get(host);
@@ -2899,13 +2895,8 @@
 	if (!workqueue)
 		return -ENOMEM;
 
-<<<<<<< HEAD
-	wake_lock_init(&mmc_delayed_work_wake_lock, WAKE_LOCK_SUSPEND,
-		       "mmc_delayed_work");
 	mmc_of_reserve_idx();
 
-=======
->>>>>>> d9871238
 	ret = mmc_register_bus();
 	if (ret)
 		goto destroy_workqueue;
