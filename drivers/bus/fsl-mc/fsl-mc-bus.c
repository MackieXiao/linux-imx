// SPDX-License-Identifier: GPL-2.0
/*
 * Freescale Management Complex (MC) bus driver
 *
 * Copyright (C) 2014-2016 Freescale Semiconductor, Inc.
 * Copyright 2019-2020 NXP
 * Author: German Rivera <German.Rivera@freescale.com>
 *
 */

#define pr_fmt(fmt) "fsl-mc: " fmt

#include <linux/module.h>
#include <linux/of_device.h>
#include <linux/of_address.h>
#include <linux/ioport.h>
#include <linux/slab.h>
#include <linux/limits.h>
#include <linux/bitops.h>
#include <linux/msi.h>
#include <linux/dma-mapping.h>
#include <linux/acpi.h>
#include <linux/iommu.h>

#include "fsl-mc-private.h"

/*
 * Default DMA mask for devices on a fsl-mc bus
 */
#define FSL_MC_DEFAULT_DMA_MASK	(~0ULL)

static struct fsl_mc_version mc_version;

/**
 * struct fsl_mc - Private data of a "fsl,qoriq-mc" platform device
 * @root_mc_bus_dev: fsl-mc device representing the root DPRC
 * @num_translation_ranges: number of entries in addr_translation_ranges
 * @translation_ranges: array of bus to system address translation ranges
 * @fsl_mc_regs: base address of register bank
 */
struct fsl_mc {
	struct fsl_mc_device *root_mc_bus_dev;
	u8 num_translation_ranges;
	struct fsl_mc_addr_translation_range *translation_ranges;
	void __iomem *fsl_mc_regs;
};

/**
 * struct fsl_mc_addr_translation_range - bus to system address translation
 * range
 * @mc_region_type: Type of MC region for the range being translated
 * @start_mc_offset: Start MC offset of the range being translated
 * @end_mc_offset: MC offset of the first byte after the range (last MC
 * offset of the range is end_mc_offset - 1)
 * @start_phys_addr: system physical address corresponding to start_mc_addr
 */
struct fsl_mc_addr_translation_range {
	enum dprc_region_type mc_region_type;
	u64 start_mc_offset;
	u64 end_mc_offset;
	phys_addr_t start_phys_addr;
};

#define FSL_MC_GCR1	0x0
#define GCR1_P1_STOP	BIT(31)
#define GCR1_P2_STOP	BIT(30)

#define FSL_MC_FAPR	0x28
#define MC_FAPR_PL	BIT(18)
#define MC_FAPR_BMT	BIT(17)

static phys_addr_t mc_portal_base_phys_addr;

/**
 * fsl_mc_bus_match - device to driver matching callback
 * @dev: the fsl-mc device to match against
 * @drv: the device driver to search for matching fsl-mc object type
 * structures
 *
 * Returns 1 on success, 0 otherwise.
 */
static int fsl_mc_bus_match(struct device *dev, struct device_driver *drv)
{
	const struct fsl_mc_device_id *id;
	struct fsl_mc_device *mc_dev = to_fsl_mc_device(dev);
	struct fsl_mc_driver *mc_drv = to_fsl_mc_driver(drv);
	bool found = false;

	/* When driver_override is set, only bind to the matching driver */
	if (mc_dev->driver_override) {
		found = !strcmp(mc_dev->driver_override, mc_drv->driver.name);
		goto out;
	}

	if (!mc_drv->match_id_table)
		goto out;

	/*
	 * If the object is not 'plugged' don't match.
	 * Only exception is the root DPRC, which is a special case.
	 */
	if ((mc_dev->obj_desc.state & FSL_MC_OBJ_STATE_PLUGGED) == 0 &&
	    !fsl_mc_is_root_dprc(&mc_dev->dev))
		goto out;

	/*
	 * Traverse the match_id table of the given driver, trying to find
	 * a matching for the given device.
	 */
	for (id = mc_drv->match_id_table; id->vendor != 0x0; id++) {
		if (id->vendor == mc_dev->obj_desc.vendor &&
		    strcmp(id->obj_type, mc_dev->obj_desc.type) == 0) {
			found = true;

			break;
		}
	}

out:
	dev_dbg(dev, "%smatched\n", found ? "" : "not ");
	return found;
}

/*
 * fsl_mc_bus_uevent - callback invoked when a device is added
 */
static int fsl_mc_bus_uevent(struct device *dev, struct kobj_uevent_env *env)
{
	struct fsl_mc_device *mc_dev = to_fsl_mc_device(dev);

	if (add_uevent_var(env, "MODALIAS=fsl-mc:v%08Xd%s",
			   mc_dev->obj_desc.vendor,
			   mc_dev->obj_desc.type))
		return -ENOMEM;

	return 0;
}

static int fsl_mc_dma_configure(struct device *dev)
{
	struct device *dma_dev = dev;
	struct fsl_mc_device *mc_dev = to_fsl_mc_device(dev);
	u32 input_id = mc_dev->icid;

	while (dev_is_fsl_mc(dma_dev))
		dma_dev = dma_dev->parent;

	if (dev_of_node(dma_dev))
		return of_dma_configure_id(dev, dma_dev->of_node, 0, &input_id);

	return acpi_dma_configure_id(dev, DEV_DMA_COHERENT, &input_id);
}

static ssize_t modalias_show(struct device *dev, struct device_attribute *attr,
			     char *buf)
{
	struct fsl_mc_device *mc_dev = to_fsl_mc_device(dev);

	return sprintf(buf, "fsl-mc:v%08Xd%s\n", mc_dev->obj_desc.vendor,
		       mc_dev->obj_desc.type);
}
static DEVICE_ATTR_RO(modalias);

static ssize_t driver_override_store(struct device *dev,
				     struct device_attribute *attr,
				     const char *buf, size_t count)
{
	struct fsl_mc_device *mc_dev = to_fsl_mc_device(dev);
	char *driver_override, *old = mc_dev->driver_override;
	char *cp;

	if (WARN_ON(dev->bus != &fsl_mc_bus_type))
		return -EINVAL;

	if (count >= (PAGE_SIZE - 1))
		return -EINVAL;

	driver_override = kstrndup(buf, count, GFP_KERNEL);
	if (!driver_override)
		return -ENOMEM;

	cp = strchr(driver_override, '\n');
	if (cp)
		*cp = '\0';

	if (strlen(driver_override)) {
		mc_dev->driver_override = driver_override;
	} else {
		kfree(driver_override);
		mc_dev->driver_override = NULL;
	}

	kfree(old);

	return count;
}

static ssize_t driver_override_show(struct device *dev,
				    struct device_attribute *attr, char *buf)
{
	struct fsl_mc_device *mc_dev = to_fsl_mc_device(dev);

	return snprintf(buf, PAGE_SIZE, "%s\n", mc_dev->driver_override);
}
static DEVICE_ATTR_RW(driver_override);

static struct attribute *fsl_mc_dev_attrs[] = {
	&dev_attr_modalias.attr,
	&dev_attr_driver_override.attr,
	NULL,
};

ATTRIBUTE_GROUPS(fsl_mc_dev);

static int scan_fsl_mc_bus(struct device *dev, void *data)
{
	struct fsl_mc_device *root_mc_dev;
	struct fsl_mc_bus *root_mc_bus;

	if (!fsl_mc_is_root_dprc(dev))
		goto exit;

	root_mc_dev = to_fsl_mc_device(dev);
	root_mc_bus = to_fsl_mc_bus(root_mc_dev);
	mutex_lock(&root_mc_bus->scan_mutex);
	dprc_scan_objects(root_mc_dev, false);
	mutex_unlock(&root_mc_bus->scan_mutex);

exit:
	return 0;
}

static ssize_t rescan_store(struct bus_type *bus,
			    const char *buf, size_t count)
{
	unsigned long val;

	if (kstrtoul(buf, 0, &val) < 0)
		return -EINVAL;

	if (val)
		bus_for_each_dev(bus, NULL, NULL, scan_fsl_mc_bus);

	return count;
}
static BUS_ATTR_WO(rescan);

static int fsl_mc_bus_set_autorescan(struct device *dev, void *data)
{
	struct fsl_mc_device *root_mc_dev;
	unsigned long val;
	char *buf = data;

	if (!fsl_mc_is_root_dprc(dev))
		goto exit;

	root_mc_dev = to_fsl_mc_device(dev);

	if (kstrtoul(buf, 0, &val) < 0)
		return -EINVAL;

	if (val)
		enable_dprc_irq(root_mc_dev);
	else
		disable_dprc_irq(root_mc_dev);

exit:
	return 0;
}

static int fsl_mc_bus_get_autorescan(struct device *dev, void *data)
{
	struct fsl_mc_device *root_mc_dev;
	char *buf = data;

	if (!fsl_mc_is_root_dprc(dev))
		goto exit;

	root_mc_dev = to_fsl_mc_device(dev);

	sprintf(buf, "%d\n", get_dprc_irq_state(root_mc_dev));
exit:
	return 0;
}

static ssize_t autorescan_store(struct bus_type *bus,
				const char *buf, size_t count)
{
	bus_for_each_dev(bus, NULL, (void *)buf, fsl_mc_bus_set_autorescan);

	return count;
}

static ssize_t autorescan_show(struct bus_type *bus, char *buf)
{
	bus_for_each_dev(bus, NULL, (void *)buf, fsl_mc_bus_get_autorescan);
	return strlen(buf);
}

static BUS_ATTR_RW(autorescan);

static struct attribute *fsl_mc_bus_attrs[] = {
	&bus_attr_rescan.attr,
	&bus_attr_autorescan.attr,
	NULL,
};

ATTRIBUTE_GROUPS(fsl_mc_bus);

struct bus_type fsl_mc_bus_type = {
	.name = "fsl-mc",
	.match = fsl_mc_bus_match,
	.uevent = fsl_mc_bus_uevent,
	.dma_configure  = fsl_mc_dma_configure,
	.dev_groups = fsl_mc_dev_groups,
	.bus_groups = fsl_mc_bus_groups,
};
EXPORT_SYMBOL_GPL(fsl_mc_bus_type);

struct device_type fsl_mc_bus_dprc_type = {
	.name = "fsl_mc_bus_dprc"
};
EXPORT_SYMBOL_GPL(fsl_mc_bus_dprc_type);

struct device_type fsl_mc_bus_dpni_type = {
	.name = "fsl_mc_bus_dpni"
};
EXPORT_SYMBOL_GPL(fsl_mc_bus_dpni_type);

struct device_type fsl_mc_bus_dpio_type = {
	.name = "fsl_mc_bus_dpio"
};
EXPORT_SYMBOL_GPL(fsl_mc_bus_dpio_type);

struct device_type fsl_mc_bus_dpsw_type = {
	.name = "fsl_mc_bus_dpsw"
};
EXPORT_SYMBOL_GPL(fsl_mc_bus_dpsw_type);

struct device_type fsl_mc_bus_dpbp_type = {
	.name = "fsl_mc_bus_dpbp"
};
EXPORT_SYMBOL_GPL(fsl_mc_bus_dpbp_type);

struct device_type fsl_mc_bus_dpcon_type = {
	.name = "fsl_mc_bus_dpcon"
};
EXPORT_SYMBOL_GPL(fsl_mc_bus_dpcon_type);

struct device_type fsl_mc_bus_dpmcp_type = {
	.name = "fsl_mc_bus_dpmcp"
};
EXPORT_SYMBOL_GPL(fsl_mc_bus_dpmcp_type);

struct device_type fsl_mc_bus_dpmac_type = {
	.name = "fsl_mc_bus_dpmac"
};
EXPORT_SYMBOL_GPL(fsl_mc_bus_dpmac_type);

struct device_type fsl_mc_bus_dprtc_type = {
	.name = "fsl_mc_bus_dprtc"
};
EXPORT_SYMBOL_GPL(fsl_mc_bus_dprtc_type);

struct device_type fsl_mc_bus_dpseci_type = {
	.name = "fsl_mc_bus_dpseci"
};
EXPORT_SYMBOL_GPL(fsl_mc_bus_dpseci_type);

struct device_type fsl_mc_bus_dpdmux_type = {
	.name = "fsl_mc_bus_dpdmux"
};
EXPORT_SYMBOL_GPL(fsl_mc_bus_dpdmux_type);

struct device_type fsl_mc_bus_dpdcei_type = {
	.name = "fsl_mc_bus_dpdcei"
};
EXPORT_SYMBOL_GPL(fsl_mc_bus_dpdcei_type);

struct device_type fsl_mc_bus_dpaiop_type = {
	.name = "fsl_mc_bus_dpaiop"
};
EXPORT_SYMBOL_GPL(fsl_mc_bus_dpaiop_type);

struct device_type fsl_mc_bus_dpci_type = {
	.name = "fsl_mc_bus_dpci"
};
EXPORT_SYMBOL_GPL(fsl_mc_bus_dpci_type);

struct device_type fsl_mc_bus_dpdmai_type = {
	.name = "fsl_mc_bus_dpdmai"
};
EXPORT_SYMBOL_GPL(fsl_mc_bus_dpdmai_type);

struct device_type fsl_mc_bus_dpdbg_type = {
	.name = "fsl_mc_bus_dpdbg"
};
EXPORT_SYMBOL_GPL(fsl_mc_bus_dpdbg_type);

static struct device_type *fsl_mc_get_device_type(const char *type)
{
	static const struct {
		struct device_type *dev_type;
		const char *type;
	} dev_types[] = {
		{ &fsl_mc_bus_dprc_type, "dprc" },
		{ &fsl_mc_bus_dpni_type, "dpni" },
		{ &fsl_mc_bus_dpio_type, "dpio" },
		{ &fsl_mc_bus_dpsw_type, "dpsw" },
		{ &fsl_mc_bus_dpbp_type, "dpbp" },
		{ &fsl_mc_bus_dpcon_type, "dpcon" },
		{ &fsl_mc_bus_dpmcp_type, "dpmcp" },
		{ &fsl_mc_bus_dpmac_type, "dpmac" },
		{ &fsl_mc_bus_dprtc_type, "dprtc" },
		{ &fsl_mc_bus_dpseci_type, "dpseci" },
		{ &fsl_mc_bus_dpdmux_type, "dpdmux" },
		{ &fsl_mc_bus_dpdcei_type, "dpdcei" },
		{ &fsl_mc_bus_dpaiop_type, "dpaiop" },
		{ &fsl_mc_bus_dpci_type, "dpci" },
		{ &fsl_mc_bus_dpdmai_type, "dpdmai" },
		{ &fsl_mc_bus_dpdbg_type, "dpdbg" },
		{ NULL, NULL }
	};
	int i;

	for (i = 0; dev_types[i].dev_type; i++)
		if (!strcmp(dev_types[i].type, type))
			return dev_types[i].dev_type;

	return NULL;
}

static int fsl_mc_driver_probe(struct device *dev)
{
	struct fsl_mc_driver *mc_drv;
	struct fsl_mc_device *mc_dev = to_fsl_mc_device(dev);
	int error;

	mc_drv = to_fsl_mc_driver(dev->driver);

	error = mc_drv->probe(mc_dev);
	if (error < 0) {
		if (error != -EPROBE_DEFER)
			dev_err(dev, "%s failed: %d\n", __func__, error);
		return error;
	}

	return 0;
}

static int fsl_mc_driver_remove(struct device *dev)
{
	struct fsl_mc_driver *mc_drv = to_fsl_mc_driver(dev->driver);
	struct fsl_mc_device *mc_dev = to_fsl_mc_device(dev);
	int error;

	error = mc_drv->remove(mc_dev);
	if (error < 0) {
		dev_err(dev, "%s failed: %d\n", __func__, error);
		return error;
	}

	return 0;
}

static void fsl_mc_driver_shutdown(struct device *dev)
{
	struct fsl_mc_driver *mc_drv = to_fsl_mc_driver(dev->driver);
	struct fsl_mc_device *mc_dev = to_fsl_mc_device(dev);

	mc_drv->shutdown(mc_dev);
}

/*
 * __fsl_mc_driver_register - registers a child device driver with the
 * MC bus
 *
 * This function is implicitly invoked from the registration function of
 * fsl_mc device drivers, which is generated by the
 * module_fsl_mc_driver() macro.
 */
int __fsl_mc_driver_register(struct fsl_mc_driver *mc_driver,
			     struct module *owner)
{
	int error;

	mc_driver->driver.owner = owner;
	mc_driver->driver.bus = &fsl_mc_bus_type;

	if (mc_driver->probe)
		mc_driver->driver.probe = fsl_mc_driver_probe;

	if (mc_driver->remove)
		mc_driver->driver.remove = fsl_mc_driver_remove;

	if (mc_driver->shutdown)
		mc_driver->driver.shutdown = fsl_mc_driver_shutdown;

	error = driver_register(&mc_driver->driver);
	if (error < 0) {
		pr_err("driver_register() failed for %s: %d\n",
		       mc_driver->driver.name, error);
		return error;
	}

	return 0;
}
EXPORT_SYMBOL_GPL(__fsl_mc_driver_register);

/*
 * fsl_mc_driver_unregister - unregisters a device driver from the
 * MC bus
 */
void fsl_mc_driver_unregister(struct fsl_mc_driver *mc_driver)
{
	driver_unregister(&mc_driver->driver);
}
EXPORT_SYMBOL_GPL(fsl_mc_driver_unregister);

/**
 * mc_get_version() - Retrieves the Management Complex firmware
 *			version information
 * @mc_io:		Pointer to opaque I/O object
 * @cmd_flags:		Command flags; one or more of 'MC_CMD_FLAG_'
 * @mc_ver_info:	Returned version information structure
 *
 * Return:	'0' on Success; Error code otherwise.
 */
static int mc_get_version(struct fsl_mc_io *mc_io,
			  u32 cmd_flags,
			  struct fsl_mc_version *mc_ver_info)
{
	struct fsl_mc_command cmd = { 0 };
	struct dpmng_rsp_get_version *rsp_params;
	int err;

	/* prepare command */
	cmd.header = mc_encode_cmd_header(DPMNG_CMDID_GET_VERSION,
					  cmd_flags,
					  0);

	/* send command to mc*/
	err = mc_send_command(mc_io, &cmd);
	if (err)
		return err;

	/* retrieve response parameters */
	rsp_params = (struct dpmng_rsp_get_version *)cmd.params;
	mc_ver_info->revision = le32_to_cpu(rsp_params->revision);
	mc_ver_info->major = le32_to_cpu(rsp_params->version_major);
	mc_ver_info->minor = le32_to_cpu(rsp_params->version_minor);

	return 0;
}

/**
 * fsl_mc_get_version - function to retrieve the MC f/w version information
 *
 * Return:	mc version when called after fsl-mc-bus probe; NULL otherwise.
 */
struct fsl_mc_version *fsl_mc_get_version(void)
{
	if (mc_version.major)
		return &mc_version;

	return NULL;
}
EXPORT_SYMBOL_GPL(fsl_mc_get_version);

/*
 * fsl_mc_get_root_dprc - function to traverse to the root dprc
 */
void fsl_mc_get_root_dprc(struct device *dev,
			 struct device **root_dprc_dev)
{
	if (!dev) {
		*root_dprc_dev = NULL;
	} else if (!dev_is_fsl_mc(dev)) {
		*root_dprc_dev = NULL;
	} else {
		*root_dprc_dev = dev;
		while (dev_is_fsl_mc((*root_dprc_dev)->parent))
			*root_dprc_dev = (*root_dprc_dev)->parent;
	}
}

static int get_dprc_attr(struct fsl_mc_io *mc_io,
			 int container_id, struct dprc_attributes *attr)
{
	u16 dprc_handle;
	int error;

	error = dprc_open(mc_io, 0, container_id, &dprc_handle);
	if (error < 0) {
		dev_err(mc_io->dev, "dprc_open() failed: %d\n", error);
		return error;
	}

	memset(attr, 0, sizeof(struct dprc_attributes));
	error = dprc_get_attributes(mc_io, 0, dprc_handle, attr);
	if (error < 0) {
		dev_err(mc_io->dev, "dprc_get_attributes() failed: %d\n",
			error);
		goto common_cleanup;
	}

	error = 0;

common_cleanup:
	(void)dprc_close(mc_io, 0, dprc_handle);
	return error;
}

static int get_dprc_icid(struct fsl_mc_io *mc_io,
			 int container_id, u32 *icid)
{
	struct dprc_attributes attr;
	int error;

	error = get_dprc_attr(mc_io, container_id, &attr);
	if (error == 0)
		*icid = attr.icid;

	return error;
}

static int translate_mc_addr(struct fsl_mc_device *mc_dev,
			     enum dprc_region_type mc_region_type,
			     u64 mc_offset, phys_addr_t *phys_addr)
{
	int i;
	struct device *root_dprc_dev;
	struct fsl_mc *mc;

	fsl_mc_get_root_dprc(&mc_dev->dev, &root_dprc_dev);
	mc = dev_get_drvdata(root_dprc_dev->parent);

	if (mc->num_translation_ranges == 0) {
		/*
		 * Do identity mapping:
		 */
		*phys_addr = mc_offset;
		return 0;
	}

	for (i = 0; i < mc->num_translation_ranges; i++) {
		struct fsl_mc_addr_translation_range *range =
			&mc->translation_ranges[i];

		if (mc_region_type == range->mc_region_type &&
		    mc_offset >= range->start_mc_offset &&
		    mc_offset < range->end_mc_offset) {
			*phys_addr = range->start_phys_addr +
				     (mc_offset - range->start_mc_offset);
			return 0;
		}
	}

	return -EFAULT;
}

static int fsl_mc_device_get_mmio_regions(struct fsl_mc_device *mc_dev,
					  struct fsl_mc_device *mc_bus_dev)
{
	int i;
	int error;
	struct resource *regions;
	struct fsl_mc_obj_desc *obj_desc = &mc_dev->obj_desc;
	struct device *parent_dev = mc_dev->dev.parent;
	enum dprc_region_type mc_region_type;

	if (is_fsl_mc_bus_dprc(mc_dev) ||
	    is_fsl_mc_bus_dpmcp(mc_dev)) {
		mc_region_type = DPRC_REGION_TYPE_MC_PORTAL;
	} else if (is_fsl_mc_bus_dpio(mc_dev)) {
		mc_region_type = DPRC_REGION_TYPE_QBMAN_PORTAL;
	} else {
		/*
		 * This function should not have been called for this MC object
		 * type, as this object type is not supposed to have MMIO
		 * regions
		 */
		return -EINVAL;
	}

	regions = kmalloc_array(obj_desc->region_count,
				sizeof(regions[0]), GFP_KERNEL);
	if (!regions)
		return -ENOMEM;

	for (i = 0; i < obj_desc->region_count; i++) {
		struct dprc_region_desc region_desc;

		error = dprc_get_obj_region(mc_bus_dev->mc_io,
					    0,
					    mc_bus_dev->mc_handle,
					    obj_desc->type,
					    obj_desc->id, i, &region_desc);
		if (error < 0) {
			dev_err(parent_dev,
				"dprc_get_obj_region() failed: %d\n", error);
			goto error_cleanup_regions;
		}
		/*
		 * Older MC only returned region offset and no base address
		 * If base address is in the region_desc use it otherwise
		 * revert to old mechanism
		 */
		if (region_desc.base_address) {
			regions[i].start = region_desc.base_address +
						region_desc.base_offset;
		} else {
			error = translate_mc_addr(mc_dev, mc_region_type,
					  region_desc.base_offset,
					  &regions[i].start);

			/*
			 * Some versions of the MC firmware wrongly report
			 * 0 for register base address of the DPMCP associated
			 * with child DPRC objects thus rendering them unusable.
			 * This is particularly troublesome in ACPI boot
			 * scenarios where the legacy way of extracting this
			 * base address from the device tree does not apply.
			 * Given that DPMCPs share the same base address,
			 * workaround this by using the base address extracted
			 * from the root DPRC container.
			 */
			if (is_fsl_mc_bus_dprc(mc_dev) &&
			    regions[i].start == region_desc.base_offset)
				regions[i].start += mc_portal_base_phys_addr;
		}

		if (error < 0) {
			dev_err(parent_dev,
				"Invalid MC offset: %#x (for %s.%d\'s region %d)\n",
				region_desc.base_offset,
				obj_desc->type, obj_desc->id, i);
			goto error_cleanup_regions;
		}

		regions[i].end = regions[i].start + region_desc.size - 1;
		regions[i].name = "fsl-mc object MMIO region";
		regions[i].flags = region_desc.flags & IORESOURCE_BITS;
		regions[i].flags |= IORESOURCE_MEM;
	}

	mc_dev->regions = regions;
	return 0;

error_cleanup_regions:
	kfree(regions);
	return error;
}

/*
 * fsl_mc_is_root_dprc - function to check if a given device is a root dprc
 */
bool fsl_mc_is_root_dprc(struct device *dev)
{
	struct device *root_dprc_dev;

	fsl_mc_get_root_dprc(dev, &root_dprc_dev);
	if (!root_dprc_dev)
		return false;
	return dev == root_dprc_dev;
}

static void fsl_mc_device_release(struct device *dev)
{
	struct fsl_mc_device *mc_dev = to_fsl_mc_device(dev);

	kfree(mc_dev->regions);

	if (is_fsl_mc_bus_dprc(mc_dev))
		kfree(to_fsl_mc_bus(mc_dev));
	else
		kfree(mc_dev);
}

/*
 * Add a newly discovered fsl-mc device to be visible in Linux
 */
int fsl_mc_device_add(struct fsl_mc_obj_desc *obj_desc,
		      struct fsl_mc_io *mc_io,
		      struct device *parent_dev,
		      struct fsl_mc_device **new_mc_dev)
{
	int error;
	struct fsl_mc_device *mc_dev = NULL;
	struct fsl_mc_bus *mc_bus = NULL;
	struct fsl_mc_device *parent_mc_dev;

	if (dev_is_fsl_mc(parent_dev))
		parent_mc_dev = to_fsl_mc_device(parent_dev);
	else
		parent_mc_dev = NULL;

	if (strcmp(obj_desc->type, "dprc") == 0) {
		/*
		 * Allocate an MC bus device object:
		 */
		mc_bus = kzalloc(sizeof(*mc_bus), GFP_KERNEL);
		if (!mc_bus)
			return -ENOMEM;

		mutex_init(&mc_bus->scan_mutex);
		mc_dev = &mc_bus->mc_dev;
	} else {
		/*
		 * Allocate a regular fsl_mc_device object:
		 */
		mc_dev = kzalloc(sizeof(*mc_dev), GFP_KERNEL);
		if (!mc_dev)
			return -ENOMEM;
	}

	mc_dev->obj_desc = *obj_desc;
	mc_dev->mc_io = mc_io;
	device_initialize(&mc_dev->dev);
	mc_dev->dev.parent = parent_dev;
	mc_dev->dev.bus = &fsl_mc_bus_type;
	mc_dev->dev.release = fsl_mc_device_release;
	mc_dev->dev.type = fsl_mc_get_device_type(obj_desc->type);
	if (!mc_dev->dev.type) {
		error = -ENODEV;
		dev_err(parent_dev, "unknown device type %s\n", obj_desc->type);
		goto error_cleanup_dev;
	}
	dev_set_name(&mc_dev->dev, "%s.%d", obj_desc->type, obj_desc->id);

	if (strcmp(obj_desc->type, "dprc") == 0) {
		struct fsl_mc_io *mc_io2;

		mc_dev->flags |= FSL_MC_IS_DPRC;

		/*
		 * To get the DPRC's ICID, we need to open the DPRC
		 * in get_dprc_icid(). For child DPRCs, we do so using the
		 * parent DPRC's MC portal instead of the child DPRC's MC
		 * portal, in case the child DPRC is already opened with
		 * its own portal (e.g., the DPRC used by AIOP).
		 *
		 * NOTE: There cannot be more than one active open for a
		 * given MC object, using the same MC portal.
		 */
		if (parent_mc_dev) {
			/*
			 * device being added is a child DPRC device
			 */
			mc_io2 = parent_mc_dev->mc_io;
		} else {
			/*
			 * device being added is the root DPRC device
			 */
			if (!mc_io) {
				error = -EINVAL;
				goto error_cleanup_dev;
			}

			mc_io2 = mc_io;
		}

		error = get_dprc_icid(mc_io2, obj_desc->id, &mc_dev->icid);
		if (error < 0)
			goto error_cleanup_dev;
	} else {
		/*
		 * A non-DPRC object has to be a child of a DPRC, use the
		 * parent's ICID and interrupt domain.
		 */
		mc_dev->icid = parent_mc_dev->icid;
		mc_dev->dma_mask = FSL_MC_DEFAULT_DMA_MASK;
		mc_dev->dev.dma_mask = &mc_dev->dma_mask;
		mc_dev->dev.coherent_dma_mask = mc_dev->dma_mask;
		dev_set_msi_domain(&mc_dev->dev,
				   dev_get_msi_domain(&parent_mc_dev->dev));
	}

	/*
	 * Get MMIO regions for the device from the MC:
	 *
	 * NOTE: the root DPRC is a special case as its MMIO region is
	 * obtained from the device tree
	 */
	if (parent_mc_dev && obj_desc->region_count != 0) {
		error = fsl_mc_device_get_mmio_regions(mc_dev,
						       parent_mc_dev);
		if (error < 0)
			goto error_cleanup_dev;
	}

	/*
	 * The device-specific probe callback will get invoked by device_add()
	 */
	error = device_add(&mc_dev->dev);
	if (error < 0) {
		dev_err(parent_dev,
			"device_add() failed for device %s: %d\n",
			dev_name(&mc_dev->dev), error);
		goto error_cleanup_dev;
	}

	dev_dbg(parent_dev, "added %s\n", dev_name(&mc_dev->dev));

	*new_mc_dev = mc_dev;
	return 0;

error_cleanup_dev:
	kfree(mc_dev->regions);
	kfree(mc_bus);
	kfree(mc_dev);

	return error;
}
EXPORT_SYMBOL_GPL(fsl_mc_device_add);

static struct notifier_block fsl_mc_nb;

/**
 * fsl_mc_device_remove - Remove an fsl-mc device from being visible to
 * Linux
 *
 * @mc_dev: Pointer to an fsl-mc device
 */
void fsl_mc_device_remove(struct fsl_mc_device *mc_dev)
{
	kfree(mc_dev->driver_override);
	mc_dev->driver_override = NULL;

	/*
	 * The device-specific remove callback will get invoked by device_del()
	 */
	device_del(&mc_dev->dev);
	put_device(&mc_dev->dev);
}
EXPORT_SYMBOL_GPL(fsl_mc_device_remove);

struct fsl_mc_device *fsl_mc_get_endpoint(struct fsl_mc_device *mc_dev,
					  u16 if_id)
{
	struct fsl_mc_device *mc_bus_dev, *endpoint;
	struct fsl_mc_obj_desc endpoint_desc = {{ 0 }};
	struct dprc_endpoint endpoint1 = {{ 0 }};
	struct dprc_endpoint endpoint2 = {{ 0 }};
	int state, err;

	mc_bus_dev = to_fsl_mc_device(mc_dev->dev.parent);
	strcpy(endpoint1.type, mc_dev->obj_desc.type);
	endpoint1.id = mc_dev->obj_desc.id;
	endpoint1.if_id = if_id;

	err = dprc_get_connection(mc_bus_dev->mc_io, 0,
				  mc_bus_dev->mc_handle,
				  &endpoint1, &endpoint2,
				  &state);

	if (err == -ENOTCONN || state == -1)
		return ERR_PTR(-ENOTCONN);

	if (err < 0) {
		dev_err(&mc_bus_dev->dev, "dprc_get_connection() = %d\n", err);
		return ERR_PTR(err);
	}

	strcpy(endpoint_desc.type, endpoint2.type);
	endpoint_desc.id = endpoint2.id;
	endpoint = fsl_mc_device_lookup(&endpoint_desc, mc_bus_dev);

	/*
	 * We know that the device has an endpoint because we verified by
	 * interrogating the firmware. This is the case when the device was not
	 * yet discovered by the fsl-mc bus, thus the lookup returned NULL.
	 * Force a rescan of the devices in this container and retry the lookup.
	 */
	if (!endpoint) {
		struct fsl_mc_bus *mc_bus = to_fsl_mc_bus(mc_bus_dev);

		if (mutex_trylock(&mc_bus->scan_mutex)) {
			err = dprc_scan_objects(mc_bus_dev, true);
			mutex_unlock(&mc_bus->scan_mutex);
		}

		if (err < 0)
			return ERR_PTR(err);
	}

	endpoint = fsl_mc_device_lookup(&endpoint_desc, mc_bus_dev);
	/*
	 * This means that the endpoint might reside in a different isolation
	 * context (DPRC/container). Not much to do, so return a permssion
	 * error.
	 */
	if (!endpoint)
		return ERR_PTR(-EPERM);

	return endpoint;
}
EXPORT_SYMBOL_GPL(fsl_mc_get_endpoint);

static int parse_mc_ranges(struct device *dev,
			   int *paddr_cells,
			   int *mc_addr_cells,
			   int *mc_size_cells,
			   const __be32 **ranges_start)
{
	const __be32 *prop;
	int range_tuple_cell_count;
	int ranges_len;
	int tuple_len;
	struct device_node *mc_node = dev->of_node;

	*ranges_start = of_get_property(mc_node, "ranges", &ranges_len);
	if (!(*ranges_start) || !ranges_len) {
		dev_warn(dev,
			 "missing or empty ranges property for device tree node '%pOFn'\n",
			 mc_node);
		return 0;
	}

	*paddr_cells = of_n_addr_cells(mc_node);

	prop = of_get_property(mc_node, "#address-cells", NULL);
	if (prop)
		*mc_addr_cells = be32_to_cpup(prop);
	else
		*mc_addr_cells = *paddr_cells;

	prop = of_get_property(mc_node, "#size-cells", NULL);
	if (prop)
		*mc_size_cells = be32_to_cpup(prop);
	else
		*mc_size_cells = of_n_size_cells(mc_node);

	range_tuple_cell_count = *paddr_cells + *mc_addr_cells +
				 *mc_size_cells;

	tuple_len = range_tuple_cell_count * sizeof(__be32);
	if (ranges_len % tuple_len != 0) {
		dev_err(dev, "malformed ranges property '%pOFn'\n", mc_node);
		return -EINVAL;
	}

	return ranges_len / tuple_len;
}

static int get_mc_addr_translation_ranges(struct device *dev,
					  struct fsl_mc_addr_translation_range
						**ranges,
					  u8 *num_ranges)
{
	int ret;
	int paddr_cells;
	int mc_addr_cells;
	int mc_size_cells;
	int i;
	const __be32 *ranges_start;
	const __be32 *cell;

	ret = parse_mc_ranges(dev,
			      &paddr_cells,
			      &mc_addr_cells,
			      &mc_size_cells,
			      &ranges_start);
	if (ret < 0)
		return ret;

	*num_ranges = ret;
	if (!ret) {
		/*
		 * Missing or empty ranges property ("ranges;") for the
		 * 'fsl,qoriq-mc' node. In this case, identity mapping
		 * will be used.
		 */
		*ranges = NULL;
		return 0;
	}

	*ranges = devm_kcalloc(dev, *num_ranges,
			       sizeof(struct fsl_mc_addr_translation_range),
			       GFP_KERNEL);
	if (!(*ranges))
		return -ENOMEM;

	cell = ranges_start;
	for (i = 0; i < *num_ranges; ++i) {
		struct fsl_mc_addr_translation_range *range = &(*ranges)[i];

		range->mc_region_type = of_read_number(cell, 1);
		range->start_mc_offset = of_read_number(cell + 1,
							mc_addr_cells - 1);
		cell += mc_addr_cells;
		range->start_phys_addr = of_read_number(cell, paddr_cells);
		cell += paddr_cells;
		range->end_mc_offset = range->start_mc_offset +
				     of_read_number(cell, mc_size_cells);

		cell += mc_size_cells;
	}

	return 0;
}

/*
 * fsl_mc_bus_probe - callback invoked when the root MC bus is being
 * added
 */
static int fsl_mc_bus_probe(struct platform_device *pdev)
{
	struct fsl_mc_obj_desc obj_desc;
	int error;
	struct fsl_mc *mc;
	struct fsl_mc_device *mc_bus_dev = NULL;
	struct fsl_mc_io *mc_io = NULL;
	int container_id;
	phys_addr_t mc_portal_phys_addr;
	u32 mc_portal_size, mc_stream_id;
	struct resource *plat_res;

	mc = devm_kzalloc(&pdev->dev, sizeof(*mc), GFP_KERNEL);
	if (!mc)
		return -ENOMEM;

	platform_set_drvdata(pdev, mc);

	plat_res = platform_get_resource(pdev, IORESOURCE_MEM, 1);
	if (plat_res) {
		mc->fsl_mc_regs = devm_ioremap_resource(&pdev->dev, plat_res);
		if (IS_ERR(mc->fsl_mc_regs))
			return PTR_ERR(mc->fsl_mc_regs);
	}
<<<<<<< HEAD
=======

	if (mc->fsl_mc_regs) {
		if (IS_ENABLED(CONFIG_ACPI) && !dev_of_node(&pdev->dev)) {
			mc_stream_id = readl(mc->fsl_mc_regs + FSL_MC_FAPR);
			/*
			 * HW ORs the PL and BMT bit, places the result in bit
			 * 14 of the StreamID and ORs in the ICID. Calculate it
			 * accordingly.
			 */
			mc_stream_id = (mc_stream_id & 0xffff) |
				((mc_stream_id & (MC_FAPR_PL | MC_FAPR_BMT)) ?
					BIT(14) : 0);
			error = acpi_dma_configure_id(&pdev->dev,
						      DEV_DMA_COHERENT,
						      &mc_stream_id);
			if (error == -EPROBE_DEFER)
				return error;
			if (error)
				dev_warn(&pdev->dev,
					 "failed to configure dma: %d.\n",
					 error);
		}
>>>>>>> 3b17187f

		/*
		 * Some bootloaders pause the MC firmware before booting the
		 * kernel so that MC will not cause faults as soon as the
		 * SMMU probes due to the fact that there's no configuration
		 * in place for MC.
		 * At this point MC should have all its SMMU setup done so make
		 * sure it is resumed.
		 */
		writel(readl(mc->fsl_mc_regs + FSL_MC_GCR1) &
			     (~(GCR1_P1_STOP | GCR1_P2_STOP)),
		       mc->fsl_mc_regs + FSL_MC_GCR1);
	}

	/*
	 * Get physical address of MC portal for the root DPRC:
	 */
	plat_res = platform_get_resource(pdev, IORESOURCE_MEM, 0);
	mc_portal_phys_addr = plat_res->start;
	mc_portal_size = resource_size(plat_res);
	mc_portal_base_phys_addr = mc_portal_phys_addr & ~0x3ffffff;

	error = fsl_create_mc_io(&pdev->dev, mc_portal_phys_addr,
				 mc_portal_size, NULL,
				 FSL_MC_IO_ATOMIC_CONTEXT_PORTAL, &mc_io);
	if (error < 0)
		return error;

	error = mc_get_version(mc_io, 0, &mc_version);
	if (error != 0) {
		dev_err(&pdev->dev,
			"mc_get_version() failed with error %d\n", error);
		goto error_cleanup_mc_io;
	}

	dev_info(&pdev->dev, "MC firmware version: %u.%u.%u\n",
		 mc_version.major, mc_version.minor, mc_version.revision);

	if (dev_of_node(&pdev->dev)) {
		error = get_mc_addr_translation_ranges(&pdev->dev,
						&mc->translation_ranges,
						&mc->num_translation_ranges);
		if (error < 0)
			goto error_cleanup_mc_io;
	}

	error = dprc_get_container_id(mc_io, 0, &container_id);
	if (error < 0) {
		dev_err(&pdev->dev,
			"dprc_get_container_id() failed: %d\n", error);
		goto error_cleanup_mc_io;
	}

	memset(&obj_desc, 0, sizeof(struct fsl_mc_obj_desc));
	error = dprc_get_api_version(mc_io, 0,
				     &obj_desc.ver_major,
				     &obj_desc.ver_minor);
	if (error < 0)
		goto error_cleanup_mc_io;

	obj_desc.vendor = FSL_MC_VENDOR_FREESCALE;
	strcpy(obj_desc.type, "dprc");
	obj_desc.id = container_id;
	obj_desc.irq_count = 1;
	obj_desc.region_count = 0;

	error = fsl_mc_device_add(&obj_desc, mc_io, &pdev->dev, &mc_bus_dev);
	if (error < 0)
		goto error_cleanup_mc_io;

	mc->root_mc_bus_dev = mc_bus_dev;
	mc_bus_dev->dev.fwnode = pdev->dev.fwnode;
	return 0;

error_cleanup_mc_io:
	fsl_destroy_mc_io(mc_io);
	return error;
}

/*
 * fsl_mc_bus_remove - callback invoked when the root MC bus is being
 * removed
 */
static int fsl_mc_bus_remove(struct platform_device *pdev)
{
	struct fsl_mc *mc = platform_get_drvdata(pdev);

	if (!fsl_mc_is_root_dprc(&mc->root_mc_bus_dev->dev))
		return -EINVAL;

	fsl_mc_device_remove(mc->root_mc_bus_dev);

	fsl_destroy_mc_io(mc->root_mc_bus_dev->mc_io);
	mc->root_mc_bus_dev->mc_io = NULL;

	bus_unregister_notifier(&fsl_mc_bus_type, &fsl_mc_nb);

	if (mc->fsl_mc_regs) {
		/*
		 * Pause the MC firmware so that it doesn't crash in certain
		 * scenarios, such as kexec.
		 */
		writel(readl(mc->fsl_mc_regs + FSL_MC_GCR1) |
		       (GCR1_P1_STOP | GCR1_P2_STOP),
		       mc->fsl_mc_regs + FSL_MC_GCR1);
	}

	return 0;
}

static void fsl_mc_bus_shutdown(struct platform_device *pdev)
{
	fsl_mc_bus_remove(pdev);
}

static const struct of_device_id fsl_mc_bus_match_table[] = {
	{.compatible = "fsl,qoriq-mc",},
	{},
};

MODULE_DEVICE_TABLE(of, fsl_mc_bus_match_table);

static const struct acpi_device_id fsl_mc_bus_acpi_match_table[] = {
	{"NXP0008", 0 },
	{ }
};
MODULE_DEVICE_TABLE(acpi, fsl_mc_bus_acpi_match_table);

static struct platform_driver fsl_mc_bus_driver = {
	.driver = {
		   .name = "fsl_mc_bus",
		   .pm = NULL,
		   .of_match_table = fsl_mc_bus_match_table,
		   .acpi_match_table = fsl_mc_bus_acpi_match_table,
		   },
	.probe = fsl_mc_bus_probe,
	.remove = fsl_mc_bus_remove,
	.shutdown = fsl_mc_bus_shutdown,
};

static int fsl_mc_bus_notifier(struct notifier_block *nb,
			       unsigned long action, void *data)
{
	struct device *dev = data;
	struct resource *res;
	void __iomem *fsl_mc_regs;

	if (action != BUS_NOTIFY_ADD_DEVICE)
		return 0;

	if (!of_match_device(fsl_mc_bus_match_table, dev) &&
	    !acpi_match_device(fsl_mc_bus_acpi_match_table, dev))
		return 0;

	res = platform_get_resource(to_platform_device(dev), IORESOURCE_MEM, 1);
	if (!res)
		return 0;

	fsl_mc_regs = ioremap(res->start, resource_size(res));
	if (!fsl_mc_regs)
		return 0;

	/*
	 * Make sure that the MC firmware is paused before the IOMMU setup for
	 * it is done or otherwise the firmware will crash right after the SMMU
	 * gets probed and enabled.
	 */
	writel(readl(fsl_mc_regs + FSL_MC_GCR1) | (GCR1_P1_STOP | GCR1_P2_STOP),
	       fsl_mc_regs + FSL_MC_GCR1);
	iounmap(fsl_mc_regs);

	return 0;
}

static struct notifier_block fsl_mc_nb = {
	.notifier_call = fsl_mc_bus_notifier,
};

static int __init fsl_mc_bus_driver_init(void)
{
	int error;

	error = bus_register(&fsl_mc_bus_type);
	if (error < 0) {
		pr_err("bus type registration failed: %d\n", error);
		goto error_cleanup_cache;
	}

	error = platform_driver_register(&fsl_mc_bus_driver);
	if (error < 0) {
		pr_err("platform_driver_register() failed: %d\n", error);
		goto error_cleanup_bus;
	}

	error = dprc_driver_init();
	if (error < 0)
		goto error_cleanup_driver;

	error = fsl_mc_allocator_driver_init();
	if (error < 0)
		goto error_cleanup_dprc_driver;

	return bus_register_notifier(&platform_bus_type, &fsl_mc_nb);

error_cleanup_dprc_driver:
	dprc_driver_exit();

error_cleanup_driver:
	platform_driver_unregister(&fsl_mc_bus_driver);

error_cleanup_bus:
	bus_unregister(&fsl_mc_bus_type);

error_cleanup_cache:
	return error;
}
postcore_initcall(fsl_mc_bus_driver_init);<|MERGE_RESOLUTION|>--- conflicted
+++ resolved
@@ -1128,8 +1128,6 @@
 		if (IS_ERR(mc->fsl_mc_regs))
 			return PTR_ERR(mc->fsl_mc_regs);
 	}
-<<<<<<< HEAD
-=======
 
 	if (mc->fsl_mc_regs) {
 		if (IS_ENABLED(CONFIG_ACPI) && !dev_of_node(&pdev->dev)) {
@@ -1152,7 +1150,6 @@
 					 "failed to configure dma: %d.\n",
 					 error);
 		}
->>>>>>> 3b17187f
 
 		/*
 		 * Some bootloaders pause the MC firmware before booting the
