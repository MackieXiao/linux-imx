// SPDX-License-Identifier: GPL-2.0-or-later
/*
 *  HID support for Linux
 *
 *  Copyright (c) 1999 Andreas Gal
 *  Copyright (c) 2000-2005 Vojtech Pavlik <vojtech@suse.cz>
 *  Copyright (c) 2005 Michael Haboustak <mike-@cinci.rr.com> for Concept2, Inc
 *  Copyright (c) 2006-2012 Jiri Kosina
 */

/*
 */

#define pr_fmt(fmt) KBUILD_MODNAME ": " fmt

#include <linux/module.h>
#include <linux/slab.h>
#include <linux/init.h>
#include <linux/kernel.h>
#include <linux/list.h>
#include <linux/mm.h>
#include <linux/spinlock.h>
#include <asm/unaligned.h>
#include <asm/byteorder.h>
#include <linux/input.h>
#include <linux/wait.h>
#include <linux/vmalloc.h>
#include <linux/sched.h>
#include <linux/semaphore.h>

#include <linux/hid.h>
#include <linux/hiddev.h>
#include <linux/hid-debug.h>
#include <linux/hidraw.h>

#include "hid-ids.h"

/*
 * Version Information
 */

#define DRIVER_DESC "HID core driver"

int hid_debug = 0;
module_param_named(debug, hid_debug, int, 0600);
MODULE_PARM_DESC(debug, "toggle HID debugging messages");
EXPORT_SYMBOL_GPL(hid_debug);

static int hid_ignore_special_drivers = 0;
module_param_named(ignore_special_drivers, hid_ignore_special_drivers, int, 0600);
MODULE_PARM_DESC(ignore_special_drivers, "Ignore any special drivers and handle all devices by generic driver");

/*
 * Register a new report for a device.
 */

struct hid_report *hid_register_report(struct hid_device *device,
				       unsigned int type, unsigned int id,
				       unsigned int application)
{
	struct hid_report_enum *report_enum = device->report_enum + type;
	struct hid_report *report;

	if (id >= HID_MAX_IDS)
		return NULL;
	if (report_enum->report_id_hash[id])
		return report_enum->report_id_hash[id];

	report = kzalloc(sizeof(struct hid_report), GFP_KERNEL);
	if (!report)
		return NULL;

	if (id != 0)
		report_enum->numbered = 1;

	report->id = id;
	report->type = type;
	report->size = 0;
	report->device = device;
	report->application = application;
	report_enum->report_id_hash[id] = report;

	list_add_tail(&report->list, &report_enum->report_list);

	return report;
}
EXPORT_SYMBOL_GPL(hid_register_report);

/*
 * Register a new field for this report.
 */

static struct hid_field *hid_register_field(struct hid_report *report, unsigned usages, unsigned values)
{
	struct hid_field *field;

	if (report->maxfield == HID_MAX_FIELDS) {
		hid_err(report->device, "too many fields in report\n");
		return NULL;
	}

	field = kzalloc((sizeof(struct hid_field) +
			 usages * sizeof(struct hid_usage) +
			 values * sizeof(unsigned)), GFP_KERNEL);
	if (!field)
		return NULL;

	field->index = report->maxfield++;
	report->field[field->index] = field;
	field->usage = (struct hid_usage *)(field + 1);
	field->value = (s32 *)(field->usage + usages);
	field->report = report;

	return field;
}

/*
 * Open a collection. The type/usage is pushed on the stack.
 */

static int open_collection(struct hid_parser *parser, unsigned type)
{
	struct hid_collection *collection;
	unsigned usage;
	int collection_index;

	usage = parser->local.usage[0];

	if (parser->collection_stack_ptr == parser->collection_stack_size) {
		unsigned int *collection_stack;
		unsigned int new_size = parser->collection_stack_size +
					HID_COLLECTION_STACK_SIZE;

		collection_stack = krealloc(parser->collection_stack,
					    new_size * sizeof(unsigned int),
					    GFP_KERNEL);
		if (!collection_stack)
			return -ENOMEM;

		parser->collection_stack = collection_stack;
		parser->collection_stack_size = new_size;
	}

	if (parser->device->maxcollection == parser->device->collection_size) {
		collection = kmalloc(
				array3_size(sizeof(struct hid_collection),
					    parser->device->collection_size,
					    2),
				GFP_KERNEL);
		if (collection == NULL) {
			hid_err(parser->device, "failed to reallocate collection array\n");
			return -ENOMEM;
		}
		memcpy(collection, parser->device->collection,
			sizeof(struct hid_collection) *
			parser->device->collection_size);
		memset(collection + parser->device->collection_size, 0,
			sizeof(struct hid_collection) *
			parser->device->collection_size);
		kfree(parser->device->collection);
		parser->device->collection = collection;
		parser->device->collection_size *= 2;
	}

	parser->collection_stack[parser->collection_stack_ptr++] =
		parser->device->maxcollection;

	collection_index = parser->device->maxcollection++;
	collection = parser->device->collection + collection_index;
	collection->type = type;
	collection->usage = usage;
	collection->level = parser->collection_stack_ptr - 1;
	collection->parent_idx = (collection->level == 0) ? -1 :
		parser->collection_stack[collection->level - 1];

	if (type == HID_COLLECTION_APPLICATION)
		parser->device->maxapplication++;

	return 0;
}

/*
 * Close a collection.
 */

static int close_collection(struct hid_parser *parser)
{
	if (!parser->collection_stack_ptr) {
		hid_err(parser->device, "collection stack underflow\n");
		return -EINVAL;
	}
	parser->collection_stack_ptr--;
	return 0;
}

/*
 * Climb up the stack, search for the specified collection type
 * and return the usage.
 */

static unsigned hid_lookup_collection(struct hid_parser *parser, unsigned type)
{
	struct hid_collection *collection = parser->device->collection;
	int n;

	for (n = parser->collection_stack_ptr - 1; n >= 0; n--) {
		unsigned index = parser->collection_stack[n];
		if (collection[index].type == type)
			return collection[index].usage;
	}
	return 0; /* we know nothing about this usage type */
}

/*
 * Concatenate usage which defines 16 bits or less with the
 * currently defined usage page to form a 32 bit usage
 */

static void complete_usage(struct hid_parser *parser, unsigned int index)
{
	parser->local.usage[index] &= 0xFFFF;
	parser->local.usage[index] |=
		(parser->global.usage_page & 0xFFFF) << 16;
}

/*
 * Add a usage to the temporary parser table.
 */

static int hid_add_usage(struct hid_parser *parser, unsigned usage, u8 size)
{
	if (parser->local.usage_index >= HID_MAX_USAGES) {
		hid_err(parser->device, "usage index exceeded\n");
		return -1;
	}
	parser->local.usage[parser->local.usage_index] = usage;

	/*
	 * If Usage item only includes usage id, concatenate it with
	 * currently defined usage page
	 */
	if (size <= 2)
		complete_usage(parser, parser->local.usage_index);

	parser->local.usage_size[parser->local.usage_index] = size;
	parser->local.collection_index[parser->local.usage_index] =
		parser->collection_stack_ptr ?
		parser->collection_stack[parser->collection_stack_ptr - 1] : 0;
	parser->local.usage_index++;
	return 0;
}

/*
 * Register a new field for this report.
 */

static int hid_add_field(struct hid_parser *parser, unsigned report_type, unsigned flags)
{
	struct hid_report *report;
	struct hid_field *field;
	unsigned int usages;
	unsigned int offset;
	unsigned int i;
	unsigned int application;

	application = hid_lookup_collection(parser, HID_COLLECTION_APPLICATION);

	report = hid_register_report(parser->device, report_type,
				     parser->global.report_id, application);
	if (!report) {
		hid_err(parser->device, "hid_register_report failed\n");
		return -1;
	}

	/* Handle both signed and unsigned cases properly */
	if ((parser->global.logical_minimum < 0 &&
		parser->global.logical_maximum <
		parser->global.logical_minimum) ||
		(parser->global.logical_minimum >= 0 &&
		(__u32)parser->global.logical_maximum <
		(__u32)parser->global.logical_minimum)) {
		dbg_hid("logical range invalid 0x%x 0x%x\n",
			parser->global.logical_minimum,
			parser->global.logical_maximum);
		return -1;
	}

	offset = report->size;
	report->size += parser->global.report_size * parser->global.report_count;

	/* Total size check: Allow for possible report index byte */
	if (report->size > (HID_MAX_BUFFER_SIZE - 1) << 3) {
		hid_err(parser->device, "report is too long\n");
		return -1;
	}

	if (!parser->local.usage_index) /* Ignore padding fields */
		return 0;

	usages = max_t(unsigned, parser->local.usage_index,
				 parser->global.report_count);

	field = hid_register_field(report, usages, parser->global.report_count);
	if (!field)
		return 0;

	field->physical = hid_lookup_collection(parser, HID_COLLECTION_PHYSICAL);
	field->logical = hid_lookup_collection(parser, HID_COLLECTION_LOGICAL);
	field->application = application;

	for (i = 0; i < usages; i++) {
		unsigned j = i;
		/* Duplicate the last usage we parsed if we have excess values */
		if (i >= parser->local.usage_index)
			j = parser->local.usage_index - 1;
		field->usage[i].hid = parser->local.usage[j];
		field->usage[i].collection_index =
			parser->local.collection_index[j];
		field->usage[i].usage_index = i;
		field->usage[i].resolution_multiplier = 1;
	}

	field->maxusage = usages;
	field->flags = flags;
	field->report_offset = offset;
	field->report_type = report_type;
	field->report_size = parser->global.report_size;
	field->report_count = parser->global.report_count;
	field->logical_minimum = parser->global.logical_minimum;
	field->logical_maximum = parser->global.logical_maximum;
	field->physical_minimum = parser->global.physical_minimum;
	field->physical_maximum = parser->global.physical_maximum;
	field->unit_exponent = parser->global.unit_exponent;
	field->unit = parser->global.unit;

	return 0;
}

/*
 * Read data value from item.
 */

static u32 item_udata(struct hid_item *item)
{
	switch (item->size) {
	case 1: return item->data.u8;
	case 2: return item->data.u16;
	case 4: return item->data.u32;
	}
	return 0;
}

static s32 item_sdata(struct hid_item *item)
{
	switch (item->size) {
	case 1: return item->data.s8;
	case 2: return item->data.s16;
	case 4: return item->data.s32;
	}
	return 0;
}

/*
 * Process a global item.
 */

static int hid_parser_global(struct hid_parser *parser, struct hid_item *item)
{
	__s32 raw_value;
	switch (item->tag) {
	case HID_GLOBAL_ITEM_TAG_PUSH:

		if (parser->global_stack_ptr == HID_GLOBAL_STACK_SIZE) {
			hid_err(parser->device, "global environment stack overflow\n");
			return -1;
		}

		memcpy(parser->global_stack + parser->global_stack_ptr++,
			&parser->global, sizeof(struct hid_global));
		return 0;

	case HID_GLOBAL_ITEM_TAG_POP:

		if (!parser->global_stack_ptr) {
			hid_err(parser->device, "global environment stack underflow\n");
			return -1;
		}

		memcpy(&parser->global, parser->global_stack +
			--parser->global_stack_ptr, sizeof(struct hid_global));
		return 0;

	case HID_GLOBAL_ITEM_TAG_USAGE_PAGE:
		parser->global.usage_page = item_udata(item);
		return 0;

	case HID_GLOBAL_ITEM_TAG_LOGICAL_MINIMUM:
		parser->global.logical_minimum = item_sdata(item);
		return 0;

	case HID_GLOBAL_ITEM_TAG_LOGICAL_MAXIMUM:
		if (parser->global.logical_minimum < 0)
			parser->global.logical_maximum = item_sdata(item);
		else
			parser->global.logical_maximum = item_udata(item);
		return 0;

	case HID_GLOBAL_ITEM_TAG_PHYSICAL_MINIMUM:
		parser->global.physical_minimum = item_sdata(item);
		return 0;

	case HID_GLOBAL_ITEM_TAG_PHYSICAL_MAXIMUM:
		if (parser->global.physical_minimum < 0)
			parser->global.physical_maximum = item_sdata(item);
		else
			parser->global.physical_maximum = item_udata(item);
		return 0;

	case HID_GLOBAL_ITEM_TAG_UNIT_EXPONENT:
		/* Many devices provide unit exponent as a two's complement
		 * nibble due to the common misunderstanding of HID
		 * specification 1.11, 6.2.2.7 Global Items. Attempt to handle
		 * both this and the standard encoding. */
		raw_value = item_sdata(item);
		if (!(raw_value & 0xfffffff0))
			parser->global.unit_exponent = hid_snto32(raw_value, 4);
		else
			parser->global.unit_exponent = raw_value;
		return 0;

	case HID_GLOBAL_ITEM_TAG_UNIT:
		parser->global.unit = item_udata(item);
		return 0;

	case HID_GLOBAL_ITEM_TAG_REPORT_SIZE:
		parser->global.report_size = item_udata(item);
		if (parser->global.report_size > 256) {
			hid_err(parser->device, "invalid report_size %d\n",
					parser->global.report_size);
			return -1;
		}
		return 0;

	case HID_GLOBAL_ITEM_TAG_REPORT_COUNT:
		parser->global.report_count = item_udata(item);
		if (parser->global.report_count > HID_MAX_USAGES) {
			hid_err(parser->device, "invalid report_count %d\n",
					parser->global.report_count);
			return -1;
		}
		return 0;

	case HID_GLOBAL_ITEM_TAG_REPORT_ID:
		parser->global.report_id = item_udata(item);
		if (parser->global.report_id == 0 ||
		    parser->global.report_id >= HID_MAX_IDS) {
			hid_err(parser->device, "report_id %u is invalid\n",
				parser->global.report_id);
			return -1;
		}
		return 0;

	default:
		hid_err(parser->device, "unknown global tag 0x%x\n", item->tag);
		return -1;
	}
}

/*
 * Process a local item.
 */

static int hid_parser_local(struct hid_parser *parser, struct hid_item *item)
{
	__u32 data;
	unsigned n;
	__u32 count;

	data = item_udata(item);

	switch (item->tag) {
	case HID_LOCAL_ITEM_TAG_DELIMITER:

		if (data) {
			/*
			 * We treat items before the first delimiter
			 * as global to all usage sets (branch 0).
			 * In the moment we process only these global
			 * items and the first delimiter set.
			 */
			if (parser->local.delimiter_depth != 0) {
				hid_err(parser->device, "nested delimiters\n");
				return -1;
			}
			parser->local.delimiter_depth++;
			parser->local.delimiter_branch++;
		} else {
			if (parser->local.delimiter_depth < 1) {
				hid_err(parser->device, "bogus close delimiter\n");
				return -1;
			}
			parser->local.delimiter_depth--;
		}
		return 0;

	case HID_LOCAL_ITEM_TAG_USAGE:

		if (parser->local.delimiter_branch > 1) {
			dbg_hid("alternative usage ignored\n");
			return 0;
		}

		return hid_add_usage(parser, data, item->size);

	case HID_LOCAL_ITEM_TAG_USAGE_MINIMUM:

		if (parser->local.delimiter_branch > 1) {
			dbg_hid("alternative usage ignored\n");
			return 0;
		}

		parser->local.usage_minimum = data;
		return 0;

	case HID_LOCAL_ITEM_TAG_USAGE_MAXIMUM:

		if (parser->local.delimiter_branch > 1) {
			dbg_hid("alternative usage ignored\n");
			return 0;
		}

		count = data - parser->local.usage_minimum;
		if (count + parser->local.usage_index >= HID_MAX_USAGES) {
			/*
			 * We do not warn if the name is not set, we are
			 * actually pre-scanning the device.
			 */
			if (dev_name(&parser->device->dev))
				hid_warn(parser->device,
					 "ignoring exceeding usage max\n");
			data = HID_MAX_USAGES - parser->local.usage_index +
				parser->local.usage_minimum - 1;
			if (data <= 0) {
				hid_err(parser->device,
					"no more usage index available\n");
				return -1;
			}
		}

		for (n = parser->local.usage_minimum; n <= data; n++)
			if (hid_add_usage(parser, n, item->size)) {
				dbg_hid("hid_add_usage failed\n");
				return -1;
			}
		return 0;

	default:

		dbg_hid("unknown local item tag 0x%x\n", item->tag);
		return 0;
	}
	return 0;
}

/*
 * Concatenate Usage Pages into Usages where relevant:
 * As per specification, 6.2.2.8: "When the parser encounters a main item it
 * concatenates the last declared Usage Page with a Usage to form a complete
 * usage value."
 */

static void hid_concatenate_last_usage_page(struct hid_parser *parser)
{
	int i;
	unsigned int usage_page;
	unsigned int current_page;
<<<<<<< HEAD

	if (!parser->local.usage_index)
		return;

	usage_page = parser->global.usage_page;

	/*
	 * Concatenate usage page again only if last declared Usage Page
	 * has not been already used in previous usages concatenation
	 */
	for (i = parser->local.usage_index - 1; i >= 0; i--) {
		if (parser->local.usage_size[i] > 2)
			/* Ignore extended usages */
			continue;

=======

	if (!parser->local.usage_index)
		return;

	usage_page = parser->global.usage_page;

	/*
	 * Concatenate usage page again only if last declared Usage Page
	 * has not been already used in previous usages concatenation
	 */
	for (i = parser->local.usage_index - 1; i >= 0; i--) {
		if (parser->local.usage_size[i] > 2)
			/* Ignore extended usages */
			continue;

>>>>>>> d1988041
		current_page = parser->local.usage[i] >> 16;
		if (current_page == usage_page)
			break;

		complete_usage(parser, i);
	}
}

/*
 * Process a main item.
 */

static int hid_parser_main(struct hid_parser *parser, struct hid_item *item)
{
	__u32 data;
	int ret;

	hid_concatenate_last_usage_page(parser);

	data = item_udata(item);

	switch (item->tag) {
	case HID_MAIN_ITEM_TAG_BEGIN_COLLECTION:
		ret = open_collection(parser, data & 0xff);
		break;
	case HID_MAIN_ITEM_TAG_END_COLLECTION:
		ret = close_collection(parser);
		break;
	case HID_MAIN_ITEM_TAG_INPUT:
		ret = hid_add_field(parser, HID_INPUT_REPORT, data);
		break;
	case HID_MAIN_ITEM_TAG_OUTPUT:
		ret = hid_add_field(parser, HID_OUTPUT_REPORT, data);
		break;
	case HID_MAIN_ITEM_TAG_FEATURE:
		ret = hid_add_field(parser, HID_FEATURE_REPORT, data);
		break;
	default:
		hid_warn(parser->device, "unknown main item tag 0x%x\n", item->tag);
		ret = 0;
	}

	memset(&parser->local, 0, sizeof(parser->local));	/* Reset the local parser environment */

	return ret;
}

/*
 * Process a reserved item.
 */

static int hid_parser_reserved(struct hid_parser *parser, struct hid_item *item)
{
	dbg_hid("reserved item type, tag 0x%x\n", item->tag);
	return 0;
}

/*
 * Free a report and all registered fields. The field->usage and
 * field->value table's are allocated behind the field, so we need
 * only to free(field) itself.
 */

static void hid_free_report(struct hid_report *report)
{
	unsigned n;

	for (n = 0; n < report->maxfield; n++)
		kfree(report->field[n]);
	kfree(report);
}

/*
 * Close report. This function returns the device
 * state to the point prior to hid_open_report().
 */
static void hid_close_report(struct hid_device *device)
{
	unsigned i, j;

	for (i = 0; i < HID_REPORT_TYPES; i++) {
		struct hid_report_enum *report_enum = device->report_enum + i;

		for (j = 0; j < HID_MAX_IDS; j++) {
			struct hid_report *report = report_enum->report_id_hash[j];
			if (report)
				hid_free_report(report);
		}
		memset(report_enum, 0, sizeof(*report_enum));
		INIT_LIST_HEAD(&report_enum->report_list);
	}

	kfree(device->rdesc);
	device->rdesc = NULL;
	device->rsize = 0;

	kfree(device->collection);
	device->collection = NULL;
	device->collection_size = 0;
	device->maxcollection = 0;
	device->maxapplication = 0;

	device->status &= ~HID_STAT_PARSED;
}

/*
 * Free a device structure, all reports, and all fields.
 */

static void hid_device_release(struct device *dev)
{
	struct hid_device *hid = to_hid_device(dev);

	hid_close_report(hid);
	kfree(hid->dev_rdesc);
	kfree(hid);
}

/*
 * Fetch a report description item from the data stream. We support long
 * items, though they are not used yet.
 */

static u8 *fetch_item(__u8 *start, __u8 *end, struct hid_item *item)
{
	u8 b;

	if ((end - start) <= 0)
		return NULL;

	b = *start++;

	item->type = (b >> 2) & 3;
	item->tag  = (b >> 4) & 15;

	if (item->tag == HID_ITEM_TAG_LONG) {

		item->format = HID_ITEM_FORMAT_LONG;

		if ((end - start) < 2)
			return NULL;

		item->size = *start++;
		item->tag  = *start++;

		if ((end - start) < item->size)
			return NULL;

		item->data.longdata = start;
		start += item->size;
		return start;
	}

	item->format = HID_ITEM_FORMAT_SHORT;
	item->size = b & 3;

	switch (item->size) {
	case 0:
		return start;

	case 1:
		if ((end - start) < 1)
			return NULL;
		item->data.u8 = *start++;
		return start;

	case 2:
		if ((end - start) < 2)
			return NULL;
		item->data.u16 = get_unaligned_le16(start);
		start = (__u8 *)((__le16 *)start + 1);
		return start;

	case 3:
		item->size++;
		if ((end - start) < 4)
			return NULL;
		item->data.u32 = get_unaligned_le32(start);
		start = (__u8 *)((__le32 *)start + 1);
		return start;
	}

	return NULL;
}

static void hid_scan_input_usage(struct hid_parser *parser, u32 usage)
{
	struct hid_device *hid = parser->device;

	if (usage == HID_DG_CONTACTID)
		hid->group = HID_GROUP_MULTITOUCH;
}

static void hid_scan_feature_usage(struct hid_parser *parser, u32 usage)
{
	if (usage == 0xff0000c5 && parser->global.report_count == 256 &&
	    parser->global.report_size == 8)
		parser->scan_flags |= HID_SCAN_FLAG_MT_WIN_8;

	if (usage == 0xff0000c6 && parser->global.report_count == 1 &&
	    parser->global.report_size == 8)
		parser->scan_flags |= HID_SCAN_FLAG_MT_WIN_8;
}

static void hid_scan_collection(struct hid_parser *parser, unsigned type)
{
	struct hid_device *hid = parser->device;
	int i;

	if (((parser->global.usage_page << 16) == HID_UP_SENSOR) &&
	    type == HID_COLLECTION_PHYSICAL)
		hid->group = HID_GROUP_SENSOR_HUB;

	if (hid->vendor == USB_VENDOR_ID_MICROSOFT &&
	    hid->product == USB_DEVICE_ID_MS_POWER_COVER &&
	    hid->group == HID_GROUP_MULTITOUCH)
		hid->group = HID_GROUP_GENERIC;

	if ((parser->global.usage_page << 16) == HID_UP_GENDESK)
		for (i = 0; i < parser->local.usage_index; i++)
			if (parser->local.usage[i] == HID_GD_POINTER)
				parser->scan_flags |= HID_SCAN_FLAG_GD_POINTER;

	if ((parser->global.usage_page << 16) >= HID_UP_MSVENDOR)
		parser->scan_flags |= HID_SCAN_FLAG_VENDOR_SPECIFIC;

	if ((parser->global.usage_page << 16) == HID_UP_GOOGLEVENDOR)
		for (i = 0; i < parser->local.usage_index; i++)
			if (parser->local.usage[i] ==
					(HID_UP_GOOGLEVENDOR | 0x0001))
				parser->device->group =
					HID_GROUP_VIVALDI;
}

static int hid_scan_main(struct hid_parser *parser, struct hid_item *item)
{
	__u32 data;
	int i;

	hid_concatenate_last_usage_page(parser);

	data = item_udata(item);

	switch (item->tag) {
	case HID_MAIN_ITEM_TAG_BEGIN_COLLECTION:
		hid_scan_collection(parser, data & 0xff);
		break;
	case HID_MAIN_ITEM_TAG_END_COLLECTION:
		break;
	case HID_MAIN_ITEM_TAG_INPUT:
		/* ignore constant inputs, they will be ignored by hid-input */
		if (data & HID_MAIN_ITEM_CONSTANT)
			break;
		for (i = 0; i < parser->local.usage_index; i++)
			hid_scan_input_usage(parser, parser->local.usage[i]);
		break;
	case HID_MAIN_ITEM_TAG_OUTPUT:
		break;
	case HID_MAIN_ITEM_TAG_FEATURE:
		for (i = 0; i < parser->local.usage_index; i++)
			hid_scan_feature_usage(parser, parser->local.usage[i]);
		break;
	}

	/* Reset the local parser environment */
	memset(&parser->local, 0, sizeof(parser->local));

	return 0;
}

/*
 * Scan a report descriptor before the device is added to the bus.
 * Sets device groups and other properties that determine what driver
 * to load.
 */
static int hid_scan_report(struct hid_device *hid)
{
	struct hid_parser *parser;
	struct hid_item item;
	__u8 *start = hid->dev_rdesc;
	__u8 *end = start + hid->dev_rsize;
	static int (*dispatch_type[])(struct hid_parser *parser,
				      struct hid_item *item) = {
		hid_scan_main,
		hid_parser_global,
		hid_parser_local,
		hid_parser_reserved
	};

	parser = vzalloc(sizeof(struct hid_parser));
	if (!parser)
		return -ENOMEM;

	parser->device = hid;
	hid->group = HID_GROUP_GENERIC;

	/*
	 * The parsing is simpler than the one in hid_open_report() as we should
	 * be robust against hid errors. Those errors will be raised by
	 * hid_open_report() anyway.
	 */
	while ((start = fetch_item(start, end, &item)) != NULL)
		dispatch_type[item.type](parser, &item);

	/*
	 * Handle special flags set during scanning.
	 */
	if ((parser->scan_flags & HID_SCAN_FLAG_MT_WIN_8) &&
	    (hid->group == HID_GROUP_MULTITOUCH))
		hid->group = HID_GROUP_MULTITOUCH_WIN_8;

	/*
	 * Vendor specific handlings
	 */
	switch (hid->vendor) {
	case USB_VENDOR_ID_WACOM:
		hid->group = HID_GROUP_WACOM;
		break;
	case USB_VENDOR_ID_SYNAPTICS:
		if (hid->group == HID_GROUP_GENERIC)
			if ((parser->scan_flags & HID_SCAN_FLAG_VENDOR_SPECIFIC)
			    && (parser->scan_flags & HID_SCAN_FLAG_GD_POINTER))
				/*
				 * hid-rmi should take care of them,
				 * not hid-generic
				 */
				hid->group = HID_GROUP_RMI;
		break;
	}

	kfree(parser->collection_stack);
	vfree(parser);
	return 0;
}

/**
 * hid_parse_report - parse device report
 *
 * @hid: hid device
 * @start: report start
 * @size: report size
 *
 * Allocate the device report as read by the bus driver. This function should
 * only be called from parse() in ll drivers.
 */
int hid_parse_report(struct hid_device *hid, __u8 *start, unsigned size)
{
	hid->dev_rdesc = kmemdup(start, size, GFP_KERNEL);
	if (!hid->dev_rdesc)
		return -ENOMEM;
	hid->dev_rsize = size;
	return 0;
}
EXPORT_SYMBOL_GPL(hid_parse_report);

static const char * const hid_report_names[] = {
	"HID_INPUT_REPORT",
	"HID_OUTPUT_REPORT",
	"HID_FEATURE_REPORT",
};
/**
 * hid_validate_values - validate existing device report's value indexes
 *
 * @hid: hid device
 * @type: which report type to examine
 * @id: which report ID to examine (0 for first)
 * @field_index: which report field to examine
 * @report_counts: expected number of values
 *
 * Validate the number of values in a given field of a given report, after
 * parsing.
 */
struct hid_report *hid_validate_values(struct hid_device *hid,
				       unsigned int type, unsigned int id,
				       unsigned int field_index,
				       unsigned int report_counts)
{
	struct hid_report *report;

	if (type > HID_FEATURE_REPORT) {
		hid_err(hid, "invalid HID report type %u\n", type);
		return NULL;
	}

	if (id >= HID_MAX_IDS) {
		hid_err(hid, "invalid HID report id %u\n", id);
		return NULL;
	}

	/*
	 * Explicitly not using hid_get_report() here since it depends on
	 * ->numbered being checked, which may not always be the case when
	 * drivers go to access report values.
	 */
	if (id == 0) {
		/*
		 * Validating on id 0 means we should examine the first
		 * report in the list.
		 */
		report = list_entry(
				hid->report_enum[type].report_list.next,
				struct hid_report, list);
	} else {
		report = hid->report_enum[type].report_id_hash[id];
	}
	if (!report) {
		hid_err(hid, "missing %s %u\n", hid_report_names[type], id);
		return NULL;
	}
	if (report->maxfield <= field_index) {
		hid_err(hid, "not enough fields in %s %u\n",
			hid_report_names[type], id);
		return NULL;
	}
	if (report->field[field_index]->report_count < report_counts) {
		hid_err(hid, "not enough values in %s %u field %u\n",
			hid_report_names[type], id, field_index);
		return NULL;
	}
	return report;
}
EXPORT_SYMBOL_GPL(hid_validate_values);

static int hid_calculate_multiplier(struct hid_device *hid,
				     struct hid_field *multiplier)
{
	int m;
	__s32 v = *multiplier->value;
	__s32 lmin = multiplier->logical_minimum;
	__s32 lmax = multiplier->logical_maximum;
	__s32 pmin = multiplier->physical_minimum;
	__s32 pmax = multiplier->physical_maximum;

	/*
	 * "Because OS implementations will generally divide the control's
	 * reported count by the Effective Resolution Multiplier, designers
	 * should take care not to establish a potential Effective
	 * Resolution Multiplier of zero."
	 * HID Usage Table, v1.12, Section 4.3.1, p31
	 */
	if (lmax - lmin == 0)
		return 1;
	/*
	 * Handling the unit exponent is left as an exercise to whoever
	 * finds a device where that exponent is not 0.
	 */
	m = ((v - lmin)/(lmax - lmin) * (pmax - pmin) + pmin);
	if (unlikely(multiplier->unit_exponent != 0)) {
		hid_warn(hid,
			 "unsupported Resolution Multiplier unit exponent %d\n",
			 multiplier->unit_exponent);
	}

	/* There are no devices with an effective multiplier > 255 */
	if (unlikely(m == 0 || m > 255 || m < -255)) {
		hid_warn(hid, "unsupported Resolution Multiplier %d\n", m);
		m = 1;
	}

	return m;
}

static void hid_apply_multiplier_to_field(struct hid_device *hid,
					  struct hid_field *field,
					  struct hid_collection *multiplier_collection,
					  int effective_multiplier)
{
	struct hid_collection *collection;
	struct hid_usage *usage;
	int i;

	/*
	 * If multiplier_collection is NULL, the multiplier applies
	 * to all fields in the report.
	 * Otherwise, it is the Logical Collection the multiplier applies to
	 * but our field may be in a subcollection of that collection.
	 */
	for (i = 0; i < field->maxusage; i++) {
		usage = &field->usage[i];

		collection = &hid->collection[usage->collection_index];
		while (collection->parent_idx != -1 &&
		       collection != multiplier_collection)
			collection = &hid->collection[collection->parent_idx];

		if (collection->parent_idx != -1 ||
		    multiplier_collection == NULL)
			usage->resolution_multiplier = effective_multiplier;

	}
}

static void hid_apply_multiplier(struct hid_device *hid,
				 struct hid_field *multiplier)
{
	struct hid_report_enum *rep_enum;
	struct hid_report *rep;
	struct hid_field *field;
	struct hid_collection *multiplier_collection;
	int effective_multiplier;
	int i;

	/*
	 * "The Resolution Multiplier control must be contained in the same
	 * Logical Collection as the control(s) to which it is to be applied.
	 * If no Resolution Multiplier is defined, then the Resolution
	 * Multiplier defaults to 1.  If more than one control exists in a
	 * Logical Collection, the Resolution Multiplier is associated with
	 * all controls in the collection. If no Logical Collection is
	 * defined, the Resolution Multiplier is associated with all
	 * controls in the report."
	 * HID Usage Table, v1.12, Section 4.3.1, p30
	 *
	 * Thus, search from the current collection upwards until we find a
	 * logical collection. Then search all fields for that same parent
	 * collection. Those are the fields the multiplier applies to.
	 *
	 * If we have more than one multiplier, it will overwrite the
	 * applicable fields later.
	 */
	multiplier_collection = &hid->collection[multiplier->usage->collection_index];
	while (multiplier_collection->parent_idx != -1 &&
	       multiplier_collection->type != HID_COLLECTION_LOGICAL)
		multiplier_collection = &hid->collection[multiplier_collection->parent_idx];

	effective_multiplier = hid_calculate_multiplier(hid, multiplier);

	rep_enum = &hid->report_enum[HID_INPUT_REPORT];
	list_for_each_entry(rep, &rep_enum->report_list, list) {
		for (i = 0; i < rep->maxfield; i++) {
			field = rep->field[i];
			hid_apply_multiplier_to_field(hid, field,
						      multiplier_collection,
						      effective_multiplier);
		}
	}
}

/*
 * hid_setup_resolution_multiplier - set up all resolution multipliers
 *
 * @device: hid device
 *
 * Search for all Resolution Multiplier Feature Reports and apply their
 * value to all matching Input items. This only updates the internal struct
 * fields.
 *
 * The Resolution Multiplier is applied by the hardware. If the multiplier
 * is anything other than 1, the hardware will send pre-multiplied events
 * so that the same physical interaction generates an accumulated
 *	accumulated_value = value * * multiplier
 * This may be achieved by sending
 * - "value * multiplier" for each event, or
 * - "value" but "multiplier" times as frequently, or
 * - a combination of the above
 * The only guarantee is that the same physical interaction always generates
 * an accumulated 'value * multiplier'.
 *
 * This function must be called before any event processing and after
 * any SetRequest to the Resolution Multiplier.
 */
void hid_setup_resolution_multiplier(struct hid_device *hid)
{
	struct hid_report_enum *rep_enum;
	struct hid_report *rep;
	struct hid_usage *usage;
	int i, j;

	rep_enum = &hid->report_enum[HID_FEATURE_REPORT];
	list_for_each_entry(rep, &rep_enum->report_list, list) {
		for (i = 0; i < rep->maxfield; i++) {
			/* Ignore if report count is out of bounds. */
			if (rep->field[i]->report_count < 1)
				continue;

			for (j = 0; j < rep->field[i]->maxusage; j++) {
				usage = &rep->field[i]->usage[j];
				if (usage->hid == HID_GD_RESOLUTION_MULTIPLIER)
					hid_apply_multiplier(hid,
							     rep->field[i]);
			}
		}
	}
}
EXPORT_SYMBOL_GPL(hid_setup_resolution_multiplier);

/**
 * hid_open_report - open a driver-specific device report
 *
 * @device: hid device
 *
 * Parse a report description into a hid_device structure. Reports are
 * enumerated, fields are attached to these reports.
 * 0 returned on success, otherwise nonzero error value.
 *
 * This function (or the equivalent hid_parse() macro) should only be
 * called from probe() in drivers, before starting the device.
 */
int hid_open_report(struct hid_device *device)
{
	struct hid_parser *parser;
	struct hid_item item;
	unsigned int size;
	__u8 *start;
	__u8 *buf;
	__u8 *end;
	__u8 *next;
	int ret;
	static int (*dispatch_type[])(struct hid_parser *parser,
				      struct hid_item *item) = {
		hid_parser_main,
		hid_parser_global,
		hid_parser_local,
		hid_parser_reserved
	};

	if (WARN_ON(device->status & HID_STAT_PARSED))
		return -EBUSY;

	start = device->dev_rdesc;
	if (WARN_ON(!start))
		return -ENODEV;
	size = device->dev_rsize;

	buf = kmemdup(start, size, GFP_KERNEL);
	if (buf == NULL)
		return -ENOMEM;

	if (device->driver->report_fixup)
		start = device->driver->report_fixup(device, buf, &size);
	else
		start = buf;

	start = kmemdup(start, size, GFP_KERNEL);
	kfree(buf);
	if (start == NULL)
		return -ENOMEM;

	device->rdesc = start;
	device->rsize = size;

	parser = vzalloc(sizeof(struct hid_parser));
	if (!parser) {
		ret = -ENOMEM;
		goto alloc_err;
	}

	parser->device = device;

	end = start + size;

	device->collection = kcalloc(HID_DEFAULT_NUM_COLLECTIONS,
				     sizeof(struct hid_collection), GFP_KERNEL);
	if (!device->collection) {
		ret = -ENOMEM;
		goto err;
	}
	device->collection_size = HID_DEFAULT_NUM_COLLECTIONS;

	ret = -EINVAL;
	while ((next = fetch_item(start, end, &item)) != NULL) {
		start = next;

		if (item.format != HID_ITEM_FORMAT_SHORT) {
			hid_err(device, "unexpected long global item\n");
			goto err;
		}

		if (dispatch_type[item.type](parser, &item)) {
			hid_err(device, "item %u %u %u %u parsing failed\n",
				item.format, (unsigned)item.size,
				(unsigned)item.type, (unsigned)item.tag);
			goto err;
		}

		if (start == end) {
			if (parser->collection_stack_ptr) {
				hid_err(device, "unbalanced collection at end of report description\n");
				goto err;
			}
			if (parser->local.delimiter_depth) {
				hid_err(device, "unbalanced delimiter at end of report description\n");
				goto err;
			}

			/*
			 * fetch initial values in case the device's
			 * default multiplier isn't the recommended 1
			 */
			hid_setup_resolution_multiplier(device);

			kfree(parser->collection_stack);
			vfree(parser);
			device->status |= HID_STAT_PARSED;

			return 0;
		}
	}

	hid_err(device, "item fetching failed at offset %u/%u\n",
		size - (unsigned int)(end - start), size);
err:
	kfree(parser->collection_stack);
alloc_err:
	vfree(parser);
	hid_close_report(device);
	return ret;
}
EXPORT_SYMBOL_GPL(hid_open_report);

/*
 * Convert a signed n-bit integer to signed 32-bit integer. Common
 * cases are done through the compiler, the screwed things has to be
 * done by hand.
 */

static s32 snto32(__u32 value, unsigned n)
{
	switch (n) {
	case 8:  return ((__s8)value);
	case 16: return ((__s16)value);
	case 32: return ((__s32)value);
	}
	return value & (1 << (n - 1)) ? value | (~0U << n) : value;
}

s32 hid_snto32(__u32 value, unsigned n)
{
	return snto32(value, n);
}
EXPORT_SYMBOL_GPL(hid_snto32);

/*
 * Convert a signed 32-bit integer to a signed n-bit integer.
 */

static u32 s32ton(__s32 value, unsigned n)
{
	s32 a = value >> (n - 1);
	if (a && a != -1)
		return value < 0 ? 1 << (n - 1) : (1 << (n - 1)) - 1;
	return value & ((1 << n) - 1);
}

/*
 * Extract/implement a data field from/to a little endian report (bit array).
 *
 * Code sort-of follows HID spec:
 *     http://www.usb.org/developers/hidpage/HID1_11.pdf
 *
 * While the USB HID spec allows unlimited length bit fields in "report
 * descriptors", most devices never use more than 16 bits.
 * One model of UPS is claimed to report "LINEV" as a 32-bit field.
 * Search linux-kernel and linux-usb-devel archives for "hid-core extract".
 */

static u32 __extract(u8 *report, unsigned offset, int n)
{
	unsigned int idx = offset / 8;
	unsigned int bit_nr = 0;
	unsigned int bit_shift = offset % 8;
	int bits_to_copy = 8 - bit_shift;
	u32 value = 0;
	u32 mask = n < 32 ? (1U << n) - 1 : ~0U;

	while (n > 0) {
		value |= ((u32)report[idx] >> bit_shift) << bit_nr;
		n -= bits_to_copy;
		bit_nr += bits_to_copy;
		bits_to_copy = 8;
		bit_shift = 0;
		idx++;
	}

	return value & mask;
}

u32 hid_field_extract(const struct hid_device *hid, u8 *report,
			unsigned offset, unsigned n)
{
	if (n > 32) {
		hid_warn_once(hid, "%s() called with n (%d) > 32! (%s)\n",
			      __func__, n, current->comm);
		n = 32;
	}

	return __extract(report, offset, n);
}
EXPORT_SYMBOL_GPL(hid_field_extract);

/*
 * "implement" : set bits in a little endian bit stream.
 * Same concepts as "extract" (see comments above).
 * The data mangled in the bit stream remains in little endian
 * order the whole time. It make more sense to talk about
 * endianness of register values by considering a register
 * a "cached" copy of the little endian bit stream.
 */

static void __implement(u8 *report, unsigned offset, int n, u32 value)
{
	unsigned int idx = offset / 8;
	unsigned int bit_shift = offset % 8;
	int bits_to_set = 8 - bit_shift;

	while (n - bits_to_set >= 0) {
		report[idx] &= ~(0xff << bit_shift);
		report[idx] |= value << bit_shift;
		value >>= bits_to_set;
		n -= bits_to_set;
		bits_to_set = 8;
		bit_shift = 0;
		idx++;
	}

	/* last nibble */
	if (n) {
		u8 bit_mask = ((1U << n) - 1);
		report[idx] &= ~(bit_mask << bit_shift);
		report[idx] |= value << bit_shift;
	}
}

static void implement(const struct hid_device *hid, u8 *report,
		      unsigned offset, unsigned n, u32 value)
{
	if (unlikely(n > 32)) {
		hid_warn(hid, "%s() called with n (%d) > 32! (%s)\n",
			 __func__, n, current->comm);
		n = 32;
	} else if (n < 32) {
		u32 m = (1U << n) - 1;

		if (unlikely(value > m)) {
			hid_warn(hid,
				 "%s() called with too large value %d (n: %d)! (%s)\n",
				 __func__, value, n, current->comm);
			WARN_ON(1);
			value &= m;
		}
	}

	__implement(report, offset, n, value);
}

/*
 * Search an array for a value.
 */

static int search(__s32 *array, __s32 value, unsigned n)
{
	while (n--) {
		if (*array++ == value)
			return 0;
	}
	return -1;
}

/**
 * hid_match_report - check if driver's raw_event should be called
 *
 * @hid: hid device
 * @report: hid report to match against
 *
 * compare hid->driver->report_table->report_type to report->type
 */
static int hid_match_report(struct hid_device *hid, struct hid_report *report)
{
	const struct hid_report_id *id = hid->driver->report_table;

	if (!id) /* NULL means all */
		return 1;

	for (; id->report_type != HID_TERMINATOR; id++)
		if (id->report_type == HID_ANY_ID ||
				id->report_type == report->type)
			return 1;
	return 0;
}

/**
 * hid_match_usage - check if driver's event should be called
 *
 * @hid: hid device
 * @usage: usage to match against
 *
 * compare hid->driver->usage_table->usage_{type,code} to
 * usage->usage_{type,code}
 */
static int hid_match_usage(struct hid_device *hid, struct hid_usage *usage)
{
	const struct hid_usage_id *id = hid->driver->usage_table;

	if (!id) /* NULL means all */
		return 1;

	for (; id->usage_type != HID_ANY_ID - 1; id++)
		if ((id->usage_hid == HID_ANY_ID ||
				id->usage_hid == usage->hid) &&
				(id->usage_type == HID_ANY_ID ||
				id->usage_type == usage->type) &&
				(id->usage_code == HID_ANY_ID ||
				 id->usage_code == usage->code))
			return 1;
	return 0;
}

static void hid_process_event(struct hid_device *hid, struct hid_field *field,
		struct hid_usage *usage, __s32 value, int interrupt)
{
	struct hid_driver *hdrv = hid->driver;
	int ret;

	if (!list_empty(&hid->debug_list))
		hid_dump_input(hid, usage, value);

	if (hdrv && hdrv->event && hid_match_usage(hid, usage)) {
		ret = hdrv->event(hid, field, usage, value);
		if (ret != 0) {
			if (ret < 0)
				hid_err(hid, "%s's event failed with %d\n",
						hdrv->name, ret);
			return;
		}
	}

	if (hid->claimed & HID_CLAIMED_INPUT)
		hidinput_hid_event(hid, field, usage, value);
	if (hid->claimed & HID_CLAIMED_HIDDEV && interrupt && hid->hiddev_hid_event)
		hid->hiddev_hid_event(hid, field, usage, value);
}

/*
 * Analyse a received field, and fetch the data from it. The field
 * content is stored for next report processing (we do differential
 * reporting to the layer).
 */

static void hid_input_field(struct hid_device *hid, struct hid_field *field,
			    __u8 *data, int interrupt)
{
	unsigned n;
	unsigned count = field->report_count;
	unsigned offset = field->report_offset;
	unsigned size = field->report_size;
	__s32 min = field->logical_minimum;
	__s32 max = field->logical_maximum;
	__s32 *value;

	value = kmalloc_array(count, sizeof(__s32), GFP_ATOMIC);
	if (!value)
		return;

	for (n = 0; n < count; n++) {

		value[n] = min < 0 ?
			snto32(hid_field_extract(hid, data, offset + n * size,
			       size), size) :
			hid_field_extract(hid, data, offset + n * size, size);

		/* Ignore report if ErrorRollOver */
		if (!(field->flags & HID_MAIN_ITEM_VARIABLE) &&
		    value[n] >= min && value[n] <= max &&
		    value[n] - min < field->maxusage &&
		    field->usage[value[n] - min].hid == HID_UP_KEYBOARD + 1)
			goto exit;
	}

	for (n = 0; n < count; n++) {

		if (HID_MAIN_ITEM_VARIABLE & field->flags) {
			hid_process_event(hid, field, &field->usage[n], value[n], interrupt);
			continue;
		}

		if (field->value[n] >= min && field->value[n] <= max
			&& field->value[n] - min < field->maxusage
			&& field->usage[field->value[n] - min].hid
			&& search(value, field->value[n], count))
				hid_process_event(hid, field, &field->usage[field->value[n] - min], 0, interrupt);

		if (value[n] >= min && value[n] <= max
			&& value[n] - min < field->maxusage
			&& field->usage[value[n] - min].hid
			&& search(field->value, value[n], count))
				hid_process_event(hid, field, &field->usage[value[n] - min], 1, interrupt);
	}

	memcpy(field->value, value, count * sizeof(__s32));
exit:
	kfree(value);
}

/*
 * Output the field into the report.
 */

static void hid_output_field(const struct hid_device *hid,
			     struct hid_field *field, __u8 *data)
{
	unsigned count = field->report_count;
	unsigned offset = field->report_offset;
	unsigned size = field->report_size;
	unsigned n;

	for (n = 0; n < count; n++) {
		if (field->logical_minimum < 0)	/* signed values */
			implement(hid, data, offset + n * size, size,
				  s32ton(field->value[n], size));
		else				/* unsigned values */
			implement(hid, data, offset + n * size, size,
				  field->value[n]);
	}
}

/*
 * Compute the size of a report.
 */
static size_t hid_compute_report_size(struct hid_report *report)
{
	if (report->size)
		return ((report->size - 1) >> 3) + 1;

	return 0;
}

/*
 * Create a report. 'data' has to be allocated using
 * hid_alloc_report_buf() so that it has proper size.
 */

void hid_output_report(struct hid_report *report, __u8 *data)
{
	unsigned n;

	if (report->id > 0)
		*data++ = report->id;

	memset(data, 0, hid_compute_report_size(report));
	for (n = 0; n < report->maxfield; n++)
		hid_output_field(report->device, report->field[n], data);
}
EXPORT_SYMBOL_GPL(hid_output_report);

/*
 * Allocator for buffer that is going to be passed to hid_output_report()
 */
u8 *hid_alloc_report_buf(struct hid_report *report, gfp_t flags)
{
	/*
	 * 7 extra bytes are necessary to achieve proper functionality
	 * of implement() working on 8 byte chunks
	 */

	u32 len = hid_report_len(report) + 7;

	return kmalloc(len, flags);
}
EXPORT_SYMBOL_GPL(hid_alloc_report_buf);

/*
 * Set a field value. The report this field belongs to has to be
 * created and transferred to the device, to set this value in the
 * device.
 */

int hid_set_field(struct hid_field *field, unsigned offset, __s32 value)
{
	unsigned size;

	if (!field)
		return -1;

	size = field->report_size;

	hid_dump_input(field->report->device, field->usage + offset, value);

	if (offset >= field->report_count) {
		hid_err(field->report->device, "offset (%d) exceeds report_count (%d)\n",
				offset, field->report_count);
		return -1;
	}
	if (field->logical_minimum < 0) {
		if (value != snto32(s32ton(value, size), size)) {
			hid_err(field->report->device, "value %d is out of range\n", value);
			return -1;
		}
	}
	field->value[offset] = value;
	return 0;
}
EXPORT_SYMBOL_GPL(hid_set_field);

static struct hid_report *hid_get_report(struct hid_report_enum *report_enum,
		const u8 *data)
{
	struct hid_report *report;
	unsigned int n = 0;	/* Normally report number is 0 */

	/* Device uses numbered reports, data[0] is report number */
	if (report_enum->numbered)
		n = *data;

	report = report_enum->report_id_hash[n];
	if (report == NULL)
		dbg_hid("undefined report_id %u received\n", n);

	return report;
}

/*
 * Implement a generic .request() callback, using .raw_request()
 * DO NOT USE in hid drivers directly, but through hid_hw_request instead.
 */
int __hid_request(struct hid_device *hid, struct hid_report *report,
		int reqtype)
{
	char *buf;
	int ret;
	u32 len;

	buf = hid_alloc_report_buf(report, GFP_KERNEL);
	if (!buf)
		return -ENOMEM;

	len = hid_report_len(report);

	if (reqtype == HID_REQ_SET_REPORT)
		hid_output_report(report, buf);

	ret = hid->ll_driver->raw_request(hid, report->id, buf, len,
					  report->type, reqtype);
	if (ret < 0) {
		dbg_hid("unable to complete request: %d\n", ret);
		goto out;
	}

	if (reqtype == HID_REQ_GET_REPORT)
		hid_input_report(hid, report->type, buf, ret, 0);

	ret = 0;

out:
	kfree(buf);
	return ret;
}
EXPORT_SYMBOL_GPL(__hid_request);

int hid_report_raw_event(struct hid_device *hid, int type, u8 *data, u32 size,
		int interrupt)
{
	struct hid_report_enum *report_enum = hid->report_enum + type;
	struct hid_report *report;
	struct hid_driver *hdrv;
	unsigned int a;
	u32 rsize, csize = size;
	u8 *cdata = data;
	int ret = 0;

	report = hid_get_report(report_enum, data);
	if (!report)
		goto out;

	if (report_enum->numbered) {
		cdata++;
		csize--;
	}

	rsize = hid_compute_report_size(report);

	if (report_enum->numbered && rsize >= HID_MAX_BUFFER_SIZE)
		rsize = HID_MAX_BUFFER_SIZE - 1;
	else if (rsize > HID_MAX_BUFFER_SIZE)
		rsize = HID_MAX_BUFFER_SIZE;

	if (csize < rsize) {
		dbg_hid("report %d is too short, (%d < %d)\n", report->id,
				csize, rsize);
		memset(cdata + csize, 0, rsize - csize);
	}

	if ((hid->claimed & HID_CLAIMED_HIDDEV) && hid->hiddev_report_event)
		hid->hiddev_report_event(hid, report);
	if (hid->claimed & HID_CLAIMED_HIDRAW) {
		ret = hidraw_report_event(hid, data, size);
		if (ret)
			goto out;
	}

	if (hid->claimed != HID_CLAIMED_HIDRAW && report->maxfield) {
		for (a = 0; a < report->maxfield; a++)
			hid_input_field(hid, report->field[a], cdata, interrupt);
		hdrv = hid->driver;
		if (hdrv && hdrv->report)
			hdrv->report(hid, report);
	}

	if (hid->claimed & HID_CLAIMED_INPUT)
		hidinput_report_event(hid, report);
out:
	return ret;
}
EXPORT_SYMBOL_GPL(hid_report_raw_event);

/**
 * hid_input_report - report data from lower layer (usb, bt...)
 *
 * @hid: hid device
 * @type: HID report type (HID_*_REPORT)
 * @data: report contents
 * @size: size of data parameter
 * @interrupt: distinguish between interrupt and control transfers
 *
 * This is data entry for lower layers.
 */
int hid_input_report(struct hid_device *hid, int type, u8 *data, u32 size, int interrupt)
{
	struct hid_report_enum *report_enum;
	struct hid_driver *hdrv;
	struct hid_report *report;
	int ret = 0;

	if (!hid)
		return -ENODEV;

	if (down_trylock(&hid->driver_input_lock))
		return -EBUSY;

	if (!hid->driver) {
		ret = -ENODEV;
		goto unlock;
	}
	report_enum = hid->report_enum + type;
	hdrv = hid->driver;

	if (!size) {
		dbg_hid("empty report\n");
		ret = -1;
		goto unlock;
	}

	/* Avoid unnecessary overhead if debugfs is disabled */
	if (!list_empty(&hid->debug_list))
		hid_dump_report(hid, type, data, size);

	report = hid_get_report(report_enum, data);

	if (!report) {
		ret = -1;
		goto unlock;
	}

	if (hdrv && hdrv->raw_event && hid_match_report(hid, report)) {
		ret = hdrv->raw_event(hid, report, data, size);
		if (ret < 0)
			goto unlock;
	}

	ret = hid_report_raw_event(hid, type, data, size, interrupt);

unlock:
	up(&hid->driver_input_lock);
	return ret;
}
EXPORT_SYMBOL_GPL(hid_input_report);

bool hid_match_one_id(const struct hid_device *hdev,
		      const struct hid_device_id *id)
{
	return (id->bus == HID_BUS_ANY || id->bus == hdev->bus) &&
		(id->group == HID_GROUP_ANY || id->group == hdev->group) &&
		(id->vendor == HID_ANY_ID || id->vendor == hdev->vendor) &&
		(id->product == HID_ANY_ID || id->product == hdev->product);
}

const struct hid_device_id *hid_match_id(const struct hid_device *hdev,
		const struct hid_device_id *id)
{
	for (; id->bus; id++)
		if (hid_match_one_id(hdev, id))
			return id;

	return NULL;
}

static const struct hid_device_id hid_hiddev_list[] = {
	{ HID_USB_DEVICE(USB_VENDOR_ID_MGE, USB_DEVICE_ID_MGE_UPS) },
	{ HID_USB_DEVICE(USB_VENDOR_ID_MGE, USB_DEVICE_ID_MGE_UPS1) },
	{ }
};

static bool hid_hiddev(struct hid_device *hdev)
{
	return !!hid_match_id(hdev, hid_hiddev_list);
}


static ssize_t
read_report_descriptor(struct file *filp, struct kobject *kobj,
		struct bin_attribute *attr,
		char *buf, loff_t off, size_t count)
{
	struct device *dev = kobj_to_dev(kobj);
	struct hid_device *hdev = to_hid_device(dev);

	if (off >= hdev->rsize)
		return 0;

	if (off + count > hdev->rsize)
		count = hdev->rsize - off;

	memcpy(buf, hdev->rdesc + off, count);

	return count;
}

static ssize_t
show_country(struct device *dev, struct device_attribute *attr,
		char *buf)
{
	struct hid_device *hdev = to_hid_device(dev);

	return sprintf(buf, "%02x\n", hdev->country & 0xff);
}

static struct bin_attribute dev_bin_attr_report_desc = {
	.attr = { .name = "report_descriptor", .mode = 0444 },
	.read = read_report_descriptor,
	.size = HID_MAX_DESCRIPTOR_SIZE,
};

static const struct device_attribute dev_attr_country = {
	.attr = { .name = "country", .mode = 0444 },
	.show = show_country,
};

int hid_connect(struct hid_device *hdev, unsigned int connect_mask)
{
	static const char *types[] = { "Device", "Pointer", "Mouse", "Device",
		"Joystick", "Gamepad", "Keyboard", "Keypad",
		"Multi-Axis Controller"
	};
	const char *type, *bus;
	char buf[64] = "";
	unsigned int i;
	int len;
	int ret;

	if (hdev->quirks & HID_QUIRK_HIDDEV_FORCE)
		connect_mask |= (HID_CONNECT_HIDDEV_FORCE | HID_CONNECT_HIDDEV);
	if (hdev->quirks & HID_QUIRK_HIDINPUT_FORCE)
		connect_mask |= HID_CONNECT_HIDINPUT_FORCE;
	if (hdev->bus != BUS_USB)
		connect_mask &= ~HID_CONNECT_HIDDEV;
	if (hid_hiddev(hdev))
		connect_mask |= HID_CONNECT_HIDDEV_FORCE;

	if ((connect_mask & HID_CONNECT_HIDINPUT) && !hidinput_connect(hdev,
				connect_mask & HID_CONNECT_HIDINPUT_FORCE))
		hdev->claimed |= HID_CLAIMED_INPUT;

	if ((connect_mask & HID_CONNECT_HIDDEV) && hdev->hiddev_connect &&
			!hdev->hiddev_connect(hdev,
				connect_mask & HID_CONNECT_HIDDEV_FORCE))
		hdev->claimed |= HID_CLAIMED_HIDDEV;
	if ((connect_mask & HID_CONNECT_HIDRAW) && !hidraw_connect(hdev))
		hdev->claimed |= HID_CLAIMED_HIDRAW;

	if (connect_mask & HID_CONNECT_DRIVER)
		hdev->claimed |= HID_CLAIMED_DRIVER;

	/* Drivers with the ->raw_event callback set are not required to connect
	 * to any other listener. */
	if (!hdev->claimed && !hdev->driver->raw_event) {
		hid_err(hdev, "device has no listeners, quitting\n");
		return -ENODEV;
	}

	if ((hdev->claimed & HID_CLAIMED_INPUT) &&
			(connect_mask & HID_CONNECT_FF) && hdev->ff_init)
		hdev->ff_init(hdev);

	len = 0;
	if (hdev->claimed & HID_CLAIMED_INPUT)
		len += sprintf(buf + len, "input");
	if (hdev->claimed & HID_CLAIMED_HIDDEV)
		len += sprintf(buf + len, "%shiddev%d", len ? "," : "",
				((struct hiddev *)hdev->hiddev)->minor);
	if (hdev->claimed & HID_CLAIMED_HIDRAW)
		len += sprintf(buf + len, "%shidraw%d", len ? "," : "",
				((struct hidraw *)hdev->hidraw)->minor);

	type = "Device";
	for (i = 0; i < hdev->maxcollection; i++) {
		struct hid_collection *col = &hdev->collection[i];
		if (col->type == HID_COLLECTION_APPLICATION &&
		   (col->usage & HID_USAGE_PAGE) == HID_UP_GENDESK &&
		   (col->usage & 0xffff) < ARRAY_SIZE(types)) {
			type = types[col->usage & 0xffff];
			break;
		}
	}

	switch (hdev->bus) {
	case BUS_USB:
		bus = "USB";
		break;
	case BUS_BLUETOOTH:
		bus = "BLUETOOTH";
		break;
	case BUS_I2C:
		bus = "I2C";
		break;
	default:
		bus = "<UNKNOWN>";
	}

	ret = device_create_file(&hdev->dev, &dev_attr_country);
	if (ret)
		hid_warn(hdev,
			 "can't create sysfs country code attribute err: %d\n", ret);

	hid_info(hdev, "%s: %s HID v%x.%02x %s [%s] on %s\n",
		 buf, bus, hdev->version >> 8, hdev->version & 0xff,
		 type, hdev->name, hdev->phys);

	return 0;
}
EXPORT_SYMBOL_GPL(hid_connect);

void hid_disconnect(struct hid_device *hdev)
{
	device_remove_file(&hdev->dev, &dev_attr_country);
	if (hdev->claimed & HID_CLAIMED_INPUT)
		hidinput_disconnect(hdev);
	if (hdev->claimed & HID_CLAIMED_HIDDEV)
		hdev->hiddev_disconnect(hdev);
	if (hdev->claimed & HID_CLAIMED_HIDRAW)
		hidraw_disconnect(hdev);
	hdev->claimed = 0;
}
EXPORT_SYMBOL_GPL(hid_disconnect);

/**
 * hid_hw_start - start underlying HW
 * @hdev: hid device
 * @connect_mask: which outputs to connect, see HID_CONNECT_*
 *
 * Call this in probe function *after* hid_parse. This will setup HW
 * buffers and start the device (if not defeirred to device open).
 * hid_hw_stop must be called if this was successful.
 */
int hid_hw_start(struct hid_device *hdev, unsigned int connect_mask)
{
	int error;

	error = hdev->ll_driver->start(hdev);
	if (error)
		return error;

	if (connect_mask) {
		error = hid_connect(hdev, connect_mask);
		if (error) {
			hdev->ll_driver->stop(hdev);
			return error;
		}
	}

	return 0;
}
EXPORT_SYMBOL_GPL(hid_hw_start);

/**
 * hid_hw_stop - stop underlying HW
 * @hdev: hid device
 *
 * This is usually called from remove function or from probe when something
 * failed and hid_hw_start was called already.
 */
void hid_hw_stop(struct hid_device *hdev)
{
	hid_disconnect(hdev);
	hdev->ll_driver->stop(hdev);
}
EXPORT_SYMBOL_GPL(hid_hw_stop);

/**
 * hid_hw_open - signal underlying HW to start delivering events
 * @hdev: hid device
 *
 * Tell underlying HW to start delivering events from the device.
 * This function should be called sometime after successful call
 * to hid_hw_start().
 */
int hid_hw_open(struct hid_device *hdev)
{
	int ret;

	ret = mutex_lock_killable(&hdev->ll_open_lock);
	if (ret)
		return ret;

	if (!hdev->ll_open_count++) {
		ret = hdev->ll_driver->open(hdev);
		if (ret)
			hdev->ll_open_count--;
	}

	mutex_unlock(&hdev->ll_open_lock);
	return ret;
}
EXPORT_SYMBOL_GPL(hid_hw_open);

/**
 * hid_hw_close - signal underlaying HW to stop delivering events
 *
 * @hdev: hid device
 *
 * This function indicates that we are not interested in the events
 * from this device anymore. Delivery of events may or may not stop,
 * depending on the number of users still outstanding.
 */
void hid_hw_close(struct hid_device *hdev)
{
	mutex_lock(&hdev->ll_open_lock);
	if (!--hdev->ll_open_count)
		hdev->ll_driver->close(hdev);
	mutex_unlock(&hdev->ll_open_lock);
}
EXPORT_SYMBOL_GPL(hid_hw_close);

struct hid_dynid {
	struct list_head list;
	struct hid_device_id id;
};

/**
 * store_new_id - add a new HID device ID to this driver and re-probe devices
 * @drv: target device driver
 * @buf: buffer for scanning device ID data
 * @count: input size
 *
 * Adds a new dynamic hid device ID to this driver,
 * and causes the driver to probe for all devices again.
 */
static ssize_t new_id_store(struct device_driver *drv, const char *buf,
		size_t count)
{
	struct hid_driver *hdrv = to_hid_driver(drv);
	struct hid_dynid *dynid;
	__u32 bus, vendor, product;
	unsigned long driver_data = 0;
	int ret;

	ret = sscanf(buf, "%x %x %x %lx",
			&bus, &vendor, &product, &driver_data);
	if (ret < 3)
		return -EINVAL;

	dynid = kzalloc(sizeof(*dynid), GFP_KERNEL);
	if (!dynid)
		return -ENOMEM;

	dynid->id.bus = bus;
	dynid->id.group = HID_GROUP_ANY;
	dynid->id.vendor = vendor;
	dynid->id.product = product;
	dynid->id.driver_data = driver_data;

	spin_lock(&hdrv->dyn_lock);
	list_add_tail(&dynid->list, &hdrv->dyn_list);
	spin_unlock(&hdrv->dyn_lock);

	ret = driver_attach(&hdrv->driver);

	return ret ? : count;
}
static DRIVER_ATTR_WO(new_id);

static struct attribute *hid_drv_attrs[] = {
	&driver_attr_new_id.attr,
	NULL,
};
ATTRIBUTE_GROUPS(hid_drv);

static void hid_free_dynids(struct hid_driver *hdrv)
{
	struct hid_dynid *dynid, *n;

	spin_lock(&hdrv->dyn_lock);
	list_for_each_entry_safe(dynid, n, &hdrv->dyn_list, list) {
		list_del(&dynid->list);
		kfree(dynid);
	}
	spin_unlock(&hdrv->dyn_lock);
}

const struct hid_device_id *hid_match_device(struct hid_device *hdev,
					     struct hid_driver *hdrv)
{
	struct hid_dynid *dynid;

	spin_lock(&hdrv->dyn_lock);
	list_for_each_entry(dynid, &hdrv->dyn_list, list) {
		if (hid_match_one_id(hdev, &dynid->id)) {
			spin_unlock(&hdrv->dyn_lock);
			return &dynid->id;
		}
	}
	spin_unlock(&hdrv->dyn_lock);

	return hid_match_id(hdev, hdrv->id_table);
}
EXPORT_SYMBOL_GPL(hid_match_device);

static int hid_bus_match(struct device *dev, struct device_driver *drv)
{
	struct hid_driver *hdrv = to_hid_driver(drv);
	struct hid_device *hdev = to_hid_device(dev);

	return hid_match_device(hdev, hdrv) != NULL;
}

/**
 * hid_compare_device_paths - check if both devices share the same path
 * @hdev_a: hid device
 * @hdev_b: hid device
 * @separator: char to use as separator
 *
 * Check if two devices share the same path up to the last occurrence of
 * the separator char. Both paths must exist (i.e., zero-length paths
 * don't match).
 */
bool hid_compare_device_paths(struct hid_device *hdev_a,
			      struct hid_device *hdev_b, char separator)
{
	int n1 = strrchr(hdev_a->phys, separator) - hdev_a->phys;
	int n2 = strrchr(hdev_b->phys, separator) - hdev_b->phys;

	if (n1 != n2 || n1 <= 0 || n2 <= 0)
		return false;

	return !strncmp(hdev_a->phys, hdev_b->phys, n1);
}
EXPORT_SYMBOL_GPL(hid_compare_device_paths);

static int hid_device_probe(struct device *dev)
{
	struct hid_driver *hdrv = to_hid_driver(dev->driver);
	struct hid_device *hdev = to_hid_device(dev);
	const struct hid_device_id *id;
	int ret = 0;

	if (down_interruptible(&hdev->driver_input_lock)) {
		ret = -EINTR;
		goto end;
	}
	hdev->io_started = false;

	clear_bit(ffs(HID_STAT_REPROBED), &hdev->status);

	if (!hdev->driver) {
		id = hid_match_device(hdev, hdrv);
		if (id == NULL) {
			ret = -ENODEV;
			goto unlock;
		}

		if (hdrv->match) {
			if (!hdrv->match(hdev, hid_ignore_special_drivers)) {
				ret = -ENODEV;
				goto unlock;
			}
		} else {
			/*
			 * hid-generic implements .match(), so if
			 * hid_ignore_special_drivers is set, we can safely
			 * return.
			 */
			if (hid_ignore_special_drivers) {
				ret = -ENODEV;
				goto unlock;
			}
		}

		/* reset the quirks that has been previously set */
		hdev->quirks = hid_lookup_quirk(hdev);
		hdev->driver = hdrv;
		if (hdrv->probe) {
			ret = hdrv->probe(hdev, id);
		} else { /* default probe */
			ret = hid_open_report(hdev);
			if (!ret)
				ret = hid_hw_start(hdev, HID_CONNECT_DEFAULT);
		}
		if (ret) {
			hid_close_report(hdev);
			hdev->driver = NULL;
		}
	}
unlock:
	if (!hdev->io_started)
		up(&hdev->driver_input_lock);
end:
	return ret;
}

static int hid_device_remove(struct device *dev)
{
	struct hid_device *hdev = to_hid_device(dev);
	struct hid_driver *hdrv;
	int ret = 0;

	if (down_interruptible(&hdev->driver_input_lock)) {
		ret = -EINTR;
		goto end;
	}
	hdev->io_started = false;

	hdrv = hdev->driver;
	if (hdrv) {
		if (hdrv->remove)
			hdrv->remove(hdev);
		else /* default remove */
			hid_hw_stop(hdev);
		hid_close_report(hdev);
		hdev->driver = NULL;
	}

	if (!hdev->io_started)
		up(&hdev->driver_input_lock);
end:
	return ret;
}

static ssize_t modalias_show(struct device *dev, struct device_attribute *a,
			     char *buf)
{
	struct hid_device *hdev = container_of(dev, struct hid_device, dev);

	return scnprintf(buf, PAGE_SIZE, "hid:b%04Xg%04Xv%08Xp%08X\n",
			 hdev->bus, hdev->group, hdev->vendor, hdev->product);
}
static DEVICE_ATTR_RO(modalias);

static struct attribute *hid_dev_attrs[] = {
	&dev_attr_modalias.attr,
	NULL,
};
static struct bin_attribute *hid_dev_bin_attrs[] = {
	&dev_bin_attr_report_desc,
	NULL
};
static const struct attribute_group hid_dev_group = {
	.attrs = hid_dev_attrs,
	.bin_attrs = hid_dev_bin_attrs,
};
__ATTRIBUTE_GROUPS(hid_dev);

static int hid_uevent(struct device *dev, struct kobj_uevent_env *env)
{
	struct hid_device *hdev = to_hid_device(dev);

	if (add_uevent_var(env, "HID_ID=%04X:%08X:%08X",
			hdev->bus, hdev->vendor, hdev->product))
		return -ENOMEM;

	if (add_uevent_var(env, "HID_NAME=%s", hdev->name))
		return -ENOMEM;

	if (add_uevent_var(env, "HID_PHYS=%s", hdev->phys))
		return -ENOMEM;

	if (add_uevent_var(env, "HID_UNIQ=%s", hdev->uniq))
		return -ENOMEM;

	if (add_uevent_var(env, "MODALIAS=hid:b%04Xg%04Xv%08Xp%08X",
			   hdev->bus, hdev->group, hdev->vendor, hdev->product))
		return -ENOMEM;

	return 0;
}

struct bus_type hid_bus_type = {
	.name		= "hid",
	.dev_groups	= hid_dev_groups,
	.drv_groups	= hid_drv_groups,
	.match		= hid_bus_match,
	.probe		= hid_device_probe,
	.remove		= hid_device_remove,
	.uevent		= hid_uevent,
};
EXPORT_SYMBOL(hid_bus_type);

int hid_add_device(struct hid_device *hdev)
{
	static atomic_t id = ATOMIC_INIT(0);
	int ret;

	if (WARN_ON(hdev->status & HID_STAT_ADDED))
		return -EBUSY;

	hdev->quirks = hid_lookup_quirk(hdev);

	/* we need to kill them here, otherwise they will stay allocated to
	 * wait for coming driver */
	if (hid_ignore(hdev))
		return -ENODEV;

	/*
	 * Check for the mandatory transport channel.
	 */
	 if (!hdev->ll_driver->raw_request) {
		hid_err(hdev, "transport driver missing .raw_request()\n");
		return -EINVAL;
	 }

	/*
	 * Read the device report descriptor once and use as template
	 * for the driver-specific modifications.
	 */
	ret = hdev->ll_driver->parse(hdev);
	if (ret)
		return ret;
	if (!hdev->dev_rdesc)
		return -ENODEV;

	/*
	 * Scan generic devices for group information
	 */
	if (hid_ignore_special_drivers) {
		hdev->group = HID_GROUP_GENERIC;
	} else if (!hdev->group &&
		   !(hdev->quirks & HID_QUIRK_HAVE_SPECIAL_DRIVER)) {
		ret = hid_scan_report(hdev);
		if (ret)
			hid_warn(hdev, "bad device descriptor (%d)\n", ret);
	}

	/* XXX hack, any other cleaner solution after the driver core
	 * is converted to allow more than 20 bytes as the device name? */
	dev_set_name(&hdev->dev, "%04X:%04X:%04X.%04X", hdev->bus,
		     hdev->vendor, hdev->product, atomic_inc_return(&id));

	hid_debug_register(hdev, dev_name(&hdev->dev));
	ret = device_add(&hdev->dev);
	if (!ret)
		hdev->status |= HID_STAT_ADDED;
	else
		hid_debug_unregister(hdev);

	return ret;
}
EXPORT_SYMBOL_GPL(hid_add_device);

/**
 * hid_allocate_device - allocate new hid device descriptor
 *
 * Allocate and initialize hid device, so that hid_destroy_device might be
 * used to free it.
 *
 * New hid_device pointer is returned on success, otherwise ERR_PTR encoded
 * error value.
 */
struct hid_device *hid_allocate_device(void)
{
	struct hid_device *hdev;
	int ret = -ENOMEM;

	hdev = kzalloc(sizeof(*hdev), GFP_KERNEL);
	if (hdev == NULL)
		return ERR_PTR(ret);

	device_initialize(&hdev->dev);
	hdev->dev.release = hid_device_release;
	hdev->dev.bus = &hid_bus_type;
	device_enable_async_suspend(&hdev->dev);

	hid_close_report(hdev);

	init_waitqueue_head(&hdev->debug_wait);
	INIT_LIST_HEAD(&hdev->debug_list);
	spin_lock_init(&hdev->debug_list_lock);
	sema_init(&hdev->driver_input_lock, 1);
	mutex_init(&hdev->ll_open_lock);

	return hdev;
}
EXPORT_SYMBOL_GPL(hid_allocate_device);

static void hid_remove_device(struct hid_device *hdev)
{
	if (hdev->status & HID_STAT_ADDED) {
		device_del(&hdev->dev);
		hid_debug_unregister(hdev);
		hdev->status &= ~HID_STAT_ADDED;
	}
	kfree(hdev->dev_rdesc);
	hdev->dev_rdesc = NULL;
	hdev->dev_rsize = 0;
}

/**
 * hid_destroy_device - free previously allocated device
 *
 * @hdev: hid device
 *
 * If you allocate hid_device through hid_allocate_device, you should ever
 * free by this function.
 */
void hid_destroy_device(struct hid_device *hdev)
{
	hid_remove_device(hdev);
	put_device(&hdev->dev);
}
EXPORT_SYMBOL_GPL(hid_destroy_device);


static int __hid_bus_reprobe_drivers(struct device *dev, void *data)
{
	struct hid_driver *hdrv = data;
	struct hid_device *hdev = to_hid_device(dev);

	if (hdev->driver == hdrv &&
	    !hdrv->match(hdev, hid_ignore_special_drivers) &&
	    !test_and_set_bit(ffs(HID_STAT_REPROBED), &hdev->status))
		return device_reprobe(dev);

	return 0;
}

static int __hid_bus_driver_added(struct device_driver *drv, void *data)
{
	struct hid_driver *hdrv = to_hid_driver(drv);

	if (hdrv->match) {
		bus_for_each_dev(&hid_bus_type, NULL, hdrv,
				 __hid_bus_reprobe_drivers);
	}

	return 0;
}

static int __bus_removed_driver(struct device_driver *drv, void *data)
{
	return bus_rescan_devices(&hid_bus_type);
}

int __hid_register_driver(struct hid_driver *hdrv, struct module *owner,
		const char *mod_name)
{
	int ret;

	hdrv->driver.name = hdrv->name;
	hdrv->driver.bus = &hid_bus_type;
	hdrv->driver.owner = owner;
	hdrv->driver.mod_name = mod_name;

	INIT_LIST_HEAD(&hdrv->dyn_list);
	spin_lock_init(&hdrv->dyn_lock);

	ret = driver_register(&hdrv->driver);

	if (ret == 0)
		bus_for_each_drv(&hid_bus_type, NULL, NULL,
				 __hid_bus_driver_added);

	return ret;
}
EXPORT_SYMBOL_GPL(__hid_register_driver);

void hid_unregister_driver(struct hid_driver *hdrv)
{
	driver_unregister(&hdrv->driver);
	hid_free_dynids(hdrv);

	bus_for_each_drv(&hid_bus_type, NULL, hdrv, __bus_removed_driver);
}
EXPORT_SYMBOL_GPL(hid_unregister_driver);

int hid_check_keys_pressed(struct hid_device *hid)
{
	struct hid_input *hidinput;
	int i;

	if (!(hid->claimed & HID_CLAIMED_INPUT))
		return 0;

	list_for_each_entry(hidinput, &hid->inputs, list) {
		for (i = 0; i < BITS_TO_LONGS(KEY_MAX); i++)
			if (hidinput->input->key[i])
				return 1;
	}

	return 0;
}

EXPORT_SYMBOL_GPL(hid_check_keys_pressed);

static int __init hid_init(void)
{
	int ret;

	if (hid_debug)
		pr_warn("hid_debug is now used solely for parser and driver debugging.\n"
			"debugfs is now used for inspecting the device (report descriptor, reports)\n");

	ret = bus_register(&hid_bus_type);
	if (ret) {
		pr_err("can't register hid bus\n");
		goto err;
	}

	ret = hidraw_init();
	if (ret)
		goto err_bus;

	hid_debug_init();

	return 0;
err_bus:
	bus_unregister(&hid_bus_type);
err:
	return ret;
}

static void __exit hid_exit(void)
{
	hid_debug_exit();
	hidraw_exit();
	bus_unregister(&hid_bus_type);
	hid_quirks_exit(HID_BUS_ANY);
}

module_init(hid_init);
module_exit(hid_exit);

MODULE_AUTHOR("Andreas Gal");
MODULE_AUTHOR("Vojtech Pavlik");
MODULE_AUTHOR("Jiri Kosina");
MODULE_LICENSE("GPL");<|MERGE_RESOLUTION|>--- conflicted
+++ resolved
@@ -574,7 +574,6 @@
 	int i;
 	unsigned int usage_page;
 	unsigned int current_page;
-<<<<<<< HEAD
 
 	if (!parser->local.usage_index)
 		return;
@@ -590,23 +589,6 @@
 			/* Ignore extended usages */
 			continue;
 
-=======
-
-	if (!parser->local.usage_index)
-		return;
-
-	usage_page = parser->global.usage_page;
-
-	/*
-	 * Concatenate usage page again only if last declared Usage Page
-	 * has not been already used in previous usages concatenation
-	 */
-	for (i = parser->local.usage_index - 1; i >= 0; i--) {
-		if (parser->local.usage_size[i] > 2)
-			/* Ignore extended usages */
-			continue;
-
->>>>>>> d1988041
 		current_page = parser->local.usage[i] >> 16;
 		if (current_page == usage_page)
 			break;
