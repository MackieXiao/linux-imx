--- conflicted
+++ resolved
@@ -58,85 +58,6 @@
 
 #define PHASE_PULL_IN_MAX_PPB		(144000)
 #define PHASE_PULL_IN_MIN_THRESHOLD_NS	(2)
-<<<<<<< HEAD
-
-/*
- * Return register address based on passed in firmware version
- */
-#define IDTCM_FW_REG(FW, VER, REG)	(((FW) < (VER)) ? (REG) : (REG##_##VER))
-
-/* PTP PLL Mode */
-enum ptp_pll_mode {
-	PTP_PLL_MODE_MIN = 0,
-	PTP_PLL_MODE_WRITE_FREQUENCY = PTP_PLL_MODE_MIN,
-	PTP_PLL_MODE_WRITE_PHASE,
-	PTP_PLL_MODE_UNSUPPORTED,
-	PTP_PLL_MODE_MAX = PTP_PLL_MODE_UNSUPPORTED,
-};
-
-/* Values of DPLL_N.DPLL_MODE.PLL_MODE */
-enum pll_mode {
-	PLL_MODE_MIN = 0,
-	PLL_MODE_PLL = PLL_MODE_MIN,
-	PLL_MODE_WRITE_PHASE = 1,
-	PLL_MODE_WRITE_FREQUENCY = 2,
-	PLL_MODE_GPIO_INC_DEC = 3,
-	PLL_MODE_SYNTHESIS = 4,
-	PLL_MODE_PHASE_MEASUREMENT = 5,
-	PLL_MODE_DISABLED = 6,
-	PLL_MODE_MAX = PLL_MODE_DISABLED,
-};
-
-/* Values of DPLL_CTRL_n.DPLL_MANU_REF_CFG.MANUAL_REFERENCE */
-enum manual_reference {
-	MANU_REF_MIN = 0,
-	MANU_REF_CLK0 = MANU_REF_MIN,
-	MANU_REF_CLK1,
-	MANU_REF_CLK2,
-	MANU_REF_CLK3,
-	MANU_REF_CLK4,
-	MANU_REF_CLK5,
-	MANU_REF_CLK6,
-	MANU_REF_CLK7,
-	MANU_REF_CLK8,
-	MANU_REF_CLK9,
-	MANU_REF_CLK10,
-	MANU_REF_CLK11,
-	MANU_REF_CLK12,
-	MANU_REF_CLK13,
-	MANU_REF_CLK14,
-	MANU_REF_CLK15,
-	MANU_REF_WRITE_PHASE,
-	MANU_REF_WRITE_FREQUENCY,
-	MANU_REF_XO_DPLL,
-	MANU_REF_MAX = MANU_REF_XO_DPLL,
-};
-
-enum hw_tod_write_trig_sel {
-	HW_TOD_WR_TRIG_SEL_MIN = 0,
-	HW_TOD_WR_TRIG_SEL_MSB = HW_TOD_WR_TRIG_SEL_MIN,
-	HW_TOD_WR_TRIG_SEL_RESERVED = 1,
-	HW_TOD_WR_TRIG_SEL_TOD_PPS = 2,
-	HW_TOD_WR_TRIG_SEL_IRIGB_PPS = 3,
-	HW_TOD_WR_TRIG_SEL_PWM_PPS = 4,
-	HW_TOD_WR_TRIG_SEL_GPIO = 5,
-	HW_TOD_WR_TRIG_SEL_FOD_SYNC = 6,
-	WR_TRIG_SEL_MAX = HW_TOD_WR_TRIG_SEL_FOD_SYNC,
-};
-
-/* 4.8.7 only */
-enum scsr_tod_write_trig_sel {
-	SCSR_TOD_WR_TRIG_SEL_DISABLE = 0,
-	SCSR_TOD_WR_TRIG_SEL_IMMEDIATE = 1,
-	SCSR_TOD_WR_TRIG_SEL_REFCLK = 2,
-	SCSR_TOD_WR_TRIG_SEL_PWMPPS = 3,
-	SCSR_TOD_WR_TRIG_SEL_TODPPS = 4,
-	SCSR_TOD_WR_TRIG_SEL_SYNCFOD = 5,
-	SCSR_TOD_WR_TRIG_SEL_GPIO = 6,
-	SCSR_TOD_WR_TRIG_SEL_MAX = SCSR_TOD_WR_TRIG_SEL_GPIO,
-};
-=======
->>>>>>> 6b7b0c30
 
 /*
  * Return register address based on passed in firmware version
@@ -155,12 +76,6 @@
 	PTP_PLL_MODE_WRITE_PHASE,
 	PTP_PLL_MODE_UNSUPPORTED,
 	PTP_PLL_MODE_MAX = PTP_PLL_MODE_UNSUPPORTED,
-};
-
-enum fw_version {
-	V_DEFAULT = 0,
-	V487 = 1,
-	V520 = 2,
 };
 
 struct idtcm;
@@ -186,12 +101,9 @@
 						    s32 offset_ns, u32 max_ffo_ppb);
 	s32			current_freq_scaled_ppm;
 	bool			phase_pull_in;
-<<<<<<< HEAD
-=======
 	u32			dco_delay;
 	/* last input trigger for extts */
 	u8			refn;
->>>>>>> 6b7b0c30
 	u8			pll;
 	u16			output_mask;
 };
@@ -202,9 +114,6 @@
 	u8			tod_mask;
 	char			version[16];
 	enum fw_version		fw_ver;
-<<<<<<< HEAD
-
-=======
 	/* Polls for external time stamps */
 	u8			extts_mask;
 	struct delayed_work	extts_work;
@@ -214,7 +123,6 @@
 	struct mutex		*lock;
 	struct device		*mfd;
 	struct regmap		*regmap;
->>>>>>> 6b7b0c30
 	/* Overhead calculation for adjtime */
 	u8			calculate_overhead_flag;
 	s64			tod_write_overhead_ns;
