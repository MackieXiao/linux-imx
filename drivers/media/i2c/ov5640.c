--- conflicted
+++ resolved
@@ -1228,8 +1228,6 @@
 	return ov5640_write_reg(sensor, OV5640_REG_SYS_CTRL0, on ?
 				OV5640_REG_SYS_CTRL0_SW_PWUP :
 				OV5640_REG_SYS_CTRL0_SW_PWDN);
-<<<<<<< HEAD
-=======
 }
 
 static int ov5640_set_stream_dvp(struct ov5640_dev *sensor, bool on)
@@ -1237,7 +1235,6 @@
 	return ov5640_write_reg(sensor, OV5640_REG_SYS_CTRL0, on ?
 				OV5640_REG_SYS_CTRL0_SW_PWUP :
 				OV5640_REG_SYS_CTRL0_SW_PWDN);
->>>>>>> d1988041
 }
 
 static int ov5640_set_stream_mipi(struct ov5640_dev *sensor, bool on)
@@ -1940,98 +1937,6 @@
 }
 
 static int ov5640_set_power_mipi(struct ov5640_dev *sensor, bool on)
-<<<<<<< HEAD
-{
-	int ret;
-
-	if (!on) {
-		/* Reset MIPI bus settings to their default values. */
-		ov5640_write_reg(sensor, OV5640_REG_IO_MIPI_CTRL00, 0x58);
-		ov5640_write_reg(sensor, OV5640_REG_MIPI_CTRL00, 0x04);
-		ov5640_write_reg(sensor, OV5640_REG_PAD_OUTPUT00, 0x00);
-		return 0;
-	}
-
-	/*
-	 * Power up MIPI HS Tx and LS Rx; 2 data lanes mode
-	 *
-	 * 0x300e = 0x40
-	 * [7:5] = 010	: 2 data lanes mode (see FIXME note in
-	 *		  "ov5640_set_stream_mipi()")
-	 * [4] = 0	: Power up MIPI HS Tx
-	 * [3] = 0	: Power up MIPI LS Rx
-	 * [2] = 0	: MIPI interface disabled
-	 */
-	ret = ov5640_write_reg(sensor, OV5640_REG_IO_MIPI_CTRL00, 0x40);
-	if (ret)
-		return ret;
-
-	/*
-	 * Gate clock and set LP11 in 'no packets mode' (idle)
-	 *
-	 * 0x4800 = 0x24
-	 * [5] = 1	: Gate clock when 'no packets'
-	 * [2] = 1	: MIPI bus in LP11 when 'no packets'
-	 */
-	ret = ov5640_write_reg(sensor, OV5640_REG_MIPI_CTRL00, 0x24);
-	if (ret)
-		return ret;
-
-	/*
-	 * Set data lanes and clock in LP11 when 'sleeping'
-	 *
-	 * 0x3019 = 0x70
-	 * [6] = 1	: MIPI data lane 2 in LP11 when 'sleeping'
-	 * [5] = 1	: MIPI data lane 1 in LP11 when 'sleeping'
-	 * [4] = 1	: MIPI clock lane in LP11 when 'sleeping'
-	 */
-	ret = ov5640_write_reg(sensor, OV5640_REG_PAD_OUTPUT00, 0x70);
-	if (ret)
-		return ret;
-
-	/* Give lanes some time to coax into LP11 state. */
-	usleep_range(500, 1000);
-
-	return 0;
-}
-
-static int ov5640_set_power_dvp(struct ov5640_dev *sensor, bool on)
-{
-	int ret;
-
-	if (!on) {
-		/* Reset settings to their default values. */
-		ov5640_write_reg(sensor, OV5640_REG_PAD_OUTPUT_ENABLE01, 0x00);
-		ov5640_write_reg(sensor, OV5640_REG_PAD_OUTPUT_ENABLE02, 0x00);
-		return 0;
-	}
-
-	/*
-	 * enable VSYNC/HREF/PCLK DVP control lines
-	 * & D[9:6] DVP data lines
-	 *
-	 * PAD OUTPUT ENABLE 01
-	 * - 6:		VSYNC output enable
-	 * - 5:		HREF output enable
-	 * - 4:		PCLK output enable
-	 * - [3:0]:	D[9:6] output enable
-	 */
-	ret = ov5640_write_reg(sensor, OV5640_REG_PAD_OUTPUT_ENABLE01, 0x7f);
-	if (ret)
-		return ret;
-
-	/*
-	 * enable D[5:0] DVP data lines
-	 *
-	 * PAD OUTPUT ENABLE 02
-	 * - [7:2]:	D[5:0] output enable
-	 */
-	return ov5640_write_reg(sensor, OV5640_REG_PAD_OUTPUT_ENABLE02, 0xfc);
-}
-
-static int ov5640_set_power(struct ov5640_dev *sensor, bool on)
-=======
->>>>>>> d1988041
 {
 	int ret;
 
@@ -2146,13 +2051,6 @@
 			return ret;
 	}
 
-<<<<<<< HEAD
-		ret = ov5640_restore_mode(sensor);
-		if (ret)
-			goto power_off;
-	}
-
-=======
 	/*
 	 * powerdown MIPI TX/RX PHY & disable MIPI
 	 *
@@ -2204,7 +2102,6 @@
 			goto power_off;
 	}
 
->>>>>>> d1988041
 	if (sensor->ep.bus_type == V4L2_MBUS_CSI2_DPHY)
 		ret = ov5640_set_power_mipi(sensor, on);
 	else
