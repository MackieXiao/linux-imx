--- conflicted
+++ resolved
@@ -2061,12 +2061,8 @@
 
 	if (!on) {
 		/* Reset settings to their default values. */
-<<<<<<< HEAD
-		ov5640_write_reg(sensor, OV5640_REG_IO_MIPI_CTRL00, 0x00);
-=======
 		ov5640_write_reg(sensor, OV5640_REG_CCIR656_CTRL00, 0x00);
 		ov5640_write_reg(sensor, OV5640_REG_IO_MIPI_CTRL00, 0x58);
->>>>>>> b1313fe5
 		ov5640_write_reg(sensor, OV5640_REG_POLARITY_CTRL00, 0x20);
 		ov5640_write_reg(sensor, OV5640_REG_PAD_OUTPUT_ENABLE01, 0x00);
 		ov5640_write_reg(sensor, OV5640_REG_PAD_OUTPUT_ENABLE02, 0x00);
