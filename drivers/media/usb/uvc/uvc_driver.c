// SPDX-License-Identifier: GPL-2.0-or-later
/*
 *      uvc_driver.c  --  USB Video Class driver
 *
 *      Copyright (C) 2005-2010
 *          Laurent Pinchart (laurent.pinchart@ideasonboard.com)
 */

#include <linux/atomic.h>
#include <linux/kernel.h>
#include <linux/list.h>
#include <linux/module.h>
#include <linux/slab.h>
#include <linux/usb.h>
#include <linux/videodev2.h>
#include <linux/vmalloc.h>
#include <linux/wait.h>
#include <linux/version.h>
#include <asm/unaligned.h>

#include <media/v4l2-common.h>
#include <media/v4l2-ioctl.h>

#include "uvcvideo.h"

#define DRIVER_AUTHOR		"Laurent Pinchart " \
				"<laurent.pinchart@ideasonboard.com>"
#define DRIVER_DESC		"USB Video Class driver"

unsigned int uvc_clock_param = CLOCK_MONOTONIC;
unsigned int uvc_hw_timestamps_param;
unsigned int uvc_no_drop_param;
static unsigned int uvc_quirks_param = -1;
unsigned int uvc_trace_param;
unsigned int uvc_timeout_param = UVC_CTRL_STREAMING_TIMEOUT;

/* ------------------------------------------------------------------------
 * Video formats
 */

static struct uvc_format_desc uvc_fmts[] = {
	{
		.name		= "YUV 4:2:2 (YUYV)",
		.guid		= UVC_GUID_FORMAT_YUY2,
		.fcc		= V4L2_PIX_FMT_YUYV,
	},
	{
		.name		= "YUV 4:2:2 (YUYV)",
		.guid		= UVC_GUID_FORMAT_YUY2_ISIGHT,
		.fcc		= V4L2_PIX_FMT_YUYV,
	},
	{
		.name		= "YUV 4:2:0 (NV12)",
		.guid		= UVC_GUID_FORMAT_NV12,
		.fcc		= V4L2_PIX_FMT_NV12,
	},
	{
		.name		= "MJPEG",
		.guid		= UVC_GUID_FORMAT_MJPEG,
		.fcc		= V4L2_PIX_FMT_MJPEG,
	},
	{
		.name		= "YVU 4:2:0 (YV12)",
		.guid		= UVC_GUID_FORMAT_YV12,
		.fcc		= V4L2_PIX_FMT_YVU420,
	},
	{
		.name		= "YUV 4:2:0 (I420)",
		.guid		= UVC_GUID_FORMAT_I420,
		.fcc		= V4L2_PIX_FMT_YUV420,
	},
	{
		.name		= "YUV 4:2:0 (M420)",
		.guid		= UVC_GUID_FORMAT_M420,
		.fcc		= V4L2_PIX_FMT_M420,
	},
	{
		.name		= "YUV 4:2:2 (UYVY)",
		.guid		= UVC_GUID_FORMAT_UYVY,
		.fcc		= V4L2_PIX_FMT_UYVY,
	},
	{
		.name		= "Greyscale 8-bit (Y800)",
		.guid		= UVC_GUID_FORMAT_Y800,
		.fcc		= V4L2_PIX_FMT_GREY,
	},
	{
		.name		= "Greyscale 8-bit (Y8  )",
		.guid		= UVC_GUID_FORMAT_Y8,
		.fcc		= V4L2_PIX_FMT_GREY,
	},
	{
		.name		= "Greyscale 8-bit (D3DFMT_L8)",
		.guid		= UVC_GUID_FORMAT_D3DFMT_L8,
		.fcc		= V4L2_PIX_FMT_GREY,
	},
	{
		.name		= "IR 8-bit (L8_IR)",
		.guid		= UVC_GUID_FORMAT_KSMEDIA_L8_IR,
		.fcc		= V4L2_PIX_FMT_GREY,
	},
	{
		.name		= "Greyscale 10-bit (Y10 )",
		.guid		= UVC_GUID_FORMAT_Y10,
		.fcc		= V4L2_PIX_FMT_Y10,
	},
	{
		.name		= "Greyscale 12-bit (Y12 )",
		.guid		= UVC_GUID_FORMAT_Y12,
		.fcc		= V4L2_PIX_FMT_Y12,
	},
	{
		.name		= "Greyscale 16-bit (Y16 )",
		.guid		= UVC_GUID_FORMAT_Y16,
		.fcc		= V4L2_PIX_FMT_Y16,
	},
	{
		.name		= "BGGR Bayer (BY8 )",
		.guid		= UVC_GUID_FORMAT_BY8,
		.fcc		= V4L2_PIX_FMT_SBGGR8,
	},
	{
		.name		= "BGGR Bayer (BA81)",
		.guid		= UVC_GUID_FORMAT_BA81,
		.fcc		= V4L2_PIX_FMT_SBGGR8,
	},
	{
		.name		= "GBRG Bayer (GBRG)",
		.guid		= UVC_GUID_FORMAT_GBRG,
		.fcc		= V4L2_PIX_FMT_SGBRG8,
	},
	{
		.name		= "GRBG Bayer (GRBG)",
		.guid		= UVC_GUID_FORMAT_GRBG,
		.fcc		= V4L2_PIX_FMT_SGRBG8,
	},
	{
		.name		= "RGGB Bayer (RGGB)",
		.guid		= UVC_GUID_FORMAT_RGGB,
		.fcc		= V4L2_PIX_FMT_SRGGB8,
	},
	{
		.name		= "RGB565",
		.guid		= UVC_GUID_FORMAT_RGBP,
		.fcc		= V4L2_PIX_FMT_RGB565,
	},
	{
		.name		= "BGR 8:8:8 (BGR3)",
		.guid		= UVC_GUID_FORMAT_BGR3,
		.fcc		= V4L2_PIX_FMT_BGR24,
	},
	{
		.name		= "H.264",
		.guid		= UVC_GUID_FORMAT_H264,
		.fcc		= V4L2_PIX_FMT_H264,
	},
	{
		.name		= "Greyscale 8 L/R (Y8I)",
		.guid		= UVC_GUID_FORMAT_Y8I,
		.fcc		= V4L2_PIX_FMT_Y8I,
	},
	{
		.name		= "Greyscale 12 L/R (Y12I)",
		.guid		= UVC_GUID_FORMAT_Y12I,
		.fcc		= V4L2_PIX_FMT_Y12I,
	},
	{
		.name		= "Depth data 16-bit (Z16)",
		.guid		= UVC_GUID_FORMAT_Z16,
		.fcc		= V4L2_PIX_FMT_Z16,
	},
	{
		.name		= "Bayer 10-bit (SRGGB10P)",
		.guid		= UVC_GUID_FORMAT_RW10,
		.fcc		= V4L2_PIX_FMT_SRGGB10P,
	},
	{
		.name		= "Bayer 16-bit (SBGGR16)",
		.guid		= UVC_GUID_FORMAT_BG16,
		.fcc		= V4L2_PIX_FMT_SBGGR16,
	},
	{
		.name		= "Bayer 16-bit (SGBRG16)",
		.guid		= UVC_GUID_FORMAT_GB16,
		.fcc		= V4L2_PIX_FMT_SGBRG16,
	},
	{
		.name		= "Bayer 16-bit (SRGGB16)",
		.guid		= UVC_GUID_FORMAT_RG16,
		.fcc		= V4L2_PIX_FMT_SRGGB16,
	},
	{
		.name		= "Bayer 16-bit (SGRBG16)",
		.guid		= UVC_GUID_FORMAT_GR16,
		.fcc		= V4L2_PIX_FMT_SGRBG16,
	},
	{
		.name		= "Depth data 16-bit (Z16)",
		.guid		= UVC_GUID_FORMAT_INVZ,
		.fcc		= V4L2_PIX_FMT_Z16,
	},
	{
		.name		= "Greyscale 10-bit (Y10 )",
		.guid		= UVC_GUID_FORMAT_INVI,
		.fcc		= V4L2_PIX_FMT_Y10,
	},
	{
		.name		= "IR:Depth 26-bit (INZI)",
		.guid		= UVC_GUID_FORMAT_INZI,
		.fcc		= V4L2_PIX_FMT_INZI,
	},
	{
		.name		= "4-bit Depth Confidence (Packed)",
		.guid		= UVC_GUID_FORMAT_CNF4,
		.fcc		= V4L2_PIX_FMT_CNF4,
	},
};

/* ------------------------------------------------------------------------
 * Utility functions
 */

struct usb_host_endpoint *uvc_find_endpoint(struct usb_host_interface *alts,
		u8 epaddr)
{
	struct usb_host_endpoint *ep;
	unsigned int i;

	for (i = 0; i < alts->desc.bNumEndpoints; ++i) {
		ep = &alts->endpoint[i];
		if (ep->desc.bEndpointAddress == epaddr)
			return ep;
	}

	return NULL;
}

static struct uvc_format_desc *uvc_format_by_guid(const u8 guid[16])
{
	unsigned int len = ARRAY_SIZE(uvc_fmts);
	unsigned int i;

	for (i = 0; i < len; ++i) {
		if (memcmp(guid, uvc_fmts[i].guid, 16) == 0)
			return &uvc_fmts[i];
	}

	return NULL;
}

static u32 uvc_colorspace(const u8 primaries)
{
	static const u8 colorprimaries[] = {
		0,
		V4L2_COLORSPACE_SRGB,
		V4L2_COLORSPACE_470_SYSTEM_M,
		V4L2_COLORSPACE_470_SYSTEM_BG,
		V4L2_COLORSPACE_SMPTE170M,
		V4L2_COLORSPACE_SMPTE240M,
	};

	if (primaries < ARRAY_SIZE(colorprimaries))
		return colorprimaries[primaries];

	return 0;
}

/* Simplify a fraction using a simple continued fraction decomposition. The
 * idea here is to convert fractions such as 333333/10000000 to 1/30 using
 * 32 bit arithmetic only. The algorithm is not perfect and relies upon two
 * arbitrary parameters to remove non-significative terms from the simple
 * continued fraction decomposition. Using 8 and 333 for n_terms and threshold
 * respectively seems to give nice results.
 */
void uvc_simplify_fraction(u32 *numerator, u32 *denominator,
		unsigned int n_terms, unsigned int threshold)
{
	u32 *an;
	u32 x, y, r;
	unsigned int i, n;

	an = kmalloc_array(n_terms, sizeof(*an), GFP_KERNEL);
	if (an == NULL)
		return;

	/* Convert the fraction to a simple continued fraction. See
	 * http://mathforum.org/dr.math/faq/faq.fractions.html
	 * Stop if the current term is bigger than or equal to the given
	 * threshold.
	 */
	x = *numerator;
	y = *denominator;

	for (n = 0; n < n_terms && y != 0; ++n) {
		an[n] = x / y;
		if (an[n] >= threshold) {
			if (n < 2)
				n++;
			break;
		}

		r = x - an[n] * y;
		x = y;
		y = r;
	}

	/* Expand the simple continued fraction back to an integer fraction. */
	x = 0;
	y = 1;

	for (i = n; i > 0; --i) {
		r = y;
		y = an[i-1] * y + x;
		x = r;
	}

	*numerator = y;
	*denominator = x;
	kfree(an);
}

/* Convert a fraction to a frame interval in 100ns multiples. The idea here is
 * to compute numerator / denominator * 10000000 using 32 bit fixed point
 * arithmetic only.
 */
u32 uvc_fraction_to_interval(u32 numerator, u32 denominator)
{
	u32 multiplier;

	/* Saturate the result if the operation would overflow. */
	if (denominator == 0 ||
	    numerator/denominator >= ((u32)-1)/10000000)
		return (u32)-1;

	/* Divide both the denominator and the multiplier by two until
	 * numerator * multiplier doesn't overflow. If anyone knows a better
	 * algorithm please let me know.
	 */
	multiplier = 10000000;
	while (numerator > ((u32)-1)/multiplier) {
		multiplier /= 2;
		denominator /= 2;
	}

	return denominator ? numerator * multiplier / denominator : 0;
}

/* ------------------------------------------------------------------------
 * Terminal and unit management
 */

struct uvc_entity *uvc_entity_by_id(struct uvc_device *dev, int id)
{
	struct uvc_entity *entity;

	list_for_each_entry(entity, &dev->entities, list) {
		if (entity->id == id)
			return entity;
	}

	return NULL;
}

static struct uvc_entity *uvc_entity_by_reference(struct uvc_device *dev,
	int id, struct uvc_entity *entity)
{
	unsigned int i;

	if (entity == NULL)
		entity = list_entry(&dev->entities, struct uvc_entity, list);

	list_for_each_entry_continue(entity, &dev->entities, list) {
		for (i = 0; i < entity->bNrInPins; ++i)
			if (entity->baSourceID[i] == id)
				return entity;
	}

	return NULL;
}

static struct uvc_streaming *uvc_stream_by_id(struct uvc_device *dev, int id)
{
	struct uvc_streaming *stream;

	list_for_each_entry(stream, &dev->streams, list) {
		if (stream->header.bTerminalLink == id)
			return stream;
	}

	return NULL;
}

/* ------------------------------------------------------------------------
 * Streaming Object Management
 */

static void uvc_stream_delete(struct uvc_streaming *stream)
{
<<<<<<< HEAD
=======
	if (stream->async_wq)
		destroy_workqueue(stream->async_wq);

>>>>>>> f7688b48
	mutex_destroy(&stream->mutex);

	usb_put_intf(stream->intf);

	kfree(stream->format);
	kfree(stream->header.bmaControls);
	kfree(stream);
}

static struct uvc_streaming *uvc_stream_new(struct uvc_device *dev,
					    struct usb_interface *intf)
{
	struct uvc_streaming *stream;

	stream = kzalloc(sizeof(*stream), GFP_KERNEL);
	if (stream == NULL)
		return NULL;

	mutex_init(&stream->mutex);

	stream->dev = dev;
	stream->intf = usb_get_intf(intf);
	stream->intfnum = intf->cur_altsetting->desc.bInterfaceNumber;

<<<<<<< HEAD
=======
	/* Allocate a stream specific work queue for asynchronous tasks. */
	stream->async_wq = alloc_workqueue("uvcvideo", WQ_UNBOUND | WQ_HIGHPRI,
					   0);
	if (!stream->async_wq) {
		uvc_stream_delete(stream);
		return NULL;
	}

>>>>>>> f7688b48
	return stream;
}

/* ------------------------------------------------------------------------
 * Descriptors parsing
 */

static int uvc_parse_format(struct uvc_device *dev,
	struct uvc_streaming *streaming, struct uvc_format *format,
	u32 **intervals, unsigned char *buffer, int buflen)
{
	struct usb_interface *intf = streaming->intf;
	struct usb_host_interface *alts = intf->cur_altsetting;
	struct uvc_format_desc *fmtdesc;
	struct uvc_frame *frame;
	const unsigned char *start = buffer;
	unsigned int width_multiplier = 1;
	unsigned int interval;
	unsigned int i, n;
	u8 ftype;

	format->type = buffer[2];
	format->index = buffer[3];

	switch (buffer[2]) {
	case UVC_VS_FORMAT_UNCOMPRESSED:
	case UVC_VS_FORMAT_FRAME_BASED:
		n = buffer[2] == UVC_VS_FORMAT_UNCOMPRESSED ? 27 : 28;
		if (buflen < n) {
			uvc_trace(UVC_TRACE_DESCR, "device %d videostreaming "
			       "interface %d FORMAT error\n",
			       dev->udev->devnum,
			       alts->desc.bInterfaceNumber);
			return -EINVAL;
		}

		/* Find the format descriptor from its GUID. */
		fmtdesc = uvc_format_by_guid(&buffer[5]);

		if (fmtdesc != NULL) {
			strscpy(format->name, fmtdesc->name,
				sizeof(format->name));
			format->fcc = fmtdesc->fcc;
		} else {
			uvc_printk(KERN_INFO, "Unknown video format %pUl\n",
				&buffer[5]);
			snprintf(format->name, sizeof(format->name), "%pUl\n",
				&buffer[5]);
			format->fcc = 0;
		}

		format->bpp = buffer[21];

		/* Some devices report a format that doesn't match what they
		 * really send.
		 */
		if (dev->quirks & UVC_QUIRK_FORCE_Y8) {
			if (format->fcc == V4L2_PIX_FMT_YUYV) {
				strscpy(format->name, "Greyscale 8-bit (Y8  )",
					sizeof(format->name));
				format->fcc = V4L2_PIX_FMT_GREY;
				format->bpp = 8;
				width_multiplier = 2;
			}
		}

		if (buffer[2] == UVC_VS_FORMAT_UNCOMPRESSED) {
			ftype = UVC_VS_FRAME_UNCOMPRESSED;
		} else {
			ftype = UVC_VS_FRAME_FRAME_BASED;
			if (buffer[27])
				format->flags = UVC_FMT_FLAG_COMPRESSED;
		}
		break;

	case UVC_VS_FORMAT_MJPEG:
		if (buflen < 11) {
			uvc_trace(UVC_TRACE_DESCR, "device %d videostreaming "
			       "interface %d FORMAT error\n",
			       dev->udev->devnum,
			       alts->desc.bInterfaceNumber);
			return -EINVAL;
		}

		strscpy(format->name, "MJPEG", sizeof(format->name));
		format->fcc = V4L2_PIX_FMT_MJPEG;
		format->flags = UVC_FMT_FLAG_COMPRESSED;
		format->bpp = 0;
		ftype = UVC_VS_FRAME_MJPEG;
		break;

	case UVC_VS_FORMAT_DV:
		if (buflen < 9) {
			uvc_trace(UVC_TRACE_DESCR, "device %d videostreaming "
			       "interface %d FORMAT error\n",
			       dev->udev->devnum,
			       alts->desc.bInterfaceNumber);
			return -EINVAL;
		}

		switch (buffer[8] & 0x7f) {
		case 0:
			strscpy(format->name, "SD-DV", sizeof(format->name));
			break;
		case 1:
			strscpy(format->name, "SDL-DV", sizeof(format->name));
			break;
		case 2:
			strscpy(format->name, "HD-DV", sizeof(format->name));
			break;
		default:
			uvc_trace(UVC_TRACE_DESCR, "device %d videostreaming "
			       "interface %d: unknown DV format %u\n",
			       dev->udev->devnum,
			       alts->desc.bInterfaceNumber, buffer[8]);
			return -EINVAL;
		}

		strlcat(format->name, buffer[8] & (1 << 7) ? " 60Hz" : " 50Hz",
			sizeof(format->name));

		format->fcc = V4L2_PIX_FMT_DV;
		format->flags = UVC_FMT_FLAG_COMPRESSED | UVC_FMT_FLAG_STREAM;
		format->bpp = 0;
		ftype = 0;

		/* Create a dummy frame descriptor. */
		frame = &format->frame[0];
		memset(&format->frame[0], 0, sizeof(format->frame[0]));
		frame->bFrameIntervalType = 1;
		frame->dwDefaultFrameInterval = 1;
		frame->dwFrameInterval = *intervals;
		*(*intervals)++ = 1;
		format->nframes = 1;
		break;

	case UVC_VS_FORMAT_MPEG2TS:
	case UVC_VS_FORMAT_STREAM_BASED:
		/* Not supported yet. */
	default:
		uvc_trace(UVC_TRACE_DESCR, "device %d videostreaming "
		       "interface %d unsupported format %u\n",
		       dev->udev->devnum, alts->desc.bInterfaceNumber,
		       buffer[2]);
		return -EINVAL;
	}

	uvc_trace(UVC_TRACE_DESCR, "Found format %s.\n", format->name);

	buflen -= buffer[0];
	buffer += buffer[0];

	/* Parse the frame descriptors. Only uncompressed, MJPEG and frame
	 * based formats have frame descriptors.
	 */
	while (buflen > 2 && buffer[1] == USB_DT_CS_INTERFACE &&
	       buffer[2] == ftype) {
		frame = &format->frame[format->nframes];
		if (ftype != UVC_VS_FRAME_FRAME_BASED)
			n = buflen > 25 ? buffer[25] : 0;
		else
			n = buflen > 21 ? buffer[21] : 0;

		n = n ? n : 3;

		if (buflen < 26 + 4*n) {
			uvc_trace(UVC_TRACE_DESCR, "device %d videostreaming "
			       "interface %d FRAME error\n", dev->udev->devnum,
			       alts->desc.bInterfaceNumber);
			return -EINVAL;
		}

		frame->bFrameIndex = buffer[3];
		frame->bmCapabilities = buffer[4];
		frame->wWidth = get_unaligned_le16(&buffer[5])
			      * width_multiplier;
		frame->wHeight = get_unaligned_le16(&buffer[7]);
		frame->dwMinBitRate = get_unaligned_le32(&buffer[9]);
		frame->dwMaxBitRate = get_unaligned_le32(&buffer[13]);
		if (ftype != UVC_VS_FRAME_FRAME_BASED) {
			frame->dwMaxVideoFrameBufferSize =
				get_unaligned_le32(&buffer[17]);
			frame->dwDefaultFrameInterval =
				get_unaligned_le32(&buffer[21]);
			frame->bFrameIntervalType = buffer[25];
		} else {
			frame->dwMaxVideoFrameBufferSize = 0;
			frame->dwDefaultFrameInterval =
				get_unaligned_le32(&buffer[17]);
			frame->bFrameIntervalType = buffer[21];
		}
		frame->dwFrameInterval = *intervals;

		/* Several UVC chipsets screw up dwMaxVideoFrameBufferSize
		 * completely. Observed behaviours range from setting the
		 * value to 1.1x the actual frame size to hardwiring the
		 * 16 low bits to 0. This results in a higher than necessary
		 * memory usage as well as a wrong image size information. For
		 * uncompressed formats this can be fixed by computing the
		 * value from the frame size.
		 */
		if (!(format->flags & UVC_FMT_FLAG_COMPRESSED))
			frame->dwMaxVideoFrameBufferSize = format->bpp
				* frame->wWidth * frame->wHeight / 8;

		/* Some bogus devices report dwMinFrameInterval equal to
		 * dwMaxFrameInterval and have dwFrameIntervalStep set to
		 * zero. Setting all null intervals to 1 fixes the problem and
		 * some other divisions by zero that could happen.
		 */
		for (i = 0; i < n; ++i) {
			interval = get_unaligned_le32(&buffer[26+4*i]);
			*(*intervals)++ = interval ? interval : 1;
		}

		/* Make sure that the default frame interval stays between
		 * the boundaries.
		 */
		n -= frame->bFrameIntervalType ? 1 : 2;
		frame->dwDefaultFrameInterval =
			min(frame->dwFrameInterval[n],
			    max(frame->dwFrameInterval[0],
				frame->dwDefaultFrameInterval));

		if (dev->quirks & UVC_QUIRK_RESTRICT_FRAME_RATE) {
			frame->bFrameIntervalType = 1;
			frame->dwFrameInterval[0] =
				frame->dwDefaultFrameInterval;
		}

		uvc_trace(UVC_TRACE_DESCR, "- %ux%u (%u.%u fps)\n",
			frame->wWidth, frame->wHeight,
			10000000/frame->dwDefaultFrameInterval,
			(100000000/frame->dwDefaultFrameInterval)%10);

		format->nframes++;
		buflen -= buffer[0];
		buffer += buffer[0];
	}

	if (buflen > 2 && buffer[1] == USB_DT_CS_INTERFACE &&
	    buffer[2] == UVC_VS_STILL_IMAGE_FRAME) {
		buflen -= buffer[0];
		buffer += buffer[0];
	}

	if (buflen > 2 && buffer[1] == USB_DT_CS_INTERFACE &&
	    buffer[2] == UVC_VS_COLORFORMAT) {
		if (buflen < 6) {
			uvc_trace(UVC_TRACE_DESCR, "device %d videostreaming "
			       "interface %d COLORFORMAT error\n",
			       dev->udev->devnum,
			       alts->desc.bInterfaceNumber);
			return -EINVAL;
		}

		format->colorspace = uvc_colorspace(buffer[3]);

		buflen -= buffer[0];
		buffer += buffer[0];
	}

	return buffer - start;
}

static int uvc_parse_streaming(struct uvc_device *dev,
	struct usb_interface *intf)
{
	struct uvc_streaming *streaming = NULL;
	struct uvc_format *format;
	struct uvc_frame *frame;
	struct usb_host_interface *alts = &intf->altsetting[0];
	unsigned char *_buffer, *buffer = alts->extra;
	int _buflen, buflen = alts->extralen;
	unsigned int nformats = 0, nframes = 0, nintervals = 0;
	unsigned int size, i, n, p;
	u32 *interval;
	u16 psize;
	int ret = -EINVAL;

	if (intf->cur_altsetting->desc.bInterfaceSubClass
		!= UVC_SC_VIDEOSTREAMING) {
		uvc_trace(UVC_TRACE_DESCR, "device %d interface %d isn't a "
			"video streaming interface\n", dev->udev->devnum,
			intf->altsetting[0].desc.bInterfaceNumber);
		return -EINVAL;
	}

	if (usb_driver_claim_interface(&uvc_driver.driver, intf, dev)) {
		uvc_trace(UVC_TRACE_DESCR, "device %d interface %d is already "
			"claimed\n", dev->udev->devnum,
			intf->altsetting[0].desc.bInterfaceNumber);
		return -EINVAL;
	}

	streaming = uvc_stream_new(dev, intf);
	if (streaming == NULL) {
		usb_driver_release_interface(&uvc_driver.driver, intf);
		return -ENOMEM;
	}

	/* The Pico iMage webcam has its class-specific interface descriptors
	 * after the endpoint descriptors.
	 */
	if (buflen == 0) {
		for (i = 0; i < alts->desc.bNumEndpoints; ++i) {
			struct usb_host_endpoint *ep = &alts->endpoint[i];

			if (ep->extralen == 0)
				continue;

			if (ep->extralen > 2 &&
			    ep->extra[1] == USB_DT_CS_INTERFACE) {
				uvc_trace(UVC_TRACE_DESCR, "trying extra data "
					"from endpoint %u.\n", i);
				buffer = alts->endpoint[i].extra;
				buflen = alts->endpoint[i].extralen;
				break;
			}
		}
	}

	/* Skip the standard interface descriptors. */
	while (buflen > 2 && buffer[1] != USB_DT_CS_INTERFACE) {
		buflen -= buffer[0];
		buffer += buffer[0];
	}

	if (buflen <= 2) {
		uvc_trace(UVC_TRACE_DESCR, "no class-specific streaming "
			"interface descriptors found.\n");
		goto error;
	}

	/* Parse the header descriptor. */
	switch (buffer[2]) {
	case UVC_VS_OUTPUT_HEADER:
		streaming->type = V4L2_BUF_TYPE_VIDEO_OUTPUT;
		size = 9;
		break;

	case UVC_VS_INPUT_HEADER:
		streaming->type = V4L2_BUF_TYPE_VIDEO_CAPTURE;
		size = 13;
		break;

	default:
		uvc_trace(UVC_TRACE_DESCR, "device %d videostreaming interface "
			"%d HEADER descriptor not found.\n", dev->udev->devnum,
			alts->desc.bInterfaceNumber);
		goto error;
	}

	p = buflen >= 4 ? buffer[3] : 0;
	n = buflen >= size ? buffer[size-1] : 0;

	if (buflen < size + p*n) {
		uvc_trace(UVC_TRACE_DESCR, "device %d videostreaming "
			"interface %d HEADER descriptor is invalid.\n",
			dev->udev->devnum, alts->desc.bInterfaceNumber);
		goto error;
	}

	streaming->header.bNumFormats = p;
	streaming->header.bEndpointAddress = buffer[6];
	if (buffer[2] == UVC_VS_INPUT_HEADER) {
		streaming->header.bmInfo = buffer[7];
		streaming->header.bTerminalLink = buffer[8];
		streaming->header.bStillCaptureMethod = buffer[9];
		streaming->header.bTriggerSupport = buffer[10];
		streaming->header.bTriggerUsage = buffer[11];
	} else {
		streaming->header.bTerminalLink = buffer[7];
	}
	streaming->header.bControlSize = n;

	streaming->header.bmaControls = kmemdup(&buffer[size], p * n,
						GFP_KERNEL);
	if (streaming->header.bmaControls == NULL) {
		ret = -ENOMEM;
		goto error;
	}

	buflen -= buffer[0];
	buffer += buffer[0];

	_buffer = buffer;
	_buflen = buflen;

	/* Count the format and frame descriptors. */
	while (_buflen > 2 && _buffer[1] == USB_DT_CS_INTERFACE) {
		switch (_buffer[2]) {
		case UVC_VS_FORMAT_UNCOMPRESSED:
		case UVC_VS_FORMAT_MJPEG:
		case UVC_VS_FORMAT_FRAME_BASED:
			nformats++;
			break;

		case UVC_VS_FORMAT_DV:
			/* DV format has no frame descriptor. We will create a
			 * dummy frame descriptor with a dummy frame interval.
			 */
			nformats++;
			nframes++;
			nintervals++;
			break;

		case UVC_VS_FORMAT_MPEG2TS:
		case UVC_VS_FORMAT_STREAM_BASED:
			uvc_trace(UVC_TRACE_DESCR, "device %d videostreaming "
				"interface %d FORMAT %u is not supported.\n",
				dev->udev->devnum,
				alts->desc.bInterfaceNumber, _buffer[2]);
			break;

		case UVC_VS_FRAME_UNCOMPRESSED:
		case UVC_VS_FRAME_MJPEG:
			nframes++;
			if (_buflen > 25)
				nintervals += _buffer[25] ? _buffer[25] : 3;
			break;

		case UVC_VS_FRAME_FRAME_BASED:
			nframes++;
			if (_buflen > 21)
				nintervals += _buffer[21] ? _buffer[21] : 3;
			break;
		}

		_buflen -= _buffer[0];
		_buffer += _buffer[0];
	}

	if (nformats == 0) {
		uvc_trace(UVC_TRACE_DESCR, "device %d videostreaming interface "
			"%d has no supported formats defined.\n",
			dev->udev->devnum, alts->desc.bInterfaceNumber);
		goto error;
	}

	size = nformats * sizeof(*format) + nframes * sizeof(*frame)
	     + nintervals * sizeof(*interval);
	format = kzalloc(size, GFP_KERNEL);
	if (format == NULL) {
		ret = -ENOMEM;
		goto error;
	}

	frame = (struct uvc_frame *)&format[nformats];
	interval = (u32 *)&frame[nframes];

	streaming->format = format;
	streaming->nformats = nformats;

	/* Parse the format descriptors. */
	while (buflen > 2 && buffer[1] == USB_DT_CS_INTERFACE) {
		switch (buffer[2]) {
		case UVC_VS_FORMAT_UNCOMPRESSED:
		case UVC_VS_FORMAT_MJPEG:
		case UVC_VS_FORMAT_DV:
		case UVC_VS_FORMAT_FRAME_BASED:
			format->frame = frame;
			ret = uvc_parse_format(dev, streaming, format,
				&interval, buffer, buflen);
			if (ret < 0)
				goto error;

			frame += format->nframes;
			format++;

			buflen -= ret;
			buffer += ret;
			continue;

		default:
			break;
		}

		buflen -= buffer[0];
		buffer += buffer[0];
	}

	if (buflen)
		uvc_trace(UVC_TRACE_DESCR, "device %d videostreaming interface "
			"%d has %u bytes of trailing descriptor garbage.\n",
			dev->udev->devnum, alts->desc.bInterfaceNumber, buflen);

	/* Parse the alternate settings to find the maximum bandwidth. */
	for (i = 0; i < intf->num_altsetting; ++i) {
		struct usb_host_endpoint *ep;
		alts = &intf->altsetting[i];
		ep = uvc_find_endpoint(alts,
				streaming->header.bEndpointAddress);
		if (ep == NULL)
			continue;

		psize = le16_to_cpu(ep->desc.wMaxPacketSize);
		psize = (psize & 0x07ff) * (1 + ((psize >> 11) & 3));
		if (psize > streaming->maxpsize)
			streaming->maxpsize = psize;
	}

	list_add_tail(&streaming->list, &dev->streams);
	return 0;

error:
	usb_driver_release_interface(&uvc_driver.driver, intf);
	uvc_stream_delete(streaming);
	return ret;
}

static struct uvc_entity *uvc_alloc_entity(u16 type, u8 id,
		unsigned int num_pads, unsigned int extra_size)
{
	struct uvc_entity *entity;
	unsigned int num_inputs;
	unsigned int size;
	unsigned int i;

	extra_size = roundup(extra_size, sizeof(*entity->pads));
	num_inputs = (type & UVC_TERM_OUTPUT) ? num_pads : num_pads - 1;
	size = sizeof(*entity) + extra_size + sizeof(*entity->pads) * num_pads
	     + num_inputs;
	entity = kzalloc(size, GFP_KERNEL);
	if (entity == NULL)
		return NULL;

	entity->id = id;
	entity->type = type;

	entity->num_links = 0;
	entity->num_pads = num_pads;
	entity->pads = ((void *)(entity + 1)) + extra_size;

	for (i = 0; i < num_inputs; ++i)
		entity->pads[i].flags = MEDIA_PAD_FL_SINK;
	if (!UVC_ENTITY_IS_OTERM(entity))
		entity->pads[num_pads-1].flags = MEDIA_PAD_FL_SOURCE;

	entity->bNrInPins = num_inputs;
	entity->baSourceID = (u8 *)(&entity->pads[num_pads]);

	return entity;
}

/* Parse vendor-specific extensions. */
static int uvc_parse_vendor_control(struct uvc_device *dev,
	const unsigned char *buffer, int buflen)
{
	struct usb_device *udev = dev->udev;
	struct usb_host_interface *alts = dev->intf->cur_altsetting;
	struct uvc_entity *unit;
	unsigned int n, p;
	int handled = 0;

	switch (le16_to_cpu(dev->udev->descriptor.idVendor)) {
	case 0x046d:		/* Logitech */
		if (buffer[1] != 0x41 || buffer[2] != 0x01)
			break;

		/* Logitech implements several vendor specific functions
		 * through vendor specific extension units (LXU).
		 *
		 * The LXU descriptors are similar to XU descriptors
		 * (see "USB Device Video Class for Video Devices", section
		 * 3.7.2.6 "Extension Unit Descriptor") with the following
		 * differences:
		 *
		 * ----------------------------------------------------------
		 * 0		bLength		1	 Number
		 *	Size of this descriptor, in bytes: 24+p+n*2
		 * ----------------------------------------------------------
		 * 23+p+n	bmControlsType	N	Bitmap
		 *	Individual bits in the set are defined:
		 *	0: Absolute
		 *	1: Relative
		 *
		 *	This bitset is mapped exactly the same as bmControls.
		 * ----------------------------------------------------------
		 * 23+p+n*2	bReserved	1	Boolean
		 * ----------------------------------------------------------
		 * 24+p+n*2	iExtension	1	Index
		 *	Index of a string descriptor that describes this
		 *	extension unit.
		 * ----------------------------------------------------------
		 */
		p = buflen >= 22 ? buffer[21] : 0;
		n = buflen >= 25 + p ? buffer[22+p] : 0;

		if (buflen < 25 + p + 2*n) {
			uvc_trace(UVC_TRACE_DESCR, "device %d videocontrol "
				"interface %d EXTENSION_UNIT error\n",
				udev->devnum, alts->desc.bInterfaceNumber);
			break;
		}

		unit = uvc_alloc_entity(UVC_VC_EXTENSION_UNIT, buffer[3],
					p + 1, 2*n);
		if (unit == NULL)
			return -ENOMEM;

		memcpy(unit->extension.guidExtensionCode, &buffer[4], 16);
		unit->extension.bNumControls = buffer[20];
		memcpy(unit->baSourceID, &buffer[22], p);
		unit->extension.bControlSize = buffer[22+p];
		unit->extension.bmControls = (u8 *)unit + sizeof(*unit);
		unit->extension.bmControlsType = (u8 *)unit + sizeof(*unit)
					       + n;
		memcpy(unit->extension.bmControls, &buffer[23+p], 2*n);

		if (buffer[24+p+2*n] != 0)
			usb_string(udev, buffer[24+p+2*n], unit->name,
				   sizeof(unit->name));
		else
			sprintf(unit->name, "Extension %u", buffer[3]);

		list_add_tail(&unit->list, &dev->entities);
		handled = 1;
		break;
	}

	return handled;
}

static int uvc_parse_standard_control(struct uvc_device *dev,
	const unsigned char *buffer, int buflen)
{
	struct usb_device *udev = dev->udev;
	struct uvc_entity *unit, *term;
	struct usb_interface *intf;
	struct usb_host_interface *alts = dev->intf->cur_altsetting;
	unsigned int i, n, p, len;
	u16 type;

	switch (buffer[2]) {
	case UVC_VC_HEADER:
		n = buflen >= 12 ? buffer[11] : 0;

		if (buflen < 12 + n) {
			uvc_trace(UVC_TRACE_DESCR, "device %d videocontrol "
				"interface %d HEADER error\n", udev->devnum,
				alts->desc.bInterfaceNumber);
			return -EINVAL;
		}

		dev->uvc_version = get_unaligned_le16(&buffer[3]);
		dev->clock_frequency = get_unaligned_le32(&buffer[7]);

		/* Parse all USB Video Streaming interfaces. */
		for (i = 0; i < n; ++i) {
			intf = usb_ifnum_to_if(udev, buffer[12+i]);
			if (intf == NULL) {
				uvc_trace(UVC_TRACE_DESCR, "device %d "
					"interface %d doesn't exists\n",
					udev->devnum, i);
				continue;
			}

			uvc_parse_streaming(dev, intf);
		}
		break;

	case UVC_VC_INPUT_TERMINAL:
		if (buflen < 8) {
			uvc_trace(UVC_TRACE_DESCR, "device %d videocontrol "
				"interface %d INPUT_TERMINAL error\n",
				udev->devnum, alts->desc.bInterfaceNumber);
			return -EINVAL;
		}

		/*
		 * Reject invalid terminal types that would cause issues:
		 *
		 * - The high byte must be non-zero, otherwise it would be
		 *   confused with a unit.
		 *
		 * - Bit 15 must be 0, as we use it internally as a terminal
		 *   direction flag.
		 *
		 * Other unknown types are accepted.
		 */
		type = get_unaligned_le16(&buffer[4]);
		if ((type & 0x7f00) == 0 || (type & 0x8000) != 0) {
			uvc_trace(UVC_TRACE_DESCR, "device %d videocontrol "
				"interface %d INPUT_TERMINAL %d has invalid "
				"type 0x%04x, skipping\n", udev->devnum,
				alts->desc.bInterfaceNumber,
				buffer[3], type);
			return 0;
		}

		n = 0;
		p = 0;
		len = 8;

		if (type == UVC_ITT_CAMERA) {
			n = buflen >= 15 ? buffer[14] : 0;
			len = 15;

		} else if (type == UVC_ITT_MEDIA_TRANSPORT_INPUT) {
			n = buflen >= 9 ? buffer[8] : 0;
			p = buflen >= 10 + n ? buffer[9+n] : 0;
			len = 10;
		}

		if (buflen < len + n + p) {
			uvc_trace(UVC_TRACE_DESCR, "device %d videocontrol "
				"interface %d INPUT_TERMINAL error\n",
				udev->devnum, alts->desc.bInterfaceNumber);
			return -EINVAL;
		}

		term = uvc_alloc_entity(type | UVC_TERM_INPUT, buffer[3],
					1, n + p);
		if (term == NULL)
			return -ENOMEM;

		if (UVC_ENTITY_TYPE(term) == UVC_ITT_CAMERA) {
			term->camera.bControlSize = n;
			term->camera.bmControls = (u8 *)term + sizeof(*term);
			term->camera.wObjectiveFocalLengthMin =
				get_unaligned_le16(&buffer[8]);
			term->camera.wObjectiveFocalLengthMax =
				get_unaligned_le16(&buffer[10]);
			term->camera.wOcularFocalLength =
				get_unaligned_le16(&buffer[12]);
			memcpy(term->camera.bmControls, &buffer[15], n);
		} else if (UVC_ENTITY_TYPE(term) ==
			   UVC_ITT_MEDIA_TRANSPORT_INPUT) {
			term->media.bControlSize = n;
			term->media.bmControls = (u8 *)term + sizeof(*term);
			term->media.bTransportModeSize = p;
			term->media.bmTransportModes = (u8 *)term
						     + sizeof(*term) + n;
			memcpy(term->media.bmControls, &buffer[9], n);
			memcpy(term->media.bmTransportModes, &buffer[10+n], p);
		}

		if (buffer[7] != 0)
			usb_string(udev, buffer[7], term->name,
				   sizeof(term->name));
		else if (UVC_ENTITY_TYPE(term) == UVC_ITT_CAMERA)
			sprintf(term->name, "Camera %u", buffer[3]);
		else if (UVC_ENTITY_TYPE(term) == UVC_ITT_MEDIA_TRANSPORT_INPUT)
			sprintf(term->name, "Media %u", buffer[3]);
		else
			sprintf(term->name, "Input %u", buffer[3]);

		list_add_tail(&term->list, &dev->entities);
		break;

	case UVC_VC_OUTPUT_TERMINAL:
		if (buflen < 9) {
			uvc_trace(UVC_TRACE_DESCR, "device %d videocontrol "
				"interface %d OUTPUT_TERMINAL error\n",
				udev->devnum, alts->desc.bInterfaceNumber);
			return -EINVAL;
		}

		/* Make sure the terminal type MSB is not null, otherwise it
		 * could be confused with a unit.
		 */
		type = get_unaligned_le16(&buffer[4]);
		if ((type & 0xff00) == 0) {
			uvc_trace(UVC_TRACE_DESCR, "device %d videocontrol "
				"interface %d OUTPUT_TERMINAL %d has invalid "
				"type 0x%04x, skipping\n", udev->devnum,
				alts->desc.bInterfaceNumber, buffer[3], type);
			return 0;
		}

		term = uvc_alloc_entity(type | UVC_TERM_OUTPUT, buffer[3],
					1, 0);
		if (term == NULL)
			return -ENOMEM;

		memcpy(term->baSourceID, &buffer[7], 1);

		if (buffer[8] != 0)
			usb_string(udev, buffer[8], term->name,
				   sizeof(term->name));
		else
			sprintf(term->name, "Output %u", buffer[3]);

		list_add_tail(&term->list, &dev->entities);
		break;

	case UVC_VC_SELECTOR_UNIT:
		p = buflen >= 5 ? buffer[4] : 0;

		if (buflen < 5 || buflen < 6 + p) {
			uvc_trace(UVC_TRACE_DESCR, "device %d videocontrol "
				"interface %d SELECTOR_UNIT error\n",
				udev->devnum, alts->desc.bInterfaceNumber);
			return -EINVAL;
		}

		unit = uvc_alloc_entity(buffer[2], buffer[3], p + 1, 0);
		if (unit == NULL)
			return -ENOMEM;

		memcpy(unit->baSourceID, &buffer[5], p);

		if (buffer[5+p] != 0)
			usb_string(udev, buffer[5+p], unit->name,
				   sizeof(unit->name));
		else
			sprintf(unit->name, "Selector %u", buffer[3]);

		list_add_tail(&unit->list, &dev->entities);
		break;

	case UVC_VC_PROCESSING_UNIT:
		n = buflen >= 8 ? buffer[7] : 0;
		p = dev->uvc_version >= 0x0110 ? 10 : 9;

		if (buflen < p + n) {
			uvc_trace(UVC_TRACE_DESCR, "device %d videocontrol "
				"interface %d PROCESSING_UNIT error\n",
				udev->devnum, alts->desc.bInterfaceNumber);
			return -EINVAL;
		}

		unit = uvc_alloc_entity(buffer[2], buffer[3], 2, n);
		if (unit == NULL)
			return -ENOMEM;

		memcpy(unit->baSourceID, &buffer[4], 1);
		unit->processing.wMaxMultiplier =
			get_unaligned_le16(&buffer[5]);
		unit->processing.bControlSize = buffer[7];
		unit->processing.bmControls = (u8 *)unit + sizeof(*unit);
		memcpy(unit->processing.bmControls, &buffer[8], n);
		if (dev->uvc_version >= 0x0110)
			unit->processing.bmVideoStandards = buffer[9+n];

		if (buffer[8+n] != 0)
			usb_string(udev, buffer[8+n], unit->name,
				   sizeof(unit->name));
		else
			sprintf(unit->name, "Processing %u", buffer[3]);

		list_add_tail(&unit->list, &dev->entities);
		break;

	case UVC_VC_EXTENSION_UNIT:
		p = buflen >= 22 ? buffer[21] : 0;
		n = buflen >= 24 + p ? buffer[22+p] : 0;

		if (buflen < 24 + p + n) {
			uvc_trace(UVC_TRACE_DESCR, "device %d videocontrol "
				"interface %d EXTENSION_UNIT error\n",
				udev->devnum, alts->desc.bInterfaceNumber);
			return -EINVAL;
		}

		unit = uvc_alloc_entity(buffer[2], buffer[3], p + 1, n);
		if (unit == NULL)
			return -ENOMEM;

		memcpy(unit->extension.guidExtensionCode, &buffer[4], 16);
		unit->extension.bNumControls = buffer[20];
		memcpy(unit->baSourceID, &buffer[22], p);
		unit->extension.bControlSize = buffer[22+p];
		unit->extension.bmControls = (u8 *)unit + sizeof(*unit);
		memcpy(unit->extension.bmControls, &buffer[23+p], n);

		if (buffer[23+p+n] != 0)
			usb_string(udev, buffer[23+p+n], unit->name,
				   sizeof(unit->name));
		else
			sprintf(unit->name, "Extension %u", buffer[3]);

		list_add_tail(&unit->list, &dev->entities);
		break;

	default:
		uvc_trace(UVC_TRACE_DESCR, "Found an unknown CS_INTERFACE "
			"descriptor (%u)\n", buffer[2]);
		break;
	}

	return 0;
}

static int uvc_parse_control(struct uvc_device *dev)
{
	struct usb_host_interface *alts = dev->intf->cur_altsetting;
	unsigned char *buffer = alts->extra;
	int buflen = alts->extralen;
	int ret;

	/* Parse the default alternate setting only, as the UVC specification
	 * defines a single alternate setting, the default alternate setting
	 * zero.
	 */

	while (buflen > 2) {
		if (uvc_parse_vendor_control(dev, buffer, buflen) ||
		    buffer[1] != USB_DT_CS_INTERFACE)
			goto next_descriptor;

		if ((ret = uvc_parse_standard_control(dev, buffer, buflen)) < 0)
			return ret;

next_descriptor:
		buflen -= buffer[0];
		buffer += buffer[0];
	}

	/* Check if the optional status endpoint is present. Built-in iSight
	 * webcams have an interrupt endpoint but spit proprietary data that
	 * don't conform to the UVC status endpoint messages. Don't try to
	 * handle the interrupt endpoint for those cameras.
	 */
	if (alts->desc.bNumEndpoints == 1 &&
	    !(dev->quirks & UVC_QUIRK_BUILTIN_ISIGHT)) {
		struct usb_host_endpoint *ep = &alts->endpoint[0];
		struct usb_endpoint_descriptor *desc = &ep->desc;

		if (usb_endpoint_is_int_in(desc) &&
		    le16_to_cpu(desc->wMaxPacketSize) >= 8 &&
		    desc->bInterval != 0) {
			uvc_trace(UVC_TRACE_DESCR, "Found a Status endpoint "
				"(addr %02x).\n", desc->bEndpointAddress);
			dev->int_ep = ep;
		}
	}

	return 0;
}

/* ------------------------------------------------------------------------
 * UVC device scan
 */

/*
 * Scan the UVC descriptors to locate a chain starting at an Output Terminal
 * and containing the following units:
 *
 * - one or more Output Terminals (USB Streaming or Display)
 * - zero or one Processing Unit
 * - zero, one or more single-input Selector Units
 * - zero or one multiple-input Selector Units, provided all inputs are
 *   connected to input terminals
 * - zero, one or mode single-input Extension Units
 * - one or more Input Terminals (Camera, External or USB Streaming)
 *
 * The terminal and units must match on of the following structures:
 *
 * ITT_*(0) -> +---------+    +---------+    +---------+ -> TT_STREAMING(0)
 * ...         | SU{0,1} | -> | PU{0,1} | -> | XU{0,n} |    ...
 * ITT_*(n) -> +---------+    +---------+    +---------+ -> TT_STREAMING(n)
 *
 *                 +---------+    +---------+ -> OTT_*(0)
 * TT_STREAMING -> | PU{0,1} | -> | XU{0,n} |    ...
 *                 +---------+    +---------+ -> OTT_*(n)
 *
 * The Processing Unit and Extension Units can be in any order. Additional
 * Extension Units connected to the main chain as single-unit branches are
 * also supported. Single-input Selector Units are ignored.
 */
static int uvc_scan_chain_entity(struct uvc_video_chain *chain,
	struct uvc_entity *entity)
{
	switch (UVC_ENTITY_TYPE(entity)) {
	case UVC_VC_EXTENSION_UNIT:
		if (uvc_trace_param & UVC_TRACE_PROBE)
			printk(KERN_CONT " <- XU %d", entity->id);

		if (entity->bNrInPins != 1) {
			uvc_trace(UVC_TRACE_DESCR, "Extension unit %d has more "
				"than 1 input pin.\n", entity->id);
			return -1;
		}

		break;

	case UVC_VC_PROCESSING_UNIT:
		if (uvc_trace_param & UVC_TRACE_PROBE)
			printk(KERN_CONT " <- PU %d", entity->id);

		if (chain->processing != NULL) {
			uvc_trace(UVC_TRACE_DESCR, "Found multiple "
				"Processing Units in chain.\n");
			return -1;
		}

		chain->processing = entity;
		break;

	case UVC_VC_SELECTOR_UNIT:
		if (uvc_trace_param & UVC_TRACE_PROBE)
			printk(KERN_CONT " <- SU %d", entity->id);

		/* Single-input selector units are ignored. */
		if (entity->bNrInPins == 1)
			break;

		if (chain->selector != NULL) {
			uvc_trace(UVC_TRACE_DESCR, "Found multiple Selector "
				"Units in chain.\n");
			return -1;
		}

		chain->selector = entity;
		break;

	case UVC_ITT_VENDOR_SPECIFIC:
	case UVC_ITT_CAMERA:
	case UVC_ITT_MEDIA_TRANSPORT_INPUT:
		if (uvc_trace_param & UVC_TRACE_PROBE)
			printk(KERN_CONT " <- IT %d\n", entity->id);

		break;

	case UVC_OTT_VENDOR_SPECIFIC:
	case UVC_OTT_DISPLAY:
	case UVC_OTT_MEDIA_TRANSPORT_OUTPUT:
		if (uvc_trace_param & UVC_TRACE_PROBE)
			printk(KERN_CONT " OT %d", entity->id);

		break;

	case UVC_TT_STREAMING:
		if (UVC_ENTITY_IS_ITERM(entity)) {
			if (uvc_trace_param & UVC_TRACE_PROBE)
				printk(KERN_CONT " <- IT %d\n", entity->id);
		} else {
			if (uvc_trace_param & UVC_TRACE_PROBE)
				printk(KERN_CONT " OT %d", entity->id);
		}

		break;

	default:
		uvc_trace(UVC_TRACE_DESCR, "Unsupported entity type "
			"0x%04x found in chain.\n", UVC_ENTITY_TYPE(entity));
		return -1;
	}

	list_add_tail(&entity->chain, &chain->entities);
	return 0;
}

static int uvc_scan_chain_forward(struct uvc_video_chain *chain,
	struct uvc_entity *entity, struct uvc_entity *prev)
{
	struct uvc_entity *forward;
	int found;

	/* Forward scan */
	forward = NULL;
	found = 0;

	while (1) {
		forward = uvc_entity_by_reference(chain->dev, entity->id,
			forward);
		if (forward == NULL)
			break;
		if (forward == prev)
			continue;

		switch (UVC_ENTITY_TYPE(forward)) {
		case UVC_VC_EXTENSION_UNIT:
			if (forward->bNrInPins != 1) {
				uvc_trace(UVC_TRACE_DESCR, "Extension unit %d "
					  "has more than 1 input pin.\n",
					  entity->id);
				return -EINVAL;
			}

			list_add_tail(&forward->chain, &chain->entities);
			if (uvc_trace_param & UVC_TRACE_PROBE) {
				if (!found)
					printk(KERN_CONT " (->");

				printk(KERN_CONT " XU %d", forward->id);
				found = 1;
			}
			break;

		case UVC_OTT_VENDOR_SPECIFIC:
		case UVC_OTT_DISPLAY:
		case UVC_OTT_MEDIA_TRANSPORT_OUTPUT:
		case UVC_TT_STREAMING:
			if (UVC_ENTITY_IS_ITERM(forward)) {
				uvc_trace(UVC_TRACE_DESCR, "Unsupported input "
					"terminal %u.\n", forward->id);
				return -EINVAL;
			}

			list_add_tail(&forward->chain, &chain->entities);
			if (uvc_trace_param & UVC_TRACE_PROBE) {
				if (!found)
					printk(KERN_CONT " (->");

				printk(KERN_CONT " OT %d", forward->id);
				found = 1;
			}
			break;
		}
	}
	if (found)
		printk(KERN_CONT ")");

	return 0;
}

static int uvc_scan_chain_backward(struct uvc_video_chain *chain,
	struct uvc_entity **_entity)
{
	struct uvc_entity *entity = *_entity;
	struct uvc_entity *term;
	int id = -EINVAL, i;

	switch (UVC_ENTITY_TYPE(entity)) {
	case UVC_VC_EXTENSION_UNIT:
	case UVC_VC_PROCESSING_UNIT:
		id = entity->baSourceID[0];
		break;

	case UVC_VC_SELECTOR_UNIT:
		/* Single-input selector units are ignored. */
		if (entity->bNrInPins == 1) {
			id = entity->baSourceID[0];
			break;
		}

		if (uvc_trace_param & UVC_TRACE_PROBE)
			printk(KERN_CONT " <- IT");

		chain->selector = entity;
		for (i = 0; i < entity->bNrInPins; ++i) {
			id = entity->baSourceID[i];
			term = uvc_entity_by_id(chain->dev, id);
			if (term == NULL || !UVC_ENTITY_IS_ITERM(term)) {
				uvc_trace(UVC_TRACE_DESCR, "Selector unit %d "
					"input %d isn't connected to an "
					"input terminal\n", entity->id, i);
				return -1;
			}

			if (uvc_trace_param & UVC_TRACE_PROBE)
				printk(KERN_CONT " %d", term->id);

			list_add_tail(&term->chain, &chain->entities);
			uvc_scan_chain_forward(chain, term, entity);
		}

		if (uvc_trace_param & UVC_TRACE_PROBE)
			printk(KERN_CONT "\n");

		id = 0;
		break;

	case UVC_ITT_VENDOR_SPECIFIC:
	case UVC_ITT_CAMERA:
	case UVC_ITT_MEDIA_TRANSPORT_INPUT:
	case UVC_OTT_VENDOR_SPECIFIC:
	case UVC_OTT_DISPLAY:
	case UVC_OTT_MEDIA_TRANSPORT_OUTPUT:
	case UVC_TT_STREAMING:
		id = UVC_ENTITY_IS_OTERM(entity) ? entity->baSourceID[0] : 0;
		break;
	}

	if (id <= 0) {
		*_entity = NULL;
		return id;
	}

	entity = uvc_entity_by_id(chain->dev, id);
	if (entity == NULL) {
		uvc_trace(UVC_TRACE_DESCR, "Found reference to "
			"unknown entity %d.\n", id);
		return -EINVAL;
	}

	*_entity = entity;
	return 0;
}

static int uvc_scan_chain(struct uvc_video_chain *chain,
			  struct uvc_entity *term)
{
	struct uvc_entity *entity, *prev;

	uvc_trace(UVC_TRACE_PROBE, "Scanning UVC chain:");

	entity = term;
	prev = NULL;

	while (entity != NULL) {
		/* Entity must not be part of an existing chain */
		if (entity->chain.next || entity->chain.prev) {
			uvc_trace(UVC_TRACE_DESCR, "Found reference to "
				"entity %d already in chain.\n", entity->id);
			return -EINVAL;
		}

		/* Process entity */
		if (uvc_scan_chain_entity(chain, entity) < 0)
			return -EINVAL;

		/* Forward scan */
		if (uvc_scan_chain_forward(chain, entity, prev) < 0)
			return -EINVAL;

		/* Backward scan */
		prev = entity;
		if (uvc_scan_chain_backward(chain, &entity) < 0)
			return -EINVAL;
	}

	return 0;
}

static unsigned int uvc_print_terms(struct list_head *terms, u16 dir,
		char *buffer)
{
	struct uvc_entity *term;
	unsigned int nterms = 0;
	char *p = buffer;

	list_for_each_entry(term, terms, chain) {
		if (!UVC_ENTITY_IS_TERM(term) ||
		    UVC_TERM_DIRECTION(term) != dir)
			continue;

		if (nterms)
			p += sprintf(p, ",");
		if (++nterms >= 4) {
			p += sprintf(p, "...");
			break;
		}
		p += sprintf(p, "%u", term->id);
	}

	return p - buffer;
}

static const char *uvc_print_chain(struct uvc_video_chain *chain)
{
	static char buffer[43];
	char *p = buffer;

	p += uvc_print_terms(&chain->entities, UVC_TERM_INPUT, p);
	p += sprintf(p, " -> ");
	uvc_print_terms(&chain->entities, UVC_TERM_OUTPUT, p);

	return buffer;
}

static struct uvc_video_chain *uvc_alloc_chain(struct uvc_device *dev)
{
	struct uvc_video_chain *chain;

	chain = kzalloc(sizeof(*chain), GFP_KERNEL);
	if (chain == NULL)
		return NULL;

	INIT_LIST_HEAD(&chain->entities);
	mutex_init(&chain->ctrl_mutex);
	chain->dev = dev;
	v4l2_prio_init(&chain->prio);

	return chain;
}

/*
 * Fallback heuristic for devices that don't connect units and terminals in a
 * valid chain.
 *
 * Some devices have invalid baSourceID references, causing uvc_scan_chain()
 * to fail, but if we just take the entities we can find and put them together
 * in the most sensible chain we can think of, turns out they do work anyway.
 * Note: This heuristic assumes there is a single chain.
 *
 * At the time of writing, devices known to have such a broken chain are
 *  - Acer Integrated Camera (5986:055a)
 *  - Realtek rtl157a7 (0bda:57a7)
 */
static int uvc_scan_fallback(struct uvc_device *dev)
{
	struct uvc_video_chain *chain;
	struct uvc_entity *iterm = NULL;
	struct uvc_entity *oterm = NULL;
	struct uvc_entity *entity;
	struct uvc_entity *prev;

	/*
	 * Start by locating the input and output terminals. We only support
	 * devices with exactly one of each for now.
	 */
	list_for_each_entry(entity, &dev->entities, list) {
		if (UVC_ENTITY_IS_ITERM(entity)) {
			if (iterm)
				return -EINVAL;
			iterm = entity;
		}

		if (UVC_ENTITY_IS_OTERM(entity)) {
			if (oterm)
				return -EINVAL;
			oterm = entity;
		}
	}

	if (iterm == NULL || oterm == NULL)
		return -EINVAL;

	/* Allocate the chain and fill it. */
	chain = uvc_alloc_chain(dev);
	if (chain == NULL)
		return -ENOMEM;

	if (uvc_scan_chain_entity(chain, oterm) < 0)
		goto error;

	prev = oterm;

	/*
	 * Add all Processing and Extension Units with two pads. The order
	 * doesn't matter much, use reverse list traversal to connect units in
	 * UVC descriptor order as we build the chain from output to input. This
	 * leads to units appearing in the order meant by the manufacturer for
	 * the cameras known to require this heuristic.
	 */
	list_for_each_entry_reverse(entity, &dev->entities, list) {
		if (entity->type != UVC_VC_PROCESSING_UNIT &&
		    entity->type != UVC_VC_EXTENSION_UNIT)
			continue;

		if (entity->num_pads != 2)
			continue;

		if (uvc_scan_chain_entity(chain, entity) < 0)
			goto error;

		prev->baSourceID[0] = entity->id;
		prev = entity;
	}

	if (uvc_scan_chain_entity(chain, iterm) < 0)
		goto error;

	prev->baSourceID[0] = iterm->id;

	list_add_tail(&chain->list, &dev->chains);

	uvc_trace(UVC_TRACE_PROBE,
		  "Found a video chain by fallback heuristic (%s).\n",
		  uvc_print_chain(chain));

	return 0;

error:
	kfree(chain);
	return -EINVAL;
}

/*
 * Scan the device for video chains and register video devices.
 *
 * Chains are scanned starting at their output terminals and walked backwards.
 */
static int uvc_scan_device(struct uvc_device *dev)
{
	struct uvc_video_chain *chain;
	struct uvc_entity *term;

	list_for_each_entry(term, &dev->entities, list) {
		if (!UVC_ENTITY_IS_OTERM(term))
			continue;

		/* If the terminal is already included in a chain, skip it.
		 * This can happen for chains that have multiple output
		 * terminals, where all output terminals beside the first one
		 * will be inserted in the chain in forward scans.
		 */
		if (term->chain.next || term->chain.prev)
			continue;

		chain = uvc_alloc_chain(dev);
		if (chain == NULL)
			return -ENOMEM;

		term->flags |= UVC_ENTITY_FLAG_DEFAULT;

		if (uvc_scan_chain(chain, term) < 0) {
			kfree(chain);
			continue;
		}

		uvc_trace(UVC_TRACE_PROBE, "Found a valid video chain (%s).\n",
			  uvc_print_chain(chain));

		list_add_tail(&chain->list, &dev->chains);
	}

	if (list_empty(&dev->chains))
		uvc_scan_fallback(dev);

	if (list_empty(&dev->chains)) {
		uvc_printk(KERN_INFO, "No valid video chain found.\n");
		return -1;
	}

	return 0;
}

/* ------------------------------------------------------------------------
 * Video device registration and unregistration
 */

/*
 * Delete the UVC device.
 *
 * Called by the kernel when the last reference to the uvc_device structure
 * is released.
 *
 * As this function is called after or during disconnect(), all URBs have
 * already been cancelled by the USB core. There is no need to kill the
 * interrupt URB manually.
 */
static void uvc_delete(struct kref *kref)
{
	struct uvc_device *dev = container_of(kref, struct uvc_device, ref);
	struct list_head *p, *n;

	uvc_status_cleanup(dev);
	uvc_ctrl_cleanup_device(dev);

	usb_put_intf(dev->intf);
	usb_put_dev(dev->udev);

#ifdef CONFIG_MEDIA_CONTROLLER
	media_device_cleanup(&dev->mdev);
#endif

	list_for_each_safe(p, n, &dev->chains) {
		struct uvc_video_chain *chain;
		chain = list_entry(p, struct uvc_video_chain, list);
		kfree(chain);
	}

	list_for_each_safe(p, n, &dev->entities) {
		struct uvc_entity *entity;
		entity = list_entry(p, struct uvc_entity, list);
#ifdef CONFIG_MEDIA_CONTROLLER
		uvc_mc_cleanup_entity(entity);
#endif
		kfree(entity);
	}

	list_for_each_safe(p, n, &dev->streams) {
		struct uvc_streaming *streaming;
		streaming = list_entry(p, struct uvc_streaming, list);
		usb_driver_release_interface(&uvc_driver.driver,
			streaming->intf);
		uvc_stream_delete(streaming);
	}

	kfree(dev);
}

static void uvc_release(struct video_device *vdev)
{
	struct uvc_streaming *stream = video_get_drvdata(vdev);
	struct uvc_device *dev = stream->dev;

	kref_put(&dev->ref, uvc_delete);
}

/*
 * Unregister the video devices.
 */
static void uvc_unregister_video(struct uvc_device *dev)
{
	struct uvc_streaming *stream;

	list_for_each_entry(stream, &dev->streams, list) {
		if (!video_is_registered(&stream->vdev))
			continue;

		video_unregister_device(&stream->vdev);
		video_unregister_device(&stream->meta.vdev);

		uvc_debugfs_cleanup_stream(stream);
	}

	uvc_status_unregister(dev);

	if (dev->vdev.dev)
		v4l2_device_unregister(&dev->vdev);
#ifdef CONFIG_MEDIA_CONTROLLER
	if (media_devnode_is_registered(dev->mdev.devnode))
		media_device_unregister(&dev->mdev);
#endif
}

int uvc_register_video_device(struct uvc_device *dev,
			      struct uvc_streaming *stream,
			      struct video_device *vdev,
			      struct uvc_video_queue *queue,
			      enum v4l2_buf_type type,
			      const struct v4l2_file_operations *fops,
			      const struct v4l2_ioctl_ops *ioctl_ops)
{
	int ret;

	/* Initialize the video buffers queue. */
	ret = uvc_queue_init(queue, type, !uvc_no_drop_param);
	if (ret)
		return ret;

	/* Register the device with V4L. */

	/*
	 * We already hold a reference to dev->udev. The video device will be
	 * unregistered before the reference is released, so we don't need to
	 * get another one.
	 */
	vdev->v4l2_dev = &dev->vdev;
	vdev->fops = fops;
	vdev->ioctl_ops = ioctl_ops;
	vdev->release = uvc_release;
	vdev->prio = &stream->chain->prio;
	if (type == V4L2_BUF_TYPE_VIDEO_OUTPUT)
		vdev->vfl_dir = VFL_DIR_TX;
	else
		vdev->vfl_dir = VFL_DIR_RX;

	switch (type) {
	case V4L2_BUF_TYPE_VIDEO_CAPTURE:
	default:
		vdev->device_caps = V4L2_CAP_VIDEO_CAPTURE | V4L2_CAP_STREAMING;
		break;
	case V4L2_BUF_TYPE_VIDEO_OUTPUT:
		vdev->device_caps = V4L2_CAP_VIDEO_OUTPUT | V4L2_CAP_STREAMING;
		break;
	case V4L2_BUF_TYPE_META_CAPTURE:
		vdev->device_caps = V4L2_CAP_META_CAPTURE | V4L2_CAP_STREAMING;
		break;
	}

	strscpy(vdev->name, dev->name, sizeof(vdev->name));

	/*
	 * Set the driver data before calling video_register_device, otherwise
	 * the file open() handler might race us.
	 */
	video_set_drvdata(vdev, stream);

	ret = video_register_device(vdev, VFL_TYPE_GRABBER, -1);
	if (ret < 0) {
		uvc_printk(KERN_ERR, "Failed to register %s device (%d).\n",
			   v4l2_type_names[type], ret);
		return ret;
	}

	kref_get(&dev->ref);
	return 0;
}

static int uvc_register_video(struct uvc_device *dev,
		struct uvc_streaming *stream)
{
	int ret;

	/* Initialize the streaming interface with default parameters. */
	ret = uvc_video_init(stream);
	if (ret < 0) {
		uvc_printk(KERN_ERR, "Failed to initialize the device (%d).\n",
			   ret);
		return ret;
	}

	if (stream->type == V4L2_BUF_TYPE_VIDEO_CAPTURE)
		stream->chain->caps |= V4L2_CAP_VIDEO_CAPTURE
			| V4L2_CAP_META_CAPTURE;
	else
		stream->chain->caps |= V4L2_CAP_VIDEO_OUTPUT;

	uvc_debugfs_init_stream(stream);

	/* Register the device with V4L. */
	return uvc_register_video_device(dev, stream, &stream->vdev,
					 &stream->queue, stream->type,
					 &uvc_fops, &uvc_ioctl_ops);
}

/*
 * Register all video devices in all chains.
 */
static int uvc_register_terms(struct uvc_device *dev,
	struct uvc_video_chain *chain)
{
	struct uvc_streaming *stream;
	struct uvc_entity *term;
	int ret;

	list_for_each_entry(term, &chain->entities, chain) {
		if (UVC_ENTITY_TYPE(term) != UVC_TT_STREAMING)
			continue;

		stream = uvc_stream_by_id(dev, term->id);
		if (stream == NULL) {
			uvc_printk(KERN_INFO, "No streaming interface found "
				   "for terminal %u.", term->id);
			continue;
		}

		stream->chain = chain;
		ret = uvc_register_video(dev, stream);
		if (ret < 0)
			return ret;

		/* Register a metadata node, but ignore a possible failure,
		 * complete registration of video nodes anyway.
		 */
		uvc_meta_register(stream);

		term->vdev = &stream->vdev;
	}

	return 0;
}

static int uvc_register_chains(struct uvc_device *dev)
{
	struct uvc_video_chain *chain;
	int ret;

	list_for_each_entry(chain, &dev->chains, list) {
		ret = uvc_register_terms(dev, chain);
		if (ret < 0)
			return ret;

#ifdef CONFIG_MEDIA_CONTROLLER
		ret = uvc_mc_register_entities(chain);
		if (ret < 0)
			uvc_printk(KERN_INFO,
				   "Failed to register entities (%d).\n", ret);
#endif
	}

	return 0;
}

/* ------------------------------------------------------------------------
 * USB probe, disconnect, suspend and resume
 */

static const struct uvc_device_info uvc_quirk_none = { 0 };

static int uvc_probe(struct usb_interface *intf,
		     const struct usb_device_id *id)
{
	struct usb_device *udev = interface_to_usbdev(intf);
	struct uvc_device *dev;
	const struct uvc_device_info *info =
		(const struct uvc_device_info *)id->driver_info;
	int function;
	int ret;

	if (id->idVendor && id->idProduct)
		uvc_trace(UVC_TRACE_PROBE, "Probing known UVC device %s "
				"(%04x:%04x)\n", udev->devpath, id->idVendor,
				id->idProduct);
	else
		uvc_trace(UVC_TRACE_PROBE, "Probing generic UVC device %s\n",
				udev->devpath);

	/* Allocate memory for the device and initialize it. */
	dev = kzalloc(sizeof(*dev), GFP_KERNEL);
	if (dev == NULL)
		return -ENOMEM;

	INIT_LIST_HEAD(&dev->entities);
	INIT_LIST_HEAD(&dev->chains);
	INIT_LIST_HEAD(&dev->streams);
	kref_init(&dev->ref);
	atomic_set(&dev->nmappings, 0);
	mutex_init(&dev->lock);

	dev->udev = usb_get_dev(udev);
	dev->intf = usb_get_intf(intf);
	dev->intfnum = intf->cur_altsetting->desc.bInterfaceNumber;
	dev->info = info ? info : &uvc_quirk_none;
	dev->quirks = uvc_quirks_param == -1
		    ? dev->info->quirks : uvc_quirks_param;

	if (udev->product != NULL)
		strscpy(dev->name, udev->product, sizeof(dev->name));
	else
		snprintf(dev->name, sizeof(dev->name),
			 "UVC Camera (%04x:%04x)",
			 le16_to_cpu(udev->descriptor.idVendor),
			 le16_to_cpu(udev->descriptor.idProduct));

	/*
	 * Add iFunction or iInterface to names when available as additional
	 * distinguishers between interfaces. iFunction is prioritized over
	 * iInterface which matches Windows behavior at the point of writing.
	 */
	if (intf->intf_assoc && intf->intf_assoc->iFunction != 0)
		function = intf->intf_assoc->iFunction;
	else
		function = intf->cur_altsetting->desc.iInterface;
	if (function != 0) {
		size_t len;

		strlcat(dev->name, ": ", sizeof(dev->name));
		len = strlen(dev->name);
		usb_string(udev, function, dev->name + len,
			   sizeof(dev->name) - len);
	}

	/* Initialize the media device. */
#ifdef CONFIG_MEDIA_CONTROLLER
	dev->mdev.dev = &intf->dev;
	strscpy(dev->mdev.model, dev->name, sizeof(dev->mdev.model));
	if (udev->serial)
		strscpy(dev->mdev.serial, udev->serial,
			sizeof(dev->mdev.serial));
	usb_make_path(udev, dev->mdev.bus_info, sizeof(dev->mdev.bus_info));
	dev->mdev.hw_revision = le16_to_cpu(udev->descriptor.bcdDevice);
	media_device_init(&dev->mdev);

	dev->vdev.mdev = &dev->mdev;
#endif

	/* Parse the Video Class control descriptor. */
	if (uvc_parse_control(dev) < 0) {
		uvc_trace(UVC_TRACE_PROBE, "Unable to parse UVC "
			"descriptors.\n");
		goto error;
	}

	uvc_printk(KERN_INFO, "Found UVC %u.%02x device %s (%04x:%04x)\n",
		dev->uvc_version >> 8, dev->uvc_version & 0xff,
		udev->product ? udev->product : "<unnamed>",
		le16_to_cpu(udev->descriptor.idVendor),
		le16_to_cpu(udev->descriptor.idProduct));

	if (dev->quirks != dev->info->quirks) {
		uvc_printk(KERN_INFO, "Forcing device quirks to 0x%x by module "
			"parameter for testing purpose.\n", dev->quirks);
		uvc_printk(KERN_INFO, "Please report required quirks to the "
			"linux-uvc-devel mailing list.\n");
	}

	/* Register the V4L2 device. */
	if (v4l2_device_register(&intf->dev, &dev->vdev) < 0)
		goto error;

	/* Initialize controls. */
	if (uvc_ctrl_init_device(dev) < 0)
		goto error;

	/* Scan the device for video chains. */
	if (uvc_scan_device(dev) < 0)
		goto error;

	/* Register video device nodes. */
	if (uvc_register_chains(dev) < 0)
		goto error;

#ifdef CONFIG_MEDIA_CONTROLLER
	/* Register the media device node */
	if (media_device_register(&dev->mdev) < 0)
		goto error;
#endif
	/* Save our data pointer in the interface data. */
	usb_set_intfdata(intf, dev);

	/* Initialize the interrupt URB. */
	if ((ret = uvc_status_init(dev)) < 0) {
		uvc_printk(KERN_INFO, "Unable to initialize the status "
			"endpoint (%d), status interrupt will not be "
			"supported.\n", ret);
	}

	uvc_trace(UVC_TRACE_PROBE, "UVC device initialized.\n");
	usb_enable_autosuspend(udev);
	return 0;

error:
	uvc_unregister_video(dev);
	kref_put(&dev->ref, uvc_delete);
	return -ENODEV;
}

static void uvc_disconnect(struct usb_interface *intf)
{
	struct uvc_device *dev = usb_get_intfdata(intf);

	/* Set the USB interface data to NULL. This can be done outside the
	 * lock, as there's no other reader.
	 */
	usb_set_intfdata(intf, NULL);

	if (intf->cur_altsetting->desc.bInterfaceSubClass ==
	    UVC_SC_VIDEOSTREAMING)
		return;

	uvc_unregister_video(dev);
	kref_put(&dev->ref, uvc_delete);
}

static int uvc_suspend(struct usb_interface *intf, pm_message_t message)
{
	struct uvc_device *dev = usb_get_intfdata(intf);
	struct uvc_streaming *stream;

	uvc_trace(UVC_TRACE_SUSPEND, "Suspending interface %u\n",
		intf->cur_altsetting->desc.bInterfaceNumber);

	/* Controls are cached on the fly so they don't need to be saved. */
	if (intf->cur_altsetting->desc.bInterfaceSubClass ==
	    UVC_SC_VIDEOCONTROL) {
		mutex_lock(&dev->lock);
		if (dev->users)
			uvc_status_stop(dev);
		mutex_unlock(&dev->lock);
		return 0;
	}

	list_for_each_entry(stream, &dev->streams, list) {
		if (stream->intf == intf)
			return uvc_video_suspend(stream);
	}

	uvc_trace(UVC_TRACE_SUSPEND, "Suspend: video streaming USB interface "
			"mismatch.\n");
	return -EINVAL;
}

static int __uvc_resume(struct usb_interface *intf, int reset)
{
	struct uvc_device *dev = usb_get_intfdata(intf);
	struct uvc_streaming *stream;
	int ret = 0;

	uvc_trace(UVC_TRACE_SUSPEND, "Resuming interface %u\n",
		intf->cur_altsetting->desc.bInterfaceNumber);

	if (intf->cur_altsetting->desc.bInterfaceSubClass ==
	    UVC_SC_VIDEOCONTROL) {
		if (reset) {
			ret = uvc_ctrl_restore_values(dev);
			if (ret < 0)
				return ret;
		}

		mutex_lock(&dev->lock);
		if (dev->users)
			ret = uvc_status_start(dev, GFP_NOIO);
		mutex_unlock(&dev->lock);

		return ret;
	}

	list_for_each_entry(stream, &dev->streams, list) {
		if (stream->intf == intf) {
			ret = uvc_video_resume(stream, reset);
			if (ret < 0)
				uvc_queue_streamoff(&stream->queue,
						    stream->queue.queue.type);
			return ret;
		}
	}

	uvc_trace(UVC_TRACE_SUSPEND, "Resume: video streaming USB interface "
			"mismatch.\n");
	return -EINVAL;
}

static int uvc_resume(struct usb_interface *intf)
{
	return __uvc_resume(intf, 0);
}

static int uvc_reset_resume(struct usb_interface *intf)
{
	return __uvc_resume(intf, 1);
}

/* ------------------------------------------------------------------------
 * Module parameters
 */

static int uvc_clock_param_get(char *buffer, const struct kernel_param *kp)
{
	if (uvc_clock_param == CLOCK_MONOTONIC)
		return sprintf(buffer, "CLOCK_MONOTONIC");
	else
		return sprintf(buffer, "CLOCK_REALTIME");
}

static int uvc_clock_param_set(const char *val, const struct kernel_param *kp)
{
	if (strncasecmp(val, "clock_", strlen("clock_")) == 0)
		val += strlen("clock_");

	if (strcasecmp(val, "monotonic") == 0)
		uvc_clock_param = CLOCK_MONOTONIC;
	else if (strcasecmp(val, "realtime") == 0)
		uvc_clock_param = CLOCK_REALTIME;
	else
		return -EINVAL;

	return 0;
}

module_param_call(clock, uvc_clock_param_set, uvc_clock_param_get,
		  &uvc_clock_param, S_IRUGO|S_IWUSR);
MODULE_PARM_DESC(clock, "Video buffers timestamp clock");
module_param_named(hwtimestamps, uvc_hw_timestamps_param, uint, S_IRUGO|S_IWUSR);
MODULE_PARM_DESC(hwtimestamps, "Use hardware timestamps");
module_param_named(nodrop, uvc_no_drop_param, uint, S_IRUGO|S_IWUSR);
MODULE_PARM_DESC(nodrop, "Don't drop incomplete frames");
module_param_named(quirks, uvc_quirks_param, uint, S_IRUGO|S_IWUSR);
MODULE_PARM_DESC(quirks, "Forced device quirks");
module_param_named(trace, uvc_trace_param, uint, S_IRUGO|S_IWUSR);
MODULE_PARM_DESC(trace, "Trace level bitmask");
module_param_named(timeout, uvc_timeout_param, uint, S_IRUGO|S_IWUSR);
MODULE_PARM_DESC(timeout, "Streaming control requests timeout");

/* ------------------------------------------------------------------------
 * Driver initialization and cleanup
 */

static const struct uvc_device_info uvc_quirk_probe_minmax = {
	.quirks = UVC_QUIRK_PROBE_MINMAX,
};

static const struct uvc_device_info uvc_quirk_fix_bandwidth = {
	.quirks = UVC_QUIRK_FIX_BANDWIDTH,
};

static const struct uvc_device_info uvc_quirk_probe_def = {
	.quirks = UVC_QUIRK_PROBE_DEF,
};

static const struct uvc_device_info uvc_quirk_stream_no_fid = {
	.quirks = UVC_QUIRK_STREAM_NO_FID,
};

static const struct uvc_device_info uvc_quirk_force_y8 = {
	.quirks = UVC_QUIRK_FORCE_Y8,
};

#define UVC_INFO_QUIRK(q) (kernel_ulong_t)&(struct uvc_device_info){.quirks = q}
#define UVC_INFO_META(m) (kernel_ulong_t)&(struct uvc_device_info) \
	{.meta_format = m}

/*
 * The Logitech cameras listed below have their interface class set to
 * VENDOR_SPEC because they don't announce themselves as UVC devices, even
 * though they are compliant.
 */
static const struct usb_device_id uvc_ids[] = {
	/* LogiLink Wireless Webcam */
	{ .match_flags		= USB_DEVICE_ID_MATCH_DEVICE
				| USB_DEVICE_ID_MATCH_INT_INFO,
	  .idVendor		= 0x0416,
	  .idProduct		= 0xa91a,
	  .bInterfaceClass	= USB_CLASS_VIDEO,
	  .bInterfaceSubClass	= 1,
	  .bInterfaceProtocol	= 0,
	  .driver_info		= (kernel_ulong_t)&uvc_quirk_probe_minmax },
	/* Genius eFace 2025 */
	{ .match_flags		= USB_DEVICE_ID_MATCH_DEVICE
				| USB_DEVICE_ID_MATCH_INT_INFO,
	  .idVendor		= 0x0458,
	  .idProduct		= 0x706e,
	  .bInterfaceClass	= USB_CLASS_VIDEO,
	  .bInterfaceSubClass	= 1,
	  .bInterfaceProtocol	= 0,
	  .driver_info		= (kernel_ulong_t)&uvc_quirk_probe_minmax },
	/* Microsoft Lifecam NX-6000 */
	{ .match_flags		= USB_DEVICE_ID_MATCH_DEVICE
				| USB_DEVICE_ID_MATCH_INT_INFO,
	  .idVendor		= 0x045e,
	  .idProduct		= 0x00f8,
	  .bInterfaceClass	= USB_CLASS_VIDEO,
	  .bInterfaceSubClass	= 1,
	  .bInterfaceProtocol	= 0,
	  .driver_info		= (kernel_ulong_t)&uvc_quirk_probe_minmax },
	/* Microsoft Lifecam NX-3000 */
	{ .match_flags		= USB_DEVICE_ID_MATCH_DEVICE
				| USB_DEVICE_ID_MATCH_INT_INFO,
	  .idVendor		= 0x045e,
	  .idProduct		= 0x0721,
	  .bInterfaceClass	= USB_CLASS_VIDEO,
	  .bInterfaceSubClass	= 1,
	  .bInterfaceProtocol	= 0,
	  .driver_info		= (kernel_ulong_t)&uvc_quirk_probe_def },
	/* Microsoft Lifecam VX-7000 */
	{ .match_flags		= USB_DEVICE_ID_MATCH_DEVICE
				| USB_DEVICE_ID_MATCH_INT_INFO,
	  .idVendor		= 0x045e,
	  .idProduct		= 0x0723,
	  .bInterfaceClass	= USB_CLASS_VIDEO,
	  .bInterfaceSubClass	= 1,
	  .bInterfaceProtocol	= 0,
	  .driver_info		= (kernel_ulong_t)&uvc_quirk_probe_minmax },
	/* Logitech Quickcam Fusion */
	{ .match_flags		= USB_DEVICE_ID_MATCH_DEVICE
				| USB_DEVICE_ID_MATCH_INT_INFO,
	  .idVendor		= 0x046d,
	  .idProduct		= 0x08c1,
	  .bInterfaceClass	= USB_CLASS_VENDOR_SPEC,
	  .bInterfaceSubClass	= 1,
	  .bInterfaceProtocol	= 0 },
	/* Logitech Quickcam Orbit MP */
	{ .match_flags		= USB_DEVICE_ID_MATCH_DEVICE
				| USB_DEVICE_ID_MATCH_INT_INFO,
	  .idVendor		= 0x046d,
	  .idProduct		= 0x08c2,
	  .bInterfaceClass	= USB_CLASS_VENDOR_SPEC,
	  .bInterfaceSubClass	= 1,
	  .bInterfaceProtocol	= 0 },
	/* Logitech Quickcam Pro for Notebook */
	{ .match_flags		= USB_DEVICE_ID_MATCH_DEVICE
				| USB_DEVICE_ID_MATCH_INT_INFO,
	  .idVendor		= 0x046d,
	  .idProduct		= 0x08c3,
	  .bInterfaceClass	= USB_CLASS_VENDOR_SPEC,
	  .bInterfaceSubClass	= 1,
	  .bInterfaceProtocol	= 0 },
	/* Logitech Quickcam Pro 5000 */
	{ .match_flags		= USB_DEVICE_ID_MATCH_DEVICE
				| USB_DEVICE_ID_MATCH_INT_INFO,
	  .idVendor		= 0x046d,
	  .idProduct		= 0x08c5,
	  .bInterfaceClass	= USB_CLASS_VENDOR_SPEC,
	  .bInterfaceSubClass	= 1,
	  .bInterfaceProtocol	= 0 },
	/* Logitech Quickcam OEM Dell Notebook */
	{ .match_flags		= USB_DEVICE_ID_MATCH_DEVICE
				| USB_DEVICE_ID_MATCH_INT_INFO,
	  .idVendor		= 0x046d,
	  .idProduct		= 0x08c6,
	  .bInterfaceClass	= USB_CLASS_VENDOR_SPEC,
	  .bInterfaceSubClass	= 1,
	  .bInterfaceProtocol	= 0 },
	/* Logitech Quickcam OEM Cisco VT Camera II */
	{ .match_flags		= USB_DEVICE_ID_MATCH_DEVICE
				| USB_DEVICE_ID_MATCH_INT_INFO,
	  .idVendor		= 0x046d,
	  .idProduct		= 0x08c7,
	  .bInterfaceClass	= USB_CLASS_VENDOR_SPEC,
	  .bInterfaceSubClass	= 1,
	  .bInterfaceProtocol	= 0 },
	/* Logitech HD Pro Webcam C920 */
	{ .match_flags		= USB_DEVICE_ID_MATCH_DEVICE
				| USB_DEVICE_ID_MATCH_INT_INFO,
	  .idVendor		= 0x046d,
	  .idProduct		= 0x082d,
	  .bInterfaceClass	= USB_CLASS_VIDEO,
	  .bInterfaceSubClass	= 1,
	  .bInterfaceProtocol	= 0,
	  .driver_info		= UVC_INFO_QUIRK(UVC_QUIRK_RESTORE_CTRLS_ON_INIT) },
	/* Chicony CNF7129 (Asus EEE 100HE) */
	{ .match_flags		= USB_DEVICE_ID_MATCH_DEVICE
				| USB_DEVICE_ID_MATCH_INT_INFO,
	  .idVendor		= 0x04f2,
	  .idProduct		= 0xb071,
	  .bInterfaceClass	= USB_CLASS_VIDEO,
	  .bInterfaceSubClass	= 1,
	  .bInterfaceProtocol	= 0,
	  .driver_info		= UVC_INFO_QUIRK(UVC_QUIRK_RESTRICT_FRAME_RATE) },
	/* Alcor Micro AU3820 (Future Boy PC USB Webcam) */
	{ .match_flags		= USB_DEVICE_ID_MATCH_DEVICE
				| USB_DEVICE_ID_MATCH_INT_INFO,
	  .idVendor		= 0x058f,
	  .idProduct		= 0x3820,
	  .bInterfaceClass	= USB_CLASS_VIDEO,
	  .bInterfaceSubClass	= 1,
	  .bInterfaceProtocol	= 0,
	  .driver_info		= (kernel_ulong_t)&uvc_quirk_probe_minmax },
	/* Dell XPS m1530 */
	{ .match_flags		= USB_DEVICE_ID_MATCH_DEVICE
				| USB_DEVICE_ID_MATCH_INT_INFO,
	  .idVendor		= 0x05a9,
	  .idProduct		= 0x2640,
	  .bInterfaceClass	= USB_CLASS_VIDEO,
	  .bInterfaceSubClass	= 1,
	  .bInterfaceProtocol	= 0,
	  .driver_info		= (kernel_ulong_t)&uvc_quirk_probe_def },
	/* Dell SP2008WFP Monitor */
	{ .match_flags		= USB_DEVICE_ID_MATCH_DEVICE
				| USB_DEVICE_ID_MATCH_INT_INFO,
	  .idVendor		= 0x05a9,
	  .idProduct		= 0x2641,
	  .bInterfaceClass	= USB_CLASS_VIDEO,
	  .bInterfaceSubClass	= 1,
	  .bInterfaceProtocol	= 0,
	  .driver_info		= (kernel_ulong_t)&uvc_quirk_probe_def },
	/* Dell Alienware X51 */
	{ .match_flags		= USB_DEVICE_ID_MATCH_DEVICE
				| USB_DEVICE_ID_MATCH_INT_INFO,
	  .idVendor		= 0x05a9,
	  .idProduct		= 0x2643,
	  .bInterfaceClass	= USB_CLASS_VIDEO,
	  .bInterfaceSubClass	= 1,
	  .bInterfaceProtocol	= 0,
	  .driver_info		= (kernel_ulong_t)&uvc_quirk_probe_def },
	/* Dell Studio Hybrid 140g (OmniVision webcam) */
	{ .match_flags		= USB_DEVICE_ID_MATCH_DEVICE
				| USB_DEVICE_ID_MATCH_INT_INFO,
	  .idVendor		= 0x05a9,
	  .idProduct		= 0x264a,
	  .bInterfaceClass	= USB_CLASS_VIDEO,
	  .bInterfaceSubClass	= 1,
	  .bInterfaceProtocol	= 0,
	  .driver_info		= (kernel_ulong_t)&uvc_quirk_probe_def },
	/* Dell XPS M1330 (OmniVision OV7670 webcam) */
	{ .match_flags		= USB_DEVICE_ID_MATCH_DEVICE
				| USB_DEVICE_ID_MATCH_INT_INFO,
	  .idVendor		= 0x05a9,
	  .idProduct		= 0x7670,
	  .bInterfaceClass	= USB_CLASS_VIDEO,
	  .bInterfaceSubClass	= 1,
	  .bInterfaceProtocol	= 0,
	  .driver_info		= (kernel_ulong_t)&uvc_quirk_probe_def },
	/* Apple Built-In iSight */
	{ .match_flags		= USB_DEVICE_ID_MATCH_DEVICE
				| USB_DEVICE_ID_MATCH_INT_INFO,
	  .idVendor		= 0x05ac,
	  .idProduct		= 0x8501,
	  .bInterfaceClass	= USB_CLASS_VIDEO,
	  .bInterfaceSubClass	= 1,
	  .bInterfaceProtocol	= 0,
	  .driver_info		= UVC_INFO_QUIRK(UVC_QUIRK_PROBE_MINMAX
					| UVC_QUIRK_BUILTIN_ISIGHT) },
	/* Apple Built-In iSight via iBridge */
	{ .match_flags		= USB_DEVICE_ID_MATCH_DEVICE
				| USB_DEVICE_ID_MATCH_INT_INFO,
	  .idVendor		= 0x05ac,
	  .idProduct		= 0x8600,
	  .bInterfaceClass	= USB_CLASS_VIDEO,
	  .bInterfaceSubClass	= 1,
	  .bInterfaceProtocol	= 0,
	  .driver_info		= (kernel_ulong_t)&uvc_quirk_probe_def },
	/* Foxlink ("HP Webcam" on HP Mini 5103) */
	{ .match_flags		= USB_DEVICE_ID_MATCH_DEVICE
				| USB_DEVICE_ID_MATCH_INT_INFO,
	  .idVendor		= 0x05c8,
	  .idProduct		= 0x0403,
	  .bInterfaceClass	= USB_CLASS_VIDEO,
	  .bInterfaceSubClass	= 1,
	  .bInterfaceProtocol	= 0,
	  .driver_info		= (kernel_ulong_t)&uvc_quirk_fix_bandwidth },
	/* Genesys Logic USB 2.0 PC Camera */
	{ .match_flags		= USB_DEVICE_ID_MATCH_DEVICE
				| USB_DEVICE_ID_MATCH_INT_INFO,
	  .idVendor		= 0x05e3,
	  .idProduct		= 0x0505,
	  .bInterfaceClass	= USB_CLASS_VIDEO,
	  .bInterfaceSubClass	= 1,
	  .bInterfaceProtocol	= 0,
	  .driver_info		= (kernel_ulong_t)&uvc_quirk_stream_no_fid },
	/* Hercules Classic Silver */
	{ .match_flags		= USB_DEVICE_ID_MATCH_DEVICE
				| USB_DEVICE_ID_MATCH_INT_INFO,
	  .idVendor		= 0x06f8,
	  .idProduct		= 0x300c,
	  .bInterfaceClass	= USB_CLASS_VIDEO,
	  .bInterfaceSubClass	= 1,
	  .bInterfaceProtocol	= 0,
	  .driver_info		= (kernel_ulong_t)&uvc_quirk_fix_bandwidth },
	/* ViMicro Vega */
	{ .match_flags		= USB_DEVICE_ID_MATCH_DEVICE
				| USB_DEVICE_ID_MATCH_INT_INFO,
	  .idVendor		= 0x0ac8,
	  .idProduct		= 0x332d,
	  .bInterfaceClass	= USB_CLASS_VIDEO,
	  .bInterfaceSubClass	= 1,
	  .bInterfaceProtocol	= 0,
	  .driver_info		= (kernel_ulong_t)&uvc_quirk_fix_bandwidth },
	/* ViMicro - Minoru3D */
	{ .match_flags		= USB_DEVICE_ID_MATCH_DEVICE
				| USB_DEVICE_ID_MATCH_INT_INFO,
	  .idVendor		= 0x0ac8,
	  .idProduct		= 0x3410,
	  .bInterfaceClass	= USB_CLASS_VIDEO,
	  .bInterfaceSubClass	= 1,
	  .bInterfaceProtocol	= 0,
	  .driver_info		= (kernel_ulong_t)&uvc_quirk_fix_bandwidth },
	/* ViMicro Venus - Minoru3D */
	{ .match_flags		= USB_DEVICE_ID_MATCH_DEVICE
				| USB_DEVICE_ID_MATCH_INT_INFO,
	  .idVendor		= 0x0ac8,
	  .idProduct		= 0x3420,
	  .bInterfaceClass	= USB_CLASS_VIDEO,
	  .bInterfaceSubClass	= 1,
	  .bInterfaceProtocol	= 0,
	  .driver_info		= (kernel_ulong_t)&uvc_quirk_fix_bandwidth },
	/* Ophir Optronics - SPCAM 620U */
	{ .match_flags		= USB_DEVICE_ID_MATCH_DEVICE
				| USB_DEVICE_ID_MATCH_INT_INFO,
	  .idVendor		= 0x0bd3,
	  .idProduct		= 0x0555,
	  .bInterfaceClass	= USB_CLASS_VIDEO,
	  .bInterfaceSubClass	= 1,
	  .bInterfaceProtocol	= 0,
	  .driver_info		= (kernel_ulong_t)&uvc_quirk_probe_minmax },
	/* MT6227 */
	{ .match_flags		= USB_DEVICE_ID_MATCH_DEVICE
				| USB_DEVICE_ID_MATCH_INT_INFO,
	  .idVendor		= 0x0e8d,
	  .idProduct		= 0x0004,
	  .bInterfaceClass	= USB_CLASS_VIDEO,
	  .bInterfaceSubClass	= 1,
	  .bInterfaceProtocol	= 0,
	  .driver_info		= UVC_INFO_QUIRK(UVC_QUIRK_PROBE_MINMAX
					| UVC_QUIRK_PROBE_DEF) },
	/* IMC Networks (Medion Akoya) */
	{ .match_flags		= USB_DEVICE_ID_MATCH_DEVICE
				| USB_DEVICE_ID_MATCH_INT_INFO,
	  .idVendor		= 0x13d3,
	  .idProduct		= 0x5103,
	  .bInterfaceClass	= USB_CLASS_VIDEO,
	  .bInterfaceSubClass	= 1,
	  .bInterfaceProtocol	= 0,
	  .driver_info		= (kernel_ulong_t)&uvc_quirk_stream_no_fid },
	/* JMicron USB2.0 XGA WebCam */
	{ .match_flags		= USB_DEVICE_ID_MATCH_DEVICE
				| USB_DEVICE_ID_MATCH_INT_INFO,
	  .idVendor		= 0x152d,
	  .idProduct		= 0x0310,
	  .bInterfaceClass	= USB_CLASS_VIDEO,
	  .bInterfaceSubClass	= 1,
	  .bInterfaceProtocol	= 0,
	  .driver_info		= (kernel_ulong_t)&uvc_quirk_probe_minmax },
	/* Syntek (HP Spartan) */
	{ .match_flags		= USB_DEVICE_ID_MATCH_DEVICE
				| USB_DEVICE_ID_MATCH_INT_INFO,
	  .idVendor		= 0x174f,
	  .idProduct		= 0x5212,
	  .bInterfaceClass	= USB_CLASS_VIDEO,
	  .bInterfaceSubClass	= 1,
	  .bInterfaceProtocol	= 0,
	  .driver_info		= (kernel_ulong_t)&uvc_quirk_stream_no_fid },
	/* Syntek (Samsung Q310) */
	{ .match_flags		= USB_DEVICE_ID_MATCH_DEVICE
				| USB_DEVICE_ID_MATCH_INT_INFO,
	  .idVendor		= 0x174f,
	  .idProduct		= 0x5931,
	  .bInterfaceClass	= USB_CLASS_VIDEO,
	  .bInterfaceSubClass	= 1,
	  .bInterfaceProtocol	= 0,
	  .driver_info		= (kernel_ulong_t)&uvc_quirk_stream_no_fid },
	/* Syntek (Packard Bell EasyNote MX52 */
	{ .match_flags		= USB_DEVICE_ID_MATCH_DEVICE
				| USB_DEVICE_ID_MATCH_INT_INFO,
	  .idVendor		= 0x174f,
	  .idProduct		= 0x8a12,
	  .bInterfaceClass	= USB_CLASS_VIDEO,
	  .bInterfaceSubClass	= 1,
	  .bInterfaceProtocol	= 0,
	  .driver_info		= (kernel_ulong_t)&uvc_quirk_stream_no_fid },
	/* Syntek (Asus F9SG) */
	{ .match_flags		= USB_DEVICE_ID_MATCH_DEVICE
				| USB_DEVICE_ID_MATCH_INT_INFO,
	  .idVendor		= 0x174f,
	  .idProduct		= 0x8a31,
	  .bInterfaceClass	= USB_CLASS_VIDEO,
	  .bInterfaceSubClass	= 1,
	  .bInterfaceProtocol	= 0,
	  .driver_info		= (kernel_ulong_t)&uvc_quirk_stream_no_fid },
	/* Syntek (Asus U3S) */
	{ .match_flags		= USB_DEVICE_ID_MATCH_DEVICE
				| USB_DEVICE_ID_MATCH_INT_INFO,
	  .idVendor		= 0x174f,
	  .idProduct		= 0x8a33,
	  .bInterfaceClass	= USB_CLASS_VIDEO,
	  .bInterfaceSubClass	= 1,
	  .bInterfaceProtocol	= 0,
	  .driver_info		= (kernel_ulong_t)&uvc_quirk_stream_no_fid },
	/* Syntek (JAOtech Smart Terminal) */
	{ .match_flags		= USB_DEVICE_ID_MATCH_DEVICE
				| USB_DEVICE_ID_MATCH_INT_INFO,
	  .idVendor		= 0x174f,
	  .idProduct		= 0x8a34,
	  .bInterfaceClass	= USB_CLASS_VIDEO,
	  .bInterfaceSubClass	= 1,
	  .bInterfaceProtocol	= 0,
	  .driver_info		= (kernel_ulong_t)&uvc_quirk_stream_no_fid },
	/* Miricle 307K */
	{ .match_flags		= USB_DEVICE_ID_MATCH_DEVICE
				| USB_DEVICE_ID_MATCH_INT_INFO,
	  .idVendor		= 0x17dc,
	  .idProduct		= 0x0202,
	  .bInterfaceClass	= USB_CLASS_VIDEO,
	  .bInterfaceSubClass	= 1,
	  .bInterfaceProtocol	= 0,
	  .driver_info		= (kernel_ulong_t)&uvc_quirk_stream_no_fid },
	/* Lenovo Thinkpad SL400/SL500 */
	{ .match_flags		= USB_DEVICE_ID_MATCH_DEVICE
				| USB_DEVICE_ID_MATCH_INT_INFO,
	  .idVendor		= 0x17ef,
	  .idProduct		= 0x480b,
	  .bInterfaceClass	= USB_CLASS_VIDEO,
	  .bInterfaceSubClass	= 1,
	  .bInterfaceProtocol	= 0,
	  .driver_info		= (kernel_ulong_t)&uvc_quirk_stream_no_fid },
	/* Aveo Technology USB 2.0 Camera */
	{ .match_flags		= USB_DEVICE_ID_MATCH_DEVICE
				| USB_DEVICE_ID_MATCH_INT_INFO,
	  .idVendor		= 0x1871,
	  .idProduct		= 0x0306,
	  .bInterfaceClass	= USB_CLASS_VIDEO,
	  .bInterfaceSubClass	= 1,
	  .bInterfaceProtocol	= 0,
	  .driver_info		= UVC_INFO_QUIRK(UVC_QUIRK_PROBE_MINMAX
					| UVC_QUIRK_PROBE_EXTRAFIELDS) },
	/* Aveo Technology USB 2.0 Camera (Tasco USB Microscope) */
	{ .match_flags		= USB_DEVICE_ID_MATCH_DEVICE
				| USB_DEVICE_ID_MATCH_INT_INFO,
	  .idVendor		= 0x1871,
	  .idProduct		= 0x0516,
	  .bInterfaceClass	= USB_CLASS_VENDOR_SPEC,
	  .bInterfaceSubClass	= 1,
	  .bInterfaceProtocol	= 0 },
	/* Ecamm Pico iMage */
	{ .match_flags		= USB_DEVICE_ID_MATCH_DEVICE
				| USB_DEVICE_ID_MATCH_INT_INFO,
	  .idVendor		= 0x18cd,
	  .idProduct		= 0xcafe,
	  .bInterfaceClass	= USB_CLASS_VIDEO,
	  .bInterfaceSubClass	= 1,
	  .bInterfaceProtocol	= 0,
	  .driver_info		= UVC_INFO_QUIRK(UVC_QUIRK_PROBE_EXTRAFIELDS) },
	/* Manta MM-353 Plako */
	{ .match_flags		= USB_DEVICE_ID_MATCH_DEVICE
				| USB_DEVICE_ID_MATCH_INT_INFO,
	  .idVendor		= 0x18ec,
	  .idProduct		= 0x3188,
	  .bInterfaceClass	= USB_CLASS_VIDEO,
	  .bInterfaceSubClass	= 1,
	  .bInterfaceProtocol	= 0,
	  .driver_info		= (kernel_ulong_t)&uvc_quirk_probe_minmax },
	/* FSC WebCam V30S */
	{ .match_flags		= USB_DEVICE_ID_MATCH_DEVICE
				| USB_DEVICE_ID_MATCH_INT_INFO,
	  .idVendor		= 0x18ec,
	  .idProduct		= 0x3288,
	  .bInterfaceClass	= USB_CLASS_VIDEO,
	  .bInterfaceSubClass	= 1,
	  .bInterfaceProtocol	= 0,
	  .driver_info		= (kernel_ulong_t)&uvc_quirk_probe_minmax },
	/* Arkmicro unbranded */
	{ .match_flags		= USB_DEVICE_ID_MATCH_DEVICE
				| USB_DEVICE_ID_MATCH_INT_INFO,
	  .idVendor		= 0x18ec,
	  .idProduct		= 0x3290,
	  .bInterfaceClass	= USB_CLASS_VIDEO,
	  .bInterfaceSubClass	= 1,
	  .bInterfaceProtocol	= 0,
	  .driver_info		= (kernel_ulong_t)&uvc_quirk_probe_def },
	/* The Imaging Source USB CCD cameras */
	{ .match_flags		= USB_DEVICE_ID_MATCH_DEVICE
				| USB_DEVICE_ID_MATCH_INT_INFO,
	  .idVendor		= 0x199e,
	  .idProduct		= 0x8102,
	  .bInterfaceClass	= USB_CLASS_VENDOR_SPEC,
	  .bInterfaceSubClass	= 1,
	  .bInterfaceProtocol	= 0 },
	/* Bodelin ProScopeHR */
	{ .match_flags		= USB_DEVICE_ID_MATCH_DEVICE
				| USB_DEVICE_ID_MATCH_DEV_HI
				| USB_DEVICE_ID_MATCH_INT_INFO,
	  .idVendor		= 0x19ab,
	  .idProduct		= 0x1000,
	  .bcdDevice_hi		= 0x0126,
	  .bInterfaceClass	= USB_CLASS_VIDEO,
	  .bInterfaceSubClass	= 1,
	  .bInterfaceProtocol	= 0,
	  .driver_info		= UVC_INFO_QUIRK(UVC_QUIRK_STATUS_INTERVAL) },
	/* MSI StarCam 370i */
	{ .match_flags		= USB_DEVICE_ID_MATCH_DEVICE
				| USB_DEVICE_ID_MATCH_INT_INFO,
	  .idVendor		= 0x1b3b,
	  .idProduct		= 0x2951,
	  .bInterfaceClass	= USB_CLASS_VIDEO,
	  .bInterfaceSubClass	= 1,
	  .bInterfaceProtocol	= 0,
	  .driver_info		= (kernel_ulong_t)&uvc_quirk_probe_minmax },
	/* Generalplus Technology Inc. 808 Camera */
	{ .match_flags		= USB_DEVICE_ID_MATCH_DEVICE
				| USB_DEVICE_ID_MATCH_INT_INFO,
	  .idVendor		= 0x1b3f,
	  .idProduct		= 0x2002,
	  .bInterfaceClass	= USB_CLASS_VIDEO,
	  .bInterfaceSubClass	= 1,
	  .bInterfaceProtocol	= 0,
	  .driver_info		= (kernel_ulong_t)&uvc_quirk_probe_minmax },
	/* SiGma Micro USB Web Camera */
	{ .match_flags		= USB_DEVICE_ID_MATCH_DEVICE
				| USB_DEVICE_ID_MATCH_INT_INFO,
	  .idVendor		= 0x1c4f,
	  .idProduct		= 0x3000,
	  .bInterfaceClass	= USB_CLASS_VIDEO,
	  .bInterfaceSubClass	= 1,
	  .bInterfaceProtocol	= 0,
	  .driver_info		= UVC_INFO_QUIRK(UVC_QUIRK_PROBE_MINMAX
					| UVC_QUIRK_IGNORE_SELECTOR_UNIT) },
	/* Oculus VR Positional Tracker DK2 */
	{ .match_flags		= USB_DEVICE_ID_MATCH_DEVICE
				| USB_DEVICE_ID_MATCH_INT_INFO,
	  .idVendor		= 0x2833,
	  .idProduct		= 0x0201,
	  .bInterfaceClass	= USB_CLASS_VIDEO,
	  .bInterfaceSubClass	= 1,
	  .bInterfaceProtocol	= 0,
	  .driver_info		= (kernel_ulong_t)&uvc_quirk_force_y8 },
	/* Oculus VR Rift Sensor */
	{ .match_flags		= USB_DEVICE_ID_MATCH_DEVICE
				| USB_DEVICE_ID_MATCH_INT_INFO,
	  .idVendor		= 0x2833,
	  .idProduct		= 0x0211,
	  .bInterfaceClass	= USB_CLASS_VENDOR_SPEC,
	  .bInterfaceSubClass	= 1,
	  .bInterfaceProtocol	= 0,
	  .driver_info		= (kernel_ulong_t)&uvc_quirk_force_y8 },
	/* Intel RealSense D4M */
	{ .match_flags		= USB_DEVICE_ID_MATCH_DEVICE
				| USB_DEVICE_ID_MATCH_INT_INFO,
	  .idVendor		= 0x8086,
	  .idProduct		= 0x0b03,
	  .bInterfaceClass	= USB_CLASS_VIDEO,
	  .bInterfaceSubClass	= 1,
	  .bInterfaceProtocol	= 0,
	  .driver_info		= UVC_INFO_META(V4L2_META_FMT_D4XX) },
	/* Generic USB Video Class */
	{ USB_INTERFACE_INFO(USB_CLASS_VIDEO, 1, UVC_PC_PROTOCOL_UNDEFINED) },
	{ USB_INTERFACE_INFO(USB_CLASS_VIDEO, 1, UVC_PC_PROTOCOL_15) },
	{}
};

MODULE_DEVICE_TABLE(usb, uvc_ids);

struct uvc_driver uvc_driver = {
	.driver = {
		.name		= "uvcvideo",
		.probe		= uvc_probe,
		.disconnect	= uvc_disconnect,
		.suspend	= uvc_suspend,
		.resume		= uvc_resume,
		.reset_resume	= uvc_reset_resume,
		.id_table	= uvc_ids,
		.supports_autosuspend = 1,
	},
};

static int __init uvc_init(void)
{
	int ret;

	uvc_debugfs_init();

	ret = usb_register(&uvc_driver.driver);
	if (ret < 0) {
		uvc_debugfs_cleanup();
		return ret;
	}

	printk(KERN_INFO DRIVER_DESC " (" DRIVER_VERSION ")\n");
	return 0;
}

static void __exit uvc_cleanup(void)
{
	usb_deregister(&uvc_driver.driver);
	uvc_debugfs_cleanup();
}

module_init(uvc_init);
module_exit(uvc_cleanup);

MODULE_AUTHOR(DRIVER_AUTHOR);
MODULE_DESCRIPTION(DRIVER_DESC);
MODULE_LICENSE("GPL");
MODULE_VERSION(DRIVER_VERSION);
<|MERGE_RESOLUTION|>--- conflicted
+++ resolved
@@ -396,12 +396,9 @@
 
 static void uvc_stream_delete(struct uvc_streaming *stream)
 {
-<<<<<<< HEAD
-=======
 	if (stream->async_wq)
 		destroy_workqueue(stream->async_wq);
 
->>>>>>> f7688b48
 	mutex_destroy(&stream->mutex);
 
 	usb_put_intf(stream->intf);
@@ -426,8 +423,6 @@
 	stream->intf = usb_get_intf(intf);
 	stream->intfnum = intf->cur_altsetting->desc.bInterfaceNumber;
 
-<<<<<<< HEAD
-=======
 	/* Allocate a stream specific work queue for asynchronous tasks. */
 	stream->async_wq = alloc_workqueue("uvcvideo", WQ_UNBOUND | WQ_HIGHPRI,
 					   0);
@@ -436,7 +431,6 @@
 		return NULL;
 	}
 
->>>>>>> f7688b48
 	return stream;
 }
 
