--- conflicted
+++ resolved
@@ -429,42 +429,6 @@
  * @dev: Device to handle
  * @next: impending interrupt/wakeup for the device
  *
-<<<<<<< HEAD
- * Allow devices to inform of the next wakeup. But, if the domain were already
- * powered off, we will not wakeup the domain to recompute it's idle duration.
- * Although devices are expected to update the next_wakeup after the end of
- * their usecase as well, it is possible the devices themselves may not know
- * about that. Stale @next will be ignored when powering off the domain.
- */
-int dev_pm_genpd_set_next_wakeup(struct device *dev, ktime_t next)
-{
-	struct generic_pm_domain *genpd;
-	struct generic_pm_domain_data *gpd_data;
-	int ret = -EINVAL;
-
-	genpd = dev_to_genpd_safe(dev);
-	if (!genpd)
-		return -ENODEV;
-
-	if (WARN_ON(!dev->power.subsys_data ||
-		    !dev->power.subsys_data->domain_data))
-		return ret;
-
-	genpd_lock(genpd);
-	gpd_data = to_gpd_data(dev->power.subsys_data->domain_data);
-	if (ktime_before(ktime_get(), next)) {
-		gpd_data->next_wakeup = next;
-		genpd->flags |= GENPD_FLAG_GOV_NEXT_WAKEUP;
-		ret = 0;
-	}
-	genpd_unlock(genpd);
-
-	return ret;
-}
-EXPORT_SYMBOL_GPL(dev_pm_genpd_set_next_wakeup);
-
-
-=======
  *
  * Allow devices to inform of the next wakeup. It's assumed that the users
  * guarantee that the genpd wouldn't be detached while this routine is getting
@@ -488,7 +452,6 @@
 }
 EXPORT_SYMBOL_GPL(dev_pm_genpd_set_next_wakeup);
 
->>>>>>> ae8c2a75
 static int _genpd_power_on(struct generic_pm_domain *genpd, bool timed)
 {
 	unsigned int state_idx = genpd->state_idx;
@@ -1847,24 +1810,6 @@
 	return 0;
 }
 EXPORT_SYMBOL_GPL(dev_pm_genpd_remove_notifier);
-
-/**
- * genpd_enable_next_wakeup - Enable genpd gov to use next_wakeup
- *
- * @genpd: The genpd to be updated
- * @enable: Enable/disable genpd gov to use next wakeup
- */
-void genpd_enable_next_wakeup(struct generic_pm_domain *genpd, bool enable)
-{
-	genpd_lock(genpd);
-	if (enable)
-		genpd->flags |= GENPD_FLAG_GOV_NEXT_WAKEUP;
-	else
-		genpd->flags &= ~GENPD_FLAG_GOV_NEXT_WAKEUP;
-	genpd->next_wakeup = KTIME_MAX;
-	genpd_unlock(genpd);
-}
-EXPORT_SYMBOL_GPL(genpd_enable_next_wakeup);
 
 static int genpd_add_subdomain(struct generic_pm_domain *genpd,
 			       struct generic_pm_domain *subdomain)
