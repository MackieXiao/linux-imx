--- conflicted
+++ resolved
@@ -8,10 +8,7 @@
  * Copyright (c) 2006 Novell, Inc.
  */
 
-<<<<<<< HEAD
-=======
 #include <linux/acpi.h>
->>>>>>> f7688b48
 #include <linux/cpufreq.h>
 #include <linux/device.h>
 #include <linux/err.h>
