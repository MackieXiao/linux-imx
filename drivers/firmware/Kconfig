--- conflicted
+++ resolved
@@ -6,43 +6,7 @@
 
 menu "Firmware Drivers"
 
-<<<<<<< HEAD
-config ARM_SCMI_PROTOCOL
-	tristate "ARM System Control and Management Interface (SCMI) Message Protocol"
-	depends on ARM || ARM64 || COMPILE_TEST
-	depends on MAILBOX || HAVE_ARM_SMCCC_DISCOVERY
-	help
-	  ARM System Control and Management Interface (SCMI) protocol is a
-	  set of operating system-independent software interfaces that are
-	  used in system management. SCMI is extensible and currently provides
-	  interfaces for: Discovery and self-description of the interfaces
-	  it supports, Power domain management which is the ability to place
-	  a given device or domain into the various power-saving states that
-	  it supports, Performance management which is the ability to control
-	  the performance of a domain that is composed of compute engines
-	  such as application processors and other accelerators, Clock
-	  management which is the ability to set and inquire rates on platform
-	  managed clocks and Sensor management which is the ability to read
-	  sensor data, and be notified of sensor value.
-
-	  This protocol library provides interface for all the client drivers
-	  making use of the features offered by the SCMI.
-
-config ARM_SCMI_POWER_DOMAIN
-	tristate "SCMI power domain driver"
-	depends on ARM_SCMI_PROTOCOL || (COMPILE_TEST && OF)
-	default y
-	select PM_GENERIC_DOMAINS if PM
-	help
-	  This enables support for the SCMI power domains which can be
-	  enabled or disabled via the SCP firmware
-
-	  This driver can also be built as a module.  If so, the module
-	  will be called scmi_pm_domain. Note this may needed early in boot
-	  before rootfs may be available.
-=======
 source "drivers/firmware/arm_scmi/Kconfig"
->>>>>>> 3b17187f
 
 config ARM_SCPI_PROTOCOL
 	tristate "ARM System Control and Power Interface (SCPI) Message Protocol"
@@ -239,14 +203,7 @@
 	  Say Y here if you want Intel RSU support.
 
 config QCOM_SCM
-<<<<<<< HEAD
-	bool
-	depends on ARM || ARM64
-	depends on HAVE_ARM_SMCCC
-	select RESET_CONTROLLER
-=======
 	tristate
->>>>>>> 3b17187f
 
 config QCOM_SCM_DOWNLOAD_MODE_DEFAULT
 	bool "Qualcomm download mode enabled by default"
