// SPDX-License-Identifier: GPL-2.0
/*
 * TPM handling.
 *
 * Copyright (C) 2016 CoreOS, Inc
 * Copyright (C) 2017 Google, Inc.
 *     Matthew Garrett <mjg59@google.com>
 *     Thiebaud Weksteen <tweek@google.com>
 */
#include <linux/efi.h>
#include <linux/tpm_eventlog.h>
#include <asm/efi.h>

#include "efistub.h"

#ifdef CONFIG_RESET_ATTACK_MITIGATION
static const efi_char16_t efi_MemoryOverWriteRequest_name[] =
	L"MemoryOverwriteRequestControl";

#define MEMORY_ONLY_RESET_CONTROL_GUID \
	EFI_GUID(0xe20939be, 0x32d4, 0x41be, 0xa1, 0x50, 0x89, 0x7f, 0x85, 0xd4, 0x98, 0x29)

/*
 * Enable reboot attack mitigation. This requests that the firmware clear the
 * RAM on next reboot before proceeding with boot, ensuring that any secrets
 * are cleared. If userland has ensured that all secrets have been removed
 * from RAM before reboot it can simply reset this variable.
 */
void efi_enable_reset_attack_mitigation(void)
{
	u8 val = 1;
	efi_guid_t var_guid = MEMORY_ONLY_RESET_CONTROL_GUID;
	efi_status_t status;
	unsigned long datasize = 0;

	status = get_efi_var(efi_MemoryOverWriteRequest_name, &var_guid,
			     NULL, &datasize, NULL);

	if (status == EFI_NOT_FOUND)
		return;

	set_efi_var(efi_MemoryOverWriteRequest_name, &var_guid,
		    EFI_VARIABLE_NON_VOLATILE |
		    EFI_VARIABLE_BOOTSERVICE_ACCESS |
		    EFI_VARIABLE_RUNTIME_ACCESS, sizeof(val), &val);
}

#endif

void efi_retrieve_tpm2_eventlog(void)
{
	efi_guid_t tcg2_guid = EFI_TCG2_PROTOCOL_GUID;
	efi_guid_t linux_eventlog_guid = LINUX_EFI_TPM_EVENT_LOG_GUID;
	efi_status_t status;
	efi_physical_addr_t log_location = 0, log_last_entry = 0;
	struct linux_efi_tpm_eventlog *log_tbl = NULL;
	struct efi_tcg2_final_events_table *final_events_table = NULL;
	unsigned long first_entry_addr, last_entry_addr;
	size_t log_size, last_entry_size;
	efi_bool_t truncated;
	int version = EFI_TCG2_EVENT_LOG_FORMAT_TCG_2;
	efi_tcg2_protocol_t *tcg2_protocol = NULL;
	int final_events_size = 0;

	status = efi_bs_call(locate_protocol, &tcg2_guid, NULL,
			     (void **)&tcg2_protocol);
	if (status != EFI_SUCCESS)
		return;

	status = efi_call_proto(tcg2_protocol, get_event_log, version,
				&log_location, &log_last_entry, &truncated);

	if (status != EFI_SUCCESS || !log_location) {
		version = EFI_TCG2_EVENT_LOG_FORMAT_TCG_1_2;
		status = efi_call_proto(tcg2_protocol, get_event_log, version,
					&log_location, &log_last_entry,
					&truncated);
		if (status != EFI_SUCCESS || !log_location)
			return;

	}

	first_entry_addr = (unsigned long) log_location;

	/*
	 * We populate the EFI table even if the logs are empty.
	 */
	if (!log_last_entry) {
		log_size = 0;
	} else {
		last_entry_addr = (unsigned long) log_last_entry;
		/*
		 * get_event_log only returns the address of the last entry.
		 * We need to calculate its size to deduce the full size of
		 * the logs.
		 */
		if (version == EFI_TCG2_EVENT_LOG_FORMAT_TCG_2) {
			/*
			 * The TCG2 log format has variable length entries,
			 * and the information to decode the hash algorithms
			 * back into a size is contained in the first entry -
			 * pass a pointer to the final entry (to calculate its
			 * size) and the first entry (so we know how long each
			 * digest is)
			 */
			last_entry_size =
				__calc_tpm2_event_size((void *)last_entry_addr,
						    (void *)(long)log_location,
						    false);
		} else {
			last_entry_size = sizeof(struct tcpa_event) +
			   ((struct tcpa_event *) last_entry_addr)->event_size;
		}
		log_size = log_last_entry - log_location + last_entry_size;
	}

	/* Allocate space for the logs and copy them. */
	status = efi_bs_call(allocate_pool, EFI_LOADER_DATA,
			     sizeof(*log_tbl) + log_size, (void **)&log_tbl);

	if (status != EFI_SUCCESS) {
		efi_err("Unable to allocate memory for event log\n");
		return;
	}

	/*
	 * Figure out whether any events have already been logged to the
	 * final events structure, and if so how much space they take up
	 */
	if (version == EFI_TCG2_EVENT_LOG_FORMAT_TCG_2)
<<<<<<< HEAD
		final_events_table = get_efi_config_table(sys_table_arg,
						LINUX_EFI_TPM_FINAL_LOG_GUID);
=======
		final_events_table = get_efi_config_table(LINUX_EFI_TPM_FINAL_LOG_GUID);
>>>>>>> d1988041
	if (final_events_table && final_events_table->nr_events) {
		struct tcg_pcr_event2_head *header;
		int offset;
		void *data;
		int event_size;
		int i = final_events_table->nr_events;

		data = (void *)final_events_table;
		offset = sizeof(final_events_table->version) +
			sizeof(final_events_table->nr_events);

		while (i > 0) {
			header = data + offset + final_events_size;
			event_size = __calc_tpm2_event_size(header,
						   (void *)(long)log_location,
						   false);
			final_events_size += event_size;
			i--;
		}
	}

	memset(log_tbl, 0, sizeof(*log_tbl) + log_size);
	log_tbl->size = log_size;
	log_tbl->final_events_preboot_size = final_events_size;
	log_tbl->version = version;
	memcpy(log_tbl->log, (void *) first_entry_addr, log_size);

	status = efi_bs_call(install_configuration_table,
			     &linux_eventlog_guid, log_tbl);
	if (status != EFI_SUCCESS)
		goto err_free;
	return;

err_free:
	efi_bs_call(free_pool, log_tbl);
}<|MERGE_RESOLUTION|>--- conflicted
+++ resolved
@@ -128,12 +128,7 @@
 	 * final events structure, and if so how much space they take up
 	 */
 	if (version == EFI_TCG2_EVENT_LOG_FORMAT_TCG_2)
-<<<<<<< HEAD
-		final_events_table = get_efi_config_table(sys_table_arg,
-						LINUX_EFI_TPM_FINAL_LOG_GUID);
-=======
 		final_events_table = get_efi_config_table(LINUX_EFI_TPM_FINAL_LOG_GUID);
->>>>>>> d1988041
 	if (final_events_table && final_events_table->nr_events) {
 		struct tcg_pcr_event2_head *header;
 		int offset;
