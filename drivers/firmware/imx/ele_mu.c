// SPDX-License-Identifier: GPL-2.0+
/*
 * Copyright 2021 NXP
 * Author: Alice Guo <alice.guo@nxp.com>
 * Author: Pankaj Gupta <pankaj.gupta@nxp.com>
 */

#include <linux/dma-mapping.h>
#include <linux/completion.h>
#include <linux/dev_printk.h>
#include <linux/errno.h>
#include <linux/export.h>
#include <linux/firmware/imx/ele_base_msg.h>
#include <linux/firmware/imx/ele_mu_ioctl.h>
#include <linux/genalloc.h>
#include <linux/io.h>
#include <linux/init.h>
#include <linux/mailbox_client.h>
#include <linux/miscdevice.h>
#include <linux/mod_devicetable.h>
#include <linux/module.h>
#include <linux/of_platform.h>
#include <linux/platform_device.h>
#include <linux/slab.h>
#include <linux/sys_soc.h>
#include <linux/workqueue.h>

#include "ele_mu.h"

#define ELE_PING_INTERVAL	(3600 * HZ)

struct ele_mu_priv *ele_priv_export;

struct imx_info {
	bool socdev;
};

static const struct imx_info imx8ulp_info = {
	.socdev = true,
};

static const struct imx_info imx93_info = {
	.socdev = false,
};

static const struct of_device_id ele_mu_match[] = {
	{ .compatible = "fsl,imx-ele", .data = (void *)&imx8ulp_info},
	{ .compatible = "fsl,imx93-ele", .data = (void *)&imx93_info},
	{},
};

int get_ele_mu_priv(struct ele_mu_priv **export)
{
	if (!ele_priv_export)
		return -EPROBE_DEFER;

	*export = ele_priv_export;
	return 0;
}
EXPORT_SYMBOL_GPL(get_ele_mu_priv);

/*
 * Callback called by mailbox FW when data are received
 */
static void ele_mu_rx_callback(struct mbox_client *c, void *msg)
{
	struct device *dev = c->dev;
	struct ele_mu_priv *priv = dev_get_drvdata(dev);
	struct ele_mu_device_ctx *dev_ctx;
	bool is_response = false;
	int msg_size;
	struct mu_hdr header;

	dev_dbg(dev, "Message received on mailbox\n");

	/* The function can be called with NULL msg */
	if (!msg) {
		dev_err(dev, "Message is invalid\n");
		return;
	}

	if (IS_ERR(msg)) {
		dev_err(dev, "Error during reception of message: %ld\n",
				PTR_ERR(msg));
		return;
	}

	header.tag = ((u8 *)msg)[3];
	header.command = ((u8 *)msg)[2];
	header.size = ((u8 *)msg)[1];
	header.ver = ((u8 *)msg)[0];

	dev_dbg(dev, "Selecting device\n");

	/* Incoming command: wake up the receiver if any. */
	if (header.tag == priv->cmd_tag) {
		dev_dbg(dev, "Selecting cmd receiver\n");
		dev_ctx = priv->cmd_receiver_dev;
	} else if (header.tag == priv->rsp_tag) {
		if (priv->waiting_rsp_dev) {
			dev_dbg(dev, "Selecting rsp waiter\n");
			dev_ctx = priv->waiting_rsp_dev;
			is_response = true;
		} else {
			/* Reading the EdgeLock Enclave response
			 * to the command sent by other
			 * linux kernel services.
			 */
			spin_lock(&priv->lock);
			priv->rx_msg = *(struct ele_api_msg *)msg;
			complete(&priv->done);
			spin_unlock(&priv->lock);
			mutex_unlock(&priv->mu_cmd_lock);
			return;
		}
	} else {
		dev_err(dev, "Failed to select a device for message: %.8x\n",
				*((u32 *) &header));
		return;
	}

	if (!dev_ctx) {
		dev_err(dev, "No device context selected for message: %.8x\n",
				*((u32 *)&header));
		return;
	}
	/* Init reception */
	msg_size = header.size;
	if (msg_size > MAX_RECV_SIZE) {
		devctx_err(dev_ctx, "Message is too big (%d > %d)", msg_size,
				MAX_RECV_SIZE);
		return;
	}

	memcpy(dev_ctx->temp_resp, msg, msg_size * sizeof(u32));
	dev_ctx->temp_resp_size = msg_size;

	/* Allow user to read */
	dev_ctx->pending_hdr = dev_ctx->temp_resp[0];
	wake_up_interruptible(&dev_ctx->wq);

	if (is_response) {
		/* Allow user to send new command */
		mutex_unlock(&priv->mu_cmd_lock);
	}
}

static void ele_ping_handler(struct work_struct *work)
{
	int ret;

	ret = ele_ping();
	if (ret)
		pr_err("ping ele failed, try again!\n");

	/* reschedule the delay work */
	schedule_delayed_work(to_delayed_work(work), ELE_PING_INTERVAL);
}
static DECLARE_DELAYED_WORK(ele_ping_work, ele_ping_handler);

<<<<<<< HEAD
struct soc_device *imx_soc_device_register(struct platform_device *pdev)
=======
static int imx_soc_device_register(struct platform_device *pdev)
>>>>>>> 6197d8a0
{
	struct soc_device_attribute *attr;
	struct soc_device *dev;
	struct gen_pool *sram_pool;
	u32 *get_info_data;
	phys_addr_t get_info_addr;
	u32 soc_rev;
	u32 v[4];
	int err;

	err = read_common_fuse(OTP_UNIQ_ID, v);
	if (err)
		return err;

	sram_pool = of_gen_pool_get(pdev->dev.of_node, "sram-pool", 0);
	if (!sram_pool) {
		pr_err("Unable to get sram pool\n");
		return -EINVAL;
	}

	get_info_data = (u32 *)gen_pool_alloc(sram_pool, 0x100);
	if (!get_info_data) {
		pr_err("Unable to alloc sram from sram pool\n");
		return -ENOMEM;
	}

	get_info_addr = gen_pool_virt_to_phys(sram_pool, (ulong)get_info_data);

	attr = kzalloc(sizeof(*attr), GFP_KERNEL);
	if (!attr)
		return -ENOMEM;

	err = ele_get_info(get_info_addr, 23 * sizeof(u32));
	if (err) {
		attr->revision = kasprintf(GFP_KERNEL, "A0");
	} else {
		soc_rev = (get_info_data[1] & 0xffff0000) >> 16;
		if (soc_rev == 0xA100)
			attr->revision = kasprintf(GFP_KERNEL, "A1");
		else
			attr->revision = kasprintf(GFP_KERNEL, "A0");
	}

	err = of_property_read_string(of_root, "model", &attr->machine);
	if (err) {
		kfree(attr);
		return -EINVAL;
	}
	attr->family = kasprintf(GFP_KERNEL, "Freescale i.MX");
	attr->serial_number = kasprintf(GFP_KERNEL, "%016llX", (u64)v[3] << 32 | v[0]);
	attr->soc_id = kasprintf(GFP_KERNEL, "i.MX8ULP");

	dev = soc_device_register(attr);
	if (IS_ERR(dev)) {
		kfree(attr->soc_id);
		kfree(attr->serial_number);
		kfree(attr->revision);
		kfree(attr->family);
		kfree(attr->machine);
		kfree(attr);
		return PTR_ERR(dev);
	}

<<<<<<< HEAD
	return dev;
=======
	return 0;
>>>>>>> 6197d8a0
}

/*
 * File operations for user-space
 */

/* Write a message to the MU. */
static ssize_t ele_mu_fops_write(struct file *fp, const char __user *buf,
				    size_t size, loff_t *ppos)
{
	struct ele_mu_device_ctx *dev_ctx = container_of(fp->private_data,
					   struct ele_mu_device_ctx, miscdev);
	struct ele_mu_priv *ele_mu_priv = dev_ctx->priv;
	u32 nb_words = 0;
	struct mu_hdr header;
	int err;

	devctx_dbg(dev_ctx, "write from buf (%p)%ld, ppos=%lld\n", buf, size,
		   ((ppos) ? *ppos : 0));

	if (down_interruptible(&dev_ctx->fops_lock))
		return -EBUSY;

	if (dev_ctx->status != MU_OPENED) {
		err = -EINVAL;
		goto exit;
	}

	if (size < 4) {//sizeof(struct she_mu_hdr)) {
		devctx_err(dev_ctx, "User buffer too small(%ld < %x)\n", size, 0x4);
		//devctx_err(dev_ctx, "User buffer too small(%ld < %lu)\n", size, ()0x4);
			  // sizeof(struct she_mu_hdr));
		err = -ENOSPC;
		goto exit;
	}

	if (size > MAX_MESSAGE_SIZE_BYTES) {
		devctx_err(dev_ctx, "User buffer too big(%ld > %lu)\n", size,
			   MAX_MESSAGE_SIZE_BYTES);
		err = -ENOSPC;
		goto exit;
	}

	/* Copy data to buffer */
	err = (int)copy_from_user(dev_ctx->temp_cmd, buf, size);
	if (err) {
		err = -EFAULT;
		devctx_err(dev_ctx, "Fail copy message from user\n");
		goto exit;
	}

	print_hex_dump_debug("from user ", DUMP_PREFIX_OFFSET, 4, 4,
			     dev_ctx->temp_cmd, size, false);

	header = *((struct mu_hdr *) (&dev_ctx->temp_cmd[0]));

	/* Check the message is valid according to tags */
	if (header.tag == ele_mu_priv->cmd_tag) {
		/*
		 * unlocked in ele_mu_receive_work_handler when the
		 * response to this command is received.
		 */
		mutex_lock(&ele_mu_priv->mu_cmd_lock);
		ele_mu_priv->waiting_rsp_dev = dev_ctx;
	} else if (header.tag == ele_mu_priv->rsp_tag) {
		/* Check the device context can send the command */
		if (dev_ctx != ele_mu_priv->cmd_receiver_dev) {
			devctx_err(dev_ctx,
				   "This channel is not configured to send response to SECO\n");
			err = -EPERM;
			goto exit;
		}
	} else {
		devctx_err(dev_ctx, "The message does not have a valid TAG\n");
		err = -EINVAL;
		goto exit;
	}

	/*
	 * Check that the size passed as argument matches the size
	 * carried in the message.
	 */
	nb_words = header.size;
	if (nb_words * sizeof(u32) != size) {
		devctx_err(dev_ctx, "User buffer too small\n");
		goto exit;
	}

	mutex_lock(&ele_mu_priv->mu_lock);

	/* Send message */
	devctx_dbg(dev_ctx, "sending message\n");
	err = mbox_send_message(ele_mu_priv->tx_chan, dev_ctx->temp_cmd);
	if (err < 0) {
		devctx_err(dev_ctx, "Failed to send message\n");
		goto unlock;
	}

	err = nb_words * (u32)sizeof(u32);

unlock:
	mutex_unlock(&ele_mu_priv->mu_lock);

exit:
	up(&dev_ctx->fops_lock);
	return err;
}

/*
 * Read a message from the MU.
 * Blocking until a message is available.
 */
static ssize_t ele_mu_fops_read(struct file *fp, char __user *buf,
				 size_t size, loff_t *ppos)
{
	struct ele_mu_device_ctx *dev_ctx = container_of(fp->private_data,
					   struct ele_mu_device_ctx, miscdev);
	u32 data_size = 0, size_to_copy = 0;
	struct ele_obuf_desc *b_desc;
	int err;

	devctx_dbg(dev_ctx, "read to buf %p(%ld), ppos=%lld\n", buf, size,
		   ((ppos) ? *ppos : 0));

	if (down_interruptible(&dev_ctx->fops_lock))
		return -EBUSY;

	if (dev_ctx->status != MU_OPENED) {
		err = -EINVAL;
		goto exit;
	}

	/* Wait until the complete message is received on the MU. */
	err = wait_event_interruptible(dev_ctx->wq, dev_ctx->pending_hdr != 0);
	if (err) {
		devctx_err(dev_ctx, "Err[0x%x]:Interrupted by signal.\n", err);
		goto exit;
	}

	devctx_dbg(dev_ctx, "%s %s\n", __func__,
		   "message received, start transmit to user");

	/* Check that the size passed as argument is larger than
	 * the one carried in the message.
	 */
	data_size = dev_ctx->temp_resp_size * sizeof(u32);
	size_to_copy = data_size;
	if (size_to_copy > size) {
		devctx_dbg(dev_ctx, "User buffer too small (%ld < %d)\n",
			   size, size_to_copy);
		size_to_copy = size;
	}

	/* We may need to copy the output data to user before
	 * delivering the completion message.
	 */
	while (!list_empty(&dev_ctx->pending_out)) {
		b_desc = list_first_entry_or_null(&dev_ctx->pending_out,
						  struct ele_obuf_desc,
						  link);
		if (b_desc->out_usr_ptr && b_desc->out_ptr) {
			devctx_dbg(dev_ctx, "Copy output data to user\n");
			err = (int)copy_to_user(b_desc->out_usr_ptr,
						b_desc->out_ptr,
						b_desc->out_size);
			if (err) {
				devctx_err(dev_ctx,
					   "Failed to copy output data to user\n");
				err = -EFAULT;
				goto exit;
			}
		}
		__list_del_entry(&b_desc->link);
		devm_kfree(dev_ctx->dev, b_desc);
	}

	/* Copy data from the buffer */
	print_hex_dump_debug("to user ", DUMP_PREFIX_OFFSET, 4, 4,
			     dev_ctx->temp_resp, size_to_copy, false);
	err = (int)copy_to_user(buf, dev_ctx->temp_resp, size_to_copy);
	if (err) {
		devctx_err(dev_ctx, "Failed to copy to user\n");
		err = -EFAULT;
		goto exit;
	}

	err = size_to_copy;

	/* free memory allocated on the shared buffers. */
	dev_ctx->secure_mem.pos = 0;
	dev_ctx->non_secure_mem.pos = 0;

	dev_ctx->pending_hdr = 0;

exit:
	up(&dev_ctx->fops_lock);
	return err;
}

/* Give access to EdgeLock Enclave, to the memory we want to share */
static int ele_mu_setup_ele_mem_access(struct ele_mu_device_ctx *dev_ctx,
					     u64 addr, u32 len)
{
	/* Assuming EdgeLock Enclave has access to all the memory regions */
	int ret = 0;

	if (ret) {
		devctx_err(dev_ctx, "Fail find memreg\n");
		goto exit;
	}

	if (ret) {
		devctx_err(dev_ctx, "Fail set permission for resource\n");
		goto exit;
	}

exit:
	return ret;
}

static int ele_mu_ioctl_get_mu_info(struct ele_mu_device_ctx *dev_ctx,
				  unsigned long arg)
{
	struct ele_mu_priv *priv = dev_get_drvdata(dev_ctx->dev);
	struct ele_mu_ioctl_get_mu_info info;
	int err = -EINVAL;

	info.ele_mu_id = (u8)priv->ele_mu_id;
	info.interrupt_idx = 0;
	info.tz = 0;
	info.did = (u8)priv->ele_mu_did;

	devctx_dbg(dev_ctx,
		   "info [mu_idx: %d, irq_idx: %d, tz: 0x%x, did: 0x%x]\n",
		   info.ele_mu_id, info.interrupt_idx, info.tz, info.did);

	err = (int)copy_to_user((u8 *)arg, &info,
		sizeof(info));
	if (err) {
		devctx_err(dev_ctx, "Failed to copy mu info to user\n");
		err = -EFAULT;
		goto exit;
	}

exit:
	return err;
}

/*
 * Copy a buffer of daa to/from the user and return the address to use in
 * messages
 */
static int ele_mu_ioctl_setup_iobuf_handler(struct ele_mu_device_ctx *dev_ctx,
					       unsigned long arg)
{
	struct ele_obuf_desc *out_buf_desc;
	struct ele_mu_ioctl_setup_iobuf io = {0};
	struct ele_shared_mem *shared_mem;
	int err = -EINVAL;
	u32 pos;

	err = (int)copy_from_user(&io,
		(u8 *)arg,
		sizeof(io));
	if (err) {
		devctx_err(dev_ctx, "Failed copy iobuf config from user\n");
		err = -EFAULT;
		goto exit;
	}

	devctx_dbg(dev_ctx, "io [buf: %p(%d) flag: %x]\n",
		   io.user_buf, io.length, io.flags);

	if (io.length == 0 || !io.user_buf) {
		/*
		 * Accept NULL pointers since some buffers are optional
		 * in SECO commands. In this case we should return 0 as
		 * pointer to be embedded into the message.
		 * Skip all data copy part of code below.
		 */
		io.ele_addr = 0;
		goto copy;
	}

	/* Select the shared memory to be used for this buffer. */
	if (io.flags & SECO_MU_IO_FLAGS_USE_SEC_MEM) {
		/* App requires to use secure memory for this buffer.*/
		devctx_err(dev_ctx, "Failed allocate SEC MEM memory\n");
		err = -EFAULT;
		goto exit;
	} else {
		/* No specific requirement for this buffer. */
		shared_mem = &dev_ctx->non_secure_mem;
	}

	/* Check there is enough space in the shared memory. */
	if (io.length >= shared_mem->size - shared_mem->pos) {
		devctx_err(dev_ctx, "Not enough space in shared memory\n");
		err = -ENOMEM;
		goto exit;
	}

	/* Allocate space in shared memory. 8 bytes aligned. */
	pos = shared_mem->pos;
	shared_mem->pos += round_up(io.length, 8u);
	io.ele_addr = (u64)shared_mem->dma_addr + pos;

	if ((io.flags & SECO_MU_IO_FLAGS_USE_SEC_MEM) &&
	    !(io.flags & SECO_MU_IO_FLAGS_USE_SHORT_ADDR)) {
		/*Add base address to get full address.*/
		devctx_err(dev_ctx, "Failed allocate SEC MEM memory\n");
		err = -EFAULT;
		goto exit;
	}

	if (io.flags & SECO_MU_IO_FLAGS_IS_INPUT) {
		/*
		 * buffer is input:
		 * copy data from user space to this allocated buffer.
		 */
		err = (int)copy_from_user(shared_mem->ptr + pos, io.user_buf,
					  io.length);
		if (err) {
			devctx_err(dev_ctx,
				   "Failed copy data to shared memory\n");
			err = -EFAULT;
			goto exit;
		}
	} else {
		/*
		 * buffer is output:
		 * add an entry in the "pending buffers" list so data
		 * can be copied to user space when receiving SECO
		 * response.
		 */
		out_buf_desc = devm_kmalloc(dev_ctx->dev, sizeof(*out_buf_desc),
					    GFP_KERNEL);
		if (!out_buf_desc) {
			err = -ENOMEM;
			devctx_err(dev_ctx,
				   "Failed allocating mem for pending buffer\n"
				   );
			goto exit;
		}

		out_buf_desc->out_ptr = shared_mem->ptr + pos;
		out_buf_desc->out_usr_ptr = io.user_buf;
		out_buf_desc->out_size = io.length;
		list_add_tail(&out_buf_desc->link, &dev_ctx->pending_out);
	}

copy:
	/* Provide the EdgeLock Enclave address to user space only if success. */
	err = (int)copy_to_user((u8 *)arg, &io,
		sizeof(io));
	if (err) {
		devctx_err(dev_ctx, "Failed to copy iobuff setup to user\n");
		err = -EFAULT;
		goto exit;
	}
exit:
	return err;
}



/* Open a char device. */
static int ele_mu_fops_open(struct inode *nd, struct file *fp)
{
	struct ele_mu_device_ctx *dev_ctx = container_of(fp->private_data,
							    struct ele_mu_device_ctx,
							    miscdev);
	int err;

	/* Avoid race if opened at the same time */
	if (down_trylock(&dev_ctx->fops_lock))
		return -EBUSY;

	/* Authorize only 1 instance. */
	if (dev_ctx->status != MU_FREE) {
		err = -EBUSY;
		goto exit;
	}

	/*
	 * Allocate some memory for data exchanges with S40x.
	 * This will be used for data not requiring secure memory.
	 */
	dev_ctx->non_secure_mem.ptr = dmam_alloc_coherent(dev_ctx->dev,
					MAX_DATA_SIZE_PER_USER,
					&dev_ctx->non_secure_mem.dma_addr,
					GFP_KERNEL);
	if (!dev_ctx->non_secure_mem.ptr) {
		err = -ENOMEM;
		devctx_err(dev_ctx, "Failed to map shared memory with S40x\n");
		goto exit;
	}

	err = ele_mu_setup_ele_mem_access(dev_ctx,
						dev_ctx->non_secure_mem.dma_addr,
						MAX_DATA_SIZE_PER_USER);
	if (err) {
		err = -EPERM;
		devctx_err(dev_ctx,
			   "Failed to share access to shared memory\n");
		goto free_coherent;
	}

	dev_ctx->non_secure_mem.size = MAX_DATA_SIZE_PER_USER;
	dev_ctx->non_secure_mem.pos = 0;
	dev_ctx->status = MU_OPENED;

	dev_ctx->pending_hdr = 0;

	goto exit;

free_coherent:
	dmam_free_coherent(dev_ctx->priv->dev, MAX_DATA_SIZE_PER_USER,
			   dev_ctx->non_secure_mem.ptr,
			   dev_ctx->non_secure_mem.dma_addr);

exit:
	up(&dev_ctx->fops_lock);
	return err;
}

/* Close a char device. */
static int ele_mu_fops_close(struct inode *nd, struct file *fp)
{
	struct ele_mu_device_ctx *dev_ctx = container_of(fp->private_data,
					struct ele_mu_device_ctx, miscdev);
	struct ele_mu_priv *priv = dev_ctx->priv;
	struct ele_obuf_desc *out_buf_desc;

	/* Avoid race if closed at the same time */
	if (down_trylock(&dev_ctx->fops_lock))
		return -EBUSY;

	/* The device context has not been opened */
	if (dev_ctx->status != MU_OPENED)
		goto exit;

	/* check if this device was registered as command receiver. */
	if (priv->cmd_receiver_dev == dev_ctx)
		priv->cmd_receiver_dev = NULL;

	/* check if this device was registered as waiting response. */
	if (priv->waiting_rsp_dev == dev_ctx) {
		priv->waiting_rsp_dev = NULL;
		mutex_unlock(&priv->mu_cmd_lock);
	}

	/* Unmap secure memory shared buffer. */
	if (dev_ctx->secure_mem.ptr)
		devm_iounmap(dev_ctx->dev, dev_ctx->secure_mem.ptr);

	dev_ctx->secure_mem.ptr = NULL;
	dev_ctx->secure_mem.dma_addr = 0;
	dev_ctx->secure_mem.size = 0;
	dev_ctx->secure_mem.pos = 0;

	/* Free non-secure shared buffer. */
	dmam_free_coherent(dev_ctx->priv->dev, MAX_DATA_SIZE_PER_USER,
			   dev_ctx->non_secure_mem.ptr,
			   dev_ctx->non_secure_mem.dma_addr);

	dev_ctx->non_secure_mem.ptr = NULL;
	dev_ctx->non_secure_mem.dma_addr = 0;
	dev_ctx->non_secure_mem.size = 0;
	dev_ctx->non_secure_mem.pos = 0;

	while (!list_empty(&dev_ctx->pending_out)) {
		out_buf_desc = list_first_entry_or_null(&dev_ctx->pending_out,
						struct ele_obuf_desc,
						link);
		__list_del_entry(&out_buf_desc->link);
		devm_kfree(dev_ctx->dev, out_buf_desc);
	}

	dev_ctx->status = MU_FREE;

exit:
	up(&dev_ctx->fops_lock);
	return 0;
}

/* IOCTL entry point of a char device */
static long ele_mu_ioctl(struct file *fp, unsigned int cmd, unsigned long arg)
{
	struct ele_mu_device_ctx *dev_ctx = container_of(fp->private_data,
							    struct ele_mu_device_ctx,
							    miscdev);
	struct ele_mu_priv *ele_mu_priv = dev_ctx->priv;
	int err = -EINVAL;

	/* Prevent race during change of device context */
	if (down_interruptible(&dev_ctx->fops_lock))
		return -EBUSY;

	switch (cmd) {
	case ELE_MU_IOCTL_ENABLE_CMD_RCV:
		if (!ele_mu_priv->cmd_receiver_dev) {
			ele_mu_priv->cmd_receiver_dev = dev_ctx;
			err = 0;
		};
		break;
	case ELE_MU_IOCTL_GET_MU_INFO:
		err = ele_mu_ioctl_get_mu_info(dev_ctx, arg);
		break;
	case ELE_MU_IOCTL_SHARED_BUF_CFG:
		devctx_err(dev_ctx, "ELE_MU_IOCTL_SHARED_BUF_CFG not supported [0x%x].\n", err);
		break;
	case ELE_MU_IOCTL_SETUP_IOBUF:
		err = ele_mu_ioctl_setup_iobuf_handler(dev_ctx, arg);
		break;
	case ELE_MU_IOCTL_SIGNED_MESSAGE:
		devctx_err(dev_ctx, "ELE_MU_IOCTL_SIGNED_MESSAGE not supported [0x%x].\n", err);
		break;
	default:
		err = -EINVAL;
		devctx_dbg(dev_ctx, "IOCTL %.8x not supported\n", cmd);
	}

	up(&dev_ctx->fops_lock);
	return (long)err;
}

/* Char driver setup */
static const struct file_operations ele_mu_fops = {
	.open		= ele_mu_fops_open,
	.owner		= THIS_MODULE,
	.release	= ele_mu_fops_close,
	.unlocked_ioctl = ele_mu_ioctl,
	.read		= ele_mu_fops_read,
	.write		= ele_mu_fops_write,
};

/* interface for managed res to free a mailbox channel */
static void if_mbox_free_channel(void *mbox_chan)
{
	mbox_free_channel(mbox_chan);
}

/* interface for managed res to unregister a char device */
static void if_misc_deregister(void *miscdevice)
{
	misc_deregister(miscdevice);
}

static int ele_mu_request_channel(struct device *dev,
				 struct mbox_chan **chan,
				 struct mbox_client *cl,
				 const char *name)
{
	struct mbox_chan *t_chan;
	int ret = 0;

	t_chan = mbox_request_channel_byname(cl, name);
	if (IS_ERR(t_chan)) {
		ret = PTR_ERR(t_chan);
		if (ret != -EPROBE_DEFER)
			dev_err(dev,
				"Failed to request chan %s ret %d\n", name,
				ret);
		goto exit;
	}

	ret = devm_add_action(dev, if_mbox_free_channel, t_chan);
	if (ret) {
		dev_err(dev, "failed to add devm removal of mbox %s\n", name);
		goto exit;
	}

	*chan = t_chan;

exit:
	return ret;
}

static int ele_mu_probe(struct platform_device *pdev)
{
	struct ele_mu_device_ctx *dev_ctx;
	struct device *dev = &pdev->dev;
	struct ele_mu_priv *priv;
	struct device_node *np;
	const struct of_device_id *of_id = of_match_device(ele_mu_match, dev);
	struct imx_info *info = (struct imx_info *)of_id->data;
	int max_nb_users = 0;
	char *devname;
<<<<<<< HEAD
	struct soc_device *soc;
=======
>>>>>>> 6197d8a0
	int ret;
	int i;

	priv = devm_kzalloc(dev, sizeof(*priv), GFP_KERNEL);
	if (!priv) {
		ret = -ENOMEM;
		dev_err(dev, "Fail allocate mem for private data\n");
		goto exit;
	}
	priv->dev = dev;
	dev_set_drvdata(dev, priv);

	/*
	 * Get the address of MU to be used for communication with the SCU
	 */
	np = pdev->dev.of_node;
	if (!np) {
		dev_err(dev, "Cannot find MU User entry in device tree\n");
		ret = -ENOTSUPP;
		goto exit;
	}

	/* Initialize the mutex. */
	mutex_init(&priv->mu_cmd_lock);
	mutex_init(&priv->mu_lock);

	/* TBD */
	priv->cmd_receiver_dev = NULL;
	priv->waiting_rsp_dev = NULL;

	ret = of_property_read_u32(np, "fsl,ele_mu_did", &priv->ele_mu_did);
	if (ret) {
		ret = -EINVAL;
		dev_err(dev, "%s: Not able to read ele_mu_did", __func__);
		goto exit;
	}

	ret = of_property_read_u32(np, "fsl,ele_mu_id", &priv->ele_mu_id);
	if (ret) {
		ret = -EINVAL;
		dev_err(dev, "%s: Not able to read ele_mu_id", __func__);
		goto exit;
	}

	ret = of_property_read_u32(np, "fsl,ele_mu_max_users", &max_nb_users);
	if (ret) {
		dev_warn(dev, "%s: Not able to read mu_max_user", __func__);
		max_nb_users = S4_MUAP_DEFAULT_MAX_USERS;
	}

	ret = of_property_read_u8(np, "fsl,cmd_tag", &priv->cmd_tag);
	if (ret) {
		dev_warn(dev, "%s: Not able to read cmd_tag", __func__);
		priv->cmd_tag = DEFAULT_MESSAGING_TAG_COMMAND;
	}

	ret = of_property_read_u8(np, "fsl,rsp_tag", &priv->rsp_tag);
	if (ret) {
		dev_warn(dev, "%s: Not able to read rsp_tag", __func__);
		priv->rsp_tag = DEFAULT_MESSAGING_TAG_RESPONSE;
	}

	/* Mailbox client configuration */
	priv->ele_mb_cl.dev		= dev;
	priv->ele_mb_cl.tx_block	= false;
	priv->ele_mb_cl.knows_txdone	= true;
	priv->ele_mb_cl.rx_callback	= ele_mu_rx_callback;

	ret = ele_mu_request_channel(dev, &priv->tx_chan, &priv->ele_mb_cl, "tx");
	if (ret) {
		if (ret != -EPROBE_DEFER)
			dev_err(dev, "Failed to request tx channel\n");

		goto exit;
	}

	ret = ele_mu_request_channel(dev, &priv->rx_chan, &priv->ele_mb_cl, "rx");
	if (ret) {
		if (ret != -EPROBE_DEFER)
			dev_err(dev, "Failed to request rx channel\n");

		goto exit;
	}

	/* Create users */
	for (i = 0; i < max_nb_users; i++) {
		dev_ctx = devm_kzalloc(dev, sizeof(*dev_ctx), GFP_KERNEL);
		if (!dev_ctx) {
			ret = -ENOMEM;
			dev_err(dev,
				"Fail to allocate memory for device context\n");
			goto exit;
		}

		dev_ctx->dev = dev;
		dev_ctx->status = MU_FREE;
		dev_ctx->priv = priv;
		/* Default value invalid for an header. */
		init_waitqueue_head(&dev_ctx->wq);

		INIT_LIST_HEAD(&dev_ctx->pending_out);
		sema_init(&dev_ctx->fops_lock, 1);

		devname = devm_kasprintf(dev, GFP_KERNEL, "ele_mu%d_ch%d",
					 priv->ele_mu_id, i);
		if (!devname) {
			ret = -ENOMEM;
			dev_err(dev,
				"Fail to allocate memory for misc dev name\n");
			goto exit;
		}

		dev_ctx->miscdev.name = devname;
		dev_ctx->miscdev.minor = MISC_DYNAMIC_MINOR;
		dev_ctx->miscdev.fops = &ele_mu_fops;
		dev_ctx->miscdev.parent = dev;
		ret = misc_register(&dev_ctx->miscdev);
		if (ret) {
			dev_err(dev, "failed to register misc device %d\n",
				ret);
			goto exit;
		}

		ret = devm_add_action(dev, if_misc_deregister,
				      &dev_ctx->miscdev);

	}

	init_completion(&priv->done);
	spin_lock_init(&priv->lock);

	ele_priv_export = priv;

	if (info->socdev) {
		ret = imx_soc_device_register(pdev);
		if (ret) {
			pr_err("failed to register SoC device: %d\n", ret);
			return ret;
		}
	}

	/*
	 * A ELE ping request must be send at least once every day(24 hours),
	 * so setup a delay work with 1 hour interval to ping sentinel periodically.
	 */
	schedule_delayed_work(&ele_ping_work, ELE_PING_INTERVAL);

	dev_set_drvdata(dev, priv);
	return devm_of_platform_populate(dev);

exit:
	return ret;
}

static int ele_mu_remove(struct platform_device *pdev)
{
	struct ele_mu_priv *priv;

	cancel_delayed_work_sync(&ele_ping_work);
	priv = dev_get_drvdata(&pdev->dev);
	mbox_free_channel(priv->tx_chan);
	mbox_free_channel(priv->rx_chan);

	return 0;
}

static struct platform_driver ele_mu_driver = {
	.driver = {
		.name = "fsl-ele-mu",
		.of_match_table = ele_mu_match,
	},
	.probe = ele_mu_probe,
	.remove = ele_mu_remove,
};
module_platform_driver(ele_mu_driver);

MODULE_AUTHOR("Pankaj Gupta <pankaj.gupta@nxp.com>");
MODULE_DESCRIPTION("iMX Secure Enclave MU Driver.");
MODULE_LICENSE("GPL v2");<|MERGE_RESOLUTION|>--- conflicted
+++ resolved
@@ -158,11 +158,7 @@
 }
 static DECLARE_DELAYED_WORK(ele_ping_work, ele_ping_handler);
 
-<<<<<<< HEAD
-struct soc_device *imx_soc_device_register(struct platform_device *pdev)
-=======
 static int imx_soc_device_register(struct platform_device *pdev)
->>>>>>> 6197d8a0
 {
 	struct soc_device_attribute *attr;
 	struct soc_device *dev;
@@ -226,11 +222,7 @@
 		return PTR_ERR(dev);
 	}
 
-<<<<<<< HEAD
-	return dev;
-=======
 	return 0;
->>>>>>> 6197d8a0
 }
 
 /*
@@ -820,10 +812,6 @@
 	struct imx_info *info = (struct imx_info *)of_id->data;
 	int max_nb_users = 0;
 	char *devname;
-<<<<<<< HEAD
-	struct soc_device *soc;
-=======
->>>>>>> 6197d8a0
 	int ret;
 	int i;
 
