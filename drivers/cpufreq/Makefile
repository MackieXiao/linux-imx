# SPDX-License-Identifier: GPL-2.0
# CPUfreq core
obj-$(CONFIG_CPU_FREQ)			+= cpufreq.o freq_table.o

# CPUfreq stats
obj-$(CONFIG_CPU_FREQ_STAT)             += cpufreq_stats.o

# CPUfreq times
obj-$(CONFIG_CPU_FREQ_TIMES)		+= cpufreq_times.o

# CPUfreq governors
obj-$(CONFIG_CPU_FREQ_GOV_PERFORMANCE)	+= cpufreq_performance.o
obj-$(CONFIG_CPU_FREQ_GOV_POWERSAVE)	+= cpufreq_powersave.o
obj-$(CONFIG_CPU_FREQ_GOV_USERSPACE)	+= cpufreq_userspace.o
obj-$(CONFIG_CPU_FREQ_GOV_ONDEMAND)	+= cpufreq_ondemand.o
obj-$(CONFIG_CPU_FREQ_GOV_CONSERVATIVE)	+= cpufreq_conservative.o
obj-$(CONFIG_CPU_FREQ_GOV_COMMON)		+= cpufreq_governor.o
obj-$(CONFIG_CPU_FREQ_GOV_ATTR_SET)	+= cpufreq_governor_attr_set.o

obj-$(CONFIG_CPUFREQ_DT)		+= cpufreq-dt.o
obj-$(CONFIG_CPUFREQ_DT_PLATDEV)	+= cpufreq-dt-platdev.o

<<<<<<< HEAD
obj-$(CONFIG_CPUFREQ_DUMMY)		+= dummy-cpufreq.o
=======
# Traces
CFLAGS_amd-pstate-trace.o               := -I$(src)
amd_pstate-y				:= amd-pstate.o amd-pstate-trace.o
>>>>>>> b35b6d4d

##################################################################################
# x86 drivers.
# Link order matters. K8 is preferred to ACPI because of firmware bugs in early
# K8 systems. This is still the case but acpi-cpufreq errors out so that
# powernow-k8 can load then. ACPI is preferred to all other hardware-specific drivers.
# speedstep-* is preferred over p4-clockmod.

obj-$(CONFIG_X86_ACPI_CPUFREQ)		+= acpi-cpufreq.o
obj-$(CONFIG_X86_AMD_PSTATE)		+= amd_pstate.o
obj-$(CONFIG_X86_POWERNOW_K8)		+= powernow-k8.o
obj-$(CONFIG_X86_PCC_CPUFREQ)		+= pcc-cpufreq.o
obj-$(CONFIG_X86_POWERNOW_K6)		+= powernow-k6.o
obj-$(CONFIG_X86_POWERNOW_K7)		+= powernow-k7.o
obj-$(CONFIG_X86_LONGHAUL)		+= longhaul.o
obj-$(CONFIG_X86_E_POWERSAVER)		+= e_powersaver.o
obj-$(CONFIG_ELAN_CPUFREQ)		+= elanfreq.o
obj-$(CONFIG_SC520_CPUFREQ)		+= sc520_freq.o
obj-$(CONFIG_X86_LONGRUN)		+= longrun.o
obj-$(CONFIG_X86_GX_SUSPMOD)		+= gx-suspmod.o
obj-$(CONFIG_X86_SPEEDSTEP_ICH)		+= speedstep-ich.o
obj-$(CONFIG_X86_SPEEDSTEP_LIB)		+= speedstep-lib.o
obj-$(CONFIG_X86_SPEEDSTEP_SMI)		+= speedstep-smi.o
obj-$(CONFIG_X86_SPEEDSTEP_CENTRINO)	+= speedstep-centrino.o
obj-$(CONFIG_X86_P4_CLOCKMOD)		+= p4-clockmod.o
obj-$(CONFIG_X86_CPUFREQ_NFORCE2)	+= cpufreq-nforce2.o
obj-$(CONFIG_X86_INTEL_PSTATE)		+= intel_pstate.o
obj-$(CONFIG_X86_AMD_FREQ_SENSITIVITY)	+= amd_freq_sensitivity.o

##################################################################################
# ARM SoC drivers
obj-$(CONFIG_ARM_ARMADA_37XX_CPUFREQ)	+= armada-37xx-cpufreq.o
obj-$(CONFIG_ARM_ARMADA_8K_CPUFREQ)	+= armada-8k-cpufreq.o
obj-$(CONFIG_ARM_BRCMSTB_AVS_CPUFREQ)	+= brcmstb-avs-cpufreq.o
obj-$(CONFIG_ACPI_CPPC_CPUFREQ)		+= cppc_cpufreq.o
obj-$(CONFIG_ARCH_DAVINCI)		+= davinci-cpufreq.o
obj-$(CONFIG_ARM_HIGHBANK_CPUFREQ)	+= highbank-cpufreq.o
obj-$(CONFIG_ARM_IMX6Q_CPUFREQ)		+= imx6q-cpufreq.o
obj-$(CONFIG_ARM_IMX_CPUFREQ_DT)	+= imx-cpufreq-dt.o
obj-$(CONFIG_ARM_KIRKWOOD_CPUFREQ)	+= kirkwood-cpufreq.o
obj-$(CONFIG_ARM_MEDIATEK_CPUFREQ)	+= mediatek-cpufreq.o
obj-$(CONFIG_ARM_MEDIATEK_CPUFREQ_HW)	+= mediatek-cpufreq-hw.o
obj-$(CONFIG_MACH_MVEBU_V7)		+= mvebu-cpufreq.o
obj-$(CONFIG_ARM_OMAP2PLUS_CPUFREQ)	+= omap-cpufreq.o
obj-$(CONFIG_ARM_PXA2xx_CPUFREQ)	+= pxa2xx-cpufreq.o
obj-$(CONFIG_PXA3xx)			+= pxa3xx-cpufreq.o
obj-$(CONFIG_ARM_QCOM_CPUFREQ_HW)	+= qcom-cpufreq-hw.o
obj-$(CONFIG_ARM_QCOM_CPUFREQ_NVMEM)	+= qcom-cpufreq-nvmem.o
obj-$(CONFIG_ARM_RASPBERRYPI_CPUFREQ) 	+= raspberrypi-cpufreq.o
obj-$(CONFIG_ARM_S3C2410_CPUFREQ)	+= s3c2410-cpufreq.o
obj-$(CONFIG_ARM_S3C2412_CPUFREQ)	+= s3c2412-cpufreq.o
obj-$(CONFIG_ARM_S3C2416_CPUFREQ)	+= s3c2416-cpufreq.o
obj-$(CONFIG_ARM_S3C2440_CPUFREQ)	+= s3c2440-cpufreq.o
obj-$(CONFIG_ARM_S3C64XX_CPUFREQ)	+= s3c64xx-cpufreq.o
obj-$(CONFIG_ARM_S3C24XX_CPUFREQ)	+= s3c24xx-cpufreq.o
obj-$(CONFIG_ARM_S3C24XX_CPUFREQ_DEBUGFS) += s3c24xx-cpufreq-debugfs.o
obj-$(CONFIG_ARM_S5PV210_CPUFREQ)	+= s5pv210-cpufreq.o
obj-$(CONFIG_ARM_SA1100_CPUFREQ)	+= sa1100-cpufreq.o
obj-$(CONFIG_ARM_SA1110_CPUFREQ)	+= sa1110-cpufreq.o
obj-$(CONFIG_ARM_SCMI_CPUFREQ)		+= scmi-cpufreq.o
obj-$(CONFIG_ARM_SCPI_CPUFREQ)		+= scpi-cpufreq.o
obj-$(CONFIG_ARM_SPEAR_CPUFREQ)		+= spear-cpufreq.o
obj-$(CONFIG_ARM_STI_CPUFREQ)		+= sti-cpufreq.o
obj-$(CONFIG_ARM_ALLWINNER_SUN50I_CPUFREQ_NVMEM) += sun50i-cpufreq-nvmem.o
obj-$(CONFIG_ARM_TEGRA20_CPUFREQ)	+= tegra20-cpufreq.o
obj-$(CONFIG_ARM_TEGRA124_CPUFREQ)	+= tegra124-cpufreq.o
obj-$(CONFIG_ARM_TEGRA186_CPUFREQ)	+= tegra186-cpufreq.o
obj-$(CONFIG_ARM_TEGRA194_CPUFREQ)	+= tegra194-cpufreq.o
obj-$(CONFIG_ARM_TI_CPUFREQ)		+= ti-cpufreq.o
obj-$(CONFIG_ARM_VEXPRESS_SPC_CPUFREQ)	+= vexpress-spc-cpufreq.o


##################################################################################
# PowerPC platform drivers
obj-$(CONFIG_CPU_FREQ_CBE)		+= ppc-cbe-cpufreq.o
ppc-cbe-cpufreq-y			+= ppc_cbe_cpufreq_pervasive.o ppc_cbe_cpufreq.o
obj-$(CONFIG_CPU_FREQ_CBE_PMI)		+= ppc_cbe_cpufreq_pmi.o
obj-$(CONFIG_CPU_FREQ_MAPLE)		+= maple-cpufreq.o
obj-$(CONFIG_QORIQ_CPUFREQ)   		+= qoriq-cpufreq.o
obj-$(CONFIG_CPU_FREQ_PMAC)		+= pmac32-cpufreq.o
obj-$(CONFIG_CPU_FREQ_PMAC64)		+= pmac64-cpufreq.o
obj-$(CONFIG_PPC_PASEMI_CPUFREQ)	+= pasemi-cpufreq.o
obj-$(CONFIG_POWERNV_CPUFREQ)		+= powernv-cpufreq.o

##################################################################################
# Other platform drivers
obj-$(CONFIG_BMIPS_CPUFREQ)		+= bmips-cpufreq.o
obj-$(CONFIG_IA64_ACPI_CPUFREQ)		+= ia64-acpi-cpufreq.o
obj-$(CONFIG_LOONGSON2_CPUFREQ)		+= loongson2_cpufreq.o
obj-$(CONFIG_LOONGSON1_CPUFREQ)		+= loongson1-cpufreq.o
obj-$(CONFIG_SH_CPU_FREQ)		+= sh-cpufreq.o
obj-$(CONFIG_SPARC_US2E_CPUFREQ)	+= sparc-us2e-cpufreq.o
obj-$(CONFIG_SPARC_US3_CPUFREQ)		+= sparc-us3-cpufreq.o<|MERGE_RESOLUTION|>--- conflicted
+++ resolved
@@ -20,13 +20,11 @@
 obj-$(CONFIG_CPUFREQ_DT)		+= cpufreq-dt.o
 obj-$(CONFIG_CPUFREQ_DT_PLATDEV)	+= cpufreq-dt-platdev.o
 
-<<<<<<< HEAD
 obj-$(CONFIG_CPUFREQ_DUMMY)		+= dummy-cpufreq.o
-=======
+
 # Traces
 CFLAGS_amd-pstate-trace.o               := -I$(src)
 amd_pstate-y				:= amd-pstate.o amd-pstate-trace.o
->>>>>>> b35b6d4d
 
 ##################################################################################
 # x86 drivers.
