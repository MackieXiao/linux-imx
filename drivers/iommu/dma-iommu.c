--- conflicted
+++ resolved
@@ -434,15 +434,9 @@
 	if (attrs & DMA_ATTR_PRIVILEGED)
 		prot |= IOMMU_PRIV;
 	if (attrs & DMA_ATTR_SYS_CACHE_ONLY)
-<<<<<<< HEAD
-		prot |= IOMMU_SYS_CACHE_ONLY;
-	if (attrs & DMA_ATTR_SYS_CACHE_ONLY_NWA)
-		prot |= IOMMU_SYS_CACHE_ONLY_NWA;
-=======
 		prot |= IOMMU_SYS_CACHE;
 	if (attrs & DMA_ATTR_SYS_CACHE_ONLY_NWA)
 		prot |= IOMMU_SYS_CACHE_NWA;
->>>>>>> f4d6e832
 
 	switch (dir) {
 	case DMA_BIDIRECTIONAL:
