// SPDX-License-Identifier: GPL-2.0-only
/*
 * Copyright (C) 2007-2010 Advanced Micro Devices, Inc.
 * Author: Joerg Roedel <jroedel@suse.de>
 *         Leo Duran <leo.duran@amd.com>
 */

#define pr_fmt(fmt)     "AMD-Vi: " fmt
#define dev_fmt(fmt)    pr_fmt(fmt)

#include <linux/pci.h>
#include <linux/acpi.h>
#include <linux/list.h>
#include <linux/bitmap.h>
#include <linux/delay.h>
#include <linux/slab.h>
#include <linux/syscore_ops.h>
#include <linux/interrupt.h>
#include <linux/msi.h>
#include <linux/irq.h>
#include <linux/amd-iommu.h>
#include <linux/export.h>
#include <linux/kmemleak.h>
#include <linux/mem_encrypt.h>
#include <asm/pci-direct.h>
#include <asm/iommu.h>
#include <asm/apic.h>
#include <asm/gart.h>
#include <asm/x86_init.h>
#include <asm/iommu_table.h>
#include <asm/io_apic.h>
#include <asm/irq_remapping.h>
#include <asm/set_memory.h>

#include <linux/crash_dump.h>

#include "amd_iommu.h"
#include "../irq_remapping.h"

/*
 * definitions for the ACPI scanning code
 */
#define IVRS_HEADER_LENGTH 48

#define ACPI_IVHD_TYPE_MAX_SUPPORTED	0x40
#define ACPI_IVMD_TYPE_ALL              0x20
#define ACPI_IVMD_TYPE                  0x21
#define ACPI_IVMD_TYPE_RANGE            0x22

#define IVHD_DEV_ALL                    0x01
#define IVHD_DEV_SELECT                 0x02
#define IVHD_DEV_SELECT_RANGE_START     0x03
#define IVHD_DEV_RANGE_END              0x04
#define IVHD_DEV_ALIAS                  0x42
#define IVHD_DEV_ALIAS_RANGE            0x43
#define IVHD_DEV_EXT_SELECT             0x46
#define IVHD_DEV_EXT_SELECT_RANGE       0x47
#define IVHD_DEV_SPECIAL		0x48
#define IVHD_DEV_ACPI_HID		0xf0

#define UID_NOT_PRESENT                 0
#define UID_IS_INTEGER                  1
#define UID_IS_CHARACTER                2

#define IVHD_SPECIAL_IOAPIC		1
#define IVHD_SPECIAL_HPET		2

#define IVHD_FLAG_HT_TUN_EN_MASK        0x01
#define IVHD_FLAG_PASSPW_EN_MASK        0x02
#define IVHD_FLAG_RESPASSPW_EN_MASK     0x04
#define IVHD_FLAG_ISOC_EN_MASK          0x08

#define IVMD_FLAG_EXCL_RANGE            0x08
#define IVMD_FLAG_IW                    0x04
#define IVMD_FLAG_IR                    0x02
#define IVMD_FLAG_UNITY_MAP             0x01

#define ACPI_DEVFLAG_INITPASS           0x01
#define ACPI_DEVFLAG_EXTINT             0x02
#define ACPI_DEVFLAG_NMI                0x04
#define ACPI_DEVFLAG_SYSMGT1            0x10
#define ACPI_DEVFLAG_SYSMGT2            0x20
#define ACPI_DEVFLAG_LINT0              0x40
#define ACPI_DEVFLAG_LINT1              0x80
#define ACPI_DEVFLAG_ATSDIS             0x10000000

#define LOOP_TIMEOUT	100000
/*
 * ACPI table definitions
 *
 * These data structures are laid over the table to parse the important values
 * out of it.
 */

extern const struct iommu_ops amd_iommu_ops;

/*
 * structure describing one IOMMU in the ACPI table. Typically followed by one
 * or more ivhd_entrys.
 */
struct ivhd_header {
	u8 type;
	u8 flags;
	u16 length;
	u16 devid;
	u16 cap_ptr;
	u64 mmio_phys;
	u16 pci_seg;
	u16 info;
	u32 efr_attr;

	/* Following only valid on IVHD type 11h and 40h */
	u64 efr_reg; /* Exact copy of MMIO_EXT_FEATURES */
	u64 res;
} __attribute__((packed));

/*
 * A device entry describing which devices a specific IOMMU translates and
 * which requestor ids they use.
 */
struct ivhd_entry {
	u8 type;
	u16 devid;
	u8 flags;
	u32 ext;
	u32 hidh;
	u64 cid;
	u8 uidf;
	u8 uidl;
	u8 uid;
} __attribute__((packed));

/*
 * An AMD IOMMU memory definition structure. It defines things like exclusion
 * ranges for devices and regions that should be unity mapped.
 */
struct ivmd_header {
	u8 type;
	u8 flags;
	u16 length;
	u16 devid;
	u16 aux;
	u64 resv;
	u64 range_start;
	u64 range_length;
} __attribute__((packed));

bool amd_iommu_dump;
bool amd_iommu_irq_remap __read_mostly;

enum io_pgtable_fmt amd_iommu_pgtable = AMD_IOMMU_V1;

int amd_iommu_guest_ir = AMD_IOMMU_GUEST_IR_VAPIC;
static int amd_iommu_xt_mode = IRQ_REMAP_XAPIC_MODE;

static bool amd_iommu_detected;
static bool __initdata amd_iommu_disabled;
static int amd_iommu_target_ivhd_type;

u16 amd_iommu_last_bdf;			/* largest PCI device id we have
					   to handle */
LIST_HEAD(amd_iommu_unity_map);		/* a list of required unity mappings
					   we find in ACPI */
bool amd_iommu_unmap_flush;		/* if true, flush on every unmap */

LIST_HEAD(amd_iommu_list);		/* list of all AMD IOMMUs in the
					   system */

/* Array to assign indices to IOMMUs*/
struct amd_iommu *amd_iommus[MAX_IOMMUS];

/* Number of IOMMUs present in the system */
static int amd_iommus_present;

/* IOMMUs have a non-present cache? */
bool amd_iommu_np_cache __read_mostly;
bool amd_iommu_iotlb_sup __read_mostly = true;

u32 amd_iommu_max_pasid __read_mostly = ~0;

bool amd_iommu_v2_present __read_mostly;
static bool amd_iommu_pc_present __read_mostly;

bool amd_iommu_force_isolation __read_mostly;

/*
 * Pointer to the device table which is shared by all AMD IOMMUs
 * it is indexed by the PCI device id or the HT unit id and contains
 * information about the domain the device belongs to as well as the
 * page table root pointer.
 */
struct dev_table_entry *amd_iommu_dev_table;
/*
 * Pointer to a device table which the content of old device table
 * will be copied to. It's only be used in kdump kernel.
 */
static struct dev_table_entry *old_dev_tbl_cpy;

/*
 * The alias table is a driver specific data structure which contains the
 * mappings of the PCI device ids to the actual requestor ids on the IOMMU.
 * More than one device can share the same requestor id.
 */
u16 *amd_iommu_alias_table;

/*
 * The rlookup table is used to find the IOMMU which is responsible
 * for a specific device. It is also indexed by the PCI device id.
 */
struct amd_iommu **amd_iommu_rlookup_table;
EXPORT_SYMBOL(amd_iommu_rlookup_table);

/*
 * This table is used to find the irq remapping table for a given device id
 * quickly.
 */
struct irq_remap_table **irq_lookup_table;

/*
 * AMD IOMMU allows up to 2^16 different protection domains. This is a bitmap
 * to know which ones are already in use.
 */
unsigned long *amd_iommu_pd_alloc_bitmap;

static u32 dev_table_size;	/* size of the device table */
static u32 alias_table_size;	/* size of the alias table */
static u32 rlookup_table_size;	/* size if the rlookup table */

enum iommu_init_state {
	IOMMU_START_STATE,
	IOMMU_IVRS_DETECTED,
	IOMMU_ACPI_FINISHED,
	IOMMU_ENABLED,
	IOMMU_PCI_INIT,
	IOMMU_INTERRUPTS_EN,
	IOMMU_DMA_OPS,
	IOMMU_INITIALIZED,
	IOMMU_NOT_FOUND,
	IOMMU_INIT_ERROR,
	IOMMU_CMDLINE_DISABLED,
};

/* Early ioapic and hpet maps from kernel command line */
#define EARLY_MAP_SIZE		4
static struct devid_map __initdata early_ioapic_map[EARLY_MAP_SIZE];
static struct devid_map __initdata early_hpet_map[EARLY_MAP_SIZE];
static struct acpihid_map_entry __initdata early_acpihid_map[EARLY_MAP_SIZE];

static int __initdata early_ioapic_map_size;
static int __initdata early_hpet_map_size;
static int __initdata early_acpihid_map_size;

static bool __initdata cmdline_maps;

static enum iommu_init_state init_state = IOMMU_START_STATE;

static int amd_iommu_enable_interrupts(void);
static int __init iommu_go_to_state(enum iommu_init_state state);
static void init_device_table_dma(void);
static int iommu_pc_get_set_reg(struct amd_iommu *iommu, u8 bank, u8 cntr,
				u8 fxn, u64 *value, bool is_write);

static bool amd_iommu_pre_enabled = true;

static u32 amd_iommu_ivinfo __initdata;

bool translation_pre_enabled(struct amd_iommu *iommu)
{
	return (iommu->flags & AMD_IOMMU_FLAG_TRANS_PRE_ENABLED);
}
EXPORT_SYMBOL(translation_pre_enabled);

static void clear_translation_pre_enabled(struct amd_iommu *iommu)
{
	iommu->flags &= ~AMD_IOMMU_FLAG_TRANS_PRE_ENABLED;
}

static void init_translation_status(struct amd_iommu *iommu)
{
	u64 ctrl;

	ctrl = readq(iommu->mmio_base + MMIO_CONTROL_OFFSET);
	if (ctrl & (1<<CONTROL_IOMMU_EN))
		iommu->flags |= AMD_IOMMU_FLAG_TRANS_PRE_ENABLED;
}

static inline void update_last_devid(u16 devid)
{
	if (devid > amd_iommu_last_bdf)
		amd_iommu_last_bdf = devid;
}

static inline unsigned long tbl_size(int entry_size)
{
	unsigned shift = PAGE_SHIFT +
			 get_order(((int)amd_iommu_last_bdf + 1) * entry_size);

	return 1UL << shift;
}

int amd_iommu_get_num_iommus(void)
{
	return amd_iommus_present;
}

/*
 * For IVHD type 0x11/0x40, EFR is also available via IVHD.
 * Default to IVHD EFR since it is available sooner
 * (i.e. before PCI init).
 */
static void __init early_iommu_features_init(struct amd_iommu *iommu,
					     struct ivhd_header *h)
{
	if (amd_iommu_ivinfo & IOMMU_IVINFO_EFRSUP)
		iommu->features = h->efr_reg;
}

/* Access to l1 and l2 indexed register spaces */

static u32 iommu_read_l1(struct amd_iommu *iommu, u16 l1, u8 address)
{
	u32 val;

	pci_write_config_dword(iommu->dev, 0xf8, (address | l1 << 16));
	pci_read_config_dword(iommu->dev, 0xfc, &val);
	return val;
}

static void iommu_write_l1(struct amd_iommu *iommu, u16 l1, u8 address, u32 val)
{
	pci_write_config_dword(iommu->dev, 0xf8, (address | l1 << 16 | 1 << 31));
	pci_write_config_dword(iommu->dev, 0xfc, val);
	pci_write_config_dword(iommu->dev, 0xf8, (address | l1 << 16));
}

static u32 iommu_read_l2(struct amd_iommu *iommu, u8 address)
{
	u32 val;

	pci_write_config_dword(iommu->dev, 0xf0, address);
	pci_read_config_dword(iommu->dev, 0xf4, &val);
	return val;
}

static void iommu_write_l2(struct amd_iommu *iommu, u8 address, u32 val)
{
	pci_write_config_dword(iommu->dev, 0xf0, (address | 1 << 8));
	pci_write_config_dword(iommu->dev, 0xf4, val);
}

/****************************************************************************
 *
 * AMD IOMMU MMIO register space handling functions
 *
 * These functions are used to program the IOMMU device registers in
 * MMIO space required for that driver.
 *
 ****************************************************************************/

/*
 * This function set the exclusion range in the IOMMU. DMA accesses to the
 * exclusion range are passed through untranslated
 */
static void iommu_set_exclusion_range(struct amd_iommu *iommu)
{
	u64 start = iommu->exclusion_start & PAGE_MASK;
	u64 limit = (start + iommu->exclusion_length - 1) & PAGE_MASK;
	u64 entry;

	if (!iommu->exclusion_start)
		return;

	entry = start | MMIO_EXCL_ENABLE_MASK;
	memcpy_toio(iommu->mmio_base + MMIO_EXCL_BASE_OFFSET,
			&entry, sizeof(entry));

	entry = limit;
	memcpy_toio(iommu->mmio_base + MMIO_EXCL_LIMIT_OFFSET,
			&entry, sizeof(entry));
}

static void iommu_set_cwwb_range(struct amd_iommu *iommu)
{
	u64 start = iommu_virt_to_phys((void *)iommu->cmd_sem);
	u64 entry = start & PM_ADDR_MASK;

	if (!iommu_feature(iommu, FEATURE_SNP))
		return;

	/* Note:
	 * Re-purpose Exclusion base/limit registers for Completion wait
	 * write-back base/limit.
	 */
	memcpy_toio(iommu->mmio_base + MMIO_EXCL_BASE_OFFSET,
		    &entry, sizeof(entry));

	/* Note:
	 * Default to 4 Kbytes, which can be specified by setting base
	 * address equal to the limit address.
	 */
	memcpy_toio(iommu->mmio_base + MMIO_EXCL_LIMIT_OFFSET,
		    &entry, sizeof(entry));
}

/* Programs the physical address of the device table into the IOMMU hardware */
static void iommu_set_device_table(struct amd_iommu *iommu)
{
	u64 entry;

	BUG_ON(iommu->mmio_base == NULL);

	entry = iommu_virt_to_phys(amd_iommu_dev_table);
	entry |= (dev_table_size >> 12) - 1;
	memcpy_toio(iommu->mmio_base + MMIO_DEV_TABLE_OFFSET,
			&entry, sizeof(entry));
}

/* Generic functions to enable/disable certain features of the IOMMU. */
static void iommu_feature_enable(struct amd_iommu *iommu, u8 bit)
{
	u64 ctrl;

	ctrl = readq(iommu->mmio_base +  MMIO_CONTROL_OFFSET);
	ctrl |= (1ULL << bit);
	writeq(ctrl, iommu->mmio_base +  MMIO_CONTROL_OFFSET);
}

static void iommu_feature_disable(struct amd_iommu *iommu, u8 bit)
{
	u64 ctrl;

	ctrl = readq(iommu->mmio_base + MMIO_CONTROL_OFFSET);
	ctrl &= ~(1ULL << bit);
	writeq(ctrl, iommu->mmio_base + MMIO_CONTROL_OFFSET);
}

static void iommu_set_inv_tlb_timeout(struct amd_iommu *iommu, int timeout)
{
	u64 ctrl;

	ctrl = readq(iommu->mmio_base + MMIO_CONTROL_OFFSET);
	ctrl &= ~CTRL_INV_TO_MASK;
	ctrl |= (timeout << CONTROL_INV_TIMEOUT) & CTRL_INV_TO_MASK;
	writeq(ctrl, iommu->mmio_base + MMIO_CONTROL_OFFSET);
}

/* Function to enable the hardware */
static void iommu_enable(struct amd_iommu *iommu)
{
	iommu_feature_enable(iommu, CONTROL_IOMMU_EN);
}

static void iommu_disable(struct amd_iommu *iommu)
{
	if (!iommu->mmio_base)
		return;

	/* Disable command buffer */
	iommu_feature_disable(iommu, CONTROL_CMDBUF_EN);

	/* Disable event logging and event interrupts */
	iommu_feature_disable(iommu, CONTROL_EVT_INT_EN);
	iommu_feature_disable(iommu, CONTROL_EVT_LOG_EN);

	/* Disable IOMMU GA_LOG */
	iommu_feature_disable(iommu, CONTROL_GALOG_EN);
	iommu_feature_disable(iommu, CONTROL_GAINT_EN);

	/* Disable IOMMU hardware itself */
	iommu_feature_disable(iommu, CONTROL_IOMMU_EN);
}

/*
 * mapping and unmapping functions for the IOMMU MMIO space. Each AMD IOMMU in
 * the system has one.
 */
static u8 __iomem * __init iommu_map_mmio_space(u64 address, u64 end)
{
	if (!request_mem_region(address, end, "amd_iommu")) {
		pr_err("Can not reserve memory region %llx-%llx for mmio\n",
			address, end);
		pr_err("This is a BIOS bug. Please contact your hardware vendor\n");
		return NULL;
	}

	return (u8 __iomem *)ioremap(address, end);
}

static void __init iommu_unmap_mmio_space(struct amd_iommu *iommu)
{
	if (iommu->mmio_base)
		iounmap(iommu->mmio_base);
	release_mem_region(iommu->mmio_phys, iommu->mmio_phys_end);
}

static inline u32 get_ivhd_header_size(struct ivhd_header *h)
{
	u32 size = 0;

	switch (h->type) {
	case 0x10:
		size = 24;
		break;
	case 0x11:
	case 0x40:
		size = 40;
		break;
	}
	return size;
}

/****************************************************************************
 *
 * The functions below belong to the first pass of AMD IOMMU ACPI table
 * parsing. In this pass we try to find out the highest device id this
 * code has to handle. Upon this information the size of the shared data
 * structures is determined later.
 *
 ****************************************************************************/

/*
 * This function calculates the length of a given IVHD entry
 */
static inline int ivhd_entry_length(u8 *ivhd)
{
	u32 type = ((struct ivhd_entry *)ivhd)->type;

	if (type < 0x80) {
		return 0x04 << (*ivhd >> 6);
	} else if (type == IVHD_DEV_ACPI_HID) {
		/* For ACPI_HID, offset 21 is uid len */
		return *((u8 *)ivhd + 21) + 22;
	}
	return 0;
}

/*
 * After reading the highest device id from the IOMMU PCI capability header
 * this function looks if there is a higher device id defined in the ACPI table
 */
static int __init find_last_devid_from_ivhd(struct ivhd_header *h)
{
	u8 *p = (void *)h, *end = (void *)h;
	struct ivhd_entry *dev;

	u32 ivhd_size = get_ivhd_header_size(h);

	if (!ivhd_size) {
		pr_err("Unsupported IVHD type %#x\n", h->type);
		return -EINVAL;
	}

	p += ivhd_size;
	end += h->length;

	while (p < end) {
		dev = (struct ivhd_entry *)p;
		switch (dev->type) {
		case IVHD_DEV_ALL:
			/* Use maximum BDF value for DEV_ALL */
			update_last_devid(0xffff);
			break;
		case IVHD_DEV_SELECT:
		case IVHD_DEV_RANGE_END:
		case IVHD_DEV_ALIAS:
		case IVHD_DEV_EXT_SELECT:
			/* all the above subfield types refer to device ids */
			update_last_devid(dev->devid);
			break;
		default:
			break;
		}
		p += ivhd_entry_length(p);
	}

	WARN_ON(p != end);

	return 0;
}

static int __init check_ivrs_checksum(struct acpi_table_header *table)
{
	int i;
	u8 checksum = 0, *p = (u8 *)table;

	for (i = 0; i < table->length; ++i)
		checksum += p[i];
	if (checksum != 0) {
		/* ACPI table corrupt */
		pr_err(FW_BUG "IVRS invalid checksum\n");
		return -ENODEV;
	}

	return 0;
}

/*
 * Iterate over all IVHD entries in the ACPI table and find the highest device
 * id which we need to handle. This is the first of three functions which parse
 * the ACPI table. So we check the checksum here.
 */
static int __init find_last_devid_acpi(struct acpi_table_header *table)
{
	u8 *p = (u8 *)table, *end = (u8 *)table;
	struct ivhd_header *h;

	p += IVRS_HEADER_LENGTH;

	end += table->length;
	while (p < end) {
		h = (struct ivhd_header *)p;
		if (h->type == amd_iommu_target_ivhd_type) {
			int ret = find_last_devid_from_ivhd(h);

			if (ret)
				return ret;
		}
		p += h->length;
	}
	WARN_ON(p != end);

	return 0;
}

/****************************************************************************
 *
 * The following functions belong to the code path which parses the ACPI table
 * the second time. In this ACPI parsing iteration we allocate IOMMU specific
 * data structures, initialize the device/alias/rlookup table and also
 * basically initialize the hardware.
 *
 ****************************************************************************/

/*
 * Allocates the command buffer. This buffer is per AMD IOMMU. We can
 * write commands to that buffer later and the IOMMU will execute them
 * asynchronously
 */
static int __init alloc_command_buffer(struct amd_iommu *iommu)
{
	iommu->cmd_buf = (void *)__get_free_pages(GFP_KERNEL | __GFP_ZERO,
						  get_order(CMD_BUFFER_SIZE));

	return iommu->cmd_buf ? 0 : -ENOMEM;
}

/*
 * This function resets the command buffer if the IOMMU stopped fetching
 * commands from it.
 */
void amd_iommu_reset_cmd_buffer(struct amd_iommu *iommu)
{
	iommu_feature_disable(iommu, CONTROL_CMDBUF_EN);

	writel(0x00, iommu->mmio_base + MMIO_CMD_HEAD_OFFSET);
	writel(0x00, iommu->mmio_base + MMIO_CMD_TAIL_OFFSET);
	iommu->cmd_buf_head = 0;
	iommu->cmd_buf_tail = 0;

	iommu_feature_enable(iommu, CONTROL_CMDBUF_EN);
}

/*
 * This function writes the command buffer address to the hardware and
 * enables it.
 */
static void iommu_enable_command_buffer(struct amd_iommu *iommu)
{
	u64 entry;

	BUG_ON(iommu->cmd_buf == NULL);

	entry = iommu_virt_to_phys(iommu->cmd_buf);
	entry |= MMIO_CMD_SIZE_512;

	memcpy_toio(iommu->mmio_base + MMIO_CMD_BUF_OFFSET,
		    &entry, sizeof(entry));

	amd_iommu_reset_cmd_buffer(iommu);
}

/*
 * This function disables the command buffer
 */
static void iommu_disable_command_buffer(struct amd_iommu *iommu)
{
	iommu_feature_disable(iommu, CONTROL_CMDBUF_EN);
}

static void __init free_command_buffer(struct amd_iommu *iommu)
{
	free_pages((unsigned long)iommu->cmd_buf, get_order(CMD_BUFFER_SIZE));
}

static void *__init iommu_alloc_4k_pages(struct amd_iommu *iommu,
					 gfp_t gfp, size_t size)
{
	int order = get_order(size);
	void *buf = (void *)__get_free_pages(gfp, order);

	if (buf &&
	    iommu_feature(iommu, FEATURE_SNP) &&
	    set_memory_4k((unsigned long)buf, (1 << order))) {
		free_pages((unsigned long)buf, order);
		buf = NULL;
	}

	return buf;
}

/* allocates the memory where the IOMMU will log its events to */
static int __init alloc_event_buffer(struct amd_iommu *iommu)
{
	iommu->evt_buf = iommu_alloc_4k_pages(iommu, GFP_KERNEL | __GFP_ZERO,
					      EVT_BUFFER_SIZE);

	return iommu->evt_buf ? 0 : -ENOMEM;
}

static void iommu_enable_event_buffer(struct amd_iommu *iommu)
{
	u64 entry;

	BUG_ON(iommu->evt_buf == NULL);

	entry = iommu_virt_to_phys(iommu->evt_buf) | EVT_LEN_MASK;

	memcpy_toio(iommu->mmio_base + MMIO_EVT_BUF_OFFSET,
		    &entry, sizeof(entry));

	/* set head and tail to zero manually */
	writel(0x00, iommu->mmio_base + MMIO_EVT_HEAD_OFFSET);
	writel(0x00, iommu->mmio_base + MMIO_EVT_TAIL_OFFSET);

	iommu_feature_enable(iommu, CONTROL_EVT_LOG_EN);
}

/*
 * This function disables the event log buffer
 */
static void iommu_disable_event_buffer(struct amd_iommu *iommu)
{
	iommu_feature_disable(iommu, CONTROL_EVT_LOG_EN);
}

static void __init free_event_buffer(struct amd_iommu *iommu)
{
	free_pages((unsigned long)iommu->evt_buf, get_order(EVT_BUFFER_SIZE));
}

/* allocates the memory where the IOMMU will log its events to */
static int __init alloc_ppr_log(struct amd_iommu *iommu)
{
	iommu->ppr_log = iommu_alloc_4k_pages(iommu, GFP_KERNEL | __GFP_ZERO,
					      PPR_LOG_SIZE);

	return iommu->ppr_log ? 0 : -ENOMEM;
}

static void iommu_enable_ppr_log(struct amd_iommu *iommu)
{
	u64 entry;

	if (iommu->ppr_log == NULL)
		return;

	entry = iommu_virt_to_phys(iommu->ppr_log) | PPR_LOG_SIZE_512;

	memcpy_toio(iommu->mmio_base + MMIO_PPR_LOG_OFFSET,
		    &entry, sizeof(entry));

	/* set head and tail to zero manually */
	writel(0x00, iommu->mmio_base + MMIO_PPR_HEAD_OFFSET);
	writel(0x00, iommu->mmio_base + MMIO_PPR_TAIL_OFFSET);

	iommu_feature_enable(iommu, CONTROL_PPRLOG_EN);
	iommu_feature_enable(iommu, CONTROL_PPR_EN);
}

static void __init free_ppr_log(struct amd_iommu *iommu)
{
	free_pages((unsigned long)iommu->ppr_log, get_order(PPR_LOG_SIZE));
}

static void free_ga_log(struct amd_iommu *iommu)
{
#ifdef CONFIG_IRQ_REMAP
	free_pages((unsigned long)iommu->ga_log, get_order(GA_LOG_SIZE));
	free_pages((unsigned long)iommu->ga_log_tail, get_order(8));
#endif
}

static int iommu_ga_log_enable(struct amd_iommu *iommu)
{
#ifdef CONFIG_IRQ_REMAP
	u32 status, i;

	if (!iommu->ga_log)
		return -EINVAL;

	status = readl(iommu->mmio_base + MMIO_STATUS_OFFSET);

	/* Check if already running */
	if (status & (MMIO_STATUS_GALOG_RUN_MASK))
		return 0;

	iommu_feature_enable(iommu, CONTROL_GAINT_EN);
	iommu_feature_enable(iommu, CONTROL_GALOG_EN);

	for (i = 0; i < LOOP_TIMEOUT; ++i) {
		status = readl(iommu->mmio_base + MMIO_STATUS_OFFSET);
		if (status & (MMIO_STATUS_GALOG_RUN_MASK))
			break;
	}

	if (i >= LOOP_TIMEOUT)
		return -EINVAL;
#endif /* CONFIG_IRQ_REMAP */
	return 0;
}

#ifdef CONFIG_IRQ_REMAP
static int iommu_init_ga_log(struct amd_iommu *iommu)
{
	u64 entry;

	if (!AMD_IOMMU_GUEST_IR_VAPIC(amd_iommu_guest_ir))
		return 0;

	iommu->ga_log = (u8 *)__get_free_pages(GFP_KERNEL | __GFP_ZERO,
					get_order(GA_LOG_SIZE));
	if (!iommu->ga_log)
		goto err_out;

	iommu->ga_log_tail = (u8 *)__get_free_pages(GFP_KERNEL | __GFP_ZERO,
					get_order(8));
	if (!iommu->ga_log_tail)
		goto err_out;

	entry = iommu_virt_to_phys(iommu->ga_log) | GA_LOG_SIZE_512;
	memcpy_toio(iommu->mmio_base + MMIO_GA_LOG_BASE_OFFSET,
		    &entry, sizeof(entry));
	entry = (iommu_virt_to_phys(iommu->ga_log_tail) &
		 (BIT_ULL(52)-1)) & ~7ULL;
	memcpy_toio(iommu->mmio_base + MMIO_GA_LOG_TAIL_OFFSET,
		    &entry, sizeof(entry));
	writel(0x00, iommu->mmio_base + MMIO_GA_HEAD_OFFSET);
	writel(0x00, iommu->mmio_base + MMIO_GA_TAIL_OFFSET);

	return 0;
err_out:
	free_ga_log(iommu);
	return -EINVAL;
}
#endif /* CONFIG_IRQ_REMAP */

static int iommu_init_ga(struct amd_iommu *iommu)
{
	int ret = 0;

#ifdef CONFIG_IRQ_REMAP
	/* Note: We have already checked GASup from IVRS table.
	 *       Now, we need to make sure that GAMSup is set.
	 */
	if (AMD_IOMMU_GUEST_IR_VAPIC(amd_iommu_guest_ir) &&
	    !iommu_feature(iommu, FEATURE_GAM_VAPIC))
		amd_iommu_guest_ir = AMD_IOMMU_GUEST_IR_LEGACY_GA;

	ret = iommu_init_ga_log(iommu);
#endif /* CONFIG_IRQ_REMAP */

	return ret;
}

static int __init alloc_cwwb_sem(struct amd_iommu *iommu)
{
	iommu->cmd_sem = iommu_alloc_4k_pages(iommu, GFP_KERNEL | __GFP_ZERO, 1);

	return iommu->cmd_sem ? 0 : -ENOMEM;
}

static void __init free_cwwb_sem(struct amd_iommu *iommu)
{
	if (iommu->cmd_sem)
		free_page((unsigned long)iommu->cmd_sem);
}

static void iommu_enable_xt(struct amd_iommu *iommu)
{
#ifdef CONFIG_IRQ_REMAP
	/*
	 * XT mode (32-bit APIC destination ID) requires
	 * GA mode (128-bit IRTE support) as a prerequisite.
	 */
	if (AMD_IOMMU_GUEST_IR_GA(amd_iommu_guest_ir) &&
	    amd_iommu_xt_mode == IRQ_REMAP_X2APIC_MODE)
		iommu_feature_enable(iommu, CONTROL_XT_EN);
#endif /* CONFIG_IRQ_REMAP */
}

static void iommu_enable_gt(struct amd_iommu *iommu)
{
	if (!iommu_feature(iommu, FEATURE_GT))
		return;

	iommu_feature_enable(iommu, CONTROL_GT_EN);
}

/* sets a specific bit in the device table entry. */
static void set_dev_entry_bit(u16 devid, u8 bit)
{
	int i = (bit >> 6) & 0x03;
	int _bit = bit & 0x3f;

	amd_iommu_dev_table[devid].data[i] |= (1UL << _bit);
}

static int get_dev_entry_bit(u16 devid, u8 bit)
{
	int i = (bit >> 6) & 0x03;
	int _bit = bit & 0x3f;

	return (amd_iommu_dev_table[devid].data[i] & (1UL << _bit)) >> _bit;
}


static bool copy_device_table(void)
{
	u64 int_ctl, int_tab_len, entry = 0, last_entry = 0;
	struct dev_table_entry *old_devtb = NULL;
	u32 lo, hi, devid, old_devtb_size;
	phys_addr_t old_devtb_phys;
	struct amd_iommu *iommu;
	u16 dom_id, dte_v, irq_v;
	gfp_t gfp_flag;
	u64 tmp;

	if (!amd_iommu_pre_enabled)
		return false;

	pr_warn("Translation is already enabled - trying to copy translation structures\n");
	for_each_iommu(iommu) {
		/* All IOMMUs should use the same device table with the same size */
		lo = readl(iommu->mmio_base + MMIO_DEV_TABLE_OFFSET);
		hi = readl(iommu->mmio_base + MMIO_DEV_TABLE_OFFSET + 4);
		entry = (((u64) hi) << 32) + lo;
		if (last_entry && last_entry != entry) {
			pr_err("IOMMU:%d should use the same dev table as others!\n",
				iommu->index);
			return false;
		}
		last_entry = entry;

		old_devtb_size = ((entry & ~PAGE_MASK) + 1) << 12;
		if (old_devtb_size != dev_table_size) {
			pr_err("The device table size of IOMMU:%d is not expected!\n",
				iommu->index);
			return false;
		}
	}

	/*
	 * When SME is enabled in the first kernel, the entry includes the
	 * memory encryption mask(sme_me_mask), we must remove the memory
	 * encryption mask to obtain the true physical address in kdump kernel.
	 */
	old_devtb_phys = __sme_clr(entry) & PAGE_MASK;

	if (old_devtb_phys >= 0x100000000ULL) {
		pr_err("The address of old device table is above 4G, not trustworthy!\n");
		return false;
	}
	old_devtb = (sme_active() && is_kdump_kernel())
		    ? (__force void *)ioremap_encrypted(old_devtb_phys,
							dev_table_size)
		    : memremap(old_devtb_phys, dev_table_size, MEMREMAP_WB);

	if (!old_devtb)
		return false;

	gfp_flag = GFP_KERNEL | __GFP_ZERO | GFP_DMA32;
	old_dev_tbl_cpy = (void *)__get_free_pages(gfp_flag,
				get_order(dev_table_size));
	if (old_dev_tbl_cpy == NULL) {
		pr_err("Failed to allocate memory for copying old device table!\n");
		return false;
	}

	for (devid = 0; devid <= amd_iommu_last_bdf; ++devid) {
		old_dev_tbl_cpy[devid] = old_devtb[devid];
		dom_id = old_devtb[devid].data[1] & DEV_DOMID_MASK;
		dte_v = old_devtb[devid].data[0] & DTE_FLAG_V;

		if (dte_v && dom_id) {
			old_dev_tbl_cpy[devid].data[0] = old_devtb[devid].data[0];
			old_dev_tbl_cpy[devid].data[1] = old_devtb[devid].data[1];
			__set_bit(dom_id, amd_iommu_pd_alloc_bitmap);
			/* If gcr3 table existed, mask it out */
			if (old_devtb[devid].data[0] & DTE_FLAG_GV) {
				tmp = DTE_GCR3_VAL_B(~0ULL) << DTE_GCR3_SHIFT_B;
				tmp |= DTE_GCR3_VAL_C(~0ULL) << DTE_GCR3_SHIFT_C;
				old_dev_tbl_cpy[devid].data[1] &= ~tmp;
				tmp = DTE_GCR3_VAL_A(~0ULL) << DTE_GCR3_SHIFT_A;
				tmp |= DTE_FLAG_GV;
				old_dev_tbl_cpy[devid].data[0] &= ~tmp;
			}
		}

		irq_v = old_devtb[devid].data[2] & DTE_IRQ_REMAP_ENABLE;
		int_ctl = old_devtb[devid].data[2] & DTE_IRQ_REMAP_INTCTL_MASK;
		int_tab_len = old_devtb[devid].data[2] & DTE_INTTABLEN_MASK;
		if (irq_v && (int_ctl || int_tab_len)) {
			if ((int_ctl != DTE_IRQ_REMAP_INTCTL) ||
			    (int_tab_len != DTE_INTTABLEN)) {
				pr_err("Wrong old irq remapping flag: %#x\n", devid);
				return false;
			}

		        old_dev_tbl_cpy[devid].data[2] = old_devtb[devid].data[2];
		}
	}
	memunmap(old_devtb);

	return true;
}

void amd_iommu_apply_erratum_63(u16 devid)
{
	int sysmgt;

	sysmgt = get_dev_entry_bit(devid, DEV_ENTRY_SYSMGT1) |
		 (get_dev_entry_bit(devid, DEV_ENTRY_SYSMGT2) << 1);

	if (sysmgt == 0x01)
		set_dev_entry_bit(devid, DEV_ENTRY_IW);
}

/* Writes the specific IOMMU for a device into the rlookup table */
static void __init set_iommu_for_device(struct amd_iommu *iommu, u16 devid)
{
	amd_iommu_rlookup_table[devid] = iommu;
}

/*
 * This function takes the device specific flags read from the ACPI
 * table and sets up the device table entry with that information
 */
static void __init set_dev_entry_from_acpi(struct amd_iommu *iommu,
					   u16 devid, u32 flags, u32 ext_flags)
{
	if (flags & ACPI_DEVFLAG_INITPASS)
		set_dev_entry_bit(devid, DEV_ENTRY_INIT_PASS);
	if (flags & ACPI_DEVFLAG_EXTINT)
		set_dev_entry_bit(devid, DEV_ENTRY_EINT_PASS);
	if (flags & ACPI_DEVFLAG_NMI)
		set_dev_entry_bit(devid, DEV_ENTRY_NMI_PASS);
	if (flags & ACPI_DEVFLAG_SYSMGT1)
		set_dev_entry_bit(devid, DEV_ENTRY_SYSMGT1);
	if (flags & ACPI_DEVFLAG_SYSMGT2)
		set_dev_entry_bit(devid, DEV_ENTRY_SYSMGT2);
	if (flags & ACPI_DEVFLAG_LINT0)
		set_dev_entry_bit(devid, DEV_ENTRY_LINT0_PASS);
	if (flags & ACPI_DEVFLAG_LINT1)
		set_dev_entry_bit(devid, DEV_ENTRY_LINT1_PASS);

	amd_iommu_apply_erratum_63(devid);

	set_iommu_for_device(iommu, devid);
}

int __init add_special_device(u8 type, u8 id, u16 *devid, bool cmd_line)
{
	struct devid_map *entry;
	struct list_head *list;

	if (type == IVHD_SPECIAL_IOAPIC)
		list = &ioapic_map;
	else if (type == IVHD_SPECIAL_HPET)
		list = &hpet_map;
	else
		return -EINVAL;

	list_for_each_entry(entry, list, list) {
		if (!(entry->id == id && entry->cmd_line))
			continue;

		pr_info("Command-line override present for %s id %d - ignoring\n",
			type == IVHD_SPECIAL_IOAPIC ? "IOAPIC" : "HPET", id);

		*devid = entry->devid;

		return 0;
	}

	entry = kzalloc(sizeof(*entry), GFP_KERNEL);
	if (!entry)
		return -ENOMEM;

	entry->id	= id;
	entry->devid	= *devid;
	entry->cmd_line	= cmd_line;

	list_add_tail(&entry->list, list);

	return 0;
}

static int __init add_acpi_hid_device(u8 *hid, u8 *uid, u16 *devid,
				      bool cmd_line)
{
	struct acpihid_map_entry *entry;
	struct list_head *list = &acpihid_map;

	list_for_each_entry(entry, list, list) {
		if (strcmp(entry->hid, hid) ||
		    (*uid && *entry->uid && strcmp(entry->uid, uid)) ||
		    !entry->cmd_line)
			continue;

		pr_info("Command-line override for hid:%s uid:%s\n",
			hid, uid);
		*devid = entry->devid;
		return 0;
	}

	entry = kzalloc(sizeof(*entry), GFP_KERNEL);
	if (!entry)
		return -ENOMEM;

	memcpy(entry->uid, uid, strlen(uid));
	memcpy(entry->hid, hid, strlen(hid));
	entry->devid = *devid;
	entry->cmd_line	= cmd_line;
	entry->root_devid = (entry->devid & (~0x7));

	pr_info("%s, add hid:%s, uid:%s, rdevid:%d\n",
		entry->cmd_line ? "cmd" : "ivrs",
		entry->hid, entry->uid, entry->root_devid);

	list_add_tail(&entry->list, list);
	return 0;
}

static int __init add_early_maps(void)
{
	int i, ret;

	for (i = 0; i < early_ioapic_map_size; ++i) {
		ret = add_special_device(IVHD_SPECIAL_IOAPIC,
					 early_ioapic_map[i].id,
					 &early_ioapic_map[i].devid,
					 early_ioapic_map[i].cmd_line);
		if (ret)
			return ret;
	}

	for (i = 0; i < early_hpet_map_size; ++i) {
		ret = add_special_device(IVHD_SPECIAL_HPET,
					 early_hpet_map[i].id,
					 &early_hpet_map[i].devid,
					 early_hpet_map[i].cmd_line);
		if (ret)
			return ret;
	}

	for (i = 0; i < early_acpihid_map_size; ++i) {
		ret = add_acpi_hid_device(early_acpihid_map[i].hid,
					  early_acpihid_map[i].uid,
					  &early_acpihid_map[i].devid,
					  early_acpihid_map[i].cmd_line);
		if (ret)
			return ret;
	}

	return 0;
}

/*
 * Takes a pointer to an AMD IOMMU entry in the ACPI table and
 * initializes the hardware and our data structures with it.
 */
static int __init init_iommu_from_acpi(struct amd_iommu *iommu,
					struct ivhd_header *h)
{
	u8 *p = (u8 *)h;
	u8 *end = p, flags = 0;
	u16 devid = 0, devid_start = 0, devid_to = 0;
	u32 dev_i, ext_flags = 0;
	bool alias = false;
	struct ivhd_entry *e;
	u32 ivhd_size;
	int ret;


	ret = add_early_maps();
	if (ret)
		return ret;

	amd_iommu_apply_ivrs_quirks();

	/*
	 * First save the recommended feature enable bits from ACPI
	 */
	iommu->acpi_flags = h->flags;

	/*
	 * Done. Now parse the device entries
	 */
	ivhd_size = get_ivhd_header_size(h);
	if (!ivhd_size) {
		pr_err("Unsupported IVHD type %#x\n", h->type);
		return -EINVAL;
	}

	p += ivhd_size;

	end += h->length;


	while (p < end) {
		e = (struct ivhd_entry *)p;
		switch (e->type) {
		case IVHD_DEV_ALL:

			DUMP_printk("  DEV_ALL\t\t\tflags: %02x\n", e->flags);

			for (dev_i = 0; dev_i <= amd_iommu_last_bdf; ++dev_i)
				set_dev_entry_from_acpi(iommu, dev_i, e->flags, 0);
			break;
		case IVHD_DEV_SELECT:

			DUMP_printk("  DEV_SELECT\t\t\t devid: %02x:%02x.%x "
				    "flags: %02x\n",
				    PCI_BUS_NUM(e->devid),
				    PCI_SLOT(e->devid),
				    PCI_FUNC(e->devid),
				    e->flags);

			devid = e->devid;
			set_dev_entry_from_acpi(iommu, devid, e->flags, 0);
			break;
		case IVHD_DEV_SELECT_RANGE_START:

			DUMP_printk("  DEV_SELECT_RANGE_START\t "
				    "devid: %02x:%02x.%x flags: %02x\n",
				    PCI_BUS_NUM(e->devid),
				    PCI_SLOT(e->devid),
				    PCI_FUNC(e->devid),
				    e->flags);

			devid_start = e->devid;
			flags = e->flags;
			ext_flags = 0;
			alias = false;
			break;
		case IVHD_DEV_ALIAS:

			DUMP_printk("  DEV_ALIAS\t\t\t devid: %02x:%02x.%x "
				    "flags: %02x devid_to: %02x:%02x.%x\n",
				    PCI_BUS_NUM(e->devid),
				    PCI_SLOT(e->devid),
				    PCI_FUNC(e->devid),
				    e->flags,
				    PCI_BUS_NUM(e->ext >> 8),
				    PCI_SLOT(e->ext >> 8),
				    PCI_FUNC(e->ext >> 8));

			devid = e->devid;
			devid_to = e->ext >> 8;
			set_dev_entry_from_acpi(iommu, devid   , e->flags, 0);
			set_dev_entry_from_acpi(iommu, devid_to, e->flags, 0);
			amd_iommu_alias_table[devid] = devid_to;
			break;
		case IVHD_DEV_ALIAS_RANGE:

			DUMP_printk("  DEV_ALIAS_RANGE\t\t "
				    "devid: %02x:%02x.%x flags: %02x "
				    "devid_to: %02x:%02x.%x\n",
				    PCI_BUS_NUM(e->devid),
				    PCI_SLOT(e->devid),
				    PCI_FUNC(e->devid),
				    e->flags,
				    PCI_BUS_NUM(e->ext >> 8),
				    PCI_SLOT(e->ext >> 8),
				    PCI_FUNC(e->ext >> 8));

			devid_start = e->devid;
			flags = e->flags;
			devid_to = e->ext >> 8;
			ext_flags = 0;
			alias = true;
			break;
		case IVHD_DEV_EXT_SELECT:

			DUMP_printk("  DEV_EXT_SELECT\t\t devid: %02x:%02x.%x "
				    "flags: %02x ext: %08x\n",
				    PCI_BUS_NUM(e->devid),
				    PCI_SLOT(e->devid),
				    PCI_FUNC(e->devid),
				    e->flags, e->ext);

			devid = e->devid;
			set_dev_entry_from_acpi(iommu, devid, e->flags,
						e->ext);
			break;
		case IVHD_DEV_EXT_SELECT_RANGE:

			DUMP_printk("  DEV_EXT_SELECT_RANGE\t devid: "
				    "%02x:%02x.%x flags: %02x ext: %08x\n",
				    PCI_BUS_NUM(e->devid),
				    PCI_SLOT(e->devid),
				    PCI_FUNC(e->devid),
				    e->flags, e->ext);

			devid_start = e->devid;
			flags = e->flags;
			ext_flags = e->ext;
			alias = false;
			break;
		case IVHD_DEV_RANGE_END:

			DUMP_printk("  DEV_RANGE_END\t\t devid: %02x:%02x.%x\n",
				    PCI_BUS_NUM(e->devid),
				    PCI_SLOT(e->devid),
				    PCI_FUNC(e->devid));

			devid = e->devid;
			for (dev_i = devid_start; dev_i <= devid; ++dev_i) {
				if (alias) {
					amd_iommu_alias_table[dev_i] = devid_to;
					set_dev_entry_from_acpi(iommu,
						devid_to, flags, ext_flags);
				}
				set_dev_entry_from_acpi(iommu, dev_i,
							flags, ext_flags);
			}
			break;
		case IVHD_DEV_SPECIAL: {
			u8 handle, type;
			const char *var;
			u16 devid;
			int ret;

			handle = e->ext & 0xff;
			devid  = (e->ext >>  8) & 0xffff;
			type   = (e->ext >> 24) & 0xff;

			if (type == IVHD_SPECIAL_IOAPIC)
				var = "IOAPIC";
			else if (type == IVHD_SPECIAL_HPET)
				var = "HPET";
			else
				var = "UNKNOWN";

			DUMP_printk("  DEV_SPECIAL(%s[%d])\t\tdevid: %02x:%02x.%x\n",
				    var, (int)handle,
				    PCI_BUS_NUM(devid),
				    PCI_SLOT(devid),
				    PCI_FUNC(devid));

			ret = add_special_device(type, handle, &devid, false);
			if (ret)
				return ret;

			/*
			 * add_special_device might update the devid in case a
			 * command-line override is present. So call
			 * set_dev_entry_from_acpi after add_special_device.
			 */
			set_dev_entry_from_acpi(iommu, devid, e->flags, 0);

			break;
		}
		case IVHD_DEV_ACPI_HID: {
			u16 devid;
			u8 hid[ACPIHID_HID_LEN];
			u8 uid[ACPIHID_UID_LEN];
			int ret;

			if (h->type != 0x40) {
				pr_err(FW_BUG "Invalid IVHD device type %#x\n",
				       e->type);
				break;
			}

			memcpy(hid, (u8 *)(&e->ext), ACPIHID_HID_LEN - 1);
			hid[ACPIHID_HID_LEN - 1] = '\0';

			if (!(*hid)) {
				pr_err(FW_BUG "Invalid HID.\n");
				break;
			}

			uid[0] = '\0';
			switch (e->uidf) {
			case UID_NOT_PRESENT:

				if (e->uidl != 0)
					pr_warn(FW_BUG "Invalid UID length.\n");

				break;
			case UID_IS_INTEGER:

				sprintf(uid, "%d", e->uid);

				break;
			case UID_IS_CHARACTER:

				memcpy(uid, &e->uid, e->uidl);
				uid[e->uidl] = '\0';

				break;
			default:
				break;
			}

			devid = e->devid;
			DUMP_printk("  DEV_ACPI_HID(%s[%s])\t\tdevid: %02x:%02x.%x\n",
				    hid, uid,
				    PCI_BUS_NUM(devid),
				    PCI_SLOT(devid),
				    PCI_FUNC(devid));

			flags = e->flags;

			ret = add_acpi_hid_device(hid, uid, &devid, false);
			if (ret)
				return ret;

			/*
			 * add_special_device might update the devid in case a
			 * command-line override is present. So call
			 * set_dev_entry_from_acpi after add_special_device.
			 */
			set_dev_entry_from_acpi(iommu, devid, e->flags, 0);

			break;
		}
		default:
			break;
		}

		p += ivhd_entry_length(p);
	}

	return 0;
}

static void __init free_iommu_one(struct amd_iommu *iommu)
{
	free_cwwb_sem(iommu);
	free_command_buffer(iommu);
	free_event_buffer(iommu);
	free_ppr_log(iommu);
	free_ga_log(iommu);
	iommu_unmap_mmio_space(iommu);
}

static void __init free_iommu_all(void)
{
	struct amd_iommu *iommu, *next;

	for_each_iommu_safe(iommu, next) {
		list_del(&iommu->list);
		free_iommu_one(iommu);
		kfree(iommu);
	}
}

/*
 * Family15h Model 10h-1fh erratum 746 (IOMMU Logging May Stall Translations)
 * Workaround:
 *     BIOS should disable L2B micellaneous clock gating by setting
 *     L2_L2B_CK_GATE_CONTROL[CKGateL2BMiscDisable](D0F2xF4_x90[2]) = 1b
 */
static void amd_iommu_erratum_746_workaround(struct amd_iommu *iommu)
{
	u32 value;

	if ((boot_cpu_data.x86 != 0x15) ||
	    (boot_cpu_data.x86_model < 0x10) ||
	    (boot_cpu_data.x86_model > 0x1f))
		return;

	pci_write_config_dword(iommu->dev, 0xf0, 0x90);
	pci_read_config_dword(iommu->dev, 0xf4, &value);

	if (value & BIT(2))
		return;

	/* Select NB indirect register 0x90 and enable writing */
	pci_write_config_dword(iommu->dev, 0xf0, 0x90 | (1 << 8));

	pci_write_config_dword(iommu->dev, 0xf4, value | 0x4);
	pci_info(iommu->dev, "Applying erratum 746 workaround\n");

	/* Clear the enable writing bit */
	pci_write_config_dword(iommu->dev, 0xf0, 0x90);
}

/*
 * Family15h Model 30h-3fh (IOMMU Mishandles ATS Write Permission)
 * Workaround:
 *     BIOS should enable ATS write permission check by setting
 *     L2_DEBUG_3[AtsIgnoreIWDis](D0F2xF4_x47[0]) = 1b
 */
static void amd_iommu_ats_write_check_workaround(struct amd_iommu *iommu)
{
	u32 value;

	if ((boot_cpu_data.x86 != 0x15) ||
	    (boot_cpu_data.x86_model < 0x30) ||
	    (boot_cpu_data.x86_model > 0x3f))
		return;

	/* Test L2_DEBUG_3[AtsIgnoreIWDis] == 1 */
	value = iommu_read_l2(iommu, 0x47);

	if (value & BIT(0))
		return;

	/* Set L2_DEBUG_3[AtsIgnoreIWDis] = 1 */
	iommu_write_l2(iommu, 0x47, value | BIT(0));

	pci_info(iommu->dev, "Applying ATS write check workaround\n");
}

/*
 * This function clues the initialization function for one IOMMU
 * together and also allocates the command buffer and programs the
 * hardware. It does NOT enable the IOMMU. This is done afterwards.
 */
static int __init init_iommu_one(struct amd_iommu *iommu, struct ivhd_header *h)
{
	int ret;

	raw_spin_lock_init(&iommu->lock);
	iommu->cmd_sem_val = 0;

	/* Add IOMMU to internal data structures */
	list_add_tail(&iommu->list, &amd_iommu_list);
	iommu->index = amd_iommus_present++;

	if (unlikely(iommu->index >= MAX_IOMMUS)) {
		WARN(1, "System has more IOMMUs than supported by this driver\n");
		return -ENOSYS;
	}

	/* Index is fine - add IOMMU to the array */
	amd_iommus[iommu->index] = iommu;

	/*
	 * Copy data from ACPI table entry to the iommu struct
	 */
	iommu->devid   = h->devid;
	iommu->cap_ptr = h->cap_ptr;
	iommu->pci_seg = h->pci_seg;
	iommu->mmio_phys = h->mmio_phys;

	switch (h->type) {
	case 0x10:
		/* Check if IVHD EFR contains proper max banks/counters */
		if ((h->efr_attr != 0) &&
		    ((h->efr_attr & (0xF << 13)) != 0) &&
		    ((h->efr_attr & (0x3F << 17)) != 0))
			iommu->mmio_phys_end = MMIO_REG_END_OFFSET;
		else
			iommu->mmio_phys_end = MMIO_CNTR_CONF_OFFSET;

		/*
		 * Note: GA (128-bit IRTE) mode requires cmpxchg16b supports.
		 * GAM also requires GA mode. Therefore, we need to
		 * check cmpxchg16b support before enabling it.
		 */
		if (!boot_cpu_has(X86_FEATURE_CX16) ||
		    ((h->efr_attr & (0x1 << IOMMU_FEAT_GASUP_SHIFT)) == 0))
			amd_iommu_guest_ir = AMD_IOMMU_GUEST_IR_LEGACY;
		break;
	case 0x11:
	case 0x40:
		if (h->efr_reg & (1 << 9))
			iommu->mmio_phys_end = MMIO_REG_END_OFFSET;
		else
			iommu->mmio_phys_end = MMIO_CNTR_CONF_OFFSET;

		/*
		 * Note: GA (128-bit IRTE) mode requires cmpxchg16b supports.
		 * XT, GAM also requires GA mode. Therefore, we need to
		 * check cmpxchg16b support before enabling them.
		 */
		if (!boot_cpu_has(X86_FEATURE_CX16) ||
		    ((h->efr_reg & (0x1 << IOMMU_EFR_GASUP_SHIFT)) == 0)) {
			amd_iommu_guest_ir = AMD_IOMMU_GUEST_IR_LEGACY;
			break;
		}

		if (h->efr_reg & BIT(IOMMU_EFR_XTSUP_SHIFT))
			amd_iommu_xt_mode = IRQ_REMAP_X2APIC_MODE;

		early_iommu_features_init(iommu, h);

		break;
	default:
		return -EINVAL;
	}

	iommu->mmio_base = iommu_map_mmio_space(iommu->mmio_phys,
						iommu->mmio_phys_end);
	if (!iommu->mmio_base)
		return -ENOMEM;

	if (alloc_cwwb_sem(iommu))
		return -ENOMEM;

	if (alloc_command_buffer(iommu))
		return -ENOMEM;

	if (alloc_event_buffer(iommu))
		return -ENOMEM;

	iommu->int_enabled = false;

	init_translation_status(iommu);
	if (translation_pre_enabled(iommu) && !is_kdump_kernel()) {
		iommu_disable(iommu);
		clear_translation_pre_enabled(iommu);
		pr_warn("Translation was enabled for IOMMU:%d but we are not in kdump mode\n",
			iommu->index);
	}
	if (amd_iommu_pre_enabled)
		amd_iommu_pre_enabled = translation_pre_enabled(iommu);

	ret = init_iommu_from_acpi(iommu, h);
	if (ret)
		return ret;

	if (amd_iommu_irq_remap) {
		ret = amd_iommu_create_irq_domain(iommu);
		if (ret)
			return ret;
	}

	/*
	 * Make sure IOMMU is not considered to translate itself. The IVRS
	 * table tells us so, but this is a lie!
	 */
	amd_iommu_rlookup_table[iommu->devid] = NULL;

	return 0;
}

/**
 * get_highest_supported_ivhd_type - Look up the appropriate IVHD type
 * @ivrs: Pointer to the IVRS header
 *
 * This function search through all IVDB of the maximum supported IVHD
 */
static u8 get_highest_supported_ivhd_type(struct acpi_table_header *ivrs)
{
	u8 *base = (u8 *)ivrs;
	struct ivhd_header *ivhd = (struct ivhd_header *)
					(base + IVRS_HEADER_LENGTH);
	u8 last_type = ivhd->type;
	u16 devid = ivhd->devid;

	while (((u8 *)ivhd - base < ivrs->length) &&
	       (ivhd->type <= ACPI_IVHD_TYPE_MAX_SUPPORTED)) {
		u8 *p = (u8 *) ivhd;

		if (ivhd->devid == devid)
			last_type = ivhd->type;
		ivhd = (struct ivhd_header *)(p + ivhd->length);
	}

	return last_type;
}

/*
 * Iterates over all IOMMU entries in the ACPI table, allocates the
 * IOMMU structure and initializes it with init_iommu_one()
 */
static int __init init_iommu_all(struct acpi_table_header *table)
{
	u8 *p = (u8 *)table, *end = (u8 *)table;
	struct ivhd_header *h;
	struct amd_iommu *iommu;
	int ret;

	end += table->length;
	p += IVRS_HEADER_LENGTH;

	while (p < end) {
		h = (struct ivhd_header *)p;
		if (*p == amd_iommu_target_ivhd_type) {

			DUMP_printk("device: %02x:%02x.%01x cap: %04x "
				    "seg: %d flags: %01x info %04x\n",
				    PCI_BUS_NUM(h->devid), PCI_SLOT(h->devid),
				    PCI_FUNC(h->devid), h->cap_ptr,
				    h->pci_seg, h->flags, h->info);
			DUMP_printk("       mmio-addr: %016llx\n",
				    h->mmio_phys);

			iommu = kzalloc(sizeof(struct amd_iommu), GFP_KERNEL);
			if (iommu == NULL)
				return -ENOMEM;

			ret = init_iommu_one(iommu, h);
			if (ret)
				return ret;
		}
		p += h->length;

	}
	WARN_ON(p != end);

	return 0;
}

static void __init init_iommu_perf_ctr(struct amd_iommu *iommu)
{
	int retry;
	struct pci_dev *pdev = iommu->dev;
	u64 val = 0xabcd, val2 = 0, save_reg, save_src;

	if (!iommu_feature(iommu, FEATURE_PC))
		return;

	amd_iommu_pc_present = true;

	/* save the value to restore, if writable */
	if (iommu_pc_get_set_reg(iommu, 0, 0, 0, &save_reg, false) ||
	    iommu_pc_get_set_reg(iommu, 0, 0, 8, &save_src, false))
		goto pc_false;

	/*
	 * Disable power gating by programing the performance counter
	 * source to 20 (i.e. counts the reads and writes from/to IOMMU
	 * Reserved Register [MMIO Offset 1FF8h] that are ignored.),
	 * which never get incremented during this init phase.
	 * (Note: The event is also deprecated.)
	 */
	val = 20;
	if (iommu_pc_get_set_reg(iommu, 0, 0, 8, &val, true))
		goto pc_false;

	/* Check if the performance counters can be written to */
	val = 0xabcd;
	for (retry = 5; retry; retry--) {
		if (iommu_pc_get_set_reg(iommu, 0, 0, 0, &val, true) ||
		    iommu_pc_get_set_reg(iommu, 0, 0, 0, &val2, false) ||
		    val2)
			break;

		/* Wait about 20 msec for power gating to disable and retry. */
		msleep(20);
	}

	/* restore */
	if (iommu_pc_get_set_reg(iommu, 0, 0, 0, &save_reg, true) ||
	    iommu_pc_get_set_reg(iommu, 0, 0, 8, &save_src, true))
		goto pc_false;

	if (val != val2)
		goto pc_false;

	pci_info(pdev, "IOMMU performance counters supported\n");

	val = readl(iommu->mmio_base + MMIO_CNTR_CONF_OFFSET);
	iommu->max_banks = (u8) ((val >> 12) & 0x3f);
	iommu->max_counters = (u8) ((val >> 7) & 0xf);

	return;

pc_false:
	pci_err(pdev, "Unable to read/write to IOMMU perf counter.\n");
	amd_iommu_pc_present = false;
	return;
}

static ssize_t amd_iommu_show_cap(struct device *dev,
				  struct device_attribute *attr,
				  char *buf)
{
	struct amd_iommu *iommu = dev_to_amd_iommu(dev);
	return sprintf(buf, "%x\n", iommu->cap);
}
static DEVICE_ATTR(cap, S_IRUGO, amd_iommu_show_cap, NULL);

static ssize_t amd_iommu_show_features(struct device *dev,
				       struct device_attribute *attr,
				       char *buf)
{
	struct amd_iommu *iommu = dev_to_amd_iommu(dev);
	return sprintf(buf, "%llx\n", iommu->features);
}
static DEVICE_ATTR(features, S_IRUGO, amd_iommu_show_features, NULL);

static struct attribute *amd_iommu_attrs[] = {
	&dev_attr_cap.attr,
	&dev_attr_features.attr,
	NULL,
};

static struct attribute_group amd_iommu_group = {
	.name = "amd-iommu",
	.attrs = amd_iommu_attrs,
};

static const struct attribute_group *amd_iommu_groups[] = {
	&amd_iommu_group,
	NULL,
};

/*
 * Note: IVHD 0x11 and 0x40 also contains exact copy
 * of the IOMMU Extended Feature Register [MMIO Offset 0030h].
 * Default to EFR in IVHD since it is available sooner (i.e. before PCI init).
 */
static void __init late_iommu_features_init(struct amd_iommu *iommu)
{
	u64 features;

	if (!(iommu->cap & (1 << IOMMU_CAP_EFR)))
		return;

	/* read extended feature bits */
	features = readq(iommu->mmio_base + MMIO_EXT_FEATURES);

	if (!iommu->features) {
		iommu->features = features;
		return;
	}

	/*
	 * Sanity check and warn if EFR values from
	 * IVHD and MMIO conflict.
	 */
	if (features != iommu->features)
		pr_warn(FW_WARN "EFR mismatch. Use IVHD EFR (%#llx : %#llx).\n",
			features, iommu->features);
}

static int __init iommu_init_pci(struct amd_iommu *iommu)
{
	int cap_ptr = iommu->cap_ptr;
	int ret;

	iommu->dev = pci_get_domain_bus_and_slot(0, PCI_BUS_NUM(iommu->devid),
						 iommu->devid & 0xff);
	if (!iommu->dev)
		return -ENODEV;

	/* Prevent binding other PCI device drivers to IOMMU devices */
	iommu->dev->match_driver = false;

	pci_read_config_dword(iommu->dev, cap_ptr + MMIO_CAP_HDR_OFFSET,
			      &iommu->cap);

	if (!(iommu->cap & (1 << IOMMU_CAP_IOTLB)))
		amd_iommu_iotlb_sup = false;

	late_iommu_features_init(iommu);

	if (iommu_feature(iommu, FEATURE_GT)) {
		int glxval;
		u32 max_pasid;
		u64 pasmax;

		pasmax = iommu->features & FEATURE_PASID_MASK;
		pasmax >>= FEATURE_PASID_SHIFT;
		max_pasid  = (1 << (pasmax + 1)) - 1;

		amd_iommu_max_pasid = min(amd_iommu_max_pasid, max_pasid);

		BUG_ON(amd_iommu_max_pasid & ~PASID_MASK);

		glxval   = iommu->features & FEATURE_GLXVAL_MASK;
		glxval >>= FEATURE_GLXVAL_SHIFT;

		if (amd_iommu_max_glx_val == -1)
			amd_iommu_max_glx_val = glxval;
		else
			amd_iommu_max_glx_val = min(amd_iommu_max_glx_val, glxval);
	}

	if (iommu_feature(iommu, FEATURE_GT) &&
	    iommu_feature(iommu, FEATURE_PPR)) {
		iommu->is_iommu_v2   = true;
		amd_iommu_v2_present = true;
	}

	if (iommu_feature(iommu, FEATURE_PPR) && alloc_ppr_log(iommu))
		return -ENOMEM;

	ret = iommu_init_ga(iommu);
	if (ret)
		return ret;

	if (iommu->cap & (1UL << IOMMU_CAP_NPCACHE))
		amd_iommu_np_cache = true;

	init_iommu_perf_ctr(iommu);

	if (is_rd890_iommu(iommu->dev)) {
		int i, j;

		iommu->root_pdev =
			pci_get_domain_bus_and_slot(0, iommu->dev->bus->number,
						    PCI_DEVFN(0, 0));

		/*
		 * Some rd890 systems may not be fully reconfigured by the
		 * BIOS, so it's necessary for us to store this information so
		 * it can be reprogrammed on resume
		 */
		pci_read_config_dword(iommu->dev, iommu->cap_ptr + 4,
				&iommu->stored_addr_lo);
		pci_read_config_dword(iommu->dev, iommu->cap_ptr + 8,
				&iommu->stored_addr_hi);

		/* Low bit locks writes to configuration space */
		iommu->stored_addr_lo &= ~1;

		for (i = 0; i < 6; i++)
			for (j = 0; j < 0x12; j++)
				iommu->stored_l1[i][j] = iommu_read_l1(iommu, i, j);

		for (i = 0; i < 0x83; i++)
			iommu->stored_l2[i] = iommu_read_l2(iommu, i);
	}

	amd_iommu_erratum_746_workaround(iommu);
	amd_iommu_ats_write_check_workaround(iommu);

	iommu_device_sysfs_add(&iommu->iommu, &iommu->dev->dev,
			       amd_iommu_groups, "ivhd%d", iommu->index);
	iommu_device_set_ops(&iommu->iommu, &amd_iommu_ops);
	iommu_device_register(&iommu->iommu);

	return pci_enable_device(iommu->dev);
}

static void print_iommu_info(void)
{
	static const char * const feat_str[] = {
		"PreF", "PPR", "X2APIC", "NX", "GT", "[5]",
		"IA", "GA", "HE", "PC"
	};
	struct amd_iommu *iommu;

	for_each_iommu(iommu) {
		struct pci_dev *pdev = iommu->dev;
		int i;

		pci_info(pdev, "Found IOMMU cap 0x%x\n", iommu->cap_ptr);

		if (iommu->cap & (1 << IOMMU_CAP_EFR)) {
			pci_info(pdev, "Extended features (%#llx):",
				 iommu->features);
			for (i = 0; i < ARRAY_SIZE(feat_str); ++i) {
				if (iommu_feature(iommu, (1ULL << i)))
					pr_cont(" %s", feat_str[i]);
			}

			if (iommu->features & FEATURE_GAM_VAPIC)
				pr_cont(" GA_vAPIC");

			pr_cont("\n");
		}
	}
	if (irq_remapping_enabled) {
		pr_info("Interrupt remapping enabled\n");
		if (AMD_IOMMU_GUEST_IR_VAPIC(amd_iommu_guest_ir))
			pr_info("Virtual APIC enabled\n");
		if (amd_iommu_xt_mode == IRQ_REMAP_X2APIC_MODE)
			pr_info("X2APIC enabled\n");
	}
}

static int __init amd_iommu_init_pci(void)
{
	struct amd_iommu *iommu;
	int ret;

	for_each_iommu(iommu) {
		ret = iommu_init_pci(iommu);
		if (ret)
			break;

		/* Need to setup range after PCI init */
		iommu_set_cwwb_range(iommu);
	}

	/*
	 * Order is important here to make sure any unity map requirements are
	 * fulfilled. The unity mappings are created and written to the device
	 * table during the amd_iommu_init_api() call.
	 *
	 * After that we call init_device_table_dma() to make sure any
	 * uninitialized DTE will block DMA, and in the end we flush the caches
	 * of all IOMMUs to make sure the changes to the device table are
	 * active.
	 */
	ret = amd_iommu_init_api();

	init_device_table_dma();

	for_each_iommu(iommu)
		iommu_flush_all_caches(iommu);

	if (!ret)
		print_iommu_info();

	return ret;
}

/****************************************************************************
 *
 * The following functions initialize the MSI interrupts for all IOMMUs
 * in the system. It's a bit challenging because there could be multiple
 * IOMMUs per PCI BDF but we can call pci_enable_msi(x) only once per
 * pci_dev.
 *
 ****************************************************************************/

static int iommu_setup_msi(struct amd_iommu *iommu)
{
	int r;

	r = pci_enable_msi(iommu->dev);
	if (r)
		return r;

	r = request_threaded_irq(iommu->dev->irq,
				 amd_iommu_int_handler,
				 amd_iommu_int_thread,
				 0, "AMD-Vi",
				 iommu);

	if (r) {
		pci_disable_msi(iommu->dev);
		return r;
	}

	return 0;
}

union intcapxt {
	u64	capxt;
	struct {
		u64	reserved_0		:  2,
			dest_mode_logical	:  1,
			reserved_1		:  5,
			destid_0_23		: 24,
			vector			:  8,
			reserved_2		: 16,
			destid_24_31		:  8;
	};
} __attribute__ ((packed));

/*
 * There isn't really any need to mask/unmask at the irqchip level because
 * the 64-bit INTCAPXT registers can be updated atomically without tearing
 * when the affinity is being updated.
 */
static void intcapxt_unmask_irq(struct irq_data *data)
{
}

static void intcapxt_mask_irq(struct irq_data *data)
{
}

static struct irq_chip intcapxt_controller;

static int intcapxt_irqdomain_activate(struct irq_domain *domain,
				       struct irq_data *irqd, bool reserve)
{
	struct amd_iommu *iommu = irqd->chip_data;
	struct irq_cfg *cfg = irqd_cfg(irqd);
	union intcapxt xt;

	xt.capxt = 0ULL;
	xt.dest_mode_logical = apic->dest_mode_logical;
	xt.vector = cfg->vector;
	xt.destid_0_23 = cfg->dest_apicid & GENMASK(23, 0);
	xt.destid_24_31 = cfg->dest_apicid >> 24;

	/**
	 * Current IOMMU implemtation uses the same IRQ for all
	 * 3 IOMMU interrupts.
	 */
	writeq(xt.capxt, iommu->mmio_base + MMIO_INTCAPXT_EVT_OFFSET);
	writeq(xt.capxt, iommu->mmio_base + MMIO_INTCAPXT_PPR_OFFSET);
	writeq(xt.capxt, iommu->mmio_base + MMIO_INTCAPXT_GALOG_OFFSET);
	return 0;
}

static void intcapxt_irqdomain_deactivate(struct irq_domain *domain,
					  struct irq_data *irqd)
{
	intcapxt_mask_irq(irqd);
}


static int intcapxt_irqdomain_alloc(struct irq_domain *domain, unsigned int virq,
				    unsigned int nr_irqs, void *arg)
{
	struct irq_alloc_info *info = arg;
	int i, ret;

	if (!info || info->type != X86_IRQ_ALLOC_TYPE_AMDVI)
		return -EINVAL;

	ret = irq_domain_alloc_irqs_parent(domain, virq, nr_irqs, arg);
	if (ret < 0)
		return ret;

	for (i = virq; i < virq + nr_irqs; i++) {
		struct irq_data *irqd = irq_domain_get_irq_data(domain, i);

		irqd->chip = &intcapxt_controller;
		irqd->chip_data = info->data;
		__irq_set_handler(i, handle_edge_irq, 0, "edge");
	}

	return ret;
}

static void intcapxt_irqdomain_free(struct irq_domain *domain, unsigned int virq,
				    unsigned int nr_irqs)
{
	irq_domain_free_irqs_top(domain, virq, nr_irqs);
}

static int intcapxt_set_affinity(struct irq_data *irqd,
				 const struct cpumask *mask, bool force)
{
	struct irq_data *parent = irqd->parent_data;
	int ret;

	ret = parent->chip->irq_set_affinity(parent, mask, force);
	if (ret < 0 || ret == IRQ_SET_MASK_OK_DONE)
		return ret;

	return intcapxt_irqdomain_activate(irqd->domain, irqd, false);
}

static struct irq_chip intcapxt_controller = {
	.name			= "IOMMU-MSI",
	.irq_unmask		= intcapxt_unmask_irq,
	.irq_mask		= intcapxt_mask_irq,
	.irq_ack		= irq_chip_ack_parent,
	.irq_retrigger		= irq_chip_retrigger_hierarchy,
	.irq_set_affinity       = intcapxt_set_affinity,
	.flags			= IRQCHIP_SKIP_SET_WAKE,
};

static const struct irq_domain_ops intcapxt_domain_ops = {
	.alloc			= intcapxt_irqdomain_alloc,
	.free			= intcapxt_irqdomain_free,
	.activate		= intcapxt_irqdomain_activate,
	.deactivate		= intcapxt_irqdomain_deactivate,
};


static struct irq_domain *iommu_irqdomain;

static struct irq_domain *iommu_get_irqdomain(void)
{
	struct fwnode_handle *fn;

	/* No need for locking here (yet) as the init is single-threaded */
	if (iommu_irqdomain)
		return iommu_irqdomain;

	fn = irq_domain_alloc_named_fwnode("AMD-Vi-MSI");
	if (!fn)
		return NULL;

	iommu_irqdomain = irq_domain_create_hierarchy(x86_vector_domain, 0, 0,
						      fn, &intcapxt_domain_ops,
						      NULL);
	if (!iommu_irqdomain)
		irq_domain_free_fwnode(fn);

	return iommu_irqdomain;
}

static int iommu_setup_intcapxt(struct amd_iommu *iommu)
{
	struct irq_domain *domain;
	struct irq_alloc_info info;
	int irq, ret;

	domain = iommu_get_irqdomain();
	if (!domain)
		return -ENXIO;

	init_irq_alloc_info(&info, NULL);
	info.type = X86_IRQ_ALLOC_TYPE_AMDVI;
	info.data = iommu;

	irq = irq_domain_alloc_irqs(domain, 1, NUMA_NO_NODE, &info);
	if (irq < 0) {
		irq_domain_remove(domain);
		return irq;
	}

	ret = request_threaded_irq(irq, amd_iommu_int_handler,
				   amd_iommu_int_thread, 0, "AMD-Vi", iommu);
	if (ret) {
		irq_domain_free_irqs(irq, 1);
		irq_domain_remove(domain);
		return ret;
	}

	iommu_feature_enable(iommu, CONTROL_INTCAPXT_EN);
	return 0;
}

static int iommu_init_irq(struct amd_iommu *iommu)
{
	int ret;

	if (iommu->int_enabled)
		goto enable_faults;

	if (amd_iommu_xt_mode == IRQ_REMAP_X2APIC_MODE)
		ret = iommu_setup_intcapxt(iommu);
	else if (iommu->dev->msi_cap)
		ret = iommu_setup_msi(iommu);
	else
		ret = -ENODEV;

	if (ret)
		return ret;

	iommu->int_enabled = true;
enable_faults:
	iommu_feature_enable(iommu, CONTROL_EVT_INT_EN);

	if (iommu->ppr_log != NULL)
		iommu_feature_enable(iommu, CONTROL_PPRINT_EN);

	iommu_ga_log_enable(iommu);

	return 0;
}

/****************************************************************************
 *
 * The next functions belong to the third pass of parsing the ACPI
 * table. In this last pass the memory mapping requirements are
 * gathered (like exclusion and unity mapping ranges).
 *
 ****************************************************************************/

static void __init free_unity_maps(void)
{
	struct unity_map_entry *entry, *next;

	list_for_each_entry_safe(entry, next, &amd_iommu_unity_map, list) {
		list_del(&entry->list);
		kfree(entry);
	}
}

/* called for unity map ACPI definition */
static int __init init_unity_map_range(struct ivmd_header *m)
{
	struct unity_map_entry *e = NULL;
	char *s;

	e = kzalloc(sizeof(*e), GFP_KERNEL);
	if (e == NULL)
		return -ENOMEM;

	switch (m->type) {
	default:
		kfree(e);
		return 0;
	case ACPI_IVMD_TYPE:
		s = "IVMD_TYPEi\t\t\t";
		e->devid_start = e->devid_end = m->devid;
		break;
	case ACPI_IVMD_TYPE_ALL:
		s = "IVMD_TYPE_ALL\t\t";
		e->devid_start = 0;
		e->devid_end = amd_iommu_last_bdf;
		break;
	case ACPI_IVMD_TYPE_RANGE:
		s = "IVMD_TYPE_RANGE\t\t";
		e->devid_start = m->devid;
		e->devid_end = m->aux;
		break;
	}
	e->address_start = PAGE_ALIGN(m->range_start);
	e->address_end = e->address_start + PAGE_ALIGN(m->range_length);
	e->prot = m->flags >> 1;

	/*
	 * Treat per-device exclusion ranges as r/w unity-mapped regions
	 * since some buggy BIOSes might lead to the overwritten exclusion
	 * range (exclusion_start and exclusion_length members). This
	 * happens when there are multiple exclusion ranges (IVMD entries)
	 * defined in ACPI table.
	 */
	if (m->flags & IVMD_FLAG_EXCL_RANGE)
		e->prot = (IVMD_FLAG_IW | IVMD_FLAG_IR) >> 1;

	DUMP_printk("%s devid_start: %02x:%02x.%x devid_end: %02x:%02x.%x"
		    " range_start: %016llx range_end: %016llx flags: %x\n", s,
		    PCI_BUS_NUM(e->devid_start), PCI_SLOT(e->devid_start),
		    PCI_FUNC(e->devid_start), PCI_BUS_NUM(e->devid_end),
		    PCI_SLOT(e->devid_end), PCI_FUNC(e->devid_end),
		    e->address_start, e->address_end, m->flags);

	list_add_tail(&e->list, &amd_iommu_unity_map);

	return 0;
}

/* iterates over all memory definitions we find in the ACPI table */
static int __init init_memory_definitions(struct acpi_table_header *table)
{
	u8 *p = (u8 *)table, *end = (u8 *)table;
	struct ivmd_header *m;

	end += table->length;
	p += IVRS_HEADER_LENGTH;

	while (p < end) {
		m = (struct ivmd_header *)p;
		if (m->flags & (IVMD_FLAG_UNITY_MAP | IVMD_FLAG_EXCL_RANGE))
			init_unity_map_range(m);

		p += m->length;
	}

	return 0;
}

/*
 * Init the device table to not allow DMA access for devices
 */
static void init_device_table_dma(void)
{
	u32 devid;

	for (devid = 0; devid <= amd_iommu_last_bdf; ++devid) {
		set_dev_entry_bit(devid, DEV_ENTRY_VALID);
		set_dev_entry_bit(devid, DEV_ENTRY_TRANSLATION);
	}
}

static void __init uninit_device_table_dma(void)
{
	u32 devid;

	for (devid = 0; devid <= amd_iommu_last_bdf; ++devid) {
		amd_iommu_dev_table[devid].data[0] = 0ULL;
		amd_iommu_dev_table[devid].data[1] = 0ULL;
	}
}

static void init_device_table(void)
{
	u32 devid;

	if (!amd_iommu_irq_remap)
		return;

	for (devid = 0; devid <= amd_iommu_last_bdf; ++devid)
		set_dev_entry_bit(devid, DEV_ENTRY_IRQ_TBL_EN);
}

static void iommu_init_flags(struct amd_iommu *iommu)
{
	iommu->acpi_flags & IVHD_FLAG_HT_TUN_EN_MASK ?
		iommu_feature_enable(iommu, CONTROL_HT_TUN_EN) :
		iommu_feature_disable(iommu, CONTROL_HT_TUN_EN);

	iommu->acpi_flags & IVHD_FLAG_PASSPW_EN_MASK ?
		iommu_feature_enable(iommu, CONTROL_PASSPW_EN) :
		iommu_feature_disable(iommu, CONTROL_PASSPW_EN);

	iommu->acpi_flags & IVHD_FLAG_RESPASSPW_EN_MASK ?
		iommu_feature_enable(iommu, CONTROL_RESPASSPW_EN) :
		iommu_feature_disable(iommu, CONTROL_RESPASSPW_EN);

	iommu->acpi_flags & IVHD_FLAG_ISOC_EN_MASK ?
		iommu_feature_enable(iommu, CONTROL_ISOC_EN) :
		iommu_feature_disable(iommu, CONTROL_ISOC_EN);

	/*
	 * make IOMMU memory accesses cache coherent
	 */
	iommu_feature_enable(iommu, CONTROL_COHERENT_EN);

	/* Set IOTLB invalidation timeout to 1s */
	iommu_set_inv_tlb_timeout(iommu, CTRL_INV_TO_1S);
}

static void iommu_apply_resume_quirks(struct amd_iommu *iommu)
{
	int i, j;
	u32 ioc_feature_control;
	struct pci_dev *pdev = iommu->root_pdev;

	/* RD890 BIOSes may not have completely reconfigured the iommu */
	if (!is_rd890_iommu(iommu->dev) || !pdev)
		return;

	/*
	 * First, we need to ensure that the iommu is enabled. This is
	 * controlled by a register in the northbridge
	 */

	/* Select Northbridge indirect register 0x75 and enable writing */
	pci_write_config_dword(pdev, 0x60, 0x75 | (1 << 7));
	pci_read_config_dword(pdev, 0x64, &ioc_feature_control);

	/* Enable the iommu */
	if (!(ioc_feature_control & 0x1))
		pci_write_config_dword(pdev, 0x64, ioc_feature_control | 1);

	/* Restore the iommu BAR */
	pci_write_config_dword(iommu->dev, iommu->cap_ptr + 4,
			       iommu->stored_addr_lo);
	pci_write_config_dword(iommu->dev, iommu->cap_ptr + 8,
			       iommu->stored_addr_hi);

	/* Restore the l1 indirect regs for each of the 6 l1s */
	for (i = 0; i < 6; i++)
		for (j = 0; j < 0x12; j++)
			iommu_write_l1(iommu, i, j, iommu->stored_l1[i][j]);

	/* Restore the l2 indirect regs */
	for (i = 0; i < 0x83; i++)
		iommu_write_l2(iommu, i, iommu->stored_l2[i]);

	/* Lock PCI setup registers */
	pci_write_config_dword(iommu->dev, iommu->cap_ptr + 4,
			       iommu->stored_addr_lo | 1);
}

static void iommu_enable_ga(struct amd_iommu *iommu)
{
#ifdef CONFIG_IRQ_REMAP
	switch (amd_iommu_guest_ir) {
	case AMD_IOMMU_GUEST_IR_VAPIC:
		iommu_feature_enable(iommu, CONTROL_GAM_EN);
		fallthrough;
	case AMD_IOMMU_GUEST_IR_LEGACY_GA:
		iommu_feature_enable(iommu, CONTROL_GA_EN);
		iommu->irte_ops = &irte_128_ops;
		break;
	default:
		iommu->irte_ops = &irte_32_ops;
		break;
	}
#endif
}

static void early_enable_iommu(struct amd_iommu *iommu)
{
	iommu_disable(iommu);
	iommu_init_flags(iommu);
	iommu_set_device_table(iommu);
	iommu_enable_command_buffer(iommu);
	iommu_enable_event_buffer(iommu);
	iommu_set_exclusion_range(iommu);
	iommu_enable_ga(iommu);
	iommu_enable_xt(iommu);
	iommu_enable(iommu);
	iommu_flush_all_caches(iommu);
}

/*
 * This function finally enables all IOMMUs found in the system after
 * they have been initialized.
 *
 * Or if in kdump kernel and IOMMUs are all pre-enabled, try to copy
 * the old content of device table entries. Not this case or copy failed,
 * just continue as normal kernel does.
 */
static void early_enable_iommus(void)
{
	struct amd_iommu *iommu;


	if (!copy_device_table()) {
		/*
		 * If come here because of failure in copying device table from old
		 * kernel with all IOMMUs enabled, print error message and try to
		 * free allocated old_dev_tbl_cpy.
		 */
		if (amd_iommu_pre_enabled)
			pr_err("Failed to copy DEV table from previous kernel.\n");
		if (old_dev_tbl_cpy != NULL)
			free_pages((unsigned long)old_dev_tbl_cpy,
					get_order(dev_table_size));

		for_each_iommu(iommu) {
			clear_translation_pre_enabled(iommu);
			early_enable_iommu(iommu);
		}
	} else {
		pr_info("Copied DEV table from previous kernel.\n");
		free_pages((unsigned long)amd_iommu_dev_table,
				get_order(dev_table_size));
		amd_iommu_dev_table = old_dev_tbl_cpy;
		for_each_iommu(iommu) {
			iommu_disable_command_buffer(iommu);
			iommu_disable_event_buffer(iommu);
			iommu_enable_command_buffer(iommu);
			iommu_enable_event_buffer(iommu);
			iommu_enable_ga(iommu);
			iommu_enable_xt(iommu);
			iommu_set_device_table(iommu);
			iommu_flush_all_caches(iommu);
		}
	}

#ifdef CONFIG_IRQ_REMAP
	if (AMD_IOMMU_GUEST_IR_VAPIC(amd_iommu_guest_ir))
		amd_iommu_irq_ops.capability |= (1 << IRQ_POSTING_CAP);
#endif
}

static void enable_iommus_v2(void)
{
	struct amd_iommu *iommu;

	for_each_iommu(iommu) {
		iommu_enable_ppr_log(iommu);
		iommu_enable_gt(iommu);
	}
}

static void enable_iommus(void)
{
	early_enable_iommus();

	enable_iommus_v2();
}

static void disable_iommus(void)
{
	struct amd_iommu *iommu;

	for_each_iommu(iommu)
		iommu_disable(iommu);

#ifdef CONFIG_IRQ_REMAP
	if (AMD_IOMMU_GUEST_IR_VAPIC(amd_iommu_guest_ir))
		amd_iommu_irq_ops.capability &= ~(1 << IRQ_POSTING_CAP);
#endif
}

/*
 * Suspend/Resume support
 * disable suspend until real resume implemented
 */

static void amd_iommu_resume(void)
{
	struct amd_iommu *iommu;

	for_each_iommu(iommu)
		iommu_apply_resume_quirks(iommu);

	/* re-load the hardware */
	enable_iommus();

	amd_iommu_enable_interrupts();
}

static int amd_iommu_suspend(void)
{
	/* disable IOMMUs to go out of the way for BIOS */
	disable_iommus();

	return 0;
}

static struct syscore_ops amd_iommu_syscore_ops = {
	.suspend = amd_iommu_suspend,
	.resume = amd_iommu_resume,
};

static void __init free_iommu_resources(void)
{
	kmemleak_free(irq_lookup_table);
	free_pages((unsigned long)irq_lookup_table,
		   get_order(rlookup_table_size));
	irq_lookup_table = NULL;

	kmem_cache_destroy(amd_iommu_irq_cache);
	amd_iommu_irq_cache = NULL;

	free_pages((unsigned long)amd_iommu_rlookup_table,
		   get_order(rlookup_table_size));
	amd_iommu_rlookup_table = NULL;

	free_pages((unsigned long)amd_iommu_alias_table,
		   get_order(alias_table_size));
	amd_iommu_alias_table = NULL;

	free_pages((unsigned long)amd_iommu_dev_table,
		   get_order(dev_table_size));
	amd_iommu_dev_table = NULL;

	free_iommu_all();
}

/* SB IOAPIC is always on this device in AMD systems */
#define IOAPIC_SB_DEVID		((0x00 << 8) | PCI_DEVFN(0x14, 0))

static bool __init check_ioapic_information(void)
{
	const char *fw_bug = FW_BUG;
	bool ret, has_sb_ioapic;
	int idx;

	has_sb_ioapic = false;
	ret           = false;

	/*
	 * If we have map overrides on the kernel command line the
	 * messages in this function might not describe firmware bugs
	 * anymore - so be careful
	 */
	if (cmdline_maps)
		fw_bug = "";

	for (idx = 0; idx < nr_ioapics; idx++) {
		int devid, id = mpc_ioapic_id(idx);

		devid = get_ioapic_devid(id);
		if (devid < 0) {
			pr_err("%s: IOAPIC[%d] not in IVRS table\n",
				fw_bug, id);
			ret = false;
		} else if (devid == IOAPIC_SB_DEVID) {
			has_sb_ioapic = true;
			ret           = true;
		}
	}

	if (!has_sb_ioapic) {
		/*
		 * We expect the SB IOAPIC to be listed in the IVRS
		 * table. The system timer is connected to the SB IOAPIC
		 * and if we don't have it in the list the system will
		 * panic at boot time.  This situation usually happens
		 * when the BIOS is buggy and provides us the wrong
		 * device id for the IOAPIC in the system.
		 */
		pr_err("%s: No southbridge IOAPIC found\n", fw_bug);
	}

	if (!ret)
		pr_err("Disabling interrupt remapping\n");

	return ret;
}

static void __init free_dma_resources(void)
{
	free_pages((unsigned long)amd_iommu_pd_alloc_bitmap,
		   get_order(MAX_DOMAIN_ID/8));
	amd_iommu_pd_alloc_bitmap = NULL;

	free_unity_maps();
}

static void __init ivinfo_init(void *ivrs)
{
	amd_iommu_ivinfo = *((u32 *)(ivrs + IOMMU_IVINFO_OFFSET));
}

/*
 * This is the hardware init function for AMD IOMMU in the system.
 * This function is called either from amd_iommu_init or from the interrupt
 * remapping setup code.
 *
 * This function basically parses the ACPI table for AMD IOMMU (IVRS)
 * four times:
 *
 *	1 pass) Discover the most comprehensive IVHD type to use.
 *
 *	2 pass) Find the highest PCI device id the driver has to handle.
 *		Upon this information the size of the data structures is
 *		determined that needs to be allocated.
 *
 *	3 pass) Initialize the data structures just allocated with the
 *		information in the ACPI table about available AMD IOMMUs
 *		in the system. It also maps the PCI devices in the
 *		system to specific IOMMUs
 *
 *	4 pass) After the basic data structures are allocated and
 *		initialized we update them with information about memory
 *		remapping requirements parsed out of the ACPI table in
 *		this last pass.
 *
 * After everything is set up the IOMMUs are enabled and the necessary
 * hotplug and suspend notifiers are registered.
 */
static int __init early_amd_iommu_init(void)
{
	struct acpi_table_header *ivrs_base;
	int i, remap_cache_sz, ret;
	acpi_status status;
<<<<<<< HEAD
	int i, remap_cache_sz, ret = 0;
=======
>>>>>>> 4bcf3b75

	if (!amd_iommu_detected)
		return -ENODEV;

	status = acpi_get_table("IVRS", 0, &ivrs_base);
	if (status == AE_NOT_FOUND)
		return -ENODEV;
	else if (ACPI_FAILURE(status)) {
		const char *err = acpi_format_exception(status);
		pr_err("IVRS table error: %s\n", err);
		return -EINVAL;
	}

	/*
	 * Validate checksum here so we don't need to do it when
	 * we actually parse the table
	 */
	ret = check_ivrs_checksum(ivrs_base);
	if (ret)
		goto out;

	ivinfo_init(ivrs_base);

	amd_iommu_target_ivhd_type = get_highest_supported_ivhd_type(ivrs_base);
	DUMP_printk("Using IVHD type %#x\n", amd_iommu_target_ivhd_type);

	/*
	 * First parse ACPI tables to find the largest Bus/Dev/Func
	 * we need to handle. Upon this information the shared data
	 * structures for the IOMMUs in the system will be allocated
	 */
	ret = find_last_devid_acpi(ivrs_base);
	if (ret)
		goto out;

	dev_table_size     = tbl_size(DEV_TABLE_ENTRY_SIZE);
	alias_table_size   = tbl_size(ALIAS_TABLE_ENTRY_SIZE);
	rlookup_table_size = tbl_size(RLOOKUP_TABLE_ENTRY_SIZE);

	/* Device table - directly used by all IOMMUs */
	ret = -ENOMEM;
	amd_iommu_dev_table = (void *)__get_free_pages(
				      GFP_KERNEL | __GFP_ZERO | GFP_DMA32,
				      get_order(dev_table_size));
	if (amd_iommu_dev_table == NULL)
		goto out;

	/*
	 * Alias table - map PCI Bus/Dev/Func to Bus/Dev/Func the
	 * IOMMU see for that device
	 */
	amd_iommu_alias_table = (void *)__get_free_pages(GFP_KERNEL,
			get_order(alias_table_size));
	if (amd_iommu_alias_table == NULL)
		goto out;

	/* IOMMU rlookup table - find the IOMMU for a specific device */
	amd_iommu_rlookup_table = (void *)__get_free_pages(
			GFP_KERNEL | __GFP_ZERO,
			get_order(rlookup_table_size));
	if (amd_iommu_rlookup_table == NULL)
		goto out;

	amd_iommu_pd_alloc_bitmap = (void *)__get_free_pages(
					    GFP_KERNEL | __GFP_ZERO,
					    get_order(MAX_DOMAIN_ID/8));
	if (amd_iommu_pd_alloc_bitmap == NULL)
		goto out;

	/*
	 * let all alias entries point to itself
	 */
	for (i = 0; i <= amd_iommu_last_bdf; ++i)
		amd_iommu_alias_table[i] = i;

	/*
	 * never allocate domain 0 because its used as the non-allocated and
	 * error value placeholder
	 */
	__set_bit(0, amd_iommu_pd_alloc_bitmap);

	/*
	 * now the data structures are allocated and basically initialized
	 * start the real acpi table scan
	 */
	ret = init_iommu_all(ivrs_base);
	if (ret)
		goto out;

	/* Disable any previously enabled IOMMUs */
	if (!is_kdump_kernel() || amd_iommu_disabled)
		disable_iommus();

	if (amd_iommu_irq_remap)
		amd_iommu_irq_remap = check_ioapic_information();

	if (amd_iommu_irq_remap) {
		/*
		 * Interrupt remapping enabled, create kmem_cache for the
		 * remapping tables.
		 */
		ret = -ENOMEM;
		if (!AMD_IOMMU_GUEST_IR_GA(amd_iommu_guest_ir))
			remap_cache_sz = MAX_IRQS_PER_TABLE * sizeof(u32);
		else
			remap_cache_sz = MAX_IRQS_PER_TABLE * (sizeof(u64) * 2);
		amd_iommu_irq_cache = kmem_cache_create("irq_remap_cache",
							remap_cache_sz,
							DTE_INTTAB_ALIGNMENT,
							0, NULL);
		if (!amd_iommu_irq_cache)
			goto out;

		irq_lookup_table = (void *)__get_free_pages(
				GFP_KERNEL | __GFP_ZERO,
				get_order(rlookup_table_size));
		kmemleak_alloc(irq_lookup_table, rlookup_table_size,
			       1, GFP_KERNEL);
		if (!irq_lookup_table)
			goto out;
	}

	ret = init_memory_definitions(ivrs_base);
	if (ret)
		goto out;

	/* init the device table */
	init_device_table();

out:
	/* Don't leak any ACPI memory */
	acpi_put_table(ivrs_base);

	return ret;
}

static int amd_iommu_enable_interrupts(void)
{
	struct amd_iommu *iommu;
	int ret = 0;

	for_each_iommu(iommu) {
		ret = iommu_init_irq(iommu);
		if (ret)
			goto out;
	}

out:
	return ret;
}

static bool detect_ivrs(void)
{
	struct acpi_table_header *ivrs_base;
	acpi_status status;
	int i;

	status = acpi_get_table("IVRS", 0, &ivrs_base);
	if (status == AE_NOT_FOUND)
		return false;
	else if (ACPI_FAILURE(status)) {
		const char *err = acpi_format_exception(status);
		pr_err("IVRS table error: %s\n", err);
		return false;
	}

	acpi_put_table(ivrs_base);

	/* Don't use IOMMU if there is Stoney Ridge graphics */
	for (i = 0; i < 32; i++) {
		u32 pci_id;

		pci_id = read_pci_config(0, i, 0, 0);
		if ((pci_id & 0xffff) == 0x1002 && (pci_id >> 16) == 0x98e4) {
			pr_info("Disable IOMMU on Stoney Ridge\n");
			return false;
		}
	}

	/* Make sure ACS will be enabled during PCI probe */
	pci_request_acs();

	return true;
}

/****************************************************************************
 *
 * AMD IOMMU Initialization State Machine
 *
 ****************************************************************************/

static int __init state_next(void)
{
	int ret = 0;

	switch (init_state) {
	case IOMMU_START_STATE:
		if (!detect_ivrs()) {
			init_state	= IOMMU_NOT_FOUND;
			ret		= -ENODEV;
		} else {
			init_state	= IOMMU_IVRS_DETECTED;
		}
		break;
	case IOMMU_IVRS_DETECTED:
		if (amd_iommu_disabled) {
			init_state = IOMMU_CMDLINE_DISABLED;
			ret = -EINVAL;
		} else {
			ret = early_amd_iommu_init();
			init_state = ret ? IOMMU_INIT_ERROR : IOMMU_ACPI_FINISHED;
		}
		break;
	case IOMMU_ACPI_FINISHED:
		early_enable_iommus();
		x86_platform.iommu_shutdown = disable_iommus;
		init_state = IOMMU_ENABLED;
		break;
	case IOMMU_ENABLED:
		register_syscore_ops(&amd_iommu_syscore_ops);
		ret = amd_iommu_init_pci();
		init_state = ret ? IOMMU_INIT_ERROR : IOMMU_PCI_INIT;
		enable_iommus_v2();
		break;
	case IOMMU_PCI_INIT:
		ret = amd_iommu_enable_interrupts();
		init_state = ret ? IOMMU_INIT_ERROR : IOMMU_INTERRUPTS_EN;
		break;
	case IOMMU_INTERRUPTS_EN:
		ret = amd_iommu_init_dma_ops();
		init_state = ret ? IOMMU_INIT_ERROR : IOMMU_DMA_OPS;
		break;
	case IOMMU_DMA_OPS:
		init_state = IOMMU_INITIALIZED;
		break;
	case IOMMU_INITIALIZED:
		/* Nothing to do */
		break;
	case IOMMU_NOT_FOUND:
	case IOMMU_INIT_ERROR:
	case IOMMU_CMDLINE_DISABLED:
		/* Error states => do nothing */
		ret = -EINVAL;
		break;
	default:
		/* Unknown state */
		BUG();
	}

	if (ret) {
		free_dma_resources();
		if (!irq_remapping_enabled) {
			disable_iommus();
			free_iommu_resources();
		} else {
			struct amd_iommu *iommu;

			uninit_device_table_dma();
			for_each_iommu(iommu)
				iommu_flush_all_caches(iommu);
		}
	}
	return ret;
}

static int __init iommu_go_to_state(enum iommu_init_state state)
{
	int ret = -EINVAL;

	while (init_state != state) {
		if (init_state == IOMMU_NOT_FOUND         ||
		    init_state == IOMMU_INIT_ERROR        ||
		    init_state == IOMMU_CMDLINE_DISABLED)
			break;
		ret = state_next();
	}

	return ret;
}

#ifdef CONFIG_IRQ_REMAP
int __init amd_iommu_prepare(void)
{
	int ret;

	amd_iommu_irq_remap = true;

	ret = iommu_go_to_state(IOMMU_ACPI_FINISHED);
	if (ret) {
		amd_iommu_irq_remap = false;
		return ret;
	}

	return amd_iommu_irq_remap ? 0 : -ENODEV;
}

int __init amd_iommu_enable(void)
{
	int ret;

	ret = iommu_go_to_state(IOMMU_ENABLED);
	if (ret)
		return ret;

	irq_remapping_enabled = 1;
	return amd_iommu_xt_mode;
}

void amd_iommu_disable(void)
{
	amd_iommu_suspend();
}

int amd_iommu_reenable(int mode)
{
	amd_iommu_resume();

	return 0;
}

int __init amd_iommu_enable_faulting(void)
{
	/* We enable MSI later when PCI is initialized */
	return 0;
}
#endif

/*
 * This is the core init function for AMD IOMMU hardware in the system.
 * This function is called from the generic x86 DMA layer initialization
 * code.
 */
static int __init amd_iommu_init(void)
{
	struct amd_iommu *iommu;
	int ret;

	ret = iommu_go_to_state(IOMMU_INITIALIZED);
#ifdef CONFIG_GART_IOMMU
	if (ret && list_empty(&amd_iommu_list)) {
		/*
		 * We failed to initialize the AMD IOMMU - try fallback
		 * to GART if possible.
		 */
		gart_iommu_init();
	}
#endif

	for_each_iommu(iommu)
		amd_iommu_debugfs_setup(iommu);

	return ret;
}

static bool amd_iommu_sme_check(void)
{
	if (!sme_active() || (boot_cpu_data.x86 != 0x17))
		return true;

	/* For Fam17h, a specific level of support is required */
	if (boot_cpu_data.microcode >= 0x08001205)
		return true;

	if ((boot_cpu_data.microcode >= 0x08001126) &&
	    (boot_cpu_data.microcode <= 0x080011ff))
		return true;

	pr_notice("IOMMU not currently supported when SME is active\n");

	return false;
}

/****************************************************************************
 *
 * Early detect code. This code runs at IOMMU detection time in the DMA
 * layer. It just looks if there is an IVRS ACPI table to detect AMD
 * IOMMUs
 *
 ****************************************************************************/
int __init amd_iommu_detect(void)
{
	int ret;

	if (no_iommu || (iommu_detected && !gart_iommu_aperture))
		return -ENODEV;

	if (!amd_iommu_sme_check())
		return -ENODEV;

	ret = iommu_go_to_state(IOMMU_IVRS_DETECTED);
	if (ret)
		return ret;

	amd_iommu_detected = true;
	iommu_detected = 1;
	x86_init.iommu.iommu_init = amd_iommu_init;

	return 1;
}

/****************************************************************************
 *
 * Parsing functions for the AMD IOMMU specific kernel command line
 * options.
 *
 ****************************************************************************/

static int __init parse_amd_iommu_dump(char *str)
{
	amd_iommu_dump = true;

	return 1;
}

static int __init parse_amd_iommu_intr(char *str)
{
	for (; *str; ++str) {
		if (strncmp(str, "legacy", 6) == 0) {
			amd_iommu_guest_ir = AMD_IOMMU_GUEST_IR_LEGACY_GA;
			break;
		}
		if (strncmp(str, "vapic", 5) == 0) {
			amd_iommu_guest_ir = AMD_IOMMU_GUEST_IR_VAPIC;
			break;
		}
	}
	return 1;
}

static int __init parse_amd_iommu_options(char *str)
{
	for (; *str; ++str) {
		if (strncmp(str, "fullflush", 9) == 0)
			amd_iommu_unmap_flush = true;
		if (strncmp(str, "off", 3) == 0)
			amd_iommu_disabled = true;
		if (strncmp(str, "force_isolation", 15) == 0)
			amd_iommu_force_isolation = true;
	}

	return 1;
}

static int __init parse_ivrs_ioapic(char *str)
{
	unsigned int bus, dev, fn;
	int ret, id, i;
	u16 devid;

	ret = sscanf(str, "[%d]=%x:%x.%x", &id, &bus, &dev, &fn);

	if (ret != 4) {
		pr_err("Invalid command line: ivrs_ioapic%s\n", str);
		return 1;
	}

	if (early_ioapic_map_size == EARLY_MAP_SIZE) {
		pr_err("Early IOAPIC map overflow - ignoring ivrs_ioapic%s\n",
			str);
		return 1;
	}

	devid = ((bus & 0xff) << 8) | ((dev & 0x1f) << 3) | (fn & 0x7);

	cmdline_maps			= true;
	i				= early_ioapic_map_size++;
	early_ioapic_map[i].id		= id;
	early_ioapic_map[i].devid	= devid;
	early_ioapic_map[i].cmd_line	= true;

	return 1;
}

static int __init parse_ivrs_hpet(char *str)
{
	unsigned int bus, dev, fn;
	int ret, id, i;
	u16 devid;

	ret = sscanf(str, "[%d]=%x:%x.%x", &id, &bus, &dev, &fn);

	if (ret != 4) {
		pr_err("Invalid command line: ivrs_hpet%s\n", str);
		return 1;
	}

	if (early_hpet_map_size == EARLY_MAP_SIZE) {
		pr_err("Early HPET map overflow - ignoring ivrs_hpet%s\n",
			str);
		return 1;
	}

	devid = ((bus & 0xff) << 8) | ((dev & 0x1f) << 3) | (fn & 0x7);

	cmdline_maps			= true;
	i				= early_hpet_map_size++;
	early_hpet_map[i].id		= id;
	early_hpet_map[i].devid		= devid;
	early_hpet_map[i].cmd_line	= true;

	return 1;
}

static int __init parse_ivrs_acpihid(char *str)
{
	u32 bus, dev, fn;
	char *hid, *uid, *p;
	char acpiid[ACPIHID_UID_LEN + ACPIHID_HID_LEN] = {0};
	int ret, i;

	ret = sscanf(str, "[%x:%x.%x]=%s", &bus, &dev, &fn, acpiid);
	if (ret != 4) {
		pr_err("Invalid command line: ivrs_acpihid(%s)\n", str);
		return 1;
	}

	p = acpiid;
	hid = strsep(&p, ":");
	uid = p;

	if (!hid || !(*hid) || !uid) {
		pr_err("Invalid command line: hid or uid\n");
		return 1;
	}

	i = early_acpihid_map_size++;
	memcpy(early_acpihid_map[i].hid, hid, strlen(hid));
	memcpy(early_acpihid_map[i].uid, uid, strlen(uid));
	early_acpihid_map[i].devid =
		((bus & 0xff) << 8) | ((dev & 0x1f) << 3) | (fn & 0x7);
	early_acpihid_map[i].cmd_line	= true;

	return 1;
}

__setup("amd_iommu_dump",	parse_amd_iommu_dump);
__setup("amd_iommu=",		parse_amd_iommu_options);
__setup("amd_iommu_intr=",	parse_amd_iommu_intr);
__setup("ivrs_ioapic",		parse_ivrs_ioapic);
__setup("ivrs_hpet",		parse_ivrs_hpet);
__setup("ivrs_acpihid",		parse_ivrs_acpihid);

IOMMU_INIT_FINISH(amd_iommu_detect,
		  gart_iommu_hole_init,
		  NULL,
		  NULL);

bool amd_iommu_v2_supported(void)
{
	return amd_iommu_v2_present;
}
EXPORT_SYMBOL(amd_iommu_v2_supported);

struct amd_iommu *get_amd_iommu(unsigned int idx)
{
	unsigned int i = 0;
	struct amd_iommu *iommu;

	for_each_iommu(iommu)
		if (i++ == idx)
			return iommu;
	return NULL;
}
EXPORT_SYMBOL(get_amd_iommu);

/****************************************************************************
 *
 * IOMMU EFR Performance Counter support functionality. This code allows
 * access to the IOMMU PC functionality.
 *
 ****************************************************************************/

u8 amd_iommu_pc_get_max_banks(unsigned int idx)
{
	struct amd_iommu *iommu = get_amd_iommu(idx);

	if (iommu)
		return iommu->max_banks;

	return 0;
}
EXPORT_SYMBOL(amd_iommu_pc_get_max_banks);

bool amd_iommu_pc_supported(void)
{
	return amd_iommu_pc_present;
}
EXPORT_SYMBOL(amd_iommu_pc_supported);

u8 amd_iommu_pc_get_max_counters(unsigned int idx)
{
	struct amd_iommu *iommu = get_amd_iommu(idx);

	if (iommu)
		return iommu->max_counters;

	return 0;
}
EXPORT_SYMBOL(amd_iommu_pc_get_max_counters);

static int iommu_pc_get_set_reg(struct amd_iommu *iommu, u8 bank, u8 cntr,
				u8 fxn, u64 *value, bool is_write)
{
	u32 offset;
	u32 max_offset_lim;

	/* Make sure the IOMMU PC resource is available */
	if (!amd_iommu_pc_present)
		return -ENODEV;

	/* Check for valid iommu and pc register indexing */
	if (WARN_ON(!iommu || (fxn > 0x28) || (fxn & 7)))
		return -ENODEV;

	offset = (u32)(((0x40 | bank) << 12) | (cntr << 8) | fxn);

	/* Limit the offset to the hw defined mmio region aperture */
	max_offset_lim = (u32)(((0x40 | iommu->max_banks) << 12) |
				(iommu->max_counters << 8) | 0x28);
	if ((offset < MMIO_CNTR_REG_OFFSET) ||
	    (offset > max_offset_lim))
		return -EINVAL;

	if (is_write) {
		u64 val = *value & GENMASK_ULL(47, 0);

		writel((u32)val, iommu->mmio_base + offset);
		writel((val >> 32), iommu->mmio_base + offset + 4);
	} else {
		*value = readl(iommu->mmio_base + offset + 4);
		*value <<= 32;
		*value |= readl(iommu->mmio_base + offset);
		*value &= GENMASK_ULL(47, 0);
	}

	return 0;
}

int amd_iommu_pc_get_reg(struct amd_iommu *iommu, u8 bank, u8 cntr, u8 fxn, u64 *value)
{
	if (!iommu)
		return -EINVAL;

	return iommu_pc_get_set_reg(iommu, bank, cntr, fxn, value, false);
}
EXPORT_SYMBOL(amd_iommu_pc_get_reg);

int amd_iommu_pc_set_reg(struct amd_iommu *iommu, u8 bank, u8 cntr, u8 fxn, u64 *value)
{
	if (!iommu)
		return -EINVAL;

	return iommu_pc_get_set_reg(iommu, bank, cntr, fxn, value, true);
}
EXPORT_SYMBOL(amd_iommu_pc_set_reg);<|MERGE_RESOLUTION|>--- conflicted
+++ resolved
@@ -2714,10 +2714,6 @@
 	struct acpi_table_header *ivrs_base;
 	int i, remap_cache_sz, ret;
 	acpi_status status;
-<<<<<<< HEAD
-	int i, remap_cache_sz, ret = 0;
-=======
->>>>>>> 4bcf3b75
 
 	if (!amd_iommu_detected)
 		return -ENODEV;
