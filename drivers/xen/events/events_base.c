--- conflicted
+++ resolved
@@ -96,16 +96,10 @@
 	struct list_head list;
 	struct list_head eoi_list;
 	short refcnt;
-<<<<<<< HEAD
-	short spurious_cnt;
-	short type;             /* type */
-	u8 mask_reason;         /* Why is event channel masked */
-=======
 	u8 spurious_cnt;
 	u8 is_accounted;
 	short type;		/* type: IRQT_* */
 	u8 mask_reason;		/* Why is event channel masked */
->>>>>>> 3b17187f
 #define EVT_MASK_REASON_EXPLICIT	0x01
 #define EVT_MASK_REASON_TEMPORARY	0x02
 #define EVT_MASK_REASON_EOI_PENDING	0x04
@@ -828,10 +822,7 @@
 		BUG();
 }
 
-<<<<<<< HEAD
-=======
 /* Not called for lateeoi events. */
->>>>>>> 3b17187f
 static void event_handler_exit(struct irq_info *info)
 {
 	smp_store_release(&info->is_active, 0);
@@ -864,21 +855,7 @@
 	if (!VALID_EVTCHN(evtchn))
 		return;
 
-<<<<<<< HEAD
-	if (unlikely(irqd_is_setaffinity_pending(data)) &&
-	    likely(!irqd_irq_disabled(data))) {
-		do_mask(info, EVT_MASK_REASON_TEMPORARY);
-
-		event_handler_exit(info);
-
-		irq_move_masked_irq(data);
-
-		do_unmask(info, EVT_MASK_REASON_TEMPORARY);
-	} else
-		event_handler_exit(info);
-=======
 	event_handler_exit(info);
->>>>>>> 3b17187f
 
 	if (pirq_needs_eoi(data->irq)) {
 		rc = HYPERVISOR_physdev_op(PHYSDEVOP_eoi, &eoi);
@@ -1711,13 +1688,10 @@
 	info = info_for_irq(irq);
 	if (xchg_acquire(&info->is_active, 1))
 		return;
-<<<<<<< HEAD
-=======
 
 	dev = (info->type == IRQT_EVTCHN) ? info->u.interdomain : NULL;
 	if (dev)
 		atomic_inc(&dev->events);
->>>>>>> 3b17187f
 
 	if (ctrl->defer_eoi) {
 		info->eoi_cpu = smp_processor_id();
@@ -1871,13 +1845,8 @@
 static int set_affinity_irq(struct irq_data *data, const struct cpumask *dest,
 			    bool force)
 {
-<<<<<<< HEAD
-	unsigned tcpu = cpumask_first_and(dest, cpu_online_mask);
-	int ret = xen_rebind_evtchn_to_cpu(info_for_irq(data->irq), tcpu);
-=======
 	unsigned int tcpu = select_target_cpu(dest);
 	int ret;
->>>>>>> 3b17187f
 
 	ret = xen_rebind_evtchn_to_cpu(info_for_irq(data->irq), tcpu);
 	if (!ret)
@@ -1909,16 +1878,6 @@
 	struct irq_info *info = info_for_irq(data->irq);
 	evtchn_port_t evtchn = info ? info->evtchn : 0;
 
-<<<<<<< HEAD
-	if (!VALID_EVTCHN(evtchn))
-		return;
-
-	if (unlikely(irqd_is_setaffinity_pending(data)) &&
-	    likely(!irqd_irq_disabled(data))) {
-		do_mask(info, EVT_MASK_REASON_TEMPORARY);
-
-		event_handler_exit(info);
-=======
 	if (VALID_EVTCHN(evtchn))
 		event_handler_exit(info);
 }
@@ -1928,18 +1887,12 @@
 	disable_dynirq(data);
 	ack_dynirq(data);
 }
->>>>>>> 3b17187f
 
 static void lateeoi_ack_dynirq(struct irq_data *data)
 {
 	struct irq_info *info = info_for_irq(data->irq);
 	evtchn_port_t evtchn = info ? info->evtchn : 0;
 
-<<<<<<< HEAD
-		do_unmask(info, EVT_MASK_REASON_TEMPORARY);
-	} else
-		event_handler_exit(info);
-=======
 	if (VALID_EVTCHN(evtchn)) {
 		do_mask(info, EVT_MASK_REASON_EOI_PENDING);
 		/*
@@ -1949,7 +1902,6 @@
 		 */
 		clear_evtchn(evtchn);
 	}
->>>>>>> 3b17187f
 }
 
 static void lateeoi_mask_ack_dynirq(struct irq_data *data)
@@ -1960,40 +1912,6 @@
 	if (VALID_EVTCHN(evtchn)) {
 		do_mask(info, EVT_MASK_REASON_EXPLICIT);
 		event_handler_exit(info);
-	}
-}
-
-static void lateeoi_ack_dynirq(struct irq_data *data)
-{
-	struct irq_info *info = info_for_irq(data->irq);
-	evtchn_port_t evtchn = info ? info->evtchn : 0;
-
-	if (!VALID_EVTCHN(evtchn))
-		return;
-
-	do_mask(info, EVT_MASK_REASON_EOI_PENDING);
-
-	if (unlikely(irqd_is_setaffinity_pending(data)) &&
-	    likely(!irqd_irq_disabled(data))) {
-		do_mask(info, EVT_MASK_REASON_TEMPORARY);
-
-		clear_evtchn(evtchn);
-
-		irq_move_masked_irq(data);
-
-		do_unmask(info, EVT_MASK_REASON_TEMPORARY);
-	} else
-		clear_evtchn(evtchn);
-}
-
-static void lateeoi_mask_ack_dynirq(struct irq_data *data)
-{
-	struct irq_info *info = info_for_irq(data->irq);
-	evtchn_port_t evtchn = info ? info->evtchn : 0;
-
-	if (VALID_EVTCHN(evtchn)) {
-		do_mask(info, EVT_MASK_REASON_EXPLICIT);
-		ack_dynirq(data);
 	}
 }
 
