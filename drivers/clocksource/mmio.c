--- conflicted
+++ resolved
@@ -48,13 +48,8 @@
  * @read:	One of clocksource_mmio_read*() above
  */
 int clocksource_mmio_init(void __iomem *base, const char *name,
-<<<<<<< HEAD
-	unsigned long hz, int rating, unsigned bits,
-	u64 (*read)(struct clocksource *))
-=======
 			  unsigned long hz, int rating, unsigned bits,
 			  u64 (*read)(struct clocksource *))
->>>>>>> cab47c81
 {
 	struct clocksource_mmio *cs;
 
