--- conflicted
+++ resolved
@@ -486,12 +486,9 @@
 		features = VHOST_VDPA_BACKEND_FEATURES;
 		if (copy_to_user(featurep, &features, sizeof(features)))
 			r = -EFAULT;
-<<<<<<< HEAD
-=======
 		break;
 	case VHOST_VDPA_GET_IOVA_RANGE:
 		r = vhost_vdpa_get_iova_range(v, argp);
->>>>>>> d1988041
 		break;
 	default:
 		r = vhost_dev_ioctl(&v->vdev, cmd, argp);
