/****************************************************************************
*
*    Copyright (C) 2005 - 2013 by Vivante Corp.
*
*    This program is free software; you can redistribute it and/or modify
*    it under the terms of the GNU General Public License as published by
*    the Free Software Foundation; either version 2 of the license, or
*    (at your option) any later version.
*
*    This program is distributed in the hope that it will be useful,
*    but WITHOUT ANY WARRANTY; without even the implied warranty of
*    MERCHANTABILITY or FITNESS FOR A PARTICULAR PURPOSE. See the
*    GNU General Public License for more details.
*
*    You should have received a copy of the GNU General Public License
*    along with this program; if not write to the Free Software
*    Foundation, Inc., 675 Mass Ave, Cambridge, MA 02139, USA.
*
*****************************************************************************/


#include "gc_hal_kernel_linux.h"
#include <linux/pagemap.h>
#include <linux/seq_file.h>
#include <linux/mm.h>
#include <linux/mman.h>
#include <linux/slab.h>
#include <mach/hardware.h>
#include <linux/pm_runtime.h>

#define _GC_OBJ_ZONE    gcvZONE_DEVICE

#define DEBUG_FILE 			"galcore_trace"
#define PARENT_FILE 		"gpu"


#ifdef FLAREON
    static struct dove_gpio_irq_handler gc500_handle;
#endif

#define gcmIS_CORE_PRESENT(Device, Core) (Device->irqLines[Core] > 0)

/******************************************************************************\
*************************** Memory Allocation Wrappers *************************
\******************************************************************************/

static gceSTATUS
_AllocateMemory(
    IN gckGALDEVICE Device,
    IN gctSIZE_T Bytes,
    OUT gctPOINTER *Logical,
    OUT gctPHYS_ADDR *Physical,
    OUT gctUINT32 *PhysAddr
    )
{
    gceSTATUS status;

    gcmkHEADER_ARG("Device=0x%x Bytes=%lu", Device, Bytes);

    gcmkVERIFY_ARGUMENT(Device != NULL);
    gcmkVERIFY_ARGUMENT(Logical != NULL);
    gcmkVERIFY_ARGUMENT(Physical != NULL);
    gcmkVERIFY_ARGUMENT(PhysAddr != NULL);

    gcmkONERROR(gckOS_AllocateContiguous(
        Device->os, gcvFALSE, &Bytes, Physical, Logical
        ));

    *PhysAddr = ((PLINUX_MDL)*Physical)->dmaHandle - Device->baseAddress;

    /* Success. */
    gcmkFOOTER_ARG(
        "*Logical=0x%x *Physical=0x%x *PhysAddr=0x%08x",
        *Logical, *Physical, *PhysAddr
        );

    return gcvSTATUS_OK;

OnError:
    gcmkFOOTER();
    return status;
}

static gceSTATUS
_FreeMemory(
    IN gckGALDEVICE Device,
    IN gctPOINTER Logical,
    IN gctPHYS_ADDR Physical)
{
    gceSTATUS status;

    gcmkHEADER_ARG("Device=0x%x Logical=0x%x Physical=0x%x",
                   Device, Logical, Physical);

    gcmkVERIFY_ARGUMENT(Device != NULL);

    status = gckOS_FreeContiguous(
        Device->os, Physical, Logical,
        ((PLINUX_MDL) Physical)->numPages * PAGE_SIZE
        );

    gcmkFOOTER();
    return status;
}



/******************************************************************************\
******************************* Interrupt Handler ******************************
\******************************************************************************/
static irqreturn_t isrRoutine(int irq, void *ctxt)
{
    gceSTATUS status;
    gckGALDEVICE device;

    device = (gckGALDEVICE) ctxt;

    /* Call kernel interrupt notification. */
    status = gckKERNEL_Notify(device->kernels[gcvCORE_MAJOR], gcvNOTIFY_INTERRUPT, gcvTRUE);

    if (gcmIS_SUCCESS(status))
    {
        device->dataReadys[gcvCORE_MAJOR] = gcvTRUE;

        up(&device->semas[gcvCORE_MAJOR]);

        return IRQ_HANDLED;
    }

    return IRQ_NONE;
}

static int threadRoutine(void *ctxt)
{
    gckGALDEVICE device = (gckGALDEVICE) ctxt;

    gcmkTRACE_ZONE(gcvLEVEL_INFO, gcvZONE_DRIVER,
                   "Starting isr Thread with extension=%p",
                   device);

    for (;;)
    {
        static int down;

        down = down_interruptible(&device->semas[gcvCORE_MAJOR]);
        if (down); /*To make gcc 4.6 happye*/
        device->dataReadys[gcvCORE_MAJOR] = gcvFALSE;

        if (device->killThread == gcvTRUE)
        {
            /* The daemon exits. */
            while (!kthread_should_stop())
            {
                gckOS_Delay(device->os, 1);
            }

            return 0;
        }

        gckKERNEL_Notify(device->kernels[gcvCORE_MAJOR], gcvNOTIFY_INTERRUPT, gcvFALSE);
    }
}

static irqreturn_t isrRoutine2D(int irq, void *ctxt)
{
    gceSTATUS status;
    gckGALDEVICE device;

    device = (gckGALDEVICE) ctxt;

    /* Call kernel interrupt notification. */
    status = gckKERNEL_Notify(device->kernels[gcvCORE_2D], gcvNOTIFY_INTERRUPT, gcvTRUE);

    if (gcmIS_SUCCESS(status))
    {
        device->dataReadys[gcvCORE_2D] = gcvTRUE;

        up(&device->semas[gcvCORE_2D]);

        return IRQ_HANDLED;
    }

    return IRQ_NONE;
}

static int threadRoutine2D(void *ctxt)
{
    gckGALDEVICE device = (gckGALDEVICE) ctxt;

    gcmkTRACE_ZONE(gcvLEVEL_INFO, gcvZONE_DRIVER,
                   "Starting isr Thread with extension=%p",
                   device);

    for (;;)
    {
        static int down;

        down = down_interruptible(&device->semas[gcvCORE_2D]);
        if (down); /*To make gcc 4.6 happye*/
        device->dataReadys[gcvCORE_2D] = gcvFALSE;

        if (device->killThread == gcvTRUE)
        {
            /* The daemon exits. */
            while (!kthread_should_stop())
            {
                gckOS_Delay(device->os, 1);
            }

            return 0;
        }

        gckKERNEL_Notify(device->kernels[gcvCORE_2D], gcvNOTIFY_INTERRUPT, gcvFALSE);
    }
}

static irqreturn_t isrRoutineVG(int irq, void *ctxt)
{
#if gcdENABLE_VG
    gceSTATUS status;
    gckGALDEVICE device;

    device = (gckGALDEVICE) ctxt;

	/* Serve the interrupt. */
	status = gckVGINTERRUPT_Enque(device->kernels[gcvCORE_VG]->vg->interrupt);

	/* Determine the return value. */
	return (status == gcvSTATUS_NOT_OUR_INTERRUPT)
		? IRQ_RETVAL(0)
		: IRQ_RETVAL(1);
#else
    return IRQ_NONE;
#endif
}

static int threadRoutineVG(void *ctxt)
{
    gckGALDEVICE device = (gckGALDEVICE) ctxt;

    gcmkTRACE_ZONE(gcvLEVEL_INFO, gcvZONE_DRIVER,
                   "Starting isr Thread with extension=%p",
                   device);

    for (;;)
    {
        static int down;

        down = down_interruptible(&device->semas[gcvCORE_VG]);
        if (down); /*To make gcc 4.6 happye*/
        device->dataReadys[gcvCORE_VG] = gcvFALSE;

        if (device->killThread == gcvTRUE)
        {
            /* The daemon exits. */
            while (!kthread_should_stop())
            {
                gckOS_Delay(device->os, 1);
            }

            return 0;
        }

        gckKERNEL_Notify(device->kernels[gcvCORE_VG], gcvNOTIFY_INTERRUPT, gcvFALSE);
    }
}

/******************************************************************************\
******************************* gckGALDEVICE Code ******************************
\******************************************************************************/

/*******************************************************************************
**
**  gckGALDEVICE_Construct
**
**  Constructor.
**
**  INPUT:
**
**  OUTPUT:
**
**      gckGALDEVICE * Device
**          Pointer to a variable receiving the gckGALDEVICE object pointer on
**          success.
*/
gceSTATUS
gckGALDEVICE_Construct(
    IN gctINT IrqLine,
    IN gctUINT32 RegisterMemBase,
    IN gctSIZE_T RegisterMemSize,
    IN gctINT IrqLine2D,
    IN gctUINT32 RegisterMemBase2D,
    IN gctSIZE_T RegisterMemSize2D,
    IN gctINT IrqLineVG,
    IN gctUINT32 RegisterMemBaseVG,
    IN gctSIZE_T RegisterMemSizeVG,
    IN gctUINT32 ContiguousBase,
    IN gctSIZE_T ContiguousSize,
    IN gctSIZE_T BankSize,
    IN gctINT FastClear,
    IN gctINT Compression,
    IN gctUINT32 PhysBaseAddr,
    IN gctUINT32 PhysSize,
    IN gctINT Signal,
    IN gctUINT LogFileSize,
    IN struct device *pdev,
    OUT gckGALDEVICE *Device
    )
{
    gctUINT32 internalBaseAddress = 0, internalAlignment = 0;
    gctUINT32 externalBaseAddress = 0, externalAlignment = 0;
    gctUINT32 horizontalTileSize, verticalTileSize;
    struct resource* mem_region;
    gctUINT32 physAddr;
    gctUINT32 physical;
    gckGALDEVICE device;
    gceSTATUS status;
    gctINT32 i;
    gceHARDWARE_TYPE type;
    gckDB sharedDB = gcvNULL;
    gckKERNEL kernel = gcvNULL;

    gcmkHEADER_ARG("IrqLine=%d RegisterMemBase=0x%08x RegisterMemSize=%u "
                   "IrqLine2D=%d RegisterMemBase2D=0x%08x RegisterMemSize2D=%u "
                   "IrqLineVG=%d RegisterMemBaseVG=0x%08x RegisterMemSizeVG=%u "
                   "ContiguousBase=0x%08x ContiguousSize=%lu BankSize=%lu "
                   "FastClear=%d Compression=%d PhysBaseAddr=0x%x PhysSize=%d Signal=%d",
                   IrqLine, RegisterMemBase, RegisterMemSize,
                   IrqLine2D, RegisterMemBase2D, RegisterMemSize2D,
                   IrqLineVG, RegisterMemBaseVG, RegisterMemSizeVG,
                   ContiguousBase, ContiguousSize, BankSize, FastClear, Compression,
                   PhysBaseAddr, PhysSize, Signal);

    /* Allocate device structure. */
    device = kmalloc(sizeof(struct _gckGALDEVICE), GFP_KERNEL | __GFP_NOWARN);

    if (!device)
    {
        gcmkONERROR(gcvSTATUS_OUT_OF_MEMORY);
    }

    memset(device, 0, sizeof(struct _gckGALDEVICE));

   device->dbgnode = gcvNULL;
   if(LogFileSize != 0)
   {
	if(gckDebugFileSystemCreateNode(LogFileSize,PARENT_FILE,DEBUG_FILE,&(device->dbgnode)) != 0)
	{
		gcmkTRACE_ZONE(
		gcvLEVEL_ERROR, gcvZONE_DRIVER,
		"%s(%d): Failed to create  the debug file system  %s/%s \n",
		__FUNCTION__, __LINE__,
		PARENT_FILE, DEBUG_FILE
		);
	}
	else
	{
		/*Everything is OK*/
	 	gckDebugFileSystemSetCurrentNode(device->dbgnode);
	}
    }
#ifdef CONFIG_PM
    /*Init runtime pm for gpu*/
    pm_runtime_enable(pdev);
    device->pmdev = pdev;
#endif

#if LINUX_VERSION_CODE >= KERNEL_VERSION(3,5,0)
    device->gpu_regulator =(struct regulator*)0xffffffff ;
#else
    /*get gpu regulator*/
    device->gpu_regulator = regulator_get(pdev, "cpu_vddgpu");
    if (IS_ERR(device->gpu_regulator)) {
	gcmkTRACE_ZONE(gcvLEVEL_ERROR, gcvZONE_DRIVER,
		"%s(%d): Failed to get gpu regulator  %s/%s \n",
		__FUNCTION__, __LINE__,
		PARENT_FILE, DEBUG_FILE);
	gcmkONERROR(gcvSTATUS_NOT_FOUND);
    }
#endif
    /*Initialize the clock structure*/
    if (IrqLine != -1) {
        device->clk_3d_core = clk_get(pdev, "gpu3d_clk");
        if (!IS_ERR(device->clk_3d_core)) {
#if LINUX_VERSION_CODE < KERNEL_VERSION(3,5,0)
            if (cpu_is_mx6q()) {
	            device->clk_3d_shader = clk_get(pdev, "gpu3d_shader_clk");
	            if (IS_ERR(device->clk_3d_shader)) {
	                IrqLine = -1;
	                clk_put(device->clk_3d_core);
	                device->clk_3d_core = NULL;
	                device->clk_3d_shader = NULL;
	                gckOS_Print("galcore: clk_get gpu3d_shader_clk failed, disable 3d!\n");
	            }
	          }
#else
	            device->clk_3d_axi = clk_get(pdev, "gpu3d_axi_clk");
	            device->clk_3d_shader = clk_get(pdev, "gpu3d_shader_clk");
	            if (IS_ERR(device->clk_3d_shader)) {
	                IrqLine = -1;
	                clk_put(device->clk_3d_core);
	                device->clk_3d_core = NULL;
	                device->clk_3d_shader = NULL;
	                gckOS_Print("galcore: clk_get gpu3d_shader_clk failed, disable 3d!\n");
	            }
#endif
        } else {
            IrqLine = -1;
            device->clk_3d_core = NULL;
            gckOS_Print("galcore: clk_get gpu3d_clk failed, disable 3d!\n");
        }
    }
    if ((IrqLine2D != -1) || (IrqLineVG != -1)) {
        device->clk_2d_core = clk_get(pdev, "gpu2d_clk");
        if (IS_ERR(device->clk_2d_core)) {
            IrqLine2D = -1;
            IrqLineVG = -1;
            device->clk_2d_core = NULL;
            gckOS_Print("galcore: clk_get 2d core clock failed, disable 2d/vg!\n");
        } else {
	    if (IrqLine2D != -1) {
                device->clk_2d_axi = clk_get(pdev, "gpu2d_axi_clk");
                if (IS_ERR(device->clk_2d_axi)) {
                    device->clk_2d_axi = NULL;
                    IrqLine2D = -1;
                    gckOS_Print("galcore: clk_get 2d axi clock failed, disable 2d\n");
                }
            }
            if (IrqLineVG != -1) {
                device->clk_vg_axi = clk_get(pdev, "openvg_axi_clk");
                if (IS_ERR(device->clk_vg_axi)) {
                    IrqLineVG = -1;
	                device->clk_vg_axi = NULL;
	                gckOS_Print("galcore: clk_get vg clock failed, disable vg!\n");
                }
            }
        }
    }

    if (IrqLine != -1)
    {
        device->requestedRegisterMemBases[gcvCORE_MAJOR]    = RegisterMemBase;
        device->requestedRegisterMemSizes[gcvCORE_MAJOR]    = RegisterMemSize;
    }

    if (IrqLine2D != -1)
    {
        device->requestedRegisterMemBases[gcvCORE_2D]       = RegisterMemBase2D;
        device->requestedRegisterMemSizes[gcvCORE_2D]       = RegisterMemSize2D;
    }

    if (IrqLineVG != -1)
    {
        device->requestedRegisterMemBases[gcvCORE_VG]       = RegisterMemBaseVG;
        device->requestedRegisterMemSizes[gcvCORE_VG]       = RegisterMemSizeVG;
    }

    device->requestedContiguousBase  = 0;
    device->requestedContiguousSize  = 0;


    for (i = 0; i < gcdMAX_GPU_COUNT; i++)
    {
        physical = device->requestedRegisterMemBases[i];

        /* Set up register memory region. */
        if (physical != 0)
        {
            mem_region = request_mem_region(
                physical, device->requestedRegisterMemSizes[i], "galcore register region"
                );

            if (mem_region == gcvNULL)
            {
                gcmkTRACE_ZONE(
                    gcvLEVEL_ERROR, gcvZONE_DRIVER,
                    "%s(%d): Failed to claim %lu bytes @ 0x%08X\n",
                    __FUNCTION__, __LINE__,
                    physical, device->requestedRegisterMemSizes[i]
                    );

                gcmkONERROR(gcvSTATUS_OUT_OF_RESOURCES);
            }

            device->registerBases[i] = (gctPOINTER) ioremap_nocache(
                physical, device->requestedRegisterMemSizes[i]);

            if (device->registerBases[i] == gcvNULL)
            {
                gcmkTRACE_ZONE(
                    gcvLEVEL_ERROR, gcvZONE_DRIVER,
                    "%s(%d): Unable to map %ld bytes @ 0x%08X\n",
                    __FUNCTION__, __LINE__,
                    physical, device->requestedRegisterMemSizes[i]
                    );

                gcmkONERROR(gcvSTATUS_OUT_OF_RESOURCES);
            }

            physical += device->requestedRegisterMemSizes[i];
        }
        else
        {
            device->registerBases[i] = gcvNULL;
        }
    }

    /* Set the base address */
    device->baseAddress = PhysBaseAddr;

    /* Construct the gckOS object. */
    gcmkONERROR(gckOS_Construct(device, &device->os));

    if (IrqLine != -1)
    {
        /* Construct the gckKERNEL object. */
        gcmkONERROR(gckKERNEL_Construct(
            device->os, gcvCORE_MAJOR, device,
            gcvNULL, &device->kernels[gcvCORE_MAJOR]));

        sharedDB = device->kernels[gcvCORE_MAJOR]->db;

        /* Initialize core mapping */
        for (i = 0; i < 8; i++)
        {
            device->coreMapping[i] = gcvCORE_MAJOR;
        }

        /* Setup the ISR manager. */
        gcmkONERROR(gckHARDWARE_SetIsrManager(
            device->kernels[gcvCORE_MAJOR]->hardware,
            (gctISRMANAGERFUNC) gckGALDEVICE_Setup_ISR,
            (gctISRMANAGERFUNC) gckGALDEVICE_Release_ISR,
            device
            ));

        gcmkONERROR(gckHARDWARE_SetFastClear(
            device->kernels[gcvCORE_MAJOR]->hardware, FastClear, Compression
            ));


#if COMMAND_PROCESSOR_VERSION == 1
        /* Start the command queue. */
        gcmkONERROR(gckCOMMAND_Start(device->kernels[gcvCORE_MAJOR]->command));
#endif
    }
    else
    {
        device->kernels[gcvCORE_MAJOR] = gcvNULL;
    }

    if (IrqLine2D != -1)
    {
        gcmkONERROR(gckKERNEL_Construct(
            device->os, gcvCORE_2D, device,
            sharedDB, &device->kernels[gcvCORE_2D]));

        if (sharedDB == gcvNULL) sharedDB = device->kernels[gcvCORE_2D]->db;

        /* Verify the hardware type */
        gcmkONERROR(gckHARDWARE_GetType(device->kernels[gcvCORE_2D]->hardware, &type));

        if (type != gcvHARDWARE_2D)
        {
            gcmkTRACE_ZONE(
                gcvLEVEL_ERROR, gcvZONE_DRIVER,
                "%s(%d): Unexpected hardware type: %d\n",
                __FUNCTION__, __LINE__,
                type
                );

            gcmkONERROR(gcvSTATUS_INVALID_ARGUMENT);
        }

        /* Initialize core mapping */
        if (device->kernels[gcvCORE_MAJOR] == gcvNULL)
        {
            for (i = 0; i < 8; i++)
            {
                device->coreMapping[i] = gcvCORE_2D;
            }
        }
        else
        {
            device->coreMapping[gcvHARDWARE_2D] = gcvCORE_2D;
        }

        /* Setup the ISR manager. */
        gcmkONERROR(gckHARDWARE_SetIsrManager(
            device->kernels[gcvCORE_2D]->hardware,
            (gctISRMANAGERFUNC) gckGALDEVICE_Setup_ISR_2D,
            (gctISRMANAGERFUNC) gckGALDEVICE_Release_ISR_2D,
            device
            ));

#if COMMAND_PROCESSOR_VERSION == 1
        /* Start the command queue. */
        gcmkONERROR(gckCOMMAND_Start(device->kernels[gcvCORE_2D]->command));
#endif
    }
    else
    {
        device->kernels[gcvCORE_2D] = gcvNULL;
    }

    if (IrqLineVG != -1)
    {
#if gcdENABLE_VG
        gcmkONERROR(gckKERNEL_Construct(
            device->os, gcvCORE_VG, device,
            sharedDB, &device->kernels[gcvCORE_VG]));
        /* Initialize core mapping */
        if (device->kernels[gcvCORE_MAJOR] == gcvNULL
            && device->kernels[gcvCORE_2D] == gcvNULL
            )
        {
            for (i = 0; i < 8; i++)
            {
                device->coreMapping[i] = gcvCORE_VG;
            }
        }
        else
        {
            device->coreMapping[gcvHARDWARE_VG] = gcvCORE_VG;
        }

#endif
    }
    else
    {
        device->kernels[gcvCORE_VG] = gcvNULL;
    }

    /* Initialize the ISR. */
    device->irqLines[gcvCORE_MAJOR] = IrqLine;
    device->irqLines[gcvCORE_2D]    = IrqLine2D;
    device->irqLines[gcvCORE_VG]    = IrqLineVG;

    /* Initialize the kernel thread semaphores. */
    for (i = 0; i < gcdMAX_GPU_COUNT; i++)
    {
        if (device->irqLines[i] != -1) sema_init(&device->semas[i], 0);
    }

    device->signal = Signal;

    for (i = 0; i < gcdMAX_GPU_COUNT; i++)
    {
        if (device->kernels[i] != gcvNULL) break;
    }

    if (i == gcdMAX_GPU_COUNT)
	{
		gcmkONERROR(gcvSTATUS_INVALID_ARGUMENT);
	}

#if gcdENABLE_VG
    if (i == gcvCORE_VG)
    {
        /* Query the ceiling of the system memory. */
        gcmkONERROR(gckVGHARDWARE_QuerySystemMemory(
                device->kernels[i]->vg->hardware,
                &device->systemMemorySize,
                &device->systemMemoryBaseAddress
                ));
            /* query the amount of video memory */
        gcmkONERROR(gckVGHARDWARE_QueryMemory(
            device->kernels[i]->vg->hardware,
            &device->internalSize, &internalBaseAddress, &internalAlignment,
            &device->externalSize, &externalBaseAddress, &externalAlignment,
            &horizontalTileSize, &verticalTileSize
            ));
    }
    else
#endif
    {
        /* Query the ceiling of the system memory. */
        gcmkONERROR(gckHARDWARE_QuerySystemMemory(
                device->kernels[i]->hardware,
                &device->systemMemorySize,
                &device->systemMemoryBaseAddress
                ));

            /* query the amount of video memory */
        gcmkONERROR(gckHARDWARE_QueryMemory(
            device->kernels[i]->hardware,
            &device->internalSize, &internalBaseAddress, &internalAlignment,
            &device->externalSize, &externalBaseAddress, &externalAlignment,
            &horizontalTileSize, &verticalTileSize
            ));
    }


    /* Grab the first availiable kernel */
    for (i = 0; i < gcdMAX_GPU_COUNT; i++)
    {
        if (device->irqLines[i] != -1)
        {
            kernel = device->kernels[i];
            break;
        }
    }

    /* Set up the internal memory region. */
    if (device->internalSize > 0)
    {
        status = gckVIDMEM_Construct(
            device->os,
            internalBaseAddress, device->internalSize, internalAlignment,
            0, &device->internalVidMem
            );

        if (gcmIS_ERROR(status))
        {
            /* Error, disable internal heap. */
            device->internalSize = 0;
        }
        else
        {
            /* Map internal memory. */
            device->internalLogical
                = (gctPOINTER) ioremap_nocache(physical, device->internalSize);

            if (device->internalLogical == gcvNULL)
            {
                gcmkONERROR(gcvSTATUS_OUT_OF_RESOURCES);
            }

            device->internalPhysical = (gctPHYS_ADDR)(gctUINTPTR_T) physical;
            device->internalPhysicalName = gcmPTR_TO_NAME(device->internalPhysical);
            physical += device->internalSize;
        }
    }

    if (device->externalSize > 0)
    {
        /* create the external memory heap */
        status = gckVIDMEM_Construct(
            device->os,
            externalBaseAddress, device->externalSize, externalAlignment,
            0, &device->externalVidMem
            );

        if (gcmIS_ERROR(status))
        {
            /* Error, disable internal heap. */
            device->externalSize = 0;
        }
        else
        {
            /* Map external memory. */
            device->externalLogical
                = (gctPOINTER) ioremap_nocache(physical, device->externalSize);

            if (device->externalLogical == gcvNULL)
            {
                gcmkONERROR(gcvSTATUS_OUT_OF_RESOURCES);
            }

            device->externalPhysical = (gctPHYS_ADDR)(gctUINTPTR_T) physical;
            device->externalPhysicalName = gcmPTR_TO_NAME(device->externalPhysical);
            physical += device->externalSize;
        }
    }

    /* set up the contiguous memory */
    device->contiguousSize = ContiguousSize;

    if (ContiguousSize > 0)
    {
        if (ContiguousBase == 0)
        {
            while (device->contiguousSize > 0)
            {
                /* Allocate contiguous memory. */
                status = _AllocateMemory(
                    device,
                    device->contiguousSize,
                    &device->contiguousBase,
                    &device->contiguousPhysical,
                    &physAddr
                    );

                if (gcmIS_SUCCESS(status))
                {
                    device->contiguousPhysicalName = gcmPTR_TO_NAME(device->contiguousPhysical);
                    status = gckVIDMEM_Construct(
                        device->os,
                        physAddr | device->systemMemoryBaseAddress,
                        device->contiguousSize,
                        64,
                        BankSize,
                        &device->contiguousVidMem
                        );

                    if (gcmIS_SUCCESS(status))
                    {
                        break;
                    }

                    gcmkONERROR(_FreeMemory(
                        device,
                        device->contiguousBase,
                        device->contiguousPhysical
                        ));

                    gcmRELEASE_NAME(device->contiguousPhysicalName);
                    device->contiguousBase     = gcvNULL;
                    device->contiguousPhysical = gcvNULL;
                }

                if (device->contiguousSize <= (4 << 20))
                {
                    device->contiguousSize = 0;
                }
                else
                {
                    device->contiguousSize -= (4 << 20);
                }
            }
        }
        else
        {
            /* Create the contiguous memory heap. */
            status = gckVIDMEM_Construct(
                device->os,
                ContiguousBase | device->systemMemoryBaseAddress,
                ContiguousSize,
                64, BankSize,
                &device->contiguousVidMem
                );

            if (gcmIS_ERROR(status))
            {
                /* Error, disable contiguous memory pool. */
                device->contiguousVidMem = gcvNULL;
                device->contiguousSize   = 0;
            }
            else
            {
                mem_region = request_mem_region(
                    ContiguousBase, ContiguousSize, "galcore managed memory"
                    );

                if (mem_region == gcvNULL)
                {
                    gcmkTRACE_ZONE(
                        gcvLEVEL_ERROR, gcvZONE_DRIVER,
                        "%s(%d): Failed to claim %ld bytes @ 0x%08X\n",
                        __FUNCTION__, __LINE__,
                        ContiguousSize, ContiguousBase
                        );

                    gcmkONERROR(gcvSTATUS_OUT_OF_RESOURCES);
                }

                device->requestedContiguousBase  = ContiguousBase;
                device->requestedContiguousSize  = ContiguousSize;

#if !gcdDYNAMIC_MAP_RESERVED_MEMORY && gcdENABLE_VG
                if (gcmIS_CORE_PRESENT(device, gcvCORE_VG))
                {
                    device->contiguousBase
#if gcdPAGED_MEMORY_CACHEABLE
                        = (gctPOINTER) ioremap_cached(ContiguousBase, ContiguousSize);
#else
                        = (gctPOINTER) ioremap_nocache(ContiguousBase, ContiguousSize);
#endif
                    if (device->contiguousBase == gcvNULL)
                    {
                        device->contiguousVidMem = gcvNULL;
                        device->contiguousSize = 0;

                        gcmkONERROR(gcvSTATUS_OUT_OF_RESOURCES);
                    }
                }
#endif

                device->contiguousPhysical = gcvNULL;
<<<<<<< HEAD
=======
                device->contiguousPhysicalName = 0;
>>>>>>> c0b26d39
                device->contiguousSize     = ContiguousSize;
                device->contiguousMapped   = gcvTRUE;
            }
        }
    }

    /* Return pointer to the device. */
    * Device = device;

    gcmkFOOTER_ARG("*Device=0x%x", * Device);
    return gcvSTATUS_OK;

OnError:
    /* Roll back. */
    gcmkVERIFY_OK(gckGALDEVICE_Destroy(device));

    gcmkFOOTER();
    return status;
}

/*******************************************************************************
**
**  gckGALDEVICE_Destroy
**
**  Class destructor.
**
**  INPUT:
**
**      Nothing.
**
**  OUTPUT:
**
**      Nothing.
**
**  RETURNS:
**
**      Nothing.
*/
gceSTATUS
gckGALDEVICE_Destroy(
    gckGALDEVICE Device)
{
    gctINT i;
    gceSTATUS status = gcvSTATUS_OK;
    gckKERNEL kernel = gcvNULL;

    gcmkHEADER_ARG("Device=0x%x", Device);

    if (Device != gcvNULL)
    {
        /* Grab the first availiable kernel */
        for (i = 0; i < gcdMAX_GPU_COUNT; i++)
        {
            if (Device->irqLines[i] != -1)
            {
                kernel = Device->kernels[i];
                break;
            }
        }
        if (Device->internalPhysicalName != 0)
        {
            gcmRELEASE_NAME(Device->internalPhysicalName);
            Device->internalPhysicalName = 0;
        }
        if (Device->externalPhysicalName != 0)
        {
            gcmRELEASE_NAME(Device->externalPhysicalName);
            Device->externalPhysicalName = 0;
        }
        if (Device->contiguousPhysicalName != 0)
        {
            gcmRELEASE_NAME(Device->contiguousPhysicalName);
            Device->contiguousPhysicalName = 0;
        }


        for (i = 0; i < gcdMAX_GPU_COUNT; i++)
        {
            if (Device->kernels[i] != gcvNULL)
            {
                /* Destroy the gckKERNEL object. */
                gcmkVERIFY_OK(gckKERNEL_Destroy(Device->kernels[i]));
                Device->kernels[i] = gcvNULL;
            }
        }

        {
            if (Device->internalLogical != gcvNULL)
            {
                /* Unmap the internal memory. */
                iounmap(Device->internalLogical);
                Device->internalLogical = gcvNULL;
            }

            if (Device->internalVidMem != gcvNULL)
            {
                /* Destroy the internal heap. */
                gcmkVERIFY_OK(gckVIDMEM_Destroy(Device->internalVidMem));
                Device->internalVidMem = gcvNULL;
            }
        }

        {
            if (Device->externalLogical != gcvNULL)
            {
                /* Unmap the external memory. */
                iounmap(Device->externalLogical);
                Device->externalLogical = gcvNULL;
            }

            if (Device->externalVidMem != gcvNULL)
            {
                /* destroy the external heap */
                gcmkVERIFY_OK(gckVIDMEM_Destroy(Device->externalVidMem));
                Device->externalVidMem = gcvNULL;
            }
        }

        {
            if (Device->contiguousBase != gcvNULL)
            {
                if (Device->contiguousMapped)
                {
#if !gcdDYNAMIC_MAP_RESERVED_MEMORY && gcdENABLE_VG
                    if (Device->contiguousBase)
                    {
                        /* Unmap the contiguous memory. */
                        iounmap(Device->contiguousBase);
                    }
#endif
                }
                else
                {
                    gcmkONERROR(_FreeMemory(
                        Device,
                        Device->contiguousBase,
                        Device->contiguousPhysical
                        ));
                }

                Device->contiguousBase     = gcvNULL;
                Device->contiguousPhysical = gcvNULL;
            }

            if (Device->requestedContiguousBase != 0)
            {
                release_mem_region(Device->requestedContiguousBase, Device->requestedContiguousSize);
                Device->requestedContiguousBase = 0;
                Device->requestedContiguousSize = 0;
            }

            if (Device->contiguousVidMem != gcvNULL)
            {
                /* Destroy the contiguous heap. */
                gcmkVERIFY_OK(gckVIDMEM_Destroy(Device->contiguousVidMem));
                Device->contiguousVidMem = gcvNULL;
            }
        }

	{
	    if(gckDebugFileSystemIsEnabled())
	    {
		 gckDebugFileSystemFreeNode(Device->dbgnode);
		 kfree(Device->dbgnode);
		 Device->dbgnode = gcvNULL;
	    }
	}

        for (i = 0; i < gcdMAX_GPU_COUNT; i++)
        {
            if (Device->registerBases[i] != gcvNULL)
            {
                /* Unmap register memory. */
                iounmap(Device->registerBases[i]);
			    if (Device->requestedRegisterMemBases[i] != 0)
			    {
				    release_mem_region(Device->requestedRegisterMemBases[i], Device->requestedRegisterMemSizes[i]);
			    }

                Device->registerBases[i] = gcvNULL;
                Device->requestedRegisterMemBases[i] = 0;
                Device->requestedRegisterMemSizes[i] = 0;
            }
        }

        /*Disable clock*/
#if LINUX_VERSION_CODE >= KERNEL_VERSION(3,5,0)
        if (Device->clk_3d_axi) {
           clk_put(Device->clk_3d_axi);
           Device->clk_3d_axi = NULL;
        }
#endif
        if (Device->clk_3d_core) {
           clk_put(Device->clk_3d_core);
           Device->clk_3d_core = NULL;
        }
        if (Device->clk_3d_shader) {
           clk_put(Device->clk_3d_shader);
           Device->clk_3d_shader = NULL;
        }
        if (Device->clk_2d_core) {
           clk_put(Device->clk_2d_core);
           Device->clk_2d_core = NULL;
        }
        if (Device->clk_2d_axi) {
           clk_put(Device->clk_2d_axi);
           Device->clk_2d_axi = NULL;
        }
        if (Device->clk_vg_axi) {
           clk_put(Device->clk_vg_axi);
           Device->clk_vg_axi = NULL;
        }

#ifdef CONFIG_PM
        if(Device->pmdev)
            pm_runtime_disable(Device->pmdev);
#endif

#if LINUX_VERSION_CODE >= KERNEL_VERSION(3,5,0)
        /*NULL*/
#else
        if (Device->gpu_regulator) {
           regulator_put(Device->gpu_regulator);
           Device->gpu_regulator = NULL;
        }
#endif

        /* Destroy the gckOS object. */
        if (Device->os != gcvNULL)
        {
            gcmkVERIFY_OK(gckOS_Destroy(Device->os));
            Device->os = gcvNULL;
        }

        /* Free the device. */
        kfree(Device);
    }

    gcmkFOOTER_NO();
    return gcvSTATUS_OK;

OnError:
    gcmkFOOTER();
    return status;
}

/*******************************************************************************
**
**  gckGALDEVICE_Setup_ISR
**
**  Start the ISR routine.
**
**  INPUT:
**
**      gckGALDEVICE Device
**          Pointer to an gckGALDEVICE object.
**
**  OUTPUT:
**
**      Nothing.
**
**  RETURNS:
**
**      gcvSTATUS_OK
**          Setup successfully.
**      gcvSTATUS_GENERIC_IO
**          Setup failed.
*/
gceSTATUS
gckGALDEVICE_Setup_ISR(
    IN gckGALDEVICE Device
    )
{
    gceSTATUS status;
    gctINT ret;

    gcmkHEADER_ARG("Device=0x%x", Device);

    gcmkVERIFY_ARGUMENT(Device != NULL);

    if (Device->irqLines[gcvCORE_MAJOR] < 0)
    {
        gcmkONERROR(gcvSTATUS_GENERIC_IO);
    }

    /* Hook up the isr based on the irq line. */
#ifdef FLAREON
    gc500_handle.dev_name  = "galcore interrupt service";
    gc500_handle.dev_id    = Device;
    gc500_handle.handler   = isrRoutine;
    gc500_handle.intr_gen  = GPIO_INTR_LEVEL_TRIGGER;
    gc500_handle.intr_trig = GPIO_TRIG_HIGH_LEVEL;

    ret = dove_gpio_request(
        DOVE_GPIO0_7, &gc500_handle
        );
#else
    ret = request_irq(
        Device->irqLines[gcvCORE_MAJOR], isrRoutine, IRQF_DISABLED,
        "galcore interrupt service", Device
        );
#endif

    if (ret != 0)
    {
        gcmkTRACE_ZONE(
            gcvLEVEL_ERROR, gcvZONE_DRIVER,
            "%s(%d): Could not register irq line %d (error=%d)\n",
            __FUNCTION__, __LINE__,
            Device->irqLines[gcvCORE_MAJOR], ret
            );

        gcmkONERROR(gcvSTATUS_GENERIC_IO);
    }

    /* Mark ISR as initialized. */
    Device->isrInitializeds[gcvCORE_MAJOR] = gcvTRUE;

    gcmkFOOTER_NO();
    return gcvSTATUS_OK;

OnError:
    gcmkFOOTER();
    return status;
}

gceSTATUS
gckGALDEVICE_Setup_ISR_2D(
    IN gckGALDEVICE Device
    )
{
    gceSTATUS status;
    gctINT ret;

    gcmkHEADER_ARG("Device=0x%x", Device);

    gcmkVERIFY_ARGUMENT(Device != NULL);

    if (Device->irqLines[gcvCORE_2D] < 0)
    {
        gcmkONERROR(gcvSTATUS_GENERIC_IO);
    }

    /* Hook up the isr based on the irq line. */
#ifdef FLAREON
    gc500_handle.dev_name  = "galcore interrupt service";
    gc500_handle.dev_id    = Device;
    gc500_handle.handler   = isrRoutine2D;
    gc500_handle.intr_gen  = GPIO_INTR_LEVEL_TRIGGER;
    gc500_handle.intr_trig = GPIO_TRIG_HIGH_LEVEL;

    ret = dove_gpio_request(
        DOVE_GPIO0_7, &gc500_handle
        );
#else
    ret = request_irq(
        Device->irqLines[gcvCORE_2D], isrRoutine2D, IRQF_DISABLED,
        "galcore interrupt service for 2D", Device
        );
#endif

    if (ret != 0)
    {
        gcmkTRACE_ZONE(
            gcvLEVEL_ERROR, gcvZONE_DRIVER,
            "%s(%d): Could not register irq line %d (error=%d)\n",
            __FUNCTION__, __LINE__,
            Device->irqLines[gcvCORE_2D], ret
            );

        gcmkONERROR(gcvSTATUS_GENERIC_IO);
    }

    /* Mark ISR as initialized. */
    Device->isrInitializeds[gcvCORE_2D] = gcvTRUE;

    gcmkFOOTER_NO();
    return gcvSTATUS_OK;

OnError:
    gcmkFOOTER();
    return status;
}

gceSTATUS
gckGALDEVICE_Setup_ISR_VG(
    IN gckGALDEVICE Device
    )
{
    gceSTATUS status;
    gctINT ret;

    gcmkHEADER_ARG("Device=0x%x", Device);

    gcmkVERIFY_ARGUMENT(Device != NULL);

    if (Device->irqLines[gcvCORE_VG] < 0)
    {
        gcmkONERROR(gcvSTATUS_GENERIC_IO);
    }

    /* Hook up the isr based on the irq line. */
#ifdef FLAREON
    gc500_handle.dev_name  = "galcore interrupt service";
    gc500_handle.dev_id    = Device;
    gc500_handle.handler   = isrRoutineVG;
    gc500_handle.intr_gen  = GPIO_INTR_LEVEL_TRIGGER;
    gc500_handle.intr_trig = GPIO_TRIG_HIGH_LEVEL;

    ret = dove_gpio_request(
        DOVE_GPIO0_7, &gc500_handle
        );
#else
    ret = request_irq(
        Device->irqLines[gcvCORE_VG], isrRoutineVG, IRQF_DISABLED,
        "galcore interrupt service for 2D", Device
        );
#endif

    if (ret != 0)
    {
        gcmkTRACE_ZONE(
            gcvLEVEL_ERROR, gcvZONE_DRIVER,
            "%s(%d): Could not register irq line %d (error=%d)\n",
            __FUNCTION__, __LINE__,
            Device->irqLines[gcvCORE_VG], ret
            );

        gcmkONERROR(gcvSTATUS_GENERIC_IO);
    }

    /* Mark ISR as initialized. */
    Device->isrInitializeds[gcvCORE_VG] = gcvTRUE;

    gcmkFOOTER_NO();
    return gcvSTATUS_OK;

OnError:
    gcmkFOOTER();
    return status;
}

/*******************************************************************************
**
**  gckGALDEVICE_Release_ISR
**
**  Release the irq line.
**
**  INPUT:
**
**      gckGALDEVICE Device
**          Pointer to an gckGALDEVICE object.
**
**  OUTPUT:
**
**      Nothing.
**
**  RETURNS:
**
**      Nothing.
*/
gceSTATUS
gckGALDEVICE_Release_ISR(
    IN gckGALDEVICE Device
    )
{
    gcmkHEADER_ARG("Device=0x%x", Device);

    gcmkVERIFY_ARGUMENT(Device != NULL);

    /* release the irq */
    if (Device->isrInitializeds[gcvCORE_MAJOR])
    {
#ifdef FLAREON
        dove_gpio_free(DOVE_GPIO0_7, "galcore interrupt service");
#else
        free_irq(Device->irqLines[gcvCORE_MAJOR], Device);
#endif

	    Device->isrInitializeds[gcvCORE_MAJOR] = gcvFALSE;
    }

    gcmkFOOTER_NO();
    return gcvSTATUS_OK;
}

gceSTATUS
gckGALDEVICE_Release_ISR_2D(
    IN gckGALDEVICE Device
    )
{
    gcmkHEADER_ARG("Device=0x%x", Device);

    gcmkVERIFY_ARGUMENT(Device != NULL);

    /* release the irq */
    if (Device->isrInitializeds[gcvCORE_2D])
    {
#ifdef FLAREON
        dove_gpio_free(DOVE_GPIO0_7, "galcore interrupt service");
#else
        free_irq(Device->irqLines[gcvCORE_2D], Device);
#endif

	    Device->isrInitializeds[gcvCORE_2D] = gcvFALSE;
    }

    gcmkFOOTER_NO();
    return gcvSTATUS_OK;
}

gceSTATUS
gckGALDEVICE_Release_ISR_VG(
    IN gckGALDEVICE Device
    )
{
    gcmkHEADER_ARG("Device=0x%x", Device);

    gcmkVERIFY_ARGUMENT(Device != NULL);

    /* release the irq */
    if (Device->isrInitializeds[gcvCORE_VG])
    {
#ifdef FLAREON
        dove_gpio_free(DOVE_GPIO0_7, "galcore interrupt service");
#else
        free_irq(Device->irqLines[gcvCORE_VG], Device);
#endif

	    Device->isrInitializeds[gcvCORE_VG] = gcvFALSE;
    }

    gcmkFOOTER_NO();
    return gcvSTATUS_OK;
}

/*******************************************************************************
**
**  gckGALDEVICE_Start_Threads
**
**  Start the daemon threads.
**
**  INPUT:
**
**      gckGALDEVICE Device
**          Pointer to an gckGALDEVICE object.
**
**  OUTPUT:
**
**      Nothing.
**
**  RETURNS:
**
**      gcvSTATUS_OK
**          Start successfully.
**      gcvSTATUS_GENERIC_IO
**          Start failed.
*/
gceSTATUS
gckGALDEVICE_Start_Threads(
    IN gckGALDEVICE Device
    )
{
    gceSTATUS status;
    struct task_struct * task;

    gcmkHEADER_ARG("Device=0x%x", Device);

    gcmkVERIFY_ARGUMENT(Device != NULL);

    if (Device->kernels[gcvCORE_MAJOR] != gcvNULL)
    {
        /* Start the kernel thread. */
        task = kthread_run(threadRoutine, Device, "galcore daemon thread");

        if (IS_ERR(task))
        {
            gcmkTRACE_ZONE(
                gcvLEVEL_ERROR, gcvZONE_DRIVER,
                "%s(%d): Could not start the kernel thread.\n",
                __FUNCTION__, __LINE__
                );

            gcmkONERROR(gcvSTATUS_GENERIC_IO);
        }

        Device->threadCtxts[gcvCORE_MAJOR]          = task;
        Device->threadInitializeds[gcvCORE_MAJOR]   = gcvTRUE;
    }

    if (Device->kernels[gcvCORE_2D] != gcvNULL)
    {
        /* Start the kernel thread. */
        task = kthread_run(threadRoutine2D, Device, "galcore daemon thread for 2D");

        if (IS_ERR(task))
        {
            gcmkTRACE_ZONE(
                gcvLEVEL_ERROR, gcvZONE_DRIVER,
                "%s(%d): Could not start the kernel thread.\n",
                __FUNCTION__, __LINE__
                );

            gcmkONERROR(gcvSTATUS_GENERIC_IO);
        }

        Device->threadCtxts[gcvCORE_2D]         = task;
        Device->threadInitializeds[gcvCORE_2D]  = gcvTRUE;
    }
    else
    {
        Device->threadInitializeds[gcvCORE_2D]  = gcvFALSE;
    }

    if (Device->kernels[gcvCORE_VG] != gcvNULL)
    {
        /* Start the kernel thread. */
        task = kthread_run(threadRoutineVG, Device, "galcore daemon thread for VG");

        if (IS_ERR(task))
        {
            gcmkTRACE_ZONE(
                gcvLEVEL_ERROR, gcvZONE_DRIVER,
                "%s(%d): Could not start the kernel thread.\n",
                __FUNCTION__, __LINE__
                );

            gcmkONERROR(gcvSTATUS_GENERIC_IO);
        }

        Device->threadCtxts[gcvCORE_VG]         = task;
        Device->threadInitializeds[gcvCORE_VG]  = gcvTRUE;
    }
    else
    {
        Device->threadInitializeds[gcvCORE_VG]  = gcvFALSE;
    }

    gcmkFOOTER_NO();
    return gcvSTATUS_OK;

OnError:
    gcmkFOOTER();
    return status;
}

/*******************************************************************************
**
**  gckGALDEVICE_Stop_Threads
**
**  Stop the gal device, including the following actions: stop the daemon
**  thread, release the irq.
**
**  INPUT:
**
**      gckGALDEVICE Device
**          Pointer to an gckGALDEVICE object.
**
**  OUTPUT:
**
**      Nothing.
**
**  RETURNS:
**
**      Nothing.
*/
gceSTATUS
gckGALDEVICE_Stop_Threads(
    gckGALDEVICE Device
    )
{
    gctINT i;

    gcmkHEADER_ARG("Device=0x%x", Device);

    gcmkVERIFY_ARGUMENT(Device != NULL);

    for (i = 0; i < gcdMAX_GPU_COUNT; i++)
    {
        /* Stop the kernel threads. */
        if (Device->threadInitializeds[i])
        {
            Device->killThread = gcvTRUE;
            up(&Device->semas[i]);

            kthread_stop(Device->threadCtxts[i]);
            Device->threadCtxts[i]        = gcvNULL;
            Device->threadInitializeds[i] = gcvFALSE;
        }
    }

    gcmkFOOTER_NO();
    return gcvSTATUS_OK;
}

/*******************************************************************************
**
**  gckGALDEVICE_Start
**
**  Start the gal device, including the following actions: setup the isr routine
**  and start the daemoni thread.
**
**  INPUT:
**
**      gckGALDEVICE Device
**          Pointer to an gckGALDEVICE object.
**
**  OUTPUT:
**
**      Nothing.
**
**  RETURNS:
**
**      gcvSTATUS_OK
**          Start successfully.
*/
gceSTATUS
gckGALDEVICE_Start(
    IN gckGALDEVICE Device
    )
{
    gceSTATUS status;

    gcmkHEADER_ARG("Device=0x%x", Device);

    /* Start the kernel thread. */
    gcmkONERROR(gckGALDEVICE_Start_Threads(Device));

    if (Device->kernels[gcvCORE_MAJOR] != gcvNULL)
    {
        /* Setup the ISR routine. */
        gcmkONERROR(gckGALDEVICE_Setup_ISR(Device));

        /* Switch to SUSPEND power state. */
        gcmkONERROR(gckHARDWARE_SetPowerManagementState(
            Device->kernels[gcvCORE_MAJOR]->hardware, gcvPOWER_OFF_BROADCAST
            ));
    }

    if (Device->kernels[gcvCORE_2D] != gcvNULL)
    {
        /* Setup the ISR routine. */
        gcmkONERROR(gckGALDEVICE_Setup_ISR_2D(Device));

        /* Switch to SUSPEND power state. */
        gcmkONERROR(gckHARDWARE_SetPowerManagementState(
            Device->kernels[gcvCORE_2D]->hardware, gcvPOWER_OFF_BROADCAST
            ));
    }

    if (Device->kernels[gcvCORE_VG] != gcvNULL)
    {
        /* Setup the ISR routine. */
        gcmkONERROR(gckGALDEVICE_Setup_ISR_VG(Device));
    }

    gcmkFOOTER_NO();
    return gcvSTATUS_OK;

OnError:
    gcmkFOOTER();
    return status;
}

/*******************************************************************************
**
**  gckGALDEVICE_Stop
**
**  Stop the gal device, including the following actions: stop the daemon
**  thread, release the irq.
**
**  INPUT:
**
**      gckGALDEVICE Device
**          Pointer to an gckGALDEVICE object.
**
**  OUTPUT:
**
**      Nothing.
**
**  RETURNS:
**
**      Nothing.
*/
gceSTATUS
gckGALDEVICE_Stop(
    gckGALDEVICE Device
    )
{
    gceSTATUS status;

    gcmkHEADER_ARG("Device=0x%x", Device);

    gcmkVERIFY_ARGUMENT(Device != NULL);

    if (Device->kernels[gcvCORE_MAJOR] != gcvNULL)
    {
        /* Switch to OFF power state. */
        gcmkONERROR(gckHARDWARE_SetPowerManagementState(
            Device->kernels[gcvCORE_MAJOR]->hardware, gcvPOWER_OFF
            ));

        /* Remove the ISR routine. */
        gcmkONERROR(gckGALDEVICE_Release_ISR(Device));
    }

    if (Device->kernels[gcvCORE_2D] != gcvNULL)
    {
        /* Setup the ISR routine. */
        gcmkONERROR(gckGALDEVICE_Release_ISR_2D(Device));

        /* Switch to OFF power state. */
        gcmkONERROR(gckHARDWARE_SetPowerManagementState(
            Device->kernels[gcvCORE_2D]->hardware, gcvPOWER_OFF
            ));
    }

    if (Device->kernels[gcvCORE_VG] != gcvNULL)
    {
        /* Setup the ISR routine. */
        gcmkONERROR(gckGALDEVICE_Release_ISR_VG(Device));

#if gcdENABLE_VG
        /* Switch to OFF power state. */
        gcmkONERROR(gckVGHARDWARE_SetPowerManagementState(
            Device->kernels[gcvCORE_VG]->vg->hardware, gcvPOWER_OFF
            ));
#endif
    }

    /* Stop the kernel thread. */
    gcmkONERROR(gckGALDEVICE_Stop_Threads(Device));

    gcmkFOOTER_NO();
    return gcvSTATUS_OK;

OnError:
    gcmkFOOTER();
    return status;
}<|MERGE_RESOLUTION|>--- conflicted
+++ resolved
@@ -877,10 +877,7 @@
 #endif
 
                 device->contiguousPhysical = gcvNULL;
-<<<<<<< HEAD
-=======
                 device->contiguousPhysicalName = 0;
->>>>>>> c0b26d39
                 device->contiguousSize     = ContiguousSize;
                 device->contiguousMapped   = gcvTRUE;
             }
