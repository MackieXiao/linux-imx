--- conflicted
+++ resolved
@@ -529,10 +529,7 @@
  */
 static int vpu_release(struct inode *inode, struct file *filp)
 {
-<<<<<<< HEAD
-=======
-
->>>>>>> 1b8c5164
+
 	mutex_lock(&vpu_data.lock);
 	if (open_count > 0 && !(--open_count)) {
 		vpu_free_buffers();
