// SPDX-License-Identifier: GPL-2.0-only
/*
 * DMA Engine test module
 *
 * Copyright (C) 2007 Atmel Corporation
 * Copyright (C) 2013 Intel Corporation
 */
#define pr_fmt(fmt) KBUILD_MODNAME ": " fmt

#include <linux/err.h>
#include <linux/delay.h>
#include <linux/dma-mapping.h>
#include <linux/dmaengine.h>
#include <linux/freezer.h>
#include <linux/init.h>
#include <linux/kthread.h>
#include <linux/sched/task.h>
#include <linux/module.h>
#include <linux/moduleparam.h>
#include <linux/random.h>
#include <linux/slab.h>
#include <linux/wait.h>

static unsigned int test_buf_size = 16384;
module_param(test_buf_size, uint, S_IRUGO | S_IWUSR);
MODULE_PARM_DESC(test_buf_size, "Size of the memcpy test buffer");

static char test_device[32];
module_param_string(device, test_device, sizeof(test_device),
		S_IRUGO | S_IWUSR);
MODULE_PARM_DESC(device, "Bus ID of the DMA Engine to test (default: any)");

static unsigned int threads_per_chan = 1;
module_param(threads_per_chan, uint, S_IRUGO | S_IWUSR);
MODULE_PARM_DESC(threads_per_chan,
		"Number of threads to start per channel (default: 1)");

static unsigned int max_channels;
module_param(max_channels, uint, S_IRUGO | S_IWUSR);
MODULE_PARM_DESC(max_channels,
		"Maximum number of channels to use (default: all)");

static unsigned int iterations;
module_param(iterations, uint, S_IRUGO | S_IWUSR);
MODULE_PARM_DESC(iterations,
		"Iterations before stopping test (default: infinite)");

static unsigned int dmatest;
module_param(dmatest, uint, S_IRUGO | S_IWUSR);
MODULE_PARM_DESC(dmatest,
		"dmatest 0-memcpy 1-memset (default: 0)");

static unsigned int xor_sources = 3;
module_param(xor_sources, uint, S_IRUGO | S_IWUSR);
MODULE_PARM_DESC(xor_sources,
		"Number of xor source buffers (default: 3)");

static unsigned int pq_sources = 3;
module_param(pq_sources, uint, S_IRUGO | S_IWUSR);
MODULE_PARM_DESC(pq_sources,
		"Number of p+q source buffers (default: 3)");

static int timeout = 3000;
module_param(timeout, int, S_IRUGO | S_IWUSR);
MODULE_PARM_DESC(timeout, "Transfer Timeout in msec (default: 3000), "
		 "Pass -1 for infinite timeout");

static bool noverify;
module_param(noverify, bool, S_IRUGO | S_IWUSR);
MODULE_PARM_DESC(noverify, "Disable data verification (default: verify)");

static bool norandom;
module_param(norandom, bool, 0644);
MODULE_PARM_DESC(norandom, "Disable random offset setup (default: random)");

static bool verbose;
module_param(verbose, bool, S_IRUGO | S_IWUSR);
MODULE_PARM_DESC(verbose, "Enable \"success\" result messages (default: off)");

static int alignment = -1;
module_param(alignment, int, 0644);
MODULE_PARM_DESC(alignment, "Custom data address alignment taken as 2^(alignment) (default: not used (-1))");

static unsigned int transfer_size;
module_param(transfer_size, uint, 0644);
MODULE_PARM_DESC(transfer_size, "Optional custom transfer size in bytes (default: not used (0))");

static bool polled;
module_param(polled, bool, S_IRUGO | S_IWUSR);
MODULE_PARM_DESC(polled, "Use polling for completion instead of interrupts");

/**
 * struct dmatest_params - test parameters.
 * @buf_size:		size of the memcpy test buffer
 * @channel:		bus ID of the channel to test
 * @device:		bus ID of the DMA Engine to test
 * @threads_per_chan:	number of threads to start per channel
 * @max_channels:	maximum number of channels to use
 * @iterations:		iterations before stopping test
 * @xor_sources:	number of xor source buffers
 * @pq_sources:		number of p+q source buffers
 * @timeout:		transfer timeout in msec, -1 for infinite timeout
 * @noverify:		disable data verification
 * @norandom:		disable random offset setup
 * @alignment:		custom data address alignment taken as 2^alignment
 * @transfer_size:	custom transfer size in bytes
 * @polled:		use polling for completion instead of interrupts
 */
struct dmatest_params {
	unsigned int	buf_size;
	char		channel[20];
	char		device[32];
	unsigned int	threads_per_chan;
	unsigned int	max_channels;
	unsigned int	iterations;
	unsigned int	xor_sources;
	unsigned int	pq_sources;
	int		timeout;
	bool		noverify;
	bool		norandom;
	int		alignment;
	unsigned int	transfer_size;
	bool		polled;
};

/**
 * struct dmatest_info - test information.
 * @params:		test parameters
 * @channels:		channels under test
 * @nr_channels:	number of channels under test
 * @lock:		access protection to the fields of this structure
 * @did_init:		module has been initialized completely
 * @last_error:		test has faced configuration issues
 */
static struct dmatest_info {
	/* Test parameters */
	struct dmatest_params	params;

	/* Internal state */
	struct list_head	channels;
	unsigned int		nr_channels;
	int			last_error;
	struct mutex		lock;
	bool			did_init;
} test_info = {
	.channels = LIST_HEAD_INIT(test_info.channels),
	.lock = __MUTEX_INITIALIZER(test_info.lock),
};

static int dmatest_run_set(const char *val, const struct kernel_param *kp);
static int dmatest_run_get(char *val, const struct kernel_param *kp);
static const struct kernel_param_ops run_ops = {
	.set = dmatest_run_set,
	.get = dmatest_run_get,
};
static bool dmatest_run;
module_param_cb(run, &run_ops, &dmatest_run, S_IRUGO | S_IWUSR);
MODULE_PARM_DESC(run, "Run the test (default: false)");

static int dmatest_chan_set(const char *val, const struct kernel_param *kp);
static int dmatest_chan_get(char *val, const struct kernel_param *kp);
static const struct kernel_param_ops multi_chan_ops = {
	.set = dmatest_chan_set,
	.get = dmatest_chan_get,
};

static char test_channel[20];
static struct kparam_string newchan_kps = {
	.string = test_channel,
	.maxlen = 20,
};
module_param_cb(channel, &multi_chan_ops, &newchan_kps, 0644);
MODULE_PARM_DESC(channel, "Bus ID of the channel to test (default: any)");

static int dmatest_test_list_get(char *val, const struct kernel_param *kp);
static const struct kernel_param_ops test_list_ops = {
	.get = dmatest_test_list_get,
};
module_param_cb(test_list, &test_list_ops, NULL, 0444);
MODULE_PARM_DESC(test_list, "Print current test list");

/* Maximum amount of mismatched bytes in buffer to print */
#define MAX_ERROR_COUNT		32

/*
 * Initialization patterns. All bytes in the source buffer has bit 7
 * set, all bytes in the destination buffer has bit 7 cleared.
 *
 * Bit 6 is set for all bytes which are to be copied by the DMA
 * engine. Bit 5 is set for all bytes which are to be overwritten by
 * the DMA engine.
 *
 * The remaining bits are the inverse of a counter which increments by
 * one for each byte address.
 */
#define PATTERN_SRC		0x80
#define PATTERN_DST		0x00
#define PATTERN_COPY		0x40
#define PATTERN_OVERWRITE	0x20
#define PATTERN_COUNT_MASK	0x1f
#define PATTERN_MEMSET_IDX	0x01

/* Fixed point arithmetic ops */
#define FIXPT_SHIFT		8
#define FIXPNT_MASK		0xFF
#define FIXPT_TO_INT(a)	((a) >> FIXPT_SHIFT)
#define INT_TO_FIXPT(a)	((a) << FIXPT_SHIFT)
#define FIXPT_GET_FRAC(a)	((((a) & FIXPNT_MASK) * 100) >> FIXPT_SHIFT)

/* poor man's completion - we want to use wait_event_freezable() on it */
struct dmatest_done {
	bool			done;
	wait_queue_head_t	*wait;
};

struct dmatest_data {
	u8		**raw;
	u8		**aligned;
	unsigned int	cnt;
	unsigned int	off;
};

struct dmatest_thread {
	struct list_head	node;
	struct dmatest_info	*info;
	struct task_struct	*task;
	struct dma_chan		*chan;
	struct dmatest_data	src;
	struct dmatest_data	dst;
	enum dma_transaction_type type;
	wait_queue_head_t done_wait;
	struct dmatest_done test_done;
	bool			done;
	bool			pending;
};

struct dmatest_chan {
	struct list_head	node;
	struct dma_chan		*chan;
	struct list_head	threads;
};

static DECLARE_WAIT_QUEUE_HEAD(thread_wait);
static bool wait;

static bool is_threaded_test_run(struct dmatest_info *info)
{
	struct dmatest_chan *dtc;

	list_for_each_entry(dtc, &info->channels, node) {
		struct dmatest_thread *thread;

		list_for_each_entry(thread, &dtc->threads, node) {
			if (!thread->done && !thread->pending)
				return true;
		}
	}

	return false;
}

static bool is_threaded_test_pending(struct dmatest_info *info)
{
	struct dmatest_chan *dtc;

	list_for_each_entry(dtc, &info->channels, node) {
		struct dmatest_thread *thread;

		list_for_each_entry(thread, &dtc->threads, node) {
			if (thread->pending)
				return true;
		}
	}

	return false;
}

static int dmatest_wait_get(char *val, const struct kernel_param *kp)
{
	struct dmatest_info *info = &test_info;
	struct dmatest_params *params = &info->params;

	if (params->iterations)
		wait_event(thread_wait, !is_threaded_test_run(info));
	wait = true;
	return param_get_bool(val, kp);
}

static const struct kernel_param_ops wait_ops = {
	.get = dmatest_wait_get,
	.set = param_set_bool,
};
module_param_cb(wait, &wait_ops, &wait, S_IRUGO);
MODULE_PARM_DESC(wait, "Wait for tests to complete (default: false)");

static bool dmatest_match_channel(struct dmatest_params *params,
		struct dma_chan *chan)
{
	if (params->channel[0] == '\0')
		return true;
	return strcmp(dma_chan_name(chan), params->channel) == 0;
}

static bool dmatest_match_device(struct dmatest_params *params,
		struct dma_device *device)
{
	if (params->device[0] == '\0')
		return true;
	return strcmp(dev_name(device->dev), params->device) == 0;
}

static unsigned long dmatest_random(void)
{
	unsigned long buf;

	prandom_bytes(&buf, sizeof(buf));
	return buf;
}

static inline u8 gen_inv_idx(u8 index, bool is_memset)
{
	u8 val = is_memset ? PATTERN_MEMSET_IDX : index;

	return ~val & PATTERN_COUNT_MASK;
}

static inline u8 gen_src_value(u8 index, bool is_memset)
{
	return PATTERN_SRC | gen_inv_idx(index, is_memset);
}

static inline u8 gen_dst_value(u8 index, bool is_memset)
{
	return PATTERN_DST | gen_inv_idx(index, is_memset);
}

static void dmatest_init_srcs(u8 **bufs, unsigned int start, unsigned int len,
		unsigned int buf_size, bool is_memset)
{
	unsigned int i;
	u8 *buf;

	for (; (buf = *bufs); bufs++) {
		for (i = 0; i < start; i++)
			buf[i] = gen_src_value(i, is_memset);
		for ( ; i < start + len; i++)
			buf[i] = gen_src_value(i, is_memset) | PATTERN_COPY;
		for ( ; i < buf_size; i++)
			buf[i] = gen_src_value(i, is_memset);
		buf++;
	}
}

static void dmatest_init_dsts(u8 **bufs, unsigned int start, unsigned int len,
		unsigned int buf_size, bool is_memset)
{
	unsigned int i;
	u8 *buf;

	for (; (buf = *bufs); bufs++) {
		for (i = 0; i < start; i++)
			buf[i] = gen_dst_value(i, is_memset);
		for ( ; i < start + len; i++)
			buf[i] = gen_dst_value(i, is_memset) |
						PATTERN_OVERWRITE;
		for ( ; i < buf_size; i++)
			buf[i] = gen_dst_value(i, is_memset);
	}
}

static void dmatest_mismatch(u8 actual, u8 pattern, unsigned int index,
		unsigned int counter, bool is_srcbuf, bool is_memset)
{
	u8		diff = actual ^ pattern;
	u8		expected = pattern | gen_inv_idx(counter, is_memset);
	const char	*thread_name = current->comm;

	if (is_srcbuf)
		pr_warn("%s: srcbuf[0x%x] overwritten! Expected %02x, got %02x\n",
			thread_name, index, expected, actual);
	else if ((pattern & PATTERN_COPY)
			&& (diff & (PATTERN_COPY | PATTERN_OVERWRITE)))
		pr_warn("%s: dstbuf[0x%x] not copied! Expected %02x, got %02x\n",
			thread_name, index, expected, actual);
	else if (diff & PATTERN_SRC)
		pr_warn("%s: dstbuf[0x%x] was copied! Expected %02x, got %02x\n",
			thread_name, index, expected, actual);
	else
		pr_warn("%s: dstbuf[0x%x] mismatch! Expected %02x, got %02x\n",
			thread_name, index, expected, actual);
}

static unsigned int dmatest_verify(u8 **bufs, unsigned int start,
		unsigned int end, unsigned int counter, u8 pattern,
		bool is_srcbuf, bool is_memset)
{
	unsigned int i;
	unsigned int error_count = 0;
	u8 actual;
	u8 expected;
	u8 *buf;
	unsigned int counter_orig = counter;

	for (; (buf = *bufs); bufs++) {
		counter = counter_orig;
		for (i = start; i < end; i++) {
			actual = buf[i];
			expected = pattern | gen_inv_idx(counter, is_memset);
			if (actual != expected) {
				if (error_count < MAX_ERROR_COUNT)
					dmatest_mismatch(actual, pattern, i,
							 counter, is_srcbuf,
							 is_memset);
				error_count++;
			}
			counter++;
		}
	}

	if (error_count > MAX_ERROR_COUNT)
		pr_warn("%s: %u errors suppressed\n",
			current->comm, error_count - MAX_ERROR_COUNT);

	return error_count;
}


static void dmatest_callback(void *arg)
{
	struct dmatest_done *done = arg;
	struct dmatest_thread *thread =
		container_of(done, struct dmatest_thread, test_done);
	if (!thread->done) {
		done->done = true;
		wake_up_all(done->wait);
	} else {
		/*
		 * If thread->done, it means that this callback occurred
		 * after the parent thread has cleaned up. This can
		 * happen in the case that driver doesn't implement
		 * the terminate_all() functionality and a dma operation
		 * did not occur within the timeout period
		 */
		WARN(1, "dmatest: Kernel memory may be corrupted!!\n");
	}
}

static unsigned int min_odd(unsigned int x, unsigned int y)
{
	unsigned int val = min(x, y);

	return val % 2 ? val : val - 1;
}

static void result(const char *err, unsigned int n, unsigned int src_off,
		   unsigned int dst_off, unsigned int len, unsigned long data)
{
	if (IS_ERR_VALUE(data)) {
		pr_info("%s: result #%u: '%s' with src_off=0x%x dst_off=0x%x len=0x%x (%ld)\n",
			current->comm, n, err, src_off, dst_off, len, data);
	} else {
		pr_info("%s: result #%u: '%s' with src_off=0x%x dst_off=0x%x len=0x%x (%lu)\n",
			current->comm, n, err, src_off, dst_off, len, data);
	}
}

static void dbg_result(const char *err, unsigned int n, unsigned int src_off,
		       unsigned int dst_off, unsigned int len,
		       unsigned long data)
{
	pr_debug("%s: result #%u: '%s' with src_off=0x%x dst_off=0x%x len=0x%x (%lu)\n",
		 current->comm, n, err, src_off, dst_off, len, data);
}

#define verbose_result(err, n, src_off, dst_off, len, data) ({	\
	if (verbose)						\
		result(err, n, src_off, dst_off, len, data);	\
	else							\
		dbg_result(err, n, src_off, dst_off, len, data);\
})

static unsigned long long dmatest_persec(s64 runtime, unsigned int val)
{
	unsigned long long per_sec = 1000000;

	if (runtime <= 0)
		return 0;

	/* drop precision until runtime is 32-bits */
	while (runtime > UINT_MAX) {
		runtime >>= 1;
		per_sec <<= 1;
	}

	per_sec *= val;
	per_sec = INT_TO_FIXPT(per_sec);
	do_div(per_sec, runtime);

	return per_sec;
}

static unsigned long long dmatest_KBs(s64 runtime, unsigned long long len)
{
	return FIXPT_TO_INT(dmatest_persec(runtime, len >> 10));
}

static void __dmatest_free_test_data(struct dmatest_data *d, unsigned int cnt)
{
	unsigned int i;

	for (i = 0; i < cnt; i++)
		kfree(d->raw[i]);

	kfree(d->aligned);
	kfree(d->raw);
}

static void dmatest_free_test_data(struct dmatest_data *d)
{
	__dmatest_free_test_data(d, d->cnt);
}

static int dmatest_alloc_test_data(struct dmatest_data *d,
		unsigned int buf_size, u8 align)
{
	unsigned int i = 0;

	d->raw = kcalloc(d->cnt + 1, sizeof(u8 *), GFP_KERNEL);
	if (!d->raw)
		return -ENOMEM;

	d->aligned = kcalloc(d->cnt + 1, sizeof(u8 *), GFP_KERNEL);
	if (!d->aligned)
		goto err;

	for (i = 0; i < d->cnt; i++) {
		d->raw[i] = kmalloc(buf_size + align, GFP_KERNEL);
		if (!d->raw[i])
			goto err;

		/* align to alignment restriction */
		if (align)
			d->aligned[i] = PTR_ALIGN(d->raw[i], align);
		else
			d->aligned[i] = d->raw[i];
	}

	return 0;
err:
	__dmatest_free_test_data(d, i);
	return -ENOMEM;
}

/*
 * This function repeatedly tests DMA transfers of various lengths and
 * offsets for a given operation type until it is told to exit by
 * kthread_stop(). There may be multiple threads running this function
 * in parallel for a single channel, and there may be multiple channels
 * being tested in parallel.
 *
 * Before each test, the source and destination buffer is initialized
 * with a known pattern. This pattern is different depending on
 * whether it's in an area which is supposed to be copied or
 * overwritten, and different in the source and destination buffers.
 * So if the DMA engine doesn't copy exactly what we tell it to copy,
 * we'll notice.
 */
static int dmatest_func(void *data)
{
	struct dmatest_thread	*thread = data;
	struct dmatest_done	*done = &thread->test_done;
	struct dmatest_info	*info;
	struct dmatest_params	*params;
	struct dma_chan		*chan;
	struct dma_device	*dev;
	unsigned int		error_count;
	unsigned int		failed_tests = 0;
	unsigned int		total_tests = 0;
	dma_cookie_t		cookie;
	enum dma_status		status;
	enum dma_ctrl_flags 	flags;
	u8			*pq_coefs = NULL;
	int			ret;
	unsigned int 		buf_size;
	struct dmatest_data	*src;
	struct dmatest_data	*dst;
	int			i;
	ktime_t			ktime, start, diff;
	ktime_t			filltime = 0;
	ktime_t			comparetime = 0;
	s64			runtime = 0;
	unsigned long long	total_len = 0;
	unsigned long long	iops = 0;
	u8			align = 0;
	bool			is_memset = false;
	dma_addr_t		*srcs;
	dma_addr_t		*dma_pq;

	set_freezable();

	ret = -ENOMEM;

	smp_rmb();
	thread->pending = false;
	info = thread->info;
	params = &info->params;
	chan = thread->chan;
	dev = chan->device;
	src = &thread->src;
	dst = &thread->dst;
	if (thread->type == DMA_MEMCPY) {
		align = params->alignment < 0 ? dev->copy_align :
						params->alignment;
		src->cnt = dst->cnt = 1;
	} else if (thread->type == DMA_MEMSET) {
		align = params->alignment < 0 ? dev->fill_align :
						params->alignment;
		src->cnt = dst->cnt = 1;
		is_memset = true;
	} else if (thread->type == DMA_XOR) {
		/* force odd to ensure dst = src */
		src->cnt = min_odd(params->xor_sources | 1, dev->max_xor);
		dst->cnt = 1;
		align = params->alignment < 0 ? dev->xor_align :
						params->alignment;
	} else if (thread->type == DMA_PQ) {
		/* force odd to ensure dst = src */
		src->cnt = min_odd(params->pq_sources | 1, dma_maxpq(dev, 0));
		dst->cnt = 2;
		align = params->alignment < 0 ? dev->pq_align :
						params->alignment;

		pq_coefs = kmalloc(params->pq_sources + 1, GFP_KERNEL);
		if (!pq_coefs)
			goto err_thread_type;

		for (i = 0; i < src->cnt; i++)
			pq_coefs[i] = 1;
	} else
		goto err_thread_type;

	/* Check if buffer count fits into map count variable (u8) */
	if ((src->cnt + dst->cnt) >= 255) {
		pr_err("too many buffers (%d of 255 supported)\n",
		       src->cnt + dst->cnt);
		goto err_free_coefs;
	}

	buf_size = params->buf_size;
	if (1 << align > buf_size) {
		pr_err("%u-byte buffer too small for %d-byte alignment\n",
		       buf_size, 1 << align);
		goto err_free_coefs;
	}

	if (dmatest_alloc_test_data(src, buf_size, align) < 0)
		goto err_free_coefs;

	if (dmatest_alloc_test_data(dst, buf_size, align) < 0)
		goto err_src;

	set_user_nice(current, 10);

	srcs = kcalloc(src->cnt, sizeof(dma_addr_t), GFP_KERNEL);
	if (!srcs)
		goto err_dst;

	dma_pq = kcalloc(dst->cnt, sizeof(dma_addr_t), GFP_KERNEL);
	if (!dma_pq)
		goto err_srcs_array;

	/*
	 * src and dst buffers are freed by ourselves below
	 */
	if (params->polled)
		flags = DMA_CTRL_ACK;
	else
		flags = DMA_CTRL_ACK | DMA_PREP_INTERRUPT;

	ktime = ktime_get();
	while (!(kthread_should_stop() ||
	       (params->iterations && total_tests >= params->iterations))) {
		struct dma_async_tx_descriptor *tx = NULL;
		struct dmaengine_unmap_data *um;
		dma_addr_t *dsts;
		unsigned int len;

		total_tests++;

		if (params->transfer_size) {
			if (params->transfer_size >= buf_size) {
				pr_err("%u-byte transfer size must be lower than %u-buffer size\n",
				       params->transfer_size, buf_size);
				break;
			}
			len = params->transfer_size;
		} else if (params->norandom) {
			len = buf_size;
		} else {
			len = dmatest_random() % buf_size + 1;
		}

		/* Do not alter transfer size explicitly defined by user */
		if (!params->transfer_size) {
			len = (len >> align) << align;
			if (!len)
				len = 1 << align;
		}
		total_len += len;

		if (params->norandom) {
			src->off = 0;
			dst->off = 0;
		} else {
			src->off = dmatest_random() % (buf_size - len + 1);
			dst->off = dmatest_random() % (buf_size - len + 1);

			src->off = (src->off >> align) << align;
			dst->off = (dst->off >> align) << align;
		}

		if (!params->noverify) {
			start = ktime_get();
			dmatest_init_srcs(src->aligned, src->off, len,
					  buf_size, is_memset);
			dmatest_init_dsts(dst->aligned, dst->off, len,
					  buf_size, is_memset);

			diff = ktime_sub(ktime_get(), start);
			filltime = ktime_add(filltime, diff);
		}

		um = dmaengine_get_unmap_data(dev->dev, src->cnt + dst->cnt,
					      GFP_KERNEL);
		if (!um) {
			failed_tests++;
			result("unmap data NULL", total_tests,
			       src->off, dst->off, len, ret);
			continue;
		}

		um->len = buf_size;
		for (i = 0; i < src->cnt; i++) {
			void *buf = src->aligned[i];
			struct page *pg = virt_to_page(buf);
			unsigned long pg_off = offset_in_page(buf);

			um->addr[i] = dma_map_page(dev->dev, pg, pg_off,
						   um->len, DMA_TO_DEVICE);
			srcs[i] = um->addr[i] + src->off;
			ret = dma_mapping_error(dev->dev, um->addr[i]);
			if (ret) {
				result("src mapping error", total_tests,
				       src->off, dst->off, len, ret);
				goto error_unmap_continue;
			}
			um->to_cnt++;
		}
		/* map with DMA_BIDIRECTIONAL to force writeback/invalidate */
		dsts = &um->addr[src->cnt];
		for (i = 0; i < dst->cnt; i++) {
			void *buf = dst->aligned[i];
			struct page *pg = virt_to_page(buf);
			unsigned long pg_off = offset_in_page(buf);

			dsts[i] = dma_map_page(dev->dev, pg, pg_off, um->len,
					       DMA_BIDIRECTIONAL);
			ret = dma_mapping_error(dev->dev, dsts[i]);
			if (ret) {
				result("dst mapping error", total_tests,
				       src->off, dst->off, len, ret);
				goto error_unmap_continue;
			}
			um->bidi_cnt++;
		}

		if (thread->type == DMA_MEMCPY)
			tx = dev->device_prep_dma_memcpy(chan,
							 dsts[0] + dst->off,
							 srcs[0], len, flags);
		else if (thread->type == DMA_MEMSET)
			tx = dev->device_prep_dma_memset(chan,
						dsts[0] + dst->off,
						*(src->aligned[0] + src->off),
						len, flags);
		else if (thread->type == DMA_XOR)
			tx = dev->device_prep_dma_xor(chan,
						      dsts[0] + dst->off,
						      srcs, src->cnt,
						      len, flags);
		else if (thread->type == DMA_PQ) {
			for (i = 0; i < dst->cnt; i++)
				dma_pq[i] = dsts[i] + dst->off;
			tx = dev->device_prep_dma_pq(chan, dma_pq, srcs,
						     src->cnt, pq_coefs,
						     len, flags);
		}

		if (!tx) {
			result("prep error", total_tests, src->off,
			       dst->off, len, ret);
			msleep(100);
			goto error_unmap_continue;
		}

		done->done = false;
		if (!params->polled) {
			tx->callback = dmatest_callback;
			tx->callback_param = done;
		}
		cookie = tx->tx_submit(tx);

		if (dma_submit_error(cookie)) {
			result("submit error", total_tests, src->off,
			       dst->off, len, ret);
			msleep(100);
			goto error_unmap_continue;
		}

		if (params->polled) {
			status = dma_sync_wait(chan, cookie);
			dmaengine_terminate_sync(chan);
			if (status == DMA_COMPLETE)
				done->done = true;
		} else {
			dma_async_issue_pending(chan);

			wait_event_freezable_timeout(thread->done_wait,
					done->done,
					msecs_to_jiffies(params->timeout));

			status = dma_async_is_tx_complete(chan, cookie, NULL,
							  NULL);
		}

		if (!done->done) {
			result("test timed out", total_tests, src->off, dst->off,
			       len, 0);
			goto error_unmap_continue;
		} else if (status != DMA_COMPLETE &&
			   !(dma_has_cap(DMA_COMPLETION_NO_ORDER,
					 dev->cap_mask) &&
			     status == DMA_OUT_OF_ORDER)) {
			result(status == DMA_ERROR ?
			       "completion error status" :
			       "completion busy status", total_tests, src->off,
			       dst->off, len, ret);
			goto error_unmap_continue;
		}

		dmaengine_unmap_put(um);

		if (params->noverify) {
			verbose_result("test passed", total_tests, src->off,
				       dst->off, len, 0);
			continue;
		}

		start = ktime_get();
		pr_debug("%s: verifying source buffer...\n", current->comm);
		error_count = dmatest_verify(src->aligned, 0, src->off,
				0, PATTERN_SRC, true, is_memset);
		error_count += dmatest_verify(src->aligned, src->off,
				src->off + len, src->off,
				PATTERN_SRC | PATTERN_COPY, true, is_memset);
		error_count += dmatest_verify(src->aligned, src->off + len,
				buf_size, src->off + len,
				PATTERN_SRC, true, is_memset);

		pr_debug("%s: verifying dest buffer...\n", current->comm);
		error_count += dmatest_verify(dst->aligned, 0, dst->off,
				0, PATTERN_DST, false, is_memset);

		error_count += dmatest_verify(dst->aligned, dst->off,
				dst->off + len, src->off,
				PATTERN_SRC | PATTERN_COPY, false, is_memset);

		error_count += dmatest_verify(dst->aligned, dst->off + len,
				buf_size, dst->off + len,
				PATTERN_DST, false, is_memset);

		diff = ktime_sub(ktime_get(), start);
		comparetime = ktime_add(comparetime, diff);

		if (error_count) {
			result("data error", total_tests, src->off, dst->off,
			       len, error_count);
			failed_tests++;
		} else {
			verbose_result("test passed", total_tests, src->off,
				       dst->off, len, 0);
		}

		continue;

error_unmap_continue:
		dmaengine_unmap_put(um);
		failed_tests++;
	}
	ktime = ktime_sub(ktime_get(), ktime);
	ktime = ktime_sub(ktime, comparetime);
	ktime = ktime_sub(ktime, filltime);
	runtime = ktime_to_us(ktime);

	ret = 0;
	kfree(dma_pq);
err_srcs_array:
	kfree(srcs);
err_dst:
	dmatest_free_test_data(dst);
err_src:
	dmatest_free_test_data(src);
err_free_coefs:
	kfree(pq_coefs);
err_thread_type:
	iops = dmatest_persec(runtime, total_tests);
	pr_info("%s: summary %u tests, %u failures %llu.%02llu iops %llu KB/s (%d)\n",
		current->comm, total_tests, failed_tests,
		FIXPT_TO_INT(iops), FIXPT_GET_FRAC(iops),
		dmatest_KBs(runtime, total_len), ret);

	/* terminate all transfers on specified channels */
	if (ret || failed_tests)
		dmaengine_terminate_sync(chan);

	thread->done = true;
	wake_up(&thread_wait);

	return ret;
}

static void dmatest_cleanup_channel(struct dmatest_chan *dtc)
{
	struct dmatest_thread	*thread;
	struct dmatest_thread	*_thread;
	int			ret;

	list_for_each_entry_safe(thread, _thread, &dtc->threads, node) {
		ret = kthread_stop(thread->task);
		pr_debug("thread %s exited with status %d\n",
			 thread->task->comm, ret);
		list_del(&thread->node);
		put_task_struct(thread->task);
		kfree(thread);
	}

	/* terminate all transfers on specified channels */
	dmaengine_terminate_sync(dtc->chan);

	kfree(dtc);
}

static int dmatest_add_threads(struct dmatest_info *info,
		struct dmatest_chan *dtc, enum dma_transaction_type type)
{
	struct dmatest_params *params = &info->params;
	struct dmatest_thread *thread;
	struct dma_chan *chan = dtc->chan;
	char *op;
	unsigned int i;

	if (type == DMA_MEMCPY)
		op = "copy";
	else if (type == DMA_MEMSET)
		op = "set";
	else if (type == DMA_XOR)
		op = "xor";
	else if (type == DMA_PQ)
		op = "pq";
	else
		return -EINVAL;

	for (i = 0; i < params->threads_per_chan; i++) {
		thread = kzalloc(sizeof(struct dmatest_thread), GFP_KERNEL);
		if (!thread) {
			pr_warn("No memory for %s-%s%u\n",
				dma_chan_name(chan), op, i);
			break;
		}
		thread->info = info;
		thread->chan = dtc->chan;
		thread->type = type;
		thread->test_done.wait = &thread->done_wait;
		init_waitqueue_head(&thread->done_wait);
		smp_wmb();
		thread->task = kthread_create(dmatest_func, thread, "%s-%s%u",
				dma_chan_name(chan), op, i);
		if (IS_ERR(thread->task)) {
			pr_warn("Failed to create thread %s-%s%u\n",
				dma_chan_name(chan), op, i);
			kfree(thread);
			break;
		}

		/* srcbuf and dstbuf are allocated by the thread itself */
		get_task_struct(thread->task);
		list_add_tail(&thread->node, &dtc->threads);
		thread->pending = true;
	}

	return i;
}

static int dmatest_add_channel(struct dmatest_info *info,
		struct dma_chan *chan)
{
	struct dmatest_chan	*dtc;
	struct dma_device	*dma_dev = chan->device;
	unsigned int		thread_count = 0;
	int cnt;

	dtc = kmalloc(sizeof(struct dmatest_chan), GFP_KERNEL);
	if (!dtc) {
		pr_warn("No memory for %s\n", dma_chan_name(chan));
		return -ENOMEM;
	}

	dtc->chan = chan;
	INIT_LIST_HEAD(&dtc->threads);

	if (dma_has_cap(DMA_COMPLETION_NO_ORDER, dma_dev->cap_mask) &&
	    info->params.polled) {
		info->params.polled = false;
		pr_warn("DMA_COMPLETION_NO_ORDER, polled disabled\n");
	}

	if (dma_has_cap(DMA_MEMCPY, dma_dev->cap_mask)) {
		if (dmatest == 0) {
			cnt = dmatest_add_threads(info, dtc, DMA_MEMCPY);
			thread_count += cnt > 0 ? cnt : 0;
		}
	}

	if (dma_has_cap(DMA_MEMSET, dma_dev->cap_mask)) {
		if (dmatest == 1) {
			cnt = dmatest_add_threads(info, dtc, DMA_MEMSET);
			thread_count += cnt > 0 ? cnt : 0;
		}
	}

	if (dma_has_cap(DMA_XOR, dma_dev->cap_mask)) {
		cnt = dmatest_add_threads(info, dtc, DMA_XOR);
		thread_count += cnt > 0 ? cnt : 0;
	}
	if (dma_has_cap(DMA_PQ, dma_dev->cap_mask)) {
		cnt = dmatest_add_threads(info, dtc, DMA_PQ);
		thread_count += cnt > 0 ? cnt : 0;
	}

	pr_info("Added %u threads using %s\n",
		thread_count, dma_chan_name(chan));

	list_add_tail(&dtc->node, &info->channels);
	info->nr_channels++;

	return 0;
}

static bool filter(struct dma_chan *chan, void *param)
{
	return dmatest_match_channel(param, chan) && dmatest_match_device(param, chan->device);
}

static void request_channels(struct dmatest_info *info,
			     enum dma_transaction_type type)
{
	dma_cap_mask_t mask;

	dma_cap_zero(mask);
	dma_cap_set(type, mask);
	for (;;) {
		struct dmatest_params *params = &info->params;
		struct dma_chan *chan;

		chan = dma_request_channel(mask, filter, params);
		if (chan) {
			if (dmatest_add_channel(info, chan)) {
				dma_release_channel(chan);
				break; /* add_channel failed, punt */
			}
		} else
			break; /* no more channels available */
		if (params->max_channels &&
		    info->nr_channels >= params->max_channels)
			break; /* we have all we need */
	}
}

static void add_threaded_test(struct dmatest_info *info)
{
	struct dmatest_params *params = &info->params;

	/* Copy test parameters */
	params->buf_size = test_buf_size;
	strlcpy(params->channel, strim(test_channel), sizeof(params->channel));
	strlcpy(params->device, strim(test_device), sizeof(params->device));
	params->threads_per_chan = threads_per_chan;
	params->max_channels = max_channels;
	params->iterations = iterations;
	params->xor_sources = xor_sources;
	params->pq_sources = pq_sources;
	params->timeout = timeout;
	params->noverify = noverify;
	params->norandom = norandom;
	params->alignment = alignment;
	params->transfer_size = transfer_size;
	params->polled = polled;

	request_channels(info, DMA_MEMCPY);
	request_channels(info, DMA_MEMSET);
	request_channels(info, DMA_XOR);
	request_channels(info, DMA_PQ);
}

static void run_pending_tests(struct dmatest_info *info)
{
	struct dmatest_chan *dtc;
	unsigned int thread_count = 0;

	list_for_each_entry(dtc, &info->channels, node) {
		struct dmatest_thread *thread;

		thread_count = 0;
		list_for_each_entry(thread, &dtc->threads, node) {
			wake_up_process(thread->task);
			thread_count++;
		}
		pr_info("Started %u threads using %s\n",
			thread_count, dma_chan_name(dtc->chan));
	}
}

static void stop_threaded_test(struct dmatest_info *info)
{
	struct dmatest_chan *dtc, *_dtc;
	struct dma_chan *chan;

	list_for_each_entry_safe(dtc, _dtc, &info->channels, node) {
		list_del(&dtc->node);
		chan = dtc->chan;
		dmatest_cleanup_channel(dtc);
		pr_debug("dropped channel %s\n", dma_chan_name(chan));
		dma_release_channel(chan);
	}

	info->nr_channels = 0;
}

static void start_threaded_tests(struct dmatest_info *info)
{
	/* we might be called early to set run=, defer running until all
	 * parameters have been evaluated
	 */
	if (!info->did_init)
		return;

	run_pending_tests(info);
}

static int dmatest_run_get(char *val, const struct kernel_param *kp)
{
	struct dmatest_info *info = &test_info;

	mutex_lock(&info->lock);
	if (is_threaded_test_run(info)) {
		dmatest_run = true;
	} else {
		if (!is_threaded_test_pending(info))
			stop_threaded_test(info);
		dmatest_run = false;
	}
	mutex_unlock(&info->lock);

	return param_get_bool(val, kp);
}

static int dmatest_run_set(const char *val, const struct kernel_param *kp)
{
	struct dmatest_info *info = &test_info;
	int ret;

	mutex_lock(&info->lock);
	ret = param_set_bool(val, kp);
	if (ret) {
		mutex_unlock(&info->lock);
		return ret;
	} else if (dmatest_run) {
		if (!is_threaded_test_pending(info)) {
<<<<<<< HEAD
			pr_info("No channels configured, continue with any\n");
			if (!is_threaded_test_run(info))
				stop_threaded_test(info);
			add_threaded_test(info);
=======
			/*
			 * We have nothing to run. This can be due to:
			 */
			ret = info->last_error;
			if (ret) {
				/* 1) Misconfiguration */
				pr_err("Channel misconfigured, can't continue\n");
				mutex_unlock(&info->lock);
				return ret;
			} else {
				/* 2) We rely on defaults */
				pr_info("No channels configured, continue with any\n");
				if (!is_threaded_test_run(info))
					stop_threaded_test(info);
				add_threaded_test(info);
			}
>>>>>>> d1988041
		}
		start_threaded_tests(info);
	} else {
		stop_threaded_test(info);
	}

	mutex_unlock(&info->lock);

	return ret;
}

static int dmatest_chan_set(const char *val, const struct kernel_param *kp)
{
	struct dmatest_info *info = &test_info;
	struct dmatest_chan *dtc;
	char chan_reset_val[20];
	int ret;

	mutex_lock(&info->lock);
	ret = param_set_copystring(val, kp);
	if (ret) {
		mutex_unlock(&info->lock);
		return ret;
	}
	/*Clear any previously run threads */
	if (!is_threaded_test_run(info) && !is_threaded_test_pending(info))
		stop_threaded_test(info);
	/* Reject channels that are already registered */
	if (is_threaded_test_pending(info)) {
		list_for_each_entry(dtc, &info->channels, node) {
			if (strcmp(dma_chan_name(dtc->chan),
				   strim(test_channel)) == 0) {
				dtc = list_last_entry(&info->channels,
						      struct dmatest_chan,
						      node);
				strlcpy(chan_reset_val,
					dma_chan_name(dtc->chan),
					sizeof(chan_reset_val));
				ret = -EBUSY;
				goto add_chan_err;
			}
		}
	}

	add_threaded_test(info);

	/* Check if channel was added successfully */
	if (!list_empty(&info->channels)) {
		/*
		 * if new channel was not successfully added, revert the
		 * "test_channel" string to the name of the last successfully
		 * added channel. exception for when users issues empty string
		 * to channel parameter.
		 */
		dtc = list_last_entry(&info->channels, struct dmatest_chan, node);
		if ((strcmp(dma_chan_name(dtc->chan), strim(test_channel)) != 0)
		    && (strcmp("", strim(test_channel)) != 0)) {
			ret = -EINVAL;
			strlcpy(chan_reset_val, dma_chan_name(dtc->chan),
				sizeof(chan_reset_val));
			goto add_chan_err;
		}

	} else {
		/* Clear test_channel if no channels were added successfully */
		strlcpy(chan_reset_val, "", sizeof(chan_reset_val));
		ret = -EBUSY;
		goto add_chan_err;
	}

	info->last_error = ret;
	mutex_unlock(&info->lock);

	return ret;

add_chan_err:
	param_set_copystring(chan_reset_val, kp);
	info->last_error = ret;
	mutex_unlock(&info->lock);

	return ret;
}

static int dmatest_chan_get(char *val, const struct kernel_param *kp)
{
	struct dmatest_info *info = &test_info;

	mutex_lock(&info->lock);
	if (!is_threaded_test_run(info) && !is_threaded_test_pending(info)) {
		stop_threaded_test(info);
		strlcpy(test_channel, "", sizeof(test_channel));
	}
	mutex_unlock(&info->lock);

	return param_get_string(val, kp);
}

static int dmatest_test_list_get(char *val, const struct kernel_param *kp)
{
	struct dmatest_info *info = &test_info;
	struct dmatest_chan *dtc;
	unsigned int thread_count = 0;

	list_for_each_entry(dtc, &info->channels, node) {
		struct dmatest_thread *thread;

		thread_count = 0;
		list_for_each_entry(thread, &dtc->threads, node) {
			thread_count++;
		}
		pr_info("%u threads using %s\n",
			thread_count, dma_chan_name(dtc->chan));
	}

	return 0;
}

static int __init dmatest_init(void)
{
	struct dmatest_info *info = &test_info;
	struct dmatest_params *params = &info->params;

	if (dmatest_run) {
		mutex_lock(&info->lock);
		add_threaded_test(info);
		run_pending_tests(info);
		mutex_unlock(&info->lock);
	}

	if (params->iterations && wait)
		wait_event(thread_wait, !is_threaded_test_run(info));

	/* module parameters are stable, inittime tests are started,
	 * let userspace take over 'run' control
	 */
	info->did_init = true;

	return 0;
}
/* when compiled-in wait for drivers to load first */
late_initcall(dmatest_init);

static void __exit dmatest_exit(void)
{
	struct dmatest_info *info = &test_info;

	mutex_lock(&info->lock);
	stop_threaded_test(info);
	mutex_unlock(&info->lock);
}
module_exit(dmatest_exit);

MODULE_AUTHOR("Haavard Skinnemoen (Atmel)");
MODULE_LICENSE("GPL v2");<|MERGE_RESOLUTION|>--- conflicted
+++ resolved
@@ -1186,12 +1186,6 @@
 		return ret;
 	} else if (dmatest_run) {
 		if (!is_threaded_test_pending(info)) {
-<<<<<<< HEAD
-			pr_info("No channels configured, continue with any\n");
-			if (!is_threaded_test_run(info))
-				stop_threaded_test(info);
-			add_threaded_test(info);
-=======
 			/*
 			 * We have nothing to run. This can be due to:
 			 */
@@ -1208,7 +1202,6 @@
 					stop_threaded_test(info);
 				add_threaded_test(info);
 			}
->>>>>>> d1988041
 		}
 		start_threaded_tests(info);
 	} else {
