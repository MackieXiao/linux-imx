--- conflicted
+++ resolved
@@ -92,12 +92,9 @@
 /* default delay of autosuspend: 2000 ms */
 #define RPM_AUTOSUSPEND_DELAY_MS 2000
 
-<<<<<<< HEAD
-=======
 /* Default value of wait time before gating device ref clock */
 #define UFSHCD_REF_CLK_GATING_WAIT_US 0xFF /* microsecs */
 
->>>>>>> 681294e7
 #define ufshcd_toggle_vreg(_dev, _vreg, _on)				\
 	({                                                              \
 		int _ret;                                               \
