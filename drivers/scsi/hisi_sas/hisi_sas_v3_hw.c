--- conflicted
+++ resolved
@@ -624,11 +624,8 @@
 		hisi_sas_phy_write32(hisi_hba, i, STP_LINK_TIMER, 0x7f7a120);
 		hisi_sas_phy_write32(hisi_hba, i, CON_CFG_DRIVER, 0x2a0a01);
 		hisi_sas_phy_write32(hisi_hba, i, SAS_SSP_CON_TIMER_CFG, 0x32);
-<<<<<<< HEAD
-=======
 		hisi_sas_phy_write32(hisi_hba, i, SAS_EC_INT_COAL_TIME,
 				     0x30f4240);
->>>>>>> f7688b48
 		/* used for 12G negotiate */
 		hisi_sas_phy_write32(hisi_hba, i, COARSETUNE_TIME, 0x1e);
 		hisi_sas_phy_write32(hisi_hba, i, AIP_LIMIT, 0x2ffff);
