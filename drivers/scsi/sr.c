--- conflicted
+++ resolved
@@ -512,8 +512,6 @@
  out:
 	scsi_free_sgtables(SCpnt);
 	return BLK_STS_IOERR;
-<<<<<<< HEAD
-=======
 }
 
 static void sr_revalidate_disk(struct scsi_cd *cd)
@@ -525,7 +523,6 @@
 		return;
 	sr_cd_check(&cd->cdi);
 	get_sectorsize(cd);
->>>>>>> d1988041
 }
 
 static int sr_block_open(struct block_device *bdev, fmode_t mode)
