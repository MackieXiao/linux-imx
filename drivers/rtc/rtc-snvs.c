--- conflicted
+++ resolved
@@ -44,10 +44,7 @@
 };
 
 static void __iomem *snvs_base;
-<<<<<<< HEAD
-=======
 static struct clk *clk_snvs;
->>>>>>> 0e136a71
 
 static u32 rtc_read_lp_counter(void __iomem *ioaddr)
 {
@@ -265,23 +262,12 @@
 static void snvs_poweroff(void)
 {
 	u32 value;
-<<<<<<< HEAD
-	struct snvs_rtc_data *data = container_of(snvs_base, struct snvs_rtc_data,
-						  ioaddr);
-
-	clk_enable(data->clk);
-	value = readl(snvs_base + SNVS_LPCR);
-	/* set TOP and DP_EN bit */
-	writel(value | 0x60, snvs_base + SNVS_LPCR);
-	clk_disable(data->clk);
-=======
 
 	clk_enable(clk_snvs);
 	value = readl(snvs_base + SNVS_LPCR);
 	/* set TOP and DP_EN bit */
 	writel(value | 0x60, snvs_base + SNVS_LPCR);
 	clk_disable(clk_snvs);
->>>>>>> 0e136a71
 }
 
 static int snvs_rtc_probe(struct platform_device *pdev)
@@ -304,10 +290,7 @@
 		dev_err(&pdev->dev, "can't get snvs-rtc clock\n");
 		data->clk = NULL;
 	}
-<<<<<<< HEAD
-=======
 	clk_snvs = data->clk;
->>>>>>> 0e136a71
 
 	data->irq = platform_get_irq(pdev, 0);
 	if (data->irq < 0)
