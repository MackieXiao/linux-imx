--- conflicted
+++ resolved
@@ -1866,29 +1866,6 @@
 		curr = curr * BQ27XXX_CURRENT_CONSTANT / BQ27XXX_RS;
 	} else {
 		/* Other gauges return signed value */
-<<<<<<< HEAD
-		val->intval = (int)((s16)curr) * 1000;
-	}
-
-	return 0;
-}
-
-/*
- * Get the average power in µW
- * Return < 0 if something fails.
- */
-static int bq27xxx_battery_pwr_avg(struct bq27xxx_device_info *di,
-				   union power_supply_propval *val)
-{
-	int power;
-
-	power = bq27xxx_read(di, BQ27XXX_REG_AP, false);
-	if (power < 0) {
-		dev_err(di->dev,
-			"error reading average power register %02x: %d\n",
-			BQ27XXX_REG_AP, power);
-		return power;
-=======
 		curr = (int)((s16)curr) * 1000;
 	}
 
@@ -1907,14 +1884,7 @@
 				val_status->intval =
 					POWER_SUPPLY_STATUS_NOT_CHARGING;
 		}
->>>>>>> 25423f4b
-	}
-
-	if (di->opts & BQ27XXX_O_ZERO)
-		val->intval = (power * BQ27XXX_POWER_CONSTANT) / BQ27XXX_RS;
-	else
-		/* Other gauges return a signed value in units of 10mW */
-		val->intval = (int)((s16)power) * 10000;
+	}
 
 	return 0;
 }
