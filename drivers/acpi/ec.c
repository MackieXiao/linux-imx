--- conflicted
+++ resolved
@@ -1567,25 +1567,9 @@
 	/* First EC capable of handling transactions */
 	if (!first_ec)
 		first_ec = ec;
-<<<<<<< HEAD
 
 	pr_info("EC_CMD/EC_SC=0x%lx, EC_DATA=0x%lx\n", ec->command_addr,
 		ec->data_addr);
-
-	if (test_bit(EC_FLAGS_EVENT_HANDLER_INSTALLED, &ec->flags)) {
-		if (ec->gpe >= 0)
-			pr_info("GPE=0x%x\n", ec->gpe);
-		else
-			pr_info("IRQ=%d\n", ec->irq);
-	}
-
-	return ret;
-}
-=======
-
-	pr_info("EC_CMD/EC_SC=0x%lx, EC_DATA=0x%lx\n", ec->command_addr,
-		ec->data_addr);
->>>>>>> c58091a3
 
 	if (test_bit(EC_FLAGS_EVENT_HANDLER_INSTALLED, &ec->flags)) {
 		if (ec->gpe >= 0)
