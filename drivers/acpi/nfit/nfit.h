/* SPDX-License-Identifier: GPL-2.0-only */
/*
 * NVDIMM Firmware Interface Table - NFIT
 *
 * Copyright(c) 2013-2015 Intel Corporation. All rights reserved.
 */
#ifndef __NFIT_H__
#define __NFIT_H__
#include <linux/workqueue.h>
#include <linux/libnvdimm.h>
#include <linux/ndctl.h>
#include <linux/types.h>
#include <linux/acpi.h>
#include <acpi/acuuid.h>

/* ACPI 6.1 */
#define UUID_NFIT_BUS "2f10e7a4-9e91-11e4-89d3-123b93f75cba"

/* https://pmem.io/documents/NVDIMM_DSM_Interface-V1.6.pdf */
#define UUID_NFIT_DIMM "4309ac30-0d11-11e4-9191-0800200c9a66"
#define UUID_INTEL_BUS "c7d8acd4-2df8-4b82-9f65-a325335af149"

/* https://github.com/HewlettPackard/hpe-nvm/blob/master/Documentation/ */
#define UUID_NFIT_DIMM_N_HPE1 "9002c334-acf3-4c0e-9642-a235f0d53bc6"
#define UUID_NFIT_DIMM_N_HPE2 "5008664b-b758-41a0-a03c-27c2f2d04f7e"

/* https://msdn.microsoft.com/library/windows/hardware/mt604741 */
#define UUID_NFIT_DIMM_N_MSFT "1ee68b36-d4bd-4a1a-9a16-4f8e53d46e05"

/* http://www.uefi.org/RFIC_LIST (see "Virtual NVDIMM 0x1901") */
#define UUID_NFIT_DIMM_N_HYPERV "5746c5f2-a9a2-4264-ad0e-e4ddc9e09e80"

#define ACPI_NFIT_MEM_FAILED_MASK (ACPI_NFIT_MEM_SAVE_FAILED \
		| ACPI_NFIT_MEM_RESTORE_FAILED | ACPI_NFIT_MEM_FLUSH_FAILED \
		| ACPI_NFIT_MEM_NOT_ARMED | ACPI_NFIT_MEM_MAP_FAILED)

<<<<<<< HEAD
#define NVDIMM_FAMILY_MAX NVDIMM_FAMILY_HYPERV
=======
>>>>>>> d1988041
#define NVDIMM_CMD_MAX 31

#define NVDIMM_STANDARD_CMDMASK \
(1 << ND_CMD_SMART | 1 << ND_CMD_SMART_THRESHOLD | 1 << ND_CMD_DIMM_FLAGS \
 | 1 << ND_CMD_GET_CONFIG_SIZE | 1 << ND_CMD_GET_CONFIG_DATA \
 | 1 << ND_CMD_SET_CONFIG_DATA | 1 << ND_CMD_VENDOR_EFFECT_LOG_SIZE \
 | 1 << ND_CMD_VENDOR_EFFECT_LOG | 1 << ND_CMD_VENDOR)

/*
 * Command numbers that the kernel needs to know about to handle
 * non-default DSM revision ids
 */
enum nvdimm_family_cmds {
	NVDIMM_INTEL_LATCH_SHUTDOWN = 10,
	NVDIMM_INTEL_GET_MODES = 11,
	NVDIMM_INTEL_GET_FWINFO = 12,
	NVDIMM_INTEL_START_FWUPDATE = 13,
	NVDIMM_INTEL_SEND_FWUPDATE = 14,
	NVDIMM_INTEL_FINISH_FWUPDATE = 15,
	NVDIMM_INTEL_QUERY_FWUPDATE = 16,
	NVDIMM_INTEL_SET_THRESHOLD = 17,
	NVDIMM_INTEL_INJECT_ERROR = 18,
	NVDIMM_INTEL_GET_SECURITY_STATE = 19,
	NVDIMM_INTEL_SET_PASSPHRASE = 20,
	NVDIMM_INTEL_DISABLE_PASSPHRASE = 21,
	NVDIMM_INTEL_UNLOCK_UNIT = 22,
	NVDIMM_INTEL_FREEZE_LOCK = 23,
	NVDIMM_INTEL_SECURE_ERASE = 24,
	NVDIMM_INTEL_OVERWRITE = 25,
	NVDIMM_INTEL_QUERY_OVERWRITE = 26,
	NVDIMM_INTEL_SET_MASTER_PASSPHRASE = 27,
	NVDIMM_INTEL_MASTER_SECURE_ERASE = 28,
	NVDIMM_INTEL_FW_ACTIVATE_DIMMINFO = 29,
	NVDIMM_INTEL_FW_ACTIVATE_ARM = 30,
};

enum nvdimm_bus_family_cmds {
	NVDIMM_BUS_INTEL_FW_ACTIVATE_BUSINFO = 1,
	NVDIMM_BUS_INTEL_FW_ACTIVATE = 2,
};

#define NVDIMM_INTEL_SECURITY_CMDMASK \
(1 << NVDIMM_INTEL_GET_SECURITY_STATE | 1 << NVDIMM_INTEL_SET_PASSPHRASE \
| 1 << NVDIMM_INTEL_DISABLE_PASSPHRASE | 1 << NVDIMM_INTEL_UNLOCK_UNIT \
| 1 << NVDIMM_INTEL_FREEZE_LOCK | 1 << NVDIMM_INTEL_SECURE_ERASE \
| 1 << NVDIMM_INTEL_OVERWRITE | 1 << NVDIMM_INTEL_QUERY_OVERWRITE \
| 1 << NVDIMM_INTEL_SET_MASTER_PASSPHRASE \
| 1 << NVDIMM_INTEL_MASTER_SECURE_ERASE)

#define NVDIMM_INTEL_FW_ACTIVATE_CMDMASK \
(1 << NVDIMM_INTEL_FW_ACTIVATE_DIMMINFO | 1 << NVDIMM_INTEL_FW_ACTIVATE_ARM)

#define NVDIMM_BUS_INTEL_FW_ACTIVATE_CMDMASK \
(1 << NVDIMM_BUS_INTEL_FW_ACTIVATE_BUSINFO | 1 << NVDIMM_BUS_INTEL_FW_ACTIVATE)

#define NVDIMM_INTEL_CMDMASK \
(NVDIMM_STANDARD_CMDMASK | 1 << NVDIMM_INTEL_GET_MODES \
 | 1 << NVDIMM_INTEL_GET_FWINFO | 1 << NVDIMM_INTEL_START_FWUPDATE \
 | 1 << NVDIMM_INTEL_SEND_FWUPDATE | 1 << NVDIMM_INTEL_FINISH_FWUPDATE \
 | 1 << NVDIMM_INTEL_QUERY_FWUPDATE | 1 << NVDIMM_INTEL_SET_THRESHOLD \
 | 1 << NVDIMM_INTEL_INJECT_ERROR | 1 << NVDIMM_INTEL_LATCH_SHUTDOWN \
 | NVDIMM_INTEL_SECURITY_CMDMASK | NVDIMM_INTEL_FW_ACTIVATE_CMDMASK)

#define NVDIMM_INTEL_DENY_CMDMASK \
(NVDIMM_INTEL_SECURITY_CMDMASK | NVDIMM_INTEL_FW_ACTIVATE_CMDMASK)

enum nfit_uuids {
	/* for simplicity alias the uuid index with the family id */
	NFIT_DEV_DIMM = NVDIMM_FAMILY_INTEL,
	NFIT_DEV_DIMM_N_HPE1 = NVDIMM_FAMILY_HPE1,
	NFIT_DEV_DIMM_N_HPE2 = NVDIMM_FAMILY_HPE2,
	NFIT_DEV_DIMM_N_MSFT = NVDIMM_FAMILY_MSFT,
	NFIT_DEV_DIMM_N_HYPERV = NVDIMM_FAMILY_HYPERV,
	/*
	 * to_nfit_bus_uuid() expects to translate bus uuid family ids
	 * to a UUID index using NVDIMM_FAMILY_MAX as an offset
	 */
	NFIT_BUS_INTEL = NVDIMM_FAMILY_MAX + NVDIMM_BUS_FAMILY_INTEL,
	NFIT_SPA_VOLATILE,
	NFIT_SPA_PM,
	NFIT_SPA_DCR,
	NFIT_SPA_BDW,
	NFIT_SPA_VDISK,
	NFIT_SPA_VCD,
	NFIT_SPA_PDISK,
	NFIT_SPA_PCD,
	NFIT_DEV_BUS,
	NFIT_UUID_MAX,
};

/*
 * Region format interface codes are stored with the interface as the
 * LSB and the function as the MSB.
 */
#define NFIT_FIC_BYTE cpu_to_le16(0x101) /* byte-addressable energy backed */
#define NFIT_FIC_BLK cpu_to_le16(0x201) /* block-addressable non-energy backed */
#define NFIT_FIC_BYTEN cpu_to_le16(0x301) /* byte-addressable non-energy backed */

enum {
	NFIT_BLK_READ_FLUSH = 1,
	NFIT_BLK_DCR_LATCH = 2,
	NFIT_ARS_STATUS_DONE = 0,
	NFIT_ARS_STATUS_BUSY = 1 << 16,
	NFIT_ARS_STATUS_NONE = 2 << 16,
	NFIT_ARS_STATUS_INTR = 3 << 16,
	NFIT_ARS_START_BUSY = 6,
	NFIT_ARS_CAP_NONE = 1,
	NFIT_ARS_F_OVERFLOW = 1,
	NFIT_ARS_TIMEOUT = 90,
};

enum nfit_root_notifiers {
	NFIT_NOTIFY_UPDATE = 0x80,
	NFIT_NOTIFY_UC_MEMORY_ERROR = 0x81,
};

enum nfit_dimm_notifiers {
	NFIT_NOTIFY_DIMM_HEALTH = 0x81,
};

enum nfit_ars_state {
	ARS_REQ_SHORT,
	ARS_REQ_LONG,
	ARS_FAILED,
};

struct nfit_spa {
	struct list_head list;
	struct nd_region *nd_region;
	unsigned long ars_state;
	u32 clear_err_unit;
	u32 max_ars;
	struct acpi_nfit_system_address spa[];
};

struct nfit_dcr {
	struct list_head list;
	struct acpi_nfit_control_region dcr[];
};

struct nfit_bdw {
	struct list_head list;
	struct acpi_nfit_data_region bdw[];
};

struct nfit_idt {
	struct list_head list;
	struct acpi_nfit_interleave idt[];
};

struct nfit_flush {
	struct list_head list;
	struct acpi_nfit_flush_address flush[];
};

struct nfit_memdev {
	struct list_head list;
	struct acpi_nfit_memory_map memdev[];
};

enum nfit_mem_flags {
	NFIT_MEM_LSR,
	NFIT_MEM_LSW,
	NFIT_MEM_DIRTY,
	NFIT_MEM_DIRTY_COUNT,
};

#define NFIT_DIMM_ID_LEN	22

/* assembled tables for a given dimm/memory-device */
struct nfit_mem {
	struct nvdimm *nvdimm;
	struct acpi_nfit_memory_map *memdev_dcr;
	struct acpi_nfit_memory_map *memdev_pmem;
	struct acpi_nfit_memory_map *memdev_bdw;
	struct acpi_nfit_control_region *dcr;
	struct acpi_nfit_data_region *bdw;
	struct acpi_nfit_system_address *spa_dcr;
	struct acpi_nfit_system_address *spa_bdw;
	struct acpi_nfit_interleave *idt_dcr;
	struct acpi_nfit_interleave *idt_bdw;
	struct kernfs_node *flags_attr;
	struct nfit_flush *nfit_flush;
	struct list_head list;
	struct acpi_device *adev;
	struct acpi_nfit_desc *acpi_desc;
	enum nvdimm_fwa_state fwa_state;
	enum nvdimm_fwa_result fwa_result;
	int fwa_count;
	char id[NFIT_DIMM_ID_LEN+1];
	struct resource *flush_wpq;
	unsigned long dsm_mask;
	unsigned long flags;
	u32 dirty_shutdown;
	int family;
};

enum scrub_flags {
	ARS_BUSY,
	ARS_CANCEL,
	ARS_VALID,
	ARS_POLL,
};

struct acpi_nfit_desc {
	struct nvdimm_bus_descriptor nd_desc;
	struct acpi_table_header acpi_header;
	struct mutex init_mutex;
	struct list_head memdevs;
	struct list_head flushes;
	struct list_head dimms;
	struct list_head spas;
	struct list_head dcrs;
	struct list_head bdws;
	struct list_head idts;
	struct nvdimm_bus *nvdimm_bus;
	struct device *dev;
	struct nd_cmd_ars_status *ars_status;
	struct nfit_spa *scrub_spa;
	struct delayed_work dwork;
	struct list_head list;
	struct kernfs_node *scrub_count_state;
	unsigned int max_ars;
	unsigned int scrub_count;
	unsigned int scrub_mode;
	unsigned long scrub_flags;
	unsigned long dimm_cmd_force_en;
	unsigned long bus_cmd_force_en;
	unsigned long bus_dsm_mask;
	unsigned long family_dsm_mask[NVDIMM_BUS_FAMILY_MAX + 1];
	unsigned int platform_cap;
	unsigned int scrub_tmo;
	int (*blk_do_io)(struct nd_blk_region *ndbr, resource_size_t dpa,
			void *iobuf, u64 len, int rw);
	enum nvdimm_fwa_state fwa_state;
	enum nvdimm_fwa_capability fwa_cap;
	int fwa_count;
	bool fwa_noidle;
	bool fwa_nosuspend;
};

enum scrub_mode {
	HW_ERROR_SCRUB_OFF,
	HW_ERROR_SCRUB_ON,
};

enum nd_blk_mmio_selector {
	BDW,
	DCR,
};

struct nd_blk_addr {
	union {
		void __iomem *base;
		void *aperture;
	};
};

struct nfit_blk {
	struct nfit_blk_mmio {
		struct nd_blk_addr addr;
		u64 size;
		u64 base_offset;
		u32 line_size;
		u32 num_lines;
		u32 table_size;
		struct acpi_nfit_interleave *idt;
		struct acpi_nfit_system_address *spa;
	} mmio[2];
	struct nd_region *nd_region;
	u64 bdw_offset; /* post interleave offset */
	u64 stat_offset;
	u64 cmd_offset;
	u32 dimm_flags;
};

extern struct list_head acpi_descs;
extern struct mutex acpi_desc_lock;
int acpi_nfit_ars_rescan(struct acpi_nfit_desc *acpi_desc,
		enum nfit_ars_state req_type);

#ifdef CONFIG_X86_MCE
void nfit_mce_register(void);
void nfit_mce_unregister(void);
#else
static inline void nfit_mce_register(void)
{
}
static inline void nfit_mce_unregister(void)
{
}
#endif

int nfit_spa_type(struct acpi_nfit_system_address *spa);

static inline struct acpi_nfit_memory_map *__to_nfit_memdev(
		struct nfit_mem *nfit_mem)
{
	if (nfit_mem->memdev_dcr)
		return nfit_mem->memdev_dcr;
	return nfit_mem->memdev_pmem;
}

static inline struct acpi_nfit_desc *to_acpi_desc(
		struct nvdimm_bus_descriptor *nd_desc)
{
	return container_of(nd_desc, struct acpi_nfit_desc, nd_desc);
}

#ifdef CONFIG_PROVE_LOCKING
static inline void nfit_device_lock(struct device *dev)
{
	device_lock(dev);
	mutex_lock(&dev->lockdep_mutex);
}

static inline void nfit_device_unlock(struct device *dev)
{
	mutex_unlock(&dev->lockdep_mutex);
	device_unlock(dev);
}
#else
static inline void nfit_device_lock(struct device *dev)
{
	device_lock(dev);
}

static inline void nfit_device_unlock(struct device *dev)
{
	device_unlock(dev);
}
#endif

const guid_t *to_nfit_uuid(enum nfit_uuids id);
int acpi_nfit_init(struct acpi_nfit_desc *acpi_desc, void *nfit, acpi_size sz);
void acpi_nfit_shutdown(void *data);
void __acpi_nfit_notify(struct device *dev, acpi_handle handle, u32 event);
void __acpi_nvdimm_notify(struct device *dev, u32 event);
int acpi_nfit_ctl(struct nvdimm_bus_descriptor *nd_desc, struct nvdimm *nvdimm,
		unsigned int cmd, void *buf, unsigned int buf_len, int *cmd_rc);
void acpi_nfit_desc_init(struct acpi_nfit_desc *acpi_desc, struct device *dev);
bool intel_fwa_supported(struct nvdimm_bus *nvdimm_bus);
extern struct device_attribute dev_attr_firmware_activate_noidle;
#endif /* __NFIT_H__ */<|MERGE_RESOLUTION|>--- conflicted
+++ resolved
@@ -34,10 +34,6 @@
 		| ACPI_NFIT_MEM_RESTORE_FAILED | ACPI_NFIT_MEM_FLUSH_FAILED \
 		| ACPI_NFIT_MEM_NOT_ARMED | ACPI_NFIT_MEM_MAP_FAILED)
 
-<<<<<<< HEAD
-#define NVDIMM_FAMILY_MAX NVDIMM_FAMILY_HYPERV
-=======
->>>>>>> d1988041
 #define NVDIMM_CMD_MAX 31
 
 #define NVDIMM_STANDARD_CMDMASK \
