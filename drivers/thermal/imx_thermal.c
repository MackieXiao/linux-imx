--- conflicted
+++ resolved
@@ -260,38 +260,9 @@
 	u32 val;
 	int ret;
 
-<<<<<<< HEAD
-	regmap_read(map, soc_data->sensor_ctrl, &val);
-	run_measurement = val & soc_data->power_down_mask;
-	if (!run_measurement) {
-		/* Check if a measurement is currently in progress */
-		regmap_read(map, soc_data->temp_data, &val);
-		wait = !(val & soc_data->temp_valid_mask);
-	} else {
-		/*
-		 * Every time we measure the temperature, we will power on the
-		 * temperature sensor, enable measurements, take a reading,
-		 * disable measurements, power off the temperature sensor.
-		 */
-		regmap_write(map, soc_data->sensor_ctrl + REG_CLR,
-			    soc_data->power_down_mask);
-		regmap_write(map, soc_data->sensor_ctrl + REG_SET,
-			    soc_data->measure_temp_mask);
-
-		wait = true;
-	}
-
-	/*
-	 * According to the temp sensor designers, it may require up to ~17us
-	 * to complete a measurement.
-	 */
-	if (wait)
-		usleep_range(20, 50);
-=======
 	ret = pm_runtime_resume_and_get(data->dev);
 	if (ret < 0)
 		return ret;
->>>>>>> efe3167e
 
 	regmap_read(map, soc_data->temp_data, &val);
 
@@ -432,8 +403,6 @@
 		*trend = THERMAL_TREND_RAISE_FULL;
 	else
 		*trend = THERMAL_TREND_DROP_FULL;
-
-	pm_runtime_put(data->dev);
 
 	return 0;
 }
