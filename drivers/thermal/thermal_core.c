// SPDX-License-Identifier: GPL-2.0
/*
 *  thermal.c - Generic Thermal Management Sysfs support.
 *
 *  Copyright (C) 2008 Intel Corp
 *  Copyright (C) 2008 Zhang Rui <rui.zhang@intel.com>
 *  Copyright (C) 2008 Sujith Thomas <sujith.thomas@intel.com>
 */

#define pr_fmt(fmt) KBUILD_MODNAME ": " fmt

#include <linux/device.h>
#include <linux/err.h>
#include <linux/export.h>
#include <linux/slab.h>
#include <linux/kdev_t.h>
#include <linux/idr.h>
#include <linux/thermal.h>
#include <linux/reboot.h>
#include <linux/string.h>
#include <linux/of.h>
#include <linux/suspend.h>

#define CREATE_TRACE_POINTS
#include <trace/events/thermal.h>

#include "thermal_core.h"
#include "thermal_hwmon.h"

static DEFINE_IDA(thermal_tz_ida);
static DEFINE_IDA(thermal_cdev_ida);

static LIST_HEAD(thermal_tz_list);
static LIST_HEAD(thermal_cdev_list);
static LIST_HEAD(thermal_governor_list);

static DEFINE_MUTEX(thermal_list_lock);
static DEFINE_MUTEX(thermal_governor_lock);
static DEFINE_MUTEX(poweroff_lock);

static atomic_t in_suspend;
static bool power_off_triggered;

static struct thermal_governor *def_governor;

/*
 * Governor section: set of functions to handle thermal governors
 *
 * Functions to help in the life cycle of thermal governors within
 * the thermal core and by the thermal governor code.
 */

static struct thermal_governor *__find_governor(const char *name)
{
	struct thermal_governor *pos;

	if (!name || !name[0])
		return def_governor;

	list_for_each_entry(pos, &thermal_governor_list, governor_list)
		if (!strncasecmp(name, pos->name, THERMAL_NAME_LENGTH))
			return pos;

	return NULL;
}

/**
 * bind_previous_governor() - bind the previous governor of the thermal zone
 * @tz:		a valid pointer to a struct thermal_zone_device
 * @failed_gov_name:	the name of the governor that failed to register
 *
 * Register the previous governor of the thermal zone after a new
 * governor has failed to be bound.
 */
static void bind_previous_governor(struct thermal_zone_device *tz,
				   const char *failed_gov_name)
{
	if (tz->governor && tz->governor->bind_to_tz) {
		if (tz->governor->bind_to_tz(tz)) {
			dev_err(&tz->device,
				"governor %s failed to bind and the previous one (%s) failed to bind again, thermal zone %s has no governor\n",
				failed_gov_name, tz->governor->name, tz->type);
			tz->governor = NULL;
		}
	}
}

/**
 * thermal_set_governor() - Switch to another governor
 * @tz:		a valid pointer to a struct thermal_zone_device
 * @new_gov:	pointer to the new governor
 *
 * Change the governor of thermal zone @tz.
 *
 * Return: 0 on success, an error if the new governor's bind_to_tz() failed.
 */
static int thermal_set_governor(struct thermal_zone_device *tz,
				struct thermal_governor *new_gov)
{
	int ret = 0;

	if (tz->governor && tz->governor->unbind_from_tz)
		tz->governor->unbind_from_tz(tz);

	if (new_gov && new_gov->bind_to_tz) {
		ret = new_gov->bind_to_tz(tz);
		if (ret) {
			bind_previous_governor(tz, new_gov->name);

			return ret;
		}
	}

	tz->governor = new_gov;

	return ret;
}

int thermal_register_governor(struct thermal_governor *governor)
{
	int err;
	const char *name;
	struct thermal_zone_device *pos;

	if (!governor)
		return -EINVAL;

	mutex_lock(&thermal_governor_lock);

	err = -EBUSY;
	if (!__find_governor(governor->name)) {
		bool match_default;

		err = 0;
		list_add(&governor->governor_list, &thermal_governor_list);
		match_default = !strncmp(governor->name,
					 DEFAULT_THERMAL_GOVERNOR,
					 THERMAL_NAME_LENGTH);

		if (!def_governor && match_default)
			def_governor = governor;
	}

	mutex_lock(&thermal_list_lock);

	list_for_each_entry(pos, &thermal_tz_list, node) {
		/*
		 * only thermal zones with specified tz->tzp->governor_name
		 * may run with tz->govenor unset
		 */
		if (pos->governor)
			continue;

		name = pos->tzp->governor_name;

		if (!strncasecmp(name, governor->name, THERMAL_NAME_LENGTH)) {
			int ret;

			ret = thermal_set_governor(pos, governor);
			if (ret)
				dev_err(&pos->device,
					"Failed to set governor %s for thermal zone %s: %d\n",
					governor->name, pos->type, ret);
		}
	}

	mutex_unlock(&thermal_list_lock);
	mutex_unlock(&thermal_governor_lock);

	return err;
}

void thermal_unregister_governor(struct thermal_governor *governor)
{
	struct thermal_zone_device *pos;

	if (!governor)
		return;

	mutex_lock(&thermal_governor_lock);

	if (!__find_governor(governor->name))
		goto exit;

	mutex_lock(&thermal_list_lock);

	list_for_each_entry(pos, &thermal_tz_list, node) {
		if (!strncasecmp(pos->governor->name, governor->name,
				 THERMAL_NAME_LENGTH))
			thermal_set_governor(pos, NULL);
	}

	mutex_unlock(&thermal_list_lock);
	list_del(&governor->governor_list);
exit:
	mutex_unlock(&thermal_governor_lock);
}

int thermal_zone_device_set_policy(struct thermal_zone_device *tz,
				   char *policy)
{
	struct thermal_governor *gov;
	int ret = -EINVAL;

	mutex_lock(&thermal_governor_lock);
	mutex_lock(&tz->lock);

	gov = __find_governor(strim(policy));
	if (!gov)
		goto exit;

	ret = thermal_set_governor(tz, gov);

exit:
	mutex_unlock(&tz->lock);
	mutex_unlock(&thermal_governor_lock);

	thermal_notify_tz_gov_change(tz->id, policy);

	return ret;
}

int thermal_build_list_of_policies(char *buf)
{
	struct thermal_governor *pos;
	ssize_t count = 0;
	ssize_t size = PAGE_SIZE;

	mutex_lock(&thermal_governor_lock);

	list_for_each_entry(pos, &thermal_governor_list, governor_list) {
		size = PAGE_SIZE - count;
		count += scnprintf(buf + count, size, "%s ", pos->name);
	}
	count += scnprintf(buf + count, size, "\n");

	mutex_unlock(&thermal_governor_lock);

	return count;
}

static void __init thermal_unregister_governors(void)
{
	struct thermal_governor **governor;

	for_each_governor_table(governor)
		thermal_unregister_governor(*governor);
}

static int __init thermal_register_governors(void)
{
	int ret = 0;
	struct thermal_governor **governor;

	for_each_governor_table(governor) {
		ret = thermal_register_governor(*governor);
		if (ret) {
			pr_err("Failed to register governor: '%s'",
			       (*governor)->name);
			break;
		}

		pr_info("Registered thermal governor '%s'",
			(*governor)->name);
	}

	if (ret) {
		struct thermal_governor **gov;

		for_each_governor_table(gov) {
			if (gov == governor)
				break;
			thermal_unregister_governor(*gov);
		}
	}

	return ret;
}

/*
 * Zone update section: main control loop applied to each zone while monitoring
 *
 * in polling mode. The monitoring is done using a workqueue.
 * Same update may be done on a zone by calling thermal_zone_device_update().
 *
 * An update means:
 * - Non-critical trips will invoke the governor responsible for that zone;
 * - Hot trips will produce a notification to userspace;
 * - Critical trip point will cause a system shutdown.
 */
static void thermal_zone_device_set_polling(struct thermal_zone_device *tz,
					    int delay)
{
	if (delay > 1000)
		mod_delayed_work(system_freezable_power_efficient_wq,
				 &tz->poll_queue,
				 round_jiffies(msecs_to_jiffies(delay)));
	else if (delay)
		mod_delayed_work(system_freezable_power_efficient_wq,
				 &tz->poll_queue,
				 msecs_to_jiffies(delay));
	else
		cancel_delayed_work(&tz->poll_queue);
<<<<<<< HEAD
=======
}

static inline bool should_stop_polling(struct thermal_zone_device *tz)
{
	return !thermal_zone_device_is_enabled(tz);
>>>>>>> d1988041
}

static void monitor_thermal_zone(struct thermal_zone_device *tz)
{
	bool stop;

	stop = should_stop_polling(tz);

	mutex_lock(&tz->lock);

	if (!stop && tz->passive)
		thermal_zone_device_set_polling(tz, tz->passive_delay);
	else if (!stop && tz->polling_delay)
		thermal_zone_device_set_polling(tz, tz->polling_delay);
	else
		thermal_zone_device_set_polling(tz, 0);

	mutex_unlock(&tz->lock);
}

static void handle_non_critical_trips(struct thermal_zone_device *tz, int trip)
{
	tz->governor ? tz->governor->throttle(tz, trip) :
		       def_governor->throttle(tz, trip);
}

/**
 * thermal_emergency_poweroff_func - emergency poweroff work after a known delay
 * @work: work_struct associated with the emergency poweroff function
 *
 * This function is called in very critical situations to force
 * a kernel poweroff after a configurable timeout value.
 */
static void thermal_emergency_poweroff_func(struct work_struct *work)
{
	/*
	 * We have reached here after the emergency thermal shutdown
	 * Waiting period has expired. This means orderly_poweroff has
	 * not been able to shut off the system for some reason.
	 * Try to shut down the system immediately using kernel_power_off
	 * if populated
	 */
	WARN(1, "Attempting kernel_power_off: Temperature too high\n");
	kernel_power_off();

	/*
	 * Worst of the worst case trigger emergency restart
	 */
	WARN(1, "Attempting emergency_restart: Temperature too high\n");
	emergency_restart();
}

static DECLARE_DELAYED_WORK(thermal_emergency_poweroff_work,
			    thermal_emergency_poweroff_func);

/**
 * thermal_emergency_poweroff - Trigger an emergency system poweroff
 *
 * This may be called from any critical situation to trigger a system shutdown
 * after a known period of time. By default this is not scheduled.
 */
static void thermal_emergency_poweroff(void)
{
	int poweroff_delay_ms = CONFIG_THERMAL_EMERGENCY_POWEROFF_DELAY_MS;
	/*
	 * poweroff_delay_ms must be a carefully profiled positive value.
	 * Its a must for thermal_emergency_poweroff_work to be scheduled
	 */
	if (poweroff_delay_ms <= 0)
		return;
	schedule_delayed_work(&thermal_emergency_poweroff_work,
			      msecs_to_jiffies(poweroff_delay_ms));
}

static void handle_critical_trips(struct thermal_zone_device *tz,
				  int trip, enum thermal_trip_type trip_type)
{
	int trip_temp;

	tz->ops->get_trip_temp(tz, trip, &trip_temp);

	/* If we have not crossed the trip_temp, we do not care. */
	if (trip_temp <= 0 || tz->temperature < trip_temp)
		return;

	trace_thermal_zone_trip(tz, trip, trip_type);

	if (tz->ops->notify)
		tz->ops->notify(tz, trip, trip_type);

	if (trip_type == THERMAL_TRIP_CRITICAL) {
		dev_emerg(&tz->device,
			  "critical temperature reached (%d C), shutting down\n",
			  tz->temperature / 1000);
		mutex_lock(&poweroff_lock);
		if (!power_off_triggered) {
			/*
			 * Queue a backup emergency shutdown in the event of
			 * orderly_poweroff failure
			 */
			thermal_emergency_poweroff();
			orderly_poweroff(true);
			power_off_triggered = true;
		}
		mutex_unlock(&poweroff_lock);
	}
}

static void handle_thermal_trip(struct thermal_zone_device *tz, int trip)
{
	enum thermal_trip_type type;
	int trip_temp, hyst = 0;

	/* Ignore disabled trip points */
	if (test_bit(trip, &tz->trips_disabled))
		return;

	tz->ops->get_trip_temp(tz, trip, &trip_temp);
	tz->ops->get_trip_type(tz, trip, &type);
	if (tz->ops->get_trip_hyst)
		tz->ops->get_trip_hyst(tz, trip, &hyst);

	if (tz->last_temperature != THERMAL_TEMP_INVALID) {
		if (tz->last_temperature < trip_temp &&
		    tz->temperature >= trip_temp)
			thermal_notify_tz_trip_up(tz->id, trip);
		if (tz->last_temperature >= trip_temp &&
		    tz->temperature < (trip_temp - hyst))
			thermal_notify_tz_trip_down(tz->id, trip);
	}

	if (type == THERMAL_TRIP_CRITICAL || type == THERMAL_TRIP_HOT)
		handle_critical_trips(tz, trip, type);
	else
		handle_non_critical_trips(tz, trip);
	/*
	 * Alright, we handled this trip successfully.
	 * So, start monitoring again.
	 */
	monitor_thermal_zone(tz);
}

static void update_temperature(struct thermal_zone_device *tz)
{
	int temp, ret;

	ret = thermal_zone_get_temp(tz, &temp);
	if (ret) {
		if (ret != -EAGAIN)
			dev_warn(&tz->device,
				 "failed to read out thermal zone (%d)\n",
				 ret);
		return;
	}

	mutex_lock(&tz->lock);
	tz->last_temperature = tz->temperature;
	tz->temperature = temp;
	mutex_unlock(&tz->lock);

	trace_thermal_temperature(tz);

	thermal_genl_sampling_temp(tz->id, temp);
}

static void thermal_zone_device_init(struct thermal_zone_device *tz)
{
	struct thermal_instance *pos;
	tz->temperature = THERMAL_TEMP_INVALID;
	list_for_each_entry(pos, &tz->thermal_instances, tz_node)
		pos->initialized = false;
}

static void thermal_zone_device_reset(struct thermal_zone_device *tz)
{
	tz->passive = 0;
	thermal_zone_device_init(tz);
}

static int thermal_zone_device_set_mode(struct thermal_zone_device *tz,
					enum thermal_device_mode mode)
{
	int ret = 0;

	mutex_lock(&tz->lock);

	/* do nothing if mode isn't changing */
	if (mode == tz->mode) {
		mutex_unlock(&tz->lock);

		return ret;
	}

	if (tz->ops->change_mode)
		ret = tz->ops->change_mode(tz, mode);

	if (!ret)
		tz->mode = mode;

	mutex_unlock(&tz->lock);

	thermal_zone_device_update(tz, THERMAL_EVENT_UNSPECIFIED);

	if (mode == THERMAL_DEVICE_ENABLED)
		thermal_notify_tz_enable(tz->id);
	else
		thermal_notify_tz_disable(tz->id);

	return ret;
}

int thermal_zone_device_enable(struct thermal_zone_device *tz)
{
	return thermal_zone_device_set_mode(tz, THERMAL_DEVICE_ENABLED);
}
EXPORT_SYMBOL_GPL(thermal_zone_device_enable);

int thermal_zone_device_disable(struct thermal_zone_device *tz)
{
	return thermal_zone_device_set_mode(tz, THERMAL_DEVICE_DISABLED);
}
EXPORT_SYMBOL_GPL(thermal_zone_device_disable);

int thermal_zone_device_is_enabled(struct thermal_zone_device *tz)
{
	enum thermal_device_mode mode;

	mutex_lock(&tz->lock);

	mode = tz->mode;

	mutex_unlock(&tz->lock);

	return mode == THERMAL_DEVICE_ENABLED;
}

void thermal_zone_device_update(struct thermal_zone_device *tz,
				enum thermal_notify_event event)
{
	int count;

	if (should_stop_polling(tz))
		return;

	if (atomic_read(&in_suspend))
		return;

	if (!tz->ops->get_temp)
		return;

	update_temperature(tz);

	thermal_zone_set_trips(tz);

	tz->notify_event = event;

	for (count = 0; count < tz->trips; count++)
		handle_thermal_trip(tz, count);
}
EXPORT_SYMBOL_GPL(thermal_zone_device_update);

/**
 * thermal_notify_framework - Sensor drivers use this API to notify framework
 * @tz:		thermal zone device
 * @trip:	indicates which trip point has been crossed
 *
 * This function handles the trip events from sensor drivers. It starts
 * throttling the cooling devices according to the policy configured.
 * For CRITICAL and HOT trip points, this notifies the respective drivers,
 * and does actual throttling for other trip points i.e ACTIVE and PASSIVE.
 * The throttling policy is based on the configured platform data; if no
 * platform data is provided, this uses the step_wise throttling policy.
 */
void thermal_notify_framework(struct thermal_zone_device *tz, int trip)
{
	handle_thermal_trip(tz, trip);
}
EXPORT_SYMBOL_GPL(thermal_notify_framework);

static void thermal_zone_device_check(struct work_struct *work)
{
	struct thermal_zone_device *tz = container_of(work, struct
						      thermal_zone_device,
						      poll_queue.work);
	thermal_zone_device_update(tz, THERMAL_EVENT_UNSPECIFIED);
}

/*
 * Power actor section: interface to power actors to estimate power
 *
 * Set of functions used to interact to cooling devices that know
 * how to estimate their devices power consumption.
 */

/**
 * power_actor_get_max_power() - get the maximum power that a cdev can consume
 * @cdev:	pointer to &thermal_cooling_device
 * @max_power:	pointer in which to store the maximum power
 *
 * Calculate the maximum power consumption in milliwats that the
 * cooling device can currently consume and store it in @max_power.
 *
 * Return: 0 on success, -EINVAL if @cdev doesn't support the
 * power_actor API or -E* on other error.
 */
int power_actor_get_max_power(struct thermal_cooling_device *cdev,
			      u32 *max_power)
{
	if (!cdev_is_power_actor(cdev))
		return -EINVAL;

	return cdev->ops->state2power(cdev, 0, max_power);
}

/**
 * power_actor_get_min_power() - get the mainimum power that a cdev can consume
 * @cdev:	pointer to &thermal_cooling_device
 * @min_power:	pointer in which to store the minimum power
 *
 * Calculate the minimum power consumption in milliwatts that the
 * cooling device can currently consume and store it in @min_power.
 *
 * Return: 0 on success, -EINVAL if @cdev doesn't support the
 * power_actor API or -E* on other error.
 */
int power_actor_get_min_power(struct thermal_cooling_device *cdev,
			      u32 *min_power)
{
	unsigned long max_state;
	int ret;

	if (!cdev_is_power_actor(cdev))
		return -EINVAL;

	ret = cdev->ops->get_max_state(cdev, &max_state);
	if (ret)
		return ret;

	return cdev->ops->state2power(cdev, max_state, min_power);
}

/**
 * power_actor_set_power() - limit the maximum power a cooling device consumes
 * @cdev:	pointer to &thermal_cooling_device
 * @instance:	thermal instance to update
 * @power:	the power in milliwatts
 *
 * Set the cooling device to consume at most @power milliwatts. The limit is
 * expected to be a cap at the maximum power consumption.
 *
 * Return: 0 on success, -EINVAL if the cooling device does not
 * implement the power actor API or -E* for other failures.
 */
int power_actor_set_power(struct thermal_cooling_device *cdev,
			  struct thermal_instance *instance, u32 power)
{
	unsigned long state;
	int ret;

	if (!cdev_is_power_actor(cdev))
		return -EINVAL;

	ret = cdev->ops->power2state(cdev, power, &state);
	if (ret)
		return ret;

	instance->target = state;
	mutex_lock(&cdev->lock);
	cdev->updated = false;
	mutex_unlock(&cdev->lock);
	thermal_cdev_update(cdev);

	return 0;
}

void thermal_zone_device_rebind_exception(struct thermal_zone_device *tz,
					  const char *cdev_type, size_t size)
{
	struct thermal_cooling_device *cdev = NULL;

	mutex_lock(&thermal_list_lock);
	list_for_each_entry(cdev, &thermal_cdev_list, node) {
		/* skip non matching cdevs */
		if (strncmp(cdev_type, cdev->type, size))
			continue;

		/* re binding the exception matching the type pattern */
		thermal_zone_bind_cooling_device(tz, THERMAL_TRIPS_NONE, cdev,
						 THERMAL_NO_LIMIT,
						 THERMAL_NO_LIMIT,
						 THERMAL_WEIGHT_DEFAULT);
	}
	mutex_unlock(&thermal_list_lock);
}

int for_each_thermal_governor(int (*cb)(struct thermal_governor *, void *),
			      void *data)
{
	struct thermal_governor *gov;
	int ret = 0;

	mutex_lock(&thermal_governor_lock);
	list_for_each_entry(gov, &thermal_governor_list, governor_list) {
		ret = cb(gov, data);
		if (ret)
			break;
	}
	mutex_unlock(&thermal_governor_lock);

	return ret;
}

int for_each_thermal_cooling_device(int (*cb)(struct thermal_cooling_device *,
					      void *), void *data)
{
	struct thermal_cooling_device *cdev;
	int ret = 0;

	mutex_lock(&thermal_list_lock);
	list_for_each_entry(cdev, &thermal_cdev_list, node) {
		ret = cb(cdev, data);
		if (ret)
			break;
	}
	mutex_unlock(&thermal_list_lock);

	return ret;
}

int for_each_thermal_zone(int (*cb)(struct thermal_zone_device *, void *),
			  void *data)
{
	struct thermal_zone_device *tz;
	int ret = 0;

	mutex_lock(&thermal_list_lock);
	list_for_each_entry(tz, &thermal_tz_list, node) {
		ret = cb(tz, data);
		if (ret)
			break;
	}
	mutex_unlock(&thermal_list_lock);

	return ret;
}

struct thermal_zone_device *thermal_zone_get_by_id(int id)
{
	struct thermal_zone_device *tz, *match = NULL;

	mutex_lock(&thermal_list_lock);
	list_for_each_entry(tz, &thermal_tz_list, node) {
		if (tz->id == id) {
			match = tz;
			break;
		}
	}
	mutex_unlock(&thermal_list_lock);

	return match;
}

void thermal_zone_device_unbind_exception(struct thermal_zone_device *tz,
					  const char *cdev_type, size_t size)
{
	struct thermal_cooling_device *cdev = NULL;

	mutex_lock(&thermal_list_lock);
	list_for_each_entry(cdev, &thermal_cdev_list, node) {
		/* skip non matching cdevs */
		if (strncmp(cdev_type, cdev->type, size))
			continue;
		/* unbinding the exception matching the type pattern */
		thermal_zone_unbind_cooling_device(tz, THERMAL_TRIPS_NONE,
						   cdev);
	}
	mutex_unlock(&thermal_list_lock);
}

/*
 * Device management section: cooling devices, zones devices, and binding
 *
 * Set of functions provided by the thermal core for:
 * - cooling devices lifecycle: registration, unregistration,
 *				binding, and unbinding.
 * - thermal zone devices lifecycle: registration, unregistration,
 *				     binding, and unbinding.
 */

/**
 * thermal_zone_bind_cooling_device() - bind a cooling device to a thermal zone
 * @tz:		pointer to struct thermal_zone_device
 * @trip:	indicates which trip point the cooling devices is
 *		associated with in this thermal zone.
 * @cdev:	pointer to struct thermal_cooling_device
 * @upper:	the Maximum cooling state for this trip point.
 *		THERMAL_NO_LIMIT means no upper limit,
 *		and the cooling device can be in max_state.
 * @lower:	the Minimum cooling state can be used for this trip point.
 *		THERMAL_NO_LIMIT means no lower limit,
 *		and the cooling device can be in cooling state 0.
 * @weight:	The weight of the cooling device to be bound to the
 *		thermal zone. Use THERMAL_WEIGHT_DEFAULT for the
 *		default value
 *
 * This interface function bind a thermal cooling device to the certain trip
 * point of a thermal zone device.
 * This function is usually called in the thermal zone device .bind callback.
 *
 * Return: 0 on success, the proper error value otherwise.
 */
int thermal_zone_bind_cooling_device(struct thermal_zone_device *tz,
				     int trip,
				     struct thermal_cooling_device *cdev,
				     unsigned long upper, unsigned long lower,
				     unsigned int weight)
{
	struct thermal_instance *dev;
	struct thermal_instance *pos;
	struct thermal_zone_device *pos1;
	struct thermal_cooling_device *pos2;
	unsigned long max_state;
	int result, ret;

	if (trip >= tz->trips || (trip < 0 && trip != THERMAL_TRIPS_NONE))
		return -EINVAL;

	list_for_each_entry(pos1, &thermal_tz_list, node) {
		if (pos1 == tz)
			break;
	}
	list_for_each_entry(pos2, &thermal_cdev_list, node) {
		if (pos2 == cdev)
			break;
	}

	if (tz != pos1 || cdev != pos2)
		return -EINVAL;

	ret = cdev->ops->get_max_state(cdev, &max_state);
	if (ret)
		return ret;

	/* lower default 0, upper default max_state */
	lower = lower == THERMAL_NO_LIMIT ? 0 : lower;
	upper = upper == THERMAL_NO_LIMIT ? max_state : upper;

	if (lower > upper || upper > max_state)
		return -EINVAL;

	dev = kzalloc(sizeof(*dev), GFP_KERNEL);
	if (!dev)
		return -ENOMEM;
	dev->tz = tz;
	dev->cdev = cdev;
	dev->trip = trip;
	dev->upper = upper;
	dev->lower = lower;
	dev->target = THERMAL_NO_TARGET;
	dev->weight = weight;

	result = ida_simple_get(&tz->ida, 0, 0, GFP_KERNEL);
	if (result < 0)
		goto free_mem;

	dev->id = result;
	sprintf(dev->name, "cdev%d", dev->id);
	result =
	    sysfs_create_link(&tz->device.kobj, &cdev->device.kobj, dev->name);
	if (result)
		goto release_ida;

	sprintf(dev->attr_name, "cdev%d_trip_point", dev->id);
	sysfs_attr_init(&dev->attr.attr);
	dev->attr.attr.name = dev->attr_name;
	dev->attr.attr.mode = 0444;
	dev->attr.show = trip_point_show;
	result = device_create_file(&tz->device, &dev->attr);
	if (result)
		goto remove_symbol_link;

	sprintf(dev->weight_attr_name, "cdev%d_weight", dev->id);
	sysfs_attr_init(&dev->weight_attr.attr);
	dev->weight_attr.attr.name = dev->weight_attr_name;
	dev->weight_attr.attr.mode = S_IWUSR | S_IRUGO;
	dev->weight_attr.show = weight_show;
	dev->weight_attr.store = weight_store;
	result = device_create_file(&tz->device, &dev->weight_attr);
	if (result)
		goto remove_trip_file;

	mutex_lock(&tz->lock);
	mutex_lock(&cdev->lock);
	list_for_each_entry(pos, &tz->thermal_instances, tz_node)
		if (pos->tz == tz && pos->trip == trip && pos->cdev == cdev) {
			result = -EEXIST;
			break;
		}
	if (!result) {
		list_add_tail(&dev->tz_node, &tz->thermal_instances);
		list_add_tail(&dev->cdev_node, &cdev->thermal_instances);
		atomic_set(&tz->need_update, 1);
	}
	mutex_unlock(&cdev->lock);
	mutex_unlock(&tz->lock);

	if (!result)
		return 0;

	device_remove_file(&tz->device, &dev->weight_attr);
remove_trip_file:
	device_remove_file(&tz->device, &dev->attr);
remove_symbol_link:
	sysfs_remove_link(&tz->device.kobj, dev->name);
release_ida:
	ida_simple_remove(&tz->ida, dev->id);
free_mem:
	kfree(dev);
	return result;
}
EXPORT_SYMBOL_GPL(thermal_zone_bind_cooling_device);

/**
 * thermal_zone_unbind_cooling_device() - unbind a cooling device from a
 *					  thermal zone.
 * @tz:		pointer to a struct thermal_zone_device.
 * @trip:	indicates which trip point the cooling devices is
 *		associated with in this thermal zone.
 * @cdev:	pointer to a struct thermal_cooling_device.
 *
 * This interface function unbind a thermal cooling device from the certain
 * trip point of a thermal zone device.
 * This function is usually called in the thermal zone device .unbind callback.
 *
 * Return: 0 on success, the proper error value otherwise.
 */
int thermal_zone_unbind_cooling_device(struct thermal_zone_device *tz,
				       int trip,
				       struct thermal_cooling_device *cdev)
{
	struct thermal_instance *pos, *next;

	mutex_lock(&tz->lock);
	mutex_lock(&cdev->lock);
	list_for_each_entry_safe(pos, next, &tz->thermal_instances, tz_node) {
		if (pos->tz == tz && pos->trip == trip && pos->cdev == cdev) {
			list_del(&pos->tz_node);
			list_del(&pos->cdev_node);
			mutex_unlock(&cdev->lock);
			mutex_unlock(&tz->lock);
			goto unbind;
		}
	}
	mutex_unlock(&cdev->lock);
	mutex_unlock(&tz->lock);

	return -ENODEV;

unbind:
	device_remove_file(&tz->device, &pos->weight_attr);
	device_remove_file(&tz->device, &pos->attr);
	sysfs_remove_link(&tz->device.kobj, pos->name);
	ida_simple_remove(&tz->ida, pos->id);
	kfree(pos);
	return 0;
}
EXPORT_SYMBOL_GPL(thermal_zone_unbind_cooling_device);

static void thermal_release(struct device *dev)
{
	struct thermal_zone_device *tz;
	struct thermal_cooling_device *cdev;

	if (!strncmp(dev_name(dev), "thermal_zone",
		     sizeof("thermal_zone") - 1)) {
		tz = to_thermal_zone(dev);
		thermal_zone_destroy_device_groups(tz);
		kfree(tz);
	} else if (!strncmp(dev_name(dev), "cooling_device",
			    sizeof("cooling_device") - 1)) {
		cdev = to_cooling_device(dev);
		kfree(cdev);
	}
}

static struct class thermal_class = {
	.name = "thermal",
	.dev_release = thermal_release,
};

static inline
void print_bind_err_msg(struct thermal_zone_device *tz,
			struct thermal_cooling_device *cdev, int ret)
{
	dev_err(&tz->device, "binding zone %s with cdev %s failed:%d\n",
		tz->type, cdev->type, ret);
}

static void __bind(struct thermal_zone_device *tz, int mask,
		   struct thermal_cooling_device *cdev,
		   unsigned long *limits,
		   unsigned int weight)
{
	int i, ret;

	for (i = 0; i < tz->trips; i++) {
		if (mask & (1 << i)) {
			unsigned long upper, lower;

			upper = THERMAL_NO_LIMIT;
			lower = THERMAL_NO_LIMIT;
			if (limits) {
				lower = limits[i * 2];
				upper = limits[i * 2 + 1];
			}
			ret = thermal_zone_bind_cooling_device(tz, i, cdev,
							       upper, lower,
							       weight);
			if (ret)
				print_bind_err_msg(tz, cdev, ret);
		}
	}
}

static void bind_cdev(struct thermal_cooling_device *cdev)
{
	int i, ret;
	const struct thermal_zone_params *tzp;
	struct thermal_zone_device *pos = NULL;

	mutex_lock(&thermal_list_lock);

	list_for_each_entry(pos, &thermal_tz_list, node) {
		if (!pos->tzp && !pos->ops->bind)
			continue;

		if (pos->ops->bind) {
			ret = pos->ops->bind(pos, cdev);
			if (ret)
				print_bind_err_msg(pos, cdev, ret);
			continue;
		}

		tzp = pos->tzp;
		if (!tzp || !tzp->tbp)
			continue;

		for (i = 0; i < tzp->num_tbps; i++) {
			if (tzp->tbp[i].cdev || !tzp->tbp[i].match)
				continue;
			if (tzp->tbp[i].match(pos, cdev))
				continue;
			tzp->tbp[i].cdev = cdev;
			__bind(pos, tzp->tbp[i].trip_mask, cdev,
			       tzp->tbp[i].binding_limits,
			       tzp->tbp[i].weight);
		}
	}

	mutex_unlock(&thermal_list_lock);
}

/**
 * __thermal_cooling_device_register() - register a new thermal cooling device
 * @np:		a pointer to a device tree node.
 * @type:	the thermal cooling device type.
 * @devdata:	device private data.
 * @ops:		standard thermal cooling devices callbacks.
 *
 * This interface function adds a new thermal cooling device (fan/processor/...)
 * to /sys/class/thermal/ folder as cooling_device[0-*]. It tries to bind itself
 * to all the thermal zone devices registered at the same time.
 * It also gives the opportunity to link the cooling device to a device tree
 * node, so that it can be bound to a thermal zone created out of device tree.
 *
 * Return: a pointer to the created struct thermal_cooling_device or an
 * ERR_PTR. Caller must check return value with IS_ERR*() helpers.
 */
static struct thermal_cooling_device *
__thermal_cooling_device_register(struct device_node *np,
				  const char *type, void *devdata,
				  const struct thermal_cooling_device_ops *ops)
{
	struct thermal_cooling_device *cdev;
	struct thermal_zone_device *pos = NULL;
	int result;

	if (type && strlen(type) >= THERMAL_NAME_LENGTH)
		return ERR_PTR(-EINVAL);

	if (!ops || !ops->get_max_state || !ops->get_cur_state ||
	    !ops->set_cur_state)
		return ERR_PTR(-EINVAL);

	cdev = kzalloc(sizeof(*cdev), GFP_KERNEL);
	if (!cdev)
		return ERR_PTR(-ENOMEM);

	result = ida_simple_get(&thermal_cdev_ida, 0, 0, GFP_KERNEL);
	if (result < 0) {
		kfree(cdev);
		return ERR_PTR(result);
	}

	cdev->id = result;
	strlcpy(cdev->type, type ? : "", sizeof(cdev->type));
	mutex_init(&cdev->lock);
	INIT_LIST_HEAD(&cdev->thermal_instances);
	cdev->np = np;
	cdev->ops = ops;
	cdev->updated = false;
	cdev->device.class = &thermal_class;
	cdev->devdata = devdata;
	thermal_cooling_device_setup_sysfs(cdev);
	dev_set_name(&cdev->device, "cooling_device%d", cdev->id);
	result = device_register(&cdev->device);
	if (result) {
		ida_simple_remove(&thermal_cdev_ida, cdev->id);
		put_device(&cdev->device);
		return ERR_PTR(result);
	}

	/* Add 'this' new cdev to the global cdev list */
	mutex_lock(&thermal_list_lock);
	list_add(&cdev->node, &thermal_cdev_list);
	mutex_unlock(&thermal_list_lock);

	/* Update binding information for 'this' new cdev */
	bind_cdev(cdev);

	mutex_lock(&thermal_list_lock);
	list_for_each_entry(pos, &thermal_tz_list, node)
		if (atomic_cmpxchg(&pos->need_update, 1, 0))
			thermal_zone_device_update(pos,
						   THERMAL_EVENT_UNSPECIFIED);
	mutex_unlock(&thermal_list_lock);

	return cdev;
}

/**
 * thermal_cooling_device_register() - register a new thermal cooling device
 * @type:	the thermal cooling device type.
 * @devdata:	device private data.
 * @ops:		standard thermal cooling devices callbacks.
 *
 * This interface function adds a new thermal cooling device (fan/processor/...)
 * to /sys/class/thermal/ folder as cooling_device[0-*]. It tries to bind itself
 * to all the thermal zone devices registered at the same time.
 *
 * Return: a pointer to the created struct thermal_cooling_device or an
 * ERR_PTR. Caller must check return value with IS_ERR*() helpers.
 */
struct thermal_cooling_device *
thermal_cooling_device_register(const char *type, void *devdata,
				const struct thermal_cooling_device_ops *ops)
{
	return __thermal_cooling_device_register(NULL, type, devdata, ops);
}
EXPORT_SYMBOL_GPL(thermal_cooling_device_register);

/**
 * thermal_of_cooling_device_register() - register an OF thermal cooling device
 * @np:		a pointer to a device tree node.
 * @type:	the thermal cooling device type.
 * @devdata:	device private data.
 * @ops:		standard thermal cooling devices callbacks.
 *
 * This function will register a cooling device with device tree node reference.
 * This interface function adds a new thermal cooling device (fan/processor/...)
 * to /sys/class/thermal/ folder as cooling_device[0-*]. It tries to bind itself
 * to all the thermal zone devices registered at the same time.
 *
 * Return: a pointer to the created struct thermal_cooling_device or an
 * ERR_PTR. Caller must check return value with IS_ERR*() helpers.
 */
struct thermal_cooling_device *
thermal_of_cooling_device_register(struct device_node *np,
				   const char *type, void *devdata,
				   const struct thermal_cooling_device_ops *ops)
{
	return __thermal_cooling_device_register(np, type, devdata, ops);
}
EXPORT_SYMBOL_GPL(thermal_of_cooling_device_register);

static void thermal_cooling_device_release(struct device *dev, void *res)
{
	thermal_cooling_device_unregister(
				*(struct thermal_cooling_device **)res);
}

/**
 * devm_thermal_of_cooling_device_register() - register an OF thermal cooling
 *					       device
 * @dev:	a valid struct device pointer of a sensor device.
 * @np:		a pointer to a device tree node.
 * @type:	the thermal cooling device type.
 * @devdata:	device private data.
 * @ops:	standard thermal cooling devices callbacks.
 *
 * This function will register a cooling device with device tree node reference.
 * This interface function adds a new thermal cooling device (fan/processor/...)
 * to /sys/class/thermal/ folder as cooling_device[0-*]. It tries to bind itself
 * to all the thermal zone devices registered at the same time.
 *
 * Return: a pointer to the created struct thermal_cooling_device or an
 * ERR_PTR. Caller must check return value with IS_ERR*() helpers.
 */
struct thermal_cooling_device *
devm_thermal_of_cooling_device_register(struct device *dev,
				struct device_node *np,
				char *type, void *devdata,
				const struct thermal_cooling_device_ops *ops)
{
	struct thermal_cooling_device **ptr, *tcd;

	ptr = devres_alloc(thermal_cooling_device_release, sizeof(*ptr),
			   GFP_KERNEL);
	if (!ptr)
		return ERR_PTR(-ENOMEM);

	tcd = __thermal_cooling_device_register(np, type, devdata, ops);
	if (IS_ERR(tcd)) {
		devres_free(ptr);
		return tcd;
	}

	*ptr = tcd;
	devres_add(dev, ptr);

	return tcd;
}
EXPORT_SYMBOL_GPL(devm_thermal_of_cooling_device_register);

static void __unbind(struct thermal_zone_device *tz, int mask,
		     struct thermal_cooling_device *cdev)
{
	int i;

	for (i = 0; i < tz->trips; i++)
		if (mask & (1 << i))
			thermal_zone_unbind_cooling_device(tz, i, cdev);
}

/**
 * thermal_cooling_device_unregister - removes a thermal cooling device
 * @cdev:	the thermal cooling device to remove.
 *
 * thermal_cooling_device_unregister() must be called when a registered
 * thermal cooling device is no longer needed.
 */
void thermal_cooling_device_unregister(struct thermal_cooling_device *cdev)
{
	int i;
	const struct thermal_zone_params *tzp;
	struct thermal_zone_device *tz;
	struct thermal_cooling_device *pos = NULL;

	if (!cdev)
		return;

	mutex_lock(&thermal_list_lock);
	list_for_each_entry(pos, &thermal_cdev_list, node)
		if (pos == cdev)
			break;
	if (pos != cdev) {
		/* thermal cooling device not found */
		mutex_unlock(&thermal_list_lock);
		return;
	}
	list_del(&cdev->node);

	/* Unbind all thermal zones associated with 'this' cdev */
	list_for_each_entry(tz, &thermal_tz_list, node) {
		if (tz->ops->unbind) {
			tz->ops->unbind(tz, cdev);
			continue;
		}

		if (!tz->tzp || !tz->tzp->tbp)
			continue;

		tzp = tz->tzp;
		for (i = 0; i < tzp->num_tbps; i++) {
			if (tzp->tbp[i].cdev == cdev) {
				__unbind(tz, tzp->tbp[i].trip_mask, cdev);
				tzp->tbp[i].cdev = NULL;
			}
		}
	}

	mutex_unlock(&thermal_list_lock);

	ida_simple_remove(&thermal_cdev_ida, cdev->id);
	device_del(&cdev->device);
	thermal_cooling_device_destroy_sysfs(cdev);
	put_device(&cdev->device);
}
EXPORT_SYMBOL_GPL(thermal_cooling_device_unregister);

static void bind_tz(struct thermal_zone_device *tz)
{
	int i, ret;
	struct thermal_cooling_device *pos = NULL;
	const struct thermal_zone_params *tzp = tz->tzp;

	if (!tzp && !tz->ops->bind)
		return;

	mutex_lock(&thermal_list_lock);

	/* If there is ops->bind, try to use ops->bind */
	if (tz->ops->bind) {
		list_for_each_entry(pos, &thermal_cdev_list, node) {
			ret = tz->ops->bind(tz, pos);
			if (ret)
				print_bind_err_msg(tz, pos, ret);
		}
		goto exit;
	}

	if (!tzp || !tzp->tbp)
		goto exit;

	list_for_each_entry(pos, &thermal_cdev_list, node) {
		for (i = 0; i < tzp->num_tbps; i++) {
			if (tzp->tbp[i].cdev || !tzp->tbp[i].match)
				continue;
			if (tzp->tbp[i].match(tz, pos))
				continue;
			tzp->tbp[i].cdev = pos;
			__bind(tz, tzp->tbp[i].trip_mask, pos,
			       tzp->tbp[i].binding_limits,
			       tzp->tbp[i].weight);
		}
	}
exit:
	mutex_unlock(&thermal_list_lock);
}

/**
 * thermal_zone_device_register() - register a new thermal zone device
 * @type:	the thermal zone device type
 * @trips:	the number of trip points the thermal zone support
 * @mask:	a bit string indicating the writeablility of trip points
 * @devdata:	private device data
 * @ops:	standard thermal zone device callbacks
 * @tzp:	thermal zone platform parameters
 * @passive_delay: number of milliseconds to wait between polls when
 *		   performing passive cooling
 * @polling_delay: number of milliseconds to wait between polls when checking
 *		   whether trip points have been crossed (0 for interrupt
 *		   driven systems)
 *
 * This interface function adds a new thermal zone device (sensor) to
 * /sys/class/thermal folder as thermal_zone[0-*]. It tries to bind all the
 * thermal cooling devices registered at the same time.
 * thermal_zone_device_unregister() must be called when the device is no
 * longer needed. The passive cooling depends on the .get_trend() return value.
 *
 * Return: a pointer to the created struct thermal_zone_device or an
 * in case of error, an ERR_PTR. Caller must check return value with
 * IS_ERR*() helpers.
 */
struct thermal_zone_device *
thermal_zone_device_register(const char *type, int trips, int mask,
			     void *devdata, struct thermal_zone_device_ops *ops,
			     struct thermal_zone_params *tzp, int passive_delay,
			     int polling_delay)
{
	struct thermal_zone_device *tz;
	enum thermal_trip_type trip_type;
	int trip_temp;
	int id;
	int result;
	int count;
	struct thermal_governor *governor;

	if (!type || strlen(type) == 0) {
		pr_err("Error: No thermal zone type defined\n");
		return ERR_PTR(-EINVAL);
	}

	if (type && strlen(type) >= THERMAL_NAME_LENGTH) {
		pr_err("Error: Thermal zone name (%s) too long, should be under %d chars\n",
		       type, THERMAL_NAME_LENGTH);
		return ERR_PTR(-EINVAL);
	}

	if (trips > THERMAL_MAX_TRIPS || trips < 0 || mask >> trips) {
		pr_err("Error: Incorrect number of thermal trips\n");
		return ERR_PTR(-EINVAL);
	}

	if (!ops) {
		pr_err("Error: Thermal zone device ops not defined\n");
		return ERR_PTR(-EINVAL);
	}

	if (trips > 0 && (!ops->get_trip_type || !ops->get_trip_temp))
		return ERR_PTR(-EINVAL);

	tz = kzalloc(sizeof(*tz), GFP_KERNEL);
	if (!tz)
		return ERR_PTR(-ENOMEM);

	INIT_LIST_HEAD(&tz->thermal_instances);
	ida_init(&tz->ida);
	mutex_init(&tz->lock);
	id = ida_simple_get(&thermal_tz_ida, 0, 0, GFP_KERNEL);
	if (id < 0) {
		result = id;
		goto free_tz;
	}

	tz->id = id;
	strlcpy(tz->type, type, sizeof(tz->type));
	tz->ops = ops;
	tz->tzp = tzp;
	tz->device.class = &thermal_class;
	tz->devdata = devdata;
	tz->trips = trips;
	tz->passive_delay = passive_delay;
	tz->polling_delay = polling_delay;

	/* sys I/F */
	/* Add nodes that are always present via .groups */
	result = thermal_zone_create_device_groups(tz, mask);
	if (result)
		goto remove_id;

	/* A new thermal zone needs to be updated anyway. */
	atomic_set(&tz->need_update, 1);

	dev_set_name(&tz->device, "thermal_zone%d", tz->id);
	result = device_register(&tz->device);
	if (result)
		goto release_device;

	for (count = 0; count < trips; count++) {
		if (tz->ops->get_trip_type(tz, count, &trip_type))
			set_bit(count, &tz->trips_disabled);
		if (tz->ops->get_trip_temp(tz, count, &trip_temp))
			set_bit(count, &tz->trips_disabled);
		/* Check for bogus trip points */
		if (trip_temp == 0)
			set_bit(count, &tz->trips_disabled);
	}

	/* Update 'this' zone's governor information */
	mutex_lock(&thermal_governor_lock);

	if (tz->tzp)
		governor = __find_governor(tz->tzp->governor_name);
	else
		governor = def_governor;

	result = thermal_set_governor(tz, governor);
	if (result) {
		mutex_unlock(&thermal_governor_lock);
		goto unregister;
	}

	mutex_unlock(&thermal_governor_lock);

	if (!tz->tzp || !tz->tzp->no_hwmon) {
		result = thermal_add_hwmon_sysfs(tz);
		if (result)
			goto unregister;
	}

	mutex_lock(&thermal_list_lock);
	list_add_tail(&tz->node, &thermal_tz_list);
	mutex_unlock(&thermal_list_lock);

	/* Bind cooling devices for this zone */
	bind_tz(tz);

	INIT_DELAYED_WORK(&tz->poll_queue, thermal_zone_device_check);

	thermal_zone_device_reset(tz);
	/* Update the new thermal zone and mark it as already updated. */
	if (atomic_cmpxchg(&tz->need_update, 1, 0))
		thermal_zone_device_update(tz, THERMAL_EVENT_UNSPECIFIED);

	thermal_notify_tz_create(tz->id, tz->type);

	return tz;

unregister:
	device_del(&tz->device);
release_device:
	put_device(&tz->device);
	tz = NULL;
remove_id:
	ida_simple_remove(&thermal_tz_ida, id);
free_tz:
	kfree(tz);
	return ERR_PTR(result);
}
EXPORT_SYMBOL_GPL(thermal_zone_device_register);

/**
 * thermal_device_unregister - removes the registered thermal zone device
 * @tz: the thermal zone device to remove
 */
void thermal_zone_device_unregister(struct thermal_zone_device *tz)
{
	int i, tz_id;
	const struct thermal_zone_params *tzp;
	struct thermal_cooling_device *cdev;
	struct thermal_zone_device *pos = NULL;

	if (!tz)
		return;

	tzp = tz->tzp;
	tz_id = tz->id;

	mutex_lock(&thermal_list_lock);
	list_for_each_entry(pos, &thermal_tz_list, node)
		if (pos == tz)
			break;
	if (pos != tz) {
		/* thermal zone device not found */
		mutex_unlock(&thermal_list_lock);
		return;
	}
	list_del(&tz->node);

	/* Unbind all cdevs associated with 'this' thermal zone */
	list_for_each_entry(cdev, &thermal_cdev_list, node) {
		if (tz->ops->unbind) {
			tz->ops->unbind(tz, cdev);
			continue;
		}

		if (!tzp || !tzp->tbp)
			break;

		for (i = 0; i < tzp->num_tbps; i++) {
			if (tzp->tbp[i].cdev == cdev) {
				__unbind(tz, tzp->tbp[i].trip_mask, cdev);
				tzp->tbp[i].cdev = NULL;
			}
		}
	}

	mutex_unlock(&thermal_list_lock);

	cancel_delayed_work_sync(&tz->poll_queue);

	thermal_set_governor(tz, NULL);

	thermal_remove_hwmon_sysfs(tz);
	ida_simple_remove(&thermal_tz_ida, tz->id);
	ida_destroy(&tz->ida);
	mutex_destroy(&tz->lock);
	device_unregister(&tz->device);

	thermal_notify_tz_delete(tz_id);
}
EXPORT_SYMBOL_GPL(thermal_zone_device_unregister);

/**
 * thermal_zone_get_zone_by_name() - search for a zone and returns its ref
 * @name: thermal zone name to fetch the temperature
 *
 * When only one zone is found with the passed name, returns a reference to it.
 *
 * Return: On success returns a reference to an unique thermal zone with
 * matching name equals to @name, an ERR_PTR otherwise (-EINVAL for invalid
 * paramenters, -ENODEV for not found and -EEXIST for multiple matches).
 */
struct thermal_zone_device *thermal_zone_get_zone_by_name(const char *name)
{
	struct thermal_zone_device *pos = NULL, *ref = ERR_PTR(-EINVAL);
	unsigned int found = 0;

	if (!name)
		goto exit;

	mutex_lock(&thermal_list_lock);
	list_for_each_entry(pos, &thermal_tz_list, node)
		if (!strncasecmp(name, pos->type, THERMAL_NAME_LENGTH)) {
			found++;
			ref = pos;
		}
	mutex_unlock(&thermal_list_lock);

	/* nothing has been found, thus an error code for it */
	if (found == 0)
		ref = ERR_PTR(-ENODEV);
	else if (found > 1)
	/* Success only when an unique zone is found */
		ref = ERR_PTR(-EEXIST);

exit:
	return ref;
}
EXPORT_SYMBOL_GPL(thermal_zone_get_zone_by_name);

static int thermal_pm_notify(struct notifier_block *nb,
			     unsigned long mode, void *_unused)
{
	struct thermal_zone_device *tz;

	switch (mode) {
	case PM_HIBERNATION_PREPARE:
	case PM_RESTORE_PREPARE:
	case PM_SUSPEND_PREPARE:
		atomic_set(&in_suspend, 1);
		break;
	case PM_POST_HIBERNATION:
	case PM_POST_RESTORE:
	case PM_POST_SUSPEND:
		atomic_set(&in_suspend, 0);
		list_for_each_entry(tz, &thermal_tz_list, node) {
			if (!thermal_zone_device_is_enabled(tz))
				continue;

			thermal_zone_device_init(tz);
			thermal_zone_device_update(tz,
						   THERMAL_EVENT_UNSPECIFIED);
		}
		break;
	default:
		break;
	}
	return 0;
}

static struct notifier_block thermal_pm_nb = {
	.notifier_call = thermal_pm_notify,
};

static int __init thermal_init(void)
{
	int result;

	result = thermal_netlink_init();
	if (result)
		goto error;

	result = thermal_register_governors();
	if (result)
		goto error;

	result = class_register(&thermal_class);
	if (result)
		goto unregister_governors;

	result = of_parse_thermal_zones();
	if (result)
		goto unregister_class;

	result = register_pm_notifier(&thermal_pm_nb);
	if (result)
		pr_warn("Thermal: Can not register suspend notifier, return %d\n",
			result);

	return 0;

unregister_class:
	class_unregister(&thermal_class);
unregister_governors:
	thermal_unregister_governors();
error:
	ida_destroy(&thermal_tz_ida);
	ida_destroy(&thermal_cdev_ida);
	mutex_destroy(&thermal_list_lock);
	mutex_destroy(&thermal_governor_lock);
	mutex_destroy(&poweroff_lock);
	return result;
}
postcore_initcall(thermal_init);<|MERGE_RESOLUTION|>--- conflicted
+++ resolved
@@ -301,14 +301,11 @@
 				 msecs_to_jiffies(delay));
 	else
 		cancel_delayed_work(&tz->poll_queue);
-<<<<<<< HEAD
-=======
 }
 
 static inline bool should_stop_polling(struct thermal_zone_device *tz)
 {
 	return !thermal_zone_device_is_enabled(tz);
->>>>>>> d1988041
 }
 
 static void monitor_thermal_zone(struct thermal_zone_device *tz)
