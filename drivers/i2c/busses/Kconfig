# SPDX-License-Identifier: GPL-2.0-only
#
# Sensor device configuration
#

menu "I2C Hardware Bus support"
	depends on HAS_IOMEM

comment "PC SMBus host controller drivers"
	depends on PCI

config I2C_ALI1535
	tristate "ALI 1535"
	depends on PCI
	help
	  If you say yes to this option, support will be included for the SMB
	  Host controller on Acer Labs Inc. (ALI) M1535 South Bridges.  The SMB
	  controller is part of the 7101 device, which is an ACPI-compliant
	  Power Management Unit (PMU).

	  This driver can also be built as a module.  If so, the module
	  will be called i2c-ali1535.

config I2C_ALI1563
	tristate "ALI 1563"
	depends on PCI
	help
	  If you say yes to this option, support will be included for the SMB
	  Host controller on Acer Labs Inc. (ALI) M1563 South Bridges.  The SMB
	  controller is part of the 7101 device, which is an ACPI-compliant
	  Power Management Unit (PMU).

	  This driver can also be built as a module.  If so, the module
	  will be called i2c-ali1563.

config I2C_ALI15X3
	tristate "ALI 15x3"
	depends on PCI
	help
	  If you say yes to this option, support will be included for the
	  Acer Labs Inc. (ALI) M1514 and M1543 motherboard I2C interfaces.

	  This driver can also be built as a module.  If so, the module
	  will be called i2c-ali15x3.

config I2C_AMD756
	tristate "AMD 756/766/768/8111 and nVidia nForce"
	depends on PCI
	help
	  If you say yes to this option, support will be included for the AMD
	  756/766/768 mainboard I2C interfaces.  The driver also includes
	  support for the first (SMBus 1.0) I2C interface of the AMD 8111 and
	  the nVidia nForce I2C interface.

	  This driver can also be built as a module.  If so, the module
	  will be called i2c-amd756.

config I2C_AMD756_S4882
	tristate "SMBus multiplexing on the Tyan S4882"
	depends on I2C_AMD756 && X86
	help
	  Enabling this option will add specific SMBus support for the Tyan
	  S4882 motherboard.  On this 4-CPU board, the SMBus is multiplexed
	  over 8 different channels, where the various memory module EEPROMs
	  and temperature sensors live.  Saying yes here will give you access
	  to these in addition to the trunk.

	  This driver can also be built as a module.  If so, the module
	  will be called i2c-amd756-s4882.

config I2C_AMD8111
	tristate "AMD 8111"
	depends on PCI
	help
	  If you say yes to this option, support will be included for the
	  second (SMBus 2.0) AMD 8111 mainboard I2C interface.

	  This driver can also be built as a module.  If so, the module
	  will be called i2c-amd8111.

config I2C_AMD_MP2
	tristate "AMD MP2 PCIe"
	depends on PCI && ACPI
	help
	  If you say yes to this option, support will be included for the AMD
	  MP2 PCIe I2C adapter.

	  This driver can also be built as modules.  If so, the modules will
	  be called i2c-amd-mp2-pci and i2c-amd-mp2-plat.

config I2C_HIX5HD2
	tristate "Hix5hd2 high-speed I2C driver"
	depends on ARCH_HISI || ARCH_HIX5HD2 || COMPILE_TEST
	help
	  Say Y here to include support for the high-speed I2C controller
	  used in HiSilicon hix5hd2 SoCs.

	  This driver can also be built as a module. If so, the module
	  will be called i2c-hix5hd2.

config I2C_I801
	tristate "Intel 82801 (ICH/PCH)"
	depends on PCI
	select CHECK_SIGNATURE if X86 && DMI
	select I2C_SMBUS
	help
	  If you say yes to this option, support will be included for the Intel
	  801 family of mainboard I2C interfaces.  Specifically, the following
	  versions of the chipset are supported:
	    82801AA
	    82801AB
	    82801BA
	    82801CA/CAM
	    82801DB
	    82801EB/ER (ICH5/ICH5R)
	    6300ESB
	    ICH6
	    ICH7
	    ESB2
	    ICH8
	    ICH9
	    EP80579 (Tolapai)
	    ICH10
	    5/3400 Series (PCH)
	    6 Series (PCH)
	    Patsburg (PCH)
	    DH89xxCC (PCH)
	    Panther Point (PCH)
	    Lynx Point (PCH)
	    Avoton (SOC)
	    Wellsburg (PCH)
	    Coleto Creek (PCH)
	    Wildcat Point (PCH)
	    BayTrail (SOC)
	    Braswell (SOC)
	    Sunrise Point (PCH)
	    Kaby Lake (PCH)
	    DNV (SOC)
	    Broxton (SOC)
	    Lewisburg (PCH)
	    Gemini Lake (SOC)
	    Cannon Lake (PCH)
	    Cedar Fork (PCH)
	    Ice Lake (PCH)
	    Comet Lake (PCH)
	    Elkhart Lake (PCH)
	    Tiger Lake (PCH)
	    Jasper Lake (SOC)
	    Emmitsburg (PCH)
	    Alder Lake (PCH)

	  This driver can also be built as a module.  If so, the module
	  will be called i2c-i801.

config I2C_ISCH
	tristate "Intel SCH SMBus 1.0"
	depends on PCI
	select LPC_SCH
	help
	  Say Y here if you want to use SMBus controller on the Intel SCH
	  based systems.

	  This driver can also be built as a module. If so, the module
	  will be called i2c-isch.

config I2C_ISMT
	tristate "Intel iSMT SMBus Controller"
	depends on PCI && X86
	help
	  If you say yes to this option, support will be included for the Intel
	  iSMT SMBus host controller interface.

	  This driver can also be built as a module.  If so, the module will be
	  called i2c-ismt.

config I2C_PIIX4
	tristate "Intel PIIX4 and compatible (ATI/AMD/Serverworks/Broadcom/SMSC)"
	depends on PCI
	help
	  If you say yes to this option, support will be included for the Intel
	  PIIX4 family of mainboard I2C interfaces.  Specifically, the following
	  versions of the chipset are supported (note that Serverworks is part
	  of Broadcom):
	    Intel PIIX4
	    Intel 440MX
	    ATI IXP200
	    ATI IXP300
	    ATI IXP400
	    ATI SB600
	    ATI SB700/SP5100
	    ATI SB800
	    AMD Hudson-2
	    AMD ML
	    AMD CZ
	    Hygon CZ
	    Serverworks OSB4
	    Serverworks CSB5
	    Serverworks CSB6
	    Serverworks HT-1000
	    Serverworks HT-1100
	    SMSC Victory66

	  Some AMD chipsets contain two PIIX4-compatible SMBus
	  controllers. This driver will attempt to use both controllers
	  on the SB700/SP5100, if they have been initialized by the BIOS.

	  This driver can also be built as a module.  If so, the module
	  will be called i2c-piix4.

config I2C_CHT_WC
	tristate "Intel Cherry Trail Whiskey Cove PMIC smbus controller"
	depends on INTEL_SOC_PMIC_CHTWC
	help
	  If you say yes to this option, support will be included for the
	  SMBus controller found in the Intel Cherry Trail Whiskey Cove PMIC
	  found on some Intel Cherry Trail systems.

	  Note this controller is hooked up to a TI bq24292i charger-IC,
	  combined with a FUSB302 Type-C port-controller as such it is advised
	  to also select CONFIG_TYPEC_FUSB302=m.

config I2C_NFORCE2
	tristate "Nvidia nForce2, nForce3 and nForce4"
	depends on PCI
	help
	  If you say yes to this option, support will be included for the Nvidia
	  nForce2, nForce3 and nForce4 families of mainboard I2C interfaces.

	  This driver can also be built as a module.  If so, the module
	  will be called i2c-nforce2.

config I2C_NFORCE2_S4985
	tristate "SMBus multiplexing on the Tyan S4985"
	depends on I2C_NFORCE2 && X86
	help
	  Enabling this option will add specific SMBus support for the Tyan
	  S4985 motherboard.  On this 4-CPU board, the SMBus is multiplexed
	  over 4 different channels, where the various memory module EEPROMs
	  live.  Saying yes here will give you access to these in addition
	  to the trunk.

	  This driver can also be built as a module.  If so, the module
	  will be called i2c-nforce2-s4985.

config I2C_NVIDIA_GPU
	tristate "NVIDIA GPU I2C controller"
	depends on PCI
	help
	  If you say yes to this option, support will be included for the
	  NVIDIA GPU I2C controller which is used to communicate with the GPU's
	  Type-C controller. This driver can also be built as a module called
	  i2c-nvidia-gpu.

config I2C_SIS5595
	tristate "SiS 5595"
	depends on PCI
	help
	  If you say yes to this option, support will be included for the
	  SiS5595 SMBus (a subset of I2C) interface.

	  This driver can also be built as a module.  If so, the module
	  will be called i2c-sis5595.

config I2C_SIS630
	tristate "SiS 630/730/964"
	depends on PCI
	help
	  If you say yes to this option, support will be included for the
	  SiS630, SiS730 and SiS964 SMBus (a subset of I2C) interface.

	  This driver can also be built as a module.  If so, the module
	  will be called i2c-sis630.

config I2C_SIS96X
	tristate "SiS 96x"
	depends on PCI
	help
	  If you say yes to this option, support will be included for the SiS
	  96x SMBus (a subset of I2C) interfaces.  Specifically, the following
	  chipsets are supported:
	    645/961
	    645DX/961
	    645DX/962
	    648/961
	    650/961
	    735
	    745

	  This driver can also be built as a module.  If so, the module
	  will be called i2c-sis96x.

config I2C_VIA
	tristate "VIA VT82C586B"
	depends on PCI
	select I2C_ALGOBIT
	help
	  If you say yes to this option, support will be included for the VIA
	  82C586B I2C interface

	  This driver can also be built as a module.  If so, the module
	  will be called i2c-via.

config I2C_VIAPRO
	tristate "VIA VT82C596/82C686/82xx and CX700/VX8xx/VX900"
	depends on PCI
	help
	  If you say yes to this option, support will be included for the VIA
	  VT82C596 and later SMBus interface.  Specifically, the following
	  chipsets are supported:
	    VT82C596A/B
	    VT82C686A/B
	    VT8231
	    VT8233/A
	    VT8235
	    VT8237R/A/S
	    VT8251
	    CX700
	    VX800/VX820
	    VX855/VX875
	    VX900

	  This driver can also be built as a module.  If so, the module
	  will be called i2c-viapro.

if ACPI

comment "ACPI drivers"

config I2C_SCMI
	tristate "SMBus Control Method Interface"
	help
	  This driver supports the SMBus Control Method Interface. It needs the
	  BIOS to declare ACPI control methods as described in the SMBus Control
	  Method Interface specification.

	  To compile this driver as a module, choose M here:
	  the module will be called i2c-scmi.

endif # ACPI

comment "Mac SMBus host controller drivers"
	depends on PPC_CHRP || PPC_PMAC

config I2C_HYDRA
	tristate "CHRP Apple Hydra Mac I/O I2C interface"
	depends on PCI && PPC_CHRP
	select I2C_ALGOBIT
	help
	  This supports the use of the I2C interface in the Apple Hydra Mac
	  I/O chip on some CHRP machines (e.g. the LongTrail).  Say Y if you
	  have such a machine.

	  This support is also available as a module.  If so, the module
	  will be called i2c-hydra.

config I2C_POWERMAC
	tristate "Powermac I2C interface"
	depends on PPC_PMAC
	default y
	help
	  This exposes the various PowerMac i2c interfaces to the linux i2c
	  layer and to userland. It is used by various drivers on the PowerMac
	  platform, and should generally be enabled.

	  This support is also available as a module.  If so, the module
	  will be called i2c-powermac.

comment "I2C system bus drivers (mostly embedded / system-on-chip)"

config I2C_ALTERA
	tristate "Altera Soft IP I2C"
	depends on ARCH_INTEL_SOCFPGA || NIOS2 || COMPILE_TEST
	depends on OF
	help
	  If you say yes to this option, support will be included for the
	  Altera Soft IP I2C interfaces on SoCFPGA and Nios2 architectures.

	  This driver can also be built as a module.  If so, the module
	  will be called i2c-altera.

config I2C_ASPEED
	tristate "Aspeed I2C Controller"
	depends on ARCH_ASPEED || COMPILE_TEST
	help
	  If you say yes to this option, support will be included for the
	  Aspeed I2C controller.

	  This driver can also be built as a module.  If so, the module
	  will be called i2c-aspeed.

config I2C_AT91
	tristate "Atmel AT91 I2C Two-Wire interface (TWI)"
	depends on ARCH_AT91 || COMPILE_TEST
	help
	  This supports the use of the I2C interface on Atmel AT91
	  processors.

	  A serious problem is that there is no documented way to issue
	  repeated START conditions for more than two messages, as needed
	  to support combined I2C messages.  Use the i2c-gpio driver
	  unless your system can cope with this limitation.

	  Caution! at91rm9200, at91sam9261, at91sam9260, at91sam9263 devices
	  don't have clock stretching in transmission mode. For that reason,
	  you can encounter underrun issues causing premature stop sendings if
	  the latency to fill the transmission register is too long. If you
	  are facing this situation, use the i2c-gpio driver.

config I2C_AT91_SLAVE_EXPERIMENTAL
	tristate "Microchip AT91 I2C experimental slave mode"
	depends on I2C_AT91
	select I2C_SLAVE
	help
	  If you say yes to this option, support for the slave mode will be
	  added. Caution: do not use it for production. This feature has not
	  been tested in a heavy way, help wanted.
	  There are known bugs:
	    - It can hang, on a SAMA5D4, after several transfers.
	    - There are some mismtaches with a SAMA5D4 as slave and a SAMA5D2 as
	    master.

config I2C_AU1550
	tristate "Au1550/Au1200/Au1300 SMBus interface"
	depends on MIPS_ALCHEMY
	help
	  If you say yes to this option, support will be included for the
	  Au1550/Au1200/Au1300 SMBus interface.

	  This driver can also be built as a module.  If so, the module
	  will be called i2c-au1550.

config I2C_AXXIA
	tristate "Axxia I2C controller"
	depends on ARCH_AXXIA || COMPILE_TEST
	default ARCH_AXXIA
	select I2C_SLAVE
	help
	  Say yes if you want to support the I2C bus on Axxia platforms.

	  Please note that this controller is limited to transfers of maximum
	  255 bytes in length. Any attempt to to a larger transfer will return
	  an error.

config I2C_BCM2835
	tristate "Broadcom BCM2835 I2C controller"
	depends on ARCH_BCM2835 || ARCH_BRCMSTB || COMPILE_TEST
	depends on COMMON_CLK
	help
	  If you say yes to this option, support will be included for the
	  BCM2835 I2C controller.

	  If you don't know what to do here, say N.

	  This support is also available as a module.  If so, the module
	  will be called i2c-bcm2835.

config I2C_BCM_IPROC
	tristate "Broadcom iProc I2C controller"
	depends on ARCH_BCM_IPROC || COMPILE_TEST
	default ARCH_BCM_IPROC
	select I2C_SLAVE
	help
	  If you say yes to this option, support will be included for the
	  Broadcom iProc I2C controller.

	  If you don't know what to do here, say N.

config I2C_BCM_KONA
	tristate "BCM Kona I2C adapter"
	depends on ARCH_BCM_MOBILE || COMPILE_TEST
	default y if ARCH_BCM_MOBILE
	help
	  If you say yes to this option, support will be included for the
	  I2C interface on the Broadcom Kona family of processors.

	  If you do not need KONA I2C interface, say N.

config I2C_BRCMSTB
	tristate "BRCM Settop/DSL I2C controller"
	depends on ARCH_BCM2835 || ARCH_BRCMSTB || BMIPS_GENERIC || \
		   ARCH_BCM_63XX || COMPILE_TEST
	default y
	help
	  If you say yes to this option, support will be included for the
	  I2C interface on the Broadcom Settop/DSL SoCs.

	  If you do not need I2C interface, say N.

config I2C_CADENCE
	tristate "Cadence I2C Controller"
	depends on ARCH_ZYNQ || ARM64 || XTENSA || COMPILE_TEST
	help
	  Say yes here to select Cadence I2C Host Controller. This controller is
	  e.g. used by Xilinx Zynq.

config I2C_CBUS_GPIO
	tristate "CBUS I2C driver"
	depends on GPIOLIB || COMPILE_TEST
	help
	  Support for CBUS access using I2C API. Mostly relevant for Nokia
	  Internet Tablets (770, N800 and N810).

	  This driver can also be built as a module.  If so, the module
	  will be called i2c-cbus-gpio.

config I2C_CPM
	tristate "Freescale CPM1 or CPM2 (MPC8xx/826x)"
	depends on CPM1 || CPM2
	help
	  This supports the use of the I2C interface on Freescale
	  processors with CPM1 or CPM2.

	  This driver can also be built as a module.  If so, the module
	  will be called i2c-cpm.

config I2C_DAVINCI
	tristate "DaVinci I2C driver"
	depends on ARCH_DAVINCI || ARCH_KEYSTONE || COMPILE_TEST
	help
	  Support for TI DaVinci I2C controller driver.

	  This driver can also be built as a module.  If so, the module
	  will be called i2c-davinci.

	  Please note that this driver might be needed to bring up other
	  devices such as DaVinci NIC.
	  For details please see http://www.ti.com/davinci

config I2C_DESIGNWARE_CORE
	tristate
	select REGMAP

config I2C_DESIGNWARE_SLAVE
	bool "Synopsys DesignWare Slave"
	depends on I2C_DESIGNWARE_CORE
	select I2C_SLAVE
	help
	  If you say yes to this option, support will be included for the
	  Synopsys DesignWare I2C slave adapter.

	  This is not a standalone module, this module compiles together with
	  i2c-designware-core.

config I2C_DESIGNWARE_PLATFORM
	tristate "Synopsys DesignWare Platform"
	depends on (ACPI && COMMON_CLK) || !ACPI
	select I2C_DESIGNWARE_CORE
	select MFD_SYSCON if MIPS_BAIKAL_T1
	help
	  If you say yes to this option, support will be included for the
	  Synopsys DesignWare I2C adapter.

	  This driver can also be built as a module.  If so, the module
	  will be called i2c-designware-platform.

config I2C_DESIGNWARE_BAYTRAIL
	bool "Intel Baytrail I2C semaphore support"
	depends on ACPI
	depends on I2C_DESIGNWARE_PLATFORM
	depends on (I2C_DESIGNWARE_PLATFORM=m && IOSF_MBI) || \
		   (I2C_DESIGNWARE_PLATFORM=y && IOSF_MBI=y)
	help
	  This driver enables managed host access to the PMIC I2C bus on select
	  Intel BayTrail platforms using the X-Powers AXP288 PMIC. It allows
	  the host to request uninterrupted access to the PMIC's I2C bus from
	  the platform firmware controlling it. You should say Y if running on
	  a BayTrail system using the AXP288.

config I2C_DESIGNWARE_PCI
	tristate "Synopsys DesignWare PCI"
	depends on PCI
	select I2C_DESIGNWARE_CORE
	help
	  If you say yes to this option, support will be included for the
	  Synopsys DesignWare I2C adapter. Only master mode is supported.

	  This driver can also be built as a module.  If so, the module
	  will be called i2c-designware-pci.

config I2C_DIGICOLOR
	tristate "Conexant Digicolor I2C driver"
	depends on ARCH_DIGICOLOR || COMPILE_TEST
	help
	  Support for Conexant Digicolor SoCs (CX92755) I2C controller driver.

	  This driver can also be built as a module.  If so, the module
	  will be called i2c-digicolor.

config I2C_EG20T
	tristate "Intel EG20T PCH/LAPIS Semicon IOH(ML7213/ML7223/ML7831) I2C"
	depends on PCI && (X86_32 || MIPS || COMPILE_TEST)
	help
	  This driver is for PCH(Platform controller Hub) I2C of EG20T which
	  is an IOH(Input/Output Hub) for x86 embedded processor.
	  This driver can access PCH I2C bus device.

	  This driver also can be used for LAPIS Semiconductor IOH(Input/
	  Output Hub), ML7213, ML7223 and ML7831.
	  ML7213 IOH is for IVI(In-Vehicle Infotainment) use, ML7223 IOH is
	  for MP(Media Phone) use and ML7831 IOH is for general purpose use.
	  ML7213/ML7223/ML7831 is companion chip for Intel Atom E6xx series.
	  ML7213/ML7223/ML7831 is completely compatible for Intel EG20T PCH.

config I2C_EMEV2
	tristate "EMMA Mobile series I2C adapter"
	depends on HAVE_CLK
	select I2C_SLAVE
	help
	  If you say yes to this option, support will be included for the
	  I2C interface on the Renesas Electronics EM/EV family of processors.

config I2C_EXYNOS5
	tristate "Exynos high-speed I2C driver"
	depends on OF
	depends on ARCH_EXYNOS || COMPILE_TEST
	default y if ARCH_EXYNOS
	help
	  High-speed I2C controller on Exynos5 and newer Samsung SoCs.

config I2C_GPIO
	tristate "GPIO-based bitbanging I2C"
	depends on GPIOLIB || COMPILE_TEST
	select I2C_ALGOBIT
	help
	  This is a very simple bitbanging I2C driver utilizing the
	  arch-neutral GPIO API to control the SCL and SDA lines.

config I2C_GPIO_FAULT_INJECTOR
	bool "GPIO-based fault injector"
	depends on I2C_GPIO
	help
	  This adds some functionality to the i2c-gpio driver which can inject
	  faults to an I2C bus, so another bus master can be stress-tested.
	  This is for debugging. If unsure, say 'no'.

config I2C_HIGHLANDER
	tristate "Highlander FPGA SMBus interface"
	depends on SH_HIGHLANDER || COMPILE_TEST
	help
	  If you say yes to this option, support will be included for
	  the SMBus interface located in the FPGA on various Highlander
	  boards, particularly the R0P7780LC0011RL and R0P7785LC0011RL
	  FPGAs. This is wholly unrelated to the SoC I2C.

	  This driver can also be built as a module.  If so, the module
	  will be called i2c-highlander.

config I2C_HISI
	tristate "HiSilicon I2C controller"
	depends on (ARM64 && ACPI) || COMPILE_TEST
	help
	  Say Y here if you want to have Hisilicon I2C controller support
	  available on the Kunpeng Server.

	  This driver can also be built as a module. If so, the module
	  will be called i2c-hisi.

config I2C_IBM_IIC
	tristate "IBM PPC 4xx on-chip I2C interface"
	depends on 4xx
	help
	  Say Y here if you want to use IIC peripheral found on
	  embedded IBM PPC 4xx based systems.

	  This driver can also be built as a module.  If so, the module
	  will be called i2c-ibm_iic.

config I2C_IMG
	tristate "Imagination Technologies I2C SCB Controller"
	depends on MIPS || COMPILE_TEST
	help
	  Say Y here if you want to use the IMG I2C SCB controller,
	  available on the TZ1090 and other IMG SoCs.

	  This driver can also be built as a module.  If so, the module
	  will be called i2c-img-scb.

config I2C_IMX
	tristate "IMX I2C interface"
<<<<<<< HEAD
	depends on ARCH_MXC || ARCH_LAYERSCAPE || COLDFIRE
=======
	depends on ARCH_MXC || ARCH_LAYERSCAPE || COLDFIRE || COMPILE_TEST
	select I2C_SLAVE
>>>>>>> e16cdba0
	help
	  Say Y here if you want to use the IIC bus controller on
	  the Freescale i.MX/MXC, Layerscape or ColdFire processors.

	  This driver can also be built as a module.  If so, the module
	  will be called i2c-imx.

config I2C_IMX_LPI2C
	tristate "IMX Low Power I2C interface"
	depends on ARCH_MXC || COMPILE_TEST
	help
	  Say Y here if you want to use the Low Power IIC bus controller
	  on the Freescale i.MX processors.

	  This driver can also be built as a module. If so, the module
	  will be called i2c-imx-lpi2c.

config I2C_IMX_FLEXIO
	tristate "NXP IMX FLEXIO I2C MASTER"
	depends on ARCH_MXC || COMPILE_TEST
	default y
	help
          If you say yes to this option, support will be included for the
	  I2C controller simulated by flexio embedded in NXP IMX8ULP SOCs.

config I2C_IOP3XX
	tristate "Intel IOPx3xx and IXP4xx on-chip I2C interface"
	depends on ARCH_IOP32X || ARCH_IXP4XX || COMPILE_TEST
	help
	  Say Y here if you want to use the IIC bus controller on
	  the Intel IOPx3xx I/O Processors or IXP4xx Network Processors.

	  This driver can also be built as a module.  If so, the module
	  will be called i2c-iop3xx.

config I2C_JZ4780
	tristate "JZ4780 I2C controller interface support"
	depends on MIPS || COMPILE_TEST
	help
	 If you say yes to this option, support will be included for the
	 Ingenic JZ4780 I2C controller.

	 If you don't know what to do here, say N.

config I2C_KEMPLD
	tristate "Kontron COM I2C Controller"
	depends on MFD_KEMPLD
	help
	  This enables support for the I2C bus interface on some Kontron ETX
	  and COMexpress (ETXexpress) modules.

	  This driver can also be built as a module. If so, the module
	  will be called i2c-kempld.

config I2C_LPC2K
	tristate "I2C bus support for NXP LPC2K/LPC178x/18xx/43xx"
	depends on OF && (ARCH_LPC18XX || COMPILE_TEST)
	help
	  This driver supports the I2C interface found several NXP
	  devices including LPC2xxx, LPC178x/7x and LPC18xx/43xx.

	  This driver can also be built as a module.  If so, the module
	  will be called i2c-lpc2k.

config I2C_MLXBF
        tristate "Mellanox BlueField I2C controller"
        depends on MELLANOX_PLATFORM && ARM64
	select I2C_SLAVE
        help
          Enabling this option will add I2C SMBus support for Mellanox BlueField
          system.

          This driver can also be built as a module. If so, the module will be
          called i2c-mlxbf.

          This driver implements an I2C SMBus host controller and enables both
          master and slave functions.

config I2C_MESON
	tristate "Amlogic Meson I2C controller"
	depends on ARCH_MESON || COMPILE_TEST
	depends on COMMON_CLK
	help
	  If you say yes to this option, support will be included for the
	  I2C interface on the Amlogic Meson family of SoCs.

config I2C_MPC
	tristate "MPC107/824x/85xx/512x/52xx/83xx/86xx"
	depends on PPC
	help
	  If you say yes to this option, support will be included for the
	  built-in I2C interface on the MPC107, Tsi107, MPC512x, MPC52xx,
	  MPC8240, MPC8245, MPC83xx, MPC85xx and MPC8641 family processors.

	  This driver can also be built as a module.  If so, the module
	  will be called i2c-mpc.

config I2C_MT65XX
	tristate "MediaTek I2C adapter"
	depends on ARCH_MEDIATEK || COMPILE_TEST
	help
	  This selects the MediaTek(R) Integrated Inter Circuit bus driver
	  for MT65xx and MT81xx.
	  If you want to use MediaTek(R) I2C interface, say Y or M here.
	  If unsure, say N.

config I2C_MT7621
	tristate "MT7621/MT7628 I2C Controller"
	depends on (RALINK && (SOC_MT7620 || SOC_MT7621)) || COMPILE_TEST
	help
	  Say Y here to include support for I2C controller in the
	  MediaTek MT7621/MT7628 SoCs.

config I2C_MV64XXX
	tristate "Marvell mv64xxx I2C Controller"
	depends on PLAT_ORION || ARCH_SUNXI || ARCH_MVEBU || COMPILE_TEST
	help
	  If you say yes to this option, support will be included for the
	  built-in I2C interface on the Marvell 64xxx line of host bridges.
	  This driver is also used for Allwinner SoCs I2C controllers.

	  This driver can also be built as a module.  If so, the module
	  will be called i2c-mv64xxx.

config I2C_MXS
	tristate "Freescale i.MX28 I2C interface"
	depends on SOC_IMX28 || COMPILE_TEST
	select STMP_DEVICE
	help
	  Say Y here if you want to use the I2C bus controller on
	  the Freescale i.MX28 processors.

	  This driver can also be built as a module.  If so, the module
	  will be called i2c-mxs.

config I2C_NOMADIK
	tristate "ST-Ericsson Nomadik/Ux500 I2C Controller"
	depends on ARM_AMBA
	help
	  If you say yes to this option, support will be included for the
	  I2C interface from ST-Ericsson's Nomadik and Ux500 architectures,
	  as well as the STA2X11 PCIe I/O HUB.

config I2C_NPCM7XX
	tristate "Nuvoton I2C Controller"
	depends on ARCH_NPCM7XX || COMPILE_TEST
	help
	  If you say yes to this option, support will be included for the
	  Nuvoton I2C controller, which is available on the NPCM7xx BMC
	  controller.
	  Driver can also support slave mode (select I2C_SLAVE).

config I2C_OCORES
	tristate "OpenCores I2C Controller"
	help
	  If you say yes to this option, support will be included for the
	  OpenCores I2C controller. For details see
	  http://www.opencores.org/projects.cgi/web/i2c/overview

	  This driver can also be built as a module.  If so, the module
	  will be called i2c-ocores.

config I2C_OMAP
	tristate "OMAP I2C adapter"
	depends on ARCH_OMAP || ARCH_K3 || COMPILE_TEST
	default y if MACH_OMAP_H3 || MACH_OMAP_OSK
	help
	  If you say yes to this option, support will be included for the
	  I2C interface on the Texas Instruments OMAP1/2 family of processors.
	  Like OMAP1510/1610/1710/5912 and OMAP242x.
	  For details see http://www.ti.com/omap.

config I2C_OWL
	tristate "Actions Semiconductor Owl I2C Controller"
	depends on ARCH_ACTIONS || COMPILE_TEST
	help
	  Say Y here if you want to use the I2C bus controller on
	  the Actions Semiconductor Owl SoC's.

config I2C_PASEMI
	tristate "PA Semi SMBus interface"
	depends on PPC_PASEMI && PCI
	help
	  Supports the PA Semi PWRficient on-chip SMBus interfaces.

config I2C_PCA_PLATFORM
	tristate "PCA9564/PCA9665 as platform device"
	select I2C_ALGOPCA
	help
	  This driver supports a memory mapped Philips PCA9564/PCA9665
	  parallel bus to I2C bus controller.

	  This driver can also be built as a module.  If so, the module
	  will be called i2c-pca-platform.

config I2C_PNX
	tristate "I2C bus support for Philips PNX and NXP LPC targets"
	depends on ARCH_LPC32XX || COMPILE_TEST
	help
	  This driver supports the Philips IP3204 I2C IP block master and/or
	  slave controller

	  This driver can also be built as a module.  If so, the module
	  will be called i2c-pnx.

config I2C_PXA
	tristate "Intel PXA2XX I2C adapter"
	depends on ARCH_PXA || ARCH_MMP || ARCH_MVEBU || (X86_32 && PCI && OF) || COMPILE_TEST
	help
	  If you have devices in the PXA I2C bus, say yes to this option.
	  This driver can also be built as a module.  If so, the module
	  will be called i2c-pxa.

config I2C_PXA_PCI
	def_bool I2C_PXA && X86_32 && PCI && OF

config I2C_PXA_SLAVE
	bool "Intel PXA2XX I2C Slave comms support"
	depends on I2C_PXA && !X86_32
	select I2C_SLAVE
	help
	  Support I2C slave mode communications on the PXA I2C bus.  This
	  is necessary for systems where the PXA may be a target on the
	  I2C bus.

config I2C_QCOM_CCI
	tristate "Qualcomm Camera Control Interface"
	depends on ARCH_QCOM || COMPILE_TEST
	help
	  If you say yes to this option, support will be included for the
	  built-in camera control interface on the Qualcomm SoCs.

	  This driver can also be built as a module.  If so, the module
	  will be called i2c-qcom-cci.

config I2C_QCOM_GENI
	tristate "Qualcomm Technologies Inc.'s GENI based I2C controller"
	depends on ARCH_QCOM || COMPILE_TEST
	depends on QCOM_GENI_SE
	help
	  This driver supports GENI serial engine based I2C controller in
	  master mode on the Qualcomm Technologies Inc.'s SoCs. If you say
	  yes to this option, support will be included for the built-in I2C
	  interface on the Qualcomm Technologies Inc.'s SoCs.

	  This driver can also be built as a module.  If so, the module
	  will be called i2c-qcom-geni.

config I2C_QUP
	tristate "Qualcomm QUP based I2C controller"
	depends on ARCH_QCOM || COMPILE_TEST
	help
	  If you say yes to this option, support will be included for the
	  built-in I2C interface on the Qualcomm SoCs.

	  This driver can also be built as a module.  If so, the module
	  will be called i2c-qup.

config I2C_RIIC
	tristate "Renesas RIIC adapter"
	depends on ARCH_RENESAS || COMPILE_TEST
	help
	  If you say yes to this option, support will be included for the
	  Renesas RIIC I2C interface.

	  This driver can also be built as a module.  If so, the module
	  will be called i2c-riic.

config I2C_RK3X
	tristate "Rockchip RK3xxx I2C adapter"
	depends on OF && COMMON_CLK
	help
	  Say Y here to include support for the I2C adapter in Rockchip RK3xxx
	  SoCs.

	  This driver can also be built as a module. If so, the module will
	  be called i2c-rk3x.

config I2C_RPBUS
	tristate "I2C proxy bus over RPMSG"
	depends on I2C && RPMSG
	help
	  This driver can support virtual i2c-rpmsg function.

config HAVE_S3C2410_I2C
	bool
	help
	  This will include I2C support for Samsung SoCs. If you want to
	  include I2C support for any machine, kindly select this in the
	  respective Kconfig file.

config I2C_S3C2410
	tristate "S3C/Exynos I2C Driver"
	depends on HAVE_S3C2410_I2C || COMPILE_TEST
	help
	  Say Y here to include support for I2C controller in the
	  Samsung SoCs (S3C, S5Pv210, Exynos).

config I2C_SH7760
	tristate "Renesas SH7760 I2C Controller"
	depends on CPU_SUBTYPE_SH7760
	help
	  This driver supports the 2 I2C interfaces on the Renesas SH7760.

	  This driver can also be built as a module.  If so, the module
	  will be called i2c-sh7760.

config I2C_SH_MOBILE
	tristate "SuperH Mobile I2C Controller"
	depends on ARCH_SHMOBILE || ARCH_RENESAS || COMPILE_TEST
	help
	  If you say yes to this option, support will be included for the
	  built-in I2C interface on the Renesas SH-Mobile processor.

	  This driver can also be built as a module.  If so, the module
	  will be called i2c-sh_mobile.

config I2C_SIMTEC
	tristate "Simtec Generic I2C interface"
	select I2C_ALGOBIT
	help
	  If you say yes to this option, support will be included for
	  the Simtec Generic I2C interface. This driver is for the
	  simple I2C bus used on newer Simtec products for general
	  I2C, such as DDC on the Simtec BBD2016A.

	  This driver can also be built as a module. If so, the module
	  will be called i2c-simtec.

config I2C_SPRD
	tristate "Spreadtrum I2C interface"
	depends on I2C=y && (ARCH_SPRD || COMPILE_TEST)
	depends on COMMON_CLK
	help
	  If you say yes to this option, support will be included for the
	  Spreadtrum I2C interface.

config I2C_ST
	tristate "STMicroelectronics SSC I2C support"
	depends on ARCH_STI || COMPILE_TEST
	help
	  Enable this option to add support for STMicroelectronics SoCs
	  hardware SSC (Synchronous Serial Controller) as an I2C controller.

	  This driver can also be built as module. If so, the module
	  will be called i2c-st.

config I2C_STM32F4
	tristate "STMicroelectronics STM32F4 I2C support"
	depends on ARCH_STM32 || COMPILE_TEST
	help
	  Enable this option to add support for STM32 I2C controller embedded
	  in STM32F4 SoCs.

	  This driver can also be built as module. If so, the module
	  will be called i2c-stm32f4.

config I2C_STM32F7
	tristate "STMicroelectronics STM32F7 I2C support"
	depends on ARCH_STM32 || COMPILE_TEST
	select I2C_SLAVE
	select I2C_SMBUS
	help
	  Enable this option to add support for STM32 I2C controller embedded
	  in STM32F7 SoCs.

	  This driver can also be built as module. If so, the module
	  will be called i2c-stm32f7.

config I2C_SUN6I_P2WI
	tristate "Allwinner sun6i internal P2WI controller"
	depends on RESET_CONTROLLER
	depends on MACH_SUN6I || COMPILE_TEST
	help
	  If you say yes to this option, support will be included for the
	  P2WI (Push/Pull 2 Wire Interface) controller embedded in some sunxi
	  SOCs.
	  The P2WI looks like an SMBus controller (which supports only byte
	  accesses), except that it only supports one slave device.
	  This interface is used to connect to specific PMIC devices (like the
	  AXP221).

config I2C_SYNQUACER
	tristate "Socionext SynQuacer I2C controller"
	depends on ARCH_SYNQUACER || COMPILE_TEST
	help
	  Say Y here to include support for the I2C controller used in some
	  Fujitsu and Socionext SoCs.

	  This driver can also be built as a module. If so, the module
	  will be called i2c-synquacer.

config I2C_TEGRA
	tristate "NVIDIA Tegra internal I2C controller"
	depends on ARCH_TEGRA || (COMPILE_TEST && (ARC || ARM || ARM64 || M68K || RISCV || SUPERH || SPARC))
	# COMPILE_TEST needs architectures with readsX()/writesX() primitives
	help
	  If you say yes to this option, support will be included for the
	  I2C controller embedded in NVIDIA Tegra SOCs

config I2C_TEGRA_BPMP
	tristate "NVIDIA Tegra BPMP I2C controller"
	depends on TEGRA_BPMP || COMPILE_TEST
	default y if TEGRA_BPMP
	help
	  If you say yes to this option, support will be included for the I2C
	  controller embedded in NVIDIA Tegra SoCs accessed via the BPMP.

	  This I2C driver is a 'virtual' I2C driver. The real driver is part
	  of the BPMP firmware, and this driver merely communicates with that
	  real driver.

config I2C_UNIPHIER
	tristate "UniPhier FIFO-less I2C controller"
	depends on ARCH_UNIPHIER || COMPILE_TEST
	help
	  If you say yes to this option, support will be included for
	  the UniPhier FIFO-less I2C interface embedded in PH1-LD4, PH1-sLD8,
	  or older UniPhier SoCs.

config I2C_UNIPHIER_F
	tristate "UniPhier FIFO-builtin I2C controller"
	depends on ARCH_UNIPHIER || COMPILE_TEST
	help
	  If you say yes to this option, support will be included for
	  the UniPhier FIFO-builtin I2C interface embedded in PH1-Pro4,
	  PH1-Pro5, or newer UniPhier SoCs.

config I2C_VERSATILE
	tristate "ARM Versatile/Realview I2C bus support"
	depends on ARCH_MPS2 || ARCH_VERSATILE || ARCH_REALVIEW || ARCH_VEXPRESS || COMPILE_TEST
	select I2C_ALGOBIT
	help
	  Say yes if you want to support the I2C serial bus on ARMs Versatile
	  range of platforms.

	  This driver can also be built as a module.  If so, the module
	  will be called i2c-versatile.

config I2C_WMT
	tristate "Wondermedia WM8xxx SoC I2C bus support"
	depends on ARCH_VT8500 || COMPILE_TEST
	help
	  Say yes if you want to support the I2C bus on Wondermedia 8xxx-series
	  SoCs.

	  This driver can also be built as a module. If so, the module will be
	  called i2c-wmt.

config I2C_OCTEON
	tristate "Cavium OCTEON I2C bus support"
	depends on CAVIUM_OCTEON_SOC
	help
	  Say yes if you want to support the I2C serial bus on Cavium
	  OCTEON SOC.

	  This driver can also be built as a module.  If so, the module
	  will be called i2c-octeon.

config I2C_THUNDERX
	tristate "Cavium ThunderX I2C bus support"
	depends on 64BIT && PCI && (ARM64 || COMPILE_TEST)
	select I2C_SMBUS
	help
	  Say yes if you want to support the I2C serial bus on Cavium
	  ThunderX SOC.

	  This driver can also be built as a module.  If so, the module
	  will be called i2c-thunderx.

config I2C_XILINX
	tristate "Xilinx I2C Controller"
	depends on HAS_IOMEM
	help
	  If you say yes to this option, support will be included for the
	  Xilinx I2C controller.

	  This driver can also be built as a module.  If so, the module
	  will be called xilinx_i2c.

config I2C_XLR
	tristate "Netlogic XLR I2C support"
	depends on CPU_XLR || COMPILE_TEST
	help
	  This driver enables support for the on-chip I2C interface of
	  the Netlogic XLR/XLS MIPS processors and Sigma Designs SOCs.

	  This driver can also be built as a module.  If so, the module
	  will be called i2c-xlr.

config I2C_XLP9XX
	tristate "XLP9XX I2C support"
	depends on CPU_XLP || ARCH_THUNDER2 || COMPILE_TEST
	help
	  This driver enables support for the on-chip I2C interface of
	  the Broadcom XLP9xx/XLP5xx MIPS and Vulcan ARM64 processors.

	  This driver can also be built as a module.  If so, the module will
	  be called i2c-xlp9xx.

config I2C_RCAR
	tristate "Renesas R-Car I2C Controller"
	depends on ARCH_RENESAS || COMPILE_TEST
	select I2C_SLAVE
	select I2C_SMBUS
	select RESET_CONTROLLER if ARCH_RCAR_GEN3
	help
	  If you say yes to this option, support will be included for the
	  R-Car I2C controller.

	  This driver can also be built as a module.  If so, the module
	  will be called i2c-rcar.

comment "External I2C/SMBus adapter drivers"

config I2C_DIOLAN_U2C
	tristate "Diolan U2C-12 USB adapter"
	depends on USB
	help
	  If you say yes to this option, support will be included for Diolan
	  U2C-12, a USB to I2C interface.

	  This driver can also be built as a module.  If so, the module
	  will be called i2c-diolan-u2c.

config I2C_DLN2
	tristate "Diolan DLN-2 USB I2C adapter"
	depends on MFD_DLN2
	help
	 If you say yes to this option, support will be included for Diolan
	 DLN2, a USB to I2C interface.

	 This driver can also be built as a module.  If so, the module
	 will be called i2c-dln2.

config I2C_CP2615
	tristate "Silicon Labs CP2615 USB sound card and I2C adapter"
	depends on USB
	help
	  If you say yes to this option, support will be included for Silicon
	  Labs CP2615's I2C interface.

	  This driver can also be built as a module.  If so, the module
	  will be called i2c-cp2615.

config I2C_PARPORT
	tristate "Parallel port adapter"
	depends on PARPORT
	select I2C_ALGOBIT
	select I2C_SMBUS
	help
	  This supports parallel port I2C adapters such as the ones made by
	  Philips or Velleman, Analog Devices evaluation boards, and more.
	  Basically any adapter using the parallel port as an I2C bus with
	  no extra chipset is supported by this driver, or could be. Please
	  read the file Documentation/i2c/busses/i2c-parport.rst for details.

	  This support is also available as a module.  If so, the module
	  will be called i2c-parport.

config I2C_ROBOTFUZZ_OSIF
	tristate "RobotFuzz Open Source InterFace USB adapter"
	depends on USB
	help
	  If you say yes to this option, support will be included for the
	  RobotFuzz Open Source InterFace USB to I2C interface.

	  This driver can also be built as a module.  If so, the module
	  will be called i2c-osif.

config I2C_TAOS_EVM
	tristate "TAOS evaluation module"
	depends on TTY
	select SERIO
	select SERIO_SERPORT
	help
	  This supports TAOS evaluation modules on serial port. In order to
	  use this driver, you will need the inputattach tool, which is part
	  of the input-utils package.

	  If unsure, say N.

	  This support is also available as a module.  If so, the module
	  will be called i2c-taos-evm.

config I2C_TINY_USB
	tristate "Tiny-USB adapter"
	depends on USB
	help
	  If you say yes to this option, support will be included for the
	  i2c-tiny-usb, a simple do-it-yourself USB to I2C interface. See
	  http://www.harbaum.org/till/i2c_tiny_usb for hardware details.

	  This driver can also be built as a module.  If so, the module
	  will be called i2c-tiny-usb.

config I2C_VIPERBOARD
	tristate "Viperboard I2C master support"
	depends on MFD_VIPERBOARD && USB
	help
	  Say yes here to access the I2C part of the Nano River
	  Technologies Viperboard as I2C master.
	  See viperboard API specification and Nano
	  River Tech's viperboard.h for detailed meaning
	  of the module parameters.

comment "Other I2C/SMBus bus drivers"

config I2C_ACORN
	tristate "Acorn IOC/IOMD I2C bus support"
	depends on ARCH_ACORN
	default y
	select I2C_ALGOBIT
	help
	  Say yes if you want to support the I2C bus on Acorn platforms.

	  If you don't know, say Y.

config I2C_ELEKTOR
	tristate "Elektor ISA card"
	depends on ISA && HAS_IOPORT_MAP && BROKEN_ON_SMP
	select I2C_ALGOPCF
	help
	  This supports the PCF8584 ISA bus I2C adapter.  Say Y if you own
	  such an adapter.

	  This support is also available as a module.  If so, the module
	  will be called i2c-elektor.

config I2C_ICY
	tristate "ICY Zorro card"
	depends on ZORRO
	select I2C_ALGOPCF
	help
	  This supports the PCF8584 Zorro bus I2C adapter, known as ICY.
	  Say Y if you own such an adapter.

	  This support is also available as a module.  If so, the module
	  will be called i2c-icy.

	  If you have a 2019 edition board with an LTC2990 sensor at address
	  0x4c, loading the module 'ltc2990' is sufficient to enable it.

config I2C_MLXCPLD
	tristate "Mellanox I2C driver"
	depends on X86_64 || COMPILE_TEST
	help
	  This exposes the Mellanox platform I2C busses to the linux I2C layer
	  for X86 based systems.
	  Controller is implemented as CPLD logic.

	  This driver can also be built as a module. If so, the module will be
	  called as i2c-mlxcpld.

config I2C_PCA_ISA
	tristate "PCA9564/PCA9665 on an ISA bus"
	depends on ISA
	select I2C_ALGOPCA
	help
	  This driver supports ISA boards using the Philips PCA9564/PCA9665
	  parallel bus to I2C bus controller.

	  This driver can also be built as a module.  If so, the module
	  will be called i2c-pca-isa.

	  This device is almost undetectable and using this driver on a
	  system which doesn't have this device will result in long
	  delays when I2C/SMBus chip drivers are loaded (e.g. at boot
	  time).  If unsure, say N.

config I2C_SIBYTE
	tristate "SiByte SMBus interface"
	depends on SIBYTE_SB1xxx_SOC
	help
	  Supports the SiByte SOC on-chip I2C interfaces (2 channels).

config I2C_CROS_EC_TUNNEL
	tristate "ChromeOS EC tunnel I2C bus"
	depends on CROS_EC
	help
	  If you say yes here you get an I2C bus that will tunnel i2c commands
	  through to the other side of the ChromeOS EC to the i2c bus
	  connected there. This will work whatever the interface used to
	  talk to the EC (SPI, I2C or LPC).

config I2C_XGENE_SLIMPRO
	tristate "APM X-Gene SoC I2C SLIMpro devices support"
	depends on ARCH_XGENE && MAILBOX
	help
	  Enable I2C bus access using the APM X-Gene SoC SLIMpro
	  co-processor. The I2C device access the I2C bus via the X-Gene
	  to SLIMpro (On chip coprocessor) mailbox mechanism.
	  If unsure, say N.

config SCx200_ACB
	tristate "Geode ACCESS.bus support"
	depends on X86_32 && PCI
	help
	  Enable the use of the ACCESS.bus controllers on the Geode SCx200 and
	  SC1100 processors and the CS5535 and CS5536 Geode companion devices.

	  If you don't know what to do here, say N.

	  This support is also available as a module.  If so, the module
	  will be called scx200_acb.

config I2C_OPAL
	tristate "IBM OPAL I2C driver"
	depends on PPC_POWERNV
	default y
	help
	  This exposes the PowerNV platform i2c busses to the linux i2c layer,
	  the driver is based on the OPAL interfaces.

	  This driver can also be built as a module. If so, the module will be
	  called as i2c-opal.

config I2C_FSI
	tristate "FSI I2C driver"
	depends on FSI
	help
	  Driver for FSI bus attached I2C masters. These are I2C masters that
	  are connected to the system over an FSI bus, instead of the more
	  common PCI or MMIO interface.

	  This driver can also be built as a module. If so, the module will be
	  called as i2c-fsi.

config I2C_VIRTIO
        tristate "Virtio I2C Adapter"
        select VIRTIO
        help
          If you say yes to this option, support will be included for the virtio
          I2C adapter driver. The hardware can be emulated by any device model
          software according to the virtio protocol.

          This driver can also be built as a module. If so, the module
          will be called i2c-virtio.

config XEN_I2C_FRONTEND
	tristate "Xen virtual i2c device support"
	depends on XEN
	default y
	select XEN_XENBUS_FRONTEND
	help
	  This driver implements the front-end of the Xen virtual
	  i2c device driver.  It communicates with a back-end driver
	  in another domain which drives the actual i2c device.

config XEN_I2C_BACKEND
	tristate "Xen i2c-device backend driver"
	depends on XEN_BACKEND
	help
	  The i2c-device backend driver allows the kernel to export its
	  block devices to other guests.

	  The corresponding Linux frontend driver is enabled by the
	  CONFIG_XEN_I2C_FRONTEND configuration option.

endmenu<|MERGE_RESOLUTION|>--- conflicted
+++ resolved
@@ -677,12 +677,7 @@
 
 config I2C_IMX
 	tristate "IMX I2C interface"
-<<<<<<< HEAD
-	depends on ARCH_MXC || ARCH_LAYERSCAPE || COLDFIRE
-=======
 	depends on ARCH_MXC || ARCH_LAYERSCAPE || COLDFIRE || COMPILE_TEST
-	select I2C_SLAVE
->>>>>>> e16cdba0
 	help
 	  Say Y here if you want to use the IIC bus controller on
 	  the Freescale i.MX/MXC, Layerscape or ColdFire processors.
