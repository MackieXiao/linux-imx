// SPDX-License-Identifier: GPL-2.0-only
/*
 * Remote Processor Framework
 *
 * Copyright (C) 2011 Texas Instruments, Inc.
 * Copyright (C) 2011 Google, Inc.
 *
 * Ohad Ben-Cohen <ohad@wizery.com>
 * Brian Swetland <swetland@google.com>
 * Mark Grosen <mgrosen@ti.com>
 * Fernando Guzman Lugo <fernando.lugo@ti.com>
 * Suman Anna <s-anna@ti.com>
 * Robert Tivy <rtivy@ti.com>
 * Armando Uribe De Leon <x0095078@ti.com>
 */

#define pr_fmt(fmt)    "%s: " fmt, __func__

#include <linux/delay.h>
#include <linux/kernel.h>
#include <linux/module.h>
#include <linux/device.h>
#include <linux/panic_notifier.h>
#include <linux/slab.h>
#include <linux/mutex.h>
#include <linux/dma-mapping.h>
#include <linux/firmware.h>
#include <linux/string.h>
#include <linux/debugfs.h>
#include <linux/rculist.h>
#include <linux/remoteproc.h>
#include <linux/iommu.h>
#include <linux/idr.h>
#include <linux/elf.h>
#include <linux/crc32.h>
#include <linux/of_reserved_mem.h>
#include <linux/virtio_ids.h>
#include <linux/virtio_ring.h>
#include <asm/byteorder.h>
#include <linux/platform_device.h>
#include <trace/hooks/remoteproc.h>

#include "remoteproc_internal.h"

#define HIGH_BITS_MASK 0xFFFFFFFF00000000ULL

static DEFINE_MUTEX(rproc_list_mutex);
static LIST_HEAD(rproc_list);
static struct notifier_block rproc_panic_nb;

typedef int (*rproc_handle_resource_t)(struct rproc *rproc,
				 void *, int offset, int avail);

static int rproc_alloc_carveout(struct rproc *rproc,
				struct rproc_mem_entry *mem);
static int rproc_release_carveout(struct rproc *rproc,
				  struct rproc_mem_entry *mem);

/* Unique indices for remoteproc devices */
static DEFINE_IDA(rproc_dev_index);
static struct workqueue_struct *rproc_recovery_wq;

static const char * const rproc_crash_names[] = {
	[RPROC_MMUFAULT]	= "mmufault",
	[RPROC_WATCHDOG]	= "watchdog",
	[RPROC_FATAL_ERROR]	= "fatal error",
};

/* translate rproc_crash_type to string */
static const char *rproc_crash_to_string(enum rproc_crash_type type)
{
	if (type < ARRAY_SIZE(rproc_crash_names))
		return rproc_crash_names[type];
	return "unknown";
}

/*
 * This is the IOMMU fault handler we register with the IOMMU API
 * (when relevant; not all remote processors access memory through
 * an IOMMU).
 *
 * IOMMU core will invoke this handler whenever the remote processor
 * will try to access an unmapped device address.
 */
static int rproc_iommu_fault(struct iommu_domain *domain, struct device *dev,
			     unsigned long iova, int flags, void *token)
{
	struct rproc *rproc = token;

	dev_err(dev, "iommu fault: da 0x%lx flags 0x%x\n", iova, flags);

	rproc_report_crash(rproc, RPROC_MMUFAULT);

	/*
	 * Let the iommu core know we're not really handling this fault;
	 * we just used it as a recovery trigger.
	 */
	return -ENOSYS;
}

static int rproc_enable_iommu(struct rproc *rproc)
{
	struct iommu_domain *domain;
	struct device *dev = rproc->dev.parent;
	int ret;

	if (!rproc->has_iommu) {
		dev_dbg(dev, "iommu not present\n");
		return 0;
	}

	domain = iommu_domain_alloc(dev->bus);
	if (!domain) {
		dev_err(dev, "can't alloc iommu domain\n");
		return -ENOMEM;
	}

	iommu_set_fault_handler(domain, rproc_iommu_fault, rproc);

	ret = iommu_attach_device(domain, dev);
	if (ret) {
		dev_err(dev, "can't attach iommu device: %d\n", ret);
		goto free_domain;
	}

	rproc->domain = domain;

	return 0;

free_domain:
	iommu_domain_free(domain);
	return ret;
}

static void rproc_disable_iommu(struct rproc *rproc)
{
	struct iommu_domain *domain = rproc->domain;
	struct device *dev = rproc->dev.parent;

	if (!domain)
		return;

	iommu_detach_device(domain, dev);
	iommu_domain_free(domain);
}

phys_addr_t rproc_va_to_pa(void *cpu_addr)
{
	/*
	 * Return physical address according to virtual address location
	 * - in vmalloc: if region ioremapped or defined as dma_alloc_coherent
	 * - in kernel: if region allocated in generic dma memory pool
	 */
	if (is_vmalloc_addr(cpu_addr)) {
		return page_to_phys(vmalloc_to_page(cpu_addr)) +
				    offset_in_page(cpu_addr);
	}

	WARN_ON(!virt_addr_valid(cpu_addr));
	return virt_to_phys(cpu_addr);
}
EXPORT_SYMBOL(rproc_va_to_pa);

/**
 * rproc_da_to_va() - lookup the kernel virtual address for a remoteproc address
 * @rproc: handle of a remote processor
 * @da: remoteproc device address to translate
 * @len: length of the memory region @da is pointing to
 * @is_iomem: optional pointer filled in to indicate if @da is iomapped memory
 *
 * Some remote processors will ask us to allocate them physically contiguous
 * memory regions (which we call "carveouts"), and map them to specific
 * device addresses (which are hardcoded in the firmware). They may also have
 * dedicated memory regions internal to the processors, and use them either
 * exclusively or alongside carveouts.
 *
 * They may then ask us to copy objects into specific device addresses (e.g.
 * code/data sections) or expose us certain symbols in other device address
 * (e.g. their trace buffer).
 *
 * This function is a helper function with which we can go over the allocated
 * carveouts and translate specific device addresses to kernel virtual addresses
 * so we can access the referenced memory. This function also allows to perform
 * translations on the internal remoteproc memory regions through a platform
 * implementation specific da_to_va ops, if present.
 *
 * Note: phys_to_virt(iommu_iova_to_phys(rproc->domain, da)) will work too,
 * but only on kernel direct mapped RAM memory. Instead, we're just using
 * here the output of the DMA API for the carveouts, which should be more
 * correct.
 *
 * Return: a valid kernel address on success or NULL on failure
 */
void *rproc_da_to_va(struct rproc *rproc, u64 da, size_t len, bool *is_iomem)
{
	struct rproc_mem_entry *carveout;
	void *ptr = NULL;

	if (rproc->ops->da_to_va) {
		ptr = rproc->ops->da_to_va(rproc, da, len, is_iomem);
		if (ptr)
			goto out;
	}

	list_for_each_entry(carveout, &rproc->carveouts, node) {
		int offset = da - carveout->da;

		/*  Verify that carveout is allocated */
		if (!carveout->va)
			continue;

		/* try next carveout if da is too small */
		if (offset < 0)
			continue;

		/* try next carveout if da is too large */
		if (offset + len > carveout->len)
			continue;

		ptr = carveout->va + offset;

		if (is_iomem)
			*is_iomem = carveout->is_iomem;

		break;
	}

out:
	return ptr;
}
EXPORT_SYMBOL(rproc_da_to_va);

/**
 * rproc_find_carveout_by_name() - lookup the carveout region by a name
 * @rproc: handle of a remote processor
 * @name: carveout name to find (format string)
 * @...: optional parameters matching @name string
 *
 * Platform driver has the capability to register some pre-allacoted carveout
 * (physically contiguous memory regions) before rproc firmware loading and
 * associated resource table analysis. These regions may be dedicated memory
 * regions internal to the coprocessor or specified DDR region with specific
 * attributes
 *
 * This function is a helper function with which we can go over the
 * allocated carveouts and return associated region characteristics like
 * coprocessor address, length or processor virtual address.
 *
 * Return: a valid pointer on carveout entry on success or NULL on failure.
 */
__printf(2, 3)
struct rproc_mem_entry *
rproc_find_carveout_by_name(struct rproc *rproc, const char *name, ...)
{
	va_list args;
	char _name[32];
	struct rproc_mem_entry *carveout, *mem = NULL;

	if (!name)
		return NULL;

	va_start(args, name);
	vsnprintf(_name, sizeof(_name), name, args);
	va_end(args);

	list_for_each_entry(carveout, &rproc->carveouts, node) {
		/* Compare carveout and requested names */
		if (!strcmp(carveout->name, _name)) {
			mem = carveout;
			break;
		}
	}

	return mem;
}

/**
 * rproc_check_carveout_da() - Check specified carveout da configuration
 * @rproc: handle of a remote processor
 * @mem: pointer on carveout to check
 * @da: area device address
 * @len: associated area size
 *
 * This function is a helper function to verify requested device area (couple
 * da, len) is part of specified carveout.
 * If da is not set (defined as FW_RSC_ADDR_ANY), only requested length is
 * checked.
 *
 * Return: 0 if carveout matches request else error
 */
static int rproc_check_carveout_da(struct rproc *rproc,
				   struct rproc_mem_entry *mem, u32 da, u32 len)
{
	struct device *dev = &rproc->dev;
	int delta;

	/* Check requested resource length */
	if (len > mem->len) {
		dev_err(dev, "Registered carveout doesn't fit len request\n");
		return -EINVAL;
	}

	if (da != FW_RSC_ADDR_ANY && mem->da == FW_RSC_ADDR_ANY) {
		/* Address doesn't match registered carveout configuration */
		return -EINVAL;
	} else if (da != FW_RSC_ADDR_ANY && mem->da != FW_RSC_ADDR_ANY) {
		delta = da - mem->da;

		/* Check requested resource belongs to registered carveout */
		if (delta < 0) {
			dev_err(dev,
				"Registered carveout doesn't fit da request\n");
			return -EINVAL;
		}

		if (delta + len > mem->len) {
			dev_err(dev,
				"Registered carveout doesn't fit len request\n");
			return -EINVAL;
		}
	}

	return 0;
}

int rproc_alloc_vring(struct rproc_vdev *rvdev, int i)
{
	struct rproc *rproc = rvdev->rproc;
	struct device *dev = &rproc->dev;
	struct rproc_vring *rvring = &rvdev->vring[i];
	struct fw_rsc_vdev *rsc;
	int ret, notifyid;
	struct rproc_mem_entry *mem;
	size_t size;

	/* actual size of vring (in bytes) */
	size = PAGE_ALIGN(vring_size(rvring->num, rvring->align));

	rsc = (void *)rproc->table_ptr + rvdev->rsc_offset;

	/* Search for pre-registered carveout */
	mem = rproc_find_carveout_by_name(rproc, "vdev%dvring%d", rvdev->index,
					  i);
	if (mem) {
		if (rproc_check_carveout_da(rproc, mem, rsc->vring[i].da, size))
			return -ENOMEM;
	} else {
		/* Register carveout in list */
		mem = rproc_mem_entry_init(dev, NULL, 0,
					   size, rsc->vring[i].da,
					   rproc_alloc_carveout,
					   rproc_release_carveout,
					   "vdev%dvring%d",
					   rvdev->index, i);
		if (!mem) {
			dev_err(dev, "Can't allocate memory entry structure\n");
			return -ENOMEM;
		}

		rproc_add_carveout(rproc, mem);
	}

	/*
	 * Assign an rproc-wide unique index for this vring
	 * TODO: assign a notifyid for rvdev updates as well
	 * TODO: support predefined notifyids (via resource table)
	 */
	ret = idr_alloc(&rproc->notifyids, rvring, 0, 0, GFP_KERNEL);
	if (ret < 0) {
		dev_err(dev, "idr_alloc failed: %d\n", ret);
		return ret;
	}
	notifyid = ret;

	/* Potentially bump max_notifyid */
	if (notifyid > rproc->max_notifyid)
		rproc->max_notifyid = notifyid;

	rvring->notifyid = notifyid;

	/* Let the rproc know the notifyid of this vring.*/
	rsc->vring[i].notifyid = notifyid;
	return 0;
}

int
rproc_parse_vring(struct rproc_vdev *rvdev, struct fw_rsc_vdev *rsc, int i)
{
	struct rproc *rproc = rvdev->rproc;
	struct device *dev = &rproc->dev;
	struct fw_rsc_vdev_vring *vring = &rsc->vring[i];
	struct rproc_vring *rvring = &rvdev->vring[i];

	dev_dbg(dev, "vdev rsc: vring%d: da 0x%x, qsz %d, align %d\n",
		i, vring->da, vring->num, vring->align);

	/* verify queue size and vring alignment are sane */
	if (!vring->num || !vring->align) {
		dev_err(dev, "invalid qsz (%d) or alignment (%d)\n",
			vring->num, vring->align);
		return -EINVAL;
	}

	rvring->num = vring->num;
	rvring->align = vring->align;
	rvring->rvdev = rvdev;

	return 0;
}

void rproc_free_vring(struct rproc_vring *rvring)
{
	struct rproc *rproc = rvring->rvdev->rproc;
	int idx = rvring - rvring->rvdev->vring;
	struct fw_rsc_vdev *rsc;

	idr_remove(&rproc->notifyids, rvring->notifyid);

	/*
	 * At this point rproc_stop() has been called and the installed resource
	 * table in the remote processor memory may no longer be accessible. As
	 * such and as per rproc_stop(), rproc->table_ptr points to the cached
	 * resource table (rproc->cached_table).  The cached resource table is
	 * only available when a remote processor has been booted by the
	 * remoteproc core, otherwise it is NULL.
	 *
	 * Based on the above, reset the virtio device section in the cached
	 * resource table only if there is one to work with.
	 */
	if (rproc->table_ptr) {
		rsc = (void *)rproc->table_ptr + rvring->rvdev->rsc_offset;
		rsc->vring[idx].da = 0;
		rsc->vring[idx].notifyid = -1;
	}
}

void rproc_add_rvdev(struct rproc *rproc, struct rproc_vdev *rvdev)
{
	if (rvdev && rproc)
		list_add_tail(&rvdev->node, &rproc->rvdevs);
}

void rproc_remove_rvdev(struct rproc_vdev *rvdev)
{
	if (rvdev)
		list_del(&rvdev->node);
}
/**
 * rproc_handle_vdev() - handle a vdev fw resource
 * @rproc: the remote processor
 * @ptr: the vring resource descriptor
 * @offset: offset of the resource entry
 * @avail: size of available data (for sanity checking the image)
 *
 * This resource entry requests the host to statically register a virtio
 * device (vdev), and setup everything needed to support it. It contains
 * everything needed to make it possible: the virtio device id, virtio
 * device features, vrings information, virtio config space, etc...
 *
 * Before registering the vdev, the vrings are allocated from non-cacheable
 * physically contiguous memory. Currently we only support two vrings per
 * remote processor (temporary limitation). We might also want to consider
 * doing the vring allocation only later when ->find_vqs() is invoked, and
 * then release them upon ->del_vqs().
 *
 * Note: @da is currently not really handled correctly: we dynamically
 * allocate it using the DMA API, ignoring requested hard coded addresses,
 * and we don't take care of any required IOMMU programming. This is all
 * going to be taken care of when the generic iommu-based DMA API will be
 * merged. Meanwhile, statically-addressed iommu-based firmware images should
 * use RSC_DEVMEM resource entries to map their required @da to the physical
 * address of their base CMA region (ouch, hacky!).
 *
 * Return: 0 on success, or an appropriate error code otherwise
 */
static int rproc_handle_vdev(struct rproc *rproc, void *ptr,
			     int offset, int avail)
{
	struct fw_rsc_vdev *rsc = ptr;
	struct device *dev = &rproc->dev;
	struct rproc_vdev *rvdev;
	size_t rsc_size;
	struct rproc_vdev_data rvdev_data;
	struct platform_device *pdev;

	/* make sure resource isn't truncated */
	rsc_size = struct_size(rsc, vring, rsc->num_of_vrings);
	if (size_add(rsc_size, rsc->config_len) > avail) {
		dev_err(dev, "vdev rsc is truncated\n");
		return -EINVAL;
	}

	/* make sure reserved bytes are zeroes */
	if (rsc->reserved[0] || rsc->reserved[1]) {
		dev_err(dev, "vdev rsc has non zero reserved bytes\n");
		return -EINVAL;
	}

	dev_dbg(dev, "vdev rsc: id %d, dfeatures 0x%x, cfg len %d, %d vrings\n",
		rsc->id, rsc->dfeatures, rsc->config_len, rsc->num_of_vrings);

	/* we currently support only two vrings per rvdev */
	if (rsc->num_of_vrings > ARRAY_SIZE(rvdev->vring)) {
		dev_err(dev, "too many vrings: %d\n", rsc->num_of_vrings);
		return -EINVAL;
	}

	rvdev_data.id = rsc->id;
	rvdev_data.index = rproc->nb_vdev++;
	rvdev_data.rsc_offset = offset;
	rvdev_data.rsc = rsc;

	/*
	 * When there is more than one remote processor, rproc->nb_vdev number is
	 * same for each separate instances of "rproc". If rvdev_data.index is used
	 * as device id, then we get duplication in sysfs, so need to use
	 * PLATFORM_DEVID_AUTO to auto select device id.
	 */
	pdev = platform_device_register_data(dev, "rproc-virtio", PLATFORM_DEVID_AUTO, &rvdev_data,
					     sizeof(rvdev_data));
	if (IS_ERR(pdev)) {
		dev_err(dev, "failed to create rproc-virtio device\n");
		return PTR_ERR(pdev);
	}

	return 0;
}

/**
 * rproc_handle_trace() - handle a shared trace buffer resource
 * @rproc: the remote processor
 * @ptr: the trace resource descriptor
 * @offset: offset of the resource entry
 * @avail: size of available data (for sanity checking the image)
 *
 * In case the remote processor dumps trace logs into memory,
 * export it via debugfs.
 *
 * Currently, the 'da' member of @rsc should contain the device address
 * where the remote processor is dumping the traces. Later we could also
 * support dynamically allocating this address using the generic
 * DMA API (but currently there isn't a use case for that).
 *
 * Return: 0 on success, or an appropriate error code otherwise
 */
static int rproc_handle_trace(struct rproc *rproc, void *ptr,
			      int offset, int avail)
{
	struct fw_rsc_trace *rsc = ptr;
	struct rproc_debug_trace *trace;
	struct device *dev = &rproc->dev;
	char name[15];

	if (sizeof(*rsc) > avail) {
		dev_err(dev, "trace rsc is truncated\n");
		return -EINVAL;
	}

	/* make sure reserved bytes are zeroes */
	if (rsc->reserved) {
		dev_err(dev, "trace rsc has non zero reserved bytes\n");
		return -EINVAL;
	}

	trace = kzalloc(sizeof(*trace), GFP_KERNEL);
	if (!trace)
		return -ENOMEM;

	/* set the trace buffer dma properties */
	trace->trace_mem.len = rsc->len;
	trace->trace_mem.da = rsc->da;

	/* set pointer on rproc device */
	trace->rproc = rproc;

	/* make sure snprintf always null terminates, even if truncating */
	snprintf(name, sizeof(name), "trace%d", rproc->num_traces);

	/* create the debugfs entry */
	trace->tfile = rproc_create_trace_file(name, rproc, trace);

	list_add_tail(&trace->node, &rproc->traces);

	rproc->num_traces++;

	dev_dbg(dev, "%s added: da 0x%x, len 0x%x\n",
		name, rsc->da, rsc->len);

	return 0;
}

/**
 * rproc_handle_devmem() - handle devmem resource entry
 * @rproc: remote processor handle
 * @ptr: the devmem resource entry
 * @offset: offset of the resource entry
 * @avail: size of available data (for sanity checking the image)
 *
 * Remote processors commonly need to access certain on-chip peripherals.
 *
 * Some of these remote processors access memory via an iommu device,
 * and might require us to configure their iommu before they can access
 * the on-chip peripherals they need.
 *
 * This resource entry is a request to map such a peripheral device.
 *
 * These devmem entries will contain the physical address of the device in
 * the 'pa' member. If a specific device address is expected, then 'da' will
 * contain it (currently this is the only use case supported). 'len' will
 * contain the size of the physical region we need to map.
 *
 * Currently we just "trust" those devmem entries to contain valid physical
 * addresses, but this is going to change: we want the implementations to
 * tell us ranges of physical addresses the firmware is allowed to request,
 * and not allow firmwares to request access to physical addresses that
 * are outside those ranges.
 *
 * Return: 0 on success, or an appropriate error code otherwise
 */
static int rproc_handle_devmem(struct rproc *rproc, void *ptr,
			       int offset, int avail)
{
	struct fw_rsc_devmem *rsc = ptr;
	struct rproc_mem_entry *mapping;
	struct device *dev = &rproc->dev;
	int ret;

	/* no point in handling this resource without a valid iommu domain */
	if (!rproc->domain)
		return -EINVAL;

	if (sizeof(*rsc) > avail) {
		dev_err(dev, "devmem rsc is truncated\n");
		return -EINVAL;
	}

	/* make sure reserved bytes are zeroes */
	if (rsc->reserved) {
		dev_err(dev, "devmem rsc has non zero reserved bytes\n");
		return -EINVAL;
	}

	mapping = kzalloc(sizeof(*mapping), GFP_KERNEL);
	if (!mapping)
		return -ENOMEM;

	ret = iommu_map(rproc->domain, rsc->da, rsc->pa, rsc->len, rsc->flags);
	if (ret) {
		dev_err(dev, "failed to map devmem: %d\n", ret);
		goto out;
	}

	/*
	 * We'll need this info later when we'll want to unmap everything
	 * (e.g. on shutdown).
	 *
	 * We can't trust the remote processor not to change the resource
	 * table, so we must maintain this info independently.
	 */
	mapping->da = rsc->da;
	mapping->len = rsc->len;
	list_add_tail(&mapping->node, &rproc->mappings);

	dev_dbg(dev, "mapped devmem pa 0x%x, da 0x%x, len 0x%x\n",
		rsc->pa, rsc->da, rsc->len);

	return 0;

out:
	kfree(mapping);
	return ret;
}

/**
 * rproc_alloc_carveout() - allocated specified carveout
 * @rproc: rproc handle
 * @mem: the memory entry to allocate
 *
 * This function allocate specified memory entry @mem using
 * dma_alloc_coherent() as default allocator
 *
 * Return: 0 on success, or an appropriate error code otherwise
 */
static int rproc_alloc_carveout(struct rproc *rproc,
				struct rproc_mem_entry *mem)
{
	struct rproc_mem_entry *mapping = NULL;
	struct device *dev = &rproc->dev;
	dma_addr_t dma;
	void *va;
	int ret;

	va = dma_alloc_coherent(dev->parent, mem->len, &dma, GFP_KERNEL);
	if (!va) {
		dev_err(dev->parent,
			"failed to allocate dma memory: len 0x%zx\n",
			mem->len);
		return -ENOMEM;
	}

	dev_dbg(dev, "carveout va %pK, dma %pad, len 0x%zx\n",
		va, &dma, mem->len);

	if (mem->da != FW_RSC_ADDR_ANY && !rproc->domain) {
		/*
		 * Check requested da is equal to dma address
		 * and print a warn message in case of missalignment.
		 * Don't stop rproc_start sequence as coprocessor may
		 * build pa to da translation on its side.
		 */
		if (mem->da != (u32)dma)
			dev_warn(dev->parent,
				 "Allocated carveout doesn't fit device address request\n");
	}

	/*
	 * Ok, this is non-standard.
	 *
	 * Sometimes we can't rely on the generic iommu-based DMA API
	 * to dynamically allocate the device address and then set the IOMMU
	 * tables accordingly, because some remote processors might
	 * _require_ us to use hard coded device addresses that their
	 * firmware was compiled with.
	 *
	 * In this case, we must use the IOMMU API directly and map
	 * the memory to the device address as expected by the remote
	 * processor.
	 *
	 * Obviously such remote processor devices should not be configured
	 * to use the iommu-based DMA API: we expect 'dma' to contain the
	 * physical address in this case.
	 */
	if (mem->da != FW_RSC_ADDR_ANY && rproc->domain) {
		mapping = kzalloc(sizeof(*mapping), GFP_KERNEL);
		if (!mapping) {
			ret = -ENOMEM;
			goto dma_free;
		}

		ret = iommu_map(rproc->domain, mem->da, dma, mem->len,
				mem->flags);
		if (ret) {
			dev_err(dev, "iommu_map failed: %d\n", ret);
			goto free_mapping;
		}

		/*
		 * We'll need this info later when we'll want to unmap
		 * everything (e.g. on shutdown).
		 *
		 * We can't trust the remote processor not to change the
		 * resource table, so we must maintain this info independently.
		 */
		mapping->da = mem->da;
		mapping->len = mem->len;
		list_add_tail(&mapping->node, &rproc->mappings);

		dev_dbg(dev, "carveout mapped 0x%x to %pad\n",
			mem->da, &dma);
	}

	if (mem->da == FW_RSC_ADDR_ANY) {
		/* Update device address as undefined by requester */
		if ((u64)dma & HIGH_BITS_MASK)
			dev_warn(dev, "DMA address cast in 32bit to fit resource table format\n");

		mem->da = (u32)dma;
	}

	mem->dma = dma;
	mem->va = va;

	return 0;

free_mapping:
	kfree(mapping);
dma_free:
	dma_free_coherent(dev->parent, mem->len, va, dma);
	return ret;
}

/**
 * rproc_release_carveout() - release acquired carveout
 * @rproc: rproc handle
 * @mem: the memory entry to release
 *
 * This function releases specified memory entry @mem allocated via
 * rproc_alloc_carveout() function by @rproc.
 *
 * Return: 0 on success, or an appropriate error code otherwise
 */
static int rproc_release_carveout(struct rproc *rproc,
				  struct rproc_mem_entry *mem)
{
	struct device *dev = &rproc->dev;

	/* clean up carveout allocations */
	dma_free_coherent(dev->parent, mem->len, mem->va, mem->dma);
	return 0;
}

/**
 * rproc_handle_carveout() - handle phys contig memory allocation requests
 * @rproc: rproc handle
 * @ptr: the resource entry
 * @offset: offset of the resource entry
 * @avail: size of available data (for image validation)
 *
 * This function will handle firmware requests for allocation of physically
 * contiguous memory regions.
 *
 * These request entries should come first in the firmware's resource table,
 * as other firmware entries might request placing other data objects inside
 * these memory regions (e.g. data/code segments, trace resource entries, ...).
 *
 * Allocating memory this way helps utilizing the reserved physical memory
 * (e.g. CMA) more efficiently, and also minimizes the number of TLB entries
 * needed to map it (in case @rproc is using an IOMMU). Reducing the TLB
 * pressure is important; it may have a substantial impact on performance.
 *
 * Return: 0 on success, or an appropriate error code otherwise
 */
static int rproc_handle_carveout(struct rproc *rproc,
				 void *ptr, int offset, int avail)
{
	struct fw_rsc_carveout *rsc = ptr;
	struct rproc_mem_entry *carveout;
	struct device *dev = &rproc->dev;

	if (sizeof(*rsc) > avail) {
		dev_err(dev, "carveout rsc is truncated\n");
		return -EINVAL;
	}

	/* make sure reserved bytes are zeroes */
	if (rsc->reserved) {
		dev_err(dev, "carveout rsc has non zero reserved bytes\n");
		return -EINVAL;
	}

	dev_dbg(dev, "carveout rsc: name: %s, da 0x%x, pa 0x%x, len 0x%x, flags 0x%x\n",
		rsc->name, rsc->da, rsc->pa, rsc->len, rsc->flags);

	/*
	 * Check carveout rsc already part of a registered carveout,
	 * Search by name, then check the da and length
	 */
	carveout = rproc_find_carveout_by_name(rproc, rsc->name);

	if (carveout) {
		if (carveout->rsc_offset != FW_RSC_ADDR_ANY) {
			dev_err(dev,
				"Carveout already associated to resource table\n");
			return -ENOMEM;
		}

		if (rproc_check_carveout_da(rproc, carveout, rsc->da, rsc->len))
			return -ENOMEM;

		/* Update memory carveout with resource table info */
		carveout->rsc_offset = offset;
		carveout->flags = rsc->flags;

		return 0;
	}

	/* Register carveout in list */
	carveout = rproc_mem_entry_init(dev, NULL, 0, rsc->len, rsc->da,
					rproc_alloc_carveout,
					rproc_release_carveout, rsc->name);
	if (!carveout) {
		dev_err(dev, "Can't allocate memory entry structure\n");
		return -ENOMEM;
	}

	carveout->flags = rsc->flags;
	carveout->rsc_offset = offset;
	rproc_add_carveout(rproc, carveout);

	return 0;
}

/**
 * rproc_add_carveout() - register an allocated carveout region
 * @rproc: rproc handle
 * @mem: memory entry to register
 *
 * This function registers specified memory entry in @rproc carveouts list.
 * Specified carveout should have been allocated before registering.
 */
void rproc_add_carveout(struct rproc *rproc, struct rproc_mem_entry *mem)
{
	list_add_tail(&mem->node, &rproc->carveouts);
}
EXPORT_SYMBOL(rproc_add_carveout);

/**
 * rproc_mem_entry_init() - allocate and initialize rproc_mem_entry struct
 * @dev: pointer on device struct
 * @va: virtual address
 * @dma: dma address
 * @len: memory carveout length
 * @da: device address
 * @alloc: memory carveout allocation function
 * @release: memory carveout release function
 * @name: carveout name
 *
 * This function allocates a rproc_mem_entry struct and fill it with parameters
 * provided by client.
 *
 * Return: a valid pointer on success, or NULL on failure
 */
__printf(8, 9)
struct rproc_mem_entry *
rproc_mem_entry_init(struct device *dev,
		     void *va, dma_addr_t dma, size_t len, u32 da,
		     int (*alloc)(struct rproc *, struct rproc_mem_entry *),
		     int (*release)(struct rproc *, struct rproc_mem_entry *),
		     const char *name, ...)
{
	struct rproc_mem_entry *mem;
	va_list args;

	mem = kzalloc(sizeof(*mem), GFP_KERNEL);
	if (!mem)
		return mem;

	mem->va = va;
	mem->dma = dma;
	mem->da = da;
	mem->len = len;
	mem->alloc = alloc;
	mem->release = release;
	mem->rsc_offset = FW_RSC_ADDR_ANY;
	mem->of_resm_idx = -1;

	va_start(args, name);
	vsnprintf(mem->name, sizeof(mem->name), name, args);
	va_end(args);

	return mem;
}
EXPORT_SYMBOL(rproc_mem_entry_init);

/**
 * rproc_of_resm_mem_entry_init() - allocate and initialize rproc_mem_entry struct
 * from a reserved memory phandle
 * @dev: pointer on device struct
 * @of_resm_idx: reserved memory phandle index in "memory-region"
 * @len: memory carveout length
 * @da: device address
 * @name: carveout name
 *
 * This function allocates a rproc_mem_entry struct and fill it with parameters
 * provided by client.
 *
 * Return: a valid pointer on success, or NULL on failure
 */
__printf(5, 6)
struct rproc_mem_entry *
rproc_of_resm_mem_entry_init(struct device *dev, u32 of_resm_idx, size_t len,
			     u32 da, const char *name, ...)
{
	struct rproc_mem_entry *mem;
	va_list args;

	mem = kzalloc(sizeof(*mem), GFP_KERNEL);
	if (!mem)
		return mem;

	mem->da = da;
	mem->len = len;
	mem->rsc_offset = FW_RSC_ADDR_ANY;
	mem->of_resm_idx = of_resm_idx;

	va_start(args, name);
	vsnprintf(mem->name, sizeof(mem->name), name, args);
	va_end(args);

	return mem;
}
EXPORT_SYMBOL(rproc_of_resm_mem_entry_init);

/**
 * rproc_of_parse_firmware() - parse and return the firmware-name
 * @dev: pointer on device struct representing a rproc
 * @index: index to use for the firmware-name retrieval
 * @fw_name: pointer to a character string, in which the firmware
 *           name is returned on success and unmodified otherwise.
 *
 * This is an OF helper function that parses a device's DT node for
 * the "firmware-name" property and returns the firmware name pointer
 * in @fw_name on success.
 *
 * Return: 0 on success, or an appropriate failure.
 */
int rproc_of_parse_firmware(struct device *dev, int index, const char **fw_name)
{
	int ret;

	ret = of_property_read_string_index(dev->of_node, "firmware-name",
					    index, fw_name);
	return ret ? ret : 0;
}
EXPORT_SYMBOL(rproc_of_parse_firmware);

/*
 * A lookup table for resource handlers. The indices are defined in
 * enum fw_resource_type.
 */
static rproc_handle_resource_t rproc_loading_handlers[RSC_LAST] = {
	[RSC_CARVEOUT] = rproc_handle_carveout,
	[RSC_DEVMEM] = rproc_handle_devmem,
	[RSC_TRACE] = rproc_handle_trace,
	[RSC_VDEV] = rproc_handle_vdev,
};

/* handle firmware resource entries before booting the remote processor */
static int rproc_handle_resources(struct rproc *rproc,
				  rproc_handle_resource_t handlers[RSC_LAST])
{
	struct device *dev = &rproc->dev;
	rproc_handle_resource_t handler;
	int ret = 0, i;

	if (!rproc->table_ptr)
		return 0;

	for (i = 0; i < rproc->table_ptr->num; i++) {
		int offset = rproc->table_ptr->offset[i];
		struct fw_rsc_hdr *hdr = (void *)rproc->table_ptr + offset;
		int avail = rproc->table_sz - offset - sizeof(*hdr);
		void *rsc = (void *)hdr + sizeof(*hdr);

		/* make sure table isn't truncated */
		if (avail < 0) {
			dev_err(dev, "rsc table is truncated\n");
			return -EINVAL;
		}

		dev_dbg(dev, "rsc: type %d\n", hdr->type);

		if (hdr->type >= RSC_VENDOR_START &&
		    hdr->type <= RSC_VENDOR_END) {
			ret = rproc_handle_rsc(rproc, hdr->type, rsc,
					       offset + sizeof(*hdr), avail);
			if (ret == RSC_HANDLED)
				continue;
			else if (ret < 0)
				break;

			dev_warn(dev, "unsupported vendor resource %d\n",
				 hdr->type);
			continue;
		}

		if (hdr->type >= RSC_LAST) {
			dev_warn(dev, "unsupported resource %d\n", hdr->type);
			continue;
		}

		handler = handlers[hdr->type];
		if (!handler)
			continue;

		ret = handler(rproc, rsc, offset + sizeof(*hdr), avail);
		if (ret)
			break;
	}

	return ret;
}

static int rproc_prepare_subdevices(struct rproc *rproc)
{
	struct rproc_subdev *subdev;
	int ret;

	list_for_each_entry(subdev, &rproc->subdevs, node) {
		if (subdev->prepare) {
			ret = subdev->prepare(subdev);
			if (ret)
				goto unroll_preparation;
		}
	}

	return 0;

unroll_preparation:
	list_for_each_entry_continue_reverse(subdev, &rproc->subdevs, node) {
		if (subdev->unprepare)
			subdev->unprepare(subdev);
	}

	return ret;
}

static int rproc_start_subdevices(struct rproc *rproc)
{
	struct rproc_subdev *subdev;
	int ret;

	list_for_each_entry(subdev, &rproc->subdevs, node) {
		if (subdev->start) {
			ret = subdev->start(subdev);
			if (ret)
				goto unroll_registration;
		}
	}

	return 0;

unroll_registration:
	list_for_each_entry_continue_reverse(subdev, &rproc->subdevs, node) {
		if (subdev->stop)
			subdev->stop(subdev, true);
	}

	return ret;
}

static void rproc_stop_subdevices(struct rproc *rproc, bool crashed)
{
	struct rproc_subdev *subdev;

	list_for_each_entry_reverse(subdev, &rproc->subdevs, node) {
		if (subdev->stop)
			subdev->stop(subdev, crashed);
	}
}

static void rproc_unprepare_subdevices(struct rproc *rproc)
{
	struct rproc_subdev *subdev;

	list_for_each_entry_reverse(subdev, &rproc->subdevs, node) {
		if (subdev->unprepare)
			subdev->unprepare(subdev);
	}
}

/**
 * rproc_alloc_registered_carveouts() - allocate all carveouts registered
 * in the list
 * @rproc: the remote processor handle
 *
 * This function parses registered carveout list, performs allocation
 * if alloc() ops registered and updates resource table information
 * if rsc_offset set.
 *
 * Return: 0 on success
 */
static int rproc_alloc_registered_carveouts(struct rproc *rproc)
{
	struct rproc_mem_entry *entry, *tmp;
	struct fw_rsc_carveout *rsc;
	struct device *dev = &rproc->dev;
	u64 pa;
	int ret;

	list_for_each_entry_safe(entry, tmp, &rproc->carveouts, node) {
		if (entry->alloc) {
			ret = entry->alloc(rproc, entry);
			if (ret) {
				dev_err(dev, "Unable to allocate carveout %s: %d\n",
					entry->name, ret);
				return -ENOMEM;
			}
		}

		if (entry->rsc_offset != FW_RSC_ADDR_ANY) {
			/* update resource table */
			rsc = (void *)rproc->table_ptr + entry->rsc_offset;

			/*
			 * Some remote processors might need to know the pa
			 * even though they are behind an IOMMU. E.g., OMAP4's
			 * remote M3 processor needs this so it can control
			 * on-chip hardware accelerators that are not behind
			 * the IOMMU, and therefor must know the pa.
			 *
			 * Generally we don't want to expose physical addresses
			 * if we don't have to (remote processors are generally
			 * _not_ trusted), so we might want to do this only for
			 * remote processor that _must_ have this (e.g. OMAP4's
			 * dual M3 subsystem).
			 *
			 * Non-IOMMU processors might also want to have this info.
			 * In this case, the device address and the physical address
			 * are the same.
			 */

			/* Use va if defined else dma to generate pa */
			if (entry->va)
				pa = (u64)rproc_va_to_pa(entry->va);
			else
				pa = (u64)entry->dma;

			if (((u64)pa) & HIGH_BITS_MASK)
				dev_warn(dev,
					 "Physical address cast in 32bit to fit resource table format\n");

			rsc->pa = (u32)pa;
			rsc->da = entry->da;
			rsc->len = entry->len;
		}
	}

	return 0;
}


/**
 * rproc_resource_cleanup() - clean up and free all acquired resources
 * @rproc: rproc handle
 *
 * This function will free all resources acquired for @rproc, and it
 * is called whenever @rproc either shuts down or fails to boot.
 */
void rproc_resource_cleanup(struct rproc *rproc)
{
	struct rproc_mem_entry *entry, *tmp;
	struct rproc_debug_trace *trace, *ttmp;
	struct rproc_vdev *rvdev, *rvtmp;
	struct device *dev = &rproc->dev;

	/* clean up debugfs trace entries */
	list_for_each_entry_safe(trace, ttmp, &rproc->traces, node) {
		rproc_remove_trace_file(trace->tfile);
		rproc->num_traces--;
		list_del(&trace->node);
		kfree(trace);
	}

	/* clean up iommu mapping entries */
	list_for_each_entry_safe(entry, tmp, &rproc->mappings, node) {
		size_t unmapped;

		unmapped = iommu_unmap(rproc->domain, entry->da, entry->len);
		if (unmapped != entry->len) {
			/* nothing much to do besides complaining */
			dev_err(dev, "failed to unmap %zx/%zu\n", entry->len,
				unmapped);
		}

		list_del(&entry->node);
		kfree(entry);
	}

	/* clean up carveout allocations */
	list_for_each_entry_safe(entry, tmp, &rproc->carveouts, node) {
		if (entry->release)
			entry->release(rproc, entry);
		list_del(&entry->node);
		kfree(entry);
	}

	/* clean up remote vdev entries */
	list_for_each_entry_safe(rvdev, rvtmp, &rproc->rvdevs, node)
		platform_device_unregister(rvdev->pdev);

	rproc_coredump_cleanup(rproc);
}
EXPORT_SYMBOL(rproc_resource_cleanup);

static int rproc_start(struct rproc *rproc, const struct firmware *fw)
{
	struct resource_table *loaded_table;
	struct device *dev = &rproc->dev;
	int ret;

	/* load the ELF segments to memory */
	ret = rproc_load_segments(rproc, fw);
	if (ret) {
		dev_err(dev, "Failed to load program segments: %d\n", ret);
		return ret;
	}

	/*
	 * The starting device has been given the rproc->cached_table as the
	 * resource table. The address of the vring along with the other
	 * allocated resources (carveouts etc) is stored in cached_table.
	 * In order to pass this information to the remote device we must copy
	 * this information to device memory. We also update the table_ptr so
	 * that any subsequent changes will be applied to the loaded version.
	 */
	loaded_table = rproc_find_loaded_rsc_table(rproc, fw);
	if (loaded_table) {
		memcpy(loaded_table, rproc->cached_table, rproc->table_sz);
		rproc->table_ptr = loaded_table;
	}

	ret = rproc_prepare_subdevices(rproc);
	if (ret) {
		dev_err(dev, "failed to prepare subdevices for %s: %d\n",
			rproc->name, ret);
		goto reset_table_ptr;
	}

	/* power up the remote processor */
	ret = rproc->ops->start(rproc);
	if (ret) {
		dev_err(dev, "can't start rproc %s: %d\n", rproc->name, ret);
		goto unprepare_subdevices;
	}

	/* Start any subdevices for the remote processor */
	ret = rproc_start_subdevices(rproc);
	if (ret) {
		dev_err(dev, "failed to probe subdevices for %s: %d\n",
			rproc->name, ret);
		goto stop_rproc;
	}

	rproc->state = RPROC_RUNNING;

	dev_info(dev, "remote processor %s is now up\n", rproc->name);

	return 0;

stop_rproc:
	rproc->ops->stop(rproc);
unprepare_subdevices:
	rproc_unprepare_subdevices(rproc);
reset_table_ptr:
	rproc->table_ptr = rproc->cached_table;

	return ret;
}

static int __rproc_attach(struct rproc *rproc)
{
	struct device *dev = &rproc->dev;
	int ret;

	ret = rproc_prepare_subdevices(rproc);
	if (ret) {
		dev_err(dev, "failed to prepare subdevices for %s: %d\n",
			rproc->name, ret);
		goto out;
	}

	/* Attach to the remote processor */
	ret = rproc_attach_device(rproc);
	if (ret) {
		dev_err(dev, "can't attach to rproc %s: %d\n",
			rproc->name, ret);
		goto unprepare_subdevices;
	}

	/* Start any subdevices for the remote processor */
	ret = rproc_start_subdevices(rproc);
	if (ret) {
		dev_err(dev, "failed to probe subdevices for %s: %d\n",
			rproc->name, ret);
		goto stop_rproc;
	}

	rproc->state = RPROC_ATTACHED;

	dev_info(dev, "remote processor %s is now attached\n", rproc->name);

	return 0;

stop_rproc:
	rproc->ops->stop(rproc);
unprepare_subdevices:
	rproc_unprepare_subdevices(rproc);
out:
	return ret;
}

/*
 * take a firmware and boot a remote processor with it.
 */
static int rproc_fw_boot(struct rproc *rproc, const struct firmware *fw)
{
	struct device *dev = &rproc->dev;
	const char *name = rproc->firmware;
	int ret;

	ret = rproc_fw_sanity_check(rproc, fw);
	if (ret)
		return ret;

	dev_info(dev, "Booting fw image %s, size %zd\n", name, fw->size);

	/*
	 * if enabling an IOMMU isn't relevant for this rproc, this is
	 * just a nop
	 */
	ret = rproc_enable_iommu(rproc);
	if (ret) {
		dev_err(dev, "can't enable iommu: %d\n", ret);
		return ret;
	}

	/* Prepare rproc for firmware loading if needed */
	ret = rproc_prepare_device(rproc);
	if (ret) {
		dev_err(dev, "can't prepare rproc %s: %d\n", rproc->name, ret);
		goto disable_iommu;
	}

	rproc->bootaddr = rproc_get_boot_addr(rproc, fw);

	/* Load resource table, core dump segment list etc from the firmware */
	ret = rproc_parse_fw(rproc, fw);
	if (ret)
		goto unprepare_rproc;

	/* reset max_notifyid */
	rproc->max_notifyid = -1;

	/* reset handled vdev */
	rproc->nb_vdev = 0;

	/* handle fw resources which are required to boot rproc */
	ret = rproc_handle_resources(rproc, rproc_loading_handlers);
	if (ret) {
		dev_err(dev, "Failed to process resources: %d\n", ret);
		goto clean_up_resources;
	}

	/* Allocate carveout resources associated to rproc */
	ret = rproc_alloc_registered_carveouts(rproc);
	if (ret) {
		dev_err(dev, "Failed to allocate associated carveouts: %d\n",
			ret);
		goto clean_up_resources;
	}

	ret = rproc_start(rproc, fw);
	if (ret)
		goto clean_up_resources;

	return 0;

clean_up_resources:
	rproc_resource_cleanup(rproc);
	kfree(rproc->cached_table);
	rproc->cached_table = NULL;
	rproc->table_ptr = NULL;
unprepare_rproc:
	/* release HW resources if needed */
	rproc_unprepare_device(rproc);
disable_iommu:
	rproc_disable_iommu(rproc);
	return ret;
}

static int rproc_set_rsc_table(struct rproc *rproc)
{
	struct resource_table *table_ptr;
	struct device *dev = &rproc->dev;
	size_t table_sz;
	int ret;

	table_ptr = rproc_get_loaded_rsc_table(rproc, &table_sz);
	if (!table_ptr) {
		/* Not having a resource table is acceptable */
		return 0;
	}

	if (IS_ERR(table_ptr)) {
		ret = PTR_ERR(table_ptr);
		dev_err(dev, "can't load resource table: %d\n", ret);
		return ret;
	}

	/*
	 * If it is possible to detach the remote processor, keep an untouched
	 * copy of the resource table.  That way we can start fresh again when
	 * the remote processor is re-attached, that is:
	 *
	 *      DETACHED -> ATTACHED -> DETACHED -> ATTACHED
	 *
	 * Free'd in rproc_reset_rsc_table_on_detach() and
	 * rproc_reset_rsc_table_on_stop().
	 */
	if (rproc->ops->detach) {
		rproc->clean_table = kmemdup(table_ptr, table_sz, GFP_KERNEL);
		if (!rproc->clean_table)
			return -ENOMEM;
	} else {
		rproc->clean_table = NULL;
	}

	rproc->cached_table = NULL;
	rproc->table_ptr = table_ptr;
	rproc->table_sz = table_sz;

	return 0;
}

static int rproc_reset_rsc_table_on_detach(struct rproc *rproc)
{
	struct resource_table *table_ptr;

	/* A resource table was never retrieved, nothing to do here */
	if (!rproc->table_ptr)
		return 0;

	/*
	 * If we made it to this point a clean_table _must_ have been
	 * allocated in rproc_set_rsc_table().  If one isn't present
	 * something went really wrong and we must complain.
	 */
	if (WARN_ON(!rproc->clean_table))
		return -EINVAL;

	/* Remember where the external entity installed the resource table */
	table_ptr = rproc->table_ptr;

	/*
	 * If we made it here the remote processor was started by another
	 * entity and a cache table doesn't exist.  As such make a copy of
	 * the resource table currently used by the remote processor and
	 * use that for the rest of the shutdown process.  The memory
	 * allocated here is free'd in rproc_detach().
	 */
	rproc->cached_table = kmemdup(rproc->table_ptr,
				      rproc->table_sz, GFP_KERNEL);
	if (!rproc->cached_table)
		return -ENOMEM;

	/*
	 * Use a copy of the resource table for the remainder of the
	 * shutdown process.
	 */
	rproc->table_ptr = rproc->cached_table;

	/*
	 * Reset the memory area where the firmware loaded the resource table
	 * to its original value.  That way when we re-attach the remote
	 * processor the resource table is clean and ready to be used again.
	 */
	memcpy(table_ptr, rproc->clean_table, rproc->table_sz);

	/*
	 * The clean resource table is no longer needed.  Allocated in
	 * rproc_set_rsc_table().
	 */
	kfree(rproc->clean_table);

	return 0;
}

static int rproc_reset_rsc_table_on_stop(struct rproc *rproc)
{
	/* A resource table was never retrieved, nothing to do here */
	if (!rproc->table_ptr)
		return 0;

	/*
	 * If a cache table exists the remote processor was started by
	 * the remoteproc core.  That cache table should be used for
	 * the rest of the shutdown process.
	 */
	if (rproc->cached_table)
		goto out;

	/*
	 * If we made it here the remote processor was started by another
	 * entity and a cache table doesn't exist.  As such make a copy of
	 * the resource table currently used by the remote processor and
	 * use that for the rest of the shutdown process.  The memory
	 * allocated here is free'd in rproc_shutdown().
	 */
	rproc->cached_table = kmemdup(rproc->table_ptr,
				      rproc->table_sz, GFP_KERNEL);
	if (!rproc->cached_table)
		return -ENOMEM;

	/*
	 * Since the remote processor is being switched off the clean table
	 * won't be needed.  Allocated in rproc_set_rsc_table().
	 */
	kfree(rproc->clean_table);

out:
	/*
	 * Use a copy of the resource table for the remainder of the
	 * shutdown process.
	 */
	rproc->table_ptr = rproc->cached_table;
	return 0;
}

/*
 * Attach to remote processor - similar to rproc_fw_boot() but without
 * the steps that deal with the firmware image.
 */
static int rproc_attach(struct rproc *rproc)
{
	struct device *dev = &rproc->dev;
	int ret;

	/*
	 * if enabling an IOMMU isn't relevant for this rproc, this is
	 * just a nop
	 */
	ret = rproc_enable_iommu(rproc);
	if (ret) {
		dev_err(dev, "can't enable iommu: %d\n", ret);
		return ret;
	}

	/* Do anything that is needed to boot the remote processor */
	ret = rproc_prepare_device(rproc);
	if (ret) {
		dev_err(dev, "can't prepare rproc %s: %d\n", rproc->name, ret);
		goto disable_iommu;
	}

	ret = rproc_set_rsc_table(rproc);
	if (ret) {
		dev_err(dev, "can't load resource table: %d\n", ret);
		goto unprepare_device;
	}

	/* reset max_notifyid */
	rproc->max_notifyid = -1;

	/* reset handled vdev */
	rproc->nb_vdev = 0;

	/*
	 * Handle firmware resources required to attach to a remote processor.
	 * Because we are attaching rather than booting the remote processor,
	 * we expect the platform driver to properly set rproc->table_ptr.
	 */
	ret = rproc_handle_resources(rproc, rproc_loading_handlers);
	if (ret) {
		dev_err(dev, "Failed to process resources: %d\n", ret);
		goto unprepare_device;
	}

	/* Allocate carveout resources associated to rproc */
	ret = rproc_alloc_registered_carveouts(rproc);
	if (ret) {
		dev_err(dev, "Failed to allocate associated carveouts: %d\n",
			ret);
		goto clean_up_resources;
	}

	ret = __rproc_attach(rproc);
	if (ret)
		goto clean_up_resources;

	return 0;

clean_up_resources:
	rproc_resource_cleanup(rproc);
unprepare_device:
	/* release HW resources if needed */
	rproc_unprepare_device(rproc);
disable_iommu:
	rproc_disable_iommu(rproc);
	return ret;
}

/*
 * take a firmware and boot it up.
 *
 * Note: this function is called asynchronously upon registration of the
 * remote processor (so we must wait until it completes before we try
 * to unregister the device. one other option is just to use kref here,
 * that might be cleaner).
 */
static void rproc_auto_boot_callback(const struct firmware *fw, void *context)
{
	struct rproc *rproc = context;

	rproc_boot(rproc);

	release_firmware(fw);
}

static int rproc_trigger_auto_boot(struct rproc *rproc)
{
	int ret;

	/*
	 * Since the remote processor is in a detached state, it has already
	 * been booted by another entity.  As such there is no point in waiting
	 * for a firmware image to be loaded, we can simply initiate the process
	 * of attaching to it immediately.
	 */
	if (rproc->state == RPROC_DETACHED)
		return rproc_boot(rproc);

	/*
	 * We're initiating an asynchronous firmware loading, so we can
	 * be built-in kernel code, without hanging the boot process.
	 */
	ret = request_firmware_nowait(THIS_MODULE, FW_ACTION_UEVENT,
				      rproc->firmware, &rproc->dev, GFP_KERNEL,
				      rproc, rproc_auto_boot_callback);
	if (ret < 0)
		dev_err(&rproc->dev, "request_firmware_nowait err: %d\n", ret);

	return ret;
}

static int rproc_stop(struct rproc *rproc, bool crashed)
{
	struct device *dev = &rproc->dev;
	int ret;

	/* No need to continue if a stop() operation has not been provided */
	if (!rproc->ops->stop)
		return -EINVAL;

	/* Stop any subdevices for the remote processor */
	rproc_stop_subdevices(rproc, crashed);

	/* the installed resource table is no longer accessible */
	ret = rproc_reset_rsc_table_on_stop(rproc);
	if (ret) {
		dev_err(dev, "can't reset resource table: %d\n", ret);
		return ret;
	}


	/* power off the remote processor */
	ret = rproc->ops->stop(rproc);
	if (ret) {
		dev_err(dev, "can't stop rproc: %d\n", ret);
		return ret;
	}

	rproc_unprepare_subdevices(rproc);

	rproc->state = RPROC_OFFLINE;

	dev_info(dev, "stopped remote processor %s\n", rproc->name);

	return 0;
}

/*
 * __rproc_detach(): Does the opposite of __rproc_attach()
 */
static int __rproc_detach(struct rproc *rproc)
{
	struct device *dev = &rproc->dev;
	int ret;

	/* No need to continue if a detach() operation has not been provided */
	if (!rproc->ops->detach)
		return -EINVAL;

	/* Stop any subdevices for the remote processor */
	rproc_stop_subdevices(rproc, false);

	/* the installed resource table is no longer accessible */
	ret = rproc_reset_rsc_table_on_detach(rproc);
	if (ret) {
		dev_err(dev, "can't reset resource table: %d\n", ret);
		return ret;
	}

	/* Tell the remote processor the core isn't available anymore */
	ret = rproc->ops->detach(rproc);
	if (ret) {
		dev_err(dev, "can't detach from rproc: %d\n", ret);
		return ret;
	}

	rproc_unprepare_subdevices(rproc);

	rproc->state = RPROC_DETACHED;

	dev_info(dev, "detached remote processor %s\n", rproc->name);

	return 0;
}

static int rproc_attach_recovery(struct rproc *rproc)
{
	int ret;

	ret = __rproc_detach(rproc);
	if (ret)
		return ret;

	return __rproc_attach(rproc);
}

static int rproc_boot_recovery(struct rproc *rproc)
{
	const struct firmware *firmware_p;
	struct device *dev = &rproc->dev;
	int ret;

	ret = rproc_stop(rproc, true);
	if (ret)
		return ret;

	/* generate coredump */
	rproc->ops->coredump(rproc);

	/* load firmware */
	ret = request_firmware(&firmware_p, rproc->firmware, dev);
	if (ret < 0) {
		dev_err(dev, "request_firmware failed: %d\n", ret);
		return ret;
	}

	/* boot the remote processor up again */
	ret = rproc_start(rproc, firmware_p);

	release_firmware(firmware_p);

	return ret;
}

/**
 * rproc_trigger_recovery() - recover a remoteproc
 * @rproc: the remote processor
 *
 * The recovery is done by resetting all the virtio devices, that way all the
 * rpmsg drivers will be reseted along with the remote processor making the
 * remoteproc functional again.
 *
 * This function can sleep, so it cannot be called from atomic context.
 *
 * Return: 0 on success or a negative value upon failure
 */
int rproc_trigger_recovery(struct rproc *rproc)
{
	struct device *dev = &rproc->dev;
	int ret;

	ret = mutex_lock_interruptible(&rproc->lock);
	if (ret)
		return ret;

	/* State could have changed before we got the mutex */
	if (rproc->state != RPROC_CRASHED)
		goto unlock_mutex;

	dev_err(dev, "recovering %s\n", rproc->name);

	if (rproc_has_feature(rproc, RPROC_FEAT_ATTACH_ON_RECOVERY))
		ret = rproc_attach_recovery(rproc);
	else
		ret = rproc_boot_recovery(rproc);

unlock_mutex:
	mutex_unlock(&rproc->lock);
	return ret;
}

/**
 * rproc_crash_handler_work() - handle a crash
 * @work: work treating the crash
 *
 * This function needs to handle everything related to a crash, like cpu
 * registers and stack dump, information to help to debug the fatal error, etc.
 */
static void rproc_crash_handler_work(struct work_struct *work)
{
	struct rproc *rproc = container_of(work, struct rproc, crash_handler);
	struct device *dev = &rproc->dev;

	dev_dbg(dev, "enter %s\n", __func__);

	mutex_lock(&rproc->lock);

	if (rproc->state == RPROC_CRASHED) {
		/* handle only the first crash detected */
		mutex_unlock(&rproc->lock);
		return;
	}

	if (rproc->state == RPROC_OFFLINE) {
		/* Don't recover if the remote processor was stopped */
		mutex_unlock(&rproc->lock);
		goto out;
	}

	rproc->state = RPROC_CRASHED;
	dev_err(dev, "handling crash #%u in %s\n", ++rproc->crash_cnt,
		rproc->name);

	mutex_unlock(&rproc->lock);

	if (!rproc->recovery_disabled)
		rproc_trigger_recovery(rproc);

<<<<<<< HEAD
	trace_android_vh_rproc_recovery(rproc);

=======
out:
>>>>>>> b4ecddcc
	pm_relax(rproc->dev.parent);
}

/**
 * rproc_boot() - boot a remote processor
 * @rproc: handle of a remote processor
 *
 * Boot a remote processor (i.e. load its firmware, power it on, ...).
 *
 * If the remote processor is already powered on, this function immediately
 * returns (successfully).
 *
 * Return: 0 on success, and an appropriate error value otherwise
 */
int rproc_boot(struct rproc *rproc)
{
	const struct firmware *firmware_p;
	struct device *dev;
	int ret;

	if (!rproc) {
		pr_err("invalid rproc handle\n");
		return -EINVAL;
	}

	dev = &rproc->dev;

	ret = mutex_lock_interruptible(&rproc->lock);
	if (ret) {
		dev_err(dev, "can't lock rproc %s: %d\n", rproc->name, ret);
		return ret;
	}

	if (rproc->state == RPROC_DELETED) {
		ret = -ENODEV;
		dev_err(dev, "can't boot deleted rproc %s\n", rproc->name);
		goto unlock_mutex;
	}

	/* skip the boot or attach process if rproc is already powered up */
	if (atomic_inc_return(&rproc->power) > 1) {
		ret = 0;
		goto unlock_mutex;
	}

	if (rproc->state == RPROC_DETACHED) {
		dev_info(dev, "attaching to %s\n", rproc->name);

		ret = rproc_attach(rproc);
	} else {
		dev_info(dev, "powering up %s\n", rproc->name);

		/* load firmware */
		ret = request_firmware(&firmware_p, rproc->firmware, dev);
		if (ret < 0) {
			dev_err(dev, "request_firmware failed: %d\n", ret);
			goto downref_rproc;
		}

		ret = rproc_fw_boot(rproc, firmware_p);

		release_firmware(firmware_p);
	}

downref_rproc:
	if (ret)
		atomic_dec(&rproc->power);
unlock_mutex:
	mutex_unlock(&rproc->lock);
	return ret;
}
EXPORT_SYMBOL(rproc_boot);

/**
 * rproc_shutdown() - power off the remote processor
 * @rproc: the remote processor
 *
 * Power off a remote processor (previously booted with rproc_boot()).
 *
 * In case @rproc is still being used by an additional user(s), then
 * this function will just decrement the power refcount and exit,
 * without really powering off the device.
 *
 * Every call to rproc_boot() must (eventually) be accompanied by a call
 * to rproc_shutdown(). Calling rproc_shutdown() redundantly is a bug.
 *
 * Notes:
 * - we're not decrementing the rproc's refcount, only the power refcount.
 *   which means that the @rproc handle stays valid even after rproc_shutdown()
 *   returns, and users can still use it with a subsequent rproc_boot(), if
 *   needed.
 *
 * Return: 0 on success, and an appropriate error value otherwise
 */
int rproc_shutdown(struct rproc *rproc)
{
	struct device *dev = &rproc->dev;
	int ret = 0;

	ret = mutex_lock_interruptible(&rproc->lock);
	if (ret) {
		dev_err(dev, "can't lock rproc %s: %d\n", rproc->name, ret);
		return ret;
	}

	if (rproc->state != RPROC_RUNNING &&
	    rproc->state != RPROC_ATTACHED) {
		ret = -EINVAL;
		goto out;
	}

	/* if the remote proc is still needed, bail out */
	if (!atomic_dec_and_test(&rproc->power))
		goto out;

	ret = rproc_stop(rproc, false);
	if (ret) {
		atomic_inc(&rproc->power);
		goto out;
	}

	/* clean up all acquired resources */
	rproc_resource_cleanup(rproc);

	/* release HW resources if needed */
	rproc_unprepare_device(rproc);

	rproc_disable_iommu(rproc);

	/* Free the copy of the resource table */
	kfree(rproc->cached_table);
	rproc->cached_table = NULL;
	rproc->table_ptr = NULL;
out:
	mutex_unlock(&rproc->lock);
	return ret;
}
EXPORT_SYMBOL(rproc_shutdown);

/**
 * rproc_detach() - Detach the remote processor from the
 * remoteproc core
 *
 * @rproc: the remote processor
 *
 * Detach a remote processor (previously attached to with rproc_attach()).
 *
 * In case @rproc is still being used by an additional user(s), then
 * this function will just decrement the power refcount and exit,
 * without disconnecting the device.
 *
 * Function rproc_detach() calls __rproc_detach() in order to let a remote
 * processor know that services provided by the application processor are
 * no longer available.  From there it should be possible to remove the
 * platform driver and even power cycle the application processor (if the HW
 * supports it) without needing to switch off the remote processor.
 *
 * Return: 0 on success, and an appropriate error value otherwise
 */
int rproc_detach(struct rproc *rproc)
{
	struct device *dev = &rproc->dev;
	int ret;

	ret = mutex_lock_interruptible(&rproc->lock);
	if (ret) {
		dev_err(dev, "can't lock rproc %s: %d\n", rproc->name, ret);
		return ret;
	}

	if (rproc->state != RPROC_ATTACHED) {
		ret = -EINVAL;
		goto out;
	}

	/* if the remote proc is still needed, bail out */
	if (!atomic_dec_and_test(&rproc->power)) {
		ret = 0;
		goto out;
	}

	ret = __rproc_detach(rproc);
	if (ret) {
		atomic_inc(&rproc->power);
		goto out;
	}

	/* clean up all acquired resources */
	rproc_resource_cleanup(rproc);

	/* release HW resources if needed */
	rproc_unprepare_device(rproc);

	rproc_disable_iommu(rproc);

	/* Free the copy of the resource table */
	kfree(rproc->cached_table);
	rproc->cached_table = NULL;
	rproc->table_ptr = NULL;
out:
	mutex_unlock(&rproc->lock);
	return ret;
}
EXPORT_SYMBOL(rproc_detach);

/**
 * rproc_get_by_phandle() - find a remote processor by phandle
 * @phandle: phandle to the rproc
 *
 * Finds an rproc handle using the remote processor's phandle, and then
 * return a handle to the rproc.
 *
 * This function increments the remote processor's refcount, so always
 * use rproc_put() to decrement it back once rproc isn't needed anymore.
 *
 * Return: rproc handle on success, and NULL on failure
 */
#ifdef CONFIG_OF
struct rproc *rproc_get_by_phandle(phandle phandle)
{
	struct rproc *rproc = NULL, *r;
	struct device_node *np;

	np = of_find_node_by_phandle(phandle);
	if (!np)
		return NULL;

	rcu_read_lock();
	list_for_each_entry_rcu(r, &rproc_list, node) {
		if (r->dev.parent && r->dev.parent->of_node == np) {
			/* prevent underlying implementation from being removed */
			if (!try_module_get(r->dev.parent->driver->owner)) {
				dev_err(&r->dev, "can't get owner\n");
				break;
			}

			rproc = r;
			get_device(&rproc->dev);
			break;
		}
	}
	rcu_read_unlock();

	of_node_put(np);

	return rproc;
}
#else
struct rproc *rproc_get_by_phandle(phandle phandle)
{
	return NULL;
}
#endif
EXPORT_SYMBOL(rproc_get_by_phandle);

/**
 * rproc_set_firmware() - assign a new firmware
 * @rproc: rproc handle to which the new firmware is being assigned
 * @fw_name: new firmware name to be assigned
 *
 * This function allows remoteproc drivers or clients to configure a custom
 * firmware name that is different from the default name used during remoteproc
 * registration. The function does not trigger a remote processor boot,
 * only sets the firmware name used for a subsequent boot. This function
 * should also be called only when the remote processor is offline.
 *
 * This allows either the userspace to configure a different name through
 * sysfs or a kernel-level remoteproc or a remoteproc client driver to set
 * a specific firmware when it is controlling the boot and shutdown of the
 * remote processor.
 *
 * Return: 0 on success or a negative value upon failure
 */
int rproc_set_firmware(struct rproc *rproc, const char *fw_name)
{
	struct device *dev;
	int ret, len;
	char *p;

	if (!rproc || !fw_name)
		return -EINVAL;

	dev = rproc->dev.parent;

	ret = mutex_lock_interruptible(&rproc->lock);
	if (ret) {
		dev_err(dev, "can't lock rproc %s: %d\n", rproc->name, ret);
		return -EINVAL;
	}

	if (rproc->state != RPROC_OFFLINE) {
		dev_err(dev, "can't change firmware while running\n");
		ret = -EBUSY;
		goto out;
	}

	len = strcspn(fw_name, "\n");
	if (!len) {
		dev_err(dev, "can't provide empty string for firmware name\n");
		ret = -EINVAL;
		goto out;
	}

	p = kstrndup(fw_name, len, GFP_KERNEL);
	if (!p) {
		ret = -ENOMEM;
		goto out;
	}

	kfree_const(rproc->firmware);
	rproc->firmware = p;

out:
	mutex_unlock(&rproc->lock);
	return ret;
}
EXPORT_SYMBOL(rproc_set_firmware);

static int rproc_validate(struct rproc *rproc)
{
	switch (rproc->state) {
	case RPROC_OFFLINE:
		/*
		 * An offline processor without a start()
		 * function makes no sense.
		 */
		if (!rproc->ops->start)
			return -EINVAL;
		break;
	case RPROC_DETACHED:
		/*
		 * A remote processor in a detached state without an
		 * attach() function makes not sense.
		 */
		if (!rproc->ops->attach)
			return -EINVAL;
		/*
		 * When attaching to a remote processor the device memory
		 * is already available and as such there is no need to have a
		 * cached table.
		 */
		if (rproc->cached_table)
			return -EINVAL;
		break;
	default:
		/*
		 * When adding a remote processor, the state of the device
		 * can be offline or detached, nothing else.
		 */
		return -EINVAL;
	}

	return 0;
}

/**
 * rproc_add() - register a remote processor
 * @rproc: the remote processor handle to register
 *
 * Registers @rproc with the remoteproc framework, after it has been
 * allocated with rproc_alloc().
 *
 * This is called by the platform-specific rproc implementation, whenever
 * a new remote processor device is probed.
 *
 * Note: this function initiates an asynchronous firmware loading
 * context, which will look for virtio devices supported by the rproc's
 * firmware.
 *
 * If found, those virtio devices will be created and added, so as a result
 * of registering this remote processor, additional virtio drivers might be
 * probed.
 *
 * Return: 0 on success and an appropriate error code otherwise
 */
int rproc_add(struct rproc *rproc)
{
	struct device *dev = &rproc->dev;
	int ret;

	ret = rproc_validate(rproc);
	if (ret < 0)
		return ret;

	/* add char device for this remoteproc */
	ret = rproc_char_device_add(rproc);
	if (ret < 0)
		return ret;

	ret = device_add(dev);
	if (ret < 0) {
		put_device(dev);
		goto rproc_remove_cdev;
	}

	dev_info(dev, "%s is available\n", rproc->name);

	/* create debugfs entries */
	rproc_create_debug_dir(rproc);

	/* if rproc is marked always-on, request it to boot */
	if (rproc->auto_boot) {
		ret = rproc_trigger_auto_boot(rproc);
		if (ret < 0)
			goto rproc_remove_dev;
	}

	/* expose to rproc_get_by_phandle users */
	mutex_lock(&rproc_list_mutex);
	list_add_rcu(&rproc->node, &rproc_list);
	mutex_unlock(&rproc_list_mutex);

	return 0;

rproc_remove_dev:
	rproc_delete_debug_dir(rproc);
	device_del(dev);
rproc_remove_cdev:
	rproc_char_device_remove(rproc);
	return ret;
}
EXPORT_SYMBOL(rproc_add);

static void devm_rproc_remove(void *rproc)
{
	rproc_del(rproc);
}

/**
 * devm_rproc_add() - resource managed rproc_add()
 * @dev: the underlying device
 * @rproc: the remote processor handle to register
 *
 * This function performs like rproc_add() but the registered rproc device will
 * automatically be removed on driver detach.
 *
 * Return: 0 on success, negative errno on failure
 */
int devm_rproc_add(struct device *dev, struct rproc *rproc)
{
	int err;

	err = rproc_add(rproc);
	if (err)
		return err;

	return devm_add_action_or_reset(dev, devm_rproc_remove, rproc);
}
EXPORT_SYMBOL(devm_rproc_add);

/**
 * rproc_type_release() - release a remote processor instance
 * @dev: the rproc's device
 *
 * This function should _never_ be called directly.
 *
 * It will be called by the driver core when no one holds a valid pointer
 * to @dev anymore.
 */
static void rproc_type_release(struct device *dev)
{
	struct rproc *rproc = container_of(dev, struct rproc, dev);

	dev_info(&rproc->dev, "releasing %s\n", rproc->name);

	idr_destroy(&rproc->notifyids);

	if (rproc->index >= 0)
		ida_free(&rproc_dev_index, rproc->index);

	kfree_const(rproc->firmware);
	kfree_const(rproc->name);
	kfree(rproc->ops);
	kfree(rproc);
}

static const struct device_type rproc_type = {
	.name		= "remoteproc",
	.release	= rproc_type_release,
};

static int rproc_alloc_firmware(struct rproc *rproc,
				const char *name, const char *firmware)
{
	const char *p;

	/*
	 * Allocate a firmware name if the caller gave us one to work
	 * with.  Otherwise construct a new one using a default pattern.
	 */
	if (firmware)
		p = kstrdup_const(firmware, GFP_KERNEL);
	else
		p = kasprintf(GFP_KERNEL, "rproc-%s-fw", name);

	if (!p)
		return -ENOMEM;

	rproc->firmware = p;

	return 0;
}

static int rproc_alloc_ops(struct rproc *rproc, const struct rproc_ops *ops)
{
	rproc->ops = kmemdup(ops, sizeof(*ops), GFP_KERNEL);
	if (!rproc->ops)
		return -ENOMEM;

	/* Default to rproc_coredump if no coredump function is specified */
	if (!rproc->ops->coredump)
		rproc->ops->coredump = rproc_coredump;

	if (rproc->ops->load)
		return 0;

	/* Default to ELF loader if no load function is specified */
	rproc->ops->load = rproc_elf_load_segments;
	rproc->ops->parse_fw = rproc_elf_load_rsc_table;
	rproc->ops->find_loaded_rsc_table = rproc_elf_find_loaded_rsc_table;
	rproc->ops->sanity_check = rproc_elf_sanity_check;
	rproc->ops->get_boot_addr = rproc_elf_get_boot_addr;

	return 0;
}

/**
 * rproc_alloc() - allocate a remote processor handle
 * @dev: the underlying device
 * @name: name of this remote processor
 * @ops: platform-specific handlers (mainly start/stop)
 * @firmware: name of firmware file to load, can be NULL
 * @len: length of private data needed by the rproc driver (in bytes)
 *
 * Allocates a new remote processor handle, but does not register
 * it yet. if @firmware is NULL, a default name is used.
 *
 * This function should be used by rproc implementations during initialization
 * of the remote processor.
 *
 * After creating an rproc handle using this function, and when ready,
 * implementations should then call rproc_add() to complete
 * the registration of the remote processor.
 *
 * Note: _never_ directly deallocate @rproc, even if it was not registered
 * yet. Instead, when you need to unroll rproc_alloc(), use rproc_free().
 *
 * Return: new rproc pointer on success, and NULL on failure
 */
struct rproc *rproc_alloc(struct device *dev, const char *name,
			  const struct rproc_ops *ops,
			  const char *firmware, int len)
{
	struct rproc *rproc;

	if (!dev || !name || !ops)
		return NULL;

	rproc = kzalloc(sizeof(struct rproc) + len, GFP_KERNEL);
	if (!rproc)
		return NULL;

	rproc->priv = &rproc[1];
	rproc->auto_boot = true;
	rproc->elf_class = ELFCLASSNONE;
	rproc->elf_machine = EM_NONE;

	device_initialize(&rproc->dev);
	rproc->dev.parent = dev;
	rproc->dev.type = &rproc_type;
	rproc->dev.class = &rproc_class;
	rproc->dev.driver_data = rproc;
	idr_init(&rproc->notifyids);

	rproc->name = kstrdup_const(name, GFP_KERNEL);
	if (!rproc->name)
		goto put_device;

	if (rproc_alloc_firmware(rproc, name, firmware))
		goto put_device;

	if (rproc_alloc_ops(rproc, ops))
		goto put_device;

	/* Assign a unique device index and name */
	rproc->index = ida_alloc(&rproc_dev_index, GFP_KERNEL);
	if (rproc->index < 0) {
		dev_err(dev, "ida_alloc failed: %d\n", rproc->index);
		goto put_device;
	}

	dev_set_name(&rproc->dev, "remoteproc%d", rproc->index);

	atomic_set(&rproc->power, 0);

	mutex_init(&rproc->lock);

	INIT_LIST_HEAD(&rproc->carveouts);
	INIT_LIST_HEAD(&rproc->mappings);
	INIT_LIST_HEAD(&rproc->traces);
	INIT_LIST_HEAD(&rproc->rvdevs);
	INIT_LIST_HEAD(&rproc->subdevs);
	INIT_LIST_HEAD(&rproc->dump_segments);

	INIT_WORK(&rproc->crash_handler, rproc_crash_handler_work);

	rproc->state = RPROC_OFFLINE;

	return rproc;

put_device:
	put_device(&rproc->dev);
	return NULL;
}
EXPORT_SYMBOL(rproc_alloc);

/**
 * rproc_free() - unroll rproc_alloc()
 * @rproc: the remote processor handle
 *
 * This function decrements the rproc dev refcount.
 *
 * If no one holds any reference to rproc anymore, then its refcount would
 * now drop to zero, and it would be freed.
 */
void rproc_free(struct rproc *rproc)
{
	put_device(&rproc->dev);
}
EXPORT_SYMBOL(rproc_free);

/**
 * rproc_put() - release rproc reference
 * @rproc: the remote processor handle
 *
 * This function decrements the rproc dev refcount.
 *
 * If no one holds any reference to rproc anymore, then its refcount would
 * now drop to zero, and it would be freed.
 */
void rproc_put(struct rproc *rproc)
{
	module_put(rproc->dev.parent->driver->owner);
	put_device(&rproc->dev);
}
EXPORT_SYMBOL(rproc_put);

/**
 * rproc_del() - unregister a remote processor
 * @rproc: rproc handle to unregister
 *
 * This function should be called when the platform specific rproc
 * implementation decides to remove the rproc device. it should
 * _only_ be called if a previous invocation of rproc_add()
 * has completed successfully.
 *
 * After rproc_del() returns, @rproc isn't freed yet, because
 * of the outstanding reference created by rproc_alloc. To decrement that
 * one last refcount, one still needs to call rproc_free().
 *
 * Return: 0 on success and -EINVAL if @rproc isn't valid
 */
int rproc_del(struct rproc *rproc)
{
	if (!rproc)
		return -EINVAL;

	/* TODO: make sure this works with rproc->power > 1 */
	rproc_shutdown(rproc);

	mutex_lock(&rproc->lock);
	rproc->state = RPROC_DELETED;
	mutex_unlock(&rproc->lock);

	rproc_delete_debug_dir(rproc);

	/* the rproc is downref'ed as soon as it's removed from the klist */
	mutex_lock(&rproc_list_mutex);
	list_del_rcu(&rproc->node);
	mutex_unlock(&rproc_list_mutex);

	/* Ensure that no readers of rproc_list are still active */
	synchronize_rcu();

	device_del(&rproc->dev);
	rproc_char_device_remove(rproc);

	return 0;
}
EXPORT_SYMBOL(rproc_del);

static void devm_rproc_free(struct device *dev, void *res)
{
	rproc_free(*(struct rproc **)res);
}

/**
 * devm_rproc_alloc() - resource managed rproc_alloc()
 * @dev: the underlying device
 * @name: name of this remote processor
 * @ops: platform-specific handlers (mainly start/stop)
 * @firmware: name of firmware file to load, can be NULL
 * @len: length of private data needed by the rproc driver (in bytes)
 *
 * This function performs like rproc_alloc() but the acquired rproc device will
 * automatically be released on driver detach.
 *
 * Return: new rproc instance, or NULL on failure
 */
struct rproc *devm_rproc_alloc(struct device *dev, const char *name,
			       const struct rproc_ops *ops,
			       const char *firmware, int len)
{
	struct rproc **ptr, *rproc;

	ptr = devres_alloc(devm_rproc_free, sizeof(*ptr), GFP_KERNEL);
	if (!ptr)
		return NULL;

	rproc = rproc_alloc(dev, name, ops, firmware, len);
	if (rproc) {
		*ptr = rproc;
		devres_add(dev, ptr);
	} else {
		devres_free(ptr);
	}

	return rproc;
}
EXPORT_SYMBOL(devm_rproc_alloc);

/**
 * rproc_add_subdev() - add a subdevice to a remoteproc
 * @rproc: rproc handle to add the subdevice to
 * @subdev: subdev handle to register
 *
 * Caller is responsible for populating optional subdevice function pointers.
 */
void rproc_add_subdev(struct rproc *rproc, struct rproc_subdev *subdev)
{
	list_add_tail(&subdev->node, &rproc->subdevs);
}
EXPORT_SYMBOL(rproc_add_subdev);

/**
 * rproc_remove_subdev() - remove a subdevice from a remoteproc
 * @rproc: rproc handle to remove the subdevice from
 * @subdev: subdev handle, previously registered with rproc_add_subdev()
 */
void rproc_remove_subdev(struct rproc *rproc, struct rproc_subdev *subdev)
{
	list_del(&subdev->node);
}
EXPORT_SYMBOL(rproc_remove_subdev);

/**
 * rproc_get_by_child() - acquire rproc handle of @dev's ancestor
 * @dev:	child device to find ancestor of
 *
 * Return: the ancestor rproc instance, or NULL if not found
 */
struct rproc *rproc_get_by_child(struct device *dev)
{
	for (dev = dev->parent; dev; dev = dev->parent) {
		if (dev->type == &rproc_type)
			return dev->driver_data;
	}

	return NULL;
}
EXPORT_SYMBOL(rproc_get_by_child);

/**
 * rproc_report_crash() - rproc crash reporter function
 * @rproc: remote processor
 * @type: crash type
 *
 * This function must be called every time a crash is detected by the low-level
 * drivers implementing a specific remoteproc. This should not be called from a
 * non-remoteproc driver.
 *
 * This function can be called from atomic/interrupt context.
 */
void rproc_report_crash(struct rproc *rproc, enum rproc_crash_type type)
{
	if (!rproc) {
		pr_err("NULL rproc pointer\n");
		return;
	}

	/* Prevent suspend while the remoteproc is being recovered */
	pm_stay_awake(rproc->dev.parent);

	dev_err(&rproc->dev, "crash detected in %s: type %s\n",
		rproc->name, rproc_crash_to_string(type));

	queue_work(rproc_recovery_wq, &rproc->crash_handler);
}
EXPORT_SYMBOL(rproc_report_crash);

static int rproc_panic_handler(struct notifier_block *nb, unsigned long event,
			       void *ptr)
{
	unsigned int longest = 0;
	struct rproc *rproc;
	unsigned int d;

	rcu_read_lock();
	list_for_each_entry_rcu(rproc, &rproc_list, node) {
		if (!rproc->ops->panic)
			continue;

		if (rproc->state != RPROC_RUNNING &&
		    rproc->state != RPROC_ATTACHED)
			continue;

		d = rproc->ops->panic(rproc);
		longest = max(longest, d);
	}
	rcu_read_unlock();

	/*
	 * Delay for the longest requested duration before returning. This can
	 * be used by the remoteproc drivers to give the remote processor time
	 * to perform any requested operations (such as flush caches), when
	 * it's not possible to signal the Linux side due to the panic.
	 */
	mdelay(longest);

	return NOTIFY_DONE;
}

static void __init rproc_init_panic(void)
{
	rproc_panic_nb.notifier_call = rproc_panic_handler;
	atomic_notifier_chain_register(&panic_notifier_list, &rproc_panic_nb);
}

static void __exit rproc_exit_panic(void)
{
	atomic_notifier_chain_unregister(&panic_notifier_list, &rproc_panic_nb);
}

static int __init remoteproc_init(void)
{
	rproc_recovery_wq = alloc_workqueue("rproc_recovery_wq",
						WQ_UNBOUND | WQ_FREEZABLE, 0);
	if (!rproc_recovery_wq) {
		pr_err("remoteproc: creation of rproc_recovery_wq failed\n");
		return -ENOMEM;
	}

	rproc_init_sysfs();
	rproc_init_debugfs();
	rproc_init_cdev();
	rproc_init_panic();

	return 0;
}
subsys_initcall(remoteproc_init);

static void __exit remoteproc_exit(void)
{
	ida_destroy(&rproc_dev_index);

	if (!rproc_recovery_wq)
		return;

	rproc_exit_panic();
	rproc_exit_debugfs();
	rproc_exit_sysfs();
	destroy_workqueue(rproc_recovery_wq);
}
module_exit(remoteproc_exit);

MODULE_LICENSE("GPL v2");
MODULE_DESCRIPTION("Generic Remote Processor Framework");<|MERGE_RESOLUTION|>--- conflicted
+++ resolved
@@ -1890,12 +1890,8 @@
 	if (!rproc->recovery_disabled)
 		rproc_trigger_recovery(rproc);
 
-<<<<<<< HEAD
+out:
 	trace_android_vh_rproc_recovery(rproc);
-
-=======
-out:
->>>>>>> b4ecddcc
 	pm_relax(rproc->dev.parent);
 }
 
