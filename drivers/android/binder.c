/* binder.c
 *
 * Android IPC Subsystem
 *
 * Copyright (C) 2007-2008 Google, Inc.
 *
 * This software is licensed under the terms of the GNU General Public
 * License version 2, as published by the Free Software Foundation, and
 * may be copied, distributed, and modified under those terms.
 *
 * This program is distributed in the hope that it will be useful,
 * but WITHOUT ANY WARRANTY; without even the implied warranty of
 * MERCHANTABILITY or FITNESS FOR A PARTICULAR PURPOSE.  See the
 * GNU General Public License for more details.
 *
 */

/*
 * Locking overview
 *
 * There are 3 main spinlocks which must be acquired in the
 * order shown:
 *
 * 1) proc->outer_lock : protects binder_ref
 *    binder_proc_lock() and binder_proc_unlock() are
 *    used to acq/rel.
 * 2) node->lock : protects most fields of binder_node.
 *    binder_node_lock() and binder_node_unlock() are
 *    used to acq/rel
 * 3) proc->inner_lock : protects the thread and node lists
 *    (proc->threads, proc->waiting_threads, proc->nodes)
 *    and all todo lists associated with the binder_proc
 *    (proc->todo, thread->todo, proc->delivered_death and
 *    node->async_todo), as well as thread->transaction_stack
 *    binder_inner_proc_lock() and binder_inner_proc_unlock()
 *    are used to acq/rel
 *
 * Any lock under procA must never be nested under any lock at the same
 * level or below on procB.
 *
 * Functions that require a lock held on entry indicate which lock
 * in the suffix of the function name:
 *
 * foo_olocked() : requires node->outer_lock
 * foo_nlocked() : requires node->lock
 * foo_ilocked() : requires proc->inner_lock
 * foo_oilocked(): requires proc->outer_lock and proc->inner_lock
 * foo_nilocked(): requires node->lock and proc->inner_lock
 * ...
 */

#define pr_fmt(fmt) KBUILD_MODNAME ": " fmt

#include <linux/fdtable.h>
#include <linux/file.h>
#include <linux/freezer.h>
#include <linux/fs.h>
#include <linux/list.h>
#include <linux/miscdevice.h>
#include <linux/module.h>
#include <linux/mutex.h>
#include <linux/nsproxy.h>
#include <linux/poll.h>
#include <linux/debugfs.h>
#include <linux/rbtree.h>
#include <linux/sched/signal.h>
#include <linux/sched/mm.h>
#include <linux/seq_file.h>
#include <linux/uaccess.h>
#include <linux/pid_namespace.h>
#include <linux/security.h>
#include <linux/spinlock.h>
#include <linux/ratelimit.h>
#include <linux/syscalls.h>
#include <linux/task_work.h>

#include <uapi/linux/android/binder.h>
#include <uapi/linux/sched/types.h>

#include <asm/cacheflush.h>

#include "binder_alloc.h"
#include "binder_internal.h"
#include "binder_trace.h"

static HLIST_HEAD(binder_deferred_list);
static DEFINE_MUTEX(binder_deferred_lock);

static HLIST_HEAD(binder_devices);
static HLIST_HEAD(binder_procs);
static DEFINE_MUTEX(binder_procs_lock);

static HLIST_HEAD(binder_dead_nodes);
static DEFINE_SPINLOCK(binder_dead_nodes_lock);

static struct dentry *binder_debugfs_dir_entry_root;
static struct dentry *binder_debugfs_dir_entry_proc;
static atomic_t binder_last_id;

static int proc_show(struct seq_file *m, void *unused);
DEFINE_SHOW_ATTRIBUTE(proc);

/* This is only defined in include/asm-arm/sizes.h */
#ifndef SZ_1K
#define SZ_1K                               0x400
#endif

#ifndef SZ_4M
#define SZ_4M                               0x400000
#endif

#define FORBIDDEN_MMAP_FLAGS                (VM_WRITE)

enum {
	BINDER_DEBUG_USER_ERROR             = 1U << 0,
	BINDER_DEBUG_FAILED_TRANSACTION     = 1U << 1,
	BINDER_DEBUG_DEAD_TRANSACTION       = 1U << 2,
	BINDER_DEBUG_OPEN_CLOSE             = 1U << 3,
	BINDER_DEBUG_DEAD_BINDER            = 1U << 4,
	BINDER_DEBUG_DEATH_NOTIFICATION     = 1U << 5,
	BINDER_DEBUG_READ_WRITE             = 1U << 6,
	BINDER_DEBUG_USER_REFS              = 1U << 7,
	BINDER_DEBUG_THREADS                = 1U << 8,
	BINDER_DEBUG_TRANSACTION            = 1U << 9,
	BINDER_DEBUG_TRANSACTION_COMPLETE   = 1U << 10,
	BINDER_DEBUG_FREE_BUFFER            = 1U << 11,
	BINDER_DEBUG_INTERNAL_REFS          = 1U << 12,
	BINDER_DEBUG_PRIORITY_CAP           = 1U << 13,
	BINDER_DEBUG_SPINLOCKS              = 1U << 14,
};
static uint32_t binder_debug_mask = BINDER_DEBUG_USER_ERROR |
	BINDER_DEBUG_FAILED_TRANSACTION | BINDER_DEBUG_DEAD_TRANSACTION;
module_param_named(debug_mask, binder_debug_mask, uint, 0644);

static char *binder_devices_param = CONFIG_ANDROID_BINDER_DEVICES;
module_param_named(devices, binder_devices_param, charp, 0444);

static DECLARE_WAIT_QUEUE_HEAD(binder_user_error_wait);
static int binder_stop_on_user_error;

static int binder_set_stop_on_user_error(const char *val,
					 const struct kernel_param *kp)
{
	int ret;

	ret = param_set_int(val, kp);
	if (binder_stop_on_user_error < 2)
		wake_up(&binder_user_error_wait);
	return ret;
}
module_param_call(stop_on_user_error, binder_set_stop_on_user_error,
	param_get_int, &binder_stop_on_user_error, 0644);

#define binder_debug(mask, x...) \
	do { \
		if (binder_debug_mask & mask) \
			pr_info_ratelimited(x); \
	} while (0)

#define binder_user_error(x...) \
	do { \
		if (binder_debug_mask & BINDER_DEBUG_USER_ERROR) \
			pr_info_ratelimited(x); \
		if (binder_stop_on_user_error) \
			binder_stop_on_user_error = 2; \
	} while (0)

#define to_flat_binder_object(hdr) \
	container_of(hdr, struct flat_binder_object, hdr)

#define to_binder_fd_object(hdr) container_of(hdr, struct binder_fd_object, hdr)

#define to_binder_buffer_object(hdr) \
	container_of(hdr, struct binder_buffer_object, hdr)

#define to_binder_fd_array_object(hdr) \
	container_of(hdr, struct binder_fd_array_object, hdr)

enum binder_stat_types {
	BINDER_STAT_PROC,
	BINDER_STAT_THREAD,
	BINDER_STAT_NODE,
	BINDER_STAT_REF,
	BINDER_STAT_DEATH,
	BINDER_STAT_TRANSACTION,
	BINDER_STAT_TRANSACTION_COMPLETE,
	BINDER_STAT_COUNT
};

struct binder_stats {
	atomic_t br[_IOC_NR(BR_FAILED_REPLY) + 1];
	atomic_t bc[_IOC_NR(BC_REPLY_SG) + 1];
	atomic_t obj_created[BINDER_STAT_COUNT];
	atomic_t obj_deleted[BINDER_STAT_COUNT];
};

static struct binder_stats binder_stats;

static inline void binder_stats_deleted(enum binder_stat_types type)
{
	atomic_inc(&binder_stats.obj_deleted[type]);
}

static inline void binder_stats_created(enum binder_stat_types type)
{
	atomic_inc(&binder_stats.obj_created[type]);
}

struct binder_transaction_log_entry {
	int debug_id;
	int debug_id_done;
	int call_type;
	int from_proc;
	int from_thread;
	int target_handle;
	int to_proc;
	int to_thread;
	int to_node;
	int data_size;
	int offsets_size;
	int return_error_line;
	uint32_t return_error;
	uint32_t return_error_param;
	const char *context_name;
};
struct binder_transaction_log {
	atomic_t cur;
	bool full;
	struct binder_transaction_log_entry entry[32];
};
static struct binder_transaction_log binder_transaction_log;
static struct binder_transaction_log binder_transaction_log_failed;

static struct binder_transaction_log_entry *binder_transaction_log_add(
	struct binder_transaction_log *log)
{
	struct binder_transaction_log_entry *e;
	unsigned int cur = atomic_inc_return(&log->cur);

	if (cur >= ARRAY_SIZE(log->entry))
		log->full = true;
	e = &log->entry[cur % ARRAY_SIZE(log->entry)];
	WRITE_ONCE(e->debug_id_done, 0);
	/*
	 * write-barrier to synchronize access to e->debug_id_done.
	 * We make sure the initialized 0 value is seen before
	 * memset() other fields are zeroed by memset.
	 */
	smp_wmb();
	memset(e, 0, sizeof(*e));
	return e;
}

/**
 * struct binder_work - work enqueued on a worklist
 * @entry:             node enqueued on list
 * @type:              type of work to be performed
 *
 * There are separate work lists for proc, thread, and node (async).
 */
struct binder_work {
	struct list_head entry;

	enum {
		BINDER_WORK_TRANSACTION = 1,
		BINDER_WORK_TRANSACTION_COMPLETE,
		BINDER_WORK_RETURN_ERROR,
		BINDER_WORK_NODE,
		BINDER_WORK_DEAD_BINDER,
		BINDER_WORK_DEAD_BINDER_AND_CLEAR,
		BINDER_WORK_CLEAR_DEATH_NOTIFICATION,
	} type;
};

struct binder_error {
	struct binder_work work;
	uint32_t cmd;
};

/**
 * struct binder_node - binder node bookkeeping
 * @debug_id:             unique ID for debugging
 *                        (invariant after initialized)
 * @lock:                 lock for node fields
 * @work:                 worklist element for node work
 *                        (protected by @proc->inner_lock)
 * @rb_node:              element for proc->nodes tree
 *                        (protected by @proc->inner_lock)
 * @dead_node:            element for binder_dead_nodes list
 *                        (protected by binder_dead_nodes_lock)
 * @proc:                 binder_proc that owns this node
 *                        (invariant after initialized)
 * @refs:                 list of references on this node
 *                        (protected by @lock)
 * @internal_strong_refs: used to take strong references when
 *                        initiating a transaction
 *                        (protected by @proc->inner_lock if @proc
 *                        and by @lock)
 * @local_weak_refs:      weak user refs from local process
 *                        (protected by @proc->inner_lock if @proc
 *                        and by @lock)
 * @local_strong_refs:    strong user refs from local process
 *                        (protected by @proc->inner_lock if @proc
 *                        and by @lock)
 * @tmp_refs:             temporary kernel refs
 *                        (protected by @proc->inner_lock while @proc
 *                        is valid, and by binder_dead_nodes_lock
 *                        if @proc is NULL. During inc/dec and node release
 *                        it is also protected by @lock to provide safety
 *                        as the node dies and @proc becomes NULL)
 * @ptr:                  userspace pointer for node
 *                        (invariant, no lock needed)
 * @cookie:               userspace cookie for node
 *                        (invariant, no lock needed)
 * @has_strong_ref:       userspace notified of strong ref
 *                        (protected by @proc->inner_lock if @proc
 *                        and by @lock)
 * @pending_strong_ref:   userspace has acked notification of strong ref
 *                        (protected by @proc->inner_lock if @proc
 *                        and by @lock)
 * @has_weak_ref:         userspace notified of weak ref
 *                        (protected by @proc->inner_lock if @proc
 *                        and by @lock)
 * @pending_weak_ref:     userspace has acked notification of weak ref
 *                        (protected by @proc->inner_lock if @proc
 *                        and by @lock)
 * @has_async_transaction: async transaction to node in progress
 *                        (protected by @lock)
 * @sched_policy:         minimum scheduling policy for node
 *                        (invariant after initialized)
 * @accept_fds:           file descriptor operations supported for node
 *                        (invariant after initialized)
 * @min_priority:         minimum scheduling priority
 *                        (invariant after initialized)
<<<<<<< HEAD
 * @inherit_rt:           inherit RT scheduling policy from caller
=======
 * @txn_security_ctx:     require sender's security context
>>>>>>> 37624b58
 *                        (invariant after initialized)
 * @async_todo:           list of async work items
 *                        (protected by @proc->inner_lock)
 *
 * Bookkeeping structure for binder nodes.
 */
struct binder_node {
	int debug_id;
	spinlock_t lock;
	struct binder_work work;
	union {
		struct rb_node rb_node;
		struct hlist_node dead_node;
	};
	struct binder_proc *proc;
	struct hlist_head refs;
	int internal_strong_refs;
	int local_weak_refs;
	int local_strong_refs;
	int tmp_refs;
	binder_uintptr_t ptr;
	binder_uintptr_t cookie;
	struct {
		/*
		 * bitfield elements protected by
		 * proc inner_lock
		 */
		u8 has_strong_ref:1;
		u8 pending_strong_ref:1;
		u8 has_weak_ref:1;
		u8 pending_weak_ref:1;
	};
	struct {
		/*
		 * invariant after initialization
		 */
		u8 sched_policy:2;
		u8 inherit_rt:1;
		u8 accept_fds:1;
		u8 txn_security_ctx:1;
		u8 min_priority;
	};
	bool has_async_transaction;
	struct list_head async_todo;
};

struct binder_ref_death {
	/**
	 * @work: worklist element for death notifications
	 *        (protected by inner_lock of the proc that
	 *        this ref belongs to)
	 */
	struct binder_work work;
	binder_uintptr_t cookie;
};

/**
 * struct binder_ref_data - binder_ref counts and id
 * @debug_id:        unique ID for the ref
 * @desc:            unique userspace handle for ref
 * @strong:          strong ref count (debugging only if not locked)
 * @weak:            weak ref count (debugging only if not locked)
 *
 * Structure to hold ref count and ref id information. Since
 * the actual ref can only be accessed with a lock, this structure
 * is used to return information about the ref to callers of
 * ref inc/dec functions.
 */
struct binder_ref_data {
	int debug_id;
	uint32_t desc;
	int strong;
	int weak;
};

/**
 * struct binder_ref - struct to track references on nodes
 * @data:        binder_ref_data containing id, handle, and current refcounts
 * @rb_node_desc: node for lookup by @data.desc in proc's rb_tree
 * @rb_node_node: node for lookup by @node in proc's rb_tree
 * @node_entry:  list entry for node->refs list in target node
 *               (protected by @node->lock)
 * @proc:        binder_proc containing ref
 * @node:        binder_node of target node. When cleaning up a
 *               ref for deletion in binder_cleanup_ref, a non-NULL
 *               @node indicates the node must be freed
 * @death:       pointer to death notification (ref_death) if requested
 *               (protected by @node->lock)
 *
 * Structure to track references from procA to target node (on procB). This
 * structure is unsafe to access without holding @proc->outer_lock.
 */
struct binder_ref {
	/* Lookups needed: */
	/*   node + proc => ref (transaction) */
	/*   desc + proc => ref (transaction, inc/dec ref) */
	/*   node => refs + procs (proc exit) */
	struct binder_ref_data data;
	struct rb_node rb_node_desc;
	struct rb_node rb_node_node;
	struct hlist_node node_entry;
	struct binder_proc *proc;
	struct binder_node *node;
	struct binder_ref_death *death;
};

enum binder_deferred_state {
	BINDER_DEFERRED_FLUSH        = 0x01,
	BINDER_DEFERRED_RELEASE      = 0x02,
};

/**
 * struct binder_priority - scheduler policy and priority
 * @sched_policy            scheduler policy
 * @prio                    [100..139] for SCHED_NORMAL, [0..99] for FIFO/RT
 *
 * The binder driver supports inheriting the following scheduler policies:
 * SCHED_NORMAL
 * SCHED_BATCH
 * SCHED_FIFO
 * SCHED_RR
 */
struct binder_priority {
	unsigned int sched_policy;
	int prio;
};

/**
 * struct binder_proc - binder process bookkeeping
 * @proc_node:            element for binder_procs list
 * @threads:              rbtree of binder_threads in this proc
 *                        (protected by @inner_lock)
 * @nodes:                rbtree of binder nodes associated with
 *                        this proc ordered by node->ptr
 *                        (protected by @inner_lock)
 * @refs_by_desc:         rbtree of refs ordered by ref->desc
 *                        (protected by @outer_lock)
 * @refs_by_node:         rbtree of refs ordered by ref->node
 *                        (protected by @outer_lock)
 * @waiting_threads:      threads currently waiting for proc work
 *                        (protected by @inner_lock)
 * @pid                   PID of group_leader of process
 *                        (invariant after initialized)
 * @tsk                   task_struct for group_leader of process
 *                        (invariant after initialized)
 * @deferred_work_node:   element for binder_deferred_list
 *                        (protected by binder_deferred_lock)
 * @deferred_work:        bitmap of deferred work to perform
 *                        (protected by binder_deferred_lock)
 * @is_dead:              process is dead and awaiting free
 *                        when outstanding transactions are cleaned up
 *                        (protected by @inner_lock)
 * @todo:                 list of work for this process
 *                        (protected by @inner_lock)
 * @stats:                per-process binder statistics
 *                        (atomics, no lock needed)
 * @delivered_death:      list of delivered death notification
 *                        (protected by @inner_lock)
 * @max_threads:          cap on number of binder threads
 *                        (protected by @inner_lock)
 * @requested_threads:    number of binder threads requested but not
 *                        yet started. In current implementation, can
 *                        only be 0 or 1.
 *                        (protected by @inner_lock)
 * @requested_threads_started: number binder threads started
 *                        (protected by @inner_lock)
 * @tmp_ref:              temporary reference to indicate proc is in use
 *                        (protected by @inner_lock)
 * @default_priority:     default scheduler priority
 *                        (invariant after initialized)
 * @debugfs_entry:        debugfs node
 * @alloc:                binder allocator bookkeeping
 * @context:              binder_context for this proc
 *                        (invariant after initialized)
 * @inner_lock:           can nest under outer_lock and/or node lock
 * @outer_lock:           no nesting under innor or node lock
 *                        Lock order: 1) outer, 2) node, 3) inner
 *
 * Bookkeeping structure for binder processes
 */
struct binder_proc {
	struct hlist_node proc_node;
	struct rb_root threads;
	struct rb_root nodes;
	struct rb_root refs_by_desc;
	struct rb_root refs_by_node;
	struct list_head waiting_threads;
	int pid;
	struct task_struct *tsk;
	struct hlist_node deferred_work_node;
	int deferred_work;
	bool is_dead;

	struct list_head todo;
	struct binder_stats stats;
	struct list_head delivered_death;
	int max_threads;
	int requested_threads;
	int requested_threads_started;
	int tmp_ref;
	struct binder_priority default_priority;
	struct dentry *debugfs_entry;
	struct binder_alloc alloc;
	struct binder_context *context;
	spinlock_t inner_lock;
	spinlock_t outer_lock;
};

enum {
	BINDER_LOOPER_STATE_REGISTERED  = 0x01,
	BINDER_LOOPER_STATE_ENTERED     = 0x02,
	BINDER_LOOPER_STATE_EXITED      = 0x04,
	BINDER_LOOPER_STATE_INVALID     = 0x08,
	BINDER_LOOPER_STATE_WAITING     = 0x10,
	BINDER_LOOPER_STATE_POLL        = 0x20,
};

/**
 * struct binder_thread - binder thread bookkeeping
 * @proc:                 binder process for this thread
 *                        (invariant after initialization)
 * @rb_node:              element for proc->threads rbtree
 *                        (protected by @proc->inner_lock)
 * @waiting_thread_node:  element for @proc->waiting_threads list
 *                        (protected by @proc->inner_lock)
 * @pid:                  PID for this thread
 *                        (invariant after initialization)
 * @looper:               bitmap of looping state
 *                        (only accessed by this thread)
 * @looper_needs_return:  looping thread needs to exit driver
 *                        (no lock needed)
 * @transaction_stack:    stack of in-progress transactions for this thread
 *                        (protected by @proc->inner_lock)
 * @todo:                 list of work to do for this thread
 *                        (protected by @proc->inner_lock)
 * @process_todo:         whether work in @todo should be processed
 *                        (protected by @proc->inner_lock)
 * @return_error:         transaction errors reported by this thread
 *                        (only accessed by this thread)
 * @reply_error:          transaction errors reported by target thread
 *                        (protected by @proc->inner_lock)
 * @wait:                 wait queue for thread work
 * @stats:                per-thread statistics
 *                        (atomics, no lock needed)
 * @tmp_ref:              temporary reference to indicate thread is in use
 *                        (atomic since @proc->inner_lock cannot
 *                        always be acquired)
 * @is_dead:              thread is dead and awaiting free
 *                        when outstanding transactions are cleaned up
 *                        (protected by @proc->inner_lock)
 * @task:                 struct task_struct for this thread
 *
 * Bookkeeping structure for binder threads.
 */
struct binder_thread {
	struct binder_proc *proc;
	struct rb_node rb_node;
	struct list_head waiting_thread_node;
	int pid;
	int looper;              /* only modified by this thread */
	bool looper_need_return; /* can be written by other thread */
	struct binder_transaction *transaction_stack;
	struct list_head todo;
	bool process_todo;
	struct binder_error return_error;
	struct binder_error reply_error;
	wait_queue_head_t wait;
	struct binder_stats stats;
	atomic_t tmp_ref;
	bool is_dead;
	struct task_struct *task;
};

/**
 * struct binder_txn_fd_fixup - transaction fd fixup list element
 * @fixup_entry:          list entry
 * @file:                 struct file to be associated with new fd
 * @offset:               offset in buffer data to this fixup
 *
 * List element for fd fixups in a transaction. Since file
 * descriptors need to be allocated in the context of the
 * target process, we pass each fd to be processed in this
 * struct.
 */
struct binder_txn_fd_fixup {
	struct list_head fixup_entry;
	struct file *file;
	size_t offset;
};

struct binder_transaction {
	int debug_id;
	struct binder_work work;
	struct binder_thread *from;
	struct binder_transaction *from_parent;
	struct binder_proc *to_proc;
	struct binder_thread *to_thread;
	struct binder_transaction *to_parent;
	unsigned need_reply:1;
	/* unsigned is_dead:1; */	/* not used at the moment */

	struct binder_buffer *buffer;
	unsigned int	code;
	unsigned int	flags;
	struct binder_priority	priority;
	struct binder_priority	saved_priority;
	bool    set_priority_called;
	kuid_t	sender_euid;
	struct list_head fd_fixups;
	binder_uintptr_t security_ctx;
	/**
	 * @lock:  protects @from, @to_proc, and @to_thread
	 *
	 * @from, @to_proc, and @to_thread can be set to NULL
	 * during thread teardown
	 */
	spinlock_t lock;
};

/**
 * struct binder_object - union of flat binder object types
 * @hdr:   generic object header
 * @fbo:   binder object (nodes and refs)
 * @fdo:   file descriptor object
 * @bbo:   binder buffer pointer
 * @fdao:  file descriptor array
 *
 * Used for type-independent object copies
 */
struct binder_object {
	union {
		struct binder_object_header hdr;
		struct flat_binder_object fbo;
		struct binder_fd_object fdo;
		struct binder_buffer_object bbo;
		struct binder_fd_array_object fdao;
	};
};

/**
 * binder_proc_lock() - Acquire outer lock for given binder_proc
 * @proc:         struct binder_proc to acquire
 *
 * Acquires proc->outer_lock. Used to protect binder_ref
 * structures associated with the given proc.
 */
#define binder_proc_lock(proc) _binder_proc_lock(proc, __LINE__)
static void
_binder_proc_lock(struct binder_proc *proc, int line)
	__acquires(&proc->outer_lock)
{
	binder_debug(BINDER_DEBUG_SPINLOCKS,
		     "%s: line=%d\n", __func__, line);
	spin_lock(&proc->outer_lock);
}

/**
 * binder_proc_unlock() - Release spinlock for given binder_proc
 * @proc:         struct binder_proc to acquire
 *
 * Release lock acquired via binder_proc_lock()
 */
#define binder_proc_unlock(_proc) _binder_proc_unlock(_proc, __LINE__)
static void
_binder_proc_unlock(struct binder_proc *proc, int line)
	__releases(&proc->outer_lock)
{
	binder_debug(BINDER_DEBUG_SPINLOCKS,
		     "%s: line=%d\n", __func__, line);
	spin_unlock(&proc->outer_lock);
}

/**
 * binder_inner_proc_lock() - Acquire inner lock for given binder_proc
 * @proc:         struct binder_proc to acquire
 *
 * Acquires proc->inner_lock. Used to protect todo lists
 */
#define binder_inner_proc_lock(proc) _binder_inner_proc_lock(proc, __LINE__)
static void
_binder_inner_proc_lock(struct binder_proc *proc, int line)
	__acquires(&proc->inner_lock)
{
	binder_debug(BINDER_DEBUG_SPINLOCKS,
		     "%s: line=%d\n", __func__, line);
	spin_lock(&proc->inner_lock);
}

/**
 * binder_inner_proc_unlock() - Release inner lock for given binder_proc
 * @proc:         struct binder_proc to acquire
 *
 * Release lock acquired via binder_inner_proc_lock()
 */
#define binder_inner_proc_unlock(proc) _binder_inner_proc_unlock(proc, __LINE__)
static void
_binder_inner_proc_unlock(struct binder_proc *proc, int line)
	__releases(&proc->inner_lock)
{
	binder_debug(BINDER_DEBUG_SPINLOCKS,
		     "%s: line=%d\n", __func__, line);
	spin_unlock(&proc->inner_lock);
}

/**
 * binder_node_lock() - Acquire spinlock for given binder_node
 * @node:         struct binder_node to acquire
 *
 * Acquires node->lock. Used to protect binder_node fields
 */
#define binder_node_lock(node) _binder_node_lock(node, __LINE__)
static void
_binder_node_lock(struct binder_node *node, int line)
	__acquires(&node->lock)
{
	binder_debug(BINDER_DEBUG_SPINLOCKS,
		     "%s: line=%d\n", __func__, line);
	spin_lock(&node->lock);
}

/**
 * binder_node_unlock() - Release spinlock for given binder_proc
 * @node:         struct binder_node to acquire
 *
 * Release lock acquired via binder_node_lock()
 */
#define binder_node_unlock(node) _binder_node_unlock(node, __LINE__)
static void
_binder_node_unlock(struct binder_node *node, int line)
	__releases(&node->lock)
{
	binder_debug(BINDER_DEBUG_SPINLOCKS,
		     "%s: line=%d\n", __func__, line);
	spin_unlock(&node->lock);
}

/**
 * binder_node_inner_lock() - Acquire node and inner locks
 * @node:         struct binder_node to acquire
 *
 * Acquires node->lock. If node->proc also acquires
 * proc->inner_lock. Used to protect binder_node fields
 */
#define binder_node_inner_lock(node) _binder_node_inner_lock(node, __LINE__)
static void
_binder_node_inner_lock(struct binder_node *node, int line)
	__acquires(&node->lock) __acquires(&node->proc->inner_lock)
{
	binder_debug(BINDER_DEBUG_SPINLOCKS,
		     "%s: line=%d\n", __func__, line);
	spin_lock(&node->lock);
	if (node->proc)
		binder_inner_proc_lock(node->proc);
	else
		/* annotation for sparse */
		__acquire(&node->proc->inner_lock);
}

/**
 * binder_node_unlock() - Release node and inner locks
 * @node:         struct binder_node to acquire
 *
 * Release lock acquired via binder_node_lock()
 */
#define binder_node_inner_unlock(node) _binder_node_inner_unlock(node, __LINE__)
static void
_binder_node_inner_unlock(struct binder_node *node, int line)
	__releases(&node->lock) __releases(&node->proc->inner_lock)
{
	struct binder_proc *proc = node->proc;

	binder_debug(BINDER_DEBUG_SPINLOCKS,
		     "%s: line=%d\n", __func__, line);
	if (proc)
		binder_inner_proc_unlock(proc);
	else
		/* annotation for sparse */
		__release(&node->proc->inner_lock);
	spin_unlock(&node->lock);
}

static bool binder_worklist_empty_ilocked(struct list_head *list)
{
	return list_empty(list);
}

/**
 * binder_worklist_empty() - Check if no items on the work list
 * @proc:       binder_proc associated with list
 * @list:	list to check
 *
 * Return: true if there are no items on list, else false
 */
static bool binder_worklist_empty(struct binder_proc *proc,
				  struct list_head *list)
{
	bool ret;

	binder_inner_proc_lock(proc);
	ret = binder_worklist_empty_ilocked(list);
	binder_inner_proc_unlock(proc);
	return ret;
}

/**
 * binder_enqueue_work_ilocked() - Add an item to the work list
 * @work:         struct binder_work to add to list
 * @target_list:  list to add work to
 *
 * Adds the work to the specified list. Asserts that work
 * is not already on a list.
 *
 * Requires the proc->inner_lock to be held.
 */
static void
binder_enqueue_work_ilocked(struct binder_work *work,
			   struct list_head *target_list)
{
	BUG_ON(target_list == NULL);
	BUG_ON(work->entry.next && !list_empty(&work->entry));
	list_add_tail(&work->entry, target_list);
}

/**
 * binder_enqueue_deferred_thread_work_ilocked() - Add deferred thread work
 * @thread:       thread to queue work to
 * @work:         struct binder_work to add to list
 *
 * Adds the work to the todo list of the thread. Doesn't set the process_todo
 * flag, which means that (if it wasn't already set) the thread will go to
 * sleep without handling this work when it calls read.
 *
 * Requires the proc->inner_lock to be held.
 */
static void
binder_enqueue_deferred_thread_work_ilocked(struct binder_thread *thread,
					    struct binder_work *work)
{
	WARN_ON(!list_empty(&thread->waiting_thread_node));
	binder_enqueue_work_ilocked(work, &thread->todo);
}

/**
 * binder_enqueue_thread_work_ilocked() - Add an item to the thread work list
 * @thread:       thread to queue work to
 * @work:         struct binder_work to add to list
 *
 * Adds the work to the todo list of the thread, and enables processing
 * of the todo queue.
 *
 * Requires the proc->inner_lock to be held.
 */
static void
binder_enqueue_thread_work_ilocked(struct binder_thread *thread,
				   struct binder_work *work)
{
	WARN_ON(!list_empty(&thread->waiting_thread_node));
	binder_enqueue_work_ilocked(work, &thread->todo);
	thread->process_todo = true;
}

/**
 * binder_enqueue_thread_work() - Add an item to the thread work list
 * @thread:       thread to queue work to
 * @work:         struct binder_work to add to list
 *
 * Adds the work to the todo list of the thread, and enables processing
 * of the todo queue.
 */
static void
binder_enqueue_thread_work(struct binder_thread *thread,
			   struct binder_work *work)
{
	binder_inner_proc_lock(thread->proc);
	binder_enqueue_thread_work_ilocked(thread, work);
	binder_inner_proc_unlock(thread->proc);
}

static void
binder_dequeue_work_ilocked(struct binder_work *work)
{
	list_del_init(&work->entry);
}

/**
 * binder_dequeue_work() - Removes an item from the work list
 * @proc:         binder_proc associated with list
 * @work:         struct binder_work to remove from list
 *
 * Removes the specified work item from whatever list it is on.
 * Can safely be called if work is not on any list.
 */
static void
binder_dequeue_work(struct binder_proc *proc, struct binder_work *work)
{
	binder_inner_proc_lock(proc);
	binder_dequeue_work_ilocked(work);
	binder_inner_proc_unlock(proc);
}

static struct binder_work *binder_dequeue_work_head_ilocked(
					struct list_head *list)
{
	struct binder_work *w;

	w = list_first_entry_or_null(list, struct binder_work, entry);
	if (w)
		list_del_init(&w->entry);
	return w;
}

/**
 * binder_dequeue_work_head() - Dequeues the item at head of list
 * @proc:         binder_proc associated with list
 * @list:         list to dequeue head
 *
 * Removes the head of the list if there are items on the list
 *
 * Return: pointer dequeued binder_work, NULL if list was empty
 */
static struct binder_work *binder_dequeue_work_head(
					struct binder_proc *proc,
					struct list_head *list)
{
	struct binder_work *w;

	binder_inner_proc_lock(proc);
	w = binder_dequeue_work_head_ilocked(list);
	binder_inner_proc_unlock(proc);
	return w;
}

static void
binder_defer_work(struct binder_proc *proc, enum binder_deferred_state defer);
static void binder_free_thread(struct binder_thread *thread);
static void binder_free_proc(struct binder_proc *proc);
static void binder_inc_node_tmpref_ilocked(struct binder_node *node);

static bool binder_has_work_ilocked(struct binder_thread *thread,
				    bool do_proc_work)
{
	return thread->process_todo ||
		thread->looper_need_return ||
		(do_proc_work &&
		 !binder_worklist_empty_ilocked(&thread->proc->todo));
}

static bool binder_has_work(struct binder_thread *thread, bool do_proc_work)
{
	bool has_work;

	binder_inner_proc_lock(thread->proc);
	has_work = binder_has_work_ilocked(thread, do_proc_work);
	binder_inner_proc_unlock(thread->proc);

	return has_work;
}

static bool binder_available_for_proc_work_ilocked(struct binder_thread *thread)
{
	return !thread->transaction_stack &&
		binder_worklist_empty_ilocked(&thread->todo) &&
		(thread->looper & (BINDER_LOOPER_STATE_ENTERED |
				   BINDER_LOOPER_STATE_REGISTERED));
}

static void binder_wakeup_poll_threads_ilocked(struct binder_proc *proc,
					       bool sync)
{
	struct rb_node *n;
	struct binder_thread *thread;

	for (n = rb_first(&proc->threads); n != NULL; n = rb_next(n)) {
		thread = rb_entry(n, struct binder_thread, rb_node);
		if (thread->looper & BINDER_LOOPER_STATE_POLL &&
		    binder_available_for_proc_work_ilocked(thread)) {
			if (sync)
				wake_up_interruptible_sync(&thread->wait);
			else
				wake_up_interruptible(&thread->wait);
		}
	}
}

/**
 * binder_select_thread_ilocked() - selects a thread for doing proc work.
 * @proc:	process to select a thread from
 *
 * Note that calling this function moves the thread off the waiting_threads
 * list, so it can only be woken up by the caller of this function, or a
 * signal. Therefore, callers *should* always wake up the thread this function
 * returns.
 *
 * Return:	If there's a thread currently waiting for process work,
 *		returns that thread. Otherwise returns NULL.
 */
static struct binder_thread *
binder_select_thread_ilocked(struct binder_proc *proc)
{
	struct binder_thread *thread;

	assert_spin_locked(&proc->inner_lock);
	thread = list_first_entry_or_null(&proc->waiting_threads,
					  struct binder_thread,
					  waiting_thread_node);

	if (thread)
		list_del_init(&thread->waiting_thread_node);

	return thread;
}

/**
 * binder_wakeup_thread_ilocked() - wakes up a thread for doing proc work.
 * @proc:	process to wake up a thread in
 * @thread:	specific thread to wake-up (may be NULL)
 * @sync:	whether to do a synchronous wake-up
 *
 * This function wakes up a thread in the @proc process.
 * The caller may provide a specific thread to wake-up in
 * the @thread parameter. If @thread is NULL, this function
 * will wake up threads that have called poll().
 *
 * Note that for this function to work as expected, callers
 * should first call binder_select_thread() to find a thread
 * to handle the work (if they don't have a thread already),
 * and pass the result into the @thread parameter.
 */
static void binder_wakeup_thread_ilocked(struct binder_proc *proc,
					 struct binder_thread *thread,
					 bool sync)
{
	assert_spin_locked(&proc->inner_lock);

	if (thread) {
		if (sync)
			wake_up_interruptible_sync(&thread->wait);
		else
			wake_up_interruptible(&thread->wait);
		return;
	}

	/* Didn't find a thread waiting for proc work; this can happen
	 * in two scenarios:
	 * 1. All threads are busy handling transactions
	 *    In that case, one of those threads should call back into
	 *    the kernel driver soon and pick up this work.
	 * 2. Threads are using the (e)poll interface, in which case
	 *    they may be blocked on the waitqueue without having been
	 *    added to waiting_threads. For this case, we just iterate
	 *    over all threads not handling transaction work, and
	 *    wake them all up. We wake all because we don't know whether
	 *    a thread that called into (e)poll is handling non-binder
	 *    work currently.
	 */
	binder_wakeup_poll_threads_ilocked(proc, sync);
}

static void binder_wakeup_proc_ilocked(struct binder_proc *proc)
{
	struct binder_thread *thread = binder_select_thread_ilocked(proc);

	binder_wakeup_thread_ilocked(proc, thread, /* sync = */false);
}

static bool is_rt_policy(int policy)
{
	return policy == SCHED_FIFO || policy == SCHED_RR;
}

static bool is_fair_policy(int policy)
{
	return policy == SCHED_NORMAL || policy == SCHED_BATCH;
}

static bool binder_supported_policy(int policy)
{
	return is_fair_policy(policy) || is_rt_policy(policy);
}

static int to_userspace_prio(int policy, int kernel_priority)
{
	if (is_fair_policy(policy))
		return PRIO_TO_NICE(kernel_priority);
	else
		return MAX_USER_RT_PRIO - 1 - kernel_priority;
}

static int to_kernel_prio(int policy, int user_priority)
{
	if (is_fair_policy(policy))
		return NICE_TO_PRIO(user_priority);
	else
		return MAX_USER_RT_PRIO - 1 - user_priority;
}

static void binder_do_set_priority(struct task_struct *task,
				   struct binder_priority desired,
				   bool verify)
{
	int priority; /* user-space prio value */
	bool has_cap_nice;
	unsigned int policy = desired.sched_policy;

	if (task->policy == policy && task->normal_prio == desired.prio)
		return;

	has_cap_nice = has_capability_noaudit(task, CAP_SYS_NICE);

	priority = to_userspace_prio(policy, desired.prio);

	if (verify && is_rt_policy(policy) && !has_cap_nice) {
		long max_rtprio = task_rlimit(task, RLIMIT_RTPRIO);

		if (max_rtprio == 0) {
			policy = SCHED_NORMAL;
			priority = MIN_NICE;
		} else if (priority > max_rtprio) {
			priority = max_rtprio;
		}
	}

	if (verify && is_fair_policy(policy) && !has_cap_nice) {
		long min_nice = rlimit_to_nice(task_rlimit(task, RLIMIT_NICE));

		if (min_nice > MAX_NICE) {
			binder_user_error("%d RLIMIT_NICE not set\n",
					  task->pid);
			return;
		} else if (priority < min_nice) {
			priority = min_nice;
		}
	}

	if (policy != desired.sched_policy ||
	    to_kernel_prio(policy, priority) != desired.prio)
		binder_debug(BINDER_DEBUG_PRIORITY_CAP,
			     "%d: priority %d not allowed, using %d instead\n",
			      task->pid, desired.prio,
			      to_kernel_prio(policy, priority));

	trace_binder_set_priority(task->tgid, task->pid, task->normal_prio,
				  to_kernel_prio(policy, priority),
				  desired.prio);

	/* Set the actual priority */
	if (task->policy != policy || is_rt_policy(policy)) {
		struct sched_param params;

		params.sched_priority = is_rt_policy(policy) ? priority : 0;

		sched_setscheduler_nocheck(task,
					   policy | SCHED_RESET_ON_FORK,
					   &params);
	}
	if (is_fair_policy(policy))
		set_user_nice(task, priority);
}

static void binder_set_priority(struct task_struct *task,
				struct binder_priority desired)
{
	binder_do_set_priority(task, desired, /* verify = */ true);
}

static void binder_restore_priority(struct task_struct *task,
				    struct binder_priority desired)
{
	binder_do_set_priority(task, desired, /* verify = */ false);
}

static void binder_transaction_priority(struct task_struct *task,
					struct binder_transaction *t,
					struct binder_priority node_prio,
					bool inherit_rt)
{
	struct binder_priority desired_prio = t->priority;

	if (t->set_priority_called)
		return;

	t->set_priority_called = true;
	t->saved_priority.sched_policy = task->policy;
	t->saved_priority.prio = task->normal_prio;

	if (!inherit_rt && is_rt_policy(desired_prio.sched_policy)) {
		desired_prio.prio = NICE_TO_PRIO(0);
		desired_prio.sched_policy = SCHED_NORMAL;
	}

	if (node_prio.prio < t->priority.prio ||
	    (node_prio.prio == t->priority.prio &&
	     node_prio.sched_policy == SCHED_FIFO)) {
		/*
		 * In case the minimum priority on the node is
		 * higher (lower value), use that priority. If
		 * the priority is the same, but the node uses
		 * SCHED_FIFO, prefer SCHED_FIFO, since it can
		 * run unbounded, unlike SCHED_RR.
		 */
		desired_prio = node_prio;
	}

	binder_set_priority(task, desired_prio);
}

static struct binder_node *binder_get_node_ilocked(struct binder_proc *proc,
						   binder_uintptr_t ptr)
{
	struct rb_node *n = proc->nodes.rb_node;
	struct binder_node *node;

	assert_spin_locked(&proc->inner_lock);

	while (n) {
		node = rb_entry(n, struct binder_node, rb_node);

		if (ptr < node->ptr)
			n = n->rb_left;
		else if (ptr > node->ptr)
			n = n->rb_right;
		else {
			/*
			 * take an implicit weak reference
			 * to ensure node stays alive until
			 * call to binder_put_node()
			 */
			binder_inc_node_tmpref_ilocked(node);
			return node;
		}
	}
	return NULL;
}

static struct binder_node *binder_get_node(struct binder_proc *proc,
					   binder_uintptr_t ptr)
{
	struct binder_node *node;

	binder_inner_proc_lock(proc);
	node = binder_get_node_ilocked(proc, ptr);
	binder_inner_proc_unlock(proc);
	return node;
}

static struct binder_node *binder_init_node_ilocked(
						struct binder_proc *proc,
						struct binder_node *new_node,
						struct flat_binder_object *fp)
{
	struct rb_node **p = &proc->nodes.rb_node;
	struct rb_node *parent = NULL;
	struct binder_node *node;
	binder_uintptr_t ptr = fp ? fp->binder : 0;
	binder_uintptr_t cookie = fp ? fp->cookie : 0;
	__u32 flags = fp ? fp->flags : 0;
	s8 priority;

	assert_spin_locked(&proc->inner_lock);

	while (*p) {

		parent = *p;
		node = rb_entry(parent, struct binder_node, rb_node);

		if (ptr < node->ptr)
			p = &(*p)->rb_left;
		else if (ptr > node->ptr)
			p = &(*p)->rb_right;
		else {
			/*
			 * A matching node is already in
			 * the rb tree. Abandon the init
			 * and return it.
			 */
			binder_inc_node_tmpref_ilocked(node);
			return node;
		}
	}
	node = new_node;
	binder_stats_created(BINDER_STAT_NODE);
	node->tmp_refs++;
	rb_link_node(&node->rb_node, parent, p);
	rb_insert_color(&node->rb_node, &proc->nodes);
	node->debug_id = atomic_inc_return(&binder_last_id);
	node->proc = proc;
	node->ptr = ptr;
	node->cookie = cookie;
	node->work.type = BINDER_WORK_NODE;
	priority = flags & FLAT_BINDER_FLAG_PRIORITY_MASK;
	node->sched_policy = (flags & FLAT_BINDER_FLAG_SCHED_POLICY_MASK) >>
		FLAT_BINDER_FLAG_SCHED_POLICY_SHIFT;
	node->min_priority = to_kernel_prio(node->sched_policy, priority);
	node->accept_fds = !!(flags & FLAT_BINDER_FLAG_ACCEPTS_FDS);
<<<<<<< HEAD
	node->inherit_rt = !!(flags & FLAT_BINDER_FLAG_INHERIT_RT);
=======
	node->txn_security_ctx = !!(flags & FLAT_BINDER_FLAG_TXN_SECURITY_CTX);
>>>>>>> 37624b58
	spin_lock_init(&node->lock);
	INIT_LIST_HEAD(&node->work.entry);
	INIT_LIST_HEAD(&node->async_todo);
	binder_debug(BINDER_DEBUG_INTERNAL_REFS,
		     "%d:%d node %d u%016llx c%016llx created\n",
		     proc->pid, current->pid, node->debug_id,
		     (u64)node->ptr, (u64)node->cookie);

	return node;
}

static struct binder_node *binder_new_node(struct binder_proc *proc,
					   struct flat_binder_object *fp)
{
	struct binder_node *node;
	struct binder_node *new_node = kzalloc(sizeof(*node), GFP_KERNEL);

	if (!new_node)
		return NULL;
	binder_inner_proc_lock(proc);
	node = binder_init_node_ilocked(proc, new_node, fp);
	binder_inner_proc_unlock(proc);
	if (node != new_node)
		/*
		 * The node was already added by another thread
		 */
		kfree(new_node);

	return node;
}

static void binder_free_node(struct binder_node *node)
{
	kfree(node);
	binder_stats_deleted(BINDER_STAT_NODE);
}

static int binder_inc_node_nilocked(struct binder_node *node, int strong,
				    int internal,
				    struct list_head *target_list)
{
	struct binder_proc *proc = node->proc;

	assert_spin_locked(&node->lock);
	if (proc)
		assert_spin_locked(&proc->inner_lock);
	if (strong) {
		if (internal) {
			if (target_list == NULL &&
			    node->internal_strong_refs == 0 &&
			    !(node->proc &&
			      node == node->proc->context->binder_context_mgr_node &&
			      node->has_strong_ref)) {
				pr_err("invalid inc strong node for %d\n",
					node->debug_id);
				return -EINVAL;
			}
			node->internal_strong_refs++;
		} else
			node->local_strong_refs++;
		if (!node->has_strong_ref && target_list) {
			struct binder_thread *thread = container_of(target_list,
						    struct binder_thread, todo);
			binder_dequeue_work_ilocked(&node->work);
			BUG_ON(&thread->todo != target_list);
			binder_enqueue_deferred_thread_work_ilocked(thread,
								   &node->work);
		}
	} else {
		if (!internal)
			node->local_weak_refs++;
		if (!node->has_weak_ref && list_empty(&node->work.entry)) {
			if (target_list == NULL) {
				pr_err("invalid inc weak node for %d\n",
					node->debug_id);
				return -EINVAL;
			}
			/*
			 * See comment above
			 */
			binder_enqueue_work_ilocked(&node->work, target_list);
		}
	}
	return 0;
}

static int binder_inc_node(struct binder_node *node, int strong, int internal,
			   struct list_head *target_list)
{
	int ret;

	binder_node_inner_lock(node);
	ret = binder_inc_node_nilocked(node, strong, internal, target_list);
	binder_node_inner_unlock(node);

	return ret;
}

static bool binder_dec_node_nilocked(struct binder_node *node,
				     int strong, int internal)
{
	struct binder_proc *proc = node->proc;

	assert_spin_locked(&node->lock);
	if (proc)
		assert_spin_locked(&proc->inner_lock);
	if (strong) {
		if (internal)
			node->internal_strong_refs--;
		else
			node->local_strong_refs--;
		if (node->local_strong_refs || node->internal_strong_refs)
			return false;
	} else {
		if (!internal)
			node->local_weak_refs--;
		if (node->local_weak_refs || node->tmp_refs ||
				!hlist_empty(&node->refs))
			return false;
	}

	if (proc && (node->has_strong_ref || node->has_weak_ref)) {
		if (list_empty(&node->work.entry)) {
			binder_enqueue_work_ilocked(&node->work, &proc->todo);
			binder_wakeup_proc_ilocked(proc);
		}
	} else {
		if (hlist_empty(&node->refs) && !node->local_strong_refs &&
		    !node->local_weak_refs && !node->tmp_refs) {
			if (proc) {
				binder_dequeue_work_ilocked(&node->work);
				rb_erase(&node->rb_node, &proc->nodes);
				binder_debug(BINDER_DEBUG_INTERNAL_REFS,
					     "refless node %d deleted\n",
					     node->debug_id);
			} else {
				BUG_ON(!list_empty(&node->work.entry));
				spin_lock(&binder_dead_nodes_lock);
				/*
				 * tmp_refs could have changed so
				 * check it again
				 */
				if (node->tmp_refs) {
					spin_unlock(&binder_dead_nodes_lock);
					return false;
				}
				hlist_del(&node->dead_node);
				spin_unlock(&binder_dead_nodes_lock);
				binder_debug(BINDER_DEBUG_INTERNAL_REFS,
					     "dead node %d deleted\n",
					     node->debug_id);
			}
			return true;
		}
	}
	return false;
}

static void binder_dec_node(struct binder_node *node, int strong, int internal)
{
	bool free_node;

	binder_node_inner_lock(node);
	free_node = binder_dec_node_nilocked(node, strong, internal);
	binder_node_inner_unlock(node);
	if (free_node)
		binder_free_node(node);
}

static void binder_inc_node_tmpref_ilocked(struct binder_node *node)
{
	/*
	 * No call to binder_inc_node() is needed since we
	 * don't need to inform userspace of any changes to
	 * tmp_refs
	 */
	node->tmp_refs++;
}

/**
 * binder_inc_node_tmpref() - take a temporary reference on node
 * @node:	node to reference
 *
 * Take reference on node to prevent the node from being freed
 * while referenced only by a local variable. The inner lock is
 * needed to serialize with the node work on the queue (which
 * isn't needed after the node is dead). If the node is dead
 * (node->proc is NULL), use binder_dead_nodes_lock to protect
 * node->tmp_refs against dead-node-only cases where the node
 * lock cannot be acquired (eg traversing the dead node list to
 * print nodes)
 */
static void binder_inc_node_tmpref(struct binder_node *node)
{
	binder_node_lock(node);
	if (node->proc)
		binder_inner_proc_lock(node->proc);
	else
		spin_lock(&binder_dead_nodes_lock);
	binder_inc_node_tmpref_ilocked(node);
	if (node->proc)
		binder_inner_proc_unlock(node->proc);
	else
		spin_unlock(&binder_dead_nodes_lock);
	binder_node_unlock(node);
}

/**
 * binder_dec_node_tmpref() - remove a temporary reference on node
 * @node:	node to reference
 *
 * Release temporary reference on node taken via binder_inc_node_tmpref()
 */
static void binder_dec_node_tmpref(struct binder_node *node)
{
	bool free_node;

	binder_node_inner_lock(node);
	if (!node->proc)
		spin_lock(&binder_dead_nodes_lock);
	else
		__acquire(&binder_dead_nodes_lock);
	node->tmp_refs--;
	BUG_ON(node->tmp_refs < 0);
	if (!node->proc)
		spin_unlock(&binder_dead_nodes_lock);
	else
		__release(&binder_dead_nodes_lock);
	/*
	 * Call binder_dec_node() to check if all refcounts are 0
	 * and cleanup is needed. Calling with strong=0 and internal=1
	 * causes no actual reference to be released in binder_dec_node().
	 * If that changes, a change is needed here too.
	 */
	free_node = binder_dec_node_nilocked(node, 0, 1);
	binder_node_inner_unlock(node);
	if (free_node)
		binder_free_node(node);
}

static void binder_put_node(struct binder_node *node)
{
	binder_dec_node_tmpref(node);
}

static struct binder_ref *binder_get_ref_olocked(struct binder_proc *proc,
						 u32 desc, bool need_strong_ref)
{
	struct rb_node *n = proc->refs_by_desc.rb_node;
	struct binder_ref *ref;

	while (n) {
		ref = rb_entry(n, struct binder_ref, rb_node_desc);

		if (desc < ref->data.desc) {
			n = n->rb_left;
		} else if (desc > ref->data.desc) {
			n = n->rb_right;
		} else if (need_strong_ref && !ref->data.strong) {
			binder_user_error("tried to use weak ref as strong ref\n");
			return NULL;
		} else {
			return ref;
		}
	}
	return NULL;
}

/**
 * binder_get_ref_for_node_olocked() - get the ref associated with given node
 * @proc:	binder_proc that owns the ref
 * @node:	binder_node of target
 * @new_ref:	newly allocated binder_ref to be initialized or %NULL
 *
 * Look up the ref for the given node and return it if it exists
 *
 * If it doesn't exist and the caller provides a newly allocated
 * ref, initialize the fields of the newly allocated ref and insert
 * into the given proc rb_trees and node refs list.
 *
 * Return:	the ref for node. It is possible that another thread
 *		allocated/initialized the ref first in which case the
 *		returned ref would be different than the passed-in
 *		new_ref. new_ref must be kfree'd by the caller in
 *		this case.
 */
static struct binder_ref *binder_get_ref_for_node_olocked(
					struct binder_proc *proc,
					struct binder_node *node,
					struct binder_ref *new_ref)
{
	struct binder_context *context = proc->context;
	struct rb_node **p = &proc->refs_by_node.rb_node;
	struct rb_node *parent = NULL;
	struct binder_ref *ref;
	struct rb_node *n;

	while (*p) {
		parent = *p;
		ref = rb_entry(parent, struct binder_ref, rb_node_node);

		if (node < ref->node)
			p = &(*p)->rb_left;
		else if (node > ref->node)
			p = &(*p)->rb_right;
		else
			return ref;
	}
	if (!new_ref)
		return NULL;

	binder_stats_created(BINDER_STAT_REF);
	new_ref->data.debug_id = atomic_inc_return(&binder_last_id);
	new_ref->proc = proc;
	new_ref->node = node;
	rb_link_node(&new_ref->rb_node_node, parent, p);
	rb_insert_color(&new_ref->rb_node_node, &proc->refs_by_node);

	new_ref->data.desc = (node == context->binder_context_mgr_node) ? 0 : 1;
	for (n = rb_first(&proc->refs_by_desc); n != NULL; n = rb_next(n)) {
		ref = rb_entry(n, struct binder_ref, rb_node_desc);
		if (ref->data.desc > new_ref->data.desc)
			break;
		new_ref->data.desc = ref->data.desc + 1;
	}

	p = &proc->refs_by_desc.rb_node;
	while (*p) {
		parent = *p;
		ref = rb_entry(parent, struct binder_ref, rb_node_desc);

		if (new_ref->data.desc < ref->data.desc)
			p = &(*p)->rb_left;
		else if (new_ref->data.desc > ref->data.desc)
			p = &(*p)->rb_right;
		else
			BUG();
	}
	rb_link_node(&new_ref->rb_node_desc, parent, p);
	rb_insert_color(&new_ref->rb_node_desc, &proc->refs_by_desc);

	binder_node_lock(node);
	hlist_add_head(&new_ref->node_entry, &node->refs);

	binder_debug(BINDER_DEBUG_INTERNAL_REFS,
		     "%d new ref %d desc %d for node %d\n",
		      proc->pid, new_ref->data.debug_id, new_ref->data.desc,
		      node->debug_id);
	binder_node_unlock(node);
	return new_ref;
}

static void binder_cleanup_ref_olocked(struct binder_ref *ref)
{
	bool delete_node = false;

	binder_debug(BINDER_DEBUG_INTERNAL_REFS,
		     "%d delete ref %d desc %d for node %d\n",
		      ref->proc->pid, ref->data.debug_id, ref->data.desc,
		      ref->node->debug_id);

	rb_erase(&ref->rb_node_desc, &ref->proc->refs_by_desc);
	rb_erase(&ref->rb_node_node, &ref->proc->refs_by_node);

	binder_node_inner_lock(ref->node);
	if (ref->data.strong)
		binder_dec_node_nilocked(ref->node, 1, 1);

	hlist_del(&ref->node_entry);
	delete_node = binder_dec_node_nilocked(ref->node, 0, 1);
	binder_node_inner_unlock(ref->node);
	/*
	 * Clear ref->node unless we want the caller to free the node
	 */
	if (!delete_node) {
		/*
		 * The caller uses ref->node to determine
		 * whether the node needs to be freed. Clear
		 * it since the node is still alive.
		 */
		ref->node = NULL;
	}

	if (ref->death) {
		binder_debug(BINDER_DEBUG_DEAD_BINDER,
			     "%d delete ref %d desc %d has death notification\n",
			      ref->proc->pid, ref->data.debug_id,
			      ref->data.desc);
		binder_dequeue_work(ref->proc, &ref->death->work);
		binder_stats_deleted(BINDER_STAT_DEATH);
	}
	binder_stats_deleted(BINDER_STAT_REF);
}

/**
 * binder_inc_ref_olocked() - increment the ref for given handle
 * @ref:         ref to be incremented
 * @strong:      if true, strong increment, else weak
 * @target_list: list to queue node work on
 *
 * Increment the ref. @ref->proc->outer_lock must be held on entry
 *
 * Return: 0, if successful, else errno
 */
static int binder_inc_ref_olocked(struct binder_ref *ref, int strong,
				  struct list_head *target_list)
{
	int ret;

	if (strong) {
		if (ref->data.strong == 0) {
			ret = binder_inc_node(ref->node, 1, 1, target_list);
			if (ret)
				return ret;
		}
		ref->data.strong++;
	} else {
		if (ref->data.weak == 0) {
			ret = binder_inc_node(ref->node, 0, 1, target_list);
			if (ret)
				return ret;
		}
		ref->data.weak++;
	}
	return 0;
}

/**
 * binder_dec_ref() - dec the ref for given handle
 * @ref:	ref to be decremented
 * @strong:	if true, strong decrement, else weak
 *
 * Decrement the ref.
 *
 * Return: true if ref is cleaned up and ready to be freed
 */
static bool binder_dec_ref_olocked(struct binder_ref *ref, int strong)
{
	if (strong) {
		if (ref->data.strong == 0) {
			binder_user_error("%d invalid dec strong, ref %d desc %d s %d w %d\n",
					  ref->proc->pid, ref->data.debug_id,
					  ref->data.desc, ref->data.strong,
					  ref->data.weak);
			return false;
		}
		ref->data.strong--;
		if (ref->data.strong == 0)
			binder_dec_node(ref->node, strong, 1);
	} else {
		if (ref->data.weak == 0) {
			binder_user_error("%d invalid dec weak, ref %d desc %d s %d w %d\n",
					  ref->proc->pid, ref->data.debug_id,
					  ref->data.desc, ref->data.strong,
					  ref->data.weak);
			return false;
		}
		ref->data.weak--;
	}
	if (ref->data.strong == 0 && ref->data.weak == 0) {
		binder_cleanup_ref_olocked(ref);
		return true;
	}
	return false;
}

/**
 * binder_get_node_from_ref() - get the node from the given proc/desc
 * @proc:	proc containing the ref
 * @desc:	the handle associated with the ref
 * @need_strong_ref: if true, only return node if ref is strong
 * @rdata:	the id/refcount data for the ref
 *
 * Given a proc and ref handle, return the associated binder_node
 *
 * Return: a binder_node or NULL if not found or not strong when strong required
 */
static struct binder_node *binder_get_node_from_ref(
		struct binder_proc *proc,
		u32 desc, bool need_strong_ref,
		struct binder_ref_data *rdata)
{
	struct binder_node *node;
	struct binder_ref *ref;

	binder_proc_lock(proc);
	ref = binder_get_ref_olocked(proc, desc, need_strong_ref);
	if (!ref)
		goto err_no_ref;
	node = ref->node;
	/*
	 * Take an implicit reference on the node to ensure
	 * it stays alive until the call to binder_put_node()
	 */
	binder_inc_node_tmpref(node);
	if (rdata)
		*rdata = ref->data;
	binder_proc_unlock(proc);

	return node;

err_no_ref:
	binder_proc_unlock(proc);
	return NULL;
}

/**
 * binder_free_ref() - free the binder_ref
 * @ref:	ref to free
 *
 * Free the binder_ref. Free the binder_node indicated by ref->node
 * (if non-NULL) and the binder_ref_death indicated by ref->death.
 */
static void binder_free_ref(struct binder_ref *ref)
{
	if (ref->node)
		binder_free_node(ref->node);
	kfree(ref->death);
	kfree(ref);
}

/**
 * binder_update_ref_for_handle() - inc/dec the ref for given handle
 * @proc:	proc containing the ref
 * @desc:	the handle associated with the ref
 * @increment:	true=inc reference, false=dec reference
 * @strong:	true=strong reference, false=weak reference
 * @rdata:	the id/refcount data for the ref
 *
 * Given a proc and ref handle, increment or decrement the ref
 * according to "increment" arg.
 *
 * Return: 0 if successful, else errno
 */
static int binder_update_ref_for_handle(struct binder_proc *proc,
		uint32_t desc, bool increment, bool strong,
		struct binder_ref_data *rdata)
{
	int ret = 0;
	struct binder_ref *ref;
	bool delete_ref = false;

	binder_proc_lock(proc);
	ref = binder_get_ref_olocked(proc, desc, strong);
	if (!ref) {
		ret = -EINVAL;
		goto err_no_ref;
	}
	if (increment)
		ret = binder_inc_ref_olocked(ref, strong, NULL);
	else
		delete_ref = binder_dec_ref_olocked(ref, strong);

	if (rdata)
		*rdata = ref->data;
	binder_proc_unlock(proc);

	if (delete_ref)
		binder_free_ref(ref);
	return ret;

err_no_ref:
	binder_proc_unlock(proc);
	return ret;
}

/**
 * binder_dec_ref_for_handle() - dec the ref for given handle
 * @proc:	proc containing the ref
 * @desc:	the handle associated with the ref
 * @strong:	true=strong reference, false=weak reference
 * @rdata:	the id/refcount data for the ref
 *
 * Just calls binder_update_ref_for_handle() to decrement the ref.
 *
 * Return: 0 if successful, else errno
 */
static int binder_dec_ref_for_handle(struct binder_proc *proc,
		uint32_t desc, bool strong, struct binder_ref_data *rdata)
{
	return binder_update_ref_for_handle(proc, desc, false, strong, rdata);
}


/**
 * binder_inc_ref_for_node() - increment the ref for given proc/node
 * @proc:	 proc containing the ref
 * @node:	 target node
 * @strong:	 true=strong reference, false=weak reference
 * @target_list: worklist to use if node is incremented
 * @rdata:	 the id/refcount data for the ref
 *
 * Given a proc and node, increment the ref. Create the ref if it
 * doesn't already exist
 *
 * Return: 0 if successful, else errno
 */
static int binder_inc_ref_for_node(struct binder_proc *proc,
			struct binder_node *node,
			bool strong,
			struct list_head *target_list,
			struct binder_ref_data *rdata)
{
	struct binder_ref *ref;
	struct binder_ref *new_ref = NULL;
	int ret = 0;

	binder_proc_lock(proc);
	ref = binder_get_ref_for_node_olocked(proc, node, NULL);
	if (!ref) {
		binder_proc_unlock(proc);
		new_ref = kzalloc(sizeof(*ref), GFP_KERNEL);
		if (!new_ref)
			return -ENOMEM;
		binder_proc_lock(proc);
		ref = binder_get_ref_for_node_olocked(proc, node, new_ref);
	}
	ret = binder_inc_ref_olocked(ref, strong, target_list);
	*rdata = ref->data;
	binder_proc_unlock(proc);
	if (new_ref && ref != new_ref)
		/*
		 * Another thread created the ref first so
		 * free the one we allocated
		 */
		kfree(new_ref);
	return ret;
}

static void binder_pop_transaction_ilocked(struct binder_thread *target_thread,
					   struct binder_transaction *t)
{
	BUG_ON(!target_thread);
	assert_spin_locked(&target_thread->proc->inner_lock);
	BUG_ON(target_thread->transaction_stack != t);
	BUG_ON(target_thread->transaction_stack->from != target_thread);
	target_thread->transaction_stack =
		target_thread->transaction_stack->from_parent;
	t->from = NULL;
}

/**
 * binder_thread_dec_tmpref() - decrement thread->tmp_ref
 * @thread:	thread to decrement
 *
 * A thread needs to be kept alive while being used to create or
 * handle a transaction. binder_get_txn_from() is used to safely
 * extract t->from from a binder_transaction and keep the thread
 * indicated by t->from from being freed. When done with that
 * binder_thread, this function is called to decrement the
 * tmp_ref and free if appropriate (thread has been released
 * and no transaction being processed by the driver)
 */
static void binder_thread_dec_tmpref(struct binder_thread *thread)
{
	/*
	 * atomic is used to protect the counter value while
	 * it cannot reach zero or thread->is_dead is false
	 */
	binder_inner_proc_lock(thread->proc);
	atomic_dec(&thread->tmp_ref);
	if (thread->is_dead && !atomic_read(&thread->tmp_ref)) {
		binder_inner_proc_unlock(thread->proc);
		binder_free_thread(thread);
		return;
	}
	binder_inner_proc_unlock(thread->proc);
}

/**
 * binder_proc_dec_tmpref() - decrement proc->tmp_ref
 * @proc:	proc to decrement
 *
 * A binder_proc needs to be kept alive while being used to create or
 * handle a transaction. proc->tmp_ref is incremented when
 * creating a new transaction or the binder_proc is currently in-use
 * by threads that are being released. When done with the binder_proc,
 * this function is called to decrement the counter and free the
 * proc if appropriate (proc has been released, all threads have
 * been released and not currenly in-use to process a transaction).
 */
static void binder_proc_dec_tmpref(struct binder_proc *proc)
{
	binder_inner_proc_lock(proc);
	proc->tmp_ref--;
	if (proc->is_dead && RB_EMPTY_ROOT(&proc->threads) &&
			!proc->tmp_ref) {
		binder_inner_proc_unlock(proc);
		binder_free_proc(proc);
		return;
	}
	binder_inner_proc_unlock(proc);
}

/**
 * binder_get_txn_from() - safely extract the "from" thread in transaction
 * @t:	binder transaction for t->from
 *
 * Atomically return the "from" thread and increment the tmp_ref
 * count for the thread to ensure it stays alive until
 * binder_thread_dec_tmpref() is called.
 *
 * Return: the value of t->from
 */
static struct binder_thread *binder_get_txn_from(
		struct binder_transaction *t)
{
	struct binder_thread *from;

	spin_lock(&t->lock);
	from = t->from;
	if (from)
		atomic_inc(&from->tmp_ref);
	spin_unlock(&t->lock);
	return from;
}

/**
 * binder_get_txn_from_and_acq_inner() - get t->from and acquire inner lock
 * @t:	binder transaction for t->from
 *
 * Same as binder_get_txn_from() except it also acquires the proc->inner_lock
 * to guarantee that the thread cannot be released while operating on it.
 * The caller must call binder_inner_proc_unlock() to release the inner lock
 * as well as call binder_dec_thread_txn() to release the reference.
 *
 * Return: the value of t->from
 */
static struct binder_thread *binder_get_txn_from_and_acq_inner(
		struct binder_transaction *t)
	__acquires(&t->from->proc->inner_lock)
{
	struct binder_thread *from;

	from = binder_get_txn_from(t);
	if (!from) {
		__acquire(&from->proc->inner_lock);
		return NULL;
	}
	binder_inner_proc_lock(from->proc);
	if (t->from) {
		BUG_ON(from != t->from);
		return from;
	}
	binder_inner_proc_unlock(from->proc);
	__acquire(&from->proc->inner_lock);
	binder_thread_dec_tmpref(from);
	return NULL;
}

/**
 * binder_free_txn_fixups() - free unprocessed fd fixups
 * @t:	binder transaction for t->from
 *
 * If the transaction is being torn down prior to being
 * processed by the target process, free all of the
 * fd fixups and fput the file structs. It is safe to
 * call this function after the fixups have been
 * processed -- in that case, the list will be empty.
 */
static void binder_free_txn_fixups(struct binder_transaction *t)
{
	struct binder_txn_fd_fixup *fixup, *tmp;

	list_for_each_entry_safe(fixup, tmp, &t->fd_fixups, fixup_entry) {
		fput(fixup->file);
		list_del(&fixup->fixup_entry);
		kfree(fixup);
	}
}

static void binder_free_transaction(struct binder_transaction *t)
{
	if (t->buffer)
		t->buffer->transaction = NULL;
	binder_free_txn_fixups(t);
	kfree(t);
	binder_stats_deleted(BINDER_STAT_TRANSACTION);
}

static void binder_send_failed_reply(struct binder_transaction *t,
				     uint32_t error_code)
{
	struct binder_thread *target_thread;
	struct binder_transaction *next;

	BUG_ON(t->flags & TF_ONE_WAY);
	while (1) {
		target_thread = binder_get_txn_from_and_acq_inner(t);
		if (target_thread) {
			binder_debug(BINDER_DEBUG_FAILED_TRANSACTION,
				     "send failed reply for transaction %d to %d:%d\n",
				      t->debug_id,
				      target_thread->proc->pid,
				      target_thread->pid);

			binder_pop_transaction_ilocked(target_thread, t);
			if (target_thread->reply_error.cmd == BR_OK) {
				target_thread->reply_error.cmd = error_code;
				binder_enqueue_thread_work_ilocked(
					target_thread,
					&target_thread->reply_error.work);
				wake_up_interruptible(&target_thread->wait);
			} else {
				/*
				 * Cannot get here for normal operation, but
				 * we can if multiple synchronous transactions
				 * are sent without blocking for responses.
				 * Just ignore the 2nd error in this case.
				 */
				pr_warn("Unexpected reply error: %u\n",
					target_thread->reply_error.cmd);
			}
			binder_inner_proc_unlock(target_thread->proc);
			binder_thread_dec_tmpref(target_thread);
			binder_free_transaction(t);
			return;
		} else {
			__release(&target_thread->proc->inner_lock);
		}
		next = t->from_parent;

		binder_debug(BINDER_DEBUG_FAILED_TRANSACTION,
			     "send failed reply for transaction %d, target dead\n",
			     t->debug_id);

		binder_free_transaction(t);
		if (next == NULL) {
			binder_debug(BINDER_DEBUG_DEAD_BINDER,
				     "reply failed, no target thread at root\n");
			return;
		}
		t = next;
		binder_debug(BINDER_DEBUG_DEAD_BINDER,
			     "reply failed, no target thread -- retry %d\n",
			      t->debug_id);
	}
}

/**
 * binder_cleanup_transaction() - cleans up undelivered transaction
 * @t:		transaction that needs to be cleaned up
 * @reason:	reason the transaction wasn't delivered
 * @error_code:	error to return to caller (if synchronous call)
 */
static void binder_cleanup_transaction(struct binder_transaction *t,
				       const char *reason,
				       uint32_t error_code)
{
	if (t->buffer->target_node && !(t->flags & TF_ONE_WAY)) {
		binder_send_failed_reply(t, error_code);
	} else {
		binder_debug(BINDER_DEBUG_DEAD_TRANSACTION,
			"undelivered transaction %d, %s\n",
			t->debug_id, reason);
		binder_free_transaction(t);
	}
}

/**
 * binder_get_object() - gets object and checks for valid metadata
 * @proc:	binder_proc owning the buffer
 * @buffer:	binder_buffer that we're parsing.
 * @offset:	offset in the @buffer at which to validate an object.
 * @object:	struct binder_object to read into
 *
 * Return:	If there's a valid metadata object at @offset in @buffer, the
 *		size of that object. Otherwise, it returns zero. The object
 *		is read into the struct binder_object pointed to by @object.
 */
static size_t binder_get_object(struct binder_proc *proc,
				struct binder_buffer *buffer,
				unsigned long offset,
				struct binder_object *object)
{
	size_t read_size;
	struct binder_object_header *hdr;
	size_t object_size = 0;

	read_size = min_t(size_t, sizeof(*object), buffer->data_size - offset);
	if (offset > buffer->data_size || read_size < sizeof(*hdr) ||
	    !IS_ALIGNED(offset, sizeof(u32)))
		return 0;
	binder_alloc_copy_from_buffer(&proc->alloc, object, buffer,
				      offset, read_size);

	/* Ok, now see if we read a complete object. */
	hdr = &object->hdr;
	switch (hdr->type) {
	case BINDER_TYPE_BINDER:
	case BINDER_TYPE_WEAK_BINDER:
	case BINDER_TYPE_HANDLE:
	case BINDER_TYPE_WEAK_HANDLE:
		object_size = sizeof(struct flat_binder_object);
		break;
	case BINDER_TYPE_FD:
		object_size = sizeof(struct binder_fd_object);
		break;
	case BINDER_TYPE_PTR:
		object_size = sizeof(struct binder_buffer_object);
		break;
	case BINDER_TYPE_FDA:
		object_size = sizeof(struct binder_fd_array_object);
		break;
	default:
		return 0;
	}
	if (offset <= buffer->data_size - object_size &&
	    buffer->data_size >= object_size)
		return object_size;
	else
		return 0;
}

/**
 * binder_validate_ptr() - validates binder_buffer_object in a binder_buffer.
 * @proc:	binder_proc owning the buffer
 * @b:		binder_buffer containing the object
 * @object:	struct binder_object to read into
 * @index:	index in offset array at which the binder_buffer_object is
 *		located
 * @start_offset: points to the start of the offset array
 * @object_offsetp: offset of @object read from @b
 * @num_valid:	the number of valid offsets in the offset array
 *
 * Return:	If @index is within the valid range of the offset array
 *		described by @start and @num_valid, and if there's a valid
 *		binder_buffer_object at the offset found in index @index
 *		of the offset array, that object is returned. Otherwise,
 *		%NULL is returned.
 *		Note that the offset found in index @index itself is not
 *		verified; this function assumes that @num_valid elements
 *		from @start were previously verified to have valid offsets.
 *		If @object_offsetp is non-NULL, then the offset within
 *		@b is written to it.
 */
static struct binder_buffer_object *binder_validate_ptr(
						struct binder_proc *proc,
						struct binder_buffer *b,
						struct binder_object *object,
						binder_size_t index,
						binder_size_t start_offset,
						binder_size_t *object_offsetp,
						binder_size_t num_valid)
{
	size_t object_size;
	binder_size_t object_offset;
	unsigned long buffer_offset;

	if (index >= num_valid)
		return NULL;

	buffer_offset = start_offset + sizeof(binder_size_t) * index;
	binder_alloc_copy_from_buffer(&proc->alloc, &object_offset,
				      b, buffer_offset, sizeof(object_offset));
	object_size = binder_get_object(proc, b, object_offset, object);
	if (!object_size || object->hdr.type != BINDER_TYPE_PTR)
		return NULL;
	if (object_offsetp)
		*object_offsetp = object_offset;

	return &object->bbo;
}

/**
 * binder_validate_fixup() - validates pointer/fd fixups happen in order.
 * @proc:		binder_proc owning the buffer
 * @b:			transaction buffer
 * @objects_start_offset: offset to start of objects buffer
 * @buffer_obj_offset:	offset to binder_buffer_object in which to fix up
 * @fixup_offset:	start offset in @buffer to fix up
 * @last_obj_offset:	offset to last binder_buffer_object that we fixed
 * @last_min_offset:	minimum fixup offset in object at @last_obj_offset
 *
 * Return:		%true if a fixup in buffer @buffer at offset @offset is
 *			allowed.
 *
 * For safety reasons, we only allow fixups inside a buffer to happen
 * at increasing offsets; additionally, we only allow fixup on the last
 * buffer object that was verified, or one of its parents.
 *
 * Example of what is allowed:
 *
 * A
 *   B (parent = A, offset = 0)
 *   C (parent = A, offset = 16)
 *     D (parent = C, offset = 0)
 *   E (parent = A, offset = 32) // min_offset is 16 (C.parent_offset)
 *
 * Examples of what is not allowed:
 *
 * Decreasing offsets within the same parent:
 * A
 *   C (parent = A, offset = 16)
 *   B (parent = A, offset = 0) // decreasing offset within A
 *
 * Referring to a parent that wasn't the last object or any of its parents:
 * A
 *   B (parent = A, offset = 0)
 *   C (parent = A, offset = 0)
 *   C (parent = A, offset = 16)
 *     D (parent = B, offset = 0) // B is not A or any of A's parents
 */
static bool binder_validate_fixup(struct binder_proc *proc,
				  struct binder_buffer *b,
				  binder_size_t objects_start_offset,
				  binder_size_t buffer_obj_offset,
				  binder_size_t fixup_offset,
				  binder_size_t last_obj_offset,
				  binder_size_t last_min_offset)
{
	if (!last_obj_offset) {
		/* Nothing to fix up in */
		return false;
	}

	while (last_obj_offset != buffer_obj_offset) {
		unsigned long buffer_offset;
		struct binder_object last_object;
		struct binder_buffer_object *last_bbo;
		size_t object_size = binder_get_object(proc, b, last_obj_offset,
						       &last_object);
		if (object_size != sizeof(*last_bbo))
			return false;

		last_bbo = &last_object.bbo;
		/*
		 * Safe to retrieve the parent of last_obj, since it
		 * was already previously verified by the driver.
		 */
		if ((last_bbo->flags & BINDER_BUFFER_FLAG_HAS_PARENT) == 0)
			return false;
		last_min_offset = last_bbo->parent_offset + sizeof(uintptr_t);
		buffer_offset = objects_start_offset +
			sizeof(binder_size_t) * last_bbo->parent,
		binder_alloc_copy_from_buffer(&proc->alloc, &last_obj_offset,
					      b, buffer_offset,
					      sizeof(last_obj_offset));
	}
	return (fixup_offset >= last_min_offset);
}

/**
 * struct binder_task_work_cb - for deferred close
 *
 * @twork:                callback_head for task work
 * @fd:                   fd to close
 *
 * Structure to pass task work to be handled after
 * returning from binder_ioctl() via task_work_add().
 */
struct binder_task_work_cb {
	struct callback_head twork;
	struct file *file;
};

/**
 * binder_do_fd_close() - close list of file descriptors
 * @twork:	callback head for task work
 *
 * It is not safe to call ksys_close() during the binder_ioctl()
 * function if there is a chance that binder's own file descriptor
 * might be closed. This is to meet the requirements for using
 * fdget() (see comments for __fget_light()). Therefore use
 * task_work_add() to schedule the close operation once we have
 * returned from binder_ioctl(). This function is a callback
 * for that mechanism and does the actual ksys_close() on the
 * given file descriptor.
 */
static void binder_do_fd_close(struct callback_head *twork)
{
	struct binder_task_work_cb *twcb = container_of(twork,
			struct binder_task_work_cb, twork);

	fput(twcb->file);
	kfree(twcb);
}

/**
 * binder_deferred_fd_close() - schedule a close for the given file-descriptor
 * @fd:		file-descriptor to close
 *
 * See comments in binder_do_fd_close(). This function is used to schedule
 * a file-descriptor to be closed after returning from binder_ioctl().
 */
static void binder_deferred_fd_close(int fd)
{
	struct binder_task_work_cb *twcb;

	twcb = kzalloc(sizeof(*twcb), GFP_KERNEL);
	if (!twcb)
		return;
	init_task_work(&twcb->twork, binder_do_fd_close);
	__close_fd_get_file(fd, &twcb->file);
	if (twcb->file)
		task_work_add(current, &twcb->twork, true);
	else
		kfree(twcb);
}

static void binder_transaction_buffer_release(struct binder_proc *proc,
					      struct binder_buffer *buffer,
					      binder_size_t failed_at,
					      bool is_failure)
{
	int debug_id = buffer->debug_id;
	binder_size_t off_start_offset, buffer_offset, off_end_offset;

	binder_debug(BINDER_DEBUG_TRANSACTION,
		     "%d buffer release %d, size %zd-%zd, failed at %llx\n",
		     proc->pid, buffer->debug_id,
		     buffer->data_size, buffer->offsets_size,
		     (unsigned long long)failed_at);

	if (buffer->target_node)
		binder_dec_node(buffer->target_node, 1, 0);

	off_start_offset = ALIGN(buffer->data_size, sizeof(void *));
	off_end_offset = is_failure ? failed_at :
				off_start_offset + buffer->offsets_size;
	for (buffer_offset = off_start_offset; buffer_offset < off_end_offset;
	     buffer_offset += sizeof(binder_size_t)) {
		struct binder_object_header *hdr;
		size_t object_size;
		struct binder_object object;
		binder_size_t object_offset;

		binder_alloc_copy_from_buffer(&proc->alloc, &object_offset,
					      buffer, buffer_offset,
					      sizeof(object_offset));
		object_size = binder_get_object(proc, buffer,
						object_offset, &object);
		if (object_size == 0) {
			pr_err("transaction release %d bad object at offset %lld, size %zd\n",
			       debug_id, (u64)object_offset, buffer->data_size);
			continue;
		}
		hdr = &object.hdr;
		switch (hdr->type) {
		case BINDER_TYPE_BINDER:
		case BINDER_TYPE_WEAK_BINDER: {
			struct flat_binder_object *fp;
			struct binder_node *node;

			fp = to_flat_binder_object(hdr);
			node = binder_get_node(proc, fp->binder);
			if (node == NULL) {
				pr_err("transaction release %d bad node %016llx\n",
				       debug_id, (u64)fp->binder);
				break;
			}
			binder_debug(BINDER_DEBUG_TRANSACTION,
				     "        node %d u%016llx\n",
				     node->debug_id, (u64)node->ptr);
			binder_dec_node(node, hdr->type == BINDER_TYPE_BINDER,
					0);
			binder_put_node(node);
		} break;
		case BINDER_TYPE_HANDLE:
		case BINDER_TYPE_WEAK_HANDLE: {
			struct flat_binder_object *fp;
			struct binder_ref_data rdata;
			int ret;

			fp = to_flat_binder_object(hdr);
			ret = binder_dec_ref_for_handle(proc, fp->handle,
				hdr->type == BINDER_TYPE_HANDLE, &rdata);

			if (ret) {
				pr_err("transaction release %d bad handle %d, ret = %d\n",
				 debug_id, fp->handle, ret);
				break;
			}
			binder_debug(BINDER_DEBUG_TRANSACTION,
				     "        ref %d desc %d\n",
				     rdata.debug_id, rdata.desc);
		} break;

		case BINDER_TYPE_FD: {
			/*
			 * No need to close the file here since user-space
			 * closes it for for successfully delivered
			 * transactions. For transactions that weren't
			 * delivered, the new fd was never allocated so
			 * there is no need to close and the fput on the
			 * file is done when the transaction is torn
			 * down.
			 */
			WARN_ON(failed_at &&
				proc->tsk == current->group_leader);
		} break;
		case BINDER_TYPE_PTR:
			/*
			 * Nothing to do here, this will get cleaned up when the
			 * transaction buffer gets freed
			 */
			break;
		case BINDER_TYPE_FDA: {
			struct binder_fd_array_object *fda;
			struct binder_buffer_object *parent;
			struct binder_object ptr_object;
			binder_size_t fda_offset;
			size_t fd_index;
			binder_size_t fd_buf_size;
			binder_size_t num_valid;

			if (proc->tsk != current->group_leader) {
				/*
				 * Nothing to do if running in sender context
				 * The fd fixups have not been applied so no
				 * fds need to be closed.
				 */
				continue;
			}

			num_valid = (buffer_offset - off_start_offset) /
						sizeof(binder_size_t);
			fda = to_binder_fd_array_object(hdr);
			parent = binder_validate_ptr(proc, buffer, &ptr_object,
						     fda->parent,
						     off_start_offset,
						     NULL,
						     num_valid);
			if (!parent) {
				pr_err("transaction release %d bad parent offset\n",
				       debug_id);
				continue;
			}
			fd_buf_size = sizeof(u32) * fda->num_fds;
			if (fda->num_fds >= SIZE_MAX / sizeof(u32)) {
				pr_err("transaction release %d invalid number of fds (%lld)\n",
				       debug_id, (u64)fda->num_fds);
				continue;
			}
			if (fd_buf_size > parent->length ||
			    fda->parent_offset > parent->length - fd_buf_size) {
				/* No space for all file descriptors here. */
				pr_err("transaction release %d not enough space for %lld fds in buffer\n",
				       debug_id, (u64)fda->num_fds);
				continue;
			}
			/*
			 * the source data for binder_buffer_object is visible
			 * to user-space and the @buffer element is the user
			 * pointer to the buffer_object containing the fd_array.
			 * Convert the address to an offset relative to
			 * the base of the transaction buffer.
			 */
			fda_offset =
			    (parent->buffer - (uintptr_t)buffer->user_data) +
			    fda->parent_offset;
			for (fd_index = 0; fd_index < fda->num_fds;
			     fd_index++) {
				u32 fd;
				binder_size_t offset = fda_offset +
					fd_index * sizeof(fd);

				binder_alloc_copy_from_buffer(&proc->alloc,
							      &fd,
							      buffer,
							      offset,
							      sizeof(fd));
				binder_deferred_fd_close(fd);
			}
		} break;
		default:
			pr_err("transaction release %d bad object type %x\n",
				debug_id, hdr->type);
			break;
		}
	}
}

static int binder_translate_binder(struct flat_binder_object *fp,
				   struct binder_transaction *t,
				   struct binder_thread *thread)
{
	struct binder_node *node;
	struct binder_proc *proc = thread->proc;
	struct binder_proc *target_proc = t->to_proc;
	struct binder_ref_data rdata;
	int ret = 0;

	node = binder_get_node(proc, fp->binder);
	if (!node) {
		node = binder_new_node(proc, fp);
		if (!node)
			return -ENOMEM;
	}
	if (fp->cookie != node->cookie) {
		binder_user_error("%d:%d sending u%016llx node %d, cookie mismatch %016llx != %016llx\n",
				  proc->pid, thread->pid, (u64)fp->binder,
				  node->debug_id, (u64)fp->cookie,
				  (u64)node->cookie);
		ret = -EINVAL;
		goto done;
	}
	if (security_binder_transfer_binder(proc->tsk, target_proc->tsk)) {
		ret = -EPERM;
		goto done;
	}

	ret = binder_inc_ref_for_node(target_proc, node,
			fp->hdr.type == BINDER_TYPE_BINDER,
			&thread->todo, &rdata);
	if (ret)
		goto done;

	if (fp->hdr.type == BINDER_TYPE_BINDER)
		fp->hdr.type = BINDER_TYPE_HANDLE;
	else
		fp->hdr.type = BINDER_TYPE_WEAK_HANDLE;
	fp->binder = 0;
	fp->handle = rdata.desc;
	fp->cookie = 0;

	trace_binder_transaction_node_to_ref(t, node, &rdata);
	binder_debug(BINDER_DEBUG_TRANSACTION,
		     "        node %d u%016llx -> ref %d desc %d\n",
		     node->debug_id, (u64)node->ptr,
		     rdata.debug_id, rdata.desc);
done:
	binder_put_node(node);
	return ret;
}

static int binder_translate_handle(struct flat_binder_object *fp,
				   struct binder_transaction *t,
				   struct binder_thread *thread)
{
	struct binder_proc *proc = thread->proc;
	struct binder_proc *target_proc = t->to_proc;
	struct binder_node *node;
	struct binder_ref_data src_rdata;
	int ret = 0;

	node = binder_get_node_from_ref(proc, fp->handle,
			fp->hdr.type == BINDER_TYPE_HANDLE, &src_rdata);
	if (!node) {
		binder_user_error("%d:%d got transaction with invalid handle, %d\n",
				  proc->pid, thread->pid, fp->handle);
		return -EINVAL;
	}
	if (security_binder_transfer_binder(proc->tsk, target_proc->tsk)) {
		ret = -EPERM;
		goto done;
	}

	binder_node_lock(node);
	if (node->proc == target_proc) {
		if (fp->hdr.type == BINDER_TYPE_HANDLE)
			fp->hdr.type = BINDER_TYPE_BINDER;
		else
			fp->hdr.type = BINDER_TYPE_WEAK_BINDER;
		fp->binder = node->ptr;
		fp->cookie = node->cookie;
		if (node->proc)
			binder_inner_proc_lock(node->proc);
		else
			__acquire(&node->proc->inner_lock);
		binder_inc_node_nilocked(node,
					 fp->hdr.type == BINDER_TYPE_BINDER,
					 0, NULL);
		if (node->proc)
			binder_inner_proc_unlock(node->proc);
		else
			__release(&node->proc->inner_lock);
		trace_binder_transaction_ref_to_node(t, node, &src_rdata);
		binder_debug(BINDER_DEBUG_TRANSACTION,
			     "        ref %d desc %d -> node %d u%016llx\n",
			     src_rdata.debug_id, src_rdata.desc, node->debug_id,
			     (u64)node->ptr);
		binder_node_unlock(node);
	} else {
		struct binder_ref_data dest_rdata;

		binder_node_unlock(node);
		ret = binder_inc_ref_for_node(target_proc, node,
				fp->hdr.type == BINDER_TYPE_HANDLE,
				NULL, &dest_rdata);
		if (ret)
			goto done;

		fp->binder = 0;
		fp->handle = dest_rdata.desc;
		fp->cookie = 0;
		trace_binder_transaction_ref_to_ref(t, node, &src_rdata,
						    &dest_rdata);
		binder_debug(BINDER_DEBUG_TRANSACTION,
			     "        ref %d desc %d -> ref %d desc %d (node %d)\n",
			     src_rdata.debug_id, src_rdata.desc,
			     dest_rdata.debug_id, dest_rdata.desc,
			     node->debug_id);
	}
done:
	binder_put_node(node);
	return ret;
}

static int binder_translate_fd(u32 fd, binder_size_t fd_offset,
			       struct binder_transaction *t,
			       struct binder_thread *thread,
			       struct binder_transaction *in_reply_to)
{
	struct binder_proc *proc = thread->proc;
	struct binder_proc *target_proc = t->to_proc;
	struct binder_txn_fd_fixup *fixup;
	struct file *file;
	int ret = 0;
	bool target_allows_fd;

	if (in_reply_to)
		target_allows_fd = !!(in_reply_to->flags & TF_ACCEPT_FDS);
	else
		target_allows_fd = t->buffer->target_node->accept_fds;
	if (!target_allows_fd) {
		binder_user_error("%d:%d got %s with fd, %d, but target does not allow fds\n",
				  proc->pid, thread->pid,
				  in_reply_to ? "reply" : "transaction",
				  fd);
		ret = -EPERM;
		goto err_fd_not_accepted;
	}

	file = fget(fd);
	if (!file) {
		binder_user_error("%d:%d got transaction with invalid fd, %d\n",
				  proc->pid, thread->pid, fd);
		ret = -EBADF;
		goto err_fget;
	}
	ret = security_binder_transfer_file(proc->tsk, target_proc->tsk, file);
	if (ret < 0) {
		ret = -EPERM;
		goto err_security;
	}

	/*
	 * Add fixup record for this transaction. The allocation
	 * of the fd in the target needs to be done from a
	 * target thread.
	 */
	fixup = kzalloc(sizeof(*fixup), GFP_KERNEL);
	if (!fixup) {
		ret = -ENOMEM;
		goto err_alloc;
	}
	fixup->file = file;
	fixup->offset = fd_offset;
	trace_binder_transaction_fd_send(t, fd, fixup->offset);
	list_add_tail(&fixup->fixup_entry, &t->fd_fixups);

	return ret;

err_alloc:
err_security:
	fput(file);
err_fget:
err_fd_not_accepted:
	return ret;
}

static int binder_translate_fd_array(struct binder_fd_array_object *fda,
				     struct binder_buffer_object *parent,
				     struct binder_transaction *t,
				     struct binder_thread *thread,
				     struct binder_transaction *in_reply_to)
{
	binder_size_t fdi, fd_buf_size;
	binder_size_t fda_offset;
	struct binder_proc *proc = thread->proc;
	struct binder_proc *target_proc = t->to_proc;

	fd_buf_size = sizeof(u32) * fda->num_fds;
	if (fda->num_fds >= SIZE_MAX / sizeof(u32)) {
		binder_user_error("%d:%d got transaction with invalid number of fds (%lld)\n",
				  proc->pid, thread->pid, (u64)fda->num_fds);
		return -EINVAL;
	}
	if (fd_buf_size > parent->length ||
	    fda->parent_offset > parent->length - fd_buf_size) {
		/* No space for all file descriptors here. */
		binder_user_error("%d:%d not enough space to store %lld fds in buffer\n",
				  proc->pid, thread->pid, (u64)fda->num_fds);
		return -EINVAL;
	}
	/*
	 * the source data for binder_buffer_object is visible
	 * to user-space and the @buffer element is the user
	 * pointer to the buffer_object containing the fd_array.
	 * Convert the address to an offset relative to
	 * the base of the transaction buffer.
	 */
	fda_offset = (parent->buffer - (uintptr_t)t->buffer->user_data) +
		fda->parent_offset;
	if (!IS_ALIGNED((unsigned long)fda_offset, sizeof(u32))) {
		binder_user_error("%d:%d parent offset not aligned correctly.\n",
				  proc->pid, thread->pid);
		return -EINVAL;
	}
	for (fdi = 0; fdi < fda->num_fds; fdi++) {
		u32 fd;
		int ret;
		binder_size_t offset = fda_offset + fdi * sizeof(fd);

		binder_alloc_copy_from_buffer(&target_proc->alloc,
					      &fd, t->buffer,
					      offset, sizeof(fd));
		ret = binder_translate_fd(fd, offset, t, thread,
					  in_reply_to);
		if (ret < 0)
			return ret;
	}
	return 0;
}

static int binder_fixup_parent(struct binder_transaction *t,
			       struct binder_thread *thread,
			       struct binder_buffer_object *bp,
			       binder_size_t off_start_offset,
			       binder_size_t num_valid,
			       binder_size_t last_fixup_obj_off,
			       binder_size_t last_fixup_min_off)
{
	struct binder_buffer_object *parent;
	struct binder_buffer *b = t->buffer;
	struct binder_proc *proc = thread->proc;
	struct binder_proc *target_proc = t->to_proc;
	struct binder_object object;
	binder_size_t buffer_offset;
	binder_size_t parent_offset;

	if (!(bp->flags & BINDER_BUFFER_FLAG_HAS_PARENT))
		return 0;

	parent = binder_validate_ptr(target_proc, b, &object, bp->parent,
				     off_start_offset, &parent_offset,
				     num_valid);
	if (!parent) {
		binder_user_error("%d:%d got transaction with invalid parent offset or type\n",
				  proc->pid, thread->pid);
		return -EINVAL;
	}

	if (!binder_validate_fixup(target_proc, b, off_start_offset,
				   parent_offset, bp->parent_offset,
				   last_fixup_obj_off,
				   last_fixup_min_off)) {
		binder_user_error("%d:%d got transaction with out-of-order buffer fixup\n",
				  proc->pid, thread->pid);
		return -EINVAL;
	}

	if (parent->length < sizeof(binder_uintptr_t) ||
	    bp->parent_offset > parent->length - sizeof(binder_uintptr_t)) {
		/* No space for a pointer here! */
		binder_user_error("%d:%d got transaction with invalid parent offset\n",
				  proc->pid, thread->pid);
		return -EINVAL;
	}
	buffer_offset = bp->parent_offset +
			(uintptr_t)parent->buffer - (uintptr_t)b->user_data;
	binder_alloc_copy_to_buffer(&target_proc->alloc, b, buffer_offset,
				    &bp->buffer, sizeof(bp->buffer));

	return 0;
}

/**
 * binder_proc_transaction() - sends a transaction to a process and wakes it up
 * @t:		transaction to send
 * @proc:	process to send the transaction to
 * @thread:	thread in @proc to send the transaction to (may be NULL)
 *
 * This function queues a transaction to the specified process. It will try
 * to find a thread in the target process to handle the transaction and
 * wake it up. If no thread is found, the work is queued to the proc
 * waitqueue.
 *
 * If the @thread parameter is not NULL, the transaction is always queued
 * to the waitlist of that specific thread.
 *
 * Return:	true if the transactions was successfully queued
 *		false if the target process or thread is dead
 */
static bool binder_proc_transaction(struct binder_transaction *t,
				    struct binder_proc *proc,
				    struct binder_thread *thread)
{
	struct binder_node *node = t->buffer->target_node;
	struct binder_priority node_prio;
	bool oneway = !!(t->flags & TF_ONE_WAY);
	bool pending_async = false;

	BUG_ON(!node);
	binder_node_lock(node);
	node_prio.prio = node->min_priority;
	node_prio.sched_policy = node->sched_policy;

	if (oneway) {
		BUG_ON(thread);
		if (node->has_async_transaction) {
			pending_async = true;
		} else {
			node->has_async_transaction = true;
		}
	}

	binder_inner_proc_lock(proc);

	if (proc->is_dead || (thread && thread->is_dead)) {
		binder_inner_proc_unlock(proc);
		binder_node_unlock(node);
		return false;
	}

	if (!thread && !pending_async)
		thread = binder_select_thread_ilocked(proc);

	if (thread) {
		binder_transaction_priority(thread->task, t, node_prio,
					    node->inherit_rt);
		binder_enqueue_thread_work_ilocked(thread, &t->work);
	} else if (!pending_async) {
		binder_enqueue_work_ilocked(&t->work, &proc->todo);
	} else {
		binder_enqueue_work_ilocked(&t->work, &node->async_todo);
	}

	if (!pending_async)
		binder_wakeup_thread_ilocked(proc, thread, !oneway /* sync */);

	binder_inner_proc_unlock(proc);
	binder_node_unlock(node);

	return true;
}

/**
 * binder_get_node_refs_for_txn() - Get required refs on node for txn
 * @node:         struct binder_node for which to get refs
 * @proc:         returns @node->proc if valid
 * @error:        if no @proc then returns BR_DEAD_REPLY
 *
 * User-space normally keeps the node alive when creating a transaction
 * since it has a reference to the target. The local strong ref keeps it
 * alive if the sending process dies before the target process processes
 * the transaction. If the source process is malicious or has a reference
 * counting bug, relying on the local strong ref can fail.
 *
 * Since user-space can cause the local strong ref to go away, we also take
 * a tmpref on the node to ensure it survives while we are constructing
 * the transaction. We also need a tmpref on the proc while we are
 * constructing the transaction, so we take that here as well.
 *
 * Return: The target_node with refs taken or NULL if no @node->proc is NULL.
 * Also sets @proc if valid. If the @node->proc is NULL indicating that the
 * target proc has died, @error is set to BR_DEAD_REPLY
 */
static struct binder_node *binder_get_node_refs_for_txn(
		struct binder_node *node,
		struct binder_proc **procp,
		uint32_t *error)
{
	struct binder_node *target_node = NULL;

	binder_node_inner_lock(node);
	if (node->proc) {
		target_node = node;
		binder_inc_node_nilocked(node, 1, 0, NULL);
		binder_inc_node_tmpref_ilocked(node);
		node->proc->tmp_ref++;
		*procp = node->proc;
	} else
		*error = BR_DEAD_REPLY;
	binder_node_inner_unlock(node);

	return target_node;
}

static void binder_transaction(struct binder_proc *proc,
			       struct binder_thread *thread,
			       struct binder_transaction_data *tr, int reply,
			       binder_size_t extra_buffers_size)
{
	int ret;
	struct binder_transaction *t;
	struct binder_work *w;
	struct binder_work *tcomplete;
	binder_size_t buffer_offset = 0;
	binder_size_t off_start_offset, off_end_offset;
	binder_size_t off_min;
	binder_size_t sg_buf_offset, sg_buf_end_offset;
	struct binder_proc *target_proc = NULL;
	struct binder_thread *target_thread = NULL;
	struct binder_node *target_node = NULL;
	struct binder_transaction *in_reply_to = NULL;
	struct binder_transaction_log_entry *e;
	uint32_t return_error = 0;
	uint32_t return_error_param = 0;
	uint32_t return_error_line = 0;
	binder_size_t last_fixup_obj_off = 0;
	binder_size_t last_fixup_min_off = 0;
	struct binder_context *context = proc->context;
	int t_debug_id = atomic_inc_return(&binder_last_id);
	char *secctx = NULL;
	u32 secctx_sz = 0;

	e = binder_transaction_log_add(&binder_transaction_log);
	e->debug_id = t_debug_id;
	e->call_type = reply ? 2 : !!(tr->flags & TF_ONE_WAY);
	e->from_proc = proc->pid;
	e->from_thread = thread->pid;
	e->target_handle = tr->target.handle;
	e->data_size = tr->data_size;
	e->offsets_size = tr->offsets_size;
	e->context_name = proc->context->name;

	if (reply) {
		binder_inner_proc_lock(proc);
		in_reply_to = thread->transaction_stack;
		if (in_reply_to == NULL) {
			binder_inner_proc_unlock(proc);
			binder_user_error("%d:%d got reply transaction with no transaction stack\n",
					  proc->pid, thread->pid);
			return_error = BR_FAILED_REPLY;
			return_error_param = -EPROTO;
			return_error_line = __LINE__;
			goto err_empty_call_stack;
		}
		if (in_reply_to->to_thread != thread) {
			spin_lock(&in_reply_to->lock);
			binder_user_error("%d:%d got reply transaction with bad transaction stack, transaction %d has target %d:%d\n",
				proc->pid, thread->pid, in_reply_to->debug_id,
				in_reply_to->to_proc ?
				in_reply_to->to_proc->pid : 0,
				in_reply_to->to_thread ?
				in_reply_to->to_thread->pid : 0);
			spin_unlock(&in_reply_to->lock);
			binder_inner_proc_unlock(proc);
			return_error = BR_FAILED_REPLY;
			return_error_param = -EPROTO;
			return_error_line = __LINE__;
			in_reply_to = NULL;
			goto err_bad_call_stack;
		}
		thread->transaction_stack = in_reply_to->to_parent;
		binder_inner_proc_unlock(proc);
		target_thread = binder_get_txn_from_and_acq_inner(in_reply_to);
		if (target_thread == NULL) {
			/* annotation for sparse */
			__release(&target_thread->proc->inner_lock);
			return_error = BR_DEAD_REPLY;
			return_error_line = __LINE__;
			goto err_dead_binder;
		}
		if (target_thread->transaction_stack != in_reply_to) {
			binder_user_error("%d:%d got reply transaction with bad target transaction stack %d, expected %d\n",
				proc->pid, thread->pid,
				target_thread->transaction_stack ?
				target_thread->transaction_stack->debug_id : 0,
				in_reply_to->debug_id);
			binder_inner_proc_unlock(target_thread->proc);
			return_error = BR_FAILED_REPLY;
			return_error_param = -EPROTO;
			return_error_line = __LINE__;
			in_reply_to = NULL;
			target_thread = NULL;
			goto err_dead_binder;
		}
		target_proc = target_thread->proc;
		target_proc->tmp_ref++;
		binder_inner_proc_unlock(target_thread->proc);
	} else {
		if (tr->target.handle) {
			struct binder_ref *ref;

			/*
			 * There must already be a strong ref
			 * on this node. If so, do a strong
			 * increment on the node to ensure it
			 * stays alive until the transaction is
			 * done.
			 */
			binder_proc_lock(proc);
			ref = binder_get_ref_olocked(proc, tr->target.handle,
						     true);
			if (ref) {
				target_node = binder_get_node_refs_for_txn(
						ref->node, &target_proc,
						&return_error);
			} else {
				binder_user_error("%d:%d got transaction to invalid handle\n",
						  proc->pid, thread->pid);
				return_error = BR_FAILED_REPLY;
			}
			binder_proc_unlock(proc);
		} else {
			mutex_lock(&context->context_mgr_node_lock);
			target_node = context->binder_context_mgr_node;
			if (target_node)
				target_node = binder_get_node_refs_for_txn(
						target_node, &target_proc,
						&return_error);
			else
				return_error = BR_DEAD_REPLY;
			mutex_unlock(&context->context_mgr_node_lock);
			if (target_node && target_proc == proc) {
				binder_user_error("%d:%d got transaction to context manager from process owning it\n",
						  proc->pid, thread->pid);
				return_error = BR_FAILED_REPLY;
				return_error_param = -EINVAL;
				return_error_line = __LINE__;
				goto err_invalid_target_handle;
			}
		}
		if (!target_node) {
			/*
			 * return_error is set above
			 */
			return_error_param = -EINVAL;
			return_error_line = __LINE__;
			goto err_dead_binder;
		}
		e->to_node = target_node->debug_id;
		if (security_binder_transaction(proc->tsk,
						target_proc->tsk) < 0) {
			return_error = BR_FAILED_REPLY;
			return_error_param = -EPERM;
			return_error_line = __LINE__;
			goto err_invalid_target_handle;
		}
		binder_inner_proc_lock(proc);

		w = list_first_entry_or_null(&thread->todo,
					     struct binder_work, entry);
		if (!(tr->flags & TF_ONE_WAY) && w &&
		    w->type == BINDER_WORK_TRANSACTION) {
			/*
			 * Do not allow new outgoing transaction from a
			 * thread that has a transaction at the head of
			 * its todo list. Only need to check the head
			 * because binder_select_thread_ilocked picks a
			 * thread from proc->waiting_threads to enqueue
			 * the transaction, and nothing is queued to the
			 * todo list while the thread is on waiting_threads.
			 */
			binder_user_error("%d:%d new transaction not allowed when there is a transaction on thread todo\n",
					  proc->pid, thread->pid);
			binder_inner_proc_unlock(proc);
			return_error = BR_FAILED_REPLY;
			return_error_param = -EPROTO;
			return_error_line = __LINE__;
			goto err_bad_todo_list;
		}

		if (!(tr->flags & TF_ONE_WAY) && thread->transaction_stack) {
			struct binder_transaction *tmp;

			tmp = thread->transaction_stack;
			if (tmp->to_thread != thread) {
				spin_lock(&tmp->lock);
				binder_user_error("%d:%d got new transaction with bad transaction stack, transaction %d has target %d:%d\n",
					proc->pid, thread->pid, tmp->debug_id,
					tmp->to_proc ? tmp->to_proc->pid : 0,
					tmp->to_thread ?
					tmp->to_thread->pid : 0);
				spin_unlock(&tmp->lock);
				binder_inner_proc_unlock(proc);
				return_error = BR_FAILED_REPLY;
				return_error_param = -EPROTO;
				return_error_line = __LINE__;
				goto err_bad_call_stack;
			}
			while (tmp) {
				struct binder_thread *from;

				spin_lock(&tmp->lock);
				from = tmp->from;
				if (from && from->proc == target_proc) {
					atomic_inc(&from->tmp_ref);
					target_thread = from;
					spin_unlock(&tmp->lock);
					break;
				}
				spin_unlock(&tmp->lock);
				tmp = tmp->from_parent;
			}
		}
		binder_inner_proc_unlock(proc);
	}
	if (target_thread)
		e->to_thread = target_thread->pid;
	e->to_proc = target_proc->pid;

	/* TODO: reuse incoming transaction for reply */
	t = kzalloc(sizeof(*t), GFP_KERNEL);
	if (t == NULL) {
		return_error = BR_FAILED_REPLY;
		return_error_param = -ENOMEM;
		return_error_line = __LINE__;
		goto err_alloc_t_failed;
	}
	INIT_LIST_HEAD(&t->fd_fixups);
	binder_stats_created(BINDER_STAT_TRANSACTION);
	spin_lock_init(&t->lock);

	tcomplete = kzalloc(sizeof(*tcomplete), GFP_KERNEL);
	if (tcomplete == NULL) {
		return_error = BR_FAILED_REPLY;
		return_error_param = -ENOMEM;
		return_error_line = __LINE__;
		goto err_alloc_tcomplete_failed;
	}
	binder_stats_created(BINDER_STAT_TRANSACTION_COMPLETE);

	t->debug_id = t_debug_id;

	if (reply)
		binder_debug(BINDER_DEBUG_TRANSACTION,
			     "%d:%d BC_REPLY %d -> %d:%d, data %016llx-%016llx size %lld-%lld-%lld\n",
			     proc->pid, thread->pid, t->debug_id,
			     target_proc->pid, target_thread->pid,
			     (u64)tr->data.ptr.buffer,
			     (u64)tr->data.ptr.offsets,
			     (u64)tr->data_size, (u64)tr->offsets_size,
			     (u64)extra_buffers_size);
	else
		binder_debug(BINDER_DEBUG_TRANSACTION,
			     "%d:%d BC_TRANSACTION %d -> %d - node %d, data %016llx-%016llx size %lld-%lld-%lld\n",
			     proc->pid, thread->pid, t->debug_id,
			     target_proc->pid, target_node->debug_id,
			     (u64)tr->data.ptr.buffer,
			     (u64)tr->data.ptr.offsets,
			     (u64)tr->data_size, (u64)tr->offsets_size,
			     (u64)extra_buffers_size);

	if (!reply && !(tr->flags & TF_ONE_WAY))
		t->from = thread;
	else
		t->from = NULL;
	t->sender_euid = task_euid(proc->tsk);
	t->to_proc = target_proc;
	t->to_thread = target_thread;
	t->code = tr->code;
	t->flags = tr->flags;
	if (!(t->flags & TF_ONE_WAY) &&
	    binder_supported_policy(current->policy)) {
		/* Inherit supported policies for synchronous transactions */
		t->priority.sched_policy = current->policy;
		t->priority.prio = current->normal_prio;
	} else {
		/* Otherwise, fall back to the default priority */
		t->priority = target_proc->default_priority;
	}

	if (target_node && target_node->txn_security_ctx) {
		u32 secid;

		security_task_getsecid(proc->tsk, &secid);
		ret = security_secid_to_secctx(secid, &secctx, &secctx_sz);
		if (ret) {
			return_error = BR_FAILED_REPLY;
			return_error_param = ret;
			return_error_line = __LINE__;
			goto err_get_secctx_failed;
		}
		extra_buffers_size += ALIGN(secctx_sz, sizeof(u64));
	}

	trace_binder_transaction(reply, t, target_node);

	t->buffer = binder_alloc_new_buf(&target_proc->alloc, tr->data_size,
		tr->offsets_size, extra_buffers_size,
		!reply && (t->flags & TF_ONE_WAY));
	if (IS_ERR(t->buffer)) {
		/*
		 * -ESRCH indicates VMA cleared. The target is dying.
		 */
		return_error_param = PTR_ERR(t->buffer);
		return_error = return_error_param == -ESRCH ?
			BR_DEAD_REPLY : BR_FAILED_REPLY;
		return_error_line = __LINE__;
		t->buffer = NULL;
		goto err_binder_alloc_buf_failed;
	}
	if (secctx) {
		size_t buf_offset = ALIGN(tr->data_size, sizeof(void *)) +
				    ALIGN(tr->offsets_size, sizeof(void *)) +
				    ALIGN(extra_buffers_size, sizeof(void *)) -
				    ALIGN(secctx_sz, sizeof(u64));

		t->security_ctx = (uintptr_t)t->buffer->user_data + buf_offset;
		binder_alloc_copy_to_buffer(&target_proc->alloc,
					    t->buffer, buf_offset,
					    secctx, secctx_sz);
		security_release_secctx(secctx, secctx_sz);
		secctx = NULL;
	}
	t->buffer->debug_id = t->debug_id;
	t->buffer->transaction = t;
	t->buffer->target_node = target_node;
	trace_binder_transaction_alloc_buf(t->buffer);

	if (binder_alloc_copy_user_to_buffer(
				&target_proc->alloc,
				t->buffer, 0,
				(const void __user *)
					(uintptr_t)tr->data.ptr.buffer,
				tr->data_size)) {
		binder_user_error("%d:%d got transaction with invalid data ptr\n",
				proc->pid, thread->pid);
		return_error = BR_FAILED_REPLY;
		return_error_param = -EFAULT;
		return_error_line = __LINE__;
		goto err_copy_data_failed;
	}
	if (binder_alloc_copy_user_to_buffer(
				&target_proc->alloc,
				t->buffer,
				ALIGN(tr->data_size, sizeof(void *)),
				(const void __user *)
					(uintptr_t)tr->data.ptr.offsets,
				tr->offsets_size)) {
		binder_user_error("%d:%d got transaction with invalid offsets ptr\n",
				proc->pid, thread->pid);
		return_error = BR_FAILED_REPLY;
		return_error_param = -EFAULT;
		return_error_line = __LINE__;
		goto err_copy_data_failed;
	}
	if (!IS_ALIGNED(tr->offsets_size, sizeof(binder_size_t))) {
		binder_user_error("%d:%d got transaction with invalid offsets size, %lld\n",
				proc->pid, thread->pid, (u64)tr->offsets_size);
		return_error = BR_FAILED_REPLY;
		return_error_param = -EINVAL;
		return_error_line = __LINE__;
		goto err_bad_offset;
	}
	if (!IS_ALIGNED(extra_buffers_size, sizeof(u64))) {
		binder_user_error("%d:%d got transaction with unaligned buffers size, %lld\n",
				  proc->pid, thread->pid,
				  (u64)extra_buffers_size);
		return_error = BR_FAILED_REPLY;
		return_error_param = -EINVAL;
		return_error_line = __LINE__;
		goto err_bad_offset;
	}
	off_start_offset = ALIGN(tr->data_size, sizeof(void *));
	buffer_offset = off_start_offset;
	off_end_offset = off_start_offset + tr->offsets_size;
	sg_buf_offset = ALIGN(off_end_offset, sizeof(void *));
	sg_buf_end_offset = sg_buf_offset + extra_buffers_size;
	off_min = 0;
	for (buffer_offset = off_start_offset; buffer_offset < off_end_offset;
	     buffer_offset += sizeof(binder_size_t)) {
		struct binder_object_header *hdr;
		size_t object_size;
		struct binder_object object;
		binder_size_t object_offset;

		binder_alloc_copy_from_buffer(&target_proc->alloc,
					      &object_offset,
					      t->buffer,
					      buffer_offset,
					      sizeof(object_offset));
		object_size = binder_get_object(target_proc, t->buffer,
						object_offset, &object);
		if (object_size == 0 || object_offset < off_min) {
			binder_user_error("%d:%d got transaction with invalid offset (%lld, min %lld max %lld) or object.\n",
					  proc->pid, thread->pid,
					  (u64)object_offset,
					  (u64)off_min,
					  (u64)t->buffer->data_size);
			return_error = BR_FAILED_REPLY;
			return_error_param = -EINVAL;
			return_error_line = __LINE__;
			goto err_bad_offset;
		}

		hdr = &object.hdr;
		off_min = object_offset + object_size;
		switch (hdr->type) {
		case BINDER_TYPE_BINDER:
		case BINDER_TYPE_WEAK_BINDER: {
			struct flat_binder_object *fp;

			fp = to_flat_binder_object(hdr);
			ret = binder_translate_binder(fp, t, thread);
			if (ret < 0) {
				return_error = BR_FAILED_REPLY;
				return_error_param = ret;
				return_error_line = __LINE__;
				goto err_translate_failed;
			}
			binder_alloc_copy_to_buffer(&target_proc->alloc,
						    t->buffer, object_offset,
						    fp, sizeof(*fp));
		} break;
		case BINDER_TYPE_HANDLE:
		case BINDER_TYPE_WEAK_HANDLE: {
			struct flat_binder_object *fp;

			fp = to_flat_binder_object(hdr);
			ret = binder_translate_handle(fp, t, thread);
			if (ret < 0) {
				return_error = BR_FAILED_REPLY;
				return_error_param = ret;
				return_error_line = __LINE__;
				goto err_translate_failed;
			}
			binder_alloc_copy_to_buffer(&target_proc->alloc,
						    t->buffer, object_offset,
						    fp, sizeof(*fp));
		} break;

		case BINDER_TYPE_FD: {
			struct binder_fd_object *fp = to_binder_fd_object(hdr);
			binder_size_t fd_offset = object_offset +
				(uintptr_t)&fp->fd - (uintptr_t)fp;
			int ret = binder_translate_fd(fp->fd, fd_offset, t,
						      thread, in_reply_to);

			if (ret < 0) {
				return_error = BR_FAILED_REPLY;
				return_error_param = ret;
				return_error_line = __LINE__;
				goto err_translate_failed;
			}
			fp->pad_binder = 0;
			binder_alloc_copy_to_buffer(&target_proc->alloc,
						    t->buffer, object_offset,
						    fp, sizeof(*fp));
		} break;
		case BINDER_TYPE_FDA: {
			struct binder_object ptr_object;
			binder_size_t parent_offset;
			struct binder_fd_array_object *fda =
				to_binder_fd_array_object(hdr);
			size_t num_valid = (buffer_offset - off_start_offset) *
						sizeof(binder_size_t);
			struct binder_buffer_object *parent =
				binder_validate_ptr(target_proc, t->buffer,
						    &ptr_object, fda->parent,
						    off_start_offset,
						    &parent_offset,
						    num_valid);
			if (!parent) {
				binder_user_error("%d:%d got transaction with invalid parent offset or type\n",
						  proc->pid, thread->pid);
				return_error = BR_FAILED_REPLY;
				return_error_param = -EINVAL;
				return_error_line = __LINE__;
				goto err_bad_parent;
			}
			if (!binder_validate_fixup(target_proc, t->buffer,
						   off_start_offset,
						   parent_offset,
						   fda->parent_offset,
						   last_fixup_obj_off,
						   last_fixup_min_off)) {
				binder_user_error("%d:%d got transaction with out-of-order buffer fixup\n",
						  proc->pid, thread->pid);
				return_error = BR_FAILED_REPLY;
				return_error_param = -EINVAL;
				return_error_line = __LINE__;
				goto err_bad_parent;
			}
			ret = binder_translate_fd_array(fda, parent, t, thread,
							in_reply_to);
			if (ret < 0) {
				return_error = BR_FAILED_REPLY;
				return_error_param = ret;
				return_error_line = __LINE__;
				goto err_translate_failed;
			}
			last_fixup_obj_off = parent_offset;
			last_fixup_min_off =
				fda->parent_offset + sizeof(u32) * fda->num_fds;
		} break;
		case BINDER_TYPE_PTR: {
			struct binder_buffer_object *bp =
				to_binder_buffer_object(hdr);
			size_t buf_left = sg_buf_end_offset - sg_buf_offset;
			size_t num_valid;

			if (bp->length > buf_left) {
				binder_user_error("%d:%d got transaction with too large buffer\n",
						  proc->pid, thread->pid);
				return_error = BR_FAILED_REPLY;
				return_error_param = -EINVAL;
				return_error_line = __LINE__;
				goto err_bad_offset;
			}
			if (binder_alloc_copy_user_to_buffer(
						&target_proc->alloc,
						t->buffer,
						sg_buf_offset,
						(const void __user *)
							(uintptr_t)bp->buffer,
						bp->length)) {
				binder_user_error("%d:%d got transaction with invalid offsets ptr\n",
						  proc->pid, thread->pid);
				return_error_param = -EFAULT;
				return_error = BR_FAILED_REPLY;
				return_error_line = __LINE__;
				goto err_copy_data_failed;
			}
			/* Fixup buffer pointer to target proc address space */
			bp->buffer = (uintptr_t)
				t->buffer->user_data + sg_buf_offset;
			sg_buf_offset += ALIGN(bp->length, sizeof(u64));

			num_valid = (buffer_offset - off_start_offset) *
					sizeof(binder_size_t);
			ret = binder_fixup_parent(t, thread, bp,
						  off_start_offset,
						  num_valid,
						  last_fixup_obj_off,
						  last_fixup_min_off);
			if (ret < 0) {
				return_error = BR_FAILED_REPLY;
				return_error_param = ret;
				return_error_line = __LINE__;
				goto err_translate_failed;
			}
			binder_alloc_copy_to_buffer(&target_proc->alloc,
						    t->buffer, object_offset,
						    bp, sizeof(*bp));
			last_fixup_obj_off = object_offset;
			last_fixup_min_off = 0;
		} break;
		default:
			binder_user_error("%d:%d got transaction with invalid object type, %x\n",
				proc->pid, thread->pid, hdr->type);
			return_error = BR_FAILED_REPLY;
			return_error_param = -EINVAL;
			return_error_line = __LINE__;
			goto err_bad_object_type;
		}
	}
	tcomplete->type = BINDER_WORK_TRANSACTION_COMPLETE;
	t->work.type = BINDER_WORK_TRANSACTION;

	if (reply) {
		binder_enqueue_thread_work(thread, tcomplete);
		binder_inner_proc_lock(target_proc);
		if (target_thread->is_dead) {
			binder_inner_proc_unlock(target_proc);
			goto err_dead_proc_or_thread;
		}
		BUG_ON(t->buffer->async_transaction != 0);
		binder_pop_transaction_ilocked(target_thread, in_reply_to);
		binder_enqueue_thread_work_ilocked(target_thread, &t->work);
		binder_inner_proc_unlock(target_proc);
		wake_up_interruptible_sync(&target_thread->wait);
		binder_restore_priority(current, in_reply_to->saved_priority);
		binder_free_transaction(in_reply_to);
	} else if (!(t->flags & TF_ONE_WAY)) {
		BUG_ON(t->buffer->async_transaction != 0);
		binder_inner_proc_lock(proc);
		/*
		 * Defer the TRANSACTION_COMPLETE, so we don't return to
		 * userspace immediately; this allows the target process to
		 * immediately start processing this transaction, reducing
		 * latency. We will then return the TRANSACTION_COMPLETE when
		 * the target replies (or there is an error).
		 */
		binder_enqueue_deferred_thread_work_ilocked(thread, tcomplete);
		t->need_reply = 1;
		t->from_parent = thread->transaction_stack;
		thread->transaction_stack = t;
		binder_inner_proc_unlock(proc);
		if (!binder_proc_transaction(t, target_proc, target_thread)) {
			binder_inner_proc_lock(proc);
			binder_pop_transaction_ilocked(thread, t);
			binder_inner_proc_unlock(proc);
			goto err_dead_proc_or_thread;
		}
	} else {
		BUG_ON(target_node == NULL);
		BUG_ON(t->buffer->async_transaction != 1);
		binder_enqueue_thread_work(thread, tcomplete);
		if (!binder_proc_transaction(t, target_proc, NULL))
			goto err_dead_proc_or_thread;
	}
	if (target_thread)
		binder_thread_dec_tmpref(target_thread);
	binder_proc_dec_tmpref(target_proc);
	if (target_node)
		binder_dec_node_tmpref(target_node);
	/*
	 * write barrier to synchronize with initialization
	 * of log entry
	 */
	smp_wmb();
	WRITE_ONCE(e->debug_id_done, t_debug_id);
	return;

err_dead_proc_or_thread:
	return_error = BR_DEAD_REPLY;
	return_error_line = __LINE__;
	binder_dequeue_work(proc, tcomplete);
err_translate_failed:
err_bad_object_type:
err_bad_offset:
err_bad_parent:
err_copy_data_failed:
	binder_free_txn_fixups(t);
	trace_binder_transaction_failed_buffer_release(t->buffer);
	binder_transaction_buffer_release(target_proc, t->buffer,
					  buffer_offset, true);
	if (target_node)
		binder_dec_node_tmpref(target_node);
	target_node = NULL;
	t->buffer->transaction = NULL;
	binder_alloc_free_buf(&target_proc->alloc, t->buffer);
err_binder_alloc_buf_failed:
	if (secctx)
		security_release_secctx(secctx, secctx_sz);
err_get_secctx_failed:
	kfree(tcomplete);
	binder_stats_deleted(BINDER_STAT_TRANSACTION_COMPLETE);
err_alloc_tcomplete_failed:
	kfree(t);
	binder_stats_deleted(BINDER_STAT_TRANSACTION);
err_alloc_t_failed:
err_bad_todo_list:
err_bad_call_stack:
err_empty_call_stack:
err_dead_binder:
err_invalid_target_handle:
	if (target_thread)
		binder_thread_dec_tmpref(target_thread);
	if (target_proc)
		binder_proc_dec_tmpref(target_proc);
	if (target_node) {
		binder_dec_node(target_node, 1, 0);
		binder_dec_node_tmpref(target_node);
	}

	binder_debug(BINDER_DEBUG_FAILED_TRANSACTION,
		     "%d:%d transaction failed %d/%d, size %lld-%lld line %d\n",
		     proc->pid, thread->pid, return_error, return_error_param,
		     (u64)tr->data_size, (u64)tr->offsets_size,
		     return_error_line);

	{
		struct binder_transaction_log_entry *fe;

		e->return_error = return_error;
		e->return_error_param = return_error_param;
		e->return_error_line = return_error_line;
		fe = binder_transaction_log_add(&binder_transaction_log_failed);
		*fe = *e;
		/*
		 * write barrier to synchronize with initialization
		 * of log entry
		 */
		smp_wmb();
		WRITE_ONCE(e->debug_id_done, t_debug_id);
		WRITE_ONCE(fe->debug_id_done, t_debug_id);
	}

	BUG_ON(thread->return_error.cmd != BR_OK);
	if (in_reply_to) {
		binder_restore_priority(current, in_reply_to->saved_priority);
		thread->return_error.cmd = BR_TRANSACTION_COMPLETE;
		binder_enqueue_thread_work(thread, &thread->return_error.work);
		binder_send_failed_reply(in_reply_to, return_error);
	} else {
		thread->return_error.cmd = return_error;
		binder_enqueue_thread_work(thread, &thread->return_error.work);
	}
}

/**
 * binder_free_buf() - free the specified buffer
 * @proc:	binder proc that owns buffer
 * @buffer:	buffer to be freed
 *
 * If buffer for an async transaction, enqueue the next async
 * transaction from the node.
 *
 * Cleanup buffer and free it.
 */
static void
binder_free_buf(struct binder_proc *proc, struct binder_buffer *buffer)
{
	if (buffer->transaction) {
		buffer->transaction->buffer = NULL;
		buffer->transaction = NULL;
	}
	if (buffer->async_transaction && buffer->target_node) {
		struct binder_node *buf_node;
		struct binder_work *w;

		buf_node = buffer->target_node;
		binder_node_inner_lock(buf_node);
		BUG_ON(!buf_node->has_async_transaction);
		BUG_ON(buf_node->proc != proc);
		w = binder_dequeue_work_head_ilocked(
				&buf_node->async_todo);
		if (!w) {
			buf_node->has_async_transaction = false;
		} else {
			binder_enqueue_work_ilocked(
					w, &proc->todo);
			binder_wakeup_proc_ilocked(proc);
		}
		binder_node_inner_unlock(buf_node);
	}
	trace_binder_transaction_buffer_release(buffer);
	binder_transaction_buffer_release(proc, buffer, 0, false);
	binder_alloc_free_buf(&proc->alloc, buffer);
}

static int binder_thread_write(struct binder_proc *proc,
			struct binder_thread *thread,
			binder_uintptr_t binder_buffer, size_t size,
			binder_size_t *consumed)
{
	uint32_t cmd;
	struct binder_context *context = proc->context;
	void __user *buffer = (void __user *)(uintptr_t)binder_buffer;
	void __user *ptr = buffer + *consumed;
	void __user *end = buffer + size;

	while (ptr < end && thread->return_error.cmd == BR_OK) {
		int ret;

		if (get_user(cmd, (uint32_t __user *)ptr))
			return -EFAULT;
		ptr += sizeof(uint32_t);
		trace_binder_command(cmd);
		if (_IOC_NR(cmd) < ARRAY_SIZE(binder_stats.bc)) {
			atomic_inc(&binder_stats.bc[_IOC_NR(cmd)]);
			atomic_inc(&proc->stats.bc[_IOC_NR(cmd)]);
			atomic_inc(&thread->stats.bc[_IOC_NR(cmd)]);
		}
		switch (cmd) {
		case BC_INCREFS:
		case BC_ACQUIRE:
		case BC_RELEASE:
		case BC_DECREFS: {
			uint32_t target;
			const char *debug_string;
			bool strong = cmd == BC_ACQUIRE || cmd == BC_RELEASE;
			bool increment = cmd == BC_INCREFS || cmd == BC_ACQUIRE;
			struct binder_ref_data rdata;

			if (get_user(target, (uint32_t __user *)ptr))
				return -EFAULT;

			ptr += sizeof(uint32_t);
			ret = -1;
			if (increment && !target) {
				struct binder_node *ctx_mgr_node;
				mutex_lock(&context->context_mgr_node_lock);
				ctx_mgr_node = context->binder_context_mgr_node;
				if (ctx_mgr_node)
					ret = binder_inc_ref_for_node(
							proc, ctx_mgr_node,
							strong, NULL, &rdata);
				mutex_unlock(&context->context_mgr_node_lock);
			}
			if (ret)
				ret = binder_update_ref_for_handle(
						proc, target, increment, strong,
						&rdata);
			if (!ret && rdata.desc != target) {
				binder_user_error("%d:%d tried to acquire reference to desc %d, got %d instead\n",
					proc->pid, thread->pid,
					target, rdata.desc);
			}
			switch (cmd) {
			case BC_INCREFS:
				debug_string = "IncRefs";
				break;
			case BC_ACQUIRE:
				debug_string = "Acquire";
				break;
			case BC_RELEASE:
				debug_string = "Release";
				break;
			case BC_DECREFS:
			default:
				debug_string = "DecRefs";
				break;
			}
			if (ret) {
				binder_user_error("%d:%d %s %d refcount change on invalid ref %d ret %d\n",
					proc->pid, thread->pid, debug_string,
					strong, target, ret);
				break;
			}
			binder_debug(BINDER_DEBUG_USER_REFS,
				     "%d:%d %s ref %d desc %d s %d w %d\n",
				     proc->pid, thread->pid, debug_string,
				     rdata.debug_id, rdata.desc, rdata.strong,
				     rdata.weak);
			break;
		}
		case BC_INCREFS_DONE:
		case BC_ACQUIRE_DONE: {
			binder_uintptr_t node_ptr;
			binder_uintptr_t cookie;
			struct binder_node *node;
			bool free_node;

			if (get_user(node_ptr, (binder_uintptr_t __user *)ptr))
				return -EFAULT;
			ptr += sizeof(binder_uintptr_t);
			if (get_user(cookie, (binder_uintptr_t __user *)ptr))
				return -EFAULT;
			ptr += sizeof(binder_uintptr_t);
			node = binder_get_node(proc, node_ptr);
			if (node == NULL) {
				binder_user_error("%d:%d %s u%016llx no match\n",
					proc->pid, thread->pid,
					cmd == BC_INCREFS_DONE ?
					"BC_INCREFS_DONE" :
					"BC_ACQUIRE_DONE",
					(u64)node_ptr);
				break;
			}
			if (cookie != node->cookie) {
				binder_user_error("%d:%d %s u%016llx node %d cookie mismatch %016llx != %016llx\n",
					proc->pid, thread->pid,
					cmd == BC_INCREFS_DONE ?
					"BC_INCREFS_DONE" : "BC_ACQUIRE_DONE",
					(u64)node_ptr, node->debug_id,
					(u64)cookie, (u64)node->cookie);
				binder_put_node(node);
				break;
			}
			binder_node_inner_lock(node);
			if (cmd == BC_ACQUIRE_DONE) {
				if (node->pending_strong_ref == 0) {
					binder_user_error("%d:%d BC_ACQUIRE_DONE node %d has no pending acquire request\n",
						proc->pid, thread->pid,
						node->debug_id);
					binder_node_inner_unlock(node);
					binder_put_node(node);
					break;
				}
				node->pending_strong_ref = 0;
			} else {
				if (node->pending_weak_ref == 0) {
					binder_user_error("%d:%d BC_INCREFS_DONE node %d has no pending increfs request\n",
						proc->pid, thread->pid,
						node->debug_id);
					binder_node_inner_unlock(node);
					binder_put_node(node);
					break;
				}
				node->pending_weak_ref = 0;
			}
			free_node = binder_dec_node_nilocked(node,
					cmd == BC_ACQUIRE_DONE, 0);
			WARN_ON(free_node);
			binder_debug(BINDER_DEBUG_USER_REFS,
				     "%d:%d %s node %d ls %d lw %d tr %d\n",
				     proc->pid, thread->pid,
				     cmd == BC_INCREFS_DONE ? "BC_INCREFS_DONE" : "BC_ACQUIRE_DONE",
				     node->debug_id, node->local_strong_refs,
				     node->local_weak_refs, node->tmp_refs);
			binder_node_inner_unlock(node);
			binder_put_node(node);
			break;
		}
		case BC_ATTEMPT_ACQUIRE:
			pr_err("BC_ATTEMPT_ACQUIRE not supported\n");
			return -EINVAL;
		case BC_ACQUIRE_RESULT:
			pr_err("BC_ACQUIRE_RESULT not supported\n");
			return -EINVAL;

		case BC_FREE_BUFFER: {
			binder_uintptr_t data_ptr;
			struct binder_buffer *buffer;

			if (get_user(data_ptr, (binder_uintptr_t __user *)ptr))
				return -EFAULT;
			ptr += sizeof(binder_uintptr_t);

			buffer = binder_alloc_prepare_to_free(&proc->alloc,
							      data_ptr);
			if (IS_ERR_OR_NULL(buffer)) {
				if (PTR_ERR(buffer) == -EPERM) {
					binder_user_error(
						"%d:%d BC_FREE_BUFFER u%016llx matched unreturned or currently freeing buffer\n",
						proc->pid, thread->pid,
						(u64)data_ptr);
				} else {
					binder_user_error(
						"%d:%d BC_FREE_BUFFER u%016llx no match\n",
						proc->pid, thread->pid,
						(u64)data_ptr);
				}
				break;
			}
			binder_debug(BINDER_DEBUG_FREE_BUFFER,
				     "%d:%d BC_FREE_BUFFER u%016llx found buffer %d for %s transaction\n",
				     proc->pid, thread->pid, (u64)data_ptr,
				     buffer->debug_id,
				     buffer->transaction ? "active" : "finished");
			binder_free_buf(proc, buffer);
			break;
		}

		case BC_TRANSACTION_SG:
		case BC_REPLY_SG: {
			struct binder_transaction_data_sg tr;

			if (copy_from_user(&tr, ptr, sizeof(tr)))
				return -EFAULT;
			ptr += sizeof(tr);
			binder_transaction(proc, thread, &tr.transaction_data,
					   cmd == BC_REPLY_SG, tr.buffers_size);
			break;
		}
		case BC_TRANSACTION:
		case BC_REPLY: {
			struct binder_transaction_data tr;

			if (copy_from_user(&tr, ptr, sizeof(tr)))
				return -EFAULT;
			ptr += sizeof(tr);
			binder_transaction(proc, thread, &tr,
					   cmd == BC_REPLY, 0);
			break;
		}

		case BC_REGISTER_LOOPER:
			binder_debug(BINDER_DEBUG_THREADS,
				     "%d:%d BC_REGISTER_LOOPER\n",
				     proc->pid, thread->pid);
			binder_inner_proc_lock(proc);
			if (thread->looper & BINDER_LOOPER_STATE_ENTERED) {
				thread->looper |= BINDER_LOOPER_STATE_INVALID;
				binder_user_error("%d:%d ERROR: BC_REGISTER_LOOPER called after BC_ENTER_LOOPER\n",
					proc->pid, thread->pid);
			} else if (proc->requested_threads == 0) {
				thread->looper |= BINDER_LOOPER_STATE_INVALID;
				binder_user_error("%d:%d ERROR: BC_REGISTER_LOOPER called without request\n",
					proc->pid, thread->pid);
			} else {
				proc->requested_threads--;
				proc->requested_threads_started++;
			}
			thread->looper |= BINDER_LOOPER_STATE_REGISTERED;
			binder_inner_proc_unlock(proc);
			break;
		case BC_ENTER_LOOPER:
			binder_debug(BINDER_DEBUG_THREADS,
				     "%d:%d BC_ENTER_LOOPER\n",
				     proc->pid, thread->pid);
			if (thread->looper & BINDER_LOOPER_STATE_REGISTERED) {
				thread->looper |= BINDER_LOOPER_STATE_INVALID;
				binder_user_error("%d:%d ERROR: BC_ENTER_LOOPER called after BC_REGISTER_LOOPER\n",
					proc->pid, thread->pid);
			}
			thread->looper |= BINDER_LOOPER_STATE_ENTERED;
			break;
		case BC_EXIT_LOOPER:
			binder_debug(BINDER_DEBUG_THREADS,
				     "%d:%d BC_EXIT_LOOPER\n",
				     proc->pid, thread->pid);
			thread->looper |= BINDER_LOOPER_STATE_EXITED;
			break;

		case BC_REQUEST_DEATH_NOTIFICATION:
		case BC_CLEAR_DEATH_NOTIFICATION: {
			uint32_t target;
			binder_uintptr_t cookie;
			struct binder_ref *ref;
			struct binder_ref_death *death = NULL;

			if (get_user(target, (uint32_t __user *)ptr))
				return -EFAULT;
			ptr += sizeof(uint32_t);
			if (get_user(cookie, (binder_uintptr_t __user *)ptr))
				return -EFAULT;
			ptr += sizeof(binder_uintptr_t);
			if (cmd == BC_REQUEST_DEATH_NOTIFICATION) {
				/*
				 * Allocate memory for death notification
				 * before taking lock
				 */
				death = kzalloc(sizeof(*death), GFP_KERNEL);
				if (death == NULL) {
					WARN_ON(thread->return_error.cmd !=
						BR_OK);
					thread->return_error.cmd = BR_ERROR;
					binder_enqueue_thread_work(
						thread,
						&thread->return_error.work);
					binder_debug(
						BINDER_DEBUG_FAILED_TRANSACTION,
						"%d:%d BC_REQUEST_DEATH_NOTIFICATION failed\n",
						proc->pid, thread->pid);
					break;
				}
			}
			binder_proc_lock(proc);
			ref = binder_get_ref_olocked(proc, target, false);
			if (ref == NULL) {
				binder_user_error("%d:%d %s invalid ref %d\n",
					proc->pid, thread->pid,
					cmd == BC_REQUEST_DEATH_NOTIFICATION ?
					"BC_REQUEST_DEATH_NOTIFICATION" :
					"BC_CLEAR_DEATH_NOTIFICATION",
					target);
				binder_proc_unlock(proc);
				kfree(death);
				break;
			}

			binder_debug(BINDER_DEBUG_DEATH_NOTIFICATION,
				     "%d:%d %s %016llx ref %d desc %d s %d w %d for node %d\n",
				     proc->pid, thread->pid,
				     cmd == BC_REQUEST_DEATH_NOTIFICATION ?
				     "BC_REQUEST_DEATH_NOTIFICATION" :
				     "BC_CLEAR_DEATH_NOTIFICATION",
				     (u64)cookie, ref->data.debug_id,
				     ref->data.desc, ref->data.strong,
				     ref->data.weak, ref->node->debug_id);

			binder_node_lock(ref->node);
			if (cmd == BC_REQUEST_DEATH_NOTIFICATION) {
				if (ref->death) {
					binder_user_error("%d:%d BC_REQUEST_DEATH_NOTIFICATION death notification already set\n",
						proc->pid, thread->pid);
					binder_node_unlock(ref->node);
					binder_proc_unlock(proc);
					kfree(death);
					break;
				}
				binder_stats_created(BINDER_STAT_DEATH);
				INIT_LIST_HEAD(&death->work.entry);
				death->cookie = cookie;
				ref->death = death;
				if (ref->node->proc == NULL) {
					ref->death->work.type = BINDER_WORK_DEAD_BINDER;

					binder_inner_proc_lock(proc);
					binder_enqueue_work_ilocked(
						&ref->death->work, &proc->todo);
					binder_wakeup_proc_ilocked(proc);
					binder_inner_proc_unlock(proc);
				}
			} else {
				if (ref->death == NULL) {
					binder_user_error("%d:%d BC_CLEAR_DEATH_NOTIFICATION death notification not active\n",
						proc->pid, thread->pid);
					binder_node_unlock(ref->node);
					binder_proc_unlock(proc);
					break;
				}
				death = ref->death;
				if (death->cookie != cookie) {
					binder_user_error("%d:%d BC_CLEAR_DEATH_NOTIFICATION death notification cookie mismatch %016llx != %016llx\n",
						proc->pid, thread->pid,
						(u64)death->cookie,
						(u64)cookie);
					binder_node_unlock(ref->node);
					binder_proc_unlock(proc);
					break;
				}
				ref->death = NULL;
				binder_inner_proc_lock(proc);
				if (list_empty(&death->work.entry)) {
					death->work.type = BINDER_WORK_CLEAR_DEATH_NOTIFICATION;
					if (thread->looper &
					    (BINDER_LOOPER_STATE_REGISTERED |
					     BINDER_LOOPER_STATE_ENTERED))
						binder_enqueue_thread_work_ilocked(
								thread,
								&death->work);
					else {
						binder_enqueue_work_ilocked(
								&death->work,
								&proc->todo);
						binder_wakeup_proc_ilocked(
								proc);
					}
				} else {
					BUG_ON(death->work.type != BINDER_WORK_DEAD_BINDER);
					death->work.type = BINDER_WORK_DEAD_BINDER_AND_CLEAR;
				}
				binder_inner_proc_unlock(proc);
			}
			binder_node_unlock(ref->node);
			binder_proc_unlock(proc);
		} break;
		case BC_DEAD_BINDER_DONE: {
			struct binder_work *w;
			binder_uintptr_t cookie;
			struct binder_ref_death *death = NULL;

			if (get_user(cookie, (binder_uintptr_t __user *)ptr))
				return -EFAULT;

			ptr += sizeof(cookie);
			binder_inner_proc_lock(proc);
			list_for_each_entry(w, &proc->delivered_death,
					    entry) {
				struct binder_ref_death *tmp_death =
					container_of(w,
						     struct binder_ref_death,
						     work);

				if (tmp_death->cookie == cookie) {
					death = tmp_death;
					break;
				}
			}
			binder_debug(BINDER_DEBUG_DEAD_BINDER,
				     "%d:%d BC_DEAD_BINDER_DONE %016llx found %pK\n",
				     proc->pid, thread->pid, (u64)cookie,
				     death);
			if (death == NULL) {
				binder_user_error("%d:%d BC_DEAD_BINDER_DONE %016llx not found\n",
					proc->pid, thread->pid, (u64)cookie);
				binder_inner_proc_unlock(proc);
				break;
			}
			binder_dequeue_work_ilocked(&death->work);
			if (death->work.type == BINDER_WORK_DEAD_BINDER_AND_CLEAR) {
				death->work.type = BINDER_WORK_CLEAR_DEATH_NOTIFICATION;
				if (thread->looper &
					(BINDER_LOOPER_STATE_REGISTERED |
					 BINDER_LOOPER_STATE_ENTERED))
					binder_enqueue_thread_work_ilocked(
						thread, &death->work);
				else {
					binder_enqueue_work_ilocked(
							&death->work,
							&proc->todo);
					binder_wakeup_proc_ilocked(proc);
				}
			}
			binder_inner_proc_unlock(proc);
		} break;

		default:
			pr_err("%d:%d unknown command %d\n",
			       proc->pid, thread->pid, cmd);
			return -EINVAL;
		}
		*consumed = ptr - buffer;
	}
	return 0;
}

static void binder_stat_br(struct binder_proc *proc,
			   struct binder_thread *thread, uint32_t cmd)
{
	trace_binder_return(cmd);
	if (_IOC_NR(cmd) < ARRAY_SIZE(binder_stats.br)) {
		atomic_inc(&binder_stats.br[_IOC_NR(cmd)]);
		atomic_inc(&proc->stats.br[_IOC_NR(cmd)]);
		atomic_inc(&thread->stats.br[_IOC_NR(cmd)]);
	}
}

static int binder_put_node_cmd(struct binder_proc *proc,
			       struct binder_thread *thread,
			       void __user **ptrp,
			       binder_uintptr_t node_ptr,
			       binder_uintptr_t node_cookie,
			       int node_debug_id,
			       uint32_t cmd, const char *cmd_name)
{
	void __user *ptr = *ptrp;

	if (put_user(cmd, (uint32_t __user *)ptr))
		return -EFAULT;
	ptr += sizeof(uint32_t);

	if (put_user(node_ptr, (binder_uintptr_t __user *)ptr))
		return -EFAULT;
	ptr += sizeof(binder_uintptr_t);

	if (put_user(node_cookie, (binder_uintptr_t __user *)ptr))
		return -EFAULT;
	ptr += sizeof(binder_uintptr_t);

	binder_stat_br(proc, thread, cmd);
	binder_debug(BINDER_DEBUG_USER_REFS, "%d:%d %s %d u%016llx c%016llx\n",
		     proc->pid, thread->pid, cmd_name, node_debug_id,
		     (u64)node_ptr, (u64)node_cookie);

	*ptrp = ptr;
	return 0;
}

static int binder_wait_for_work(struct binder_thread *thread,
				bool do_proc_work)
{
	DEFINE_WAIT(wait);
	struct binder_proc *proc = thread->proc;
	int ret = 0;

	freezer_do_not_count();
	binder_inner_proc_lock(proc);
	for (;;) {
		prepare_to_wait(&thread->wait, &wait, TASK_INTERRUPTIBLE);
		if (binder_has_work_ilocked(thread, do_proc_work))
			break;
		if (do_proc_work)
			list_add(&thread->waiting_thread_node,
				 &proc->waiting_threads);
		binder_inner_proc_unlock(proc);
		schedule();
		binder_inner_proc_lock(proc);
		list_del_init(&thread->waiting_thread_node);
		if (signal_pending(current)) {
			ret = -ERESTARTSYS;
			break;
		}
	}
	finish_wait(&thread->wait, &wait);
	binder_inner_proc_unlock(proc);
	freezer_count();

	return ret;
}

/**
 * binder_apply_fd_fixups() - finish fd translation
 * @proc:         binder_proc associated @t->buffer
 * @t:	binder transaction with list of fd fixups
 *
 * Now that we are in the context of the transaction target
 * process, we can allocate and install fds. Process the
 * list of fds to translate and fixup the buffer with the
 * new fds.
 *
 * If we fail to allocate an fd, then free the resources by
 * fput'ing files that have not been processed and ksys_close'ing
 * any fds that have already been allocated.
 */
static int binder_apply_fd_fixups(struct binder_proc *proc,
				  struct binder_transaction *t)
{
	struct binder_txn_fd_fixup *fixup, *tmp;
	int ret = 0;

	list_for_each_entry(fixup, &t->fd_fixups, fixup_entry) {
		int fd = get_unused_fd_flags(O_CLOEXEC);

		if (fd < 0) {
			binder_debug(BINDER_DEBUG_TRANSACTION,
				     "failed fd fixup txn %d fd %d\n",
				     t->debug_id, fd);
			ret = -ENOMEM;
			break;
		}
		binder_debug(BINDER_DEBUG_TRANSACTION,
			     "fd fixup txn %d fd %d\n",
			     t->debug_id, fd);
		trace_binder_transaction_fd_recv(t, fd, fixup->offset);
		fd_install(fd, fixup->file);
		fixup->file = NULL;
		binder_alloc_copy_to_buffer(&proc->alloc, t->buffer,
					    fixup->offset, &fd,
					    sizeof(u32));
	}
	list_for_each_entry_safe(fixup, tmp, &t->fd_fixups, fixup_entry) {
		if (fixup->file) {
			fput(fixup->file);
		} else if (ret) {
			u32 fd;

			binder_alloc_copy_from_buffer(&proc->alloc, &fd,
						      t->buffer, fixup->offset,
						      sizeof(fd));
			binder_deferred_fd_close(fd);
		}
		list_del(&fixup->fixup_entry);
		kfree(fixup);
	}

	return ret;
}

static int binder_thread_read(struct binder_proc *proc,
			      struct binder_thread *thread,
			      binder_uintptr_t binder_buffer, size_t size,
			      binder_size_t *consumed, int non_block)
{
	void __user *buffer = (void __user *)(uintptr_t)binder_buffer;
	void __user *ptr = buffer + *consumed;
	void __user *end = buffer + size;

	int ret = 0;
	int wait_for_proc_work;

	if (*consumed == 0) {
		if (put_user(BR_NOOP, (uint32_t __user *)ptr))
			return -EFAULT;
		ptr += sizeof(uint32_t);
	}

retry:
	binder_inner_proc_lock(proc);
	wait_for_proc_work = binder_available_for_proc_work_ilocked(thread);
	binder_inner_proc_unlock(proc);

	thread->looper |= BINDER_LOOPER_STATE_WAITING;

	trace_binder_wait_for_work(wait_for_proc_work,
				   !!thread->transaction_stack,
				   !binder_worklist_empty(proc, &thread->todo));
	if (wait_for_proc_work) {
		if (!(thread->looper & (BINDER_LOOPER_STATE_REGISTERED |
					BINDER_LOOPER_STATE_ENTERED))) {
			binder_user_error("%d:%d ERROR: Thread waiting for process work before calling BC_REGISTER_LOOPER or BC_ENTER_LOOPER (state %x)\n",
				proc->pid, thread->pid, thread->looper);
			wait_event_interruptible(binder_user_error_wait,
						 binder_stop_on_user_error < 2);
		}
		binder_restore_priority(current, proc->default_priority);
	}

	if (non_block) {
		if (!binder_has_work(thread, wait_for_proc_work))
			ret = -EAGAIN;
	} else {
		ret = binder_wait_for_work(thread, wait_for_proc_work);
	}

	thread->looper &= ~BINDER_LOOPER_STATE_WAITING;

	if (ret)
		return ret;

	while (1) {
		uint32_t cmd;
		struct binder_transaction_data_secctx tr;
		struct binder_transaction_data *trd = &tr.transaction_data;
		struct binder_work *w = NULL;
		struct list_head *list = NULL;
		struct binder_transaction *t = NULL;
		struct binder_thread *t_from;
		size_t trsize = sizeof(*trd);

		binder_inner_proc_lock(proc);
		if (!binder_worklist_empty_ilocked(&thread->todo))
			list = &thread->todo;
		else if (!binder_worklist_empty_ilocked(&proc->todo) &&
			   wait_for_proc_work)
			list = &proc->todo;
		else {
			binder_inner_proc_unlock(proc);

			/* no data added */
			if (ptr - buffer == 4 && !thread->looper_need_return)
				goto retry;
			break;
		}

		if (end - ptr < sizeof(tr) + 4) {
			binder_inner_proc_unlock(proc);
			break;
		}
		w = binder_dequeue_work_head_ilocked(list);
		if (binder_worklist_empty_ilocked(&thread->todo))
			thread->process_todo = false;

		switch (w->type) {
		case BINDER_WORK_TRANSACTION: {
			binder_inner_proc_unlock(proc);
			t = container_of(w, struct binder_transaction, work);
		} break;
		case BINDER_WORK_RETURN_ERROR: {
			struct binder_error *e = container_of(
					w, struct binder_error, work);

			WARN_ON(e->cmd == BR_OK);
			binder_inner_proc_unlock(proc);
			if (put_user(e->cmd, (uint32_t __user *)ptr))
				return -EFAULT;
			cmd = e->cmd;
			e->cmd = BR_OK;
			ptr += sizeof(uint32_t);

			binder_stat_br(proc, thread, cmd);
		} break;
		case BINDER_WORK_TRANSACTION_COMPLETE: {
			binder_inner_proc_unlock(proc);
			cmd = BR_TRANSACTION_COMPLETE;
			if (put_user(cmd, (uint32_t __user *)ptr))
				return -EFAULT;
			ptr += sizeof(uint32_t);

			binder_stat_br(proc, thread, cmd);
			binder_debug(BINDER_DEBUG_TRANSACTION_COMPLETE,
				     "%d:%d BR_TRANSACTION_COMPLETE\n",
				     proc->pid, thread->pid);
			kfree(w);
			binder_stats_deleted(BINDER_STAT_TRANSACTION_COMPLETE);
		} break;
		case BINDER_WORK_NODE: {
			struct binder_node *node = container_of(w, struct binder_node, work);
			int strong, weak;
			binder_uintptr_t node_ptr = node->ptr;
			binder_uintptr_t node_cookie = node->cookie;
			int node_debug_id = node->debug_id;
			int has_weak_ref;
			int has_strong_ref;
			void __user *orig_ptr = ptr;

			BUG_ON(proc != node->proc);
			strong = node->internal_strong_refs ||
					node->local_strong_refs;
			weak = !hlist_empty(&node->refs) ||
					node->local_weak_refs ||
					node->tmp_refs || strong;
			has_strong_ref = node->has_strong_ref;
			has_weak_ref = node->has_weak_ref;

			if (weak && !has_weak_ref) {
				node->has_weak_ref = 1;
				node->pending_weak_ref = 1;
				node->local_weak_refs++;
			}
			if (strong && !has_strong_ref) {
				node->has_strong_ref = 1;
				node->pending_strong_ref = 1;
				node->local_strong_refs++;
			}
			if (!strong && has_strong_ref)
				node->has_strong_ref = 0;
			if (!weak && has_weak_ref)
				node->has_weak_ref = 0;
			if (!weak && !strong) {
				binder_debug(BINDER_DEBUG_INTERNAL_REFS,
					     "%d:%d node %d u%016llx c%016llx deleted\n",
					     proc->pid, thread->pid,
					     node_debug_id,
					     (u64)node_ptr,
					     (u64)node_cookie);
				rb_erase(&node->rb_node, &proc->nodes);
				binder_inner_proc_unlock(proc);
				binder_node_lock(node);
				/*
				 * Acquire the node lock before freeing the
				 * node to serialize with other threads that
				 * may have been holding the node lock while
				 * decrementing this node (avoids race where
				 * this thread frees while the other thread
				 * is unlocking the node after the final
				 * decrement)
				 */
				binder_node_unlock(node);
				binder_free_node(node);
			} else
				binder_inner_proc_unlock(proc);

			if (weak && !has_weak_ref)
				ret = binder_put_node_cmd(
						proc, thread, &ptr, node_ptr,
						node_cookie, node_debug_id,
						BR_INCREFS, "BR_INCREFS");
			if (!ret && strong && !has_strong_ref)
				ret = binder_put_node_cmd(
						proc, thread, &ptr, node_ptr,
						node_cookie, node_debug_id,
						BR_ACQUIRE, "BR_ACQUIRE");
			if (!ret && !strong && has_strong_ref)
				ret = binder_put_node_cmd(
						proc, thread, &ptr, node_ptr,
						node_cookie, node_debug_id,
						BR_RELEASE, "BR_RELEASE");
			if (!ret && !weak && has_weak_ref)
				ret = binder_put_node_cmd(
						proc, thread, &ptr, node_ptr,
						node_cookie, node_debug_id,
						BR_DECREFS, "BR_DECREFS");
			if (orig_ptr == ptr)
				binder_debug(BINDER_DEBUG_INTERNAL_REFS,
					     "%d:%d node %d u%016llx c%016llx state unchanged\n",
					     proc->pid, thread->pid,
					     node_debug_id,
					     (u64)node_ptr,
					     (u64)node_cookie);
			if (ret)
				return ret;
		} break;
		case BINDER_WORK_DEAD_BINDER:
		case BINDER_WORK_DEAD_BINDER_AND_CLEAR:
		case BINDER_WORK_CLEAR_DEATH_NOTIFICATION: {
			struct binder_ref_death *death;
			uint32_t cmd;
			binder_uintptr_t cookie;

			death = container_of(w, struct binder_ref_death, work);
			if (w->type == BINDER_WORK_CLEAR_DEATH_NOTIFICATION)
				cmd = BR_CLEAR_DEATH_NOTIFICATION_DONE;
			else
				cmd = BR_DEAD_BINDER;
			cookie = death->cookie;

			binder_debug(BINDER_DEBUG_DEATH_NOTIFICATION,
				     "%d:%d %s %016llx\n",
				      proc->pid, thread->pid,
				      cmd == BR_DEAD_BINDER ?
				      "BR_DEAD_BINDER" :
				      "BR_CLEAR_DEATH_NOTIFICATION_DONE",
				      (u64)cookie);
			if (w->type == BINDER_WORK_CLEAR_DEATH_NOTIFICATION) {
				binder_inner_proc_unlock(proc);
				kfree(death);
				binder_stats_deleted(BINDER_STAT_DEATH);
			} else {
				binder_enqueue_work_ilocked(
						w, &proc->delivered_death);
				binder_inner_proc_unlock(proc);
			}
			if (put_user(cmd, (uint32_t __user *)ptr))
				return -EFAULT;
			ptr += sizeof(uint32_t);
			if (put_user(cookie,
				     (binder_uintptr_t __user *)ptr))
				return -EFAULT;
			ptr += sizeof(binder_uintptr_t);
			binder_stat_br(proc, thread, cmd);
			if (cmd == BR_DEAD_BINDER)
				goto done; /* DEAD_BINDER notifications can cause transactions */
		} break;
		default:
			binder_inner_proc_unlock(proc);
			pr_err("%d:%d: bad work type %d\n",
			       proc->pid, thread->pid, w->type);
			break;
		}

		if (!t)
			continue;

		BUG_ON(t->buffer == NULL);
		if (t->buffer->target_node) {
			struct binder_node *target_node = t->buffer->target_node;
			struct binder_priority node_prio;

<<<<<<< HEAD
			tr.target.ptr = target_node->ptr;
			tr.cookie =  target_node->cookie;
			node_prio.sched_policy = target_node->sched_policy;
			node_prio.prio = target_node->min_priority;
			binder_transaction_priority(current, t, node_prio,
						    target_node->inherit_rt);
=======
			trd->target.ptr = target_node->ptr;
			trd->cookie =  target_node->cookie;
			t->saved_priority = task_nice(current);
			if (t->priority < target_node->min_priority &&
			    !(t->flags & TF_ONE_WAY))
				binder_set_nice(t->priority);
			else if (!(t->flags & TF_ONE_WAY) ||
				 t->saved_priority > target_node->min_priority)
				binder_set_nice(target_node->min_priority);
>>>>>>> 37624b58
			cmd = BR_TRANSACTION;
		} else {
			trd->target.ptr = 0;
			trd->cookie = 0;
			cmd = BR_REPLY;
		}
		trd->code = t->code;
		trd->flags = t->flags;
		trd->sender_euid = from_kuid(current_user_ns(), t->sender_euid);

		t_from = binder_get_txn_from(t);
		if (t_from) {
			struct task_struct *sender = t_from->proc->tsk;

			trd->sender_pid =
				task_tgid_nr_ns(sender,
						task_active_pid_ns(current));
		} else {
			trd->sender_pid = 0;
		}

		ret = binder_apply_fd_fixups(proc, t);
		if (ret) {
			struct binder_buffer *buffer = t->buffer;
			bool oneway = !!(t->flags & TF_ONE_WAY);
			int tid = t->debug_id;

			if (t_from)
				binder_thread_dec_tmpref(t_from);
			buffer->transaction = NULL;
			binder_cleanup_transaction(t, "fd fixups failed",
						   BR_FAILED_REPLY);
			binder_free_buf(proc, buffer);
			binder_debug(BINDER_DEBUG_FAILED_TRANSACTION,
				     "%d:%d %stransaction %d fd fixups failed %d/%d, line %d\n",
				     proc->pid, thread->pid,
				     oneway ? "async " :
					(cmd == BR_REPLY ? "reply " : ""),
				     tid, BR_FAILED_REPLY, ret, __LINE__);
			if (cmd == BR_REPLY) {
				cmd = BR_FAILED_REPLY;
				if (put_user(cmd, (uint32_t __user *)ptr))
					return -EFAULT;
				ptr += sizeof(uint32_t);
				binder_stat_br(proc, thread, cmd);
				break;
			}
			continue;
		}
		trd->data_size = t->buffer->data_size;
		trd->offsets_size = t->buffer->offsets_size;
		trd->data.ptr.buffer = (uintptr_t)t->buffer->user_data;
		trd->data.ptr.offsets = trd->data.ptr.buffer +
					ALIGN(t->buffer->data_size,
					    sizeof(void *));

		tr.secctx = t->security_ctx;
		if (t->security_ctx) {
			cmd = BR_TRANSACTION_SEC_CTX;
			trsize = sizeof(tr);
		}
		if (put_user(cmd, (uint32_t __user *)ptr)) {
			if (t_from)
				binder_thread_dec_tmpref(t_from);

			binder_cleanup_transaction(t, "put_user failed",
						   BR_FAILED_REPLY);

			return -EFAULT;
		}
		ptr += sizeof(uint32_t);
		if (copy_to_user(ptr, &tr, trsize)) {
			if (t_from)
				binder_thread_dec_tmpref(t_from);

			binder_cleanup_transaction(t, "copy_to_user failed",
						   BR_FAILED_REPLY);

			return -EFAULT;
		}
		ptr += trsize;

		trace_binder_transaction_received(t);
		binder_stat_br(proc, thread, cmd);
		binder_debug(BINDER_DEBUG_TRANSACTION,
			     "%d:%d %s %d %d:%d, cmd %d size %zd-%zd ptr %016llx-%016llx\n",
			     proc->pid, thread->pid,
			     (cmd == BR_TRANSACTION) ? "BR_TRANSACTION" :
				(cmd == BR_TRANSACTION_SEC_CTX) ?
				     "BR_TRANSACTION_SEC_CTX" : "BR_REPLY",
			     t->debug_id, t_from ? t_from->proc->pid : 0,
			     t_from ? t_from->pid : 0, cmd,
			     t->buffer->data_size, t->buffer->offsets_size,
			     (u64)trd->data.ptr.buffer,
			     (u64)trd->data.ptr.offsets);

		if (t_from)
			binder_thread_dec_tmpref(t_from);
		t->buffer->allow_user_free = 1;
		if (cmd != BR_REPLY && !(t->flags & TF_ONE_WAY)) {
			binder_inner_proc_lock(thread->proc);
			t->to_parent = thread->transaction_stack;
			t->to_thread = thread;
			thread->transaction_stack = t;
			binder_inner_proc_unlock(thread->proc);
		} else {
			binder_free_transaction(t);
		}
		break;
	}

done:

	*consumed = ptr - buffer;
	binder_inner_proc_lock(proc);
	if (proc->requested_threads == 0 &&
	    list_empty(&thread->proc->waiting_threads) &&
	    proc->requested_threads_started < proc->max_threads &&
	    (thread->looper & (BINDER_LOOPER_STATE_REGISTERED |
	     BINDER_LOOPER_STATE_ENTERED)) /* the user-space code fails to */
	     /*spawn a new thread if we leave this out */) {
		proc->requested_threads++;
		binder_inner_proc_unlock(proc);
		binder_debug(BINDER_DEBUG_THREADS,
			     "%d:%d BR_SPAWN_LOOPER\n",
			     proc->pid, thread->pid);
		if (put_user(BR_SPAWN_LOOPER, (uint32_t __user *)buffer))
			return -EFAULT;
		binder_stat_br(proc, thread, BR_SPAWN_LOOPER);
	} else
		binder_inner_proc_unlock(proc);
	return 0;
}

static void binder_release_work(struct binder_proc *proc,
				struct list_head *list)
{
	struct binder_work *w;

	while (1) {
		w = binder_dequeue_work_head(proc, list);
		if (!w)
			return;

		switch (w->type) {
		case BINDER_WORK_TRANSACTION: {
			struct binder_transaction *t;

			t = container_of(w, struct binder_transaction, work);

			binder_cleanup_transaction(t, "process died.",
						   BR_DEAD_REPLY);
		} break;
		case BINDER_WORK_RETURN_ERROR: {
			struct binder_error *e = container_of(
					w, struct binder_error, work);

			binder_debug(BINDER_DEBUG_DEAD_TRANSACTION,
				"undelivered TRANSACTION_ERROR: %u\n",
				e->cmd);
		} break;
		case BINDER_WORK_TRANSACTION_COMPLETE: {
			binder_debug(BINDER_DEBUG_DEAD_TRANSACTION,
				"undelivered TRANSACTION_COMPLETE\n");
			kfree(w);
			binder_stats_deleted(BINDER_STAT_TRANSACTION_COMPLETE);
		} break;
		case BINDER_WORK_DEAD_BINDER_AND_CLEAR:
		case BINDER_WORK_CLEAR_DEATH_NOTIFICATION: {
			struct binder_ref_death *death;

			death = container_of(w, struct binder_ref_death, work);
			binder_debug(BINDER_DEBUG_DEAD_TRANSACTION,
				"undelivered death notification, %016llx\n",
				(u64)death->cookie);
			kfree(death);
			binder_stats_deleted(BINDER_STAT_DEATH);
		} break;
		default:
			pr_err("unexpected work type, %d, not freed\n",
			       w->type);
			break;
		}
	}

}

static struct binder_thread *binder_get_thread_ilocked(
		struct binder_proc *proc, struct binder_thread *new_thread)
{
	struct binder_thread *thread = NULL;
	struct rb_node *parent = NULL;
	struct rb_node **p = &proc->threads.rb_node;

	while (*p) {
		parent = *p;
		thread = rb_entry(parent, struct binder_thread, rb_node);

		if (current->pid < thread->pid)
			p = &(*p)->rb_left;
		else if (current->pid > thread->pid)
			p = &(*p)->rb_right;
		else
			return thread;
	}
	if (!new_thread)
		return NULL;
	thread = new_thread;
	binder_stats_created(BINDER_STAT_THREAD);
	thread->proc = proc;
	thread->pid = current->pid;
	get_task_struct(current);
	thread->task = current;
	atomic_set(&thread->tmp_ref, 0);
	init_waitqueue_head(&thread->wait);
	INIT_LIST_HEAD(&thread->todo);
	rb_link_node(&thread->rb_node, parent, p);
	rb_insert_color(&thread->rb_node, &proc->threads);
	thread->looper_need_return = true;
	thread->return_error.work.type = BINDER_WORK_RETURN_ERROR;
	thread->return_error.cmd = BR_OK;
	thread->reply_error.work.type = BINDER_WORK_RETURN_ERROR;
	thread->reply_error.cmd = BR_OK;
	INIT_LIST_HEAD(&new_thread->waiting_thread_node);
	return thread;
}

static struct binder_thread *binder_get_thread(struct binder_proc *proc)
{
	struct binder_thread *thread;
	struct binder_thread *new_thread;

	binder_inner_proc_lock(proc);
	thread = binder_get_thread_ilocked(proc, NULL);
	binder_inner_proc_unlock(proc);
	if (!thread) {
		new_thread = kzalloc(sizeof(*thread), GFP_KERNEL);
		if (new_thread == NULL)
			return NULL;
		binder_inner_proc_lock(proc);
		thread = binder_get_thread_ilocked(proc, new_thread);
		binder_inner_proc_unlock(proc);
		if (thread != new_thread)
			kfree(new_thread);
	}
	return thread;
}

static void binder_free_proc(struct binder_proc *proc)
{
	BUG_ON(!list_empty(&proc->todo));
	BUG_ON(!list_empty(&proc->delivered_death));
	binder_alloc_deferred_release(&proc->alloc);
	put_task_struct(proc->tsk);
	binder_stats_deleted(BINDER_STAT_PROC);
	kfree(proc);
}

static void binder_free_thread(struct binder_thread *thread)
{
	BUG_ON(!list_empty(&thread->todo));
	binder_stats_deleted(BINDER_STAT_THREAD);
	binder_proc_dec_tmpref(thread->proc);
	put_task_struct(thread->task);
	kfree(thread);
}

static int binder_thread_release(struct binder_proc *proc,
				 struct binder_thread *thread)
{
	struct binder_transaction *t;
	struct binder_transaction *send_reply = NULL;
	int active_transactions = 0;
	struct binder_transaction *last_t = NULL;

	binder_inner_proc_lock(thread->proc);
	/*
	 * take a ref on the proc so it survives
	 * after we remove this thread from proc->threads.
	 * The corresponding dec is when we actually
	 * free the thread in binder_free_thread()
	 */
	proc->tmp_ref++;
	/*
	 * take a ref on this thread to ensure it
	 * survives while we are releasing it
	 */
	atomic_inc(&thread->tmp_ref);
	rb_erase(&thread->rb_node, &proc->threads);
	t = thread->transaction_stack;
	if (t) {
		spin_lock(&t->lock);
		if (t->to_thread == thread)
			send_reply = t;
	} else {
		__acquire(&t->lock);
	}
	thread->is_dead = true;

	while (t) {
		last_t = t;
		active_transactions++;
		binder_debug(BINDER_DEBUG_DEAD_TRANSACTION,
			     "release %d:%d transaction %d %s, still active\n",
			      proc->pid, thread->pid,
			     t->debug_id,
			     (t->to_thread == thread) ? "in" : "out");

		if (t->to_thread == thread) {
			t->to_proc = NULL;
			t->to_thread = NULL;
			if (t->buffer) {
				t->buffer->transaction = NULL;
				t->buffer = NULL;
			}
			t = t->to_parent;
		} else if (t->from == thread) {
			t->from = NULL;
			t = t->from_parent;
		} else
			BUG();
		spin_unlock(&last_t->lock);
		if (t)
			spin_lock(&t->lock);
		else
			__acquire(&t->lock);
	}
	/* annotation for sparse, lock not acquired in last iteration above */
	__release(&t->lock);

	/*
	 * If this thread used poll, make sure we remove the waitqueue
	 * from any epoll data structures holding it with POLLFREE.
	 * waitqueue_active() is safe to use here because we're holding
	 * the inner lock.
	 */
	if ((thread->looper & BINDER_LOOPER_STATE_POLL) &&
	    waitqueue_active(&thread->wait)) {
		wake_up_poll(&thread->wait, EPOLLHUP | POLLFREE);
	}

	binder_inner_proc_unlock(thread->proc);

	/*
	 * This is needed to avoid races between wake_up_poll() above and
	 * and ep_remove_waitqueue() called for other reasons (eg the epoll file
	 * descriptor being closed); ep_remove_waitqueue() holds an RCU read
	 * lock, so we can be sure it's done after calling synchronize_rcu().
	 */
	if (thread->looper & BINDER_LOOPER_STATE_POLL)
		synchronize_rcu();

	if (send_reply)
		binder_send_failed_reply(send_reply, BR_DEAD_REPLY);
	binder_release_work(proc, &thread->todo);
	binder_thread_dec_tmpref(thread);
	return active_transactions;
}

static __poll_t binder_poll(struct file *filp,
				struct poll_table_struct *wait)
{
	struct binder_proc *proc = filp->private_data;
	struct binder_thread *thread = NULL;
	bool wait_for_proc_work;

	thread = binder_get_thread(proc);
	if (!thread)
		return POLLERR;

	binder_inner_proc_lock(thread->proc);
	thread->looper |= BINDER_LOOPER_STATE_POLL;
	wait_for_proc_work = binder_available_for_proc_work_ilocked(thread);

	binder_inner_proc_unlock(thread->proc);

	poll_wait(filp, &thread->wait, wait);

	if (binder_has_work(thread, wait_for_proc_work))
		return EPOLLIN;

	return 0;
}

static int binder_ioctl_write_read(struct file *filp,
				unsigned int cmd, unsigned long arg,
				struct binder_thread *thread)
{
	int ret = 0;
	struct binder_proc *proc = filp->private_data;
	unsigned int size = _IOC_SIZE(cmd);
	void __user *ubuf = (void __user *)arg;
	struct binder_write_read bwr;

	if (size != sizeof(struct binder_write_read)) {
		ret = -EINVAL;
		goto out;
	}
	if (copy_from_user(&bwr, ubuf, sizeof(bwr))) {
		ret = -EFAULT;
		goto out;
	}
	binder_debug(BINDER_DEBUG_READ_WRITE,
		     "%d:%d write %lld at %016llx, read %lld at %016llx\n",
		     proc->pid, thread->pid,
		     (u64)bwr.write_size, (u64)bwr.write_buffer,
		     (u64)bwr.read_size, (u64)bwr.read_buffer);

	if (bwr.write_size > 0) {
		ret = binder_thread_write(proc, thread,
					  bwr.write_buffer,
					  bwr.write_size,
					  &bwr.write_consumed);
		trace_binder_write_done(ret);
		if (ret < 0) {
			bwr.read_consumed = 0;
			if (copy_to_user(ubuf, &bwr, sizeof(bwr)))
				ret = -EFAULT;
			goto out;
		}
	}
	if (bwr.read_size > 0) {
		ret = binder_thread_read(proc, thread, bwr.read_buffer,
					 bwr.read_size,
					 &bwr.read_consumed,
					 filp->f_flags & O_NONBLOCK);
		trace_binder_read_done(ret);
		binder_inner_proc_lock(proc);
		if (!binder_worklist_empty_ilocked(&proc->todo))
			binder_wakeup_proc_ilocked(proc);
		binder_inner_proc_unlock(proc);
		if (ret < 0) {
			if (copy_to_user(ubuf, &bwr, sizeof(bwr)))
				ret = -EFAULT;
			goto out;
		}
	}
	binder_debug(BINDER_DEBUG_READ_WRITE,
		     "%d:%d wrote %lld of %lld, read return %lld of %lld\n",
		     proc->pid, thread->pid,
		     (u64)bwr.write_consumed, (u64)bwr.write_size,
		     (u64)bwr.read_consumed, (u64)bwr.read_size);
	if (copy_to_user(ubuf, &bwr, sizeof(bwr))) {
		ret = -EFAULT;
		goto out;
	}
out:
	return ret;
}

static int binder_ioctl_set_ctx_mgr(struct file *filp,
				    struct flat_binder_object *fbo)
{
	int ret = 0;
	struct binder_proc *proc = filp->private_data;
	struct binder_context *context = proc->context;
	struct binder_node *new_node;
	kuid_t curr_euid = current_euid();

	mutex_lock(&context->context_mgr_node_lock);
	if (context->binder_context_mgr_node) {
		pr_err("BINDER_SET_CONTEXT_MGR already set\n");
		ret = -EBUSY;
		goto out;
	}
	ret = security_binder_set_context_mgr(proc->tsk);
	if (ret < 0)
		goto out;
	if (uid_valid(context->binder_context_mgr_uid)) {
		if (!uid_eq(context->binder_context_mgr_uid, curr_euid)) {
			pr_err("BINDER_SET_CONTEXT_MGR bad uid %d != %d\n",
			       from_kuid(&init_user_ns, curr_euid),
			       from_kuid(&init_user_ns,
					 context->binder_context_mgr_uid));
			ret = -EPERM;
			goto out;
		}
	} else {
		context->binder_context_mgr_uid = curr_euid;
	}
	new_node = binder_new_node(proc, fbo);
	if (!new_node) {
		ret = -ENOMEM;
		goto out;
	}
	binder_node_lock(new_node);
	new_node->local_weak_refs++;
	new_node->local_strong_refs++;
	new_node->has_strong_ref = 1;
	new_node->has_weak_ref = 1;
	context->binder_context_mgr_node = new_node;
	binder_node_unlock(new_node);
	binder_put_node(new_node);
out:
	mutex_unlock(&context->context_mgr_node_lock);
	return ret;
}

static int binder_ioctl_get_node_info_for_ref(struct binder_proc *proc,
		struct binder_node_info_for_ref *info)
{
	struct binder_node *node;
	struct binder_context *context = proc->context;
	__u32 handle = info->handle;

	if (info->strong_count || info->weak_count || info->reserved1 ||
	    info->reserved2 || info->reserved3) {
		binder_user_error("%d BINDER_GET_NODE_INFO_FOR_REF: only handle may be non-zero.",
				  proc->pid);
		return -EINVAL;
	}

	/* This ioctl may only be used by the context manager */
	mutex_lock(&context->context_mgr_node_lock);
	if (!context->binder_context_mgr_node ||
		context->binder_context_mgr_node->proc != proc) {
		mutex_unlock(&context->context_mgr_node_lock);
		return -EPERM;
	}
	mutex_unlock(&context->context_mgr_node_lock);

	node = binder_get_node_from_ref(proc, handle, true, NULL);
	if (!node)
		return -EINVAL;

	info->strong_count = node->local_strong_refs +
		node->internal_strong_refs;
	info->weak_count = node->local_weak_refs;

	binder_put_node(node);

	return 0;
}

static int binder_ioctl_get_node_debug_info(struct binder_proc *proc,
				struct binder_node_debug_info *info)
{
	struct rb_node *n;
	binder_uintptr_t ptr = info->ptr;

	memset(info, 0, sizeof(*info));

	binder_inner_proc_lock(proc);
	for (n = rb_first(&proc->nodes); n != NULL; n = rb_next(n)) {
		struct binder_node *node = rb_entry(n, struct binder_node,
						    rb_node);
		if (node->ptr > ptr) {
			info->ptr = node->ptr;
			info->cookie = node->cookie;
			info->has_strong_ref = node->has_strong_ref;
			info->has_weak_ref = node->has_weak_ref;
			break;
		}
	}
	binder_inner_proc_unlock(proc);

	return 0;
}

static long binder_ioctl(struct file *filp, unsigned int cmd, unsigned long arg)
{
	int ret;
	struct binder_proc *proc = filp->private_data;
	struct binder_thread *thread;
	unsigned int size = _IOC_SIZE(cmd);
	void __user *ubuf = (void __user *)arg;

	/*pr_info("binder_ioctl: %d:%d %x %lx\n",
			proc->pid, current->pid, cmd, arg);*/

	binder_selftest_alloc(&proc->alloc);

	trace_binder_ioctl(cmd, arg);

	ret = wait_event_interruptible(binder_user_error_wait, binder_stop_on_user_error < 2);
	if (ret)
		goto err_unlocked;

	thread = binder_get_thread(proc);
	if (thread == NULL) {
		ret = -ENOMEM;
		goto err;
	}

	switch (cmd) {
	case BINDER_WRITE_READ:
		ret = binder_ioctl_write_read(filp, cmd, arg, thread);
		if (ret)
			goto err;
		break;
	case BINDER_SET_MAX_THREADS: {
		int max_threads;

		if (copy_from_user(&max_threads, ubuf,
				   sizeof(max_threads))) {
			ret = -EINVAL;
			goto err;
		}
		binder_inner_proc_lock(proc);
		proc->max_threads = max_threads;
		binder_inner_proc_unlock(proc);
		break;
	}
	case BINDER_SET_CONTEXT_MGR_EXT: {
		struct flat_binder_object fbo;

		if (copy_from_user(&fbo, ubuf, sizeof(fbo))) {
			ret = -EINVAL;
			goto err;
		}
		ret = binder_ioctl_set_ctx_mgr(filp, &fbo);
		if (ret)
			goto err;
		break;
	}
	case BINDER_SET_CONTEXT_MGR:
		ret = binder_ioctl_set_ctx_mgr(filp, NULL);
		if (ret)
			goto err;
		break;
	case BINDER_THREAD_EXIT:
		binder_debug(BINDER_DEBUG_THREADS, "%d:%d exit\n",
			     proc->pid, thread->pid);
		binder_thread_release(proc, thread);
		thread = NULL;
		break;
	case BINDER_VERSION: {
		struct binder_version __user *ver = ubuf;

		if (size != sizeof(struct binder_version)) {
			ret = -EINVAL;
			goto err;
		}
		if (put_user(BINDER_CURRENT_PROTOCOL_VERSION,
			     &ver->protocol_version)) {
			ret = -EINVAL;
			goto err;
		}
		break;
	}
	case BINDER_GET_NODE_INFO_FOR_REF: {
		struct binder_node_info_for_ref info;

		if (copy_from_user(&info, ubuf, sizeof(info))) {
			ret = -EFAULT;
			goto err;
		}

		ret = binder_ioctl_get_node_info_for_ref(proc, &info);
		if (ret < 0)
			goto err;

		if (copy_to_user(ubuf, &info, sizeof(info))) {
			ret = -EFAULT;
			goto err;
		}

		break;
	}
	case BINDER_GET_NODE_DEBUG_INFO: {
		struct binder_node_debug_info info;

		if (copy_from_user(&info, ubuf, sizeof(info))) {
			ret = -EFAULT;
			goto err;
		}

		ret = binder_ioctl_get_node_debug_info(proc, &info);
		if (ret < 0)
			goto err;

		if (copy_to_user(ubuf, &info, sizeof(info))) {
			ret = -EFAULT;
			goto err;
		}
		break;
	}
	default:
		ret = -EINVAL;
		goto err;
	}
	ret = 0;
err:
	if (thread)
		thread->looper_need_return = false;
	wait_event_interruptible(binder_user_error_wait, binder_stop_on_user_error < 2);
	if (ret && ret != -ERESTARTSYS)
		pr_info("%d:%d ioctl %x %lx returned %d\n", proc->pid, current->pid, cmd, arg, ret);
err_unlocked:
	trace_binder_ioctl_done(ret);
	return ret;
}

static void binder_vma_open(struct vm_area_struct *vma)
{
	struct binder_proc *proc = vma->vm_private_data;

	binder_debug(BINDER_DEBUG_OPEN_CLOSE,
		     "%d open vm area %lx-%lx (%ld K) vma %lx pagep %lx\n",
		     proc->pid, vma->vm_start, vma->vm_end,
		     (vma->vm_end - vma->vm_start) / SZ_1K, vma->vm_flags,
		     (unsigned long)pgprot_val(vma->vm_page_prot));
}

static void binder_vma_close(struct vm_area_struct *vma)
{
	struct binder_proc *proc = vma->vm_private_data;

	binder_debug(BINDER_DEBUG_OPEN_CLOSE,
		     "%d close vm area %lx-%lx (%ld K) vma %lx pagep %lx\n",
		     proc->pid, vma->vm_start, vma->vm_end,
		     (vma->vm_end - vma->vm_start) / SZ_1K, vma->vm_flags,
		     (unsigned long)pgprot_val(vma->vm_page_prot));
	binder_alloc_vma_close(&proc->alloc);
}

static vm_fault_t binder_vm_fault(struct vm_fault *vmf)
{
	return VM_FAULT_SIGBUS;
}

static const struct vm_operations_struct binder_vm_ops = {
	.open = binder_vma_open,
	.close = binder_vma_close,
	.fault = binder_vm_fault,
};

static int binder_mmap(struct file *filp, struct vm_area_struct *vma)
{
	int ret;
	struct binder_proc *proc = filp->private_data;
	const char *failure_string;

	if (proc->tsk != current->group_leader)
		return -EINVAL;

	if ((vma->vm_end - vma->vm_start) > SZ_4M)
		vma->vm_end = vma->vm_start + SZ_4M;

	binder_debug(BINDER_DEBUG_OPEN_CLOSE,
		     "%s: %d %lx-%lx (%ld K) vma %lx pagep %lx\n",
		     __func__, proc->pid, vma->vm_start, vma->vm_end,
		     (vma->vm_end - vma->vm_start) / SZ_1K, vma->vm_flags,
		     (unsigned long)pgprot_val(vma->vm_page_prot));

	if (vma->vm_flags & FORBIDDEN_MMAP_FLAGS) {
		ret = -EPERM;
		failure_string = "bad vm_flags";
		goto err_bad_arg;
	}
	vma->vm_flags |= VM_DONTCOPY | VM_MIXEDMAP;
	vma->vm_flags &= ~VM_MAYWRITE;

	vma->vm_ops = &binder_vm_ops;
	vma->vm_private_data = proc;

	ret = binder_alloc_mmap_handler(&proc->alloc, vma);
	if (ret)
		return ret;
	return 0;

err_bad_arg:
	pr_err("%s: %d %lx-%lx %s failed %d\n", __func__,
	       proc->pid, vma->vm_start, vma->vm_end, failure_string, ret);
	return ret;
}

static int binder_open(struct inode *nodp, struct file *filp)
{
	struct binder_proc *proc;
	struct binder_device *binder_dev;

	binder_debug(BINDER_DEBUG_OPEN_CLOSE, "%s: %d:%d\n", __func__,
		     current->group_leader->pid, current->pid);

	proc = kzalloc(sizeof(*proc), GFP_KERNEL);
	if (proc == NULL)
		return -ENOMEM;
	spin_lock_init(&proc->inner_lock);
	spin_lock_init(&proc->outer_lock);
	get_task_struct(current->group_leader);
	proc->tsk = current->group_leader;
	INIT_LIST_HEAD(&proc->todo);
<<<<<<< HEAD
	if (binder_supported_policy(current->policy)) {
		proc->default_priority.sched_policy = current->policy;
		proc->default_priority.prio = current->normal_prio;
	} else {
		proc->default_priority.sched_policy = SCHED_NORMAL;
		proc->default_priority.prio = NICE_TO_PRIO(0);
	}

	binder_dev = container_of(filp->private_data, struct binder_device,
				  miscdev);
=======
	proc->default_priority = task_nice(current);
	/* binderfs stashes devices in i_private */
	if (is_binderfs_device(nodp))
		binder_dev = nodp->i_private;
	else
		binder_dev = container_of(filp->private_data,
					  struct binder_device, miscdev);
>>>>>>> 37624b58
	proc->context = &binder_dev->context;
	binder_alloc_init(&proc->alloc);

	binder_stats_created(BINDER_STAT_PROC);
	proc->pid = current->group_leader->pid;
	INIT_LIST_HEAD(&proc->delivered_death);
	INIT_LIST_HEAD(&proc->waiting_threads);
	filp->private_data = proc;

	mutex_lock(&binder_procs_lock);
	hlist_add_head(&proc->proc_node, &binder_procs);
	mutex_unlock(&binder_procs_lock);

	if (binder_debugfs_dir_entry_proc) {
		char strbuf[11];

		snprintf(strbuf, sizeof(strbuf), "%u", proc->pid);
		/*
		 * proc debug entries are shared between contexts, so
		 * this will fail if the process tries to open the driver
		 * again with a different context. The priting code will
		 * anyway print all contexts that a given PID has, so this
		 * is not a problem.
		 */
		proc->debugfs_entry = debugfs_create_file(strbuf, 0444,
			binder_debugfs_dir_entry_proc,
			(void *)(unsigned long)proc->pid,
			&proc_fops);
	}

	return 0;
}

static int binder_flush(struct file *filp, fl_owner_t id)
{
	struct binder_proc *proc = filp->private_data;

	binder_defer_work(proc, BINDER_DEFERRED_FLUSH);

	return 0;
}

static void binder_deferred_flush(struct binder_proc *proc)
{
	struct rb_node *n;
	int wake_count = 0;

	binder_inner_proc_lock(proc);
	for (n = rb_first(&proc->threads); n != NULL; n = rb_next(n)) {
		struct binder_thread *thread = rb_entry(n, struct binder_thread, rb_node);

		thread->looper_need_return = true;
		if (thread->looper & BINDER_LOOPER_STATE_WAITING) {
			wake_up_interruptible(&thread->wait);
			wake_count++;
		}
	}
	binder_inner_proc_unlock(proc);

	binder_debug(BINDER_DEBUG_OPEN_CLOSE,
		     "binder_flush: %d woke %d threads\n", proc->pid,
		     wake_count);
}

static int binder_release(struct inode *nodp, struct file *filp)
{
	struct binder_proc *proc = filp->private_data;

	debugfs_remove(proc->debugfs_entry);
	binder_defer_work(proc, BINDER_DEFERRED_RELEASE);

	return 0;
}

static int binder_node_release(struct binder_node *node, int refs)
{
	struct binder_ref *ref;
	int death = 0;
	struct binder_proc *proc = node->proc;

	binder_release_work(proc, &node->async_todo);

	binder_node_lock(node);
	binder_inner_proc_lock(proc);
	binder_dequeue_work_ilocked(&node->work);
	/*
	 * The caller must have taken a temporary ref on the node,
	 */
	BUG_ON(!node->tmp_refs);
	if (hlist_empty(&node->refs) && node->tmp_refs == 1) {
		binder_inner_proc_unlock(proc);
		binder_node_unlock(node);
		binder_free_node(node);

		return refs;
	}

	node->proc = NULL;
	node->local_strong_refs = 0;
	node->local_weak_refs = 0;
	binder_inner_proc_unlock(proc);

	spin_lock(&binder_dead_nodes_lock);
	hlist_add_head(&node->dead_node, &binder_dead_nodes);
	spin_unlock(&binder_dead_nodes_lock);

	hlist_for_each_entry(ref, &node->refs, node_entry) {
		refs++;
		/*
		 * Need the node lock to synchronize
		 * with new notification requests and the
		 * inner lock to synchronize with queued
		 * death notifications.
		 */
		binder_inner_proc_lock(ref->proc);
		if (!ref->death) {
			binder_inner_proc_unlock(ref->proc);
			continue;
		}

		death++;

		BUG_ON(!list_empty(&ref->death->work.entry));
		ref->death->work.type = BINDER_WORK_DEAD_BINDER;
		binder_enqueue_work_ilocked(&ref->death->work,
					    &ref->proc->todo);
		binder_wakeup_proc_ilocked(ref->proc);
		binder_inner_proc_unlock(ref->proc);
	}

	binder_debug(BINDER_DEBUG_DEAD_BINDER,
		     "node %d now dead, refs %d, death %d\n",
		     node->debug_id, refs, death);
	binder_node_unlock(node);
	binder_put_node(node);

	return refs;
}

static void binder_deferred_release(struct binder_proc *proc)
{
	struct binder_context *context = proc->context;
	struct rb_node *n;
	int threads, nodes, incoming_refs, outgoing_refs, active_transactions;

	mutex_lock(&binder_procs_lock);
	hlist_del(&proc->proc_node);
	mutex_unlock(&binder_procs_lock);

	mutex_lock(&context->context_mgr_node_lock);
	if (context->binder_context_mgr_node &&
	    context->binder_context_mgr_node->proc == proc) {
		binder_debug(BINDER_DEBUG_DEAD_BINDER,
			     "%s: %d context_mgr_node gone\n",
			     __func__, proc->pid);
		context->binder_context_mgr_node = NULL;
	}
	mutex_unlock(&context->context_mgr_node_lock);
	binder_inner_proc_lock(proc);
	/*
	 * Make sure proc stays alive after we
	 * remove all the threads
	 */
	proc->tmp_ref++;

	proc->is_dead = true;
	threads = 0;
	active_transactions = 0;
	while ((n = rb_first(&proc->threads))) {
		struct binder_thread *thread;

		thread = rb_entry(n, struct binder_thread, rb_node);
		binder_inner_proc_unlock(proc);
		threads++;
		active_transactions += binder_thread_release(proc, thread);
		binder_inner_proc_lock(proc);
	}

	nodes = 0;
	incoming_refs = 0;
	while ((n = rb_first(&proc->nodes))) {
		struct binder_node *node;

		node = rb_entry(n, struct binder_node, rb_node);
		nodes++;
		/*
		 * take a temporary ref on the node before
		 * calling binder_node_release() which will either
		 * kfree() the node or call binder_put_node()
		 */
		binder_inc_node_tmpref_ilocked(node);
		rb_erase(&node->rb_node, &proc->nodes);
		binder_inner_proc_unlock(proc);
		incoming_refs = binder_node_release(node, incoming_refs);
		binder_inner_proc_lock(proc);
	}
	binder_inner_proc_unlock(proc);

	outgoing_refs = 0;
	binder_proc_lock(proc);
	while ((n = rb_first(&proc->refs_by_desc))) {
		struct binder_ref *ref;

		ref = rb_entry(n, struct binder_ref, rb_node_desc);
		outgoing_refs++;
		binder_cleanup_ref_olocked(ref);
		binder_proc_unlock(proc);
		binder_free_ref(ref);
		binder_proc_lock(proc);
	}
	binder_proc_unlock(proc);

	binder_release_work(proc, &proc->todo);
	binder_release_work(proc, &proc->delivered_death);

	binder_debug(BINDER_DEBUG_OPEN_CLOSE,
		     "%s: %d threads %d, nodes %d (ref %d), refs %d, active transactions %d\n",
		     __func__, proc->pid, threads, nodes, incoming_refs,
		     outgoing_refs, active_transactions);

	binder_proc_dec_tmpref(proc);
}

static void binder_deferred_func(struct work_struct *work)
{
	struct binder_proc *proc;

	int defer;

	do {
		mutex_lock(&binder_deferred_lock);
		if (!hlist_empty(&binder_deferred_list)) {
			proc = hlist_entry(binder_deferred_list.first,
					struct binder_proc, deferred_work_node);
			hlist_del_init(&proc->deferred_work_node);
			defer = proc->deferred_work;
			proc->deferred_work = 0;
		} else {
			proc = NULL;
			defer = 0;
		}
		mutex_unlock(&binder_deferred_lock);

		if (defer & BINDER_DEFERRED_FLUSH)
			binder_deferred_flush(proc);

		if (defer & BINDER_DEFERRED_RELEASE)
			binder_deferred_release(proc); /* frees proc */
	} while (proc);
}
static DECLARE_WORK(binder_deferred_work, binder_deferred_func);

static void
binder_defer_work(struct binder_proc *proc, enum binder_deferred_state defer)
{
	mutex_lock(&binder_deferred_lock);
	proc->deferred_work |= defer;
	if (hlist_unhashed(&proc->deferred_work_node)) {
		hlist_add_head(&proc->deferred_work_node,
				&binder_deferred_list);
		schedule_work(&binder_deferred_work);
	}
	mutex_unlock(&binder_deferred_lock);
}

static void print_binder_transaction_ilocked(struct seq_file *m,
					     struct binder_proc *proc,
					     const char *prefix,
					     struct binder_transaction *t)
{
	struct binder_proc *to_proc;
	struct binder_buffer *buffer = t->buffer;

	spin_lock(&t->lock);
	to_proc = t->to_proc;
	seq_printf(m,
		   "%s %d: %pK from %d:%d to %d:%d code %x flags %x pri %d:%d r%d",
		   prefix, t->debug_id, t,
		   t->from ? t->from->proc->pid : 0,
		   t->from ? t->from->pid : 0,
		   to_proc ? to_proc->pid : 0,
		   t->to_thread ? t->to_thread->pid : 0,
		   t->code, t->flags, t->priority.sched_policy,
		   t->priority.prio, t->need_reply);
	spin_unlock(&t->lock);

	if (proc != to_proc) {
		/*
		 * Can only safely deref buffer if we are holding the
		 * correct proc inner lock for this node
		 */
		seq_puts(m, "\n");
		return;
	}

	if (buffer == NULL) {
		seq_puts(m, " buffer free\n");
		return;
	}
	if (buffer->target_node)
		seq_printf(m, " node %d", buffer->target_node->debug_id);
	seq_printf(m, " size %zd:%zd data %pK\n",
		   buffer->data_size, buffer->offsets_size,
		   buffer->user_data);
}

static void print_binder_work_ilocked(struct seq_file *m,
				     struct binder_proc *proc,
				     const char *prefix,
				     const char *transaction_prefix,
				     struct binder_work *w)
{
	struct binder_node *node;
	struct binder_transaction *t;

	switch (w->type) {
	case BINDER_WORK_TRANSACTION:
		t = container_of(w, struct binder_transaction, work);
		print_binder_transaction_ilocked(
				m, proc, transaction_prefix, t);
		break;
	case BINDER_WORK_RETURN_ERROR: {
		struct binder_error *e = container_of(
				w, struct binder_error, work);

		seq_printf(m, "%stransaction error: %u\n",
			   prefix, e->cmd);
	} break;
	case BINDER_WORK_TRANSACTION_COMPLETE:
		seq_printf(m, "%stransaction complete\n", prefix);
		break;
	case BINDER_WORK_NODE:
		node = container_of(w, struct binder_node, work);
		seq_printf(m, "%snode work %d: u%016llx c%016llx\n",
			   prefix, node->debug_id,
			   (u64)node->ptr, (u64)node->cookie);
		break;
	case BINDER_WORK_DEAD_BINDER:
		seq_printf(m, "%shas dead binder\n", prefix);
		break;
	case BINDER_WORK_DEAD_BINDER_AND_CLEAR:
		seq_printf(m, "%shas cleared dead binder\n", prefix);
		break;
	case BINDER_WORK_CLEAR_DEATH_NOTIFICATION:
		seq_printf(m, "%shas cleared death notification\n", prefix);
		break;
	default:
		seq_printf(m, "%sunknown work: type %d\n", prefix, w->type);
		break;
	}
}

static void print_binder_thread_ilocked(struct seq_file *m,
					struct binder_thread *thread,
					int print_always)
{
	struct binder_transaction *t;
	struct binder_work *w;
	size_t start_pos = m->count;
	size_t header_pos;

	seq_printf(m, "  thread %d: l %02x need_return %d tr %d\n",
			thread->pid, thread->looper,
			thread->looper_need_return,
			atomic_read(&thread->tmp_ref));
	header_pos = m->count;
	t = thread->transaction_stack;
	while (t) {
		if (t->from == thread) {
			print_binder_transaction_ilocked(m, thread->proc,
					"    outgoing transaction", t);
			t = t->from_parent;
		} else if (t->to_thread == thread) {
			print_binder_transaction_ilocked(m, thread->proc,
						 "    incoming transaction", t);
			t = t->to_parent;
		} else {
			print_binder_transaction_ilocked(m, thread->proc,
					"    bad transaction", t);
			t = NULL;
		}
	}
	list_for_each_entry(w, &thread->todo, entry) {
		print_binder_work_ilocked(m, thread->proc, "    ",
					  "    pending transaction", w);
	}
	if (!print_always && m->count == header_pos)
		m->count = start_pos;
}

static void print_binder_node_nilocked(struct seq_file *m,
				       struct binder_node *node)
{
	struct binder_ref *ref;
	struct binder_work *w;
	int count;

	count = 0;
	hlist_for_each_entry(ref, &node->refs, node_entry)
		count++;

	seq_printf(m, "  node %d: u%016llx c%016llx pri %d:%d hs %d hw %d ls %d lw %d is %d iw %d tr %d",
		   node->debug_id, (u64)node->ptr, (u64)node->cookie,
		   node->sched_policy, node->min_priority,
		   node->has_strong_ref, node->has_weak_ref,
		   node->local_strong_refs, node->local_weak_refs,
		   node->internal_strong_refs, count, node->tmp_refs);
	if (count) {
		seq_puts(m, " proc");
		hlist_for_each_entry(ref, &node->refs, node_entry)
			seq_printf(m, " %d", ref->proc->pid);
	}
	seq_puts(m, "\n");
	if (node->proc) {
		list_for_each_entry(w, &node->async_todo, entry)
			print_binder_work_ilocked(m, node->proc, "    ",
					  "    pending async transaction", w);
	}
}

static void print_binder_ref_olocked(struct seq_file *m,
				     struct binder_ref *ref)
{
	binder_node_lock(ref->node);
	seq_printf(m, "  ref %d: desc %d %snode %d s %d w %d d %pK\n",
		   ref->data.debug_id, ref->data.desc,
		   ref->node->proc ? "" : "dead ",
		   ref->node->debug_id, ref->data.strong,
		   ref->data.weak, ref->death);
	binder_node_unlock(ref->node);
}

static void print_binder_proc(struct seq_file *m,
			      struct binder_proc *proc, int print_all)
{
	struct binder_work *w;
	struct rb_node *n;
	size_t start_pos = m->count;
	size_t header_pos;
	struct binder_node *last_node = NULL;

	seq_printf(m, "proc %d\n", proc->pid);
	seq_printf(m, "context %s\n", proc->context->name);
	header_pos = m->count;

	binder_inner_proc_lock(proc);
	for (n = rb_first(&proc->threads); n != NULL; n = rb_next(n))
		print_binder_thread_ilocked(m, rb_entry(n, struct binder_thread,
						rb_node), print_all);

	for (n = rb_first(&proc->nodes); n != NULL; n = rb_next(n)) {
		struct binder_node *node = rb_entry(n, struct binder_node,
						    rb_node);
		if (!print_all && !node->has_async_transaction)
			continue;

		/*
		 * take a temporary reference on the node so it
		 * survives and isn't removed from the tree
		 * while we print it.
		 */
		binder_inc_node_tmpref_ilocked(node);
		/* Need to drop inner lock to take node lock */
		binder_inner_proc_unlock(proc);
		if (last_node)
			binder_put_node(last_node);
		binder_node_inner_lock(node);
		print_binder_node_nilocked(m, node);
		binder_node_inner_unlock(node);
		last_node = node;
		binder_inner_proc_lock(proc);
	}
	binder_inner_proc_unlock(proc);
	if (last_node)
		binder_put_node(last_node);

	if (print_all) {
		binder_proc_lock(proc);
		for (n = rb_first(&proc->refs_by_desc);
		     n != NULL;
		     n = rb_next(n))
			print_binder_ref_olocked(m, rb_entry(n,
							    struct binder_ref,
							    rb_node_desc));
		binder_proc_unlock(proc);
	}
	binder_alloc_print_allocated(m, &proc->alloc);
	binder_inner_proc_lock(proc);
	list_for_each_entry(w, &proc->todo, entry)
		print_binder_work_ilocked(m, proc, "  ",
					  "  pending transaction", w);
	list_for_each_entry(w, &proc->delivered_death, entry) {
		seq_puts(m, "  has delivered dead binder\n");
		break;
	}
	binder_inner_proc_unlock(proc);
	if (!print_all && m->count == header_pos)
		m->count = start_pos;
}

static const char * const binder_return_strings[] = {
	"BR_ERROR",
	"BR_OK",
	"BR_TRANSACTION",
	"BR_REPLY",
	"BR_ACQUIRE_RESULT",
	"BR_DEAD_REPLY",
	"BR_TRANSACTION_COMPLETE",
	"BR_INCREFS",
	"BR_ACQUIRE",
	"BR_RELEASE",
	"BR_DECREFS",
	"BR_ATTEMPT_ACQUIRE",
	"BR_NOOP",
	"BR_SPAWN_LOOPER",
	"BR_FINISHED",
	"BR_DEAD_BINDER",
	"BR_CLEAR_DEATH_NOTIFICATION_DONE",
	"BR_FAILED_REPLY"
};

static const char * const binder_command_strings[] = {
	"BC_TRANSACTION",
	"BC_REPLY",
	"BC_ACQUIRE_RESULT",
	"BC_FREE_BUFFER",
	"BC_INCREFS",
	"BC_ACQUIRE",
	"BC_RELEASE",
	"BC_DECREFS",
	"BC_INCREFS_DONE",
	"BC_ACQUIRE_DONE",
	"BC_ATTEMPT_ACQUIRE",
	"BC_REGISTER_LOOPER",
	"BC_ENTER_LOOPER",
	"BC_EXIT_LOOPER",
	"BC_REQUEST_DEATH_NOTIFICATION",
	"BC_CLEAR_DEATH_NOTIFICATION",
	"BC_DEAD_BINDER_DONE",
	"BC_TRANSACTION_SG",
	"BC_REPLY_SG",
};

static const char * const binder_objstat_strings[] = {
	"proc",
	"thread",
	"node",
	"ref",
	"death",
	"transaction",
	"transaction_complete"
};

static void print_binder_stats(struct seq_file *m, const char *prefix,
			       struct binder_stats *stats)
{
	int i;

	BUILD_BUG_ON(ARRAY_SIZE(stats->bc) !=
		     ARRAY_SIZE(binder_command_strings));
	for (i = 0; i < ARRAY_SIZE(stats->bc); i++) {
		int temp = atomic_read(&stats->bc[i]);

		if (temp)
			seq_printf(m, "%s%s: %d\n", prefix,
				   binder_command_strings[i], temp);
	}

	BUILD_BUG_ON(ARRAY_SIZE(stats->br) !=
		     ARRAY_SIZE(binder_return_strings));
	for (i = 0; i < ARRAY_SIZE(stats->br); i++) {
		int temp = atomic_read(&stats->br[i]);

		if (temp)
			seq_printf(m, "%s%s: %d\n", prefix,
				   binder_return_strings[i], temp);
	}

	BUILD_BUG_ON(ARRAY_SIZE(stats->obj_created) !=
		     ARRAY_SIZE(binder_objstat_strings));
	BUILD_BUG_ON(ARRAY_SIZE(stats->obj_created) !=
		     ARRAY_SIZE(stats->obj_deleted));
	for (i = 0; i < ARRAY_SIZE(stats->obj_created); i++) {
		int created = atomic_read(&stats->obj_created[i]);
		int deleted = atomic_read(&stats->obj_deleted[i]);

		if (created || deleted)
			seq_printf(m, "%s%s: active %d total %d\n",
				prefix,
				binder_objstat_strings[i],
				created - deleted,
				created);
	}
}

static void print_binder_proc_stats(struct seq_file *m,
				    struct binder_proc *proc)
{
	struct binder_work *w;
	struct binder_thread *thread;
	struct rb_node *n;
	int count, strong, weak, ready_threads;
	size_t free_async_space =
		binder_alloc_get_free_async_space(&proc->alloc);

	seq_printf(m, "proc %d\n", proc->pid);
	seq_printf(m, "context %s\n", proc->context->name);
	count = 0;
	ready_threads = 0;
	binder_inner_proc_lock(proc);
	for (n = rb_first(&proc->threads); n != NULL; n = rb_next(n))
		count++;

	list_for_each_entry(thread, &proc->waiting_threads, waiting_thread_node)
		ready_threads++;

	seq_printf(m, "  threads: %d\n", count);
	seq_printf(m, "  requested threads: %d+%d/%d\n"
			"  ready threads %d\n"
			"  free async space %zd\n", proc->requested_threads,
			proc->requested_threads_started, proc->max_threads,
			ready_threads,
			free_async_space);
	count = 0;
	for (n = rb_first(&proc->nodes); n != NULL; n = rb_next(n))
		count++;
	binder_inner_proc_unlock(proc);
	seq_printf(m, "  nodes: %d\n", count);
	count = 0;
	strong = 0;
	weak = 0;
	binder_proc_lock(proc);
	for (n = rb_first(&proc->refs_by_desc); n != NULL; n = rb_next(n)) {
		struct binder_ref *ref = rb_entry(n, struct binder_ref,
						  rb_node_desc);
		count++;
		strong += ref->data.strong;
		weak += ref->data.weak;
	}
	binder_proc_unlock(proc);
	seq_printf(m, "  refs: %d s %d w %d\n", count, strong, weak);

	count = binder_alloc_get_allocated_count(&proc->alloc);
	seq_printf(m, "  buffers: %d\n", count);

	binder_alloc_print_pages(m, &proc->alloc);

	count = 0;
	binder_inner_proc_lock(proc);
	list_for_each_entry(w, &proc->todo, entry) {
		if (w->type == BINDER_WORK_TRANSACTION)
			count++;
	}
	binder_inner_proc_unlock(proc);
	seq_printf(m, "  pending transactions: %d\n", count);

	print_binder_stats(m, "  ", &proc->stats);
}


static int state_show(struct seq_file *m, void *unused)
{
	struct binder_proc *proc;
	struct binder_node *node;
	struct binder_node *last_node = NULL;

	seq_puts(m, "binder state:\n");

	spin_lock(&binder_dead_nodes_lock);
	if (!hlist_empty(&binder_dead_nodes))
		seq_puts(m, "dead nodes:\n");
	hlist_for_each_entry(node, &binder_dead_nodes, dead_node) {
		/*
		 * take a temporary reference on the node so it
		 * survives and isn't removed from the list
		 * while we print it.
		 */
		node->tmp_refs++;
		spin_unlock(&binder_dead_nodes_lock);
		if (last_node)
			binder_put_node(last_node);
		binder_node_lock(node);
		print_binder_node_nilocked(m, node);
		binder_node_unlock(node);
		last_node = node;
		spin_lock(&binder_dead_nodes_lock);
	}
	spin_unlock(&binder_dead_nodes_lock);
	if (last_node)
		binder_put_node(last_node);

	mutex_lock(&binder_procs_lock);
	hlist_for_each_entry(proc, &binder_procs, proc_node)
		print_binder_proc(m, proc, 1);
	mutex_unlock(&binder_procs_lock);

	return 0;
}

static int stats_show(struct seq_file *m, void *unused)
{
	struct binder_proc *proc;

	seq_puts(m, "binder stats:\n");

	print_binder_stats(m, "", &binder_stats);

	mutex_lock(&binder_procs_lock);
	hlist_for_each_entry(proc, &binder_procs, proc_node)
		print_binder_proc_stats(m, proc);
	mutex_unlock(&binder_procs_lock);

	return 0;
}

static int transactions_show(struct seq_file *m, void *unused)
{
	struct binder_proc *proc;

	seq_puts(m, "binder transactions:\n");
	mutex_lock(&binder_procs_lock);
	hlist_for_each_entry(proc, &binder_procs, proc_node)
		print_binder_proc(m, proc, 0);
	mutex_unlock(&binder_procs_lock);

	return 0;
}

static int proc_show(struct seq_file *m, void *unused)
{
	struct binder_proc *itr;
	int pid = (unsigned long)m->private;

	mutex_lock(&binder_procs_lock);
	hlist_for_each_entry(itr, &binder_procs, proc_node) {
		if (itr->pid == pid) {
			seq_puts(m, "binder proc state:\n");
			print_binder_proc(m, itr, 1);
		}
	}
	mutex_unlock(&binder_procs_lock);

	return 0;
}

static void print_binder_transaction_log_entry(struct seq_file *m,
					struct binder_transaction_log_entry *e)
{
	int debug_id = READ_ONCE(e->debug_id_done);
	/*
	 * read barrier to guarantee debug_id_done read before
	 * we print the log values
	 */
	smp_rmb();
	seq_printf(m,
		   "%d: %s from %d:%d to %d:%d context %s node %d handle %d size %d:%d ret %d/%d l=%d",
		   e->debug_id, (e->call_type == 2) ? "reply" :
		   ((e->call_type == 1) ? "async" : "call "), e->from_proc,
		   e->from_thread, e->to_proc, e->to_thread, e->context_name,
		   e->to_node, e->target_handle, e->data_size, e->offsets_size,
		   e->return_error, e->return_error_param,
		   e->return_error_line);
	/*
	 * read-barrier to guarantee read of debug_id_done after
	 * done printing the fields of the entry
	 */
	smp_rmb();
	seq_printf(m, debug_id && debug_id == READ_ONCE(e->debug_id_done) ?
			"\n" : " (incomplete)\n");
}

static int transaction_log_show(struct seq_file *m, void *unused)
{
	struct binder_transaction_log *log = m->private;
	unsigned int log_cur = atomic_read(&log->cur);
	unsigned int count;
	unsigned int cur;
	int i;

	count = log_cur + 1;
	cur = count < ARRAY_SIZE(log->entry) && !log->full ?
		0 : count % ARRAY_SIZE(log->entry);
	if (count > ARRAY_SIZE(log->entry) || log->full)
		count = ARRAY_SIZE(log->entry);
	for (i = 0; i < count; i++) {
		unsigned int index = cur++ % ARRAY_SIZE(log->entry);

		print_binder_transaction_log_entry(m, &log->entry[index]);
	}
	return 0;
}

const struct file_operations binder_fops = {
	.owner = THIS_MODULE,
	.poll = binder_poll,
	.unlocked_ioctl = binder_ioctl,
	.compat_ioctl = binder_ioctl,
	.mmap = binder_mmap,
	.open = binder_open,
	.flush = binder_flush,
	.release = binder_release,
};

DEFINE_SHOW_ATTRIBUTE(state);
DEFINE_SHOW_ATTRIBUTE(stats);
DEFINE_SHOW_ATTRIBUTE(transactions);
DEFINE_SHOW_ATTRIBUTE(transaction_log);

static int __init init_binder_device(const char *name)
{
	int ret;
	struct binder_device *binder_device;

	binder_device = kzalloc(sizeof(*binder_device), GFP_KERNEL);
	if (!binder_device)
		return -ENOMEM;

	binder_device->miscdev.fops = &binder_fops;
	binder_device->miscdev.minor = MISC_DYNAMIC_MINOR;
	binder_device->miscdev.name = name;

	binder_device->context.binder_context_mgr_uid = INVALID_UID;
	binder_device->context.name = name;
	mutex_init(&binder_device->context.context_mgr_node_lock);

	ret = misc_register(&binder_device->miscdev);
	if (ret < 0) {
		kfree(binder_device);
		return ret;
	}

	hlist_add_head(&binder_device->hlist, &binder_devices);

	return ret;
}

static int __init binder_init(void)
{
	int ret;
	char *device_name, *device_tmp;
	struct binder_device *device;
	struct hlist_node *tmp;
	char *device_names = NULL;

	ret = binder_alloc_shrinker_init();
	if (ret)
		return ret;

	atomic_set(&binder_transaction_log.cur, ~0U);
	atomic_set(&binder_transaction_log_failed.cur, ~0U);

	binder_debugfs_dir_entry_root = debugfs_create_dir("binder", NULL);
	if (binder_debugfs_dir_entry_root)
		binder_debugfs_dir_entry_proc = debugfs_create_dir("proc",
						 binder_debugfs_dir_entry_root);

	if (binder_debugfs_dir_entry_root) {
		debugfs_create_file("state",
				    0444,
				    binder_debugfs_dir_entry_root,
				    NULL,
				    &state_fops);
		debugfs_create_file("stats",
				    0444,
				    binder_debugfs_dir_entry_root,
				    NULL,
				    &stats_fops);
		debugfs_create_file("transactions",
				    0444,
				    binder_debugfs_dir_entry_root,
				    NULL,
				    &transactions_fops);
		debugfs_create_file("transaction_log",
				    0444,
				    binder_debugfs_dir_entry_root,
				    &binder_transaction_log,
				    &transaction_log_fops);
		debugfs_create_file("failed_transaction_log",
				    0444,
				    binder_debugfs_dir_entry_root,
				    &binder_transaction_log_failed,
				    &transaction_log_fops);
	}

	if (strcmp(binder_devices_param, "") != 0) {
		/*
		* Copy the module_parameter string, because we don't want to
		* tokenize it in-place.
		 */
		device_names = kstrdup(binder_devices_param, GFP_KERNEL);
		if (!device_names) {
			ret = -ENOMEM;
			goto err_alloc_device_names_failed;
		}

		device_tmp = device_names;
		while ((device_name = strsep(&device_tmp, ","))) {
			ret = init_binder_device(device_name);
			if (ret)
				goto err_init_binder_device_failed;
		}
	}

	ret = init_binderfs();
	if (ret)
		goto err_init_binder_device_failed;

	return ret;

err_init_binder_device_failed:
	hlist_for_each_entry_safe(device, tmp, &binder_devices, hlist) {
		misc_deregister(&device->miscdev);
		hlist_del(&device->hlist);
		kfree(device);
	}

	kfree(device_names);

err_alloc_device_names_failed:
	debugfs_remove_recursive(binder_debugfs_dir_entry_root);

	return ret;
}

device_initcall(binder_init);

#define CREATE_TRACE_POINTS
#include "binder_trace.h"

MODULE_LICENSE("GPL v2");<|MERGE_RESOLUTION|>--- conflicted
+++ resolved
@@ -332,11 +332,8 @@
  *                        (invariant after initialized)
  * @min_priority:         minimum scheduling priority
  *                        (invariant after initialized)
-<<<<<<< HEAD
  * @inherit_rt:           inherit RT scheduling policy from caller
-=======
  * @txn_security_ctx:     require sender's security context
->>>>>>> 37624b58
  *                        (invariant after initialized)
  * @async_todo:           list of async work items
  *                        (protected by @proc->inner_lock)
@@ -1331,11 +1328,8 @@
 		FLAT_BINDER_FLAG_SCHED_POLICY_SHIFT;
 	node->min_priority = to_kernel_prio(node->sched_policy, priority);
 	node->accept_fds = !!(flags & FLAT_BINDER_FLAG_ACCEPTS_FDS);
-<<<<<<< HEAD
 	node->inherit_rt = !!(flags & FLAT_BINDER_FLAG_INHERIT_RT);
-=======
 	node->txn_security_ctx = !!(flags & FLAT_BINDER_FLAG_TXN_SECURITY_CTX);
->>>>>>> 37624b58
 	spin_lock_init(&node->lock);
 	INIT_LIST_HEAD(&node->work.entry);
 	INIT_LIST_HEAD(&node->async_todo);
@@ -4584,24 +4578,12 @@
 			struct binder_node *target_node = t->buffer->target_node;
 			struct binder_priority node_prio;
 
-<<<<<<< HEAD
-			tr.target.ptr = target_node->ptr;
-			tr.cookie =  target_node->cookie;
+			trd->target.ptr = target_node->ptr;
+			trd->cookie =  target_node->cookie;
 			node_prio.sched_policy = target_node->sched_policy;
 			node_prio.prio = target_node->min_priority;
 			binder_transaction_priority(current, t, node_prio,
 						    target_node->inherit_rt);
-=======
-			trd->target.ptr = target_node->ptr;
-			trd->cookie =  target_node->cookie;
-			t->saved_priority = task_nice(current);
-			if (t->priority < target_node->min_priority &&
-			    !(t->flags & TF_ONE_WAY))
-				binder_set_nice(t->priority);
-			else if (!(t->flags & TF_ONE_WAY) ||
-				 t->saved_priority > target_node->min_priority)
-				binder_set_nice(target_node->min_priority);
->>>>>>> 37624b58
 			cmd = BR_TRANSACTION;
 		} else {
 			trd->target.ptr = 0;
@@ -5385,7 +5367,6 @@
 	get_task_struct(current->group_leader);
 	proc->tsk = current->group_leader;
 	INIT_LIST_HEAD(&proc->todo);
-<<<<<<< HEAD
 	if (binder_supported_policy(current->policy)) {
 		proc->default_priority.sched_policy = current->policy;
 		proc->default_priority.prio = current->normal_prio;
@@ -5394,17 +5375,12 @@
 		proc->default_priority.prio = NICE_TO_PRIO(0);
 	}
 
-	binder_dev = container_of(filp->private_data, struct binder_device,
-				  miscdev);
-=======
-	proc->default_priority = task_nice(current);
 	/* binderfs stashes devices in i_private */
 	if (is_binderfs_device(nodp))
 		binder_dev = nodp->i_private;
 	else
 		binder_dev = container_of(filp->private_data,
 					  struct binder_device, miscdev);
->>>>>>> 37624b58
 	proc->context = &binder_dev->context;
 	binder_alloc_init(&proc->alloc);
 
