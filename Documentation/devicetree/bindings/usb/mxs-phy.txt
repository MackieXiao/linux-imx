* Freescale MXS USB Phy Device

Required properties:
- compatible: should contain:
	* "fsl,imx23-usbphy" for imx23 and imx28
	* "fsl,imx6q-usbphy" for imx6dq and imx6dl
	* "fsl,imx6sl-usbphy" for imx6sl
	* "fsl,vf610-usbphy" for Vybrid vf610
	* "fsl,imx6sx-usbphy" for imx6sx
<<<<<<< HEAD
=======
	* "fsl,imx6ul-usbphy" for imx6ul
>>>>>>> e4b66791
  "fsl,imx23-usbphy" is still a fallback for other strings
- reg: Should contain registers location and length
- interrupts: Should contain phy interrupt
- fsl,anatop: phandle for anatop register, it is only for imx6 SoC series

Optional properties:
- tx-d-cal: Try to adjust this value to improve signal quality, and pass
  USB Certification, the value is from 0x0 to 0xf, and the register offset
  is 0x10 (USBPHY_TX).

Example:
usbphy1: usbphy@020c9000 {
	compatible = "fsl,imx6q-usbphy", "fsl,imx23-usbphy";
	reg = <0x020c9000 0x1000>;
	interrupts = <0 44 0x04>;
	fsl,anatop = <&anatop>;
	tx-d-cal = <0x5>;
};<|MERGE_RESOLUTION|>--- conflicted
+++ resolved
@@ -7,10 +7,7 @@
 	* "fsl,imx6sl-usbphy" for imx6sl
 	* "fsl,vf610-usbphy" for Vybrid vf610
 	* "fsl,imx6sx-usbphy" for imx6sx
-<<<<<<< HEAD
-=======
 	* "fsl,imx6ul-usbphy" for imx6ul
->>>>>>> e4b66791
   "fsl,imx23-usbphy" is still a fallback for other strings
 - reg: Should contain registers location and length
 - interrupts: Should contain phy interrupt
