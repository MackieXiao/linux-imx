--- conflicted
+++ resolved
@@ -91,11 +91,7 @@
     * .. _V4L2-PIX-FMT-SPK:
 
       - ``V4L2_PIX_FMT_SPK``
-<<<<<<< HEAD
-      - 'Sorenson Spark'
-=======
       - 'SPK0'
->>>>>>> c468654f
       - Sorenson Spark is an implementation of H.263 for use in Flash Video and Adobe Flash files
     * .. _V4L2-PIX-FMT-MPEG1:
 
