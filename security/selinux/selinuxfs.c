// SPDX-License-Identifier: GPL-2.0-only
/* Updated: Karl MacMillan <kmacmillan@tresys.com>
 *
 *	Added conditional policy language extensions
 *
 *  Updated: Hewlett-Packard <paul@paul-moore.com>
 *
 *	Added support for the policy capability bitmap
 *
 * Copyright (C) 2007 Hewlett-Packard Development Company, L.P.
 * Copyright (C) 2003 - 2004 Tresys Technology, LLC
 * Copyright (C) 2004 Red Hat, Inc., James Morris <jmorris@redhat.com>
 */

#include <linux/kernel.h>
#include <linux/pagemap.h>
#include <linux/slab.h>
#include <linux/vmalloc.h>
#include <linux/fs.h>
#include <linux/fs_context.h>
#include <linux/mount.h>
#include <linux/mutex.h>
#include <linux/namei.h>
#include <linux/init.h>
#include <linux/string.h>
#include <linux/security.h>
#include <linux/major.h>
#include <linux/seq_file.h>
#include <linux/percpu.h>
#include <linux/audit.h>
#include <linux/uaccess.h>
#include <linux/kobject.h>
#include <linux/ctype.h>

/* selinuxfs pseudo filesystem for exporting the security policy API.
   Based on the proc code and the fs/nfsd/nfsctl.c code. */

#include "flask.h"
#include "avc.h"
#include "avc_ss.h"
#include "security.h"
#include "objsec.h"
#include "conditional.h"
#include "ima.h"

enum sel_inos {
	SEL_ROOT_INO = 2,
	SEL_LOAD,	/* load policy */
	SEL_ENFORCE,	/* get or set enforcing status */
	SEL_CONTEXT,	/* validate context */
	SEL_ACCESS,	/* compute access decision */
	SEL_CREATE,	/* compute create labeling decision */
	SEL_RELABEL,	/* compute relabeling decision */
	SEL_USER,	/* compute reachable user contexts */
	SEL_POLICYVERS,	/* return policy version for this kernel */
	SEL_COMMIT_BOOLS, /* commit new boolean values */
	SEL_MLS,	/* return if MLS policy is enabled */
	SEL_DISABLE,	/* disable SELinux until next reboot */
	SEL_MEMBER,	/* compute polyinstantiation membership decision */
	SEL_CHECKREQPROT, /* check requested protection, not kernel-applied one */
	SEL_COMPAT_NET,	/* whether to use old compat network packet controls */
	SEL_REJECT_UNKNOWN, /* export unknown reject handling to userspace */
	SEL_DENY_UNKNOWN, /* export unknown deny handling to userspace */
	SEL_STATUS,	/* export current status using mmap() */
	SEL_POLICY,	/* allow userspace to read the in kernel policy */
	SEL_VALIDATE_TRANS, /* compute validatetrans decision */
	SEL_INO_NEXT,	/* The next inode number to use */
};

struct selinux_fs_info {
	struct dentry *bool_dir;
	unsigned int bool_num;
	char **bool_pending_names;
	unsigned int *bool_pending_values;
	struct dentry *class_dir;
	unsigned long last_class_ino;
	bool policy_opened;
	struct dentry *policycap_dir;
	unsigned long last_ino;
	struct selinux_state *state;
	struct super_block *sb;
};

static int selinux_fs_info_create(struct super_block *sb)
{
	struct selinux_fs_info *fsi;

	fsi = kzalloc(sizeof(*fsi), GFP_KERNEL);
	if (!fsi)
		return -ENOMEM;

	fsi->last_ino = SEL_INO_NEXT - 1;
	fsi->state = &selinux_state;
	fsi->sb = sb;
	sb->s_fs_info = fsi;
	return 0;
}

static void selinux_fs_info_free(struct super_block *sb)
{
	struct selinux_fs_info *fsi = sb->s_fs_info;
	int i;

	if (fsi) {
		for (i = 0; i < fsi->bool_num; i++)
			kfree(fsi->bool_pending_names[i]);
		kfree(fsi->bool_pending_names);
		kfree(fsi->bool_pending_values);
	}
	kfree(sb->s_fs_info);
	sb->s_fs_info = NULL;
}

#define SEL_INITCON_INO_OFFSET		0x01000000
#define SEL_BOOL_INO_OFFSET		0x02000000
#define SEL_CLASS_INO_OFFSET		0x04000000
#define SEL_POLICYCAP_INO_OFFSET	0x08000000
#define SEL_INO_MASK			0x00ffffff

#define BOOL_DIR_NAME "booleans"
#define CLASS_DIR_NAME "class"
#define POLICYCAP_DIR_NAME "policy_capabilities"

#define TMPBUFLEN	12
static ssize_t sel_read_enforce(struct file *filp, char __user *buf,
				size_t count, loff_t *ppos)
{
	struct selinux_fs_info *fsi = file_inode(filp)->i_sb->s_fs_info;
	char tmpbuf[TMPBUFLEN];
	ssize_t length;

	length = scnprintf(tmpbuf, TMPBUFLEN, "%d",
			   enforcing_enabled(fsi->state));
	return simple_read_from_buffer(buf, count, ppos, tmpbuf, length);
}

#ifdef CONFIG_SECURITY_SELINUX_DEVELOP
static ssize_t sel_write_enforce(struct file *file, const char __user *buf,
				 size_t count, loff_t *ppos)

{
	struct selinux_fs_info *fsi = file_inode(file)->i_sb->s_fs_info;
	struct selinux_state *state = fsi->state;
	char *page = NULL;
	ssize_t length;
	int old_value, new_value;

	if (count >= PAGE_SIZE)
		return -ENOMEM;

	/* No partial writes. */
	if (*ppos != 0)
		return -EINVAL;

	page = memdup_user_nul(buf, count);
	if (IS_ERR(page))
		return PTR_ERR(page);

	length = -EINVAL;
	if (sscanf(page, "%d", &new_value) != 1)
		goto out;

	new_value = !!new_value;

	old_value = enforcing_enabled(state);
	if (new_value != old_value) {
		length = avc_has_perm(&selinux_state,
				      current_sid(), SECINITSID_SECURITY,
				      SECCLASS_SECURITY, SECURITY__SETENFORCE,
				      NULL);
		if (length)
			goto out;
		audit_log(audit_context(), GFP_KERNEL, AUDIT_MAC_STATUS,
			"enforcing=%d old_enforcing=%d auid=%u ses=%u"
			" enabled=1 old-enabled=1 lsm=selinux res=1",
			new_value, old_value,
			from_kuid(&init_user_ns, audit_get_loginuid(current)),
			audit_get_sessionid(current));
		enforcing_set(state, new_value);
		if (new_value)
			avc_ss_reset(state->avc, 0);
		selnl_notify_setenforce(new_value);
		selinux_status_update_setenforce(state, new_value);
		if (!new_value)
			call_blocking_lsm_notifier(LSM_POLICY_CHANGE, NULL);

		selinux_ima_measure_state(state);
	}
	length = count;
out:
	kfree(page);
	return length;
}
#else
#define sel_write_enforce NULL
#endif

static const struct file_operations sel_enforce_ops = {
	.read		= sel_read_enforce,
	.write		= sel_write_enforce,
	.llseek		= generic_file_llseek,
};

static ssize_t sel_read_handle_unknown(struct file *filp, char __user *buf,
					size_t count, loff_t *ppos)
{
	struct selinux_fs_info *fsi = file_inode(filp)->i_sb->s_fs_info;
	struct selinux_state *state = fsi->state;
	char tmpbuf[TMPBUFLEN];
	ssize_t length;
	ino_t ino = file_inode(filp)->i_ino;
	int handle_unknown = (ino == SEL_REJECT_UNKNOWN) ?
		security_get_reject_unknown(state) :
		!security_get_allow_unknown(state);

	length = scnprintf(tmpbuf, TMPBUFLEN, "%d", handle_unknown);
	return simple_read_from_buffer(buf, count, ppos, tmpbuf, length);
}

static const struct file_operations sel_handle_unknown_ops = {
	.read		= sel_read_handle_unknown,
	.llseek		= generic_file_llseek,
};

static int sel_open_handle_status(struct inode *inode, struct file *filp)
{
	struct selinux_fs_info *fsi = file_inode(filp)->i_sb->s_fs_info;
	struct page    *status = selinux_kernel_status_page(fsi->state);

	if (!status)
		return -ENOMEM;

	filp->private_data = status;

	return 0;
}

static ssize_t sel_read_handle_status(struct file *filp, char __user *buf,
				      size_t count, loff_t *ppos)
{
	struct page    *status = filp->private_data;

	BUG_ON(!status);

	return simple_read_from_buffer(buf, count, ppos,
				       page_address(status),
				       sizeof(struct selinux_kernel_status));
}

static int sel_mmap_handle_status(struct file *filp,
				  struct vm_area_struct *vma)
{
	struct page    *status = filp->private_data;
	unsigned long	size = vma->vm_end - vma->vm_start;

	BUG_ON(!status);

	/* only allows one page from the head */
	if (vma->vm_pgoff > 0 || size != PAGE_SIZE)
		return -EIO;
	/* disallow writable mapping */
	if (vma->vm_flags & VM_WRITE)
		return -EPERM;
	/* disallow mprotect() turns it into writable */
	vma->vm_flags &= ~VM_MAYWRITE;

	return remap_pfn_range(vma, vma->vm_start,
			       page_to_pfn(status),
			       size, vma->vm_page_prot);
}

static const struct file_operations sel_handle_status_ops = {
	.open		= sel_open_handle_status,
	.read		= sel_read_handle_status,
	.mmap		= sel_mmap_handle_status,
	.llseek		= generic_file_llseek,
};

#ifdef CONFIG_SECURITY_SELINUX_DISABLE
static ssize_t sel_write_disable(struct file *file, const char __user *buf,
				 size_t count, loff_t *ppos)

{
	struct selinux_fs_info *fsi = file_inode(file)->i_sb->s_fs_info;
	char *page;
	ssize_t length;
	int new_value;
	int enforcing;

	/* NOTE: we are now officially considering runtime disable as
	 *       deprecated, and using it will become increasingly painful
	 *       (e.g. sleeping/blocking) as we progress through future
	 *       kernel releases until eventually it is removed
	 */
	pr_err("SELinux:  Runtime disable is deprecated, use selinux=0 on the kernel cmdline.\n");

	if (count >= PAGE_SIZE)
		return -ENOMEM;

	/* No partial writes. */
	if (*ppos != 0)
		return -EINVAL;

	page = memdup_user_nul(buf, count);
	if (IS_ERR(page))
		return PTR_ERR(page);

	length = -EINVAL;
	if (sscanf(page, "%d", &new_value) != 1)
		goto out;

	if (new_value) {
		enforcing = enforcing_enabled(fsi->state);
		length = selinux_disable(fsi->state);
		if (length)
			goto out;
		audit_log(audit_context(), GFP_KERNEL, AUDIT_MAC_STATUS,
			"enforcing=%d old_enforcing=%d auid=%u ses=%u"
			" enabled=0 old-enabled=1 lsm=selinux res=1",
			enforcing, enforcing,
			from_kuid(&init_user_ns, audit_get_loginuid(current)),
			audit_get_sessionid(current));
	}

	length = count;
out:
	kfree(page);
	return length;
}
#else
#define sel_write_disable NULL
#endif

static const struct file_operations sel_disable_ops = {
	.write		= sel_write_disable,
	.llseek		= generic_file_llseek,
};

static ssize_t sel_read_policyvers(struct file *filp, char __user *buf,
				   size_t count, loff_t *ppos)
{
	char tmpbuf[TMPBUFLEN];
	ssize_t length;

	length = scnprintf(tmpbuf, TMPBUFLEN, "%u", POLICYDB_VERSION_MAX);
	return simple_read_from_buffer(buf, count, ppos, tmpbuf, length);
}

static const struct file_operations sel_policyvers_ops = {
	.read		= sel_read_policyvers,
	.llseek		= generic_file_llseek,
};

/* declaration for sel_write_load */
static int sel_make_bools(struct selinux_policy *newpolicy, struct dentry *bool_dir,
			  unsigned int *bool_num, char ***bool_pending_names,
			  unsigned int **bool_pending_values);
static int sel_make_classes(struct selinux_policy *newpolicy,
			    struct dentry *class_dir,
			    unsigned long *last_class_ino);

/* declaration for sel_make_class_dirs */
static struct dentry *sel_make_dir(struct dentry *dir, const char *name,
			unsigned long *ino);

/* declaration for sel_make_policy_nodes */
static struct dentry *sel_make_disconnected_dir(struct super_block *sb,
						unsigned long *ino);

/* declaration for sel_make_policy_nodes */
static void sel_remove_entries(struct dentry *de);

static ssize_t sel_read_mls(struct file *filp, char __user *buf,
				size_t count, loff_t *ppos)
{
	struct selinux_fs_info *fsi = file_inode(filp)->i_sb->s_fs_info;
	char tmpbuf[TMPBUFLEN];
	ssize_t length;

	length = scnprintf(tmpbuf, TMPBUFLEN, "%d",
			   security_mls_enabled(fsi->state));
	return simple_read_from_buffer(buf, count, ppos, tmpbuf, length);
}

static const struct file_operations sel_mls_ops = {
	.read		= sel_read_mls,
	.llseek		= generic_file_llseek,
};

struct policy_load_memory {
	size_t len;
	void *data;
};

static int sel_open_policy(struct inode *inode, struct file *filp)
{
	struct selinux_fs_info *fsi = inode->i_sb->s_fs_info;
	struct selinux_state *state = fsi->state;
	struct policy_load_memory *plm = NULL;
	int rc;

	BUG_ON(filp->private_data);

	mutex_lock(&fsi->state->policy_mutex);

	rc = avc_has_perm(&selinux_state,
			  current_sid(), SECINITSID_SECURITY,
			  SECCLASS_SECURITY, SECURITY__READ_POLICY, NULL);
	if (rc)
		goto err;

	rc = -EBUSY;
	if (fsi->policy_opened)
		goto err;

	rc = -ENOMEM;
	plm = kzalloc(sizeof(*plm), GFP_KERNEL);
	if (!plm)
		goto err;

	rc = security_read_policy(state, &plm->data, &plm->len);
	if (rc)
		goto err;

	if ((size_t)i_size_read(inode) != plm->len) {
		inode_lock(inode);
		i_size_write(inode, plm->len);
		inode_unlock(inode);
	}

	fsi->policy_opened = 1;

	filp->private_data = plm;

	mutex_unlock(&fsi->state->policy_mutex);

	return 0;
err:
	mutex_unlock(&fsi->state->policy_mutex);

	if (plm)
		vfree(plm->data);
	kfree(plm);
	return rc;
}

static int sel_release_policy(struct inode *inode, struct file *filp)
{
	struct selinux_fs_info *fsi = inode->i_sb->s_fs_info;
	struct policy_load_memory *plm = filp->private_data;

	BUG_ON(!plm);

	fsi->policy_opened = 0;

	vfree(plm->data);
	kfree(plm);

	return 0;
}

static ssize_t sel_read_policy(struct file *filp, char __user *buf,
			       size_t count, loff_t *ppos)
{
	struct policy_load_memory *plm = filp->private_data;
	int ret;

	ret = avc_has_perm(&selinux_state,
			   current_sid(), SECINITSID_SECURITY,
			  SECCLASS_SECURITY, SECURITY__READ_POLICY, NULL);
	if (ret)
		return ret;

	return simple_read_from_buffer(buf, count, ppos, plm->data, plm->len);
}

static vm_fault_t sel_mmap_policy_fault(struct vm_fault *vmf)
{
	struct policy_load_memory *plm = vmf->vma->vm_file->private_data;
	unsigned long offset;
	struct page *page;

	if (vmf->flags & (FAULT_FLAG_MKWRITE | FAULT_FLAG_WRITE))
		return VM_FAULT_SIGBUS;

	offset = vmf->pgoff << PAGE_SHIFT;
	if (offset >= roundup(plm->len, PAGE_SIZE))
		return VM_FAULT_SIGBUS;

	page = vmalloc_to_page(plm->data + offset);
	get_page(page);

	vmf->page = page;

	return 0;
}

static const struct vm_operations_struct sel_mmap_policy_ops = {
	.fault = sel_mmap_policy_fault,
	.page_mkwrite = sel_mmap_policy_fault,
};

static int sel_mmap_policy(struct file *filp, struct vm_area_struct *vma)
{
	if (vma->vm_flags & VM_SHARED) {
		/* do not allow mprotect to make mapping writable */
		vma->vm_flags &= ~VM_MAYWRITE;

		if (vma->vm_flags & VM_WRITE)
			return -EACCES;
	}

	vma->vm_flags |= VM_DONTEXPAND | VM_DONTDUMP;
	vma->vm_ops = &sel_mmap_policy_ops;

	return 0;
}

static const struct file_operations sel_policy_ops = {
	.open		= sel_open_policy,
	.read		= sel_read_policy,
	.mmap		= sel_mmap_policy,
	.release	= sel_release_policy,
	.llseek		= generic_file_llseek,
};

static void sel_remove_old_bool_data(unsigned int bool_num, char **bool_names,
				unsigned int *bool_values)
{
	u32 i;

	/* bool_dir cleanup */
	for (i = 0; i < bool_num; i++)
		kfree(bool_names[i]);
	kfree(bool_names);
	kfree(bool_values);
}

static int sel_make_policy_nodes(struct selinux_fs_info *fsi,
				struct selinux_policy *newpolicy)
{
	int ret = 0;
	struct dentry *tmp_parent, *tmp_bool_dir, *tmp_class_dir, *old_dentry;
	unsigned int tmp_bool_num, old_bool_num;
	char **tmp_bool_names, **old_bool_names;
	unsigned int *tmp_bool_values, *old_bool_values;
	unsigned long tmp_ino = fsi->last_ino; /* Don't increment last_ino in this function */

	tmp_parent = sel_make_disconnected_dir(fsi->sb, &tmp_ino);
	if (IS_ERR(tmp_parent))
		return PTR_ERR(tmp_parent);

	tmp_ino = fsi->bool_dir->d_inode->i_ino - 1; /* sel_make_dir will increment and set */
	tmp_bool_dir = sel_make_dir(tmp_parent, BOOL_DIR_NAME, &tmp_ino);
	if (IS_ERR(tmp_bool_dir)) {
		ret = PTR_ERR(tmp_bool_dir);
		goto out;
	}

	tmp_ino = fsi->class_dir->d_inode->i_ino - 1; /* sel_make_dir will increment and set */
	tmp_class_dir = sel_make_dir(tmp_parent, CLASS_DIR_NAME, &tmp_ino);
	if (IS_ERR(tmp_class_dir)) {
		ret = PTR_ERR(tmp_class_dir);
		goto out;
	}

	ret = sel_make_bools(newpolicy, tmp_bool_dir, &tmp_bool_num,
			     &tmp_bool_names, &tmp_bool_values);
	if (ret)
		goto out;

	ret = sel_make_classes(newpolicy, tmp_class_dir,
			       &fsi->last_class_ino);
	if (ret)
		goto out;

	/* booleans */
	old_dentry = fsi->bool_dir;
	lock_rename(tmp_bool_dir, old_dentry);
	d_exchange(tmp_bool_dir, fsi->bool_dir);

	old_bool_num = fsi->bool_num;
	old_bool_names = fsi->bool_pending_names;
	old_bool_values = fsi->bool_pending_values;

	fsi->bool_num = tmp_bool_num;
	fsi->bool_pending_names = tmp_bool_names;
	fsi->bool_pending_values = tmp_bool_values;

	sel_remove_old_bool_data(old_bool_num, old_bool_names, old_bool_values);

	fsi->bool_dir = tmp_bool_dir;
	unlock_rename(tmp_bool_dir, old_dentry);

	/* classes */
	old_dentry = fsi->class_dir;
	lock_rename(tmp_class_dir, old_dentry);
	d_exchange(tmp_class_dir, fsi->class_dir);
	fsi->class_dir = tmp_class_dir;
	unlock_rename(tmp_class_dir, old_dentry);

out:
	/* Since the other temporary dirs are children of tmp_parent
	 * this will handle all the cleanup in the case of a failure before
	 * the swapover
	 */
	sel_remove_entries(tmp_parent);
	dput(tmp_parent); /* d_genocide() only handles the children */

	return ret;
}

static ssize_t sel_write_load(struct file *file, const char __user *buf,
			      size_t count, loff_t *ppos)

{
	struct selinux_fs_info *fsi = file_inode(file)->i_sb->s_fs_info;
	struct selinux_load_state load_state;
	ssize_t length;
	void *data = NULL;

	mutex_lock(&fsi->state->policy_mutex);

	length = avc_has_perm(&selinux_state,
			      current_sid(), SECINITSID_SECURITY,
			      SECCLASS_SECURITY, SECURITY__LOAD_POLICY, NULL);
	if (length)
		goto out;

	/* No partial writes. */
	length = -EINVAL;
	if (*ppos != 0)
		goto out;

	length = -ENOMEM;
	data = vmalloc(count);
	if (!data)
		goto out;

	length = -EFAULT;
	if (copy_from_user(data, buf, count) != 0)
		goto out;

	length = security_load_policy(fsi->state, data, count, &load_state);
	if (length) {
		pr_warn_ratelimited("SELinux: failed to load policy\n");
		goto out;
	}

	length = sel_make_policy_nodes(fsi, load_state.policy);
	if (length) {
<<<<<<< HEAD
=======
		pr_warn_ratelimited("SELinux: failed to initialize selinuxfs\n");
>>>>>>> 3b17187f
		selinux_policy_cancel(fsi->state, &load_state);
		goto out;
	}

	selinux_policy_commit(fsi->state, &load_state);

	length = count;

	audit_log(audit_context(), GFP_KERNEL, AUDIT_MAC_POLICY_LOAD,
		"auid=%u ses=%u lsm=selinux res=1",
		from_kuid(&init_user_ns, audit_get_loginuid(current)),
		audit_get_sessionid(current));
out:
	mutex_unlock(&fsi->state->policy_mutex);
	vfree(data);
	return length;
}

static const struct file_operations sel_load_ops = {
	.write		= sel_write_load,
	.llseek		= generic_file_llseek,
};

static ssize_t sel_write_context(struct file *file, char *buf, size_t size)
{
	struct selinux_fs_info *fsi = file_inode(file)->i_sb->s_fs_info;
	struct selinux_state *state = fsi->state;
	char *canon = NULL;
	u32 sid, len;
	ssize_t length;

	length = avc_has_perm(&selinux_state,
			      current_sid(), SECINITSID_SECURITY,
			      SECCLASS_SECURITY, SECURITY__CHECK_CONTEXT, NULL);
	if (length)
		goto out;

	length = security_context_to_sid(state, buf, size, &sid, GFP_KERNEL);
	if (length)
		goto out;

	length = security_sid_to_context(state, sid, &canon, &len);
	if (length)
		goto out;

	length = -ERANGE;
	if (len > SIMPLE_TRANSACTION_LIMIT) {
		pr_err("SELinux: %s:  context size (%u) exceeds "
			"payload max\n", __func__, len);
		goto out;
	}

	memcpy(buf, canon, len);
	length = len;
out:
	kfree(canon);
	return length;
}

static ssize_t sel_read_checkreqprot(struct file *filp, char __user *buf,
				     size_t count, loff_t *ppos)
{
	struct selinux_fs_info *fsi = file_inode(filp)->i_sb->s_fs_info;
	char tmpbuf[TMPBUFLEN];
	ssize_t length;

	length = scnprintf(tmpbuf, TMPBUFLEN, "%u",
			   checkreqprot_get(fsi->state));
	return simple_read_from_buffer(buf, count, ppos, tmpbuf, length);
}

static ssize_t sel_write_checkreqprot(struct file *file, const char __user *buf,
				      size_t count, loff_t *ppos)
{
	struct selinux_fs_info *fsi = file_inode(file)->i_sb->s_fs_info;
	char *page;
	ssize_t length;
	unsigned int new_value;

	length = avc_has_perm(&selinux_state,
			      current_sid(), SECINITSID_SECURITY,
			      SECCLASS_SECURITY, SECURITY__SETCHECKREQPROT,
			      NULL);
	if (length)
		return length;

	if (count >= PAGE_SIZE)
		return -ENOMEM;

	/* No partial writes. */
	if (*ppos != 0)
		return -EINVAL;

	page = memdup_user_nul(buf, count);
	if (IS_ERR(page))
		return PTR_ERR(page);

	length = -EINVAL;
	if (sscanf(page, "%u", &new_value) != 1)
		goto out;

	if (new_value) {
		char comm[sizeof(current->comm)];

		memcpy(comm, current->comm, sizeof(comm));
		pr_warn_once("SELinux: %s (%d) set checkreqprot to 1. This is deprecated and will be rejected in a future kernel release.\n",
			     comm, current->pid);
	}

	checkreqprot_set(fsi->state, (new_value ? 1 : 0));
	length = count;

	selinux_ima_measure_state(fsi->state);

out:
	kfree(page);
	return length;
}
static const struct file_operations sel_checkreqprot_ops = {
	.read		= sel_read_checkreqprot,
	.write		= sel_write_checkreqprot,
	.llseek		= generic_file_llseek,
};

static ssize_t sel_write_validatetrans(struct file *file,
					const char __user *buf,
					size_t count, loff_t *ppos)
{
	struct selinux_fs_info *fsi = file_inode(file)->i_sb->s_fs_info;
	struct selinux_state *state = fsi->state;
	char *oldcon = NULL, *newcon = NULL, *taskcon = NULL;
	char *req = NULL;
	u32 osid, nsid, tsid;
	u16 tclass;
	int rc;

	rc = avc_has_perm(&selinux_state,
			  current_sid(), SECINITSID_SECURITY,
			  SECCLASS_SECURITY, SECURITY__VALIDATE_TRANS, NULL);
	if (rc)
		goto out;

	rc = -ENOMEM;
	if (count >= PAGE_SIZE)
		goto out;

	/* No partial writes. */
	rc = -EINVAL;
	if (*ppos != 0)
		goto out;

	req = memdup_user_nul(buf, count);
	if (IS_ERR(req)) {
		rc = PTR_ERR(req);
		req = NULL;
		goto out;
	}

	rc = -ENOMEM;
	oldcon = kzalloc(count + 1, GFP_KERNEL);
	if (!oldcon)
		goto out;

	newcon = kzalloc(count + 1, GFP_KERNEL);
	if (!newcon)
		goto out;

	taskcon = kzalloc(count + 1, GFP_KERNEL);
	if (!taskcon)
		goto out;

	rc = -EINVAL;
	if (sscanf(req, "%s %s %hu %s", oldcon, newcon, &tclass, taskcon) != 4)
		goto out;

	rc = security_context_str_to_sid(state, oldcon, &osid, GFP_KERNEL);
	if (rc)
		goto out;

	rc = security_context_str_to_sid(state, newcon, &nsid, GFP_KERNEL);
	if (rc)
		goto out;

	rc = security_context_str_to_sid(state, taskcon, &tsid, GFP_KERNEL);
	if (rc)
		goto out;

	rc = security_validate_transition_user(state, osid, nsid, tsid, tclass);
	if (!rc)
		rc = count;
out:
	kfree(req);
	kfree(oldcon);
	kfree(newcon);
	kfree(taskcon);
	return rc;
}

static const struct file_operations sel_transition_ops = {
	.write		= sel_write_validatetrans,
	.llseek		= generic_file_llseek,
};

/*
 * Remaining nodes use transaction based IO methods like nfsd/nfsctl.c
 */
static ssize_t sel_write_access(struct file *file, char *buf, size_t size);
static ssize_t sel_write_create(struct file *file, char *buf, size_t size);
static ssize_t sel_write_relabel(struct file *file, char *buf, size_t size);
static ssize_t sel_write_user(struct file *file, char *buf, size_t size);
static ssize_t sel_write_member(struct file *file, char *buf, size_t size);

static ssize_t (*const write_op[])(struct file *, char *, size_t) = {
	[SEL_ACCESS] = sel_write_access,
	[SEL_CREATE] = sel_write_create,
	[SEL_RELABEL] = sel_write_relabel,
	[SEL_USER] = sel_write_user,
	[SEL_MEMBER] = sel_write_member,
	[SEL_CONTEXT] = sel_write_context,
};

static ssize_t selinux_transaction_write(struct file *file, const char __user *buf, size_t size, loff_t *pos)
{
	ino_t ino = file_inode(file)->i_ino;
	char *data;
	ssize_t rv;

	if (ino >= ARRAY_SIZE(write_op) || !write_op[ino])
		return -EINVAL;

	data = simple_transaction_get(file, buf, size);
	if (IS_ERR(data))
		return PTR_ERR(data);

	rv = write_op[ino](file, data, size);
	if (rv > 0) {
		simple_transaction_set(file, rv);
		rv = size;
	}
	return rv;
}

static const struct file_operations transaction_ops = {
	.write		= selinux_transaction_write,
	.read		= simple_transaction_read,
	.release	= simple_transaction_release,
	.llseek		= generic_file_llseek,
};

/*
 * payload - write methods
 * If the method has a response, the response should be put in buf,
 * and the length returned.  Otherwise return 0 or and -error.
 */

static ssize_t sel_write_access(struct file *file, char *buf, size_t size)
{
	struct selinux_fs_info *fsi = file_inode(file)->i_sb->s_fs_info;
	struct selinux_state *state = fsi->state;
	char *scon = NULL, *tcon = NULL;
	u32 ssid, tsid;
	u16 tclass;
	struct av_decision avd;
	ssize_t length;

	length = avc_has_perm(&selinux_state,
			      current_sid(), SECINITSID_SECURITY,
			      SECCLASS_SECURITY, SECURITY__COMPUTE_AV, NULL);
	if (length)
		goto out;

	length = -ENOMEM;
	scon = kzalloc(size + 1, GFP_KERNEL);
	if (!scon)
		goto out;

	length = -ENOMEM;
	tcon = kzalloc(size + 1, GFP_KERNEL);
	if (!tcon)
		goto out;

	length = -EINVAL;
	if (sscanf(buf, "%s %s %hu", scon, tcon, &tclass) != 3)
		goto out;

	length = security_context_str_to_sid(state, scon, &ssid, GFP_KERNEL);
	if (length)
		goto out;

	length = security_context_str_to_sid(state, tcon, &tsid, GFP_KERNEL);
	if (length)
		goto out;

	security_compute_av_user(state, ssid, tsid, tclass, &avd);

	length = scnprintf(buf, SIMPLE_TRANSACTION_LIMIT,
			  "%x %x %x %x %u %x",
			  avd.allowed, 0xffffffff,
			  avd.auditallow, avd.auditdeny,
			  avd.seqno, avd.flags);
out:
	kfree(tcon);
	kfree(scon);
	return length;
}

static ssize_t sel_write_create(struct file *file, char *buf, size_t size)
{
	struct selinux_fs_info *fsi = file_inode(file)->i_sb->s_fs_info;
	struct selinux_state *state = fsi->state;
	char *scon = NULL, *tcon = NULL;
	char *namebuf = NULL, *objname = NULL;
	u32 ssid, tsid, newsid;
	u16 tclass;
	ssize_t length;
	char *newcon = NULL;
	u32 len;
	int nargs;

	length = avc_has_perm(&selinux_state,
			      current_sid(), SECINITSID_SECURITY,
			      SECCLASS_SECURITY, SECURITY__COMPUTE_CREATE,
			      NULL);
	if (length)
		goto out;

	length = -ENOMEM;
	scon = kzalloc(size + 1, GFP_KERNEL);
	if (!scon)
		goto out;

	length = -ENOMEM;
	tcon = kzalloc(size + 1, GFP_KERNEL);
	if (!tcon)
		goto out;

	length = -ENOMEM;
	namebuf = kzalloc(size + 1, GFP_KERNEL);
	if (!namebuf)
		goto out;

	length = -EINVAL;
	nargs = sscanf(buf, "%s %s %hu %s", scon, tcon, &tclass, namebuf);
	if (nargs < 3 || nargs > 4)
		goto out;
	if (nargs == 4) {
		/*
		 * If and when the name of new object to be queried contains
		 * either whitespace or multibyte characters, they shall be
		 * encoded based on the percentage-encoding rule.
		 * If not encoded, the sscanf logic picks up only left-half
		 * of the supplied name; splitted by a whitespace unexpectedly.
		 */
		char   *r, *w;
		int     c1, c2;

		r = w = namebuf;
		do {
			c1 = *r++;
			if (c1 == '+')
				c1 = ' ';
			else if (c1 == '%') {
				c1 = hex_to_bin(*r++);
				if (c1 < 0)
					goto out;
				c2 = hex_to_bin(*r++);
				if (c2 < 0)
					goto out;
				c1 = (c1 << 4) | c2;
			}
			*w++ = c1;
		} while (c1 != '\0');

		objname = namebuf;
	}

	length = security_context_str_to_sid(state, scon, &ssid, GFP_KERNEL);
	if (length)
		goto out;

	length = security_context_str_to_sid(state, tcon, &tsid, GFP_KERNEL);
	if (length)
		goto out;

	length = security_transition_sid_user(state, ssid, tsid, tclass,
					      objname, &newsid);
	if (length)
		goto out;

	length = security_sid_to_context(state, newsid, &newcon, &len);
	if (length)
		goto out;

	length = -ERANGE;
	if (len > SIMPLE_TRANSACTION_LIMIT) {
		pr_err("SELinux: %s:  context size (%u) exceeds "
			"payload max\n", __func__, len);
		goto out;
	}

	memcpy(buf, newcon, len);
	length = len;
out:
	kfree(newcon);
	kfree(namebuf);
	kfree(tcon);
	kfree(scon);
	return length;
}

static ssize_t sel_write_relabel(struct file *file, char *buf, size_t size)
{
	struct selinux_fs_info *fsi = file_inode(file)->i_sb->s_fs_info;
	struct selinux_state *state = fsi->state;
	char *scon = NULL, *tcon = NULL;
	u32 ssid, tsid, newsid;
	u16 tclass;
	ssize_t length;
	char *newcon = NULL;
	u32 len;

	length = avc_has_perm(&selinux_state,
			      current_sid(), SECINITSID_SECURITY,
			      SECCLASS_SECURITY, SECURITY__COMPUTE_RELABEL,
			      NULL);
	if (length)
		goto out;

	length = -ENOMEM;
	scon = kzalloc(size + 1, GFP_KERNEL);
	if (!scon)
		goto out;

	length = -ENOMEM;
	tcon = kzalloc(size + 1, GFP_KERNEL);
	if (!tcon)
		goto out;

	length = -EINVAL;
	if (sscanf(buf, "%s %s %hu", scon, tcon, &tclass) != 3)
		goto out;

	length = security_context_str_to_sid(state, scon, &ssid, GFP_KERNEL);
	if (length)
		goto out;

	length = security_context_str_to_sid(state, tcon, &tsid, GFP_KERNEL);
	if (length)
		goto out;

	length = security_change_sid(state, ssid, tsid, tclass, &newsid);
	if (length)
		goto out;

	length = security_sid_to_context(state, newsid, &newcon, &len);
	if (length)
		goto out;

	length = -ERANGE;
	if (len > SIMPLE_TRANSACTION_LIMIT)
		goto out;

	memcpy(buf, newcon, len);
	length = len;
out:
	kfree(newcon);
	kfree(tcon);
	kfree(scon);
	return length;
}

static ssize_t sel_write_user(struct file *file, char *buf, size_t size)
{
	struct selinux_fs_info *fsi = file_inode(file)->i_sb->s_fs_info;
	struct selinux_state *state = fsi->state;
	char *con = NULL, *user = NULL, *ptr;
	u32 sid, *sids = NULL;
	ssize_t length;
	char *newcon;
	int i, rc;
	u32 len, nsids;

	length = avc_has_perm(&selinux_state,
			      current_sid(), SECINITSID_SECURITY,
			      SECCLASS_SECURITY, SECURITY__COMPUTE_USER,
			      NULL);
	if (length)
		goto out;

	length = -ENOMEM;
	con = kzalloc(size + 1, GFP_KERNEL);
	if (!con)
		goto out;

	length = -ENOMEM;
	user = kzalloc(size + 1, GFP_KERNEL);
	if (!user)
		goto out;

	length = -EINVAL;
	if (sscanf(buf, "%s %s", con, user) != 2)
		goto out;

	length = security_context_str_to_sid(state, con, &sid, GFP_KERNEL);
	if (length)
		goto out;

	length = security_get_user_sids(state, sid, user, &sids, &nsids);
	if (length)
		goto out;

	length = sprintf(buf, "%u", nsids) + 1;
	ptr = buf + length;
	for (i = 0; i < nsids; i++) {
		rc = security_sid_to_context(state, sids[i], &newcon, &len);
		if (rc) {
			length = rc;
			goto out;
		}
		if ((length + len) >= SIMPLE_TRANSACTION_LIMIT) {
			kfree(newcon);
			length = -ERANGE;
			goto out;
		}
		memcpy(ptr, newcon, len);
		kfree(newcon);
		ptr += len;
		length += len;
	}
out:
	kfree(sids);
	kfree(user);
	kfree(con);
	return length;
}

static ssize_t sel_write_member(struct file *file, char *buf, size_t size)
{
	struct selinux_fs_info *fsi = file_inode(file)->i_sb->s_fs_info;
	struct selinux_state *state = fsi->state;
	char *scon = NULL, *tcon = NULL;
	u32 ssid, tsid, newsid;
	u16 tclass;
	ssize_t length;
	char *newcon = NULL;
	u32 len;

	length = avc_has_perm(&selinux_state,
			      current_sid(), SECINITSID_SECURITY,
			      SECCLASS_SECURITY, SECURITY__COMPUTE_MEMBER,
			      NULL);
	if (length)
		goto out;

	length = -ENOMEM;
	scon = kzalloc(size + 1, GFP_KERNEL);
	if (!scon)
		goto out;

	length = -ENOMEM;
	tcon = kzalloc(size + 1, GFP_KERNEL);
	if (!tcon)
		goto out;

	length = -EINVAL;
	if (sscanf(buf, "%s %s %hu", scon, tcon, &tclass) != 3)
		goto out;

	length = security_context_str_to_sid(state, scon, &ssid, GFP_KERNEL);
	if (length)
		goto out;

	length = security_context_str_to_sid(state, tcon, &tsid, GFP_KERNEL);
	if (length)
		goto out;

	length = security_member_sid(state, ssid, tsid, tclass, &newsid);
	if (length)
		goto out;

	length = security_sid_to_context(state, newsid, &newcon, &len);
	if (length)
		goto out;

	length = -ERANGE;
	if (len > SIMPLE_TRANSACTION_LIMIT) {
		pr_err("SELinux: %s:  context size (%u) exceeds "
			"payload max\n", __func__, len);
		goto out;
	}

	memcpy(buf, newcon, len);
	length = len;
out:
	kfree(newcon);
	kfree(tcon);
	kfree(scon);
	return length;
}

static struct inode *sel_make_inode(struct super_block *sb, int mode)
{
	struct inode *ret = new_inode(sb);

	if (ret) {
		ret->i_mode = mode;
		ret->i_atime = ret->i_mtime = ret->i_ctime = current_time(ret);
	}
	return ret;
}

static ssize_t sel_read_bool(struct file *filep, char __user *buf,
			     size_t count, loff_t *ppos)
{
	struct selinux_fs_info *fsi = file_inode(filep)->i_sb->s_fs_info;
	char *page = NULL;
	ssize_t length;
	ssize_t ret;
	int cur_enforcing;
	unsigned index = file_inode(filep)->i_ino & SEL_INO_MASK;
	const char *name = filep->f_path.dentry->d_name.name;

	mutex_lock(&fsi->state->policy_mutex);

	ret = -EINVAL;
	if (index >= fsi->bool_num || strcmp(name,
					     fsi->bool_pending_names[index]))
		goto out_unlock;

	ret = -ENOMEM;
	page = (char *)get_zeroed_page(GFP_KERNEL);
	if (!page)
		goto out_unlock;

	cur_enforcing = security_get_bool_value(fsi->state, index);
	if (cur_enforcing < 0) {
		ret = cur_enforcing;
		goto out_unlock;
	}
	length = scnprintf(page, PAGE_SIZE, "%d %d", cur_enforcing,
			  fsi->bool_pending_values[index]);
	mutex_unlock(&fsi->state->policy_mutex);
	ret = simple_read_from_buffer(buf, count, ppos, page, length);
out_free:
	free_page((unsigned long)page);
	return ret;

out_unlock:
	mutex_unlock(&fsi->state->policy_mutex);
	goto out_free;
}

static ssize_t sel_write_bool(struct file *filep, const char __user *buf,
			      size_t count, loff_t *ppos)
{
	struct selinux_fs_info *fsi = file_inode(filep)->i_sb->s_fs_info;
	char *page = NULL;
	ssize_t length;
	int new_value;
	unsigned index = file_inode(filep)->i_ino & SEL_INO_MASK;
	const char *name = filep->f_path.dentry->d_name.name;

	if (count >= PAGE_SIZE)
		return -ENOMEM;

	/* No partial writes. */
	if (*ppos != 0)
		return -EINVAL;

	page = memdup_user_nul(buf, count);
	if (IS_ERR(page))
		return PTR_ERR(page);

	mutex_lock(&fsi->state->policy_mutex);

	length = avc_has_perm(&selinux_state,
			      current_sid(), SECINITSID_SECURITY,
			      SECCLASS_SECURITY, SECURITY__SETBOOL,
			      NULL);
	if (length)
		goto out;

	length = -EINVAL;
	if (index >= fsi->bool_num || strcmp(name,
					     fsi->bool_pending_names[index]))
		goto out;

	length = -EINVAL;
	if (sscanf(page, "%d", &new_value) != 1)
		goto out;

	if (new_value)
		new_value = 1;

	fsi->bool_pending_values[index] = new_value;
	length = count;

out:
	mutex_unlock(&fsi->state->policy_mutex);
	kfree(page);
	return length;
}

static const struct file_operations sel_bool_ops = {
	.read		= sel_read_bool,
	.write		= sel_write_bool,
	.llseek		= generic_file_llseek,
};

static ssize_t sel_commit_bools_write(struct file *filep,
				      const char __user *buf,
				      size_t count, loff_t *ppos)
{
	struct selinux_fs_info *fsi = file_inode(filep)->i_sb->s_fs_info;
	char *page = NULL;
	ssize_t length;
	int new_value;

	if (count >= PAGE_SIZE)
		return -ENOMEM;

	/* No partial writes. */
	if (*ppos != 0)
		return -EINVAL;

	page = memdup_user_nul(buf, count);
	if (IS_ERR(page))
		return PTR_ERR(page);

	mutex_lock(&fsi->state->policy_mutex);

	length = avc_has_perm(&selinux_state,
			      current_sid(), SECINITSID_SECURITY,
			      SECCLASS_SECURITY, SECURITY__SETBOOL,
			      NULL);
	if (length)
		goto out;

	length = -EINVAL;
	if (sscanf(page, "%d", &new_value) != 1)
		goto out;

	length = 0;
	if (new_value && fsi->bool_pending_values)
		length = security_set_bools(fsi->state, fsi->bool_num,
					    fsi->bool_pending_values);

	if (!length)
		length = count;

out:
	mutex_unlock(&fsi->state->policy_mutex);
	kfree(page);
	return length;
}

static const struct file_operations sel_commit_bools_ops = {
	.write		= sel_commit_bools_write,
	.llseek		= generic_file_llseek,
};

static void sel_remove_entries(struct dentry *de)
{
	d_genocide(de);
	shrink_dcache_parent(de);
}

static int sel_make_bools(struct selinux_policy *newpolicy, struct dentry *bool_dir,
			  unsigned int *bool_num, char ***bool_pending_names,
			  unsigned int **bool_pending_values)
{
	int ret;
	ssize_t len;
	struct dentry *dentry = NULL;
	struct inode *inode = NULL;
	struct inode_security_struct *isec;
	char **names = NULL, *page;
	u32 i, num;
	int *values = NULL;
	u32 sid;

	ret = -ENOMEM;
	page = (char *)get_zeroed_page(GFP_KERNEL);
	if (!page)
		goto out;

	ret = security_get_bools(newpolicy, &num, &names, &values);
	if (ret)
		goto out;

	for (i = 0; i < num; i++) {
		ret = -ENOMEM;
		dentry = d_alloc_name(bool_dir, names[i]);
		if (!dentry)
			goto out;

		ret = -ENOMEM;
		inode = sel_make_inode(bool_dir->d_sb, S_IFREG | S_IRUGO | S_IWUSR);
		if (!inode) {
			dput(dentry);
			goto out;
		}

		ret = -ENAMETOOLONG;
		len = snprintf(page, PAGE_SIZE, "/%s/%s", BOOL_DIR_NAME, names[i]);
		if (len >= PAGE_SIZE) {
			dput(dentry);
			iput(inode);
			goto out;
		}

		isec = selinux_inode(inode);
		ret = selinux_policy_genfs_sid(newpolicy, "selinuxfs", page,
					 SECCLASS_FILE, &sid);
		if (ret) {
			pr_warn_ratelimited("SELinux: no sid found, defaulting to security isid for %s\n",
					   page);
			sid = SECINITSID_SECURITY;
		}

		isec->sid = sid;
		isec->initialized = LABEL_INITIALIZED;
		inode->i_fop = &sel_bool_ops;
		inode->i_ino = i|SEL_BOOL_INO_OFFSET;
		d_add(dentry, inode);
	}
	*bool_num = num;
	*bool_pending_names = names;
	*bool_pending_values = values;

	free_page((unsigned long)page);
	return 0;
out:
	free_page((unsigned long)page);

	if (names) {
		for (i = 0; i < num; i++)
			kfree(names[i]);
		kfree(names);
	}
	kfree(values);
	sel_remove_entries(bool_dir);

	return ret;
}

static ssize_t sel_read_avc_cache_threshold(struct file *filp, char __user *buf,
					    size_t count, loff_t *ppos)
{
	struct selinux_fs_info *fsi = file_inode(filp)->i_sb->s_fs_info;
	struct selinux_state *state = fsi->state;
	char tmpbuf[TMPBUFLEN];
	ssize_t length;

	length = scnprintf(tmpbuf, TMPBUFLEN, "%u",
			   avc_get_cache_threshold(state->avc));
	return simple_read_from_buffer(buf, count, ppos, tmpbuf, length);
}

static ssize_t sel_write_avc_cache_threshold(struct file *file,
					     const char __user *buf,
					     size_t count, loff_t *ppos)

{
	struct selinux_fs_info *fsi = file_inode(file)->i_sb->s_fs_info;
	struct selinux_state *state = fsi->state;
	char *page;
	ssize_t ret;
	unsigned int new_value;

	ret = avc_has_perm(&selinux_state,
			   current_sid(), SECINITSID_SECURITY,
			   SECCLASS_SECURITY, SECURITY__SETSECPARAM,
			   NULL);
	if (ret)
		return ret;

	if (count >= PAGE_SIZE)
		return -ENOMEM;

	/* No partial writes. */
	if (*ppos != 0)
		return -EINVAL;

	page = memdup_user_nul(buf, count);
	if (IS_ERR(page))
		return PTR_ERR(page);

	ret = -EINVAL;
	if (sscanf(page, "%u", &new_value) != 1)
		goto out;

	avc_set_cache_threshold(state->avc, new_value);

	ret = count;
out:
	kfree(page);
	return ret;
}

static ssize_t sel_read_avc_hash_stats(struct file *filp, char __user *buf,
				       size_t count, loff_t *ppos)
{
	struct selinux_fs_info *fsi = file_inode(filp)->i_sb->s_fs_info;
	struct selinux_state *state = fsi->state;
	char *page;
	ssize_t length;

	page = (char *)__get_free_page(GFP_KERNEL);
	if (!page)
		return -ENOMEM;

	length = avc_get_hash_stats(state->avc, page);
	if (length >= 0)
		length = simple_read_from_buffer(buf, count, ppos, page, length);
	free_page((unsigned long)page);

	return length;
}

static ssize_t sel_read_sidtab_hash_stats(struct file *filp, char __user *buf,
					size_t count, loff_t *ppos)
{
	struct selinux_fs_info *fsi = file_inode(filp)->i_sb->s_fs_info;
	struct selinux_state *state = fsi->state;
	char *page;
	ssize_t length;

	page = (char *)__get_free_page(GFP_KERNEL);
	if (!page)
		return -ENOMEM;

	length = security_sidtab_hash_stats(state, page);
	if (length >= 0)
		length = simple_read_from_buffer(buf, count, ppos, page,
						length);
	free_page((unsigned long)page);

	return length;
}

static const struct file_operations sel_sidtab_hash_stats_ops = {
	.read		= sel_read_sidtab_hash_stats,
	.llseek		= generic_file_llseek,
};

static const struct file_operations sel_avc_cache_threshold_ops = {
	.read		= sel_read_avc_cache_threshold,
	.write		= sel_write_avc_cache_threshold,
	.llseek		= generic_file_llseek,
};

static const struct file_operations sel_avc_hash_stats_ops = {
	.read		= sel_read_avc_hash_stats,
	.llseek		= generic_file_llseek,
};

#ifdef CONFIG_SECURITY_SELINUX_AVC_STATS
static struct avc_cache_stats *sel_avc_get_stat_idx(loff_t *idx)
{
	int cpu;

	for (cpu = *idx; cpu < nr_cpu_ids; ++cpu) {
		if (!cpu_possible(cpu))
			continue;
		*idx = cpu + 1;
		return &per_cpu(avc_cache_stats, cpu);
	}
	(*idx)++;
	return NULL;
}

static void *sel_avc_stats_seq_start(struct seq_file *seq, loff_t *pos)
{
	loff_t n = *pos - 1;

	if (*pos == 0)
		return SEQ_START_TOKEN;

	return sel_avc_get_stat_idx(&n);
}

static void *sel_avc_stats_seq_next(struct seq_file *seq, void *v, loff_t *pos)
{
	return sel_avc_get_stat_idx(pos);
}

static int sel_avc_stats_seq_show(struct seq_file *seq, void *v)
{
	struct avc_cache_stats *st = v;

	if (v == SEQ_START_TOKEN) {
		seq_puts(seq,
			 "lookups hits misses allocations reclaims frees\n");
	} else {
		unsigned int lookups = st->lookups;
		unsigned int misses = st->misses;
		unsigned int hits = lookups - misses;
		seq_printf(seq, "%u %u %u %u %u %u\n", lookups,
			   hits, misses, st->allocations,
			   st->reclaims, st->frees);
	}
	return 0;
}

static void sel_avc_stats_seq_stop(struct seq_file *seq, void *v)
{ }

static const struct seq_operations sel_avc_cache_stats_seq_ops = {
	.start		= sel_avc_stats_seq_start,
	.next		= sel_avc_stats_seq_next,
	.show		= sel_avc_stats_seq_show,
	.stop		= sel_avc_stats_seq_stop,
};

static int sel_open_avc_cache_stats(struct inode *inode, struct file *file)
{
	return seq_open(file, &sel_avc_cache_stats_seq_ops);
}

static const struct file_operations sel_avc_cache_stats_ops = {
	.open		= sel_open_avc_cache_stats,
	.read		= seq_read,
	.llseek		= seq_lseek,
	.release	= seq_release,
};
#endif

static int sel_make_avc_files(struct dentry *dir)
{
	struct super_block *sb = dir->d_sb;
	struct selinux_fs_info *fsi = sb->s_fs_info;
	int i;
	static const struct tree_descr files[] = {
		{ "cache_threshold",
		  &sel_avc_cache_threshold_ops, S_IRUGO|S_IWUSR },
		{ "hash_stats", &sel_avc_hash_stats_ops, S_IRUGO },
#ifdef CONFIG_SECURITY_SELINUX_AVC_STATS
		{ "cache_stats", &sel_avc_cache_stats_ops, S_IRUGO },
#endif
	};

	for (i = 0; i < ARRAY_SIZE(files); i++) {
		struct inode *inode;
		struct dentry *dentry;

		dentry = d_alloc_name(dir, files[i].name);
		if (!dentry)
			return -ENOMEM;

		inode = sel_make_inode(dir->d_sb, S_IFREG|files[i].mode);
		if (!inode) {
			dput(dentry);
			return -ENOMEM;
		}

		inode->i_fop = files[i].ops;
		inode->i_ino = ++fsi->last_ino;
		d_add(dentry, inode);
	}

	return 0;
}

static int sel_make_ss_files(struct dentry *dir)
{
	struct super_block *sb = dir->d_sb;
	struct selinux_fs_info *fsi = sb->s_fs_info;
	int i;
	static struct tree_descr files[] = {
		{ "sidtab_hash_stats", &sel_sidtab_hash_stats_ops, S_IRUGO },
	};

	for (i = 0; i < ARRAY_SIZE(files); i++) {
		struct inode *inode;
		struct dentry *dentry;

		dentry = d_alloc_name(dir, files[i].name);
		if (!dentry)
			return -ENOMEM;

		inode = sel_make_inode(dir->d_sb, S_IFREG|files[i].mode);
		if (!inode) {
			dput(dentry);
			return -ENOMEM;
		}

		inode->i_fop = files[i].ops;
		inode->i_ino = ++fsi->last_ino;
		d_add(dentry, inode);
	}

	return 0;
}

static ssize_t sel_read_initcon(struct file *file, char __user *buf,
				size_t count, loff_t *ppos)
{
	struct selinux_fs_info *fsi = file_inode(file)->i_sb->s_fs_info;
	char *con;
	u32 sid, len;
	ssize_t ret;

	sid = file_inode(file)->i_ino&SEL_INO_MASK;
	ret = security_sid_to_context(fsi->state, sid, &con, &len);
	if (ret)
		return ret;

	ret = simple_read_from_buffer(buf, count, ppos, con, len);
	kfree(con);
	return ret;
}

static const struct file_operations sel_initcon_ops = {
	.read		= sel_read_initcon,
	.llseek		= generic_file_llseek,
};

static int sel_make_initcon_files(struct dentry *dir)
{
	int i;

	for (i = 1; i <= SECINITSID_NUM; i++) {
		struct inode *inode;
		struct dentry *dentry;
		const char *s = security_get_initial_sid_context(i);

		if (!s)
			continue;
		dentry = d_alloc_name(dir, s);
		if (!dentry)
			return -ENOMEM;

		inode = sel_make_inode(dir->d_sb, S_IFREG|S_IRUGO);
		if (!inode) {
			dput(dentry);
			return -ENOMEM;
		}

		inode->i_fop = &sel_initcon_ops;
		inode->i_ino = i|SEL_INITCON_INO_OFFSET;
		d_add(dentry, inode);
	}

	return 0;
}

static inline unsigned long sel_class_to_ino(u16 class)
{
	return (class * (SEL_VEC_MAX + 1)) | SEL_CLASS_INO_OFFSET;
}

static inline u16 sel_ino_to_class(unsigned long ino)
{
	return (ino & SEL_INO_MASK) / (SEL_VEC_MAX + 1);
}

static inline unsigned long sel_perm_to_ino(u16 class, u32 perm)
{
	return (class * (SEL_VEC_MAX + 1) + perm) | SEL_CLASS_INO_OFFSET;
}

static inline u32 sel_ino_to_perm(unsigned long ino)
{
	return (ino & SEL_INO_MASK) % (SEL_VEC_MAX + 1);
}

static ssize_t sel_read_class(struct file *file, char __user *buf,
				size_t count, loff_t *ppos)
{
	unsigned long ino = file_inode(file)->i_ino;
	char res[TMPBUFLEN];
	ssize_t len = scnprintf(res, sizeof(res), "%d", sel_ino_to_class(ino));
	return simple_read_from_buffer(buf, count, ppos, res, len);
}

static const struct file_operations sel_class_ops = {
	.read		= sel_read_class,
	.llseek		= generic_file_llseek,
};

static ssize_t sel_read_perm(struct file *file, char __user *buf,
				size_t count, loff_t *ppos)
{
	unsigned long ino = file_inode(file)->i_ino;
	char res[TMPBUFLEN];
	ssize_t len = scnprintf(res, sizeof(res), "%d", sel_ino_to_perm(ino));
	return simple_read_from_buffer(buf, count, ppos, res, len);
}

static const struct file_operations sel_perm_ops = {
	.read		= sel_read_perm,
	.llseek		= generic_file_llseek,
};

static ssize_t sel_read_policycap(struct file *file, char __user *buf,
				  size_t count, loff_t *ppos)
{
	struct selinux_fs_info *fsi = file_inode(file)->i_sb->s_fs_info;
	int value;
	char tmpbuf[TMPBUFLEN];
	ssize_t length;
	unsigned long i_ino = file_inode(file)->i_ino;

	value = security_policycap_supported(fsi->state, i_ino & SEL_INO_MASK);
	length = scnprintf(tmpbuf, TMPBUFLEN, "%d", value);

	return simple_read_from_buffer(buf, count, ppos, tmpbuf, length);
}

static const struct file_operations sel_policycap_ops = {
	.read		= sel_read_policycap,
	.llseek		= generic_file_llseek,
};

static int sel_make_perm_files(struct selinux_policy *newpolicy,
			char *objclass, int classvalue,
			struct dentry *dir)
{
	int i, rc, nperms;
	char **perms;

	rc = security_get_permissions(newpolicy, objclass, &perms, &nperms);
	if (rc)
		return rc;

	for (i = 0; i < nperms; i++) {
		struct inode *inode;
		struct dentry *dentry;

		rc = -ENOMEM;
		dentry = d_alloc_name(dir, perms[i]);
		if (!dentry)
			goto out;

		rc = -ENOMEM;
		inode = sel_make_inode(dir->d_sb, S_IFREG|S_IRUGO);
		if (!inode) {
			dput(dentry);
			goto out;
		}

		inode->i_fop = &sel_perm_ops;
		/* i+1 since perm values are 1-indexed */
		inode->i_ino = sel_perm_to_ino(classvalue, i + 1);
		d_add(dentry, inode);
	}
	rc = 0;
out:
	for (i = 0; i < nperms; i++)
		kfree(perms[i]);
	kfree(perms);
	return rc;
}

static int sel_make_class_dir_entries(struct selinux_policy *newpolicy,
				char *classname, int index,
				struct dentry *dir)
{
	struct super_block *sb = dir->d_sb;
	struct selinux_fs_info *fsi = sb->s_fs_info;
	struct dentry *dentry = NULL;
	struct inode *inode = NULL;
	int rc;

	dentry = d_alloc_name(dir, "index");
	if (!dentry)
		return -ENOMEM;

	inode = sel_make_inode(dir->d_sb, S_IFREG|S_IRUGO);
	if (!inode) {
		dput(dentry);
		return -ENOMEM;
	}

	inode->i_fop = &sel_class_ops;
	inode->i_ino = sel_class_to_ino(index);
	d_add(dentry, inode);

	dentry = sel_make_dir(dir, "perms", &fsi->last_class_ino);
	if (IS_ERR(dentry))
		return PTR_ERR(dentry);

	rc = sel_make_perm_files(newpolicy, classname, index, dentry);

	return rc;
}

static int sel_make_classes(struct selinux_policy *newpolicy,
			    struct dentry *class_dir,
			    unsigned long *last_class_ino)
{

	int rc, nclasses, i;
	char **classes;

	rc = security_get_classes(newpolicy, &classes, &nclasses);
	if (rc)
		return rc;

	/* +2 since classes are 1-indexed */
	*last_class_ino = sel_class_to_ino(nclasses + 2);

	for (i = 0; i < nclasses; i++) {
		struct dentry *class_name_dir;

		class_name_dir = sel_make_dir(class_dir, classes[i],
					      last_class_ino);
		if (IS_ERR(class_name_dir)) {
			rc = PTR_ERR(class_name_dir);
			goto out;
		}

		/* i+1 since class values are 1-indexed */
		rc = sel_make_class_dir_entries(newpolicy, classes[i], i + 1,
				class_name_dir);
		if (rc)
			goto out;
	}
	rc = 0;
out:
	for (i = 0; i < nclasses; i++)
		kfree(classes[i]);
	kfree(classes);
	return rc;
}

static int sel_make_policycap(struct selinux_fs_info *fsi)
{
	unsigned int iter;
	struct dentry *dentry = NULL;
	struct inode *inode = NULL;

	for (iter = 0; iter <= POLICYDB_CAPABILITY_MAX; iter++) {
		if (iter < ARRAY_SIZE(selinux_policycap_names))
			dentry = d_alloc_name(fsi->policycap_dir,
					      selinux_policycap_names[iter]);
		else
			dentry = d_alloc_name(fsi->policycap_dir, "unknown");

		if (dentry == NULL)
			return -ENOMEM;

		inode = sel_make_inode(fsi->sb, S_IFREG | 0444);
		if (inode == NULL) {
			dput(dentry);
			return -ENOMEM;
		}

		inode->i_fop = &sel_policycap_ops;
		inode->i_ino = iter | SEL_POLICYCAP_INO_OFFSET;
		d_add(dentry, inode);
	}

	return 0;
}

static struct dentry *sel_make_dir(struct dentry *dir, const char *name,
			unsigned long *ino)
{
	struct dentry *dentry = d_alloc_name(dir, name);
	struct inode *inode;

	if (!dentry)
		return ERR_PTR(-ENOMEM);

	inode = sel_make_inode(dir->d_sb, S_IFDIR | S_IRUGO | S_IXUGO);
	if (!inode) {
		dput(dentry);
		return ERR_PTR(-ENOMEM);
	}

	inode->i_op = &simple_dir_inode_operations;
	inode->i_fop = &simple_dir_operations;
	inode->i_ino = ++(*ino);
	/* directory inodes start off with i_nlink == 2 (for "." entry) */
	inc_nlink(inode);
	d_add(dentry, inode);
	/* bump link count on parent directory, too */
	inc_nlink(d_inode(dir));

	return dentry;
}

static struct dentry *sel_make_disconnected_dir(struct super_block *sb,
						unsigned long *ino)
{
	struct inode *inode = sel_make_inode(sb, S_IFDIR | S_IRUGO | S_IXUGO);

	if (!inode)
		return ERR_PTR(-ENOMEM);

	inode->i_op = &simple_dir_inode_operations;
	inode->i_fop = &simple_dir_operations;
	inode->i_ino = ++(*ino);
	/* directory inodes start off with i_nlink == 2 (for "." entry) */
	inc_nlink(inode);
	return d_obtain_alias(inode);
}

#define NULL_FILE_NAME "null"

static int sel_fill_super(struct super_block *sb, struct fs_context *fc)
{
	struct selinux_fs_info *fsi;
	int ret;
	struct dentry *dentry;
	struct inode *inode;
	struct inode_security_struct *isec;

	static const struct tree_descr selinux_files[] = {
		[SEL_LOAD] = {"load", &sel_load_ops, S_IRUSR|S_IWUSR},
		[SEL_ENFORCE] = {"enforce", &sel_enforce_ops, S_IRUGO|S_IWUSR},
		[SEL_CONTEXT] = {"context", &transaction_ops, S_IRUGO|S_IWUGO},
		[SEL_ACCESS] = {"access", &transaction_ops, S_IRUGO|S_IWUGO},
		[SEL_CREATE] = {"create", &transaction_ops, S_IRUGO|S_IWUGO},
		[SEL_RELABEL] = {"relabel", &transaction_ops, S_IRUGO|S_IWUGO},
		[SEL_USER] = {"user", &transaction_ops, S_IRUGO|S_IWUGO},
		[SEL_POLICYVERS] = {"policyvers", &sel_policyvers_ops, S_IRUGO},
		[SEL_COMMIT_BOOLS] = {"commit_pending_bools", &sel_commit_bools_ops, S_IWUSR},
		[SEL_MLS] = {"mls", &sel_mls_ops, S_IRUGO},
		[SEL_DISABLE] = {"disable", &sel_disable_ops, S_IWUSR},
		[SEL_MEMBER] = {"member", &transaction_ops, S_IRUGO|S_IWUGO},
		[SEL_CHECKREQPROT] = {"checkreqprot", &sel_checkreqprot_ops, S_IRUGO|S_IWUSR},
		[SEL_REJECT_UNKNOWN] = {"reject_unknown", &sel_handle_unknown_ops, S_IRUGO},
		[SEL_DENY_UNKNOWN] = {"deny_unknown", &sel_handle_unknown_ops, S_IRUGO},
		[SEL_STATUS] = {"status", &sel_handle_status_ops, S_IRUGO},
		[SEL_POLICY] = {"policy", &sel_policy_ops, S_IRUGO},
		[SEL_VALIDATE_TRANS] = {"validatetrans", &sel_transition_ops,
					S_IWUGO},
		/* last one */ {""}
	};

	ret = selinux_fs_info_create(sb);
	if (ret)
		goto err;

	ret = simple_fill_super(sb, SELINUX_MAGIC, selinux_files);
	if (ret)
		goto err;

	fsi = sb->s_fs_info;
	fsi->bool_dir = sel_make_dir(sb->s_root, BOOL_DIR_NAME, &fsi->last_ino);
	if (IS_ERR(fsi->bool_dir)) {
		ret = PTR_ERR(fsi->bool_dir);
		fsi->bool_dir = NULL;
		goto err;
	}

	ret = -ENOMEM;
	dentry = d_alloc_name(sb->s_root, NULL_FILE_NAME);
	if (!dentry)
		goto err;

	ret = -ENOMEM;
	inode = sel_make_inode(sb, S_IFCHR | S_IRUGO | S_IWUGO);
	if (!inode) {
		dput(dentry);
		goto err;
	}

	inode->i_ino = ++fsi->last_ino;
	isec = selinux_inode(inode);
	isec->sid = SECINITSID_DEVNULL;
	isec->sclass = SECCLASS_CHR_FILE;
	isec->initialized = LABEL_INITIALIZED;

	init_special_inode(inode, S_IFCHR | S_IRUGO | S_IWUGO, MKDEV(MEM_MAJOR, 3));
	d_add(dentry, inode);

	dentry = sel_make_dir(sb->s_root, "avc", &fsi->last_ino);
	if (IS_ERR(dentry)) {
		ret = PTR_ERR(dentry);
		goto err;
	}

	ret = sel_make_avc_files(dentry);

	dentry = sel_make_dir(sb->s_root, "ss", &fsi->last_ino);
	if (IS_ERR(dentry)) {
		ret = PTR_ERR(dentry);
		goto err;
	}

	ret = sel_make_ss_files(dentry);
	if (ret)
		goto err;

	dentry = sel_make_dir(sb->s_root, "initial_contexts", &fsi->last_ino);
	if (IS_ERR(dentry)) {
		ret = PTR_ERR(dentry);
		goto err;
	}

	ret = sel_make_initcon_files(dentry);
	if (ret)
		goto err;

	fsi->class_dir = sel_make_dir(sb->s_root, CLASS_DIR_NAME, &fsi->last_ino);
	if (IS_ERR(fsi->class_dir)) {
		ret = PTR_ERR(fsi->class_dir);
		fsi->class_dir = NULL;
		goto err;
	}

	fsi->policycap_dir = sel_make_dir(sb->s_root, POLICYCAP_DIR_NAME,
					  &fsi->last_ino);
	if (IS_ERR(fsi->policycap_dir)) {
		ret = PTR_ERR(fsi->policycap_dir);
		fsi->policycap_dir = NULL;
		goto err;
	}

	ret = sel_make_policycap(fsi);
	if (ret) {
		pr_err("SELinux: failed to load policy capabilities\n");
		goto err;
	}

	return 0;
err:
	pr_err("SELinux: %s:  failed while creating inodes\n",
		__func__);

	selinux_fs_info_free(sb);

	return ret;
}

static int sel_get_tree(struct fs_context *fc)
{
	return get_tree_single(fc, sel_fill_super);
}

static const struct fs_context_operations sel_context_ops = {
	.get_tree	= sel_get_tree,
};

static int sel_init_fs_context(struct fs_context *fc)
{
	fc->ops = &sel_context_ops;
	return 0;
}

static void sel_kill_sb(struct super_block *sb)
{
	selinux_fs_info_free(sb);
	kill_litter_super(sb);
}

static struct file_system_type sel_fs_type = {
	.name		= "selinuxfs",
	.init_fs_context = sel_init_fs_context,
	.kill_sb	= sel_kill_sb,
};

static struct vfsmount *selinuxfs_mount __ro_after_init;
struct path selinux_null __ro_after_init;

static int __init init_sel_fs(void)
{
	struct qstr null_name = QSTR_INIT(NULL_FILE_NAME,
					  sizeof(NULL_FILE_NAME)-1);
	int err;

	if (!selinux_enabled_boot)
		return 0;

	err = sysfs_create_mount_point(fs_kobj, "selinux");
	if (err)
		return err;

	err = register_filesystem(&sel_fs_type);
	if (err) {
		sysfs_remove_mount_point(fs_kobj, "selinux");
		return err;
	}

	selinux_null.mnt = selinuxfs_mount = kern_mount(&sel_fs_type);
	if (IS_ERR(selinuxfs_mount)) {
		pr_err("selinuxfs:  could not mount!\n");
		err = PTR_ERR(selinuxfs_mount);
		selinuxfs_mount = NULL;
	}
	selinux_null.dentry = d_hash_and_lookup(selinux_null.mnt->mnt_root,
						&null_name);
	if (IS_ERR(selinux_null.dentry)) {
		pr_err("selinuxfs:  could not lookup null!\n");
		err = PTR_ERR(selinux_null.dentry);
		selinux_null.dentry = NULL;
	}

	return err;
}

__initcall(init_sel_fs);

#ifdef CONFIG_SECURITY_SELINUX_DISABLE
void exit_sel_fs(void)
{
	sysfs_remove_mount_point(fs_kobj, "selinux");
	dput(selinux_null.dentry);
	kern_unmount(selinuxfs_mount);
	unregister_filesystem(&sel_fs_type);
}
#endif<|MERGE_RESOLUTION|>--- conflicted
+++ resolved
@@ -649,10 +649,7 @@
 
 	length = sel_make_policy_nodes(fsi, load_state.policy);
 	if (length) {
-<<<<<<< HEAD
-=======
 		pr_warn_ratelimited("SELinux: failed to initialize selinuxfs\n");
->>>>>>> 3b17187f
 		selinux_policy_cancel(fsi->state, &load_state);
 		goto out;
 	}
