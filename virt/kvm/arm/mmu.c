--- conflicted
+++ resolved
@@ -415,13 +415,8 @@
 
 	pgd = kvm->arch.pgd + stage2_pgd_index(kvm, addr);
 	do {
-<<<<<<< HEAD
-		next = stage2_pgd_addr_end(addr, end);
-		if (!stage2_pgd_none(*pgd))
-=======
 		next = stage2_pgd_addr_end(kvm, addr, end);
 		if (!stage2_pgd_none(kvm, *pgd))
->>>>>>> f7688b48
 			stage2_flush_puds(kvm, pgd, addr, next);
 	} while (pgd++, addr = next, addr != end);
 }
@@ -1380,11 +1375,7 @@
 	struct page *page = pfn_to_page(pfn);
 
 	/*
-<<<<<<< HEAD
-	 * PageTransCompoungMap() returns true for THP and
-=======
 	 * PageTransCompoundMap() returns true for THP and
->>>>>>> f7688b48
 	 * hugetlbfs. Make sure the adjustment is done only for THP
 	 * pages.
 	 */
