--- conflicted
+++ resolved
@@ -3,10 +3,7 @@
 #define _TOOLS_LINUX_BITOPS_H_
 
 #include <asm/types.h>
-<<<<<<< HEAD
-=======
 #include <limits.h>
->>>>>>> f7688b48
 #ifndef __WORDSIZE
 #define __WORDSIZE (__SIZEOF_LONG__ * 8)
 #endif
