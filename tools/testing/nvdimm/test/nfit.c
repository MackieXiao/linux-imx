--- conflicted
+++ resolved
@@ -135,8 +135,6 @@
 
 static unsigned long dimm_fail_cmd_flags[ARRAY_SIZE(handle)];
 static int dimm_fail_cmd_code[ARRAY_SIZE(handle)];
-<<<<<<< HEAD
-=======
 struct nfit_test_sec {
 	u8 state;
 	u8 ext_state;
@@ -145,7 +143,6 @@
 	u8 master_passphrase[32];
 	u64 overwrite_end_time;
 } dimm_sec_info[NUM_DCR];
->>>>>>> f7688b48
 
 static const struct nd_intel_smart smart_def = {
 	.flags = ND_INTEL_SMART_HEALTH_VALID
@@ -221,11 +218,8 @@
 
 static struct gen_pool *nfit_pool;
 
-<<<<<<< HEAD
-=======
 static const char zero_key[NVDIMM_PASSPHRASE_LEN];
 
->>>>>>> f7688b48
 static struct nfit_test *to_nfit_test(struct device *dev)
 {
 	struct platform_device *pdev = to_platform_device(dev);
