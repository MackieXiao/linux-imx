// SPDX-License-Identifier: GPL-2.0

#define _GNU_SOURCE

#include <arpa/inet.h>
#include <errno.h>
#include <error.h>
#include <fcntl.h>
#include <poll.h>
#include <stdio.h>
#include <stdlib.h>
#include <unistd.h>

#include <linux/tls.h>
#include <linux/tcp.h>
#include <linux/socket.h>

#include <sys/types.h>
#include <sys/sendfile.h>
#include <sys/socket.h>
#include <sys/stat.h>

#include "../kselftest_harness.h"

#define TLS_PAYLOAD_MAX_LEN 16384
#define SOL_TLS 282

#ifndef ENOTSUPP
#define ENOTSUPP 524
#endif

FIXTURE(tls_basic)
{
	int fd, cfd;
	bool notls;
};

FIXTURE_SETUP(tls_basic)
{
	struct sockaddr_in addr;
	socklen_t len;
	int sfd, ret;

	self->notls = false;
	len = sizeof(addr);

	addr.sin_family = AF_INET;
	addr.sin_addr.s_addr = htonl(INADDR_ANY);
	addr.sin_port = 0;

	self->fd = socket(AF_INET, SOCK_STREAM, 0);
	sfd = socket(AF_INET, SOCK_STREAM, 0);

	ret = bind(sfd, &addr, sizeof(addr));
	ASSERT_EQ(ret, 0);
	ret = listen(sfd, 10);
	ASSERT_EQ(ret, 0);

	ret = getsockname(sfd, &addr, &len);
	ASSERT_EQ(ret, 0);

	ret = connect(self->fd, &addr, sizeof(addr));
	ASSERT_EQ(ret, 0);

	self->cfd = accept(sfd, &addr, &len);
	ASSERT_GE(self->cfd, 0);

	close(sfd);

	ret = setsockopt(self->fd, IPPROTO_TCP, TCP_ULP, "tls", sizeof("tls"));
	if (ret != 0) {
		ASSERT_EQ(errno, ENOENT);
		self->notls = true;
		printf("Failure setting TCP_ULP, testing without tls\n");
		return;
	}

	ret = setsockopt(self->cfd, IPPROTO_TCP, TCP_ULP, "tls", sizeof("tls"));
	ASSERT_EQ(ret, 0);
}

FIXTURE_TEARDOWN(tls_basic)
{
	close(self->fd);
	close(self->cfd);
}

/* Send some data through with ULP but no keys */
TEST_F(tls_basic, base_base)
{
	char const *test_str = "test_read";
	int send_len = 10;
	char buf[10];

	ASSERT_EQ(strlen(test_str) + 1, send_len);

	EXPECT_EQ(send(self->fd, test_str, send_len, 0), send_len);
	EXPECT_NE(recv(self->cfd, buf, send_len, 0), -1);
	EXPECT_EQ(memcmp(buf, test_str, send_len), 0);
};

FIXTURE(tls)
{
	int fd, cfd;
	bool notls;
};

FIXTURE_SETUP(tls)
{
	struct tls12_crypto_info_aes_gcm_128 tls12;
	struct sockaddr_in addr;
	socklen_t len;
	int sfd, ret;

	self->notls = false;
	len = sizeof(addr);

	memset(&tls12, 0, sizeof(tls12));
	tls12.info.version = TLS_1_3_VERSION;
	tls12.info.cipher_type = TLS_CIPHER_AES_GCM_128;

	addr.sin_family = AF_INET;
	addr.sin_addr.s_addr = htonl(INADDR_ANY);
	addr.sin_port = 0;

	self->fd = socket(AF_INET, SOCK_STREAM, 0);
	sfd = socket(AF_INET, SOCK_STREAM, 0);

	ret = bind(sfd, &addr, sizeof(addr));
	ASSERT_EQ(ret, 0);
	ret = listen(sfd, 10);
	ASSERT_EQ(ret, 0);

	ret = getsockname(sfd, &addr, &len);
	ASSERT_EQ(ret, 0);

	ret = connect(self->fd, &addr, sizeof(addr));
	ASSERT_EQ(ret, 0);

	ret = setsockopt(self->fd, IPPROTO_TCP, TCP_ULP, "tls", sizeof("tls"));
	if (ret != 0) {
		self->notls = true;
		printf("Failure setting TCP_ULP, testing without tls\n");
	}

	if (!self->notls) {
		ret = setsockopt(self->fd, SOL_TLS, TLS_TX, &tls12,
				 sizeof(tls12));
		ASSERT_EQ(ret, 0);
	}

	self->cfd = accept(sfd, &addr, &len);
	ASSERT_GE(self->cfd, 0);

	if (!self->notls) {
		ret = setsockopt(self->cfd, IPPROTO_TCP, TCP_ULP, "tls",
				 sizeof("tls"));
		ASSERT_EQ(ret, 0);

		ret = setsockopt(self->cfd, SOL_TLS, TLS_RX, &tls12,
				 sizeof(tls12));
		ASSERT_EQ(ret, 0);
	}

	close(sfd);
}

FIXTURE_TEARDOWN(tls)
{
	close(self->fd);
	close(self->cfd);
}

TEST_F(tls, sendfile)
{
	int filefd = open("/proc/self/exe", O_RDONLY);
	struct stat st;

	EXPECT_GE(filefd, 0);
	fstat(filefd, &st);
	EXPECT_GE(sendfile(self->fd, filefd, 0, st.st_size), 0);
}

TEST_F(tls, send_then_sendfile)
{
	int filefd = open("/proc/self/exe", O_RDONLY);
	char const *test_str = "test_send";
	int to_send = strlen(test_str) + 1;
	char recv_buf[10];
	struct stat st;
	char *buf;

	EXPECT_GE(filefd, 0);
	fstat(filefd, &st);
	buf = (char *)malloc(st.st_size);

	EXPECT_EQ(send(self->fd, test_str, to_send, 0), to_send);
	EXPECT_EQ(recv(self->cfd, recv_buf, to_send, MSG_WAITALL), to_send);
	EXPECT_EQ(memcmp(test_str, recv_buf, to_send), 0);

	EXPECT_GE(sendfile(self->fd, filefd, 0, st.st_size), 0);
	EXPECT_EQ(recv(self->cfd, buf, st.st_size, MSG_WAITALL), st.st_size);
}

TEST_F(tls, recv_max)
{
	unsigned int send_len = TLS_PAYLOAD_MAX_LEN;
	char recv_mem[TLS_PAYLOAD_MAX_LEN];
	char buf[TLS_PAYLOAD_MAX_LEN];

	EXPECT_GE(send(self->fd, buf, send_len, 0), 0);
	EXPECT_NE(recv(self->cfd, recv_mem, send_len, 0), -1);
	EXPECT_EQ(memcmp(buf, recv_mem, send_len), 0);
}

TEST_F(tls, recv_small)
{
	char const *test_str = "test_read";
	int send_len = 10;
	char buf[10];

	send_len = strlen(test_str) + 1;
	EXPECT_EQ(send(self->fd, test_str, send_len, 0), send_len);
	EXPECT_NE(recv(self->cfd, buf, send_len, 0), -1);
	EXPECT_EQ(memcmp(buf, test_str, send_len), 0);
}

TEST_F(tls, msg_more)
{
	char const *test_str = "test_read";
	int send_len = 10;
	char buf[10 * 2];

	EXPECT_EQ(send(self->fd, test_str, send_len, MSG_MORE), send_len);
	EXPECT_EQ(recv(self->cfd, buf, send_len, MSG_DONTWAIT), -1);
	EXPECT_EQ(send(self->fd, test_str, send_len, 0), send_len);
	EXPECT_EQ(recv(self->cfd, buf, send_len * 2, MSG_WAITALL),
		  send_len * 2);
	EXPECT_EQ(memcmp(buf, test_str, send_len), 0);
}

TEST_F(tls, msg_more_unsent)
{
	char const *test_str = "test_read";
	int send_len = 10;
	char buf[10];

	EXPECT_EQ(send(self->fd, test_str, send_len, MSG_MORE), send_len);
	EXPECT_EQ(recv(self->cfd, buf, send_len, MSG_DONTWAIT), -1);
}

TEST_F(tls, sendmsg_single)
{
	struct msghdr msg;

	char const *test_str = "test_sendmsg";
	size_t send_len = 13;
	struct iovec vec;
	char buf[13];

	vec.iov_base = (char *)test_str;
	vec.iov_len = send_len;
	memset(&msg, 0, sizeof(struct msghdr));
	msg.msg_iov = &vec;
	msg.msg_iovlen = 1;
	EXPECT_EQ(sendmsg(self->fd, &msg, 0), send_len);
	EXPECT_EQ(recv(self->cfd, buf, send_len, MSG_WAITALL), send_len);
	EXPECT_EQ(memcmp(buf, test_str, send_len), 0);
}

#define MAX_FRAGS	64
#define SEND_LEN	13
TEST_F(tls, sendmsg_fragmented)
{
	char const *test_str = "test_sendmsg";
	char buf[SEND_LEN * MAX_FRAGS];
	struct iovec vec[MAX_FRAGS];
	struct msghdr msg;
	int i, frags;

	for (frags = 1; frags <= MAX_FRAGS; frags++) {
		for (i = 0; i < frags; i++) {
			vec[i].iov_base = (char *)test_str;
			vec[i].iov_len = SEND_LEN;
		}

		memset(&msg, 0, sizeof(struct msghdr));
		msg.msg_iov = vec;
		msg.msg_iovlen = frags;

		EXPECT_EQ(sendmsg(self->fd, &msg, 0), SEND_LEN * frags);
		EXPECT_EQ(recv(self->cfd, buf, SEND_LEN * frags, MSG_WAITALL),
			  SEND_LEN * frags);

		for (i = 0; i < frags; i++)
			EXPECT_EQ(memcmp(buf + SEND_LEN * i,
					 test_str, SEND_LEN), 0);
	}
}
#undef MAX_FRAGS
#undef SEND_LEN

TEST_F(tls, sendmsg_large)
{
	void *mem = malloc(16384);
	size_t send_len = 16384;
	size_t sends = 128;
	struct msghdr msg;
	size_t recvs = 0;
	size_t sent = 0;

	memset(&msg, 0, sizeof(struct msghdr));
	while (sent++ < sends) {
		struct iovec vec = { (void *)mem, send_len };

		msg.msg_iov = &vec;
		msg.msg_iovlen = 1;
		EXPECT_EQ(sendmsg(self->cfd, &msg, 0), send_len);
	}

	while (recvs++ < sends)
		EXPECT_NE(recv(self->fd, mem, send_len, 0), -1);

	free(mem);
}

TEST_F(tls, sendmsg_multiple)
{
	char const *test_str = "test_sendmsg_multiple";
	struct iovec vec[5];
	char *test_strs[5];
	struct msghdr msg;
	int total_len = 0;
	int len_cmp = 0;
	int iov_len = 5;
	char *buf;
	int i;

	memset(&msg, 0, sizeof(struct msghdr));
	for (i = 0; i < iov_len; i++) {
		test_strs[i] = (char *)malloc(strlen(test_str) + 1);
		snprintf(test_strs[i], strlen(test_str) + 1, "%s", test_str);
		vec[i].iov_base = (void *)test_strs[i];
		vec[i].iov_len = strlen(test_strs[i]) + 1;
		total_len += vec[i].iov_len;
	}
	msg.msg_iov = vec;
	msg.msg_iovlen = iov_len;

	EXPECT_EQ(sendmsg(self->cfd, &msg, 0), total_len);
	buf = malloc(total_len);
	EXPECT_NE(recv(self->fd, buf, total_len, 0), -1);
	for (i = 0; i < iov_len; i++) {
		EXPECT_EQ(memcmp(test_strs[i], buf + len_cmp,
				 strlen(test_strs[i])),
			  0);
		len_cmp += strlen(buf + len_cmp) + 1;
	}
	for (i = 0; i < iov_len; i++)
		free(test_strs[i]);
	free(buf);
}

TEST_F(tls, sendmsg_multiple_stress)
{
	char const *test_str = "abcdefghijklmno";
	struct iovec vec[1024];
	char *test_strs[1024];
	int iov_len = 1024;
	int total_len = 0;
	char buf[1 << 14];
	struct msghdr msg;
	int len_cmp = 0;
	int i;

	memset(&msg, 0, sizeof(struct msghdr));
	for (i = 0; i < iov_len; i++) {
		test_strs[i] = (char *)malloc(strlen(test_str) + 1);
		snprintf(test_strs[i], strlen(test_str) + 1, "%s", test_str);
		vec[i].iov_base = (void *)test_strs[i];
		vec[i].iov_len = strlen(test_strs[i]) + 1;
		total_len += vec[i].iov_len;
	}
	msg.msg_iov = vec;
	msg.msg_iovlen = iov_len;

	EXPECT_EQ(sendmsg(self->fd, &msg, 0), total_len);
	EXPECT_NE(recv(self->cfd, buf, total_len, 0), -1);

	for (i = 0; i < iov_len; i++)
		len_cmp += strlen(buf + len_cmp) + 1;

	for (i = 0; i < iov_len; i++)
		free(test_strs[i]);
}

TEST_F(tls, splice_from_pipe)
{
	int send_len = TLS_PAYLOAD_MAX_LEN;
	char mem_send[TLS_PAYLOAD_MAX_LEN];
	char mem_recv[TLS_PAYLOAD_MAX_LEN];
	int p[2];

	ASSERT_GE(pipe(p), 0);
	EXPECT_GE(write(p[1], mem_send, send_len), 0);
	EXPECT_GE(splice(p[0], NULL, self->fd, NULL, send_len, 0), 0);
	EXPECT_EQ(recv(self->cfd, mem_recv, send_len, MSG_WAITALL), send_len);
	EXPECT_EQ(memcmp(mem_send, mem_recv, send_len), 0);
}

TEST_F(tls, splice_from_pipe2)
{
	int send_len = 16000;
	char mem_send[16000];
	char mem_recv[16000];
	int p2[2];
	int p[2];

	ASSERT_GE(pipe(p), 0);
	ASSERT_GE(pipe(p2), 0);
	EXPECT_GE(write(p[1], mem_send, 8000), 0);
	EXPECT_GE(splice(p[0], NULL, self->fd, NULL, 8000, 0), 0);
	EXPECT_GE(write(p2[1], mem_send + 8000, 8000), 0);
	EXPECT_GE(splice(p2[0], NULL, self->fd, NULL, 8000, 0), 0);
	EXPECT_EQ(recv(self->cfd, mem_recv, send_len, MSG_WAITALL), send_len);
	EXPECT_EQ(memcmp(mem_send, mem_recv, send_len), 0);
}

TEST_F(tls, send_and_splice)
{
	int send_len = TLS_PAYLOAD_MAX_LEN;
	char mem_send[TLS_PAYLOAD_MAX_LEN];
	char mem_recv[TLS_PAYLOAD_MAX_LEN];
	char const *test_str = "test_read";
	int send_len2 = 10;
	char buf[10];
	int p[2];

	ASSERT_GE(pipe(p), 0);
	EXPECT_EQ(send(self->fd, test_str, send_len2, 0), send_len2);
	EXPECT_EQ(recv(self->cfd, buf, send_len2, MSG_WAITALL), send_len2);
	EXPECT_EQ(memcmp(test_str, buf, send_len2), 0);

	EXPECT_GE(write(p[1], mem_send, send_len), send_len);
	EXPECT_GE(splice(p[0], NULL, self->fd, NULL, send_len, 0), send_len);

	EXPECT_EQ(recv(self->cfd, mem_recv, send_len, MSG_WAITALL), send_len);
	EXPECT_EQ(memcmp(mem_send, mem_recv, send_len), 0);
}

TEST_F(tls, splice_to_pipe)
{
	int send_len = TLS_PAYLOAD_MAX_LEN;
	char mem_send[TLS_PAYLOAD_MAX_LEN];
	char mem_recv[TLS_PAYLOAD_MAX_LEN];
	int p[2];

	ASSERT_GE(pipe(p), 0);
	EXPECT_GE(send(self->fd, mem_send, send_len, 0), 0);
	EXPECT_GE(splice(self->cfd, NULL, p[1], NULL, send_len, 0), 0);
	EXPECT_GE(read(p[0], mem_recv, send_len), 0);
	EXPECT_EQ(memcmp(mem_send, mem_recv, send_len), 0);
}

TEST_F(tls, recvmsg_single)
{
	char const *test_str = "test_recvmsg_single";
	int send_len = strlen(test_str) + 1;
	char buf[20];
	struct msghdr hdr;
	struct iovec vec;

	memset(&hdr, 0, sizeof(hdr));
	EXPECT_EQ(send(self->fd, test_str, send_len, 0), send_len);
	vec.iov_base = (char *)buf;
	vec.iov_len = send_len;
	hdr.msg_iovlen = 1;
	hdr.msg_iov = &vec;
	EXPECT_NE(recvmsg(self->cfd, &hdr, 0), -1);
	EXPECT_EQ(memcmp(test_str, buf, send_len), 0);
}

TEST_F(tls, recvmsg_single_max)
{
	int send_len = TLS_PAYLOAD_MAX_LEN;
	char send_mem[TLS_PAYLOAD_MAX_LEN];
	char recv_mem[TLS_PAYLOAD_MAX_LEN];
	struct iovec vec;
	struct msghdr hdr;

	EXPECT_EQ(send(self->fd, send_mem, send_len, 0), send_len);
	vec.iov_base = (char *)recv_mem;
	vec.iov_len = TLS_PAYLOAD_MAX_LEN;

	hdr.msg_iovlen = 1;
	hdr.msg_iov = &vec;
	EXPECT_NE(recvmsg(self->cfd, &hdr, 0), -1);
	EXPECT_EQ(memcmp(send_mem, recv_mem, send_len), 0);
}

TEST_F(tls, recvmsg_multiple)
{
	unsigned int msg_iovlen = 1024;
	unsigned int len_compared = 0;
	struct iovec vec[1024];
	char *iov_base[1024];
	unsigned int iov_len = 16;
	int send_len = 1 << 14;
	char buf[1 << 14];
	struct msghdr hdr;
	int i;

	EXPECT_EQ(send(self->fd, buf, send_len, 0), send_len);
	for (i = 0; i < msg_iovlen; i++) {
		iov_base[i] = (char *)malloc(iov_len);
		vec[i].iov_base = iov_base[i];
		vec[i].iov_len = iov_len;
	}

	hdr.msg_iovlen = msg_iovlen;
	hdr.msg_iov = vec;
	EXPECT_NE(recvmsg(self->cfd, &hdr, 0), -1);
	for (i = 0; i < msg_iovlen; i++)
		len_compared += iov_len;

	for (i = 0; i < msg_iovlen; i++)
		free(iov_base[i]);
}

TEST_F(tls, single_send_multiple_recv)
{
	unsigned int total_len = TLS_PAYLOAD_MAX_LEN * 2;
	unsigned int send_len = TLS_PAYLOAD_MAX_LEN;
	char send_mem[TLS_PAYLOAD_MAX_LEN * 2];
	char recv_mem[TLS_PAYLOAD_MAX_LEN * 2];

	EXPECT_GE(send(self->fd, send_mem, total_len, 0), 0);
	memset(recv_mem, 0, total_len);

	EXPECT_NE(recv(self->cfd, recv_mem, send_len, 0), -1);
	EXPECT_NE(recv(self->cfd, recv_mem + send_len, send_len, 0), -1);
	EXPECT_EQ(memcmp(send_mem, recv_mem, total_len), 0);
}

TEST_F(tls, multiple_send_single_recv)
{
	unsigned int total_len = 2 * 10;
	unsigned int send_len = 10;
	char recv_mem[2 * 10];
	char send_mem[10];

	EXPECT_GE(send(self->fd, send_mem, send_len, 0), 0);
	EXPECT_GE(send(self->fd, send_mem, send_len, 0), 0);
	memset(recv_mem, 0, total_len);
	EXPECT_EQ(recv(self->cfd, recv_mem, total_len, MSG_WAITALL), total_len);

	EXPECT_EQ(memcmp(send_mem, recv_mem, send_len), 0);
	EXPECT_EQ(memcmp(send_mem, recv_mem + send_len, send_len), 0);
}

TEST_F(tls, single_send_multiple_recv_non_align)
{
	const unsigned int total_len = 15;
	const unsigned int recv_len = 10;
	char recv_mem[recv_len * 2];
	char send_mem[total_len];

	EXPECT_GE(send(self->fd, send_mem, total_len, 0), 0);
	memset(recv_mem, 0, total_len);

	EXPECT_EQ(recv(self->cfd, recv_mem, recv_len, 0), recv_len);
	EXPECT_EQ(recv(self->cfd, recv_mem + recv_len, recv_len, 0), 5);
	EXPECT_EQ(memcmp(send_mem, recv_mem, total_len), 0);
}

TEST_F(tls, recv_partial)
{
	char const *test_str = "test_read_partial";
	char const *test_str_first = "test_read";
	char const *test_str_second = "_partial";
	int send_len = strlen(test_str) + 1;
	char recv_mem[18];

	memset(recv_mem, 0, sizeof(recv_mem));
	EXPECT_EQ(send(self->fd, test_str, send_len, 0), send_len);
	EXPECT_NE(recv(self->cfd, recv_mem, strlen(test_str_first),
		       MSG_WAITALL), -1);
	EXPECT_EQ(memcmp(test_str_first, recv_mem, strlen(test_str_first)), 0);
	memset(recv_mem, 0, sizeof(recv_mem));
	EXPECT_NE(recv(self->cfd, recv_mem, strlen(test_str_second),
		       MSG_WAITALL), -1);
	EXPECT_EQ(memcmp(test_str_second, recv_mem, strlen(test_str_second)),
		  0);
}

TEST_F(tls, recv_nonblock)
{
	char buf[4096];
	bool err;

	EXPECT_EQ(recv(self->cfd, buf, sizeof(buf), MSG_DONTWAIT), -1);
	err = (errno == EAGAIN || errno == EWOULDBLOCK);
	EXPECT_EQ(err, true);
}

TEST_F(tls, recv_peek)
{
	char const *test_str = "test_read_peek";
	int send_len = strlen(test_str) + 1;
	char buf[15];

	EXPECT_EQ(send(self->fd, test_str, send_len, 0), send_len);
	EXPECT_NE(recv(self->cfd, buf, send_len, MSG_PEEK), -1);
	EXPECT_EQ(memcmp(test_str, buf, send_len), 0);
	memset(buf, 0, sizeof(buf));
	EXPECT_NE(recv(self->cfd, buf, send_len, 0), -1);
	EXPECT_EQ(memcmp(test_str, buf, send_len), 0);
}

TEST_F(tls, recv_peek_multiple)
{
	char const *test_str = "test_read_peek";
	int send_len = strlen(test_str) + 1;
	unsigned int num_peeks = 100;
	char buf[15];
	int i;

	EXPECT_EQ(send(self->fd, test_str, send_len, 0), send_len);
	for (i = 0; i < num_peeks; i++) {
		EXPECT_NE(recv(self->cfd, buf, send_len, MSG_PEEK), -1);
		EXPECT_EQ(memcmp(test_str, buf, send_len), 0);
		memset(buf, 0, sizeof(buf));
	}
	EXPECT_NE(recv(self->cfd, buf, send_len, 0), -1);
	EXPECT_EQ(memcmp(test_str, buf, send_len), 0);
}

TEST_F(tls, recv_peek_multiple_records)
{
	char const *test_str = "test_read_peek_mult_recs";
	char const *test_str_first = "test_read_peek";
	char const *test_str_second = "_mult_recs";
	int len;
	char buf[64];

	len = strlen(test_str_first);
	EXPECT_EQ(send(self->fd, test_str_first, len, 0), len);

	len = strlen(test_str_second) + 1;
	EXPECT_EQ(send(self->fd, test_str_second, len, 0), len);

	len = strlen(test_str_first);
	memset(buf, 0, len);
	EXPECT_EQ(recv(self->cfd, buf, len, MSG_PEEK | MSG_WAITALL), len);

	/* MSG_PEEK can only peek into the current record. */
	len = strlen(test_str_first);
	EXPECT_EQ(memcmp(test_str_first, buf, len), 0);

	len = strlen(test_str) + 1;
	memset(buf, 0, len);
	EXPECT_EQ(recv(self->cfd, buf, len, MSG_WAITALL), len);

	/* Non-MSG_PEEK will advance strparser (and therefore record)
	 * however.
	 */
	len = strlen(test_str) + 1;
	EXPECT_EQ(memcmp(test_str, buf, len), 0);

	/* MSG_MORE will hold current record open, so later MSG_PEEK
	 * will see everything.
	 */
	len = strlen(test_str_first);
	EXPECT_EQ(send(self->fd, test_str_first, len, MSG_MORE), len);

	len = strlen(test_str_second) + 1;
	EXPECT_EQ(send(self->fd, test_str_second, len, 0), len);

	len = strlen(test_str) + 1;
	memset(buf, 0, len);
	EXPECT_EQ(recv(self->cfd, buf, len, MSG_PEEK | MSG_WAITALL), len);
<<<<<<< HEAD
=======

	len = strlen(test_str) + 1;
	EXPECT_EQ(memcmp(test_str, buf, len), 0);
}
>>>>>>> f7688b48

TEST_F(tls, recv_peek_large_buf_mult_recs)
{
	char const *test_str = "test_read_peek_mult_recs";
	char const *test_str_first = "test_read_peek";
	char const *test_str_second = "_mult_recs";
	int len;
	char buf[64];

	len = strlen(test_str_first);
	EXPECT_EQ(send(self->fd, test_str_first, len, 0), len);

	len = strlen(test_str_second) + 1;
	EXPECT_EQ(send(self->fd, test_str_second, len, 0), len);

	len = strlen(test_str) + 1;
	memset(buf, 0, len);
	EXPECT_NE((len = recv(self->cfd, buf, len,
			      MSG_PEEK | MSG_WAITALL)), -1);
	len = strlen(test_str) + 1;
	EXPECT_EQ(memcmp(test_str, buf, len), 0);
}

TEST_F(tls, recv_lowat)
{
	char send_mem[10] = { 0, 1, 2, 3, 4, 5, 6, 7, 8, 9 };
	char recv_mem[20];
	int lowat = 8;

	EXPECT_EQ(send(self->fd, send_mem, 10, 0), 10);
	EXPECT_EQ(send(self->fd, send_mem, 5, 0), 5);

	memset(recv_mem, 0, 20);
	EXPECT_EQ(setsockopt(self->cfd, SOL_SOCKET, SO_RCVLOWAT,
			     &lowat, sizeof(lowat)), 0);
	EXPECT_EQ(recv(self->cfd, recv_mem, 1, MSG_WAITALL), 1);
	EXPECT_EQ(recv(self->cfd, recv_mem + 1, 6, MSG_WAITALL), 6);
	EXPECT_EQ(recv(self->cfd, recv_mem + 7, 10, 0), 8);

	EXPECT_EQ(memcmp(send_mem, recv_mem, 10), 0);
	EXPECT_EQ(memcmp(send_mem, recv_mem + 10, 5), 0);
}

TEST_F(tls, recv_rcvbuf)
{
	char send_mem[4096];
	char recv_mem[4096];
	int rcv_buf = 1024;

	memset(send_mem, 0x1c, sizeof(send_mem));

	EXPECT_EQ(setsockopt(self->cfd, SOL_SOCKET, SO_RCVBUF,
			     &rcv_buf, sizeof(rcv_buf)), 0);

	EXPECT_EQ(send(self->fd, send_mem, 512, 0), 512);
	memset(recv_mem, 0, sizeof(recv_mem));
	EXPECT_EQ(recv(self->cfd, recv_mem, sizeof(recv_mem), 0), 512);
	EXPECT_EQ(memcmp(send_mem, recv_mem, 512), 0);

	if (self->notls)
		return;

	EXPECT_EQ(send(self->fd, send_mem, 4096, 0), 4096);
	memset(recv_mem, 0, sizeof(recv_mem));
	EXPECT_EQ(recv(self->cfd, recv_mem, sizeof(recv_mem), 0), -1);
	EXPECT_EQ(errno, EMSGSIZE);

	EXPECT_EQ(recv(self->cfd, recv_mem, sizeof(recv_mem), 0), -1);
	EXPECT_EQ(errno, EMSGSIZE);
}

TEST_F(tls, bidir)
{
	char const *test_str = "test_read";
	int send_len = 10;
	char buf[10];
	int ret;

	if (!self->notls) {
		struct tls12_crypto_info_aes_gcm_128 tls12;

		memset(&tls12, 0, sizeof(tls12));
		tls12.info.version = TLS_1_3_VERSION;
		tls12.info.cipher_type = TLS_CIPHER_AES_GCM_128;

		ret = setsockopt(self->fd, SOL_TLS, TLS_RX, &tls12,
				 sizeof(tls12));
		ASSERT_EQ(ret, 0);

		ret = setsockopt(self->cfd, SOL_TLS, TLS_TX, &tls12,
				 sizeof(tls12));
		ASSERT_EQ(ret, 0);
	}

	ASSERT_EQ(strlen(test_str) + 1, send_len);

	EXPECT_EQ(send(self->fd, test_str, send_len, 0), send_len);
	EXPECT_NE(recv(self->cfd, buf, send_len, 0), -1);
	EXPECT_EQ(memcmp(buf, test_str, send_len), 0);

	memset(buf, 0, sizeof(buf));

	EXPECT_EQ(send(self->cfd, test_str, send_len, 0), send_len);
	EXPECT_NE(recv(self->fd, buf, send_len, 0), -1);
	EXPECT_EQ(memcmp(buf, test_str, send_len), 0);
};

TEST_F(tls, pollin)
{
	char const *test_str = "test_poll";
	struct pollfd fd = { 0, 0, 0 };
	char buf[10];
	int send_len = 10;

	EXPECT_EQ(send(self->fd, test_str, send_len, 0), send_len);
	fd.fd = self->cfd;
	fd.events = POLLIN;

	EXPECT_EQ(poll(&fd, 1, 20), 1);
	EXPECT_EQ(fd.revents & POLLIN, 1);
	EXPECT_EQ(recv(self->cfd, buf, send_len, MSG_WAITALL), send_len);
	/* Test timing out */
	EXPECT_EQ(poll(&fd, 1, 20), 0);
}

TEST_F(tls, poll_wait)
{
	char const *test_str = "test_poll_wait";
	int send_len = strlen(test_str) + 1;
	struct pollfd fd = { 0, 0, 0 };
	char recv_mem[15];

	fd.fd = self->cfd;
	fd.events = POLLIN;
	EXPECT_EQ(send(self->fd, test_str, send_len, 0), send_len);
	/* Set timeout to inf. secs */
	EXPECT_EQ(poll(&fd, 1, -1), 1);
	EXPECT_EQ(fd.revents & POLLIN, 1);
	EXPECT_EQ(recv(self->cfd, recv_mem, send_len, MSG_WAITALL), send_len);
}

TEST_F(tls, poll_wait_split)
{
	struct pollfd fd = { 0, 0, 0 };
	char send_mem[20] = {};
	char recv_mem[15];

	fd.fd = self->cfd;
	fd.events = POLLIN;
	/* Send 20 bytes */
	EXPECT_EQ(send(self->fd, send_mem, sizeof(send_mem), 0),
		  sizeof(send_mem));
	/* Poll with inf. timeout */
	EXPECT_EQ(poll(&fd, 1, -1), 1);
	EXPECT_EQ(fd.revents & POLLIN, 1);
	EXPECT_EQ(recv(self->cfd, recv_mem, sizeof(recv_mem), MSG_WAITALL),
		  sizeof(recv_mem));

	/* Now the remaining 5 bytes of record data are in TLS ULP */
	fd.fd = self->cfd;
	fd.events = POLLIN;
	EXPECT_EQ(poll(&fd, 1, -1), 1);
	EXPECT_EQ(fd.revents & POLLIN, 1);
	EXPECT_EQ(recv(self->cfd, recv_mem, sizeof(recv_mem), 0),
		  sizeof(send_mem) - sizeof(recv_mem));
}

TEST_F(tls, blocking)
{
	size_t data = 100000;
	int res = fork();

	EXPECT_NE(res, -1);

	if (res) {
		/* parent */
		size_t left = data;
		char buf[16384];
		int status;
		int pid2;

		while (left) {
			int res = send(self->fd, buf,
				       left > 16384 ? 16384 : left, 0);

			EXPECT_GE(res, 0);
			left -= res;
		}

		pid2 = wait(&status);
		EXPECT_EQ(status, 0);
		EXPECT_EQ(res, pid2);
	} else {
		/* child */
		size_t left = data;
		char buf[16384];

		while (left) {
			int res = recv(self->cfd, buf,
				       left > 16384 ? 16384 : left, 0);

			EXPECT_GE(res, 0);
			left -= res;
		}
	}
}

TEST_F(tls, nonblocking)
{
	size_t data = 100000;
	int sendbuf = 100;
	int flags;
	int res;

	flags = fcntl(self->fd, F_GETFL, 0);
	fcntl(self->fd, F_SETFL, flags | O_NONBLOCK);
	fcntl(self->cfd, F_SETFL, flags | O_NONBLOCK);

	/* Ensure nonblocking behavior by imposing a small send
	 * buffer.
	 */
	EXPECT_EQ(setsockopt(self->fd, SOL_SOCKET, SO_SNDBUF,
			     &sendbuf, sizeof(sendbuf)), 0);

	res = fork();
	EXPECT_NE(res, -1);

	if (res) {
		/* parent */
		bool eagain = false;
		size_t left = data;
		char buf[16384];
		int status;
		int pid2;

		while (left) {
			int res = send(self->fd, buf,
				       left > 16384 ? 16384 : left, 0);

			if (res == -1 && errno == EAGAIN) {
				eagain = true;
				usleep(10000);
				continue;
			}
			EXPECT_GE(res, 0);
			left -= res;
		}

		EXPECT_TRUE(eagain);
		pid2 = wait(&status);

		EXPECT_EQ(status, 0);
		EXPECT_EQ(res, pid2);
	} else {
		/* child */
		bool eagain = false;
		size_t left = data;
		char buf[16384];

		while (left) {
			int res = recv(self->cfd, buf,
				       left > 16384 ? 16384 : left, 0);

			if (res == -1 && errno == EAGAIN) {
				eagain = true;
				usleep(10000);
				continue;
			}
			EXPECT_GE(res, 0);
			left -= res;
		}
		EXPECT_TRUE(eagain);
	}
}

static void
test_mutliproc(struct __test_metadata *_metadata, struct _test_data_tls *self,
	       bool sendpg, unsigned int n_readers, unsigned int n_writers)
{
	const unsigned int n_children = n_readers + n_writers;
	const size_t data = 6 * 1000 * 1000;
	const size_t file_sz = data / 100;
	size_t read_bias, write_bias;
	int i, fd, child_id;
	char buf[file_sz];
	pid_t pid;

	/* Only allow multiples for simplicity */
	ASSERT_EQ(!(n_readers % n_writers) || !(n_writers % n_readers), true);
	read_bias = n_writers / n_readers ?: 1;
	write_bias = n_readers / n_writers ?: 1;

	/* prep a file to send */
	fd = open("/tmp/", O_TMPFILE | O_RDWR, 0600);
	ASSERT_GE(fd, 0);

	memset(buf, 0xac, file_sz);
	ASSERT_EQ(write(fd, buf, file_sz), file_sz);

	/* spawn children */
	for (child_id = 0; child_id < n_children; child_id++) {
		pid = fork();
		ASSERT_NE(pid, -1);
		if (!pid)
			break;
	}

	/* parent waits for all children */
	if (pid) {
		for (i = 0; i < n_children; i++) {
			int status;

			wait(&status);
			EXPECT_EQ(status, 0);
		}

		return;
	}

	/* Split threads for reading and writing */
	if (child_id < n_readers) {
		size_t left = data * read_bias;
		char rb[8001];

		while (left) {
			int res;

			res = recv(self->cfd, rb,
				   left > sizeof(rb) ? sizeof(rb) : left, 0);

			EXPECT_GE(res, 0);
			left -= res;
		}
	} else {
		size_t left = data * write_bias;

		while (left) {
			int res;

			ASSERT_EQ(lseek(fd, 0, SEEK_SET), 0);
			if (sendpg)
				res = sendfile(self->fd, fd, NULL,
					       left > file_sz ? file_sz : left);
			else
				res = send(self->fd, buf,
					   left > file_sz ? file_sz : left, 0);

			EXPECT_GE(res, 0);
			left -= res;
		}
	}
}

TEST_F(tls, mutliproc_even)
{
	test_mutliproc(_metadata, self, false, 6, 6);
}

TEST_F(tls, mutliproc_readers)
{
	test_mutliproc(_metadata, self, false, 4, 12);
}

TEST_F(tls, mutliproc_writers)
{
	test_mutliproc(_metadata, self, false, 10, 2);
}

TEST_F(tls, mutliproc_sendpage_even)
{
	test_mutliproc(_metadata, self, true, 6, 6);
}

TEST_F(tls, mutliproc_sendpage_readers)
{
	test_mutliproc(_metadata, self, true, 4, 12);
}

TEST_F(tls, mutliproc_sendpage_writers)
{
	test_mutliproc(_metadata, self, true, 10, 2);
}

TEST_F(tls, control_msg)
{
	if (self->notls)
		return;

	char cbuf[CMSG_SPACE(sizeof(char))];
	char const *test_str = "test_read";
	int cmsg_len = sizeof(char);
	char record_type = 100;
	struct cmsghdr *cmsg;
	struct msghdr msg;
	int send_len = 10;
	struct iovec vec;
	char buf[10];

	vec.iov_base = (char *)test_str;
	vec.iov_len = 10;
	memset(&msg, 0, sizeof(struct msghdr));
	msg.msg_iov = &vec;
	msg.msg_iovlen = 1;
	msg.msg_control = cbuf;
	msg.msg_controllen = sizeof(cbuf);
	cmsg = CMSG_FIRSTHDR(&msg);
	cmsg->cmsg_level = SOL_TLS;
	/* test sending non-record types. */
	cmsg->cmsg_type = TLS_SET_RECORD_TYPE;
	cmsg->cmsg_len = CMSG_LEN(cmsg_len);
	*CMSG_DATA(cmsg) = record_type;
	msg.msg_controllen = cmsg->cmsg_len;

	EXPECT_EQ(sendmsg(self->fd, &msg, 0), send_len);
	/* Should fail because we didn't provide a control message */
	EXPECT_EQ(recv(self->cfd, buf, send_len, 0), -1);

	vec.iov_base = buf;
	EXPECT_EQ(recvmsg(self->cfd, &msg, MSG_WAITALL | MSG_PEEK), send_len);

	cmsg = CMSG_FIRSTHDR(&msg);
	EXPECT_NE(cmsg, NULL);
	EXPECT_EQ(cmsg->cmsg_level, SOL_TLS);
	EXPECT_EQ(cmsg->cmsg_type, TLS_GET_RECORD_TYPE);
	record_type = *((unsigned char *)CMSG_DATA(cmsg));
	EXPECT_EQ(record_type, 100);
	EXPECT_EQ(memcmp(buf, test_str, send_len), 0);

	/* Recv the message again without MSG_PEEK */
	record_type = 0;
	memset(buf, 0, sizeof(buf));

	EXPECT_EQ(recvmsg(self->cfd, &msg, MSG_WAITALL), send_len);
	cmsg = CMSG_FIRSTHDR(&msg);
	EXPECT_NE(cmsg, NULL);
	EXPECT_EQ(cmsg->cmsg_level, SOL_TLS);
	EXPECT_EQ(cmsg->cmsg_type, TLS_GET_RECORD_TYPE);
	record_type = *((unsigned char *)CMSG_DATA(cmsg));
	EXPECT_EQ(record_type, 100);
	EXPECT_EQ(memcmp(buf, test_str, send_len), 0);
}

TEST_F(tls, shutdown)
{
	char const *test_str = "test_read";
	int send_len = 10;
	char buf[10];

	ASSERT_EQ(strlen(test_str) + 1, send_len);

	EXPECT_EQ(send(self->fd, test_str, send_len, 0), send_len);
	EXPECT_NE(recv(self->cfd, buf, send_len, 0), -1);
	EXPECT_EQ(memcmp(buf, test_str, send_len), 0);

	shutdown(self->fd, SHUT_RDWR);
	shutdown(self->cfd, SHUT_RDWR);
}

TEST_F(tls, shutdown_unsent)
{
	char const *test_str = "test_read";
	int send_len = 10;

	EXPECT_EQ(send(self->fd, test_str, send_len, MSG_MORE), send_len);

	shutdown(self->fd, SHUT_RDWR);
	shutdown(self->cfd, SHUT_RDWR);
}

TEST_F(tls, shutdown_reuse)
{
	struct sockaddr_in addr;
	int ret;

	shutdown(self->fd, SHUT_RDWR);
	shutdown(self->cfd, SHUT_RDWR);
	close(self->cfd);

	addr.sin_family = AF_INET;
	addr.sin_addr.s_addr = htonl(INADDR_ANY);
	addr.sin_port = 0;

	ret = bind(self->fd, &addr, sizeof(addr));
	EXPECT_EQ(ret, 0);
	ret = listen(self->fd, 10);
	EXPECT_EQ(ret, -1);
	EXPECT_EQ(errno, EINVAL);

	ret = connect(self->fd, &addr, sizeof(addr));
	EXPECT_EQ(ret, -1);
	EXPECT_EQ(errno, EISCONN);
}

TEST(non_established) {
	struct tls12_crypto_info_aes_gcm_256 tls12;
	struct sockaddr_in addr;
	int sfd, ret, fd;
	socklen_t len;

	len = sizeof(addr);

	memset(&tls12, 0, sizeof(tls12));
	tls12.info.version = TLS_1_2_VERSION;
	tls12.info.cipher_type = TLS_CIPHER_AES_GCM_256;

	addr.sin_family = AF_INET;
	addr.sin_addr.s_addr = htonl(INADDR_ANY);
	addr.sin_port = 0;

	fd = socket(AF_INET, SOCK_STREAM, 0);
	sfd = socket(AF_INET, SOCK_STREAM, 0);

	ret = bind(sfd, &addr, sizeof(addr));
	ASSERT_EQ(ret, 0);
	ret = listen(sfd, 10);
	ASSERT_EQ(ret, 0);

	ret = setsockopt(fd, IPPROTO_TCP, TCP_ULP, "tls", sizeof("tls"));
	EXPECT_EQ(ret, -1);
	/* TLS ULP not supported */
	if (errno == ENOENT)
		return;
	EXPECT_EQ(errno, ENOTSUPP);

	ret = setsockopt(sfd, IPPROTO_TCP, TCP_ULP, "tls", sizeof("tls"));
	EXPECT_EQ(ret, -1);
	EXPECT_EQ(errno, ENOTSUPP);

	ret = getsockname(sfd, &addr, &len);
	ASSERT_EQ(ret, 0);

	ret = connect(fd, &addr, sizeof(addr));
	ASSERT_EQ(ret, 0);

	ret = setsockopt(fd, IPPROTO_TCP, TCP_ULP, "tls", sizeof("tls"));
	ASSERT_EQ(ret, 0);

	ret = setsockopt(fd, IPPROTO_TCP, TCP_ULP, "tls", sizeof("tls"));
	EXPECT_EQ(ret, -1);
	EXPECT_EQ(errno, EEXIST);

	close(fd);
	close(sfd);
}

TEST(keysizes) {
	struct tls12_crypto_info_aes_gcm_256 tls12;
	struct sockaddr_in addr;
	int sfd, ret, fd, cfd;
	socklen_t len;
	bool notls;

	notls = false;
	len = sizeof(addr);

	memset(&tls12, 0, sizeof(tls12));
	tls12.info.version = TLS_1_2_VERSION;
	tls12.info.cipher_type = TLS_CIPHER_AES_GCM_256;

	addr.sin_family = AF_INET;
	addr.sin_addr.s_addr = htonl(INADDR_ANY);
	addr.sin_port = 0;

	fd = socket(AF_INET, SOCK_STREAM, 0);
	sfd = socket(AF_INET, SOCK_STREAM, 0);

	ret = bind(sfd, &addr, sizeof(addr));
	ASSERT_EQ(ret, 0);
	ret = listen(sfd, 10);
	ASSERT_EQ(ret, 0);

	ret = getsockname(sfd, &addr, &len);
	ASSERT_EQ(ret, 0);

	ret = connect(fd, &addr, sizeof(addr));
	ASSERT_EQ(ret, 0);

	ret = setsockopt(fd, IPPROTO_TCP, TCP_ULP, "tls", sizeof("tls"));
	if (ret != 0) {
		notls = true;
		printf("Failure setting TCP_ULP, testing without tls\n");
	}

	if (!notls) {
		ret = setsockopt(fd, SOL_TLS, TLS_TX, &tls12,
				 sizeof(tls12));
		EXPECT_EQ(ret, 0);
	}

	cfd = accept(sfd, &addr, &len);
	ASSERT_GE(cfd, 0);

	if (!notls) {
		ret = setsockopt(cfd, IPPROTO_TCP, TCP_ULP, "tls",
				 sizeof("tls"));
		EXPECT_EQ(ret, 0);

		ret = setsockopt(cfd, SOL_TLS, TLS_RX, &tls12,
				 sizeof(tls12));
		EXPECT_EQ(ret, 0);
	}

	close(sfd);
	close(fd);
	close(cfd);
}

TEST(tls12) {
	int fd, cfd;
	bool notls;

	struct tls12_crypto_info_aes_gcm_128 tls12;
	struct sockaddr_in addr;
	socklen_t len;
	int sfd, ret;

	notls = false;
	len = sizeof(addr);

	memset(&tls12, 0, sizeof(tls12));
	tls12.info.version = TLS_1_2_VERSION;
	tls12.info.cipher_type = TLS_CIPHER_AES_GCM_128;

	addr.sin_family = AF_INET;
	addr.sin_addr.s_addr = htonl(INADDR_ANY);
	addr.sin_port = 0;

	fd = socket(AF_INET, SOCK_STREAM, 0);
	sfd = socket(AF_INET, SOCK_STREAM, 0);

	ret = bind(sfd, &addr, sizeof(addr));
	ASSERT_EQ(ret, 0);
	ret = listen(sfd, 10);
	ASSERT_EQ(ret, 0);

	ret = getsockname(sfd, &addr, &len);
	ASSERT_EQ(ret, 0);

	ret = connect(fd, &addr, sizeof(addr));
	ASSERT_EQ(ret, 0);

	ret = setsockopt(fd, IPPROTO_TCP, TCP_ULP, "tls", sizeof("tls"));
	if (ret != 0) {
		notls = true;
		printf("Failure setting TCP_ULP, testing without tls\n");
	}

	if (!notls) {
		ret = setsockopt(fd, SOL_TLS, TLS_TX, &tls12,
				 sizeof(tls12));
		ASSERT_EQ(ret, 0);
	}

	cfd = accept(sfd, &addr, &len);
	ASSERT_GE(cfd, 0);

	if (!notls) {
		ret = setsockopt(cfd, IPPROTO_TCP, TCP_ULP, "tls",
				 sizeof("tls"));
		ASSERT_EQ(ret, 0);

		ret = setsockopt(cfd, SOL_TLS, TLS_RX, &tls12,
				 sizeof(tls12));
		ASSERT_EQ(ret, 0);
	}

	close(sfd);

	char const *test_str = "test_read";
	int send_len = 10;
	char buf[10];

	send_len = strlen(test_str) + 1;
	EXPECT_EQ(send(fd, test_str, send_len, 0), send_len);
	EXPECT_NE(recv(cfd, buf, send_len, 0), -1);
	EXPECT_EQ(memcmp(buf, test_str, send_len), 0);

	close(fd);
	close(cfd);
}

TEST_HARNESS_MAIN<|MERGE_RESOLUTION|>--- conflicted
+++ resolved
@@ -679,13 +679,10 @@
 	len = strlen(test_str) + 1;
 	memset(buf, 0, len);
 	EXPECT_EQ(recv(self->cfd, buf, len, MSG_PEEK | MSG_WAITALL), len);
-<<<<<<< HEAD
-=======
 
 	len = strlen(test_str) + 1;
 	EXPECT_EQ(memcmp(test_str, buf, len), 0);
 }
->>>>>>> f7688b48
 
 TEST_F(tls, recv_peek_large_buf_mult_recs)
 {
