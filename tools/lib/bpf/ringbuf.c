--- conflicted
+++ resolved
@@ -279,11 +279,7 @@
 
 	cnt = epoll_wait(rb->epoll_fd, rb->events, rb->ring_cnt, timeout_ms);
 	if (cnt < 0)
-<<<<<<< HEAD
-		return -errno;
-=======
 		return libbpf_err(-errno);
->>>>>>> 3b17187f
 
 	for (i = 0; i < cnt; i++) {
 		__u32 ring_id = rb->events[i].data.fd;
@@ -297,13 +293,10 @@
 	if (res > INT_MAX)
 		return INT_MAX;
 	return res;
-<<<<<<< HEAD
-=======
 }
 
 /* Get an fd that can be used to sleep until data is available in the ring(s) */
 int ring_buffer__epoll_fd(const struct ring_buffer *rb)
 {
 	return rb->epoll_fd;
->>>>>>> 3b17187f
 }