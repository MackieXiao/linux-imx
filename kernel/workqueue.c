// SPDX-License-Identifier: GPL-2.0-only
/*
 * kernel/workqueue.c - generic async execution with shared worker pool
 *
 * Copyright (C) 2002		Ingo Molnar
 *
 *   Derived from the taskqueue/keventd code by:
 *     David Woodhouse <dwmw2@infradead.org>
 *     Andrew Morton
 *     Kai Petzke <wpp@marie.physik.tu-berlin.de>
 *     Theodore Ts'o <tytso@mit.edu>
 *
 * Made to use alloc_percpu by Christoph Lameter.
 *
 * Copyright (C) 2010		SUSE Linux Products GmbH
 * Copyright (C) 2010		Tejun Heo <tj@kernel.org>
 *
 * This is the generic async execution mechanism.  Work items as are
 * executed in process context.  The worker pool is shared and
 * automatically managed.  There are two worker pools for each CPU (one for
 * normal work items and the other for high priority ones) and some extra
 * pools for workqueues which are not bound to any specific CPU - the
 * number of these backing pools is dynamic.
 *
 * Please read Documentation/core-api/workqueue.rst for details.
 */

#include <linux/export.h>
#include <linux/kernel.h>
#include <linux/sched.h>
#include <linux/init.h>
#include <linux/signal.h>
#include <linux/completion.h>
#include <linux/workqueue.h>
#include <linux/slab.h>
#include <linux/cpu.h>
#include <linux/notifier.h>
#include <linux/kthread.h>
#include <linux/hardirq.h>
#include <linux/mempolicy.h>
#include <linux/freezer.h>
#include <linux/debug_locks.h>
#include <linux/lockdep.h>
#include <linux/idr.h>
#include <linux/jhash.h>
#include <linux/hashtable.h>
#include <linux/rculist.h>
#include <linux/nodemask.h>
#include <linux/moduleparam.h>
#include <linux/uaccess.h>
#include <linux/sched/isolation.h>
#include <linux/nmi.h>

#include "workqueue_internal.h"

enum {
	/*
	 * worker_pool flags
	 *
	 * A bound pool is either associated or disassociated with its CPU.
	 * While associated (!DISASSOCIATED), all workers are bound to the
	 * CPU and none has %WORKER_UNBOUND set and concurrency management
	 * is in effect.
	 *
	 * While DISASSOCIATED, the cpu may be offline and all workers have
	 * %WORKER_UNBOUND set and concurrency management disabled, and may
	 * be executing on any CPU.  The pool behaves as an unbound one.
	 *
	 * Note that DISASSOCIATED should be flipped only while holding
	 * wq_pool_attach_mutex to avoid changing binding state while
	 * worker_attach_to_pool() is in progress.
	 */
	POOL_MANAGER_ACTIVE	= 1 << 0,	/* being managed */
	POOL_DISASSOCIATED	= 1 << 2,	/* cpu can't serve workers */

	/* worker flags */
	WORKER_DIE		= 1 << 1,	/* die die die */
	WORKER_IDLE		= 1 << 2,	/* is idle */
	WORKER_PREP		= 1 << 3,	/* preparing to run works */
	WORKER_CPU_INTENSIVE	= 1 << 6,	/* cpu intensive */
	WORKER_UNBOUND		= 1 << 7,	/* worker is unbound */
	WORKER_REBOUND		= 1 << 8,	/* worker was rebound */

	WORKER_NOT_RUNNING	= WORKER_PREP | WORKER_CPU_INTENSIVE |
				  WORKER_UNBOUND | WORKER_REBOUND,

	NR_STD_WORKER_POOLS	= 2,		/* # standard pools per cpu */

	UNBOUND_POOL_HASH_ORDER	= 6,		/* hashed by pool->attrs */
	BUSY_WORKER_HASH_ORDER	= 6,		/* 64 pointers */

	MAX_IDLE_WORKERS_RATIO	= 4,		/* 1/4 of busy can be idle */
	IDLE_WORKER_TIMEOUT	= 300 * HZ,	/* keep idle ones for 5 mins */

	MAYDAY_INITIAL_TIMEOUT  = HZ / 100 >= 2 ? HZ / 100 : 2,
						/* call for help after 10ms
						   (min two ticks) */
	MAYDAY_INTERVAL		= HZ / 10,	/* and then every 100ms */
	CREATE_COOLDOWN		= HZ,		/* time to breath after fail */

	/*
	 * Rescue workers are used only on emergencies and shared by
	 * all cpus.  Give MIN_NICE.
	 */
	RESCUER_NICE_LEVEL	= MIN_NICE,
	HIGHPRI_NICE_LEVEL	= MIN_NICE,

	WQ_NAME_LEN		= 24,
};

/*
 * Structure fields follow one of the following exclusion rules.
 *
 * I: Modifiable by initialization/destruction paths and read-only for
 *    everyone else.
 *
 * P: Preemption protected.  Disabling preemption is enough and should
 *    only be modified and accessed from the local cpu.
 *
 * L: pool->lock protected.  Access with pool->lock held.
 *
 * X: During normal operation, modification requires pool->lock and should
 *    be done only from local cpu.  Either disabling preemption on local
 *    cpu or grabbing pool->lock is enough for read access.  If
 *    POOL_DISASSOCIATED is set, it's identical to L.
 *
 * A: wq_pool_attach_mutex protected.
 *
 * PL: wq_pool_mutex protected.
 *
 * PR: wq_pool_mutex protected for writes.  RCU protected for reads.
 *
 * PW: wq_pool_mutex and wq->mutex protected for writes.  Either for reads.
 *
 * PWR: wq_pool_mutex and wq->mutex protected for writes.  Either or
 *      RCU for reads.
 *
 * WQ: wq->mutex protected.
 *
 * WR: wq->mutex protected for writes.  RCU protected for reads.
 *
 * MD: wq_mayday_lock protected.
 */

/* struct worker is defined in workqueue_internal.h */

struct worker_pool {
	raw_spinlock_t		lock;		/* the pool lock */
	int			cpu;		/* I: the associated cpu */
	int			node;		/* I: the associated node ID */
	int			id;		/* I: pool ID */
	unsigned int		flags;		/* X: flags */

	unsigned long		watchdog_ts;	/* L: watchdog timestamp */

	struct list_head	worklist;	/* L: list of pending works */

	int			nr_workers;	/* L: total number of workers */
	int			nr_idle;	/* L: currently idle workers */

	struct list_head	idle_list;	/* X: list of idle workers */
	struct timer_list	idle_timer;	/* L: worker idle timeout */
	struct timer_list	mayday_timer;	/* L: SOS timer for workers */

	/* a workers is either on busy_hash or idle_list, or the manager */
	DECLARE_HASHTABLE(busy_hash, BUSY_WORKER_HASH_ORDER);
						/* L: hash of busy workers */

	struct worker		*manager;	/* L: purely informational */
	struct list_head	workers;	/* A: attached workers */
	struct completion	*detach_completion; /* all workers detached */

	struct ida		worker_ida;	/* worker IDs for task name */

	struct workqueue_attrs	*attrs;		/* I: worker attributes */
	struct hlist_node	hash_node;	/* PL: unbound_pool_hash node */
	int			refcnt;		/* PL: refcnt for unbound pools */

	/*
	 * The current concurrency level.  As it's likely to be accessed
	 * from other CPUs during try_to_wake_up(), put it in a separate
	 * cacheline.
	 */
	atomic_t		nr_running ____cacheline_aligned_in_smp;

	/*
	 * Destruction of pool is RCU protected to allow dereferences
	 * from get_work_pool().
	 */
	struct rcu_head		rcu;
} ____cacheline_aligned_in_smp;

/*
 * The per-pool workqueue.  While queued, the lower WORK_STRUCT_FLAG_BITS
 * of work_struct->data are used for flags and the remaining high bits
 * point to the pwq; thus, pwqs need to be aligned at two's power of the
 * number of flag bits.
 */
struct pool_workqueue {
	struct worker_pool	*pool;		/* I: the associated pool */
	struct workqueue_struct *wq;		/* I: the owning workqueue */
	int			work_color;	/* L: current color */
	int			flush_color;	/* L: flushing color */
	int			refcnt;		/* L: reference count */
	int			nr_in_flight[WORK_NR_COLORS];
						/* L: nr of in_flight works */
	int			nr_active;	/* L: nr of active works */
	int			max_active;	/* L: max active works */
	struct list_head	delayed_works;	/* L: delayed works */
	struct list_head	pwqs_node;	/* WR: node on wq->pwqs */
	struct list_head	mayday_node;	/* MD: node on wq->maydays */

	/*
	 * Release of unbound pwq is punted to system_wq.  See put_pwq()
	 * and pwq_unbound_release_workfn() for details.  pool_workqueue
	 * itself is also RCU protected so that the first pwq can be
	 * determined without grabbing wq->mutex.
	 */
	struct work_struct	unbound_release_work;
	struct rcu_head		rcu;
} __aligned(1 << WORK_STRUCT_FLAG_BITS);

/*
 * Structure used to wait for workqueue flush.
 */
struct wq_flusher {
	struct list_head	list;		/* WQ: list of flushers */
	int			flush_color;	/* WQ: flush color waiting for */
	struct completion	done;		/* flush completion */
};

struct wq_device;

/*
 * The externally visible workqueue.  It relays the issued work items to
 * the appropriate worker_pool through its pool_workqueues.
 */
struct workqueue_struct {
	struct list_head	pwqs;		/* WR: all pwqs of this wq */
	struct list_head	list;		/* PR: list of all workqueues */

	struct mutex		mutex;		/* protects this wq */
	int			work_color;	/* WQ: current work color */
	int			flush_color;	/* WQ: current flush color */
	atomic_t		nr_pwqs_to_flush; /* flush in progress */
	struct wq_flusher	*first_flusher;	/* WQ: first flusher */
	struct list_head	flusher_queue;	/* WQ: flush waiters */
	struct list_head	flusher_overflow; /* WQ: flush overflow list */

	struct list_head	maydays;	/* MD: pwqs requesting rescue */
	struct worker		*rescuer;	/* MD: rescue worker */

	int			nr_drainers;	/* WQ: drain in progress */
	int			saved_max_active; /* WQ: saved pwq max_active */

	struct workqueue_attrs	*unbound_attrs;	/* PW: only for unbound wqs */
	struct pool_workqueue	*dfl_pwq;	/* PW: only for unbound wqs */

#ifdef CONFIG_SYSFS
	struct wq_device	*wq_dev;	/* I: for sysfs interface */
#endif
#ifdef CONFIG_LOCKDEP
	char			*lock_name;
	struct lock_class_key	key;
	struct lockdep_map	lockdep_map;
#endif
	char			name[WQ_NAME_LEN]; /* I: workqueue name */

	/*
	 * Destruction of workqueue_struct is RCU protected to allow walking
	 * the workqueues list without grabbing wq_pool_mutex.
	 * This is used to dump all workqueues from sysrq.
	 */
	struct rcu_head		rcu;

	/* hot fields used during command issue, aligned to cacheline */
	unsigned int		flags ____cacheline_aligned; /* WQ: WQ_* flags */
	struct pool_workqueue __percpu *cpu_pwqs; /* I: per-cpu pwqs */
	struct pool_workqueue __rcu *numa_pwq_tbl[]; /* PWR: unbound pwqs indexed by node */
};

static struct kmem_cache *pwq_cache;

static cpumask_var_t *wq_numa_possible_cpumask;
					/* possible CPUs of each node */

static bool wq_disable_numa;
module_param_named(disable_numa, wq_disable_numa, bool, 0444);

/* see the comment above the definition of WQ_POWER_EFFICIENT */
static bool wq_power_efficient = IS_ENABLED(CONFIG_WQ_POWER_EFFICIENT_DEFAULT);
module_param_named(power_efficient, wq_power_efficient, bool, 0444);

static bool wq_online;			/* can kworkers be created yet? */

static bool wq_numa_enabled;		/* unbound NUMA affinity enabled */

/* buf for wq_update_unbound_numa_attrs(), protected by CPU hotplug exclusion */
static struct workqueue_attrs *wq_update_unbound_numa_attrs_buf;

static DEFINE_MUTEX(wq_pool_mutex);	/* protects pools and workqueues list */
static DEFINE_MUTEX(wq_pool_attach_mutex); /* protects worker attach/detach */
static DEFINE_RAW_SPINLOCK(wq_mayday_lock);	/* protects wq->maydays list */
/* wait for manager to go away */
static struct rcuwait manager_wait = __RCUWAIT_INITIALIZER(manager_wait);

static LIST_HEAD(workqueues);		/* PR: list of all workqueues */
static bool workqueue_freezing;		/* PL: have wqs started freezing? */

/* PL: allowable cpus for unbound wqs and work items */
static cpumask_var_t wq_unbound_cpumask;

/* CPU where unbound work was last round robin scheduled from this CPU */
static DEFINE_PER_CPU(int, wq_rr_cpu_last);

/*
 * Local execution of unbound work items is no longer guaranteed.  The
 * following always forces round-robin CPU selection on unbound work items
 * to uncover usages which depend on it.
 */
#ifdef CONFIG_DEBUG_WQ_FORCE_RR_CPU
static bool wq_debug_force_rr_cpu = true;
#else
static bool wq_debug_force_rr_cpu = false;
#endif
module_param_named(debug_force_rr_cpu, wq_debug_force_rr_cpu, bool, 0644);

/* the per-cpu worker pools */
static DEFINE_PER_CPU_SHARED_ALIGNED(struct worker_pool [NR_STD_WORKER_POOLS], cpu_worker_pools);

static DEFINE_IDR(worker_pool_idr);	/* PR: idr of all pools */

/* PL: hash of all unbound pools keyed by pool->attrs */
static DEFINE_HASHTABLE(unbound_pool_hash, UNBOUND_POOL_HASH_ORDER);

/* I: attributes used when instantiating standard unbound pools on demand */
static struct workqueue_attrs *unbound_std_wq_attrs[NR_STD_WORKER_POOLS];

/* I: attributes used when instantiating ordered pools on demand */
static struct workqueue_attrs *ordered_wq_attrs[NR_STD_WORKER_POOLS];

struct workqueue_struct *system_wq __read_mostly;
EXPORT_SYMBOL(system_wq);
struct workqueue_struct *system_highpri_wq __read_mostly;
EXPORT_SYMBOL_GPL(system_highpri_wq);
struct workqueue_struct *system_long_wq __read_mostly;
EXPORT_SYMBOL_GPL(system_long_wq);
struct workqueue_struct *system_unbound_wq __read_mostly;
EXPORT_SYMBOL_GPL(system_unbound_wq);
struct workqueue_struct *system_freezable_wq __read_mostly;
EXPORT_SYMBOL_GPL(system_freezable_wq);
struct workqueue_struct *system_power_efficient_wq __read_mostly;
EXPORT_SYMBOL_GPL(system_power_efficient_wq);
struct workqueue_struct *system_freezable_power_efficient_wq __read_mostly;
EXPORT_SYMBOL_GPL(system_freezable_power_efficient_wq);

static int worker_thread(void *__worker);
static void workqueue_sysfs_unregister(struct workqueue_struct *wq);
static void show_pwq(struct pool_workqueue *pwq);

#define CREATE_TRACE_POINTS
#include <trace/events/workqueue.h>

#define assert_rcu_or_pool_mutex()					\
	RCU_LOCKDEP_WARN(!rcu_read_lock_held() &&			\
			 !lockdep_is_held(&wq_pool_mutex),		\
			 "RCU or wq_pool_mutex should be held")

#define assert_rcu_or_wq_mutex_or_pool_mutex(wq)			\
	RCU_LOCKDEP_WARN(!rcu_read_lock_held() &&			\
			 !lockdep_is_held(&wq->mutex) &&		\
			 !lockdep_is_held(&wq_pool_mutex),		\
			 "RCU, wq->mutex or wq_pool_mutex should be held")

#define for_each_cpu_worker_pool(pool, cpu)				\
	for ((pool) = &per_cpu(cpu_worker_pools, cpu)[0];		\
	     (pool) < &per_cpu(cpu_worker_pools, cpu)[NR_STD_WORKER_POOLS]; \
	     (pool)++)

/**
 * for_each_pool - iterate through all worker_pools in the system
 * @pool: iteration cursor
 * @pi: integer used for iteration
 *
 * This must be called either with wq_pool_mutex held or RCU read
 * locked.  If the pool needs to be used beyond the locking in effect, the
 * caller is responsible for guaranteeing that the pool stays online.
 *
 * The if/else clause exists only for the lockdep assertion and can be
 * ignored.
 */
#define for_each_pool(pool, pi)						\
	idr_for_each_entry(&worker_pool_idr, pool, pi)			\
		if (({ assert_rcu_or_pool_mutex(); false; })) { }	\
		else

/**
 * for_each_pool_worker - iterate through all workers of a worker_pool
 * @worker: iteration cursor
 * @pool: worker_pool to iterate workers of
 *
 * This must be called with wq_pool_attach_mutex.
 *
 * The if/else clause exists only for the lockdep assertion and can be
 * ignored.
 */
#define for_each_pool_worker(worker, pool)				\
	list_for_each_entry((worker), &(pool)->workers, node)		\
		if (({ lockdep_assert_held(&wq_pool_attach_mutex); false; })) { } \
		else

/**
 * for_each_pwq - iterate through all pool_workqueues of the specified workqueue
 * @pwq: iteration cursor
 * @wq: the target workqueue
 *
 * This must be called either with wq->mutex held or RCU read locked.
 * If the pwq needs to be used beyond the locking in effect, the caller is
 * responsible for guaranteeing that the pwq stays online.
 *
 * The if/else clause exists only for the lockdep assertion and can be
 * ignored.
 */
#define for_each_pwq(pwq, wq)						\
	list_for_each_entry_rcu((pwq), &(wq)->pwqs, pwqs_node,		\
<<<<<<< HEAD
				lockdep_is_held(&wq->mutex))		\
		if (({ assert_rcu_or_wq_mutex(wq); false; })) { }	\
		else
=======
				 lockdep_is_held(&(wq->mutex)))
>>>>>>> d1988041

#ifdef CONFIG_DEBUG_OBJECTS_WORK

static const struct debug_obj_descr work_debug_descr;

static void *work_debug_hint(void *addr)
{
	return ((struct work_struct *) addr)->func;
}

static bool work_is_static_object(void *addr)
{
	struct work_struct *work = addr;

	return test_bit(WORK_STRUCT_STATIC_BIT, work_data_bits(work));
}

/*
 * fixup_init is called when:
 * - an active object is initialized
 */
static bool work_fixup_init(void *addr, enum debug_obj_state state)
{
	struct work_struct *work = addr;

	switch (state) {
	case ODEBUG_STATE_ACTIVE:
		cancel_work_sync(work);
		debug_object_init(work, &work_debug_descr);
		return true;
	default:
		return false;
	}
}

/*
 * fixup_free is called when:
 * - an active object is freed
 */
static bool work_fixup_free(void *addr, enum debug_obj_state state)
{
	struct work_struct *work = addr;

	switch (state) {
	case ODEBUG_STATE_ACTIVE:
		cancel_work_sync(work);
		debug_object_free(work, &work_debug_descr);
		return true;
	default:
		return false;
	}
}

static const struct debug_obj_descr work_debug_descr = {
	.name		= "work_struct",
	.debug_hint	= work_debug_hint,
	.is_static_object = work_is_static_object,
	.fixup_init	= work_fixup_init,
	.fixup_free	= work_fixup_free,
};

static inline void debug_work_activate(struct work_struct *work)
{
	debug_object_activate(work, &work_debug_descr);
}

static inline void debug_work_deactivate(struct work_struct *work)
{
	debug_object_deactivate(work, &work_debug_descr);
}

void __init_work(struct work_struct *work, int onstack)
{
	if (onstack)
		debug_object_init_on_stack(work, &work_debug_descr);
	else
		debug_object_init(work, &work_debug_descr);
}
EXPORT_SYMBOL_GPL(__init_work);

void destroy_work_on_stack(struct work_struct *work)
{
	debug_object_free(work, &work_debug_descr);
}
EXPORT_SYMBOL_GPL(destroy_work_on_stack);

void destroy_delayed_work_on_stack(struct delayed_work *work)
{
	destroy_timer_on_stack(&work->timer);
	debug_object_free(&work->work, &work_debug_descr);
}
EXPORT_SYMBOL_GPL(destroy_delayed_work_on_stack);

#else
static inline void debug_work_activate(struct work_struct *work) { }
static inline void debug_work_deactivate(struct work_struct *work) { }
#endif

/**
 * worker_pool_assign_id - allocate ID and assing it to @pool
 * @pool: the pool pointer of interest
 *
 * Returns 0 if ID in [0, WORK_OFFQ_POOL_NONE) is allocated and assigned
 * successfully, -errno on failure.
 */
static int worker_pool_assign_id(struct worker_pool *pool)
{
	int ret;

	lockdep_assert_held(&wq_pool_mutex);

	ret = idr_alloc(&worker_pool_idr, pool, 0, WORK_OFFQ_POOL_NONE,
			GFP_KERNEL);
	if (ret >= 0) {
		pool->id = ret;
		return 0;
	}
	return ret;
}

/**
 * unbound_pwq_by_node - return the unbound pool_workqueue for the given node
 * @wq: the target workqueue
 * @node: the node ID
 *
 * This must be called with any of wq_pool_mutex, wq->mutex or RCU
 * read locked.
 * If the pwq needs to be used beyond the locking in effect, the caller is
 * responsible for guaranteeing that the pwq stays online.
 *
 * Return: The unbound pool_workqueue for @node.
 */
static struct pool_workqueue *unbound_pwq_by_node(struct workqueue_struct *wq,
						  int node)
{
	assert_rcu_or_wq_mutex_or_pool_mutex(wq);

	/*
	 * XXX: @node can be NUMA_NO_NODE if CPU goes offline while a
	 * delayed item is pending.  The plan is to keep CPU -> NODE
	 * mapping valid and stable across CPU on/offlines.  Once that
	 * happens, this workaround can be removed.
	 */
	if (unlikely(node == NUMA_NO_NODE))
		return wq->dfl_pwq;

	return rcu_dereference_raw(wq->numa_pwq_tbl[node]);
}

static unsigned int work_color_to_flags(int color)
{
	return color << WORK_STRUCT_COLOR_SHIFT;
}

static int get_work_color(struct work_struct *work)
{
	return (*work_data_bits(work) >> WORK_STRUCT_COLOR_SHIFT) &
		((1 << WORK_STRUCT_COLOR_BITS) - 1);
}

static int work_next_color(int color)
{
	return (color + 1) % WORK_NR_COLORS;
}

/*
 * While queued, %WORK_STRUCT_PWQ is set and non flag bits of a work's data
 * contain the pointer to the queued pwq.  Once execution starts, the flag
 * is cleared and the high bits contain OFFQ flags and pool ID.
 *
 * set_work_pwq(), set_work_pool_and_clear_pending(), mark_work_canceling()
 * and clear_work_data() can be used to set the pwq, pool or clear
 * work->data.  These functions should only be called while the work is
 * owned - ie. while the PENDING bit is set.
 *
 * get_work_pool() and get_work_pwq() can be used to obtain the pool or pwq
 * corresponding to a work.  Pool is available once the work has been
 * queued anywhere after initialization until it is sync canceled.  pwq is
 * available only while the work item is queued.
 *
 * %WORK_OFFQ_CANCELING is used to mark a work item which is being
 * canceled.  While being canceled, a work item may have its PENDING set
 * but stay off timer and worklist for arbitrarily long and nobody should
 * try to steal the PENDING bit.
 */
static inline void set_work_data(struct work_struct *work, unsigned long data,
				 unsigned long flags)
{
	WARN_ON_ONCE(!work_pending(work));
	atomic_long_set(&work->data, data | flags | work_static(work));
}

static void set_work_pwq(struct work_struct *work, struct pool_workqueue *pwq,
			 unsigned long extra_flags)
{
	set_work_data(work, (unsigned long)pwq,
		      WORK_STRUCT_PENDING | WORK_STRUCT_PWQ | extra_flags);
}

static void set_work_pool_and_keep_pending(struct work_struct *work,
					   int pool_id)
{
	set_work_data(work, (unsigned long)pool_id << WORK_OFFQ_POOL_SHIFT,
		      WORK_STRUCT_PENDING);
}

static void set_work_pool_and_clear_pending(struct work_struct *work,
					    int pool_id)
{
	/*
	 * The following wmb is paired with the implied mb in
	 * test_and_set_bit(PENDING) and ensures all updates to @work made
	 * here are visible to and precede any updates by the next PENDING
	 * owner.
	 */
	smp_wmb();
	set_work_data(work, (unsigned long)pool_id << WORK_OFFQ_POOL_SHIFT, 0);
	/*
	 * The following mb guarantees that previous clear of a PENDING bit
	 * will not be reordered with any speculative LOADS or STORES from
	 * work->current_func, which is executed afterwards.  This possible
	 * reordering can lead to a missed execution on attempt to queue
	 * the same @work.  E.g. consider this case:
	 *
	 *   CPU#0                         CPU#1
	 *   ----------------------------  --------------------------------
	 *
	 * 1  STORE event_indicated
	 * 2  queue_work_on() {
	 * 3    test_and_set_bit(PENDING)
	 * 4 }                             set_..._and_clear_pending() {
	 * 5                                 set_work_data() # clear bit
	 * 6                                 smp_mb()
	 * 7                               work->current_func() {
	 * 8				      LOAD event_indicated
	 *				   }
	 *
	 * Without an explicit full barrier speculative LOAD on line 8 can
	 * be executed before CPU#0 does STORE on line 1.  If that happens,
	 * CPU#0 observes the PENDING bit is still set and new execution of
	 * a @work is not queued in a hope, that CPU#1 will eventually
	 * finish the queued @work.  Meanwhile CPU#1 does not see
	 * event_indicated is set, because speculative LOAD was executed
	 * before actual STORE.
	 */
	smp_mb();
}

static void clear_work_data(struct work_struct *work)
{
	smp_wmb();	/* see set_work_pool_and_clear_pending() */
	set_work_data(work, WORK_STRUCT_NO_POOL, 0);
}

static struct pool_workqueue *get_work_pwq(struct work_struct *work)
{
	unsigned long data = atomic_long_read(&work->data);

	if (data & WORK_STRUCT_PWQ)
		return (void *)(data & WORK_STRUCT_WQ_DATA_MASK);
	else
		return NULL;
}

/**
 * get_work_pool - return the worker_pool a given work was associated with
 * @work: the work item of interest
 *
 * Pools are created and destroyed under wq_pool_mutex, and allows read
 * access under RCU read lock.  As such, this function should be
 * called under wq_pool_mutex or inside of a rcu_read_lock() region.
 *
 * All fields of the returned pool are accessible as long as the above
 * mentioned locking is in effect.  If the returned pool needs to be used
 * beyond the critical section, the caller is responsible for ensuring the
 * returned pool is and stays online.
 *
 * Return: The worker_pool @work was last associated with.  %NULL if none.
 */
static struct worker_pool *get_work_pool(struct work_struct *work)
{
	unsigned long data = atomic_long_read(&work->data);
	int pool_id;

	assert_rcu_or_pool_mutex();

	if (data & WORK_STRUCT_PWQ)
		return ((struct pool_workqueue *)
			(data & WORK_STRUCT_WQ_DATA_MASK))->pool;

	pool_id = data >> WORK_OFFQ_POOL_SHIFT;
	if (pool_id == WORK_OFFQ_POOL_NONE)
		return NULL;

	return idr_find(&worker_pool_idr, pool_id);
}

/**
 * get_work_pool_id - return the worker pool ID a given work is associated with
 * @work: the work item of interest
 *
 * Return: The worker_pool ID @work was last associated with.
 * %WORK_OFFQ_POOL_NONE if none.
 */
static int get_work_pool_id(struct work_struct *work)
{
	unsigned long data = atomic_long_read(&work->data);

	if (data & WORK_STRUCT_PWQ)
		return ((struct pool_workqueue *)
			(data & WORK_STRUCT_WQ_DATA_MASK))->pool->id;

	return data >> WORK_OFFQ_POOL_SHIFT;
}

static void mark_work_canceling(struct work_struct *work)
{
	unsigned long pool_id = get_work_pool_id(work);

	pool_id <<= WORK_OFFQ_POOL_SHIFT;
	set_work_data(work, pool_id | WORK_OFFQ_CANCELING, WORK_STRUCT_PENDING);
}

static bool work_is_canceling(struct work_struct *work)
{
	unsigned long data = atomic_long_read(&work->data);

	return !(data & WORK_STRUCT_PWQ) && (data & WORK_OFFQ_CANCELING);
}

/*
 * Policy functions.  These define the policies on how the global worker
 * pools are managed.  Unless noted otherwise, these functions assume that
 * they're being called with pool->lock held.
 */

static bool __need_more_worker(struct worker_pool *pool)
{
	return !atomic_read(&pool->nr_running);
}

/*
 * Need to wake up a worker?  Called from anything but currently
 * running workers.
 *
 * Note that, because unbound workers never contribute to nr_running, this
 * function will always return %true for unbound pools as long as the
 * worklist isn't empty.
 */
static bool need_more_worker(struct worker_pool *pool)
{
	return !list_empty(&pool->worklist) && __need_more_worker(pool);
}

/* Can I start working?  Called from busy but !running workers. */
static bool may_start_working(struct worker_pool *pool)
{
	return pool->nr_idle;
}

/* Do I need to keep working?  Called from currently running workers. */
static bool keep_working(struct worker_pool *pool)
{
	return !list_empty(&pool->worklist) &&
		atomic_read(&pool->nr_running) <= 1;
}

/* Do we need a new worker?  Called from manager. */
static bool need_to_create_worker(struct worker_pool *pool)
{
	return need_more_worker(pool) && !may_start_working(pool);
}

/* Do we have too many workers and should some go away? */
static bool too_many_workers(struct worker_pool *pool)
{
	bool managing = pool->flags & POOL_MANAGER_ACTIVE;
	int nr_idle = pool->nr_idle + managing; /* manager is considered idle */
	int nr_busy = pool->nr_workers - nr_idle;

	return nr_idle > 2 && (nr_idle - 2) * MAX_IDLE_WORKERS_RATIO >= nr_busy;
}

/*
 * Wake up functions.
 */

/* Return the first idle worker.  Safe with preemption disabled */
static struct worker *first_idle_worker(struct worker_pool *pool)
{
	if (unlikely(list_empty(&pool->idle_list)))
		return NULL;

	return list_first_entry(&pool->idle_list, struct worker, entry);
}

/**
 * wake_up_worker - wake up an idle worker
 * @pool: worker pool to wake worker from
 *
 * Wake up the first idle worker of @pool.
 *
 * CONTEXT:
 * raw_spin_lock_irq(pool->lock).
 */
static void wake_up_worker(struct worker_pool *pool)
{
	struct worker *worker = first_idle_worker(pool);

	if (likely(worker))
		wake_up_process(worker->task);
}

/**
 * wq_worker_running - a worker is running again
 * @task: task waking up
 *
 * This function is called when a worker returns from schedule()
 */
void wq_worker_running(struct task_struct *task)
{
	struct worker *worker = kthread_data(task);

	if (!worker->sleeping)
		return;
	if (!(worker->flags & WORKER_NOT_RUNNING))
		atomic_inc(&worker->pool->nr_running);
	worker->sleeping = 0;
}

/**
 * wq_worker_sleeping - a worker is going to sleep
 * @task: task going to sleep
 *
 * This function is called from schedule() when a busy worker is
 * going to sleep. Preemption needs to be disabled to protect ->sleeping
 * assignment.
 */
void wq_worker_sleeping(struct task_struct *task)
{
	struct worker *next, *worker = kthread_data(task);
	struct worker_pool *pool;

	/*
	 * Rescuers, which may not have all the fields set up like normal
	 * workers, also reach here, let's not access anything before
	 * checking NOT_RUNNING.
	 */
	if (worker->flags & WORKER_NOT_RUNNING)
		return;

	pool = worker->pool;

	/* Return if preempted before wq_worker_running() was reached */
	if (worker->sleeping)
		return;

	worker->sleeping = 1;
	raw_spin_lock_irq(&pool->lock);

	/*
	 * The counterpart of the following dec_and_test, implied mb,
	 * worklist not empty test sequence is in insert_work().
	 * Please read comment there.
	 *
	 * NOT_RUNNING is clear.  This means that we're bound to and
	 * running on the local cpu w/ rq lock held and preemption
	 * disabled, which in turn means that none else could be
	 * manipulating idle_list, so dereferencing idle_list without pool
	 * lock is safe.
	 */
	if (atomic_dec_and_test(&pool->nr_running) &&
	    !list_empty(&pool->worklist)) {
		next = first_idle_worker(pool);
		if (next)
			wake_up_process(next->task);
	}
	raw_spin_unlock_irq(&pool->lock);
}

/**
 * wq_worker_last_func - retrieve worker's last work function
 * @task: Task to retrieve last work function of.
 *
 * Determine the last function a worker executed. This is called from
 * the scheduler to get a worker's last known identity.
 *
 * CONTEXT:
 * raw_spin_lock_irq(rq->lock)
 *
 * This function is called during schedule() when a kworker is going
 * to sleep. It's used by psi to identify aggregation workers during
 * dequeuing, to allow periodic aggregation to shut-off when that
 * worker is the last task in the system or cgroup to go to sleep.
 *
 * As this function doesn't involve any workqueue-related locking, it
 * only returns stable values when called from inside the scheduler's
 * queuing and dequeuing paths, when @task, which must be a kworker,
 * is guaranteed to not be processing any works.
 *
 * Return:
 * The last work function %current executed as a worker, NULL if it
 * hasn't executed any work yet.
 */
work_func_t wq_worker_last_func(struct task_struct *task)
{
	struct worker *worker = kthread_data(task);

	return worker->last_func;
}

/**
 * worker_set_flags - set worker flags and adjust nr_running accordingly
 * @worker: self
 * @flags: flags to set
 *
 * Set @flags in @worker->flags and adjust nr_running accordingly.
 *
 * CONTEXT:
 * raw_spin_lock_irq(pool->lock)
 */
static inline void worker_set_flags(struct worker *worker, unsigned int flags)
{
	struct worker_pool *pool = worker->pool;

	WARN_ON_ONCE(worker->task != current);

	/* If transitioning into NOT_RUNNING, adjust nr_running. */
	if ((flags & WORKER_NOT_RUNNING) &&
	    !(worker->flags & WORKER_NOT_RUNNING)) {
		atomic_dec(&pool->nr_running);
	}

	worker->flags |= flags;
}

/**
 * worker_clr_flags - clear worker flags and adjust nr_running accordingly
 * @worker: self
 * @flags: flags to clear
 *
 * Clear @flags in @worker->flags and adjust nr_running accordingly.
 *
 * CONTEXT:
 * raw_spin_lock_irq(pool->lock)
 */
static inline void worker_clr_flags(struct worker *worker, unsigned int flags)
{
	struct worker_pool *pool = worker->pool;
	unsigned int oflags = worker->flags;

	WARN_ON_ONCE(worker->task != current);

	worker->flags &= ~flags;

	/*
	 * If transitioning out of NOT_RUNNING, increment nr_running.  Note
	 * that the nested NOT_RUNNING is not a noop.  NOT_RUNNING is mask
	 * of multiple flags, not a single flag.
	 */
	if ((flags & WORKER_NOT_RUNNING) && (oflags & WORKER_NOT_RUNNING))
		if (!(worker->flags & WORKER_NOT_RUNNING))
			atomic_inc(&pool->nr_running);
}

/**
 * find_worker_executing_work - find worker which is executing a work
 * @pool: pool of interest
 * @work: work to find worker for
 *
 * Find a worker which is executing @work on @pool by searching
 * @pool->busy_hash which is keyed by the address of @work.  For a worker
 * to match, its current execution should match the address of @work and
 * its work function.  This is to avoid unwanted dependency between
 * unrelated work executions through a work item being recycled while still
 * being executed.
 *
 * This is a bit tricky.  A work item may be freed once its execution
 * starts and nothing prevents the freed area from being recycled for
 * another work item.  If the same work item address ends up being reused
 * before the original execution finishes, workqueue will identify the
 * recycled work item as currently executing and make it wait until the
 * current execution finishes, introducing an unwanted dependency.
 *
 * This function checks the work item address and work function to avoid
 * false positives.  Note that this isn't complete as one may construct a
 * work function which can introduce dependency onto itself through a
 * recycled work item.  Well, if somebody wants to shoot oneself in the
 * foot that badly, there's only so much we can do, and if such deadlock
 * actually occurs, it should be easy to locate the culprit work function.
 *
 * CONTEXT:
 * raw_spin_lock_irq(pool->lock).
 *
 * Return:
 * Pointer to worker which is executing @work if found, %NULL
 * otherwise.
 */
static struct worker *find_worker_executing_work(struct worker_pool *pool,
						 struct work_struct *work)
{
	struct worker *worker;

	hash_for_each_possible(pool->busy_hash, worker, hentry,
			       (unsigned long)work)
		if (worker->current_work == work &&
		    worker->current_func == work->func)
			return worker;

	return NULL;
}

/**
 * move_linked_works - move linked works to a list
 * @work: start of series of works to be scheduled
 * @head: target list to append @work to
 * @nextp: out parameter for nested worklist walking
 *
 * Schedule linked works starting from @work to @head.  Work series to
 * be scheduled starts at @work and includes any consecutive work with
 * WORK_STRUCT_LINKED set in its predecessor.
 *
 * If @nextp is not NULL, it's updated to point to the next work of
 * the last scheduled work.  This allows move_linked_works() to be
 * nested inside outer list_for_each_entry_safe().
 *
 * CONTEXT:
 * raw_spin_lock_irq(pool->lock).
 */
static void move_linked_works(struct work_struct *work, struct list_head *head,
			      struct work_struct **nextp)
{
	struct work_struct *n;

	/*
	 * Linked worklist will always end before the end of the list,
	 * use NULL for list head.
	 */
	list_for_each_entry_safe_from(work, n, NULL, entry) {
		list_move_tail(&work->entry, head);
		if (!(*work_data_bits(work) & WORK_STRUCT_LINKED))
			break;
	}

	/*
	 * If we're already inside safe list traversal and have moved
	 * multiple works to the scheduled queue, the next position
	 * needs to be updated.
	 */
	if (nextp)
		*nextp = n;
}

/**
 * get_pwq - get an extra reference on the specified pool_workqueue
 * @pwq: pool_workqueue to get
 *
 * Obtain an extra reference on @pwq.  The caller should guarantee that
 * @pwq has positive refcnt and be holding the matching pool->lock.
 */
static void get_pwq(struct pool_workqueue *pwq)
{
	lockdep_assert_held(&pwq->pool->lock);
	WARN_ON_ONCE(pwq->refcnt <= 0);
	pwq->refcnt++;
}

/**
 * put_pwq - put a pool_workqueue reference
 * @pwq: pool_workqueue to put
 *
 * Drop a reference of @pwq.  If its refcnt reaches zero, schedule its
 * destruction.  The caller should be holding the matching pool->lock.
 */
static void put_pwq(struct pool_workqueue *pwq)
{
	lockdep_assert_held(&pwq->pool->lock);
	if (likely(--pwq->refcnt))
		return;
	if (WARN_ON_ONCE(!(pwq->wq->flags & WQ_UNBOUND)))
		return;
	/*
	 * @pwq can't be released under pool->lock, bounce to
	 * pwq_unbound_release_workfn().  This never recurses on the same
	 * pool->lock as this path is taken only for unbound workqueues and
	 * the release work item is scheduled on a per-cpu workqueue.  To
	 * avoid lockdep warning, unbound pool->locks are given lockdep
	 * subclass of 1 in get_unbound_pool().
	 */
	schedule_work(&pwq->unbound_release_work);
}

/**
 * put_pwq_unlocked - put_pwq() with surrounding pool lock/unlock
 * @pwq: pool_workqueue to put (can be %NULL)
 *
 * put_pwq() with locking.  This function also allows %NULL @pwq.
 */
static void put_pwq_unlocked(struct pool_workqueue *pwq)
{
	if (pwq) {
		/*
		 * As both pwqs and pools are RCU protected, the
		 * following lock operations are safe.
		 */
		raw_spin_lock_irq(&pwq->pool->lock);
		put_pwq(pwq);
		raw_spin_unlock_irq(&pwq->pool->lock);
	}
}

static void pwq_activate_delayed_work(struct work_struct *work)
{
	struct pool_workqueue *pwq = get_work_pwq(work);

	trace_workqueue_activate_work(work);
	if (list_empty(&pwq->pool->worklist))
		pwq->pool->watchdog_ts = jiffies;
	move_linked_works(work, &pwq->pool->worklist, NULL);
	__clear_bit(WORK_STRUCT_DELAYED_BIT, work_data_bits(work));
	pwq->nr_active++;
}

static void pwq_activate_first_delayed(struct pool_workqueue *pwq)
{
	struct work_struct *work = list_first_entry(&pwq->delayed_works,
						    struct work_struct, entry);

	pwq_activate_delayed_work(work);
}

/**
 * pwq_dec_nr_in_flight - decrement pwq's nr_in_flight
 * @pwq: pwq of interest
 * @color: color of work which left the queue
 *
 * A work either has completed or is removed from pending queue,
 * decrement nr_in_flight of its pwq and handle workqueue flushing.
 *
 * CONTEXT:
 * raw_spin_lock_irq(pool->lock).
 */
static void pwq_dec_nr_in_flight(struct pool_workqueue *pwq, int color)
{
	/* uncolored work items don't participate in flushing or nr_active */
	if (color == WORK_NO_COLOR)
		goto out_put;

	pwq->nr_in_flight[color]--;

	pwq->nr_active--;
	if (!list_empty(&pwq->delayed_works)) {
		/* one down, submit a delayed one */
		if (pwq->nr_active < pwq->max_active)
			pwq_activate_first_delayed(pwq);
	}

	/* is flush in progress and are we at the flushing tip? */
	if (likely(pwq->flush_color != color))
		goto out_put;

	/* are there still in-flight works? */
	if (pwq->nr_in_flight[color])
		goto out_put;

	/* this pwq is done, clear flush_color */
	pwq->flush_color = -1;

	/*
	 * If this was the last pwq, wake up the first flusher.  It
	 * will handle the rest.
	 */
	if (atomic_dec_and_test(&pwq->wq->nr_pwqs_to_flush))
		complete(&pwq->wq->first_flusher->done);
out_put:
	put_pwq(pwq);
}

/**
 * try_to_grab_pending - steal work item from worklist and disable irq
 * @work: work item to steal
 * @is_dwork: @work is a delayed_work
 * @flags: place to store irq state
 *
 * Try to grab PENDING bit of @work.  This function can handle @work in any
 * stable state - idle, on timer or on worklist.
 *
 * Return:
 *
 *  ========	================================================================
 *  1		if @work was pending and we successfully stole PENDING
 *  0		if @work was idle and we claimed PENDING
 *  -EAGAIN	if PENDING couldn't be grabbed at the moment, safe to busy-retry
 *  -ENOENT	if someone else is canceling @work, this state may persist
 *		for arbitrarily long
 *  ========	================================================================
 *
 * Note:
 * On >= 0 return, the caller owns @work's PENDING bit.  To avoid getting
 * interrupted while holding PENDING and @work off queue, irq must be
 * disabled on entry.  This, combined with delayed_work->timer being
 * irqsafe, ensures that we return -EAGAIN for finite short period of time.
 *
 * On successful return, >= 0, irq is disabled and the caller is
 * responsible for releasing it using local_irq_restore(*@flags).
 *
 * This function is safe to call from any context including IRQ handler.
 */
static int try_to_grab_pending(struct work_struct *work, bool is_dwork,
			       unsigned long *flags)
{
	struct worker_pool *pool;
	struct pool_workqueue *pwq;

	local_irq_save(*flags);

	/* try to steal the timer if it exists */
	if (is_dwork) {
		struct delayed_work *dwork = to_delayed_work(work);

		/*
		 * dwork->timer is irqsafe.  If del_timer() fails, it's
		 * guaranteed that the timer is not queued anywhere and not
		 * running on the local CPU.
		 */
		if (likely(del_timer(&dwork->timer)))
			return 1;
	}

	/* try to claim PENDING the normal way */
	if (!test_and_set_bit(WORK_STRUCT_PENDING_BIT, work_data_bits(work)))
		return 0;

	rcu_read_lock();
	/*
	 * The queueing is in progress, or it is already queued. Try to
	 * steal it from ->worklist without clearing WORK_STRUCT_PENDING.
	 */
	pool = get_work_pool(work);
	if (!pool)
		goto fail;

	raw_spin_lock(&pool->lock);
	/*
	 * work->data is guaranteed to point to pwq only while the work
	 * item is queued on pwq->wq, and both updating work->data to point
	 * to pwq on queueing and to pool on dequeueing are done under
	 * pwq->pool->lock.  This in turn guarantees that, if work->data
	 * points to pwq which is associated with a locked pool, the work
	 * item is currently queued on that pool.
	 */
	pwq = get_work_pwq(work);
	if (pwq && pwq->pool == pool) {
		debug_work_deactivate(work);

		/*
		 * A delayed work item cannot be grabbed directly because
		 * it might have linked NO_COLOR work items which, if left
		 * on the delayed_list, will confuse pwq->nr_active
		 * management later on and cause stall.  Make sure the work
		 * item is activated before grabbing.
		 */
		if (*work_data_bits(work) & WORK_STRUCT_DELAYED)
			pwq_activate_delayed_work(work);

		list_del_init(&work->entry);
		pwq_dec_nr_in_flight(pwq, get_work_color(work));

		/* work->data points to pwq iff queued, point to pool */
		set_work_pool_and_keep_pending(work, pool->id);

		raw_spin_unlock(&pool->lock);
		rcu_read_unlock();
		return 1;
	}
	raw_spin_unlock(&pool->lock);
fail:
	rcu_read_unlock();
	local_irq_restore(*flags);
	if (work_is_canceling(work))
		return -ENOENT;
	cpu_relax();
	return -EAGAIN;
}

/**
 * insert_work - insert a work into a pool
 * @pwq: pwq @work belongs to
 * @work: work to insert
 * @head: insertion point
 * @extra_flags: extra WORK_STRUCT_* flags to set
 *
 * Insert @work which belongs to @pwq after @head.  @extra_flags is or'd to
 * work_struct flags.
 *
 * CONTEXT:
 * raw_spin_lock_irq(pool->lock).
 */
static void insert_work(struct pool_workqueue *pwq, struct work_struct *work,
			struct list_head *head, unsigned int extra_flags)
{
	struct worker_pool *pool = pwq->pool;

	/* we own @work, set data and link */
	set_work_pwq(work, pwq, extra_flags);
	list_add_tail(&work->entry, head);
	get_pwq(pwq);

	/*
	 * Ensure either wq_worker_sleeping() sees the above
	 * list_add_tail() or we see zero nr_running to avoid workers lying
	 * around lazily while there are works to be processed.
	 */
	smp_mb();

	if (__need_more_worker(pool))
		wake_up_worker(pool);
}

/*
 * Test whether @work is being queued from another work executing on the
 * same workqueue.
 */
static bool is_chained_work(struct workqueue_struct *wq)
{
	struct worker *worker;

	worker = current_wq_worker();
	/*
	 * Return %true iff I'm a worker executing a work item on @wq.  If
	 * I'm @worker, it's safe to dereference it without locking.
	 */
	return worker && worker->current_pwq->wq == wq;
}

/*
 * When queueing an unbound work item to a wq, prefer local CPU if allowed
 * by wq_unbound_cpumask.  Otherwise, round robin among the allowed ones to
 * avoid perturbing sensitive tasks.
 */
static int wq_select_unbound_cpu(int cpu)
{
	static bool printed_dbg_warning;
	int new_cpu;

	if (likely(!wq_debug_force_rr_cpu)) {
		if (cpumask_test_cpu(cpu, wq_unbound_cpumask))
			return cpu;
	} else if (!printed_dbg_warning) {
		pr_warn("workqueue: round-robin CPU selection forced, expect performance impact\n");
		printed_dbg_warning = true;
	}

	if (cpumask_empty(wq_unbound_cpumask))
		return cpu;

	new_cpu = __this_cpu_read(wq_rr_cpu_last);
	new_cpu = cpumask_next_and(new_cpu, wq_unbound_cpumask, cpu_online_mask);
	if (unlikely(new_cpu >= nr_cpu_ids)) {
		new_cpu = cpumask_first_and(wq_unbound_cpumask, cpu_online_mask);
		if (unlikely(new_cpu >= nr_cpu_ids))
			return cpu;
	}
	__this_cpu_write(wq_rr_cpu_last, new_cpu);

	return new_cpu;
}

static void __queue_work(int cpu, struct workqueue_struct *wq,
			 struct work_struct *work)
{
	struct pool_workqueue *pwq;
	struct worker_pool *last_pool;
	struct list_head *worklist;
	unsigned int work_flags;
	unsigned int req_cpu = cpu;

	/*
	 * While a work item is PENDING && off queue, a task trying to
	 * steal the PENDING will busy-loop waiting for it to either get
	 * queued or lose PENDING.  Grabbing PENDING and queueing should
	 * happen with IRQ disabled.
	 */
	lockdep_assert_irqs_disabled();

	debug_work_activate(work);

	/* if draining, only works from the same workqueue are allowed */
	if (unlikely(wq->flags & __WQ_DRAINING) &&
	    WARN_ON_ONCE(!is_chained_work(wq)))
		return;
	rcu_read_lock();
retry:
	/* pwq which will be used unless @work is executing elsewhere */
	if (wq->flags & WQ_UNBOUND) {
		if (req_cpu == WORK_CPU_UNBOUND)
			cpu = wq_select_unbound_cpu(raw_smp_processor_id());
		pwq = unbound_pwq_by_node(wq, cpu_to_node(cpu));
	} else {
		if (req_cpu == WORK_CPU_UNBOUND)
			cpu = raw_smp_processor_id();
		pwq = per_cpu_ptr(wq->cpu_pwqs, cpu);
	}

	/*
	 * If @work was previously on a different pool, it might still be
	 * running there, in which case the work needs to be queued on that
	 * pool to guarantee non-reentrancy.
	 */
	last_pool = get_work_pool(work);
	if (last_pool && last_pool != pwq->pool) {
		struct worker *worker;

		raw_spin_lock(&last_pool->lock);

		worker = find_worker_executing_work(last_pool, work);

		if (worker && worker->current_pwq->wq == wq) {
			pwq = worker->current_pwq;
		} else {
			/* meh... not running there, queue here */
			raw_spin_unlock(&last_pool->lock);
			raw_spin_lock(&pwq->pool->lock);
		}
	} else {
		raw_spin_lock(&pwq->pool->lock);
	}

	/*
	 * pwq is determined and locked.  For unbound pools, we could have
	 * raced with pwq release and it could already be dead.  If its
	 * refcnt is zero, repeat pwq selection.  Note that pwqs never die
	 * without another pwq replacing it in the numa_pwq_tbl or while
	 * work items are executing on it, so the retrying is guaranteed to
	 * make forward-progress.
	 */
	if (unlikely(!pwq->refcnt)) {
		if (wq->flags & WQ_UNBOUND) {
			raw_spin_unlock(&pwq->pool->lock);
			cpu_relax();
			goto retry;
		}
		/* oops */
		WARN_ONCE(true, "workqueue: per-cpu pwq for %s on cpu%d has 0 refcnt",
			  wq->name, cpu);
	}

	/* pwq determined, queue */
	trace_workqueue_queue_work(req_cpu, pwq, work);

	if (WARN_ON(!list_empty(&work->entry)))
		goto out;

	pwq->nr_in_flight[pwq->work_color]++;
	work_flags = work_color_to_flags(pwq->work_color);

	if (likely(pwq->nr_active < pwq->max_active)) {
		trace_workqueue_activate_work(work);
		pwq->nr_active++;
		worklist = &pwq->pool->worklist;
		if (list_empty(worklist))
			pwq->pool->watchdog_ts = jiffies;
	} else {
		work_flags |= WORK_STRUCT_DELAYED;
		worklist = &pwq->delayed_works;
	}

	insert_work(pwq, work, worklist, work_flags);

out:
	raw_spin_unlock(&pwq->pool->lock);
	rcu_read_unlock();
}

/**
 * queue_work_on - queue work on specific cpu
 * @cpu: CPU number to execute work on
 * @wq: workqueue to use
 * @work: work to queue
 *
 * We queue the work to a specific CPU, the caller must ensure it
 * can't go away.
 *
 * Return: %false if @work was already on a queue, %true otherwise.
 */
bool queue_work_on(int cpu, struct workqueue_struct *wq,
		   struct work_struct *work)
{
	bool ret = false;
	unsigned long flags;

	local_irq_save(flags);

	if (!test_and_set_bit(WORK_STRUCT_PENDING_BIT, work_data_bits(work))) {
		__queue_work(cpu, wq, work);
		ret = true;
	}

	local_irq_restore(flags);
	return ret;
}
EXPORT_SYMBOL(queue_work_on);

/**
 * workqueue_select_cpu_near - Select a CPU based on NUMA node
 * @node: NUMA node ID that we want to select a CPU from
 *
 * This function will attempt to find a "random" cpu available on a given
 * node. If there are no CPUs available on the given node it will return
 * WORK_CPU_UNBOUND indicating that we should just schedule to any
 * available CPU if we need to schedule this work.
 */
static int workqueue_select_cpu_near(int node)
{
	int cpu;

	/* No point in doing this if NUMA isn't enabled for workqueues */
	if (!wq_numa_enabled)
		return WORK_CPU_UNBOUND;

	/* Delay binding to CPU if node is not valid or online */
	if (node < 0 || node >= MAX_NUMNODES || !node_online(node))
		return WORK_CPU_UNBOUND;

	/* Use local node/cpu if we are already there */
	cpu = raw_smp_processor_id();
	if (node == cpu_to_node(cpu))
		return cpu;

	/* Use "random" otherwise know as "first" online CPU of node */
	cpu = cpumask_any_and(cpumask_of_node(node), cpu_online_mask);

	/* If CPU is valid return that, otherwise just defer */
	return cpu < nr_cpu_ids ? cpu : WORK_CPU_UNBOUND;
}

/**
 * queue_work_node - queue work on a "random" cpu for a given NUMA node
 * @node: NUMA node that we are targeting the work for
 * @wq: workqueue to use
 * @work: work to queue
 *
 * We queue the work to a "random" CPU within a given NUMA node. The basic
 * idea here is to provide a way to somehow associate work with a given
 * NUMA node.
 *
 * This function will only make a best effort attempt at getting this onto
 * the right NUMA node. If no node is requested or the requested node is
 * offline then we just fall back to standard queue_work behavior.
 *
 * Currently the "random" CPU ends up being the first available CPU in the
 * intersection of cpu_online_mask and the cpumask of the node, unless we
 * are running on the node. In that case we just use the current CPU.
 *
 * Return: %false if @work was already on a queue, %true otherwise.
 */
bool queue_work_node(int node, struct workqueue_struct *wq,
		     struct work_struct *work)
{
	unsigned long flags;
	bool ret = false;

	/*
	 * This current implementation is specific to unbound workqueues.
	 * Specifically we only return the first available CPU for a given
	 * node instead of cycling through individual CPUs within the node.
	 *
	 * If this is used with a per-cpu workqueue then the logic in
	 * workqueue_select_cpu_near would need to be updated to allow for
	 * some round robin type logic.
	 */
	WARN_ON_ONCE(!(wq->flags & WQ_UNBOUND));

	local_irq_save(flags);

	if (!test_and_set_bit(WORK_STRUCT_PENDING_BIT, work_data_bits(work))) {
		int cpu = workqueue_select_cpu_near(node);

		__queue_work(cpu, wq, work);
		ret = true;
	}

	local_irq_restore(flags);
	return ret;
}
EXPORT_SYMBOL_GPL(queue_work_node);

void delayed_work_timer_fn(struct timer_list *t)
{
	struct delayed_work *dwork = from_timer(dwork, t, timer);

	/* should have been called from irqsafe timer with irq already off */
	__queue_work(dwork->cpu, dwork->wq, &dwork->work);
}
EXPORT_SYMBOL(delayed_work_timer_fn);

static void __queue_delayed_work(int cpu, struct workqueue_struct *wq,
				struct delayed_work *dwork, unsigned long delay)
{
	struct timer_list *timer = &dwork->timer;
	struct work_struct *work = &dwork->work;

	WARN_ON_ONCE(!wq);
	WARN_ON_ONCE(timer->function != delayed_work_timer_fn);
	WARN_ON_ONCE(timer_pending(timer));
	WARN_ON_ONCE(!list_empty(&work->entry));

	/*
	 * If @delay is 0, queue @dwork->work immediately.  This is for
	 * both optimization and correctness.  The earliest @timer can
	 * expire is on the closest next tick and delayed_work users depend
	 * on that there's no such delay when @delay is 0.
	 */
	if (!delay) {
		__queue_work(cpu, wq, &dwork->work);
		return;
	}

	dwork->wq = wq;
	dwork->cpu = cpu;
	timer->expires = jiffies + delay;

	if (unlikely(cpu != WORK_CPU_UNBOUND))
		add_timer_on(timer, cpu);
	else
		add_timer(timer);
}

/**
 * queue_delayed_work_on - queue work on specific CPU after delay
 * @cpu: CPU number to execute work on
 * @wq: workqueue to use
 * @dwork: work to queue
 * @delay: number of jiffies to wait before queueing
 *
 * Return: %false if @work was already on a queue, %true otherwise.  If
 * @delay is zero and @dwork is idle, it will be scheduled for immediate
 * execution.
 */
bool queue_delayed_work_on(int cpu, struct workqueue_struct *wq,
			   struct delayed_work *dwork, unsigned long delay)
{
	struct work_struct *work = &dwork->work;
	bool ret = false;
	unsigned long flags;

	/* read the comment in __queue_work() */
	local_irq_save(flags);

	if (!test_and_set_bit(WORK_STRUCT_PENDING_BIT, work_data_bits(work))) {
		__queue_delayed_work(cpu, wq, dwork, delay);
		ret = true;
	}

	local_irq_restore(flags);
	return ret;
}
EXPORT_SYMBOL(queue_delayed_work_on);

/**
 * mod_delayed_work_on - modify delay of or queue a delayed work on specific CPU
 * @cpu: CPU number to execute work on
 * @wq: workqueue to use
 * @dwork: work to queue
 * @delay: number of jiffies to wait before queueing
 *
 * If @dwork is idle, equivalent to queue_delayed_work_on(); otherwise,
 * modify @dwork's timer so that it expires after @delay.  If @delay is
 * zero, @work is guaranteed to be scheduled immediately regardless of its
 * current state.
 *
 * Return: %false if @dwork was idle and queued, %true if @dwork was
 * pending and its timer was modified.
 *
 * This function is safe to call from any context including IRQ handler.
 * See try_to_grab_pending() for details.
 */
bool mod_delayed_work_on(int cpu, struct workqueue_struct *wq,
			 struct delayed_work *dwork, unsigned long delay)
{
	unsigned long flags;
	int ret;

	do {
		ret = try_to_grab_pending(&dwork->work, true, &flags);
	} while (unlikely(ret == -EAGAIN));

	if (likely(ret >= 0)) {
		__queue_delayed_work(cpu, wq, dwork, delay);
		local_irq_restore(flags);
	}

	/* -ENOENT from try_to_grab_pending() becomes %true */
	return ret;
}
EXPORT_SYMBOL_GPL(mod_delayed_work_on);

static void rcu_work_rcufn(struct rcu_head *rcu)
{
	struct rcu_work *rwork = container_of(rcu, struct rcu_work, rcu);

	/* read the comment in __queue_work() */
	local_irq_disable();
	__queue_work(WORK_CPU_UNBOUND, rwork->wq, &rwork->work);
	local_irq_enable();
}

/**
 * queue_rcu_work - queue work after a RCU grace period
 * @wq: workqueue to use
 * @rwork: work to queue
 *
 * Return: %false if @rwork was already pending, %true otherwise.  Note
 * that a full RCU grace period is guaranteed only after a %true return.
 * While @rwork is guaranteed to be executed after a %false return, the
 * execution may happen before a full RCU grace period has passed.
 */
bool queue_rcu_work(struct workqueue_struct *wq, struct rcu_work *rwork)
{
	struct work_struct *work = &rwork->work;

	if (!test_and_set_bit(WORK_STRUCT_PENDING_BIT, work_data_bits(work))) {
		rwork->wq = wq;
		call_rcu(&rwork->rcu, rcu_work_rcufn);
		return true;
	}

	return false;
}
EXPORT_SYMBOL(queue_rcu_work);

/**
 * worker_enter_idle - enter idle state
 * @worker: worker which is entering idle state
 *
 * @worker is entering idle state.  Update stats and idle timer if
 * necessary.
 *
 * LOCKING:
 * raw_spin_lock_irq(pool->lock).
 */
static void worker_enter_idle(struct worker *worker)
{
	struct worker_pool *pool = worker->pool;

	if (WARN_ON_ONCE(worker->flags & WORKER_IDLE) ||
	    WARN_ON_ONCE(!list_empty(&worker->entry) &&
			 (worker->hentry.next || worker->hentry.pprev)))
		return;

	/* can't use worker_set_flags(), also called from create_worker() */
	worker->flags |= WORKER_IDLE;
	pool->nr_idle++;
	worker->last_active = jiffies;

	/* idle_list is LIFO */
	list_add(&worker->entry, &pool->idle_list);

	if (too_many_workers(pool) && !timer_pending(&pool->idle_timer))
		mod_timer(&pool->idle_timer, jiffies + IDLE_WORKER_TIMEOUT);

	/*
	 * Sanity check nr_running.  Because unbind_workers() releases
	 * pool->lock between setting %WORKER_UNBOUND and zapping
	 * nr_running, the warning may trigger spuriously.  Check iff
	 * unbind is not in progress.
	 */
	WARN_ON_ONCE(!(pool->flags & POOL_DISASSOCIATED) &&
		     pool->nr_workers == pool->nr_idle &&
		     atomic_read(&pool->nr_running));
}

/**
 * worker_leave_idle - leave idle state
 * @worker: worker which is leaving idle state
 *
 * @worker is leaving idle state.  Update stats.
 *
 * LOCKING:
 * raw_spin_lock_irq(pool->lock).
 */
static void worker_leave_idle(struct worker *worker)
{
	struct worker_pool *pool = worker->pool;

	if (WARN_ON_ONCE(!(worker->flags & WORKER_IDLE)))
		return;
	worker_clr_flags(worker, WORKER_IDLE);
	pool->nr_idle--;
	list_del_init(&worker->entry);
}

static struct worker *alloc_worker(int node)
{
	struct worker *worker;

	worker = kzalloc_node(sizeof(*worker), GFP_KERNEL, node);
	if (worker) {
		INIT_LIST_HEAD(&worker->entry);
		INIT_LIST_HEAD(&worker->scheduled);
		INIT_LIST_HEAD(&worker->node);
		/* on creation a worker is in !idle && prep state */
		worker->flags = WORKER_PREP;
	}
	return worker;
}

/**
 * worker_attach_to_pool() - attach a worker to a pool
 * @worker: worker to be attached
 * @pool: the target pool
 *
 * Attach @worker to @pool.  Once attached, the %WORKER_UNBOUND flag and
 * cpu-binding of @worker are kept coordinated with the pool across
 * cpu-[un]hotplugs.
 */
static void worker_attach_to_pool(struct worker *worker,
				   struct worker_pool *pool)
{
	mutex_lock(&wq_pool_attach_mutex);

	/*
	 * set_cpus_allowed_ptr() will fail if the cpumask doesn't have any
	 * online CPUs.  It'll be re-applied when any of the CPUs come up.
	 */
	set_cpus_allowed_ptr(worker->task, pool->attrs->cpumask);

	/*
	 * The wq_pool_attach_mutex ensures %POOL_DISASSOCIATED remains
	 * stable across this function.  See the comments above the flag
	 * definition for details.
	 */
	if (pool->flags & POOL_DISASSOCIATED)
		worker->flags |= WORKER_UNBOUND;

	list_add_tail(&worker->node, &pool->workers);
	worker->pool = pool;

	mutex_unlock(&wq_pool_attach_mutex);
}

/**
 * worker_detach_from_pool() - detach a worker from its pool
 * @worker: worker which is attached to its pool
 *
 * Undo the attaching which had been done in worker_attach_to_pool().  The
 * caller worker shouldn't access to the pool after detached except it has
 * other reference to the pool.
 */
static void worker_detach_from_pool(struct worker *worker)
{
	struct worker_pool *pool = worker->pool;
	struct completion *detach_completion = NULL;

	mutex_lock(&wq_pool_attach_mutex);

	list_del(&worker->node);
	worker->pool = NULL;

	if (list_empty(&pool->workers))
		detach_completion = pool->detach_completion;
	mutex_unlock(&wq_pool_attach_mutex);

	/* clear leftover flags without pool->lock after it is detached */
	worker->flags &= ~(WORKER_UNBOUND | WORKER_REBOUND);

	if (detach_completion)
		complete(detach_completion);
}

/**
 * create_worker - create a new workqueue worker
 * @pool: pool the new worker will belong to
 *
 * Create and start a new worker which is attached to @pool.
 *
 * CONTEXT:
 * Might sleep.  Does GFP_KERNEL allocations.
 *
 * Return:
 * Pointer to the newly created worker.
 */
static struct worker *create_worker(struct worker_pool *pool)
{
	struct worker *worker = NULL;
	int id = -1;
	char id_buf[16];

	/* ID is needed to determine kthread name */
	id = ida_simple_get(&pool->worker_ida, 0, 0, GFP_KERNEL);
	if (id < 0)
		goto fail;

	worker = alloc_worker(pool->node);
	if (!worker)
		goto fail;

	worker->id = id;

	if (pool->cpu >= 0)
		snprintf(id_buf, sizeof(id_buf), "%d:%d%s", pool->cpu, id,
			 pool->attrs->nice < 0  ? "H" : "");
	else
		snprintf(id_buf, sizeof(id_buf), "u%d:%d", pool->id, id);

	worker->task = kthread_create_on_node(worker_thread, worker, pool->node,
					      "kworker/%s", id_buf);
	if (IS_ERR(worker->task))
		goto fail;

	set_user_nice(worker->task, pool->attrs->nice);
	kthread_bind_mask(worker->task, pool->attrs->cpumask);

	/* successful, attach the worker to the pool */
	worker_attach_to_pool(worker, pool);

	/* start the newly created worker */
	raw_spin_lock_irq(&pool->lock);
	worker->pool->nr_workers++;
	worker_enter_idle(worker);
	wake_up_process(worker->task);
	raw_spin_unlock_irq(&pool->lock);

	return worker;

fail:
	if (id >= 0)
		ida_simple_remove(&pool->worker_ida, id);
	kfree(worker);
	return NULL;
}

/**
 * destroy_worker - destroy a workqueue worker
 * @worker: worker to be destroyed
 *
 * Destroy @worker and adjust @pool stats accordingly.  The worker should
 * be idle.
 *
 * CONTEXT:
 * raw_spin_lock_irq(pool->lock).
 */
static void destroy_worker(struct worker *worker)
{
	struct worker_pool *pool = worker->pool;

	lockdep_assert_held(&pool->lock);

	/* sanity check frenzy */
	if (WARN_ON(worker->current_work) ||
	    WARN_ON(!list_empty(&worker->scheduled)) ||
	    WARN_ON(!(worker->flags & WORKER_IDLE)))
		return;

	pool->nr_workers--;
	pool->nr_idle--;

	list_del_init(&worker->entry);
	worker->flags |= WORKER_DIE;
	wake_up_process(worker->task);
}

static void idle_worker_timeout(struct timer_list *t)
{
	struct worker_pool *pool = from_timer(pool, t, idle_timer);

	raw_spin_lock_irq(&pool->lock);

	while (too_many_workers(pool)) {
		struct worker *worker;
		unsigned long expires;

		/* idle_list is kept in LIFO order, check the last one */
		worker = list_entry(pool->idle_list.prev, struct worker, entry);
		expires = worker->last_active + IDLE_WORKER_TIMEOUT;

		if (time_before(jiffies, expires)) {
			mod_timer(&pool->idle_timer, expires);
			break;
		}

		destroy_worker(worker);
	}

	raw_spin_unlock_irq(&pool->lock);
}

static void send_mayday(struct work_struct *work)
{
	struct pool_workqueue *pwq = get_work_pwq(work);
	struct workqueue_struct *wq = pwq->wq;

	lockdep_assert_held(&wq_mayday_lock);

	if (!wq->rescuer)
		return;

	/* mayday mayday mayday */
	if (list_empty(&pwq->mayday_node)) {
		/*
		 * If @pwq is for an unbound wq, its base ref may be put at
		 * any time due to an attribute change.  Pin @pwq until the
		 * rescuer is done with it.
		 */
		get_pwq(pwq);
		list_add_tail(&pwq->mayday_node, &wq->maydays);
		wake_up_process(wq->rescuer->task);
	}
}

static void pool_mayday_timeout(struct timer_list *t)
{
	struct worker_pool *pool = from_timer(pool, t, mayday_timer);
	struct work_struct *work;

	raw_spin_lock_irq(&pool->lock);
	raw_spin_lock(&wq_mayday_lock);		/* for wq->maydays */

	if (need_to_create_worker(pool)) {
		/*
		 * We've been trying to create a new worker but
		 * haven't been successful.  We might be hitting an
		 * allocation deadlock.  Send distress signals to
		 * rescuers.
		 */
		list_for_each_entry(work, &pool->worklist, entry)
			send_mayday(work);
	}

	raw_spin_unlock(&wq_mayday_lock);
	raw_spin_unlock_irq(&pool->lock);

	mod_timer(&pool->mayday_timer, jiffies + MAYDAY_INTERVAL);
}

/**
 * maybe_create_worker - create a new worker if necessary
 * @pool: pool to create a new worker for
 *
 * Create a new worker for @pool if necessary.  @pool is guaranteed to
 * have at least one idle worker on return from this function.  If
 * creating a new worker takes longer than MAYDAY_INTERVAL, mayday is
 * sent to all rescuers with works scheduled on @pool to resolve
 * possible allocation deadlock.
 *
 * On return, need_to_create_worker() is guaranteed to be %false and
 * may_start_working() %true.
 *
 * LOCKING:
 * raw_spin_lock_irq(pool->lock) which may be released and regrabbed
 * multiple times.  Does GFP_KERNEL allocations.  Called only from
 * manager.
 */
static void maybe_create_worker(struct worker_pool *pool)
__releases(&pool->lock)
__acquires(&pool->lock)
{
restart:
	raw_spin_unlock_irq(&pool->lock);

	/* if we don't make progress in MAYDAY_INITIAL_TIMEOUT, call for help */
	mod_timer(&pool->mayday_timer, jiffies + MAYDAY_INITIAL_TIMEOUT);

	while (true) {
		if (create_worker(pool) || !need_to_create_worker(pool))
			break;

		schedule_timeout_interruptible(CREATE_COOLDOWN);

		if (!need_to_create_worker(pool))
			break;
	}

	del_timer_sync(&pool->mayday_timer);
	raw_spin_lock_irq(&pool->lock);
	/*
	 * This is necessary even after a new worker was just successfully
	 * created as @pool->lock was dropped and the new worker might have
	 * already become busy.
	 */
	if (need_to_create_worker(pool))
		goto restart;
}

/**
 * manage_workers - manage worker pool
 * @worker: self
 *
 * Assume the manager role and manage the worker pool @worker belongs
 * to.  At any given time, there can be only zero or one manager per
 * pool.  The exclusion is handled automatically by this function.
 *
 * The caller can safely start processing works on false return.  On
 * true return, it's guaranteed that need_to_create_worker() is false
 * and may_start_working() is true.
 *
 * CONTEXT:
 * raw_spin_lock_irq(pool->lock) which may be released and regrabbed
 * multiple times.  Does GFP_KERNEL allocations.
 *
 * Return:
 * %false if the pool doesn't need management and the caller can safely
 * start processing works, %true if management function was performed and
 * the conditions that the caller verified before calling the function may
 * no longer be true.
 */
static bool manage_workers(struct worker *worker)
{
	struct worker_pool *pool = worker->pool;

	if (pool->flags & POOL_MANAGER_ACTIVE)
		return false;

	pool->flags |= POOL_MANAGER_ACTIVE;
	pool->manager = worker;

	maybe_create_worker(pool);

	pool->manager = NULL;
	pool->flags &= ~POOL_MANAGER_ACTIVE;
	rcuwait_wake_up(&manager_wait);
	return true;
}

/**
 * process_one_work - process single work
 * @worker: self
 * @work: work to process
 *
 * Process @work.  This function contains all the logics necessary to
 * process a single work including synchronization against and
 * interaction with other workers on the same cpu, queueing and
 * flushing.  As long as context requirement is met, any worker can
 * call this function to process a work.
 *
 * CONTEXT:
 * raw_spin_lock_irq(pool->lock) which is released and regrabbed.
 */
static void process_one_work(struct worker *worker, struct work_struct *work)
__releases(&pool->lock)
__acquires(&pool->lock)
{
	struct pool_workqueue *pwq = get_work_pwq(work);
	struct worker_pool *pool = worker->pool;
	bool cpu_intensive = pwq->wq->flags & WQ_CPU_INTENSIVE;
	int work_color;
	struct worker *collision;
#ifdef CONFIG_LOCKDEP
	/*
	 * It is permissible to free the struct work_struct from
	 * inside the function that is called from it, this we need to
	 * take into account for lockdep too.  To avoid bogus "held
	 * lock freed" warnings as well as problems when looking into
	 * work->lockdep_map, make a copy and use that here.
	 */
	struct lockdep_map lockdep_map;

	lockdep_copy_map(&lockdep_map, &work->lockdep_map);
#endif
	/* ensure we're on the correct CPU */
	WARN_ON_ONCE(!(pool->flags & POOL_DISASSOCIATED) &&
		     raw_smp_processor_id() != pool->cpu);

	/*
	 * A single work shouldn't be executed concurrently by
	 * multiple workers on a single cpu.  Check whether anyone is
	 * already processing the work.  If so, defer the work to the
	 * currently executing one.
	 */
	collision = find_worker_executing_work(pool, work);
	if (unlikely(collision)) {
		move_linked_works(work, &collision->scheduled, NULL);
		return;
	}

	/* claim and dequeue */
	debug_work_deactivate(work);
	hash_add(pool->busy_hash, &worker->hentry, (unsigned long)work);
	worker->current_work = work;
	worker->current_func = work->func;
	worker->current_pwq = pwq;
	work_color = get_work_color(work);

	/*
	 * Record wq name for cmdline and debug reporting, may get
	 * overridden through set_worker_desc().
	 */
	strscpy(worker->desc, pwq->wq->name, WORKER_DESC_LEN);

	list_del_init(&work->entry);

	/*
	 * CPU intensive works don't participate in concurrency management.
	 * They're the scheduler's responsibility.  This takes @worker out
	 * of concurrency management and the next code block will chain
	 * execution of the pending work items.
	 */
	if (unlikely(cpu_intensive))
		worker_set_flags(worker, WORKER_CPU_INTENSIVE);

	/*
	 * Wake up another worker if necessary.  The condition is always
	 * false for normal per-cpu workers since nr_running would always
	 * be >= 1 at this point.  This is used to chain execution of the
	 * pending work items for WORKER_NOT_RUNNING workers such as the
	 * UNBOUND and CPU_INTENSIVE ones.
	 */
	if (need_more_worker(pool))
		wake_up_worker(pool);

	/*
	 * Record the last pool and clear PENDING which should be the last
	 * update to @work.  Also, do this inside @pool->lock so that
	 * PENDING and queued state changes happen together while IRQ is
	 * disabled.
	 */
	set_work_pool_and_clear_pending(work, pool->id);

	raw_spin_unlock_irq(&pool->lock);

	lock_map_acquire(&pwq->wq->lockdep_map);
	lock_map_acquire(&lockdep_map);
	/*
	 * Strictly speaking we should mark the invariant state without holding
	 * any locks, that is, before these two lock_map_acquire()'s.
	 *
	 * However, that would result in:
	 *
	 *   A(W1)
	 *   WFC(C)
	 *		A(W1)
	 *		C(C)
	 *
	 * Which would create W1->C->W1 dependencies, even though there is no
	 * actual deadlock possible. There are two solutions, using a
	 * read-recursive acquire on the work(queue) 'locks', but this will then
	 * hit the lockdep limitation on recursive locks, or simply discard
	 * these locks.
	 *
	 * AFAICT there is no possible deadlock scenario between the
	 * flush_work() and complete() primitives (except for single-threaded
	 * workqueues), so hiding them isn't a problem.
	 */
	lockdep_invariant_state(true);
	trace_workqueue_execute_start(work);
	worker->current_func(work);
	/*
	 * While we must be careful to not use "work" after this, the trace
	 * point will only record its address.
	 */
	trace_workqueue_execute_end(work, worker->current_func);
	lock_map_release(&lockdep_map);
	lock_map_release(&pwq->wq->lockdep_map);

	if (unlikely(in_atomic() || lockdep_depth(current) > 0)) {
		pr_err("BUG: workqueue leaked lock or atomic: %s/0x%08x/%d\n"
		       "     last function: %ps\n",
		       current->comm, preempt_count(), task_pid_nr(current),
		       worker->current_func);
		debug_show_held_locks(current);
		dump_stack();
	}

	/*
	 * The following prevents a kworker from hogging CPU on !PREEMPTION
	 * kernels, where a requeueing work item waiting for something to
	 * happen could deadlock with stop_machine as such work item could
	 * indefinitely requeue itself while all other CPUs are trapped in
	 * stop_machine. At the same time, report a quiescent RCU state so
	 * the same condition doesn't freeze RCU.
	 */
	cond_resched();

	raw_spin_lock_irq(&pool->lock);

	/* clear cpu intensive status */
	if (unlikely(cpu_intensive))
		worker_clr_flags(worker, WORKER_CPU_INTENSIVE);

	/* tag the worker for identification in schedule() */
	worker->last_func = worker->current_func;

	/* we're done with it, release */
	hash_del(&worker->hentry);
	worker->current_work = NULL;
	worker->current_func = NULL;
	worker->current_pwq = NULL;
	pwq_dec_nr_in_flight(pwq, work_color);
}

/**
 * process_scheduled_works - process scheduled works
 * @worker: self
 *
 * Process all scheduled works.  Please note that the scheduled list
 * may change while processing a work, so this function repeatedly
 * fetches a work from the top and executes it.
 *
 * CONTEXT:
 * raw_spin_lock_irq(pool->lock) which may be released and regrabbed
 * multiple times.
 */
static void process_scheduled_works(struct worker *worker)
{
	while (!list_empty(&worker->scheduled)) {
		struct work_struct *work = list_first_entry(&worker->scheduled,
						struct work_struct, entry);
		process_one_work(worker, work);
	}
}

static void set_pf_worker(bool val)
{
	mutex_lock(&wq_pool_attach_mutex);
	if (val)
		current->flags |= PF_WQ_WORKER;
	else
		current->flags &= ~PF_WQ_WORKER;
	mutex_unlock(&wq_pool_attach_mutex);
}

/**
 * worker_thread - the worker thread function
 * @__worker: self
 *
 * The worker thread function.  All workers belong to a worker_pool -
 * either a per-cpu one or dynamic unbound one.  These workers process all
 * work items regardless of their specific target workqueue.  The only
 * exception is work items which belong to workqueues with a rescuer which
 * will be explained in rescuer_thread().
 *
 * Return: 0
 */
static int worker_thread(void *__worker)
{
	struct worker *worker = __worker;
	struct worker_pool *pool = worker->pool;

	/* tell the scheduler that this is a workqueue worker */
	set_pf_worker(true);
woke_up:
	raw_spin_lock_irq(&pool->lock);

	/* am I supposed to die? */
	if (unlikely(worker->flags & WORKER_DIE)) {
		raw_spin_unlock_irq(&pool->lock);
		WARN_ON_ONCE(!list_empty(&worker->entry));
		set_pf_worker(false);

		set_task_comm(worker->task, "kworker/dying");
		ida_simple_remove(&pool->worker_ida, worker->id);
		worker_detach_from_pool(worker);
		kfree(worker);
		return 0;
	}

	worker_leave_idle(worker);
recheck:
	/* no more worker necessary? */
	if (!need_more_worker(pool))
		goto sleep;

	/* do we need to manage? */
	if (unlikely(!may_start_working(pool)) && manage_workers(worker))
		goto recheck;

	/*
	 * ->scheduled list can only be filled while a worker is
	 * preparing to process a work or actually processing it.
	 * Make sure nobody diddled with it while I was sleeping.
	 */
	WARN_ON_ONCE(!list_empty(&worker->scheduled));

	/*
	 * Finish PREP stage.  We're guaranteed to have at least one idle
	 * worker or that someone else has already assumed the manager
	 * role.  This is where @worker starts participating in concurrency
	 * management if applicable and concurrency management is restored
	 * after being rebound.  See rebind_workers() for details.
	 */
	worker_clr_flags(worker, WORKER_PREP | WORKER_REBOUND);

	do {
		struct work_struct *work =
			list_first_entry(&pool->worklist,
					 struct work_struct, entry);

		pool->watchdog_ts = jiffies;

		if (likely(!(*work_data_bits(work) & WORK_STRUCT_LINKED))) {
			/* optimization path, not strictly necessary */
			process_one_work(worker, work);
			if (unlikely(!list_empty(&worker->scheduled)))
				process_scheduled_works(worker);
		} else {
			move_linked_works(work, &worker->scheduled, NULL);
			process_scheduled_works(worker);
		}
	} while (keep_working(pool));

	worker_set_flags(worker, WORKER_PREP);
sleep:
	/*
	 * pool->lock is held and there's no work to process and no need to
	 * manage, sleep.  Workers are woken up only while holding
	 * pool->lock or from local cpu, so setting the current state
	 * before releasing pool->lock is enough to prevent losing any
	 * event.
	 */
	worker_enter_idle(worker);
	__set_current_state(TASK_IDLE);
	raw_spin_unlock_irq(&pool->lock);
	schedule();
	goto woke_up;
}

/**
 * rescuer_thread - the rescuer thread function
 * @__rescuer: self
 *
 * Workqueue rescuer thread function.  There's one rescuer for each
 * workqueue which has WQ_MEM_RECLAIM set.
 *
 * Regular work processing on a pool may block trying to create a new
 * worker which uses GFP_KERNEL allocation which has slight chance of
 * developing into deadlock if some works currently on the same queue
 * need to be processed to satisfy the GFP_KERNEL allocation.  This is
 * the problem rescuer solves.
 *
 * When such condition is possible, the pool summons rescuers of all
 * workqueues which have works queued on the pool and let them process
 * those works so that forward progress can be guaranteed.
 *
 * This should happen rarely.
 *
 * Return: 0
 */
static int rescuer_thread(void *__rescuer)
{
	struct worker *rescuer = __rescuer;
	struct workqueue_struct *wq = rescuer->rescue_wq;
	struct list_head *scheduled = &rescuer->scheduled;
	bool should_stop;

	set_user_nice(current, RESCUER_NICE_LEVEL);

	/*
	 * Mark rescuer as worker too.  As WORKER_PREP is never cleared, it
	 * doesn't participate in concurrency management.
	 */
	set_pf_worker(true);
repeat:
	set_current_state(TASK_IDLE);

	/*
	 * By the time the rescuer is requested to stop, the workqueue
	 * shouldn't have any work pending, but @wq->maydays may still have
	 * pwq(s) queued.  This can happen by non-rescuer workers consuming
	 * all the work items before the rescuer got to them.  Go through
	 * @wq->maydays processing before acting on should_stop so that the
	 * list is always empty on exit.
	 */
	should_stop = kthread_should_stop();

	/* see whether any pwq is asking for help */
	raw_spin_lock_irq(&wq_mayday_lock);

	while (!list_empty(&wq->maydays)) {
		struct pool_workqueue *pwq = list_first_entry(&wq->maydays,
					struct pool_workqueue, mayday_node);
		struct worker_pool *pool = pwq->pool;
		struct work_struct *work, *n;
		bool first = true;

		__set_current_state(TASK_RUNNING);
		list_del_init(&pwq->mayday_node);

		raw_spin_unlock_irq(&wq_mayday_lock);

		worker_attach_to_pool(rescuer, pool);

		raw_spin_lock_irq(&pool->lock);

		/*
		 * Slurp in all works issued via this workqueue and
		 * process'em.
		 */
		WARN_ON_ONCE(!list_empty(scheduled));
		list_for_each_entry_safe(work, n, &pool->worklist, entry) {
			if (get_work_pwq(work) == pwq) {
				if (first)
					pool->watchdog_ts = jiffies;
				move_linked_works(work, scheduled, &n);
			}
			first = false;
		}

		if (!list_empty(scheduled)) {
			process_scheduled_works(rescuer);

			/*
			 * The above execution of rescued work items could
			 * have created more to rescue through
			 * pwq_activate_first_delayed() or chained
			 * queueing.  Let's put @pwq back on mayday list so
			 * that such back-to-back work items, which may be
			 * being used to relieve memory pressure, don't
			 * incur MAYDAY_INTERVAL delay inbetween.
			 */
<<<<<<< HEAD
			if (need_to_create_worker(pool)) {
				spin_lock(&wq_mayday_lock);
=======
			if (pwq->nr_active && need_to_create_worker(pool)) {
				raw_spin_lock(&wq_mayday_lock);
>>>>>>> d1988041
				/*
				 * Queue iff we aren't racing destruction
				 * and somebody else hasn't queued it already.
				 */
				if (wq->rescuer && list_empty(&pwq->mayday_node)) {
					get_pwq(pwq);
					list_add_tail(&pwq->mayday_node, &wq->maydays);
				}
<<<<<<< HEAD
				spin_unlock(&wq_mayday_lock);
=======
				raw_spin_unlock(&wq_mayday_lock);
>>>>>>> d1988041
			}
		}

		/*
		 * Put the reference grabbed by send_mayday().  @pool won't
		 * go away while we're still attached to it.
		 */
		put_pwq(pwq);

		/*
		 * Leave this pool.  If need_more_worker() is %true, notify a
		 * regular worker; otherwise, we end up with 0 concurrency
		 * and stalling the execution.
		 */
		if (need_more_worker(pool))
			wake_up_worker(pool);

		raw_spin_unlock_irq(&pool->lock);

		worker_detach_from_pool(rescuer);

		raw_spin_lock_irq(&wq_mayday_lock);
	}

	raw_spin_unlock_irq(&wq_mayday_lock);

	if (should_stop) {
		__set_current_state(TASK_RUNNING);
		set_pf_worker(false);
		return 0;
	}

	/* rescuers should never participate in concurrency management */
	WARN_ON_ONCE(!(rescuer->flags & WORKER_NOT_RUNNING));
	schedule();
	goto repeat;
}

/**
 * check_flush_dependency - check for flush dependency sanity
 * @target_wq: workqueue being flushed
 * @target_work: work item being flushed (NULL for workqueue flushes)
 *
 * %current is trying to flush the whole @target_wq or @target_work on it.
 * If @target_wq doesn't have %WQ_MEM_RECLAIM, verify that %current is not
 * reclaiming memory or running on a workqueue which doesn't have
 * %WQ_MEM_RECLAIM as that can break forward-progress guarantee leading to
 * a deadlock.
 */
static void check_flush_dependency(struct workqueue_struct *target_wq,
				   struct work_struct *target_work)
{
	work_func_t target_func = target_work ? target_work->func : NULL;
	struct worker *worker;

	if (target_wq->flags & WQ_MEM_RECLAIM)
		return;

	worker = current_wq_worker();

	WARN_ONCE(current->flags & PF_MEMALLOC,
		  "workqueue: PF_MEMALLOC task %d(%s) is flushing !WQ_MEM_RECLAIM %s:%ps",
		  current->pid, current->comm, target_wq->name, target_func);
	WARN_ONCE(worker && ((worker->current_pwq->wq->flags &
			      (WQ_MEM_RECLAIM | __WQ_LEGACY)) == WQ_MEM_RECLAIM),
		  "workqueue: WQ_MEM_RECLAIM %s:%ps is flushing !WQ_MEM_RECLAIM %s:%ps",
		  worker->current_pwq->wq->name, worker->current_func,
		  target_wq->name, target_func);
}

struct wq_barrier {
	struct work_struct	work;
	struct completion	done;
	struct task_struct	*task;	/* purely informational */
};

static void wq_barrier_func(struct work_struct *work)
{
	struct wq_barrier *barr = container_of(work, struct wq_barrier, work);
	complete(&barr->done);
}

/**
 * insert_wq_barrier - insert a barrier work
 * @pwq: pwq to insert barrier into
 * @barr: wq_barrier to insert
 * @target: target work to attach @barr to
 * @worker: worker currently executing @target, NULL if @target is not executing
 *
 * @barr is linked to @target such that @barr is completed only after
 * @target finishes execution.  Please note that the ordering
 * guarantee is observed only with respect to @target and on the local
 * cpu.
 *
 * Currently, a queued barrier can't be canceled.  This is because
 * try_to_grab_pending() can't determine whether the work to be
 * grabbed is at the head of the queue and thus can't clear LINKED
 * flag of the previous work while there must be a valid next work
 * after a work with LINKED flag set.
 *
 * Note that when @worker is non-NULL, @target may be modified
 * underneath us, so we can't reliably determine pwq from @target.
 *
 * CONTEXT:
 * raw_spin_lock_irq(pool->lock).
 */
static void insert_wq_barrier(struct pool_workqueue *pwq,
			      struct wq_barrier *barr,
			      struct work_struct *target, struct worker *worker)
{
	struct list_head *head;
	unsigned int linked = 0;

	/*
	 * debugobject calls are safe here even with pool->lock locked
	 * as we know for sure that this will not trigger any of the
	 * checks and call back into the fixup functions where we
	 * might deadlock.
	 */
	INIT_WORK_ONSTACK(&barr->work, wq_barrier_func);
	__set_bit(WORK_STRUCT_PENDING_BIT, work_data_bits(&barr->work));

	init_completion_map(&barr->done, &target->lockdep_map);

	barr->task = current;

	/*
	 * If @target is currently being executed, schedule the
	 * barrier to the worker; otherwise, put it after @target.
	 */
	if (worker)
		head = worker->scheduled.next;
	else {
		unsigned long *bits = work_data_bits(target);

		head = target->entry.next;
		/* there can already be other linked works, inherit and set */
		linked = *bits & WORK_STRUCT_LINKED;
		__set_bit(WORK_STRUCT_LINKED_BIT, bits);
	}

	debug_work_activate(&barr->work);
	insert_work(pwq, &barr->work, head,
		    work_color_to_flags(WORK_NO_COLOR) | linked);
}

/**
 * flush_workqueue_prep_pwqs - prepare pwqs for workqueue flushing
 * @wq: workqueue being flushed
 * @flush_color: new flush color, < 0 for no-op
 * @work_color: new work color, < 0 for no-op
 *
 * Prepare pwqs for workqueue flushing.
 *
 * If @flush_color is non-negative, flush_color on all pwqs should be
 * -1.  If no pwq has in-flight commands at the specified color, all
 * pwq->flush_color's stay at -1 and %false is returned.  If any pwq
 * has in flight commands, its pwq->flush_color is set to
 * @flush_color, @wq->nr_pwqs_to_flush is updated accordingly, pwq
 * wakeup logic is armed and %true is returned.
 *
 * The caller should have initialized @wq->first_flusher prior to
 * calling this function with non-negative @flush_color.  If
 * @flush_color is negative, no flush color update is done and %false
 * is returned.
 *
 * If @work_color is non-negative, all pwqs should have the same
 * work_color which is previous to @work_color and all will be
 * advanced to @work_color.
 *
 * CONTEXT:
 * mutex_lock(wq->mutex).
 *
 * Return:
 * %true if @flush_color >= 0 and there's something to flush.  %false
 * otherwise.
 */
static bool flush_workqueue_prep_pwqs(struct workqueue_struct *wq,
				      int flush_color, int work_color)
{
	bool wait = false;
	struct pool_workqueue *pwq;

	if (flush_color >= 0) {
		WARN_ON_ONCE(atomic_read(&wq->nr_pwqs_to_flush));
		atomic_set(&wq->nr_pwqs_to_flush, 1);
	}

	for_each_pwq(pwq, wq) {
		struct worker_pool *pool = pwq->pool;

		raw_spin_lock_irq(&pool->lock);

		if (flush_color >= 0) {
			WARN_ON_ONCE(pwq->flush_color != -1);

			if (pwq->nr_in_flight[flush_color]) {
				pwq->flush_color = flush_color;
				atomic_inc(&wq->nr_pwqs_to_flush);
				wait = true;
			}
		}

		if (work_color >= 0) {
			WARN_ON_ONCE(work_color != work_next_color(pwq->work_color));
			pwq->work_color = work_color;
		}

		raw_spin_unlock_irq(&pool->lock);
	}

	if (flush_color >= 0 && atomic_dec_and_test(&wq->nr_pwqs_to_flush))
		complete(&wq->first_flusher->done);

	return wait;
}

/**
 * flush_workqueue - ensure that any scheduled work has run to completion.
 * @wq: workqueue to flush
 *
 * This function sleeps until all work items which were queued on entry
 * have finished execution, but it is not livelocked by new incoming ones.
 */
void flush_workqueue(struct workqueue_struct *wq)
{
	struct wq_flusher this_flusher = {
		.list = LIST_HEAD_INIT(this_flusher.list),
		.flush_color = -1,
		.done = COMPLETION_INITIALIZER_ONSTACK_MAP(this_flusher.done, wq->lockdep_map),
	};
	int next_color;

	if (WARN_ON(!wq_online))
		return;

	lock_map_acquire(&wq->lockdep_map);
	lock_map_release(&wq->lockdep_map);

	mutex_lock(&wq->mutex);

	/*
	 * Start-to-wait phase
	 */
	next_color = work_next_color(wq->work_color);

	if (next_color != wq->flush_color) {
		/*
		 * Color space is not full.  The current work_color
		 * becomes our flush_color and work_color is advanced
		 * by one.
		 */
		WARN_ON_ONCE(!list_empty(&wq->flusher_overflow));
		this_flusher.flush_color = wq->work_color;
		wq->work_color = next_color;

		if (!wq->first_flusher) {
			/* no flush in progress, become the first flusher */
			WARN_ON_ONCE(wq->flush_color != this_flusher.flush_color);

			wq->first_flusher = &this_flusher;

			if (!flush_workqueue_prep_pwqs(wq, wq->flush_color,
						       wq->work_color)) {
				/* nothing to flush, done */
				wq->flush_color = next_color;
				wq->first_flusher = NULL;
				goto out_unlock;
			}
		} else {
			/* wait in queue */
			WARN_ON_ONCE(wq->flush_color == this_flusher.flush_color);
			list_add_tail(&this_flusher.list, &wq->flusher_queue);
			flush_workqueue_prep_pwqs(wq, -1, wq->work_color);
		}
	} else {
		/*
		 * Oops, color space is full, wait on overflow queue.
		 * The next flush completion will assign us
		 * flush_color and transfer to flusher_queue.
		 */
		list_add_tail(&this_flusher.list, &wq->flusher_overflow);
	}

	check_flush_dependency(wq, NULL);

	mutex_unlock(&wq->mutex);

	wait_for_completion(&this_flusher.done);

	/*
	 * Wake-up-and-cascade phase
	 *
	 * First flushers are responsible for cascading flushes and
	 * handling overflow.  Non-first flushers can simply return.
	 */
	if (READ_ONCE(wq->first_flusher) != &this_flusher)
		return;

	mutex_lock(&wq->mutex);

	/* we might have raced, check again with mutex held */
	if (wq->first_flusher != &this_flusher)
		goto out_unlock;

	WRITE_ONCE(wq->first_flusher, NULL);

	WARN_ON_ONCE(!list_empty(&this_flusher.list));
	WARN_ON_ONCE(wq->flush_color != this_flusher.flush_color);

	while (true) {
		struct wq_flusher *next, *tmp;

		/* complete all the flushers sharing the current flush color */
		list_for_each_entry_safe(next, tmp, &wq->flusher_queue, list) {
			if (next->flush_color != wq->flush_color)
				break;
			list_del_init(&next->list);
			complete(&next->done);
		}

		WARN_ON_ONCE(!list_empty(&wq->flusher_overflow) &&
			     wq->flush_color != work_next_color(wq->work_color));

		/* this flush_color is finished, advance by one */
		wq->flush_color = work_next_color(wq->flush_color);

		/* one color has been freed, handle overflow queue */
		if (!list_empty(&wq->flusher_overflow)) {
			/*
			 * Assign the same color to all overflowed
			 * flushers, advance work_color and append to
			 * flusher_queue.  This is the start-to-wait
			 * phase for these overflowed flushers.
			 */
			list_for_each_entry(tmp, &wq->flusher_overflow, list)
				tmp->flush_color = wq->work_color;

			wq->work_color = work_next_color(wq->work_color);

			list_splice_tail_init(&wq->flusher_overflow,
					      &wq->flusher_queue);
			flush_workqueue_prep_pwqs(wq, -1, wq->work_color);
		}

		if (list_empty(&wq->flusher_queue)) {
			WARN_ON_ONCE(wq->flush_color != wq->work_color);
			break;
		}

		/*
		 * Need to flush more colors.  Make the next flusher
		 * the new first flusher and arm pwqs.
		 */
		WARN_ON_ONCE(wq->flush_color == wq->work_color);
		WARN_ON_ONCE(wq->flush_color != next->flush_color);

		list_del_init(&next->list);
		wq->first_flusher = next;

		if (flush_workqueue_prep_pwqs(wq, wq->flush_color, -1))
			break;

		/*
		 * Meh... this color is already done, clear first
		 * flusher and repeat cascading.
		 */
		wq->first_flusher = NULL;
	}

out_unlock:
	mutex_unlock(&wq->mutex);
}
EXPORT_SYMBOL(flush_workqueue);

/**
 * drain_workqueue - drain a workqueue
 * @wq: workqueue to drain
 *
 * Wait until the workqueue becomes empty.  While draining is in progress,
 * only chain queueing is allowed.  IOW, only currently pending or running
 * work items on @wq can queue further work items on it.  @wq is flushed
 * repeatedly until it becomes empty.  The number of flushing is determined
 * by the depth of chaining and should be relatively short.  Whine if it
 * takes too long.
 */
void drain_workqueue(struct workqueue_struct *wq)
{
	unsigned int flush_cnt = 0;
	struct pool_workqueue *pwq;

	/*
	 * __queue_work() needs to test whether there are drainers, is much
	 * hotter than drain_workqueue() and already looks at @wq->flags.
	 * Use __WQ_DRAINING so that queue doesn't have to check nr_drainers.
	 */
	mutex_lock(&wq->mutex);
	if (!wq->nr_drainers++)
		wq->flags |= __WQ_DRAINING;
	mutex_unlock(&wq->mutex);
reflush:
	flush_workqueue(wq);

	mutex_lock(&wq->mutex);

	for_each_pwq(pwq, wq) {
		bool drained;

		raw_spin_lock_irq(&pwq->pool->lock);
		drained = !pwq->nr_active && list_empty(&pwq->delayed_works);
		raw_spin_unlock_irq(&pwq->pool->lock);

		if (drained)
			continue;

		if (++flush_cnt == 10 ||
		    (flush_cnt % 100 == 0 && flush_cnt <= 1000))
			pr_warn("workqueue %s: drain_workqueue() isn't complete after %u tries\n",
				wq->name, flush_cnt);

		mutex_unlock(&wq->mutex);
		goto reflush;
	}

	if (!--wq->nr_drainers)
		wq->flags &= ~__WQ_DRAINING;
	mutex_unlock(&wq->mutex);
}
EXPORT_SYMBOL_GPL(drain_workqueue);

static bool start_flush_work(struct work_struct *work, struct wq_barrier *barr,
			     bool from_cancel)
{
	struct worker *worker = NULL;
	struct worker_pool *pool;
	struct pool_workqueue *pwq;

	might_sleep();

	rcu_read_lock();
	pool = get_work_pool(work);
	if (!pool) {
		rcu_read_unlock();
		return false;
	}

	raw_spin_lock_irq(&pool->lock);
	/* see the comment in try_to_grab_pending() with the same code */
	pwq = get_work_pwq(work);
	if (pwq) {
		if (unlikely(pwq->pool != pool))
			goto already_gone;
	} else {
		worker = find_worker_executing_work(pool, work);
		if (!worker)
			goto already_gone;
		pwq = worker->current_pwq;
	}

	check_flush_dependency(pwq->wq, work);

	insert_wq_barrier(pwq, barr, work, worker);
	raw_spin_unlock_irq(&pool->lock);

	/*
	 * Force a lock recursion deadlock when using flush_work() inside a
	 * single-threaded or rescuer equipped workqueue.
	 *
	 * For single threaded workqueues the deadlock happens when the work
	 * is after the work issuing the flush_work(). For rescuer equipped
	 * workqueues the deadlock happens when the rescuer stalls, blocking
	 * forward progress.
	 */
	if (!from_cancel &&
	    (pwq->wq->saved_max_active == 1 || pwq->wq->rescuer)) {
		lock_map_acquire(&pwq->wq->lockdep_map);
		lock_map_release(&pwq->wq->lockdep_map);
	}
	rcu_read_unlock();
	return true;
already_gone:
	raw_spin_unlock_irq(&pool->lock);
	rcu_read_unlock();
	return false;
}

static bool __flush_work(struct work_struct *work, bool from_cancel)
{
	struct wq_barrier barr;

	if (WARN_ON(!wq_online))
		return false;

	if (WARN_ON(!work->func))
		return false;

	if (!from_cancel) {
		lock_map_acquire(&work->lockdep_map);
		lock_map_release(&work->lockdep_map);
	}

	if (start_flush_work(work, &barr, from_cancel)) {
		wait_for_completion(&barr.done);
		destroy_work_on_stack(&barr.work);
		return true;
	} else {
		return false;
	}
}

/**
 * flush_work - wait for a work to finish executing the last queueing instance
 * @work: the work to flush
 *
 * Wait until @work has finished execution.  @work is guaranteed to be idle
 * on return if it hasn't been requeued since flush started.
 *
 * Return:
 * %true if flush_work() waited for the work to finish execution,
 * %false if it was already idle.
 */
bool flush_work(struct work_struct *work)
{
	return __flush_work(work, false);
}
EXPORT_SYMBOL_GPL(flush_work);

struct cwt_wait {
	wait_queue_entry_t		wait;
	struct work_struct	*work;
};

static int cwt_wakefn(wait_queue_entry_t *wait, unsigned mode, int sync, void *key)
{
	struct cwt_wait *cwait = container_of(wait, struct cwt_wait, wait);

	if (cwait->work != key)
		return 0;
	return autoremove_wake_function(wait, mode, sync, key);
}

static bool __cancel_work_timer(struct work_struct *work, bool is_dwork)
{
	static DECLARE_WAIT_QUEUE_HEAD(cancel_waitq);
	unsigned long flags;
	int ret;

	do {
		ret = try_to_grab_pending(work, is_dwork, &flags);
		/*
		 * If someone else is already canceling, wait for it to
		 * finish.  flush_work() doesn't work for PREEMPT_NONE
		 * because we may get scheduled between @work's completion
		 * and the other canceling task resuming and clearing
		 * CANCELING - flush_work() will return false immediately
		 * as @work is no longer busy, try_to_grab_pending() will
		 * return -ENOENT as @work is still being canceled and the
		 * other canceling task won't be able to clear CANCELING as
		 * we're hogging the CPU.
		 *
		 * Let's wait for completion using a waitqueue.  As this
		 * may lead to the thundering herd problem, use a custom
		 * wake function which matches @work along with exclusive
		 * wait and wakeup.
		 */
		if (unlikely(ret == -ENOENT)) {
			struct cwt_wait cwait;

			init_wait(&cwait.wait);
			cwait.wait.func = cwt_wakefn;
			cwait.work = work;

			prepare_to_wait_exclusive(&cancel_waitq, &cwait.wait,
						  TASK_UNINTERRUPTIBLE);
			if (work_is_canceling(work))
				schedule();
			finish_wait(&cancel_waitq, &cwait.wait);
		}
	} while (unlikely(ret < 0));

	/* tell other tasks trying to grab @work to back off */
	mark_work_canceling(work);
	local_irq_restore(flags);

	/*
	 * This allows canceling during early boot.  We know that @work
	 * isn't executing.
	 */
	if (wq_online)
		__flush_work(work, true);

	clear_work_data(work);

	/*
	 * Paired with prepare_to_wait() above so that either
	 * waitqueue_active() is visible here or !work_is_canceling() is
	 * visible there.
	 */
	smp_mb();
	if (waitqueue_active(&cancel_waitq))
		__wake_up(&cancel_waitq, TASK_NORMAL, 1, work);

	return ret;
}

/**
 * cancel_work_sync - cancel a work and wait for it to finish
 * @work: the work to cancel
 *
 * Cancel @work and wait for its execution to finish.  This function
 * can be used even if the work re-queues itself or migrates to
 * another workqueue.  On return from this function, @work is
 * guaranteed to be not pending or executing on any CPU.
 *
 * cancel_work_sync(&delayed_work->work) must not be used for
 * delayed_work's.  Use cancel_delayed_work_sync() instead.
 *
 * The caller must ensure that the workqueue on which @work was last
 * queued can't be destroyed before this function returns.
 *
 * Return:
 * %true if @work was pending, %false otherwise.
 */
bool cancel_work_sync(struct work_struct *work)
{
	return __cancel_work_timer(work, false);
}
EXPORT_SYMBOL_GPL(cancel_work_sync);

/**
 * flush_delayed_work - wait for a dwork to finish executing the last queueing
 * @dwork: the delayed work to flush
 *
 * Delayed timer is cancelled and the pending work is queued for
 * immediate execution.  Like flush_work(), this function only
 * considers the last queueing instance of @dwork.
 *
 * Return:
 * %true if flush_work() waited for the work to finish execution,
 * %false if it was already idle.
 */
bool flush_delayed_work(struct delayed_work *dwork)
{
	local_irq_disable();
	if (del_timer_sync(&dwork->timer))
		__queue_work(dwork->cpu, dwork->wq, &dwork->work);
	local_irq_enable();
	return flush_work(&dwork->work);
}
EXPORT_SYMBOL(flush_delayed_work);

/**
 * flush_rcu_work - wait for a rwork to finish executing the last queueing
 * @rwork: the rcu work to flush
 *
 * Return:
 * %true if flush_rcu_work() waited for the work to finish execution,
 * %false if it was already idle.
 */
bool flush_rcu_work(struct rcu_work *rwork)
{
	if (test_bit(WORK_STRUCT_PENDING_BIT, work_data_bits(&rwork->work))) {
		rcu_barrier();
		flush_work(&rwork->work);
		return true;
	} else {
		return flush_work(&rwork->work);
	}
}
EXPORT_SYMBOL(flush_rcu_work);

static bool __cancel_work(struct work_struct *work, bool is_dwork)
{
	unsigned long flags;
	int ret;

	do {
		ret = try_to_grab_pending(work, is_dwork, &flags);
	} while (unlikely(ret == -EAGAIN));

	if (unlikely(ret < 0))
		return false;

	set_work_pool_and_clear_pending(work, get_work_pool_id(work));
	local_irq_restore(flags);
	return ret;
}

/**
 * cancel_delayed_work - cancel a delayed work
 * @dwork: delayed_work to cancel
 *
 * Kill off a pending delayed_work.
 *
 * Return: %true if @dwork was pending and canceled; %false if it wasn't
 * pending.
 *
 * Note:
 * The work callback function may still be running on return, unless
 * it returns %true and the work doesn't re-arm itself.  Explicitly flush or
 * use cancel_delayed_work_sync() to wait on it.
 *
 * This function is safe to call from any context including IRQ handler.
 */
bool cancel_delayed_work(struct delayed_work *dwork)
{
	return __cancel_work(&dwork->work, true);
}
EXPORT_SYMBOL(cancel_delayed_work);

/**
 * cancel_delayed_work_sync - cancel a delayed work and wait for it to finish
 * @dwork: the delayed work cancel
 *
 * This is cancel_work_sync() for delayed works.
 *
 * Return:
 * %true if @dwork was pending, %false otherwise.
 */
bool cancel_delayed_work_sync(struct delayed_work *dwork)
{
	return __cancel_work_timer(&dwork->work, true);
}
EXPORT_SYMBOL(cancel_delayed_work_sync);

/**
 * schedule_on_each_cpu - execute a function synchronously on each online CPU
 * @func: the function to call
 *
 * schedule_on_each_cpu() executes @func on each online CPU using the
 * system workqueue and blocks until all CPUs have completed.
 * schedule_on_each_cpu() is very slow.
 *
 * Return:
 * 0 on success, -errno on failure.
 */
int schedule_on_each_cpu(work_func_t func)
{
	int cpu;
	struct work_struct __percpu *works;

	works = alloc_percpu(struct work_struct);
	if (!works)
		return -ENOMEM;

	get_online_cpus();

	for_each_online_cpu(cpu) {
		struct work_struct *work = per_cpu_ptr(works, cpu);

		INIT_WORK(work, func);
		schedule_work_on(cpu, work);
	}

	for_each_online_cpu(cpu)
		flush_work(per_cpu_ptr(works, cpu));

	put_online_cpus();
	free_percpu(works);
	return 0;
}

/**
 * execute_in_process_context - reliably execute the routine with user context
 * @fn:		the function to execute
 * @ew:		guaranteed storage for the execute work structure (must
 *		be available when the work executes)
 *
 * Executes the function immediately if process context is available,
 * otherwise schedules the function for delayed execution.
 *
 * Return:	0 - function was executed
 *		1 - function was scheduled for execution
 */
int execute_in_process_context(work_func_t fn, struct execute_work *ew)
{
	if (!in_interrupt()) {
		fn(&ew->work);
		return 0;
	}

	INIT_WORK(&ew->work, fn);
	schedule_work(&ew->work);

	return 1;
}
EXPORT_SYMBOL_GPL(execute_in_process_context);

/**
 * free_workqueue_attrs - free a workqueue_attrs
 * @attrs: workqueue_attrs to free
 *
 * Undo alloc_workqueue_attrs().
 */
void free_workqueue_attrs(struct workqueue_attrs *attrs)
{
	if (attrs) {
		free_cpumask_var(attrs->cpumask);
		kfree(attrs);
	}
}

/**
 * alloc_workqueue_attrs - allocate a workqueue_attrs
 *
 * Allocate a new workqueue_attrs, initialize with default settings and
 * return it.
 *
 * Return: The allocated new workqueue_attr on success. %NULL on failure.
 */
struct workqueue_attrs *alloc_workqueue_attrs(void)
{
	struct workqueue_attrs *attrs;

	attrs = kzalloc(sizeof(*attrs), GFP_KERNEL);
	if (!attrs)
		goto fail;
	if (!alloc_cpumask_var(&attrs->cpumask, GFP_KERNEL))
		goto fail;

	cpumask_copy(attrs->cpumask, cpu_possible_mask);
	return attrs;
fail:
	free_workqueue_attrs(attrs);
	return NULL;
}

static void copy_workqueue_attrs(struct workqueue_attrs *to,
				 const struct workqueue_attrs *from)
{
	to->nice = from->nice;
	cpumask_copy(to->cpumask, from->cpumask);
	/*
	 * Unlike hash and equality test, this function doesn't ignore
	 * ->no_numa as it is used for both pool and wq attrs.  Instead,
	 * get_unbound_pool() explicitly clears ->no_numa after copying.
	 */
	to->no_numa = from->no_numa;
}

/* hash value of the content of @attr */
static u32 wqattrs_hash(const struct workqueue_attrs *attrs)
{
	u32 hash = 0;

	hash = jhash_1word(attrs->nice, hash);
	hash = jhash(cpumask_bits(attrs->cpumask),
		     BITS_TO_LONGS(nr_cpumask_bits) * sizeof(long), hash);
	return hash;
}

/* content equality test */
static bool wqattrs_equal(const struct workqueue_attrs *a,
			  const struct workqueue_attrs *b)
{
	if (a->nice != b->nice)
		return false;
	if (!cpumask_equal(a->cpumask, b->cpumask))
		return false;
	return true;
}

/**
 * init_worker_pool - initialize a newly zalloc'd worker_pool
 * @pool: worker_pool to initialize
 *
 * Initialize a newly zalloc'd @pool.  It also allocates @pool->attrs.
 *
 * Return: 0 on success, -errno on failure.  Even on failure, all fields
 * inside @pool proper are initialized and put_unbound_pool() can be called
 * on @pool safely to release it.
 */
static int init_worker_pool(struct worker_pool *pool)
{
	raw_spin_lock_init(&pool->lock);
	pool->id = -1;
	pool->cpu = -1;
	pool->node = NUMA_NO_NODE;
	pool->flags |= POOL_DISASSOCIATED;
	pool->watchdog_ts = jiffies;
	INIT_LIST_HEAD(&pool->worklist);
	INIT_LIST_HEAD(&pool->idle_list);
	hash_init(pool->busy_hash);

	timer_setup(&pool->idle_timer, idle_worker_timeout, TIMER_DEFERRABLE);

	timer_setup(&pool->mayday_timer, pool_mayday_timeout, 0);

	INIT_LIST_HEAD(&pool->workers);

	ida_init(&pool->worker_ida);
	INIT_HLIST_NODE(&pool->hash_node);
	pool->refcnt = 1;

	/* shouldn't fail above this point */
	pool->attrs = alloc_workqueue_attrs();
	if (!pool->attrs)
		return -ENOMEM;
	return 0;
}

#ifdef CONFIG_LOCKDEP
static void wq_init_lockdep(struct workqueue_struct *wq)
{
	char *lock_name;

	lockdep_register_key(&wq->key);
	lock_name = kasprintf(GFP_KERNEL, "%s%s", "(wq_completion)", wq->name);
	if (!lock_name)
		lock_name = wq->name;

	wq->lock_name = lock_name;
	lockdep_init_map(&wq->lockdep_map, lock_name, &wq->key, 0);
}

static void wq_unregister_lockdep(struct workqueue_struct *wq)
{
	lockdep_unregister_key(&wq->key);
}

static void wq_free_lockdep(struct workqueue_struct *wq)
{
	if (wq->lock_name != wq->name)
		kfree(wq->lock_name);
}
#else
static void wq_init_lockdep(struct workqueue_struct *wq)
{
}

static void wq_unregister_lockdep(struct workqueue_struct *wq)
{
}

static void wq_free_lockdep(struct workqueue_struct *wq)
{
}
#endif

static void rcu_free_wq(struct rcu_head *rcu)
{
	struct workqueue_struct *wq =
		container_of(rcu, struct workqueue_struct, rcu);

	wq_free_lockdep(wq);

	if (!(wq->flags & WQ_UNBOUND))
		free_percpu(wq->cpu_pwqs);
	else
		free_workqueue_attrs(wq->unbound_attrs);

	kfree(wq);
}

static void rcu_free_pool(struct rcu_head *rcu)
{
	struct worker_pool *pool = container_of(rcu, struct worker_pool, rcu);

	ida_destroy(&pool->worker_ida);
	free_workqueue_attrs(pool->attrs);
	kfree(pool);
}

/* This returns with the lock held on success (pool manager is inactive). */
static bool wq_manager_inactive(struct worker_pool *pool)
{
	raw_spin_lock_irq(&pool->lock);

	if (pool->flags & POOL_MANAGER_ACTIVE) {
		raw_spin_unlock_irq(&pool->lock);
		return false;
	}
	return true;
}

/**
 * put_unbound_pool - put a worker_pool
 * @pool: worker_pool to put
 *
 * Put @pool.  If its refcnt reaches zero, it gets destroyed in RCU
 * safe manner.  get_unbound_pool() calls this function on its failure path
 * and this function should be able to release pools which went through,
 * successfully or not, init_worker_pool().
 *
 * Should be called with wq_pool_mutex held.
 */
static void put_unbound_pool(struct worker_pool *pool)
{
	DECLARE_COMPLETION_ONSTACK(detach_completion);
	struct worker *worker;

	lockdep_assert_held(&wq_pool_mutex);

	if (--pool->refcnt)
		return;

	/* sanity checks */
	if (WARN_ON(!(pool->cpu < 0)) ||
	    WARN_ON(!list_empty(&pool->worklist)))
		return;

	/* release id and unhash */
	if (pool->id >= 0)
		idr_remove(&worker_pool_idr, pool->id);
	hash_del(&pool->hash_node);

	/*
	 * Become the manager and destroy all workers.  This prevents
	 * @pool's workers from blocking on attach_mutex.  We're the last
	 * manager and @pool gets freed with the flag set.
	 * Because of how wq_manager_inactive() works, we will hold the
	 * spinlock after a successful wait.
	 */
	rcuwait_wait_event(&manager_wait, wq_manager_inactive(pool),
			   TASK_UNINTERRUPTIBLE);
	pool->flags |= POOL_MANAGER_ACTIVE;

	while ((worker = first_idle_worker(pool)))
		destroy_worker(worker);
	WARN_ON(pool->nr_workers || pool->nr_idle);
	raw_spin_unlock_irq(&pool->lock);

	mutex_lock(&wq_pool_attach_mutex);
	if (!list_empty(&pool->workers))
		pool->detach_completion = &detach_completion;
	mutex_unlock(&wq_pool_attach_mutex);

	if (pool->detach_completion)
		wait_for_completion(pool->detach_completion);

	/* shut down the timers */
	del_timer_sync(&pool->idle_timer);
	del_timer_sync(&pool->mayday_timer);

	/* RCU protected to allow dereferences from get_work_pool() */
	call_rcu(&pool->rcu, rcu_free_pool);
}

/**
 * get_unbound_pool - get a worker_pool with the specified attributes
 * @attrs: the attributes of the worker_pool to get
 *
 * Obtain a worker_pool which has the same attributes as @attrs, bump the
 * reference count and return it.  If there already is a matching
 * worker_pool, it will be used; otherwise, this function attempts to
 * create a new one.
 *
 * Should be called with wq_pool_mutex held.
 *
 * Return: On success, a worker_pool with the same attributes as @attrs.
 * On failure, %NULL.
 */
static struct worker_pool *get_unbound_pool(const struct workqueue_attrs *attrs)
{
	u32 hash = wqattrs_hash(attrs);
	struct worker_pool *pool;
	int node;
	int target_node = NUMA_NO_NODE;

	lockdep_assert_held(&wq_pool_mutex);

	/* do we already have a matching pool? */
	hash_for_each_possible(unbound_pool_hash, pool, hash_node, hash) {
		if (wqattrs_equal(pool->attrs, attrs)) {
			pool->refcnt++;
			return pool;
		}
	}

	/* if cpumask is contained inside a NUMA node, we belong to that node */
	if (wq_numa_enabled) {
		for_each_node(node) {
			if (cpumask_subset(attrs->cpumask,
					   wq_numa_possible_cpumask[node])) {
				target_node = node;
				break;
			}
		}
	}

	/* nope, create a new one */
	pool = kzalloc_node(sizeof(*pool), GFP_KERNEL, target_node);
	if (!pool || init_worker_pool(pool) < 0)
		goto fail;

	lockdep_set_subclass(&pool->lock, 1);	/* see put_pwq() */
	copy_workqueue_attrs(pool->attrs, attrs);
	pool->node = target_node;

	/*
	 * no_numa isn't a worker_pool attribute, always clear it.  See
	 * 'struct workqueue_attrs' comments for detail.
	 */
	pool->attrs->no_numa = false;

	if (worker_pool_assign_id(pool) < 0)
		goto fail;

	/* create and start the initial worker */
	if (wq_online && !create_worker(pool))
		goto fail;

	/* install */
	hash_add(unbound_pool_hash, &pool->hash_node, hash);

	return pool;
fail:
	if (pool)
		put_unbound_pool(pool);
	return NULL;
}

static void rcu_free_pwq(struct rcu_head *rcu)
{
	kmem_cache_free(pwq_cache,
			container_of(rcu, struct pool_workqueue, rcu));
}

/*
 * Scheduled on system_wq by put_pwq() when an unbound pwq hits zero refcnt
 * and needs to be destroyed.
 */
static void pwq_unbound_release_workfn(struct work_struct *work)
{
	struct pool_workqueue *pwq = container_of(work, struct pool_workqueue,
						  unbound_release_work);
	struct workqueue_struct *wq = pwq->wq;
	struct worker_pool *pool = pwq->pool;
	bool is_last;

	if (WARN_ON_ONCE(!(wq->flags & WQ_UNBOUND)))
		return;

	mutex_lock(&wq->mutex);
	list_del_rcu(&pwq->pwqs_node);
	is_last = list_empty(&wq->pwqs);
	mutex_unlock(&wq->mutex);

	mutex_lock(&wq_pool_mutex);
	put_unbound_pool(pool);
	mutex_unlock(&wq_pool_mutex);

	call_rcu(&pwq->rcu, rcu_free_pwq);

	/*
	 * If we're the last pwq going away, @wq is already dead and no one
	 * is gonna access it anymore.  Schedule RCU free.
	 */
	if (is_last) {
		wq_unregister_lockdep(wq);
		call_rcu(&wq->rcu, rcu_free_wq);
	}
}

/**
 * pwq_adjust_max_active - update a pwq's max_active to the current setting
 * @pwq: target pool_workqueue
 *
 * If @pwq isn't freezing, set @pwq->max_active to the associated
 * workqueue's saved_max_active and activate delayed work items
 * accordingly.  If @pwq is freezing, clear @pwq->max_active to zero.
 */
static void pwq_adjust_max_active(struct pool_workqueue *pwq)
{
	struct workqueue_struct *wq = pwq->wq;
	bool freezable = wq->flags & WQ_FREEZABLE;
	unsigned long flags;

	/* for @wq->saved_max_active */
	lockdep_assert_held(&wq->mutex);

	/* fast exit for non-freezable wqs */
	if (!freezable && pwq->max_active == wq->saved_max_active)
		return;

	/* this function can be called during early boot w/ irq disabled */
	raw_spin_lock_irqsave(&pwq->pool->lock, flags);

	/*
	 * During [un]freezing, the caller is responsible for ensuring that
	 * this function is called at least once after @workqueue_freezing
	 * is updated and visible.
	 */
	if (!freezable || !workqueue_freezing) {
		pwq->max_active = wq->saved_max_active;

		while (!list_empty(&pwq->delayed_works) &&
		       pwq->nr_active < pwq->max_active)
			pwq_activate_first_delayed(pwq);

		/*
		 * Need to kick a worker after thawed or an unbound wq's
		 * max_active is bumped.  It's a slow path.  Do it always.
		 */
		wake_up_worker(pwq->pool);
	} else {
		pwq->max_active = 0;
	}

	raw_spin_unlock_irqrestore(&pwq->pool->lock, flags);
}

/* initialize newly alloced @pwq which is associated with @wq and @pool */
static void init_pwq(struct pool_workqueue *pwq, struct workqueue_struct *wq,
		     struct worker_pool *pool)
{
	BUG_ON((unsigned long)pwq & WORK_STRUCT_FLAG_MASK);

	memset(pwq, 0, sizeof(*pwq));

	pwq->pool = pool;
	pwq->wq = wq;
	pwq->flush_color = -1;
	pwq->refcnt = 1;
	INIT_LIST_HEAD(&pwq->delayed_works);
	INIT_LIST_HEAD(&pwq->pwqs_node);
	INIT_LIST_HEAD(&pwq->mayday_node);
	INIT_WORK(&pwq->unbound_release_work, pwq_unbound_release_workfn);
}

/* sync @pwq with the current state of its associated wq and link it */
static void link_pwq(struct pool_workqueue *pwq)
{
	struct workqueue_struct *wq = pwq->wq;

	lockdep_assert_held(&wq->mutex);

	/* may be called multiple times, ignore if already linked */
	if (!list_empty(&pwq->pwqs_node))
		return;

	/* set the matching work_color */
	pwq->work_color = wq->work_color;

	/* sync max_active to the current setting */
	pwq_adjust_max_active(pwq);

	/* link in @pwq */
	list_add_rcu(&pwq->pwqs_node, &wq->pwqs);
}

/* obtain a pool matching @attr and create a pwq associating the pool and @wq */
static struct pool_workqueue *alloc_unbound_pwq(struct workqueue_struct *wq,
					const struct workqueue_attrs *attrs)
{
	struct worker_pool *pool;
	struct pool_workqueue *pwq;

	lockdep_assert_held(&wq_pool_mutex);

	pool = get_unbound_pool(attrs);
	if (!pool)
		return NULL;

	pwq = kmem_cache_alloc_node(pwq_cache, GFP_KERNEL, pool->node);
	if (!pwq) {
		put_unbound_pool(pool);
		return NULL;
	}

	init_pwq(pwq, wq, pool);
	return pwq;
}

/**
 * wq_calc_node_cpumask - calculate a wq_attrs' cpumask for the specified node
 * @attrs: the wq_attrs of the default pwq of the target workqueue
 * @node: the target NUMA node
 * @cpu_going_down: if >= 0, the CPU to consider as offline
 * @cpumask: outarg, the resulting cpumask
 *
 * Calculate the cpumask a workqueue with @attrs should use on @node.  If
 * @cpu_going_down is >= 0, that cpu is considered offline during
 * calculation.  The result is stored in @cpumask.
 *
 * If NUMA affinity is not enabled, @attrs->cpumask is always used.  If
 * enabled and @node has online CPUs requested by @attrs, the returned
 * cpumask is the intersection of the possible CPUs of @node and
 * @attrs->cpumask.
 *
 * The caller is responsible for ensuring that the cpumask of @node stays
 * stable.
 *
 * Return: %true if the resulting @cpumask is different from @attrs->cpumask,
 * %false if equal.
 */
static bool wq_calc_node_cpumask(const struct workqueue_attrs *attrs, int node,
				 int cpu_going_down, cpumask_t *cpumask)
{
	if (!wq_numa_enabled || attrs->no_numa)
		goto use_dfl;

	/* does @node have any online CPUs @attrs wants? */
	cpumask_and(cpumask, cpumask_of_node(node), attrs->cpumask);
	if (cpu_going_down >= 0)
		cpumask_clear_cpu(cpu_going_down, cpumask);

	if (cpumask_empty(cpumask))
		goto use_dfl;

	/* yeap, return possible CPUs in @node that @attrs wants */
	cpumask_and(cpumask, attrs->cpumask, wq_numa_possible_cpumask[node]);

	if (cpumask_empty(cpumask)) {
		pr_warn_once("WARNING: workqueue cpumask: online intersect > "
				"possible intersect\n");
		return false;
	}

	return !cpumask_equal(cpumask, attrs->cpumask);

use_dfl:
	cpumask_copy(cpumask, attrs->cpumask);
	return false;
}

/* install @pwq into @wq's numa_pwq_tbl[] for @node and return the old pwq */
static struct pool_workqueue *numa_pwq_tbl_install(struct workqueue_struct *wq,
						   int node,
						   struct pool_workqueue *pwq)
{
	struct pool_workqueue *old_pwq;

	lockdep_assert_held(&wq_pool_mutex);
	lockdep_assert_held(&wq->mutex);

	/* link_pwq() can handle duplicate calls */
	link_pwq(pwq);

	old_pwq = rcu_access_pointer(wq->numa_pwq_tbl[node]);
	rcu_assign_pointer(wq->numa_pwq_tbl[node], pwq);
	return old_pwq;
}

/* context to store the prepared attrs & pwqs before applying */
struct apply_wqattrs_ctx {
	struct workqueue_struct	*wq;		/* target workqueue */
	struct workqueue_attrs	*attrs;		/* attrs to apply */
	struct list_head	list;		/* queued for batching commit */
	struct pool_workqueue	*dfl_pwq;
	struct pool_workqueue	*pwq_tbl[];
};

/* free the resources after success or abort */
static void apply_wqattrs_cleanup(struct apply_wqattrs_ctx *ctx)
{
	if (ctx) {
		int node;

		for_each_node(node)
			put_pwq_unlocked(ctx->pwq_tbl[node]);
		put_pwq_unlocked(ctx->dfl_pwq);

		free_workqueue_attrs(ctx->attrs);

		kfree(ctx);
	}
}

/* allocate the attrs and pwqs for later installation */
static struct apply_wqattrs_ctx *
apply_wqattrs_prepare(struct workqueue_struct *wq,
		      const struct workqueue_attrs *attrs)
{
	struct apply_wqattrs_ctx *ctx;
	struct workqueue_attrs *new_attrs, *tmp_attrs;
	int node;

	lockdep_assert_held(&wq_pool_mutex);

	ctx = kzalloc(struct_size(ctx, pwq_tbl, nr_node_ids), GFP_KERNEL);

	new_attrs = alloc_workqueue_attrs();
	tmp_attrs = alloc_workqueue_attrs();
	if (!ctx || !new_attrs || !tmp_attrs)
		goto out_free;

	/*
	 * Calculate the attrs of the default pwq.
	 * If the user configured cpumask doesn't overlap with the
	 * wq_unbound_cpumask, we fallback to the wq_unbound_cpumask.
	 */
	copy_workqueue_attrs(new_attrs, attrs);
	cpumask_and(new_attrs->cpumask, new_attrs->cpumask, wq_unbound_cpumask);
	if (unlikely(cpumask_empty(new_attrs->cpumask)))
		cpumask_copy(new_attrs->cpumask, wq_unbound_cpumask);

	/*
	 * We may create multiple pwqs with differing cpumasks.  Make a
	 * copy of @new_attrs which will be modified and used to obtain
	 * pools.
	 */
	copy_workqueue_attrs(tmp_attrs, new_attrs);

	/*
	 * If something goes wrong during CPU up/down, we'll fall back to
	 * the default pwq covering whole @attrs->cpumask.  Always create
	 * it even if we don't use it immediately.
	 */
	ctx->dfl_pwq = alloc_unbound_pwq(wq, new_attrs);
	if (!ctx->dfl_pwq)
		goto out_free;

	for_each_node(node) {
		if (wq_calc_node_cpumask(new_attrs, node, -1, tmp_attrs->cpumask)) {
			ctx->pwq_tbl[node] = alloc_unbound_pwq(wq, tmp_attrs);
			if (!ctx->pwq_tbl[node])
				goto out_free;
		} else {
			ctx->dfl_pwq->refcnt++;
			ctx->pwq_tbl[node] = ctx->dfl_pwq;
		}
	}

	/* save the user configured attrs and sanitize it. */
	copy_workqueue_attrs(new_attrs, attrs);
	cpumask_and(new_attrs->cpumask, new_attrs->cpumask, cpu_possible_mask);
	ctx->attrs = new_attrs;

	ctx->wq = wq;
	free_workqueue_attrs(tmp_attrs);
	return ctx;

out_free:
	free_workqueue_attrs(tmp_attrs);
	free_workqueue_attrs(new_attrs);
	apply_wqattrs_cleanup(ctx);
	return NULL;
}

/* set attrs and install prepared pwqs, @ctx points to old pwqs on return */
static void apply_wqattrs_commit(struct apply_wqattrs_ctx *ctx)
{
	int node;

	/* all pwqs have been created successfully, let's install'em */
	mutex_lock(&ctx->wq->mutex);

	copy_workqueue_attrs(ctx->wq->unbound_attrs, ctx->attrs);

	/* save the previous pwq and install the new one */
	for_each_node(node)
		ctx->pwq_tbl[node] = numa_pwq_tbl_install(ctx->wq, node,
							  ctx->pwq_tbl[node]);

	/* @dfl_pwq might not have been used, ensure it's linked */
	link_pwq(ctx->dfl_pwq);
	swap(ctx->wq->dfl_pwq, ctx->dfl_pwq);

	mutex_unlock(&ctx->wq->mutex);
}

static void apply_wqattrs_lock(void)
{
	/* CPUs should stay stable across pwq creations and installations */
	get_online_cpus();
	mutex_lock(&wq_pool_mutex);
}

static void apply_wqattrs_unlock(void)
{
	mutex_unlock(&wq_pool_mutex);
	put_online_cpus();
}

static int apply_workqueue_attrs_locked(struct workqueue_struct *wq,
					const struct workqueue_attrs *attrs)
{
	struct apply_wqattrs_ctx *ctx;

	/* only unbound workqueues can change attributes */
	if (WARN_ON(!(wq->flags & WQ_UNBOUND)))
		return -EINVAL;

	/* creating multiple pwqs breaks ordering guarantee */
	if (!list_empty(&wq->pwqs)) {
		if (WARN_ON(wq->flags & __WQ_ORDERED_EXPLICIT))
			return -EINVAL;

		wq->flags &= ~__WQ_ORDERED;
	}

	ctx = apply_wqattrs_prepare(wq, attrs);
	if (!ctx)
		return -ENOMEM;

	/* the ctx has been prepared successfully, let's commit it */
	apply_wqattrs_commit(ctx);
	apply_wqattrs_cleanup(ctx);

	return 0;
}

/**
 * apply_workqueue_attrs - apply new workqueue_attrs to an unbound workqueue
 * @wq: the target workqueue
 * @attrs: the workqueue_attrs to apply, allocated with alloc_workqueue_attrs()
 *
 * Apply @attrs to an unbound workqueue @wq.  Unless disabled, on NUMA
 * machines, this function maps a separate pwq to each NUMA node with
 * possibles CPUs in @attrs->cpumask so that work items are affine to the
 * NUMA node it was issued on.  Older pwqs are released as in-flight work
 * items finish.  Note that a work item which repeatedly requeues itself
 * back-to-back will stay on its current pwq.
 *
 * Performs GFP_KERNEL allocations.
 *
 * Assumes caller has CPU hotplug read exclusion, i.e. get_online_cpus().
 *
 * Return: 0 on success and -errno on failure.
 */
int apply_workqueue_attrs(struct workqueue_struct *wq,
			  const struct workqueue_attrs *attrs)
{
	int ret;

	lockdep_assert_cpus_held();

	mutex_lock(&wq_pool_mutex);
	ret = apply_workqueue_attrs_locked(wq, attrs);
	mutex_unlock(&wq_pool_mutex);

	return ret;
}

/**
 * wq_update_unbound_numa - update NUMA affinity of a wq for CPU hot[un]plug
 * @wq: the target workqueue
 * @cpu: the CPU coming up or going down
 * @online: whether @cpu is coming up or going down
 *
 * This function is to be called from %CPU_DOWN_PREPARE, %CPU_ONLINE and
 * %CPU_DOWN_FAILED.  @cpu is being hot[un]plugged, update NUMA affinity of
 * @wq accordingly.
 *
 * If NUMA affinity can't be adjusted due to memory allocation failure, it
 * falls back to @wq->dfl_pwq which may not be optimal but is always
 * correct.
 *
 * Note that when the last allowed CPU of a NUMA node goes offline for a
 * workqueue with a cpumask spanning multiple nodes, the workers which were
 * already executing the work items for the workqueue will lose their CPU
 * affinity and may execute on any CPU.  This is similar to how per-cpu
 * workqueues behave on CPU_DOWN.  If a workqueue user wants strict
 * affinity, it's the user's responsibility to flush the work item from
 * CPU_DOWN_PREPARE.
 */
static void wq_update_unbound_numa(struct workqueue_struct *wq, int cpu,
				   bool online)
{
	int node = cpu_to_node(cpu);
	int cpu_off = online ? -1 : cpu;
	struct pool_workqueue *old_pwq = NULL, *pwq;
	struct workqueue_attrs *target_attrs;
	cpumask_t *cpumask;

	lockdep_assert_held(&wq_pool_mutex);

	if (!wq_numa_enabled || !(wq->flags & WQ_UNBOUND) ||
	    wq->unbound_attrs->no_numa)
		return;

	/*
	 * We don't wanna alloc/free wq_attrs for each wq for each CPU.
	 * Let's use a preallocated one.  The following buf is protected by
	 * CPU hotplug exclusion.
	 */
	target_attrs = wq_update_unbound_numa_attrs_buf;
	cpumask = target_attrs->cpumask;

	copy_workqueue_attrs(target_attrs, wq->unbound_attrs);
	pwq = unbound_pwq_by_node(wq, node);

	/*
	 * Let's determine what needs to be done.  If the target cpumask is
	 * different from the default pwq's, we need to compare it to @pwq's
	 * and create a new one if they don't match.  If the target cpumask
	 * equals the default pwq's, the default pwq should be used.
	 */
	if (wq_calc_node_cpumask(wq->dfl_pwq->pool->attrs, node, cpu_off, cpumask)) {
		if (cpumask_equal(cpumask, pwq->pool->attrs->cpumask))
			return;
	} else {
		goto use_dfl_pwq;
	}

	/* create a new pwq */
	pwq = alloc_unbound_pwq(wq, target_attrs);
	if (!pwq) {
		pr_warn("workqueue: allocation failed while updating NUMA affinity of \"%s\"\n",
			wq->name);
		goto use_dfl_pwq;
	}

	/* Install the new pwq. */
	mutex_lock(&wq->mutex);
	old_pwq = numa_pwq_tbl_install(wq, node, pwq);
	goto out_unlock;

use_dfl_pwq:
	mutex_lock(&wq->mutex);
	raw_spin_lock_irq(&wq->dfl_pwq->pool->lock);
	get_pwq(wq->dfl_pwq);
	raw_spin_unlock_irq(&wq->dfl_pwq->pool->lock);
	old_pwq = numa_pwq_tbl_install(wq, node, wq->dfl_pwq);
out_unlock:
	mutex_unlock(&wq->mutex);
	put_pwq_unlocked(old_pwq);
}

static int alloc_and_link_pwqs(struct workqueue_struct *wq)
{
	bool highpri = wq->flags & WQ_HIGHPRI;
	int cpu, ret;

	if (!(wq->flags & WQ_UNBOUND)) {
		wq->cpu_pwqs = alloc_percpu(struct pool_workqueue);
		if (!wq->cpu_pwqs)
			return -ENOMEM;

		for_each_possible_cpu(cpu) {
			struct pool_workqueue *pwq =
				per_cpu_ptr(wq->cpu_pwqs, cpu);
			struct worker_pool *cpu_pools =
				per_cpu(cpu_worker_pools, cpu);

			init_pwq(pwq, wq, &cpu_pools[highpri]);

			mutex_lock(&wq->mutex);
			link_pwq(pwq);
			mutex_unlock(&wq->mutex);
		}
		return 0;
	}

	get_online_cpus();
	if (wq->flags & __WQ_ORDERED) {
		ret = apply_workqueue_attrs(wq, ordered_wq_attrs[highpri]);
		/* there should only be single pwq for ordering guarantee */
		WARN(!ret && (wq->pwqs.next != &wq->dfl_pwq->pwqs_node ||
			      wq->pwqs.prev != &wq->dfl_pwq->pwqs_node),
		     "ordering guarantee broken for workqueue %s\n", wq->name);
	} else {
		ret = apply_workqueue_attrs(wq, unbound_std_wq_attrs[highpri]);
	}
	put_online_cpus();

	return ret;
}

static int wq_clamp_max_active(int max_active, unsigned int flags,
			       const char *name)
{
	int lim = flags & WQ_UNBOUND ? WQ_UNBOUND_MAX_ACTIVE : WQ_MAX_ACTIVE;

	if (max_active < 1 || max_active > lim)
		pr_warn("workqueue: max_active %d requested for %s is out of range, clamping between %d and %d\n",
			max_active, name, 1, lim);

	return clamp_val(max_active, 1, lim);
}

/*
 * Workqueues which may be used during memory reclaim should have a rescuer
 * to guarantee forward progress.
 */
static int init_rescuer(struct workqueue_struct *wq)
{
	struct worker *rescuer;
	int ret;

	if (!(wq->flags & WQ_MEM_RECLAIM))
		return 0;

	rescuer = alloc_worker(NUMA_NO_NODE);
	if (!rescuer)
		return -ENOMEM;

	rescuer->rescue_wq = wq;
	rescuer->task = kthread_create(rescuer_thread, rescuer, "%s", wq->name);
	if (IS_ERR(rescuer->task)) {
		ret = PTR_ERR(rescuer->task);
		kfree(rescuer);
		return ret;
	}

	wq->rescuer = rescuer;
	kthread_bind_mask(rescuer->task, cpu_possible_mask);
	wake_up_process(rescuer->task);

	return 0;
}

__printf(1, 4)
struct workqueue_struct *alloc_workqueue(const char *fmt,
					 unsigned int flags,
					 int max_active, ...)
{
	size_t tbl_size = 0;
	va_list args;
	struct workqueue_struct *wq;
	struct pool_workqueue *pwq;

	/*
	 * Unbound && max_active == 1 used to imply ordered, which is no
	 * longer the case on NUMA machines due to per-node pools.  While
	 * alloc_ordered_workqueue() is the right way to create an ordered
	 * workqueue, keep the previous behavior to avoid subtle breakages
	 * on NUMA.
	 */
	if ((flags & WQ_UNBOUND) && max_active == 1)
		flags |= __WQ_ORDERED;

	/* see the comment above the definition of WQ_POWER_EFFICIENT */
	if ((flags & WQ_POWER_EFFICIENT) && wq_power_efficient)
		flags |= WQ_UNBOUND;

	/* allocate wq and format name */
	if (flags & WQ_UNBOUND)
		tbl_size = nr_node_ids * sizeof(wq->numa_pwq_tbl[0]);

	wq = kzalloc(sizeof(*wq) + tbl_size, GFP_KERNEL);
	if (!wq)
		return NULL;

	if (flags & WQ_UNBOUND) {
		wq->unbound_attrs = alloc_workqueue_attrs();
		if (!wq->unbound_attrs)
			goto err_free_wq;
	}

	va_start(args, max_active);
	vsnprintf(wq->name, sizeof(wq->name), fmt, args);
	va_end(args);

	max_active = max_active ?: WQ_DFL_ACTIVE;
	max_active = wq_clamp_max_active(max_active, flags, wq->name);

	/* init wq */
	wq->flags = flags;
	wq->saved_max_active = max_active;
	mutex_init(&wq->mutex);
	atomic_set(&wq->nr_pwqs_to_flush, 0);
	INIT_LIST_HEAD(&wq->pwqs);
	INIT_LIST_HEAD(&wq->flusher_queue);
	INIT_LIST_HEAD(&wq->flusher_overflow);
	INIT_LIST_HEAD(&wq->maydays);

	wq_init_lockdep(wq);
	INIT_LIST_HEAD(&wq->list);

	if (alloc_and_link_pwqs(wq) < 0)
		goto err_unreg_lockdep;

	if (wq_online && init_rescuer(wq) < 0)
		goto err_destroy;

	if ((wq->flags & WQ_SYSFS) && workqueue_sysfs_register(wq))
		goto err_destroy;

	/*
	 * wq_pool_mutex protects global freeze state and workqueues list.
	 * Grab it, adjust max_active and add the new @wq to workqueues
	 * list.
	 */
	mutex_lock(&wq_pool_mutex);

	mutex_lock(&wq->mutex);
	for_each_pwq(pwq, wq)
		pwq_adjust_max_active(pwq);
	mutex_unlock(&wq->mutex);

	list_add_tail_rcu(&wq->list, &workqueues);

	mutex_unlock(&wq_pool_mutex);

	return wq;

err_unreg_lockdep:
	wq_unregister_lockdep(wq);
	wq_free_lockdep(wq);
err_free_wq:
	free_workqueue_attrs(wq->unbound_attrs);
	kfree(wq);
	return NULL;
err_destroy:
	destroy_workqueue(wq);
	return NULL;
}
EXPORT_SYMBOL_GPL(alloc_workqueue);

static bool pwq_busy(struct pool_workqueue *pwq)
{
	int i;

	for (i = 0; i < WORK_NR_COLORS; i++)
		if (pwq->nr_in_flight[i])
			return true;

	if ((pwq != pwq->wq->dfl_pwq) && (pwq->refcnt > 1))
		return true;
	if (pwq->nr_active || !list_empty(&pwq->delayed_works))
		return true;

	return false;
}

/**
 * destroy_workqueue - safely terminate a workqueue
 * @wq: target workqueue
 *
 * Safely destroy a workqueue. All work currently pending will be done first.
 */
void destroy_workqueue(struct workqueue_struct *wq)
{
	struct pool_workqueue *pwq;
	int node;

	/*
	 * Remove it from sysfs first so that sanity check failure doesn't
	 * lead to sysfs name conflicts.
	 */
	workqueue_sysfs_unregister(wq);

	/* drain it before proceeding with destruction */
	drain_workqueue(wq);

	/* kill rescuer, if sanity checks fail, leave it w/o rescuer */
	if (wq->rescuer) {
		struct worker *rescuer = wq->rescuer;
<<<<<<< HEAD

		/* this prevents new queueing */
		spin_lock_irq(&wq_mayday_lock);
		wq->rescuer = NULL;
		spin_unlock_irq(&wq_mayday_lock);

		/* rescuer will empty maydays list before exiting */
		kthread_stop(rescuer->task);
		kfree(rescuer);
	}

	/* sanity checks */
	mutex_lock(&wq->mutex);
	for_each_pwq(pwq, wq) {
		int i;
=======
>>>>>>> d1988041

		/* this prevents new queueing */
		raw_spin_lock_irq(&wq_mayday_lock);
		wq->rescuer = NULL;
		raw_spin_unlock_irq(&wq_mayday_lock);

		/* rescuer will empty maydays list before exiting */
		kthread_stop(rescuer->task);
		kfree(rescuer);
	}

	/*
	 * Sanity checks - grab all the locks so that we wait for all
	 * in-flight operations which may do put_pwq().
	 */
	mutex_lock(&wq_pool_mutex);
	mutex_lock(&wq->mutex);
	for_each_pwq(pwq, wq) {
		raw_spin_lock_irq(&pwq->pool->lock);
		if (WARN_ON(pwq_busy(pwq))) {
			pr_warn("%s: %s has the following busy pwq\n",
				__func__, wq->name);
			show_pwq(pwq);
			raw_spin_unlock_irq(&pwq->pool->lock);
			mutex_unlock(&wq->mutex);
			mutex_unlock(&wq_pool_mutex);
			show_workqueue_state();
			return;
		}
		raw_spin_unlock_irq(&pwq->pool->lock);
	}
	mutex_unlock(&wq->mutex);

	/*
	 * wq list is used to freeze wq, remove from list after
	 * flushing is complete in case freeze races us.
	 */
	list_del_rcu(&wq->list);
	mutex_unlock(&wq_pool_mutex);

	if (!(wq->flags & WQ_UNBOUND)) {
		wq_unregister_lockdep(wq);
		/*
		 * The base ref is never dropped on per-cpu pwqs.  Directly
		 * schedule RCU free.
		 */
		call_rcu(&wq->rcu, rcu_free_wq);
	} else {
		/*
		 * We're the sole accessor of @wq at this point.  Directly
		 * access numa_pwq_tbl[] and dfl_pwq to put the base refs.
		 * @wq will be freed when the last pwq is released.
		 */
		for_each_node(node) {
			pwq = rcu_access_pointer(wq->numa_pwq_tbl[node]);
			RCU_INIT_POINTER(wq->numa_pwq_tbl[node], NULL);
			put_pwq_unlocked(pwq);
		}

		/*
		 * Put dfl_pwq.  @wq may be freed any time after dfl_pwq is
		 * put.  Don't access it afterwards.
		 */
		pwq = wq->dfl_pwq;
		wq->dfl_pwq = NULL;
		put_pwq_unlocked(pwq);
	}
}
EXPORT_SYMBOL_GPL(destroy_workqueue);

/**
 * workqueue_set_max_active - adjust max_active of a workqueue
 * @wq: target workqueue
 * @max_active: new max_active value.
 *
 * Set max_active of @wq to @max_active.
 *
 * CONTEXT:
 * Don't call from IRQ context.
 */
void workqueue_set_max_active(struct workqueue_struct *wq, int max_active)
{
	struct pool_workqueue *pwq;

	/* disallow meddling with max_active for ordered workqueues */
	if (WARN_ON(wq->flags & __WQ_ORDERED_EXPLICIT))
		return;

	max_active = wq_clamp_max_active(max_active, wq->flags, wq->name);

	mutex_lock(&wq->mutex);

	wq->flags &= ~__WQ_ORDERED;
	wq->saved_max_active = max_active;

	for_each_pwq(pwq, wq)
		pwq_adjust_max_active(pwq);

	mutex_unlock(&wq->mutex);
}
EXPORT_SYMBOL_GPL(workqueue_set_max_active);

/**
 * current_work - retrieve %current task's work struct
 *
 * Determine if %current task is a workqueue worker and what it's working on.
 * Useful to find out the context that the %current task is running in.
 *
 * Return: work struct if %current task is a workqueue worker, %NULL otherwise.
 */
struct work_struct *current_work(void)
{
	struct worker *worker = current_wq_worker();

	return worker ? worker->current_work : NULL;
}
EXPORT_SYMBOL(current_work);

/**
 * current_is_workqueue_rescuer - is %current workqueue rescuer?
 *
 * Determine whether %current is a workqueue rescuer.  Can be used from
 * work functions to determine whether it's being run off the rescuer task.
 *
 * Return: %true if %current is a workqueue rescuer. %false otherwise.
 */
bool current_is_workqueue_rescuer(void)
{
	struct worker *worker = current_wq_worker();

	return worker && worker->rescue_wq;
}

/**
 * workqueue_congested - test whether a workqueue is congested
 * @cpu: CPU in question
 * @wq: target workqueue
 *
 * Test whether @wq's cpu workqueue for @cpu is congested.  There is
 * no synchronization around this function and the test result is
 * unreliable and only useful as advisory hints or for debugging.
 *
 * If @cpu is WORK_CPU_UNBOUND, the test is performed on the local CPU.
 * Note that both per-cpu and unbound workqueues may be associated with
 * multiple pool_workqueues which have separate congested states.  A
 * workqueue being congested on one CPU doesn't mean the workqueue is also
 * contested on other CPUs / NUMA nodes.
 *
 * Return:
 * %true if congested, %false otherwise.
 */
bool workqueue_congested(int cpu, struct workqueue_struct *wq)
{
	struct pool_workqueue *pwq;
	bool ret;

	rcu_read_lock();
	preempt_disable();

	if (cpu == WORK_CPU_UNBOUND)
		cpu = smp_processor_id();

	if (!(wq->flags & WQ_UNBOUND))
		pwq = per_cpu_ptr(wq->cpu_pwqs, cpu);
	else
		pwq = unbound_pwq_by_node(wq, cpu_to_node(cpu));

	ret = !list_empty(&pwq->delayed_works);
	preempt_enable();
	rcu_read_unlock();

	return ret;
}
EXPORT_SYMBOL_GPL(workqueue_congested);

/**
 * work_busy - test whether a work is currently pending or running
 * @work: the work to be tested
 *
 * Test whether @work is currently pending or running.  There is no
 * synchronization around this function and the test result is
 * unreliable and only useful as advisory hints or for debugging.
 *
 * Return:
 * OR'd bitmask of WORK_BUSY_* bits.
 */
unsigned int work_busy(struct work_struct *work)
{
	struct worker_pool *pool;
	unsigned long flags;
	unsigned int ret = 0;

	if (work_pending(work))
		ret |= WORK_BUSY_PENDING;

	rcu_read_lock();
	pool = get_work_pool(work);
	if (pool) {
		raw_spin_lock_irqsave(&pool->lock, flags);
		if (find_worker_executing_work(pool, work))
			ret |= WORK_BUSY_RUNNING;
		raw_spin_unlock_irqrestore(&pool->lock, flags);
	}
	rcu_read_unlock();

	return ret;
}
EXPORT_SYMBOL_GPL(work_busy);

/**
 * set_worker_desc - set description for the current work item
 * @fmt: printf-style format string
 * @...: arguments for the format string
 *
 * This function can be called by a running work function to describe what
 * the work item is about.  If the worker task gets dumped, this
 * information will be printed out together to help debugging.  The
 * description can be at most WORKER_DESC_LEN including the trailing '\0'.
 */
void set_worker_desc(const char *fmt, ...)
{
	struct worker *worker = current_wq_worker();
	va_list args;

	if (worker) {
		va_start(args, fmt);
		vsnprintf(worker->desc, sizeof(worker->desc), fmt, args);
		va_end(args);
	}
}
EXPORT_SYMBOL_GPL(set_worker_desc);

/**
 * print_worker_info - print out worker information and description
 * @log_lvl: the log level to use when printing
 * @task: target task
 *
 * If @task is a worker and currently executing a work item, print out the
 * name of the workqueue being serviced and worker description set with
 * set_worker_desc() by the currently executing work item.
 *
 * This function can be safely called on any task as long as the
 * task_struct itself is accessible.  While safe, this function isn't
 * synchronized and may print out mixups or garbages of limited length.
 */
void print_worker_info(const char *log_lvl, struct task_struct *task)
{
	work_func_t *fn = NULL;
	char name[WQ_NAME_LEN] = { };
	char desc[WORKER_DESC_LEN] = { };
	struct pool_workqueue *pwq = NULL;
	struct workqueue_struct *wq = NULL;
	struct worker *worker;

	if (!(task->flags & PF_WQ_WORKER))
		return;

	/*
	 * This function is called without any synchronization and @task
	 * could be in any state.  Be careful with dereferences.
	 */
	worker = kthread_probe_data(task);

	/*
	 * Carefully copy the associated workqueue's workfn, name and desc.
	 * Keep the original last '\0' in case the original is garbage.
	 */
	copy_from_kernel_nofault(&fn, &worker->current_func, sizeof(fn));
	copy_from_kernel_nofault(&pwq, &worker->current_pwq, sizeof(pwq));
	copy_from_kernel_nofault(&wq, &pwq->wq, sizeof(wq));
	copy_from_kernel_nofault(name, wq->name, sizeof(name) - 1);
	copy_from_kernel_nofault(desc, worker->desc, sizeof(desc) - 1);

	if (fn || name[0] || desc[0]) {
		printk("%sWorkqueue: %s %ps", log_lvl, name, fn);
		if (strcmp(name, desc))
			pr_cont(" (%s)", desc);
		pr_cont("\n");
	}
}

static void pr_cont_pool_info(struct worker_pool *pool)
{
	pr_cont(" cpus=%*pbl", nr_cpumask_bits, pool->attrs->cpumask);
	if (pool->node != NUMA_NO_NODE)
		pr_cont(" node=%d", pool->node);
	pr_cont(" flags=0x%x nice=%d", pool->flags, pool->attrs->nice);
}

static void pr_cont_work(bool comma, struct work_struct *work)
{
	if (work->func == wq_barrier_func) {
		struct wq_barrier *barr;

		barr = container_of(work, struct wq_barrier, work);

		pr_cont("%s BAR(%d)", comma ? "," : "",
			task_pid_nr(barr->task));
	} else {
		pr_cont("%s %ps", comma ? "," : "", work->func);
	}
}

static void show_pwq(struct pool_workqueue *pwq)
{
	struct worker_pool *pool = pwq->pool;
	struct work_struct *work;
	struct worker *worker;
	bool has_in_flight = false, has_pending = false;
	int bkt;

	pr_info("  pwq %d:", pool->id);
	pr_cont_pool_info(pool);

	pr_cont(" active=%d/%d refcnt=%d%s\n",
		pwq->nr_active, pwq->max_active, pwq->refcnt,
		!list_empty(&pwq->mayday_node) ? " MAYDAY" : "");

	hash_for_each(pool->busy_hash, bkt, worker, hentry) {
		if (worker->current_pwq == pwq) {
			has_in_flight = true;
			break;
		}
	}
	if (has_in_flight) {
		bool comma = false;

		pr_info("    in-flight:");
		hash_for_each(pool->busy_hash, bkt, worker, hentry) {
			if (worker->current_pwq != pwq)
				continue;

			pr_cont("%s %d%s:%ps", comma ? "," : "",
				task_pid_nr(worker->task),
				worker->rescue_wq ? "(RESCUER)" : "",
				worker->current_func);
			list_for_each_entry(work, &worker->scheduled, entry)
				pr_cont_work(false, work);
			comma = true;
		}
		pr_cont("\n");
	}

	list_for_each_entry(work, &pool->worklist, entry) {
		if (get_work_pwq(work) == pwq) {
			has_pending = true;
			break;
		}
	}
	if (has_pending) {
		bool comma = false;

		pr_info("    pending:");
		list_for_each_entry(work, &pool->worklist, entry) {
			if (get_work_pwq(work) != pwq)
				continue;

			pr_cont_work(comma, work);
			comma = !(*work_data_bits(work) & WORK_STRUCT_LINKED);
		}
		pr_cont("\n");
	}

	if (!list_empty(&pwq->delayed_works)) {
		bool comma = false;

		pr_info("    delayed:");
		list_for_each_entry(work, &pwq->delayed_works, entry) {
			pr_cont_work(comma, work);
			comma = !(*work_data_bits(work) & WORK_STRUCT_LINKED);
		}
		pr_cont("\n");
	}
}

/**
 * show_workqueue_state - dump workqueue state
 *
 * Called from a sysrq handler or try_to_freeze_tasks() and prints out
 * all busy workqueues and pools.
 */
void show_workqueue_state(void)
{
	struct workqueue_struct *wq;
	struct worker_pool *pool;
	unsigned long flags;
	int pi;

	rcu_read_lock();

	pr_info("Showing busy workqueues and worker pools:\n");

	list_for_each_entry_rcu(wq, &workqueues, list) {
		struct pool_workqueue *pwq;
		bool idle = true;

		for_each_pwq(pwq, wq) {
			if (pwq->nr_active || !list_empty(&pwq->delayed_works)) {
				idle = false;
				break;
			}
		}
		if (idle)
			continue;

		pr_info("workqueue %s: flags=0x%x\n", wq->name, wq->flags);

		for_each_pwq(pwq, wq) {
			raw_spin_lock_irqsave(&pwq->pool->lock, flags);
			if (pwq->nr_active || !list_empty(&pwq->delayed_works))
				show_pwq(pwq);
			raw_spin_unlock_irqrestore(&pwq->pool->lock, flags);
			/*
			 * We could be printing a lot from atomic context, e.g.
			 * sysrq-t -> show_workqueue_state(). Avoid triggering
			 * hard lockup.
			 */
			touch_nmi_watchdog();
		}
	}

	for_each_pool(pool, pi) {
		struct worker *worker;
		bool first = true;

		raw_spin_lock_irqsave(&pool->lock, flags);
		if (pool->nr_workers == pool->nr_idle)
			goto next_pool;

		pr_info("pool %d:", pool->id);
		pr_cont_pool_info(pool);
		pr_cont(" hung=%us workers=%d",
			jiffies_to_msecs(jiffies - pool->watchdog_ts) / 1000,
			pool->nr_workers);
		if (pool->manager)
			pr_cont(" manager: %d",
				task_pid_nr(pool->manager->task));
		list_for_each_entry(worker, &pool->idle_list, entry) {
			pr_cont(" %s%d", first ? "idle: " : "",
				task_pid_nr(worker->task));
			first = false;
		}
		pr_cont("\n");
	next_pool:
		raw_spin_unlock_irqrestore(&pool->lock, flags);
		/*
		 * We could be printing a lot from atomic context, e.g.
		 * sysrq-t -> show_workqueue_state(). Avoid triggering
		 * hard lockup.
		 */
		touch_nmi_watchdog();
	}

	rcu_read_unlock();
}

/* used to show worker information through /proc/PID/{comm,stat,status} */
void wq_worker_comm(char *buf, size_t size, struct task_struct *task)
{
	int off;

	/* always show the actual comm */
	off = strscpy(buf, task->comm, size);
	if (off < 0)
		return;

	/* stabilize PF_WQ_WORKER and worker pool association */
	mutex_lock(&wq_pool_attach_mutex);

	if (task->flags & PF_WQ_WORKER) {
		struct worker *worker = kthread_data(task);
		struct worker_pool *pool = worker->pool;

		if (pool) {
			raw_spin_lock_irq(&pool->lock);
			/*
			 * ->desc tracks information (wq name or
			 * set_worker_desc()) for the latest execution.  If
			 * current, prepend '+', otherwise '-'.
			 */
			if (worker->desc[0] != '\0') {
				if (worker->current_work)
					scnprintf(buf + off, size - off, "+%s",
						  worker->desc);
				else
					scnprintf(buf + off, size - off, "-%s",
						  worker->desc);
			}
			raw_spin_unlock_irq(&pool->lock);
		}
	}

	mutex_unlock(&wq_pool_attach_mutex);
}

#ifdef CONFIG_SMP

/*
 * CPU hotplug.
 *
 * There are two challenges in supporting CPU hotplug.  Firstly, there
 * are a lot of assumptions on strong associations among work, pwq and
 * pool which make migrating pending and scheduled works very
 * difficult to implement without impacting hot paths.  Secondly,
 * worker pools serve mix of short, long and very long running works making
 * blocked draining impractical.
 *
 * This is solved by allowing the pools to be disassociated from the CPU
 * running as an unbound one and allowing it to be reattached later if the
 * cpu comes back online.
 */

static void unbind_workers(int cpu)
{
	struct worker_pool *pool;
	struct worker *worker;

	for_each_cpu_worker_pool(pool, cpu) {
		mutex_lock(&wq_pool_attach_mutex);
		raw_spin_lock_irq(&pool->lock);

		/*
		 * We've blocked all attach/detach operations. Make all workers
		 * unbound and set DISASSOCIATED.  Before this, all workers
		 * except for the ones which are still executing works from
		 * before the last CPU down must be on the cpu.  After
		 * this, they may become diasporas.
		 */
		for_each_pool_worker(worker, pool)
			worker->flags |= WORKER_UNBOUND;

		pool->flags |= POOL_DISASSOCIATED;

		raw_spin_unlock_irq(&pool->lock);
		mutex_unlock(&wq_pool_attach_mutex);

		/*
		 * Call schedule() so that we cross rq->lock and thus can
		 * guarantee sched callbacks see the %WORKER_UNBOUND flag.
		 * This is necessary as scheduler callbacks may be invoked
		 * from other cpus.
		 */
		schedule();

		/*
		 * Sched callbacks are disabled now.  Zap nr_running.
		 * After this, nr_running stays zero and need_more_worker()
		 * and keep_working() are always true as long as the
		 * worklist is not empty.  This pool now behaves as an
		 * unbound (in terms of concurrency management) pool which
		 * are served by workers tied to the pool.
		 */
		atomic_set(&pool->nr_running, 0);

		/*
		 * With concurrency management just turned off, a busy
		 * worker blocking could lead to lengthy stalls.  Kick off
		 * unbound chain execution of currently pending work items.
		 */
		raw_spin_lock_irq(&pool->lock);
		wake_up_worker(pool);
		raw_spin_unlock_irq(&pool->lock);
	}
}

/**
 * rebind_workers - rebind all workers of a pool to the associated CPU
 * @pool: pool of interest
 *
 * @pool->cpu is coming online.  Rebind all workers to the CPU.
 */
static void rebind_workers(struct worker_pool *pool)
{
	struct worker *worker;

	lockdep_assert_held(&wq_pool_attach_mutex);

	/*
	 * Restore CPU affinity of all workers.  As all idle workers should
	 * be on the run-queue of the associated CPU before any local
	 * wake-ups for concurrency management happen, restore CPU affinity
	 * of all workers first and then clear UNBOUND.  As we're called
	 * from CPU_ONLINE, the following shouldn't fail.
	 */
	for_each_pool_worker(worker, pool)
		WARN_ON_ONCE(set_cpus_allowed_ptr(worker->task,
						  pool->attrs->cpumask) < 0);

	raw_spin_lock_irq(&pool->lock);

	pool->flags &= ~POOL_DISASSOCIATED;

	for_each_pool_worker(worker, pool) {
		unsigned int worker_flags = worker->flags;

		/*
		 * A bound idle worker should actually be on the runqueue
		 * of the associated CPU for local wake-ups targeting it to
		 * work.  Kick all idle workers so that they migrate to the
		 * associated CPU.  Doing this in the same loop as
		 * replacing UNBOUND with REBOUND is safe as no worker will
		 * be bound before @pool->lock is released.
		 */
		if (worker_flags & WORKER_IDLE)
			wake_up_process(worker->task);

		/*
		 * We want to clear UNBOUND but can't directly call
		 * worker_clr_flags() or adjust nr_running.  Atomically
		 * replace UNBOUND with another NOT_RUNNING flag REBOUND.
		 * @worker will clear REBOUND using worker_clr_flags() when
		 * it initiates the next execution cycle thus restoring
		 * concurrency management.  Note that when or whether
		 * @worker clears REBOUND doesn't affect correctness.
		 *
		 * WRITE_ONCE() is necessary because @worker->flags may be
		 * tested without holding any lock in
		 * wq_worker_running().  Without it, NOT_RUNNING test may
		 * fail incorrectly leading to premature concurrency
		 * management operations.
		 */
		WARN_ON_ONCE(!(worker_flags & WORKER_UNBOUND));
		worker_flags |= WORKER_REBOUND;
		worker_flags &= ~WORKER_UNBOUND;
		WRITE_ONCE(worker->flags, worker_flags);
	}

	raw_spin_unlock_irq(&pool->lock);
}

/**
 * restore_unbound_workers_cpumask - restore cpumask of unbound workers
 * @pool: unbound pool of interest
 * @cpu: the CPU which is coming up
 *
 * An unbound pool may end up with a cpumask which doesn't have any online
 * CPUs.  When a worker of such pool get scheduled, the scheduler resets
 * its cpus_allowed.  If @cpu is in @pool's cpumask which didn't have any
 * online CPU before, cpus_allowed of all its workers should be restored.
 */
static void restore_unbound_workers_cpumask(struct worker_pool *pool, int cpu)
{
	static cpumask_t cpumask;
	struct worker *worker;

	lockdep_assert_held(&wq_pool_attach_mutex);

	/* is @cpu allowed for @pool? */
	if (!cpumask_test_cpu(cpu, pool->attrs->cpumask))
		return;

	cpumask_and(&cpumask, pool->attrs->cpumask, cpu_online_mask);

	/* as we're called from CPU_ONLINE, the following shouldn't fail */
	for_each_pool_worker(worker, pool)
		WARN_ON_ONCE(set_cpus_allowed_ptr(worker->task, &cpumask) < 0);
}

int workqueue_prepare_cpu(unsigned int cpu)
{
	struct worker_pool *pool;

	for_each_cpu_worker_pool(pool, cpu) {
		if (pool->nr_workers)
			continue;
		if (!create_worker(pool))
			return -ENOMEM;
	}
	return 0;
}

int workqueue_online_cpu(unsigned int cpu)
{
	struct worker_pool *pool;
	struct workqueue_struct *wq;
	int pi;

	mutex_lock(&wq_pool_mutex);

	for_each_pool(pool, pi) {
		mutex_lock(&wq_pool_attach_mutex);

		if (pool->cpu == cpu)
			rebind_workers(pool);
		else if (pool->cpu < 0)
			restore_unbound_workers_cpumask(pool, cpu);

		mutex_unlock(&wq_pool_attach_mutex);
	}

	/* update NUMA affinity of unbound workqueues */
	list_for_each_entry(wq, &workqueues, list)
		wq_update_unbound_numa(wq, cpu, true);

	mutex_unlock(&wq_pool_mutex);
	return 0;
}

int workqueue_offline_cpu(unsigned int cpu)
{
	struct workqueue_struct *wq;

	/* unbinding per-cpu workers should happen on the local CPU */
	if (WARN_ON(cpu != smp_processor_id()))
		return -1;

	unbind_workers(cpu);

	/* update NUMA affinity of unbound workqueues */
	mutex_lock(&wq_pool_mutex);
	list_for_each_entry(wq, &workqueues, list)
		wq_update_unbound_numa(wq, cpu, false);
	mutex_unlock(&wq_pool_mutex);

	return 0;
}

struct work_for_cpu {
	struct work_struct work;
	long (*fn)(void *);
	void *arg;
	long ret;
};

static void work_for_cpu_fn(struct work_struct *work)
{
	struct work_for_cpu *wfc = container_of(work, struct work_for_cpu, work);

	wfc->ret = wfc->fn(wfc->arg);
}

/**
 * work_on_cpu - run a function in thread context on a particular cpu
 * @cpu: the cpu to run on
 * @fn: the function to run
 * @arg: the function arg
 *
 * It is up to the caller to ensure that the cpu doesn't go offline.
 * The caller must not hold any locks which would prevent @fn from completing.
 *
 * Return: The value @fn returns.
 */
long work_on_cpu(int cpu, long (*fn)(void *), void *arg)
{
	struct work_for_cpu wfc = { .fn = fn, .arg = arg };

	INIT_WORK_ONSTACK(&wfc.work, work_for_cpu_fn);
	schedule_work_on(cpu, &wfc.work);
	flush_work(&wfc.work);
	destroy_work_on_stack(&wfc.work);
	return wfc.ret;
}
EXPORT_SYMBOL_GPL(work_on_cpu);

/**
 * work_on_cpu_safe - run a function in thread context on a particular cpu
 * @cpu: the cpu to run on
 * @fn:  the function to run
 * @arg: the function argument
 *
 * Disables CPU hotplug and calls work_on_cpu(). The caller must not hold
 * any locks which would prevent @fn from completing.
 *
 * Return: The value @fn returns.
 */
long work_on_cpu_safe(int cpu, long (*fn)(void *), void *arg)
{
	long ret = -ENODEV;

	get_online_cpus();
	if (cpu_online(cpu))
		ret = work_on_cpu(cpu, fn, arg);
	put_online_cpus();
	return ret;
}
EXPORT_SYMBOL_GPL(work_on_cpu_safe);
#endif /* CONFIG_SMP */

#ifdef CONFIG_FREEZER

/**
 * freeze_workqueues_begin - begin freezing workqueues
 *
 * Start freezing workqueues.  After this function returns, all freezable
 * workqueues will queue new works to their delayed_works list instead of
 * pool->worklist.
 *
 * CONTEXT:
 * Grabs and releases wq_pool_mutex, wq->mutex and pool->lock's.
 */
void freeze_workqueues_begin(void)
{
	struct workqueue_struct *wq;
	struct pool_workqueue *pwq;

	mutex_lock(&wq_pool_mutex);

	WARN_ON_ONCE(workqueue_freezing);
	workqueue_freezing = true;

	list_for_each_entry(wq, &workqueues, list) {
		mutex_lock(&wq->mutex);
		for_each_pwq(pwq, wq)
			pwq_adjust_max_active(pwq);
		mutex_unlock(&wq->mutex);
	}

	mutex_unlock(&wq_pool_mutex);
}

/**
 * freeze_workqueues_busy - are freezable workqueues still busy?
 *
 * Check whether freezing is complete.  This function must be called
 * between freeze_workqueues_begin() and thaw_workqueues().
 *
 * CONTEXT:
 * Grabs and releases wq_pool_mutex.
 *
 * Return:
 * %true if some freezable workqueues are still busy.  %false if freezing
 * is complete.
 */
bool freeze_workqueues_busy(void)
{
	bool busy = false;
	struct workqueue_struct *wq;
	struct pool_workqueue *pwq;

	mutex_lock(&wq_pool_mutex);

	WARN_ON_ONCE(!workqueue_freezing);

	list_for_each_entry(wq, &workqueues, list) {
		if (!(wq->flags & WQ_FREEZABLE))
			continue;
		/*
		 * nr_active is monotonically decreasing.  It's safe
		 * to peek without lock.
		 */
		rcu_read_lock();
		for_each_pwq(pwq, wq) {
			WARN_ON_ONCE(pwq->nr_active < 0);
			if (pwq->nr_active) {
				busy = true;
				rcu_read_unlock();
				goto out_unlock;
			}
		}
		rcu_read_unlock();
	}
out_unlock:
	mutex_unlock(&wq_pool_mutex);
	return busy;
}

/**
 * thaw_workqueues - thaw workqueues
 *
 * Thaw workqueues.  Normal queueing is restored and all collected
 * frozen works are transferred to their respective pool worklists.
 *
 * CONTEXT:
 * Grabs and releases wq_pool_mutex, wq->mutex and pool->lock's.
 */
void thaw_workqueues(void)
{
	struct workqueue_struct *wq;
	struct pool_workqueue *pwq;

	mutex_lock(&wq_pool_mutex);

	if (!workqueue_freezing)
		goto out_unlock;

	workqueue_freezing = false;

	/* restore max_active and repopulate worklist */
	list_for_each_entry(wq, &workqueues, list) {
		mutex_lock(&wq->mutex);
		for_each_pwq(pwq, wq)
			pwq_adjust_max_active(pwq);
		mutex_unlock(&wq->mutex);
	}

out_unlock:
	mutex_unlock(&wq_pool_mutex);
}
#endif /* CONFIG_FREEZER */

static int workqueue_apply_unbound_cpumask(void)
{
	LIST_HEAD(ctxs);
	int ret = 0;
	struct workqueue_struct *wq;
	struct apply_wqattrs_ctx *ctx, *n;

	lockdep_assert_held(&wq_pool_mutex);

	list_for_each_entry(wq, &workqueues, list) {
		if (!(wq->flags & WQ_UNBOUND))
			continue;
		/* creating multiple pwqs breaks ordering guarantee */
		if (wq->flags & __WQ_ORDERED)
			continue;

		ctx = apply_wqattrs_prepare(wq, wq->unbound_attrs);
		if (!ctx) {
			ret = -ENOMEM;
			break;
		}

		list_add_tail(&ctx->list, &ctxs);
	}

	list_for_each_entry_safe(ctx, n, &ctxs, list) {
		if (!ret)
			apply_wqattrs_commit(ctx);
		apply_wqattrs_cleanup(ctx);
	}

	return ret;
}

/**
 *  workqueue_set_unbound_cpumask - Set the low-level unbound cpumask
 *  @cpumask: the cpumask to set
 *
 *  The low-level workqueues cpumask is a global cpumask that limits
 *  the affinity of all unbound workqueues.  This function check the @cpumask
 *  and apply it to all unbound workqueues and updates all pwqs of them.
 *
 *  Retun:	0	- Success
 *  		-EINVAL	- Invalid @cpumask
 *  		-ENOMEM	- Failed to allocate memory for attrs or pwqs.
 */
int workqueue_set_unbound_cpumask(cpumask_var_t cpumask)
{
	int ret = -EINVAL;
	cpumask_var_t saved_cpumask;

	if (!zalloc_cpumask_var(&saved_cpumask, GFP_KERNEL))
		return -ENOMEM;

	/*
	 * Not excluding isolated cpus on purpose.
	 * If the user wishes to include them, we allow that.
	 */
	cpumask_and(cpumask, cpumask, cpu_possible_mask);
	if (!cpumask_empty(cpumask)) {
		apply_wqattrs_lock();

		/* save the old wq_unbound_cpumask. */
		cpumask_copy(saved_cpumask, wq_unbound_cpumask);

		/* update wq_unbound_cpumask at first and apply it to wqs. */
		cpumask_copy(wq_unbound_cpumask, cpumask);
		ret = workqueue_apply_unbound_cpumask();

		/* restore the wq_unbound_cpumask when failed. */
		if (ret < 0)
			cpumask_copy(wq_unbound_cpumask, saved_cpumask);

		apply_wqattrs_unlock();
	}

	free_cpumask_var(saved_cpumask);
	return ret;
}

#ifdef CONFIG_SYSFS
/*
 * Workqueues with WQ_SYSFS flag set is visible to userland via
 * /sys/bus/workqueue/devices/WQ_NAME.  All visible workqueues have the
 * following attributes.
 *
 *  per_cpu	RO bool	: whether the workqueue is per-cpu or unbound
 *  max_active	RW int	: maximum number of in-flight work items
 *
 * Unbound workqueues have the following extra attributes.
 *
 *  pool_ids	RO int	: the associated pool IDs for each node
 *  nice	RW int	: nice value of the workers
 *  cpumask	RW mask	: bitmask of allowed CPUs for the workers
 *  numa	RW bool	: whether enable NUMA affinity
 */
struct wq_device {
	struct workqueue_struct		*wq;
	struct device			dev;
};

static struct workqueue_struct *dev_to_wq(struct device *dev)
{
	struct wq_device *wq_dev = container_of(dev, struct wq_device, dev);

	return wq_dev->wq;
}

static ssize_t per_cpu_show(struct device *dev, struct device_attribute *attr,
			    char *buf)
{
	struct workqueue_struct *wq = dev_to_wq(dev);

	return scnprintf(buf, PAGE_SIZE, "%d\n", (bool)!(wq->flags & WQ_UNBOUND));
}
static DEVICE_ATTR_RO(per_cpu);

static ssize_t max_active_show(struct device *dev,
			       struct device_attribute *attr, char *buf)
{
	struct workqueue_struct *wq = dev_to_wq(dev);

	return scnprintf(buf, PAGE_SIZE, "%d\n", wq->saved_max_active);
}

static ssize_t max_active_store(struct device *dev,
				struct device_attribute *attr, const char *buf,
				size_t count)
{
	struct workqueue_struct *wq = dev_to_wq(dev);
	int val;

	if (sscanf(buf, "%d", &val) != 1 || val <= 0)
		return -EINVAL;

	workqueue_set_max_active(wq, val);
	return count;
}
static DEVICE_ATTR_RW(max_active);

static struct attribute *wq_sysfs_attrs[] = {
	&dev_attr_per_cpu.attr,
	&dev_attr_max_active.attr,
	NULL,
};
ATTRIBUTE_GROUPS(wq_sysfs);

static ssize_t wq_pool_ids_show(struct device *dev,
				struct device_attribute *attr, char *buf)
{
	struct workqueue_struct *wq = dev_to_wq(dev);
	const char *delim = "";
	int node, written = 0;

	get_online_cpus();
	rcu_read_lock();
	for_each_node(node) {
		written += scnprintf(buf + written, PAGE_SIZE - written,
				     "%s%d:%d", delim, node,
				     unbound_pwq_by_node(wq, node)->pool->id);
		delim = " ";
	}
	written += scnprintf(buf + written, PAGE_SIZE - written, "\n");
	rcu_read_unlock();
	put_online_cpus();

	return written;
}

static ssize_t wq_nice_show(struct device *dev, struct device_attribute *attr,
			    char *buf)
{
	struct workqueue_struct *wq = dev_to_wq(dev);
	int written;

	mutex_lock(&wq->mutex);
	written = scnprintf(buf, PAGE_SIZE, "%d\n", wq->unbound_attrs->nice);
	mutex_unlock(&wq->mutex);

	return written;
}

/* prepare workqueue_attrs for sysfs store operations */
static struct workqueue_attrs *wq_sysfs_prep_attrs(struct workqueue_struct *wq)
{
	struct workqueue_attrs *attrs;

	lockdep_assert_held(&wq_pool_mutex);

	attrs = alloc_workqueue_attrs();
	if (!attrs)
		return NULL;

	copy_workqueue_attrs(attrs, wq->unbound_attrs);
	return attrs;
}

static ssize_t wq_nice_store(struct device *dev, struct device_attribute *attr,
			     const char *buf, size_t count)
{
	struct workqueue_struct *wq = dev_to_wq(dev);
	struct workqueue_attrs *attrs;
	int ret = -ENOMEM;

	apply_wqattrs_lock();

	attrs = wq_sysfs_prep_attrs(wq);
	if (!attrs)
		goto out_unlock;

	if (sscanf(buf, "%d", &attrs->nice) == 1 &&
	    attrs->nice >= MIN_NICE && attrs->nice <= MAX_NICE)
		ret = apply_workqueue_attrs_locked(wq, attrs);
	else
		ret = -EINVAL;

out_unlock:
	apply_wqattrs_unlock();
	free_workqueue_attrs(attrs);
	return ret ?: count;
}

static ssize_t wq_cpumask_show(struct device *dev,
			       struct device_attribute *attr, char *buf)
{
	struct workqueue_struct *wq = dev_to_wq(dev);
	int written;

	mutex_lock(&wq->mutex);
	written = scnprintf(buf, PAGE_SIZE, "%*pb\n",
			    cpumask_pr_args(wq->unbound_attrs->cpumask));
	mutex_unlock(&wq->mutex);
	return written;
}

static ssize_t wq_cpumask_store(struct device *dev,
				struct device_attribute *attr,
				const char *buf, size_t count)
{
	struct workqueue_struct *wq = dev_to_wq(dev);
	struct workqueue_attrs *attrs;
	int ret = -ENOMEM;

	apply_wqattrs_lock();

	attrs = wq_sysfs_prep_attrs(wq);
	if (!attrs)
		goto out_unlock;

	ret = cpumask_parse(buf, attrs->cpumask);
	if (!ret)
		ret = apply_workqueue_attrs_locked(wq, attrs);

out_unlock:
	apply_wqattrs_unlock();
	free_workqueue_attrs(attrs);
	return ret ?: count;
}

static ssize_t wq_numa_show(struct device *dev, struct device_attribute *attr,
			    char *buf)
{
	struct workqueue_struct *wq = dev_to_wq(dev);
	int written;

	mutex_lock(&wq->mutex);
	written = scnprintf(buf, PAGE_SIZE, "%d\n",
			    !wq->unbound_attrs->no_numa);
	mutex_unlock(&wq->mutex);

	return written;
}

static ssize_t wq_numa_store(struct device *dev, struct device_attribute *attr,
			     const char *buf, size_t count)
{
	struct workqueue_struct *wq = dev_to_wq(dev);
	struct workqueue_attrs *attrs;
	int v, ret = -ENOMEM;

	apply_wqattrs_lock();

	attrs = wq_sysfs_prep_attrs(wq);
	if (!attrs)
		goto out_unlock;

	ret = -EINVAL;
	if (sscanf(buf, "%d", &v) == 1) {
		attrs->no_numa = !v;
		ret = apply_workqueue_attrs_locked(wq, attrs);
	}

out_unlock:
	apply_wqattrs_unlock();
	free_workqueue_attrs(attrs);
	return ret ?: count;
}

static struct device_attribute wq_sysfs_unbound_attrs[] = {
	__ATTR(pool_ids, 0444, wq_pool_ids_show, NULL),
	__ATTR(nice, 0644, wq_nice_show, wq_nice_store),
	__ATTR(cpumask, 0644, wq_cpumask_show, wq_cpumask_store),
	__ATTR(numa, 0644, wq_numa_show, wq_numa_store),
	__ATTR_NULL,
};

static struct bus_type wq_subsys = {
	.name				= "workqueue",
	.dev_groups			= wq_sysfs_groups,
};

static ssize_t wq_unbound_cpumask_show(struct device *dev,
		struct device_attribute *attr, char *buf)
{
	int written;

	mutex_lock(&wq_pool_mutex);
	written = scnprintf(buf, PAGE_SIZE, "%*pb\n",
			    cpumask_pr_args(wq_unbound_cpumask));
	mutex_unlock(&wq_pool_mutex);

	return written;
}

static ssize_t wq_unbound_cpumask_store(struct device *dev,
		struct device_attribute *attr, const char *buf, size_t count)
{
	cpumask_var_t cpumask;
	int ret;

	if (!zalloc_cpumask_var(&cpumask, GFP_KERNEL))
		return -ENOMEM;

	ret = cpumask_parse(buf, cpumask);
	if (!ret)
		ret = workqueue_set_unbound_cpumask(cpumask);

	free_cpumask_var(cpumask);
	return ret ? ret : count;
}

static struct device_attribute wq_sysfs_cpumask_attr =
	__ATTR(cpumask, 0644, wq_unbound_cpumask_show,
	       wq_unbound_cpumask_store);

static int __init wq_sysfs_init(void)
{
	int err;

	err = subsys_virtual_register(&wq_subsys, NULL);
	if (err)
		return err;

	return device_create_file(wq_subsys.dev_root, &wq_sysfs_cpumask_attr);
}
core_initcall(wq_sysfs_init);

static void wq_device_release(struct device *dev)
{
	struct wq_device *wq_dev = container_of(dev, struct wq_device, dev);

	kfree(wq_dev);
}

/**
 * workqueue_sysfs_register - make a workqueue visible in sysfs
 * @wq: the workqueue to register
 *
 * Expose @wq in sysfs under /sys/bus/workqueue/devices.
 * alloc_workqueue*() automatically calls this function if WQ_SYSFS is set
 * which is the preferred method.
 *
 * Workqueue user should use this function directly iff it wants to apply
 * workqueue_attrs before making the workqueue visible in sysfs; otherwise,
 * apply_workqueue_attrs() may race against userland updating the
 * attributes.
 *
 * Return: 0 on success, -errno on failure.
 */
int workqueue_sysfs_register(struct workqueue_struct *wq)
{
	struct wq_device *wq_dev;
	int ret;

	/*
	 * Adjusting max_active or creating new pwqs by applying
	 * attributes breaks ordering guarantee.  Disallow exposing ordered
	 * workqueues.
	 */
	if (WARN_ON(wq->flags & __WQ_ORDERED_EXPLICIT))
		return -EINVAL;

	wq->wq_dev = wq_dev = kzalloc(sizeof(*wq_dev), GFP_KERNEL);
	if (!wq_dev)
		return -ENOMEM;

	wq_dev->wq = wq;
	wq_dev->dev.bus = &wq_subsys;
	wq_dev->dev.release = wq_device_release;
	dev_set_name(&wq_dev->dev, "%s", wq->name);

	/*
	 * unbound_attrs are created separately.  Suppress uevent until
	 * everything is ready.
	 */
	dev_set_uevent_suppress(&wq_dev->dev, true);

	ret = device_register(&wq_dev->dev);
	if (ret) {
		put_device(&wq_dev->dev);
		wq->wq_dev = NULL;
		return ret;
	}

	if (wq->flags & WQ_UNBOUND) {
		struct device_attribute *attr;

		for (attr = wq_sysfs_unbound_attrs; attr->attr.name; attr++) {
			ret = device_create_file(&wq_dev->dev, attr);
			if (ret) {
				device_unregister(&wq_dev->dev);
				wq->wq_dev = NULL;
				return ret;
			}
		}
	}

	dev_set_uevent_suppress(&wq_dev->dev, false);
	kobject_uevent(&wq_dev->dev.kobj, KOBJ_ADD);
	return 0;
}

/**
 * workqueue_sysfs_unregister - undo workqueue_sysfs_register()
 * @wq: the workqueue to unregister
 *
 * If @wq is registered to sysfs by workqueue_sysfs_register(), unregister.
 */
static void workqueue_sysfs_unregister(struct workqueue_struct *wq)
{
	struct wq_device *wq_dev = wq->wq_dev;

	if (!wq->wq_dev)
		return;

	wq->wq_dev = NULL;
	device_unregister(&wq_dev->dev);
}
#else	/* CONFIG_SYSFS */
static void workqueue_sysfs_unregister(struct workqueue_struct *wq)	{ }
#endif	/* CONFIG_SYSFS */

/*
 * Workqueue watchdog.
 *
 * Stall may be caused by various bugs - missing WQ_MEM_RECLAIM, illegal
 * flush dependency, a concurrency managed work item which stays RUNNING
 * indefinitely.  Workqueue stalls can be very difficult to debug as the
 * usual warning mechanisms don't trigger and internal workqueue state is
 * largely opaque.
 *
 * Workqueue watchdog monitors all worker pools periodically and dumps
 * state if some pools failed to make forward progress for a while where
 * forward progress is defined as the first item on ->worklist changing.
 *
 * This mechanism is controlled through the kernel parameter
 * "workqueue.watchdog_thresh" which can be updated at runtime through the
 * corresponding sysfs parameter file.
 */
#ifdef CONFIG_WQ_WATCHDOG

static unsigned long wq_watchdog_thresh = 30;
static struct timer_list wq_watchdog_timer;

static unsigned long wq_watchdog_touched = INITIAL_JIFFIES;
static DEFINE_PER_CPU(unsigned long, wq_watchdog_touched_cpu) = INITIAL_JIFFIES;

static void wq_watchdog_reset_touched(void)
{
	int cpu;

	wq_watchdog_touched = jiffies;
	for_each_possible_cpu(cpu)
		per_cpu(wq_watchdog_touched_cpu, cpu) = jiffies;
}

static void wq_watchdog_timer_fn(struct timer_list *unused)
{
	unsigned long thresh = READ_ONCE(wq_watchdog_thresh) * HZ;
	bool lockup_detected = false;
	struct worker_pool *pool;
	int pi;

	if (!thresh)
		return;

	rcu_read_lock();

	for_each_pool(pool, pi) {
		unsigned long pool_ts, touched, ts;

		if (list_empty(&pool->worklist))
			continue;

		/* get the latest of pool and touched timestamps */
		pool_ts = READ_ONCE(pool->watchdog_ts);
		touched = READ_ONCE(wq_watchdog_touched);

		if (time_after(pool_ts, touched))
			ts = pool_ts;
		else
			ts = touched;

		if (pool->cpu >= 0) {
			unsigned long cpu_touched =
				READ_ONCE(per_cpu(wq_watchdog_touched_cpu,
						  pool->cpu));
			if (time_after(cpu_touched, ts))
				ts = cpu_touched;
		}

		/* did we stall? */
		if (time_after(jiffies, ts + thresh)) {
			lockup_detected = true;
			pr_emerg("BUG: workqueue lockup - pool");
			pr_cont_pool_info(pool);
			pr_cont(" stuck for %us!\n",
				jiffies_to_msecs(jiffies - pool_ts) / 1000);
		}
	}

	rcu_read_unlock();

	if (lockup_detected)
		show_workqueue_state();

	wq_watchdog_reset_touched();
	mod_timer(&wq_watchdog_timer, jiffies + thresh);
}

notrace void wq_watchdog_touch(int cpu)
{
	if (cpu >= 0)
		per_cpu(wq_watchdog_touched_cpu, cpu) = jiffies;
	else
		wq_watchdog_touched = jiffies;
}

static void wq_watchdog_set_thresh(unsigned long thresh)
{
	wq_watchdog_thresh = 0;
	del_timer_sync(&wq_watchdog_timer);

	if (thresh) {
		wq_watchdog_thresh = thresh;
		wq_watchdog_reset_touched();
		mod_timer(&wq_watchdog_timer, jiffies + thresh * HZ);
	}
}

static int wq_watchdog_param_set_thresh(const char *val,
					const struct kernel_param *kp)
{
	unsigned long thresh;
	int ret;

	ret = kstrtoul(val, 0, &thresh);
	if (ret)
		return ret;

	if (system_wq)
		wq_watchdog_set_thresh(thresh);
	else
		wq_watchdog_thresh = thresh;

	return 0;
}

static const struct kernel_param_ops wq_watchdog_thresh_ops = {
	.set	= wq_watchdog_param_set_thresh,
	.get	= param_get_ulong,
};

module_param_cb(watchdog_thresh, &wq_watchdog_thresh_ops, &wq_watchdog_thresh,
		0644);

static void wq_watchdog_init(void)
{
	timer_setup(&wq_watchdog_timer, wq_watchdog_timer_fn, TIMER_DEFERRABLE);
	wq_watchdog_set_thresh(wq_watchdog_thresh);
}

#else	/* CONFIG_WQ_WATCHDOG */

static inline void wq_watchdog_init(void) { }

#endif	/* CONFIG_WQ_WATCHDOG */

static void __init wq_numa_init(void)
{
	cpumask_var_t *tbl;
	int node, cpu;

	if (num_possible_nodes() <= 1)
		return;

	if (wq_disable_numa) {
		pr_info("workqueue: NUMA affinity support disabled\n");
		return;
	}

	wq_update_unbound_numa_attrs_buf = alloc_workqueue_attrs();
	BUG_ON(!wq_update_unbound_numa_attrs_buf);

	/*
	 * We want masks of possible CPUs of each node which isn't readily
	 * available.  Build one from cpu_to_node() which should have been
	 * fully initialized by now.
	 */
	tbl = kcalloc(nr_node_ids, sizeof(tbl[0]), GFP_KERNEL);
	BUG_ON(!tbl);

	for_each_node(node)
		BUG_ON(!zalloc_cpumask_var_node(&tbl[node], GFP_KERNEL,
				node_online(node) ? node : NUMA_NO_NODE));

	for_each_possible_cpu(cpu) {
		node = cpu_to_node(cpu);
		if (WARN_ON(node == NUMA_NO_NODE)) {
			pr_warn("workqueue: NUMA node mapping not available for cpu%d, disabling NUMA support\n", cpu);
			/* happens iff arch is bonkers, let's just proceed */
			return;
		}
		cpumask_set_cpu(cpu, tbl[node]);
	}

	wq_numa_possible_cpumask = tbl;
	wq_numa_enabled = true;
}

/**
 * workqueue_init_early - early init for workqueue subsystem
 *
 * This is the first half of two-staged workqueue subsystem initialization
 * and invoked as soon as the bare basics - memory allocation, cpumasks and
 * idr are up.  It sets up all the data structures and system workqueues
 * and allows early boot code to create workqueues and queue/cancel work
 * items.  Actual work item execution starts only after kthreads can be
 * created and scheduled right before early initcalls.
 */
void __init workqueue_init_early(void)
{
	int std_nice[NR_STD_WORKER_POOLS] = { 0, HIGHPRI_NICE_LEVEL };
	int hk_flags = HK_FLAG_DOMAIN | HK_FLAG_WQ;
	int i, cpu;

	BUILD_BUG_ON(__alignof__(struct pool_workqueue) < __alignof__(long long));

	BUG_ON(!alloc_cpumask_var(&wq_unbound_cpumask, GFP_KERNEL));
	cpumask_copy(wq_unbound_cpumask, housekeeping_cpumask(hk_flags));

	pwq_cache = KMEM_CACHE(pool_workqueue, SLAB_PANIC);

	/* initialize CPU pools */
	for_each_possible_cpu(cpu) {
		struct worker_pool *pool;

		i = 0;
		for_each_cpu_worker_pool(pool, cpu) {
			BUG_ON(init_worker_pool(pool));
			pool->cpu = cpu;
			cpumask_copy(pool->attrs->cpumask, cpumask_of(cpu));
			pool->attrs->nice = std_nice[i++];
			pool->node = cpu_to_node(cpu);

			/* alloc pool ID */
			mutex_lock(&wq_pool_mutex);
			BUG_ON(worker_pool_assign_id(pool));
			mutex_unlock(&wq_pool_mutex);
		}
	}

	/* create default unbound and ordered wq attrs */
	for (i = 0; i < NR_STD_WORKER_POOLS; i++) {
		struct workqueue_attrs *attrs;

		BUG_ON(!(attrs = alloc_workqueue_attrs()));
		attrs->nice = std_nice[i];
		unbound_std_wq_attrs[i] = attrs;

		/*
		 * An ordered wq should have only one pwq as ordering is
		 * guaranteed by max_active which is enforced by pwqs.
		 * Turn off NUMA so that dfl_pwq is used for all nodes.
		 */
		BUG_ON(!(attrs = alloc_workqueue_attrs()));
		attrs->nice = std_nice[i];
		attrs->no_numa = true;
		ordered_wq_attrs[i] = attrs;
	}

	system_wq = alloc_workqueue("events", 0, 0);
	system_highpri_wq = alloc_workqueue("events_highpri", WQ_HIGHPRI, 0);
	system_long_wq = alloc_workqueue("events_long", 0, 0);
	system_unbound_wq = alloc_workqueue("events_unbound", WQ_UNBOUND,
					    WQ_UNBOUND_MAX_ACTIVE);
	system_freezable_wq = alloc_workqueue("events_freezable",
					      WQ_FREEZABLE, 0);
	system_power_efficient_wq = alloc_workqueue("events_power_efficient",
					      WQ_POWER_EFFICIENT, 0);
	system_freezable_power_efficient_wq = alloc_workqueue("events_freezable_power_efficient",
					      WQ_FREEZABLE | WQ_POWER_EFFICIENT,
					      0);
	BUG_ON(!system_wq || !system_highpri_wq || !system_long_wq ||
	       !system_unbound_wq || !system_freezable_wq ||
	       !system_power_efficient_wq ||
	       !system_freezable_power_efficient_wq);
}

/**
 * workqueue_init - bring workqueue subsystem fully online
 *
 * This is the latter half of two-staged workqueue subsystem initialization
 * and invoked as soon as kthreads can be created and scheduled.
 * Workqueues have been created and work items queued on them, but there
 * are no kworkers executing the work items yet.  Populate the worker pools
 * with the initial workers and enable future kworker creations.
 */
void __init workqueue_init(void)
{
	struct workqueue_struct *wq;
	struct worker_pool *pool;
	int cpu, bkt;

	/*
	 * It'd be simpler to initialize NUMA in workqueue_init_early() but
	 * CPU to node mapping may not be available that early on some
	 * archs such as power and arm64.  As per-cpu pools created
	 * previously could be missing node hint and unbound pools NUMA
	 * affinity, fix them up.
	 *
	 * Also, while iterating workqueues, create rescuers if requested.
	 */
	wq_numa_init();

	mutex_lock(&wq_pool_mutex);

	for_each_possible_cpu(cpu) {
		for_each_cpu_worker_pool(pool, cpu) {
			pool->node = cpu_to_node(cpu);
		}
	}

	list_for_each_entry(wq, &workqueues, list) {
		wq_update_unbound_numa(wq, smp_processor_id(), true);
		WARN(init_rescuer(wq),
		     "workqueue: failed to create early rescuer for %s",
		     wq->name);
	}

	mutex_unlock(&wq_pool_mutex);

	/* create the initial workers */
	for_each_online_cpu(cpu) {
		for_each_cpu_worker_pool(pool, cpu) {
			pool->flags &= ~POOL_DISASSOCIATED;
			BUG_ON(!create_worker(pool));
		}
	}

	hash_for_each(unbound_pool_hash, bkt, pool, hash_node)
		BUG_ON(!create_worker(pool));

	wq_online = true;
	wq_watchdog_init();
}<|MERGE_RESOLUTION|>--- conflicted
+++ resolved
@@ -423,13 +423,7 @@
  */
 #define for_each_pwq(pwq, wq)						\
 	list_for_each_entry_rcu((pwq), &(wq)->pwqs, pwqs_node,		\
-<<<<<<< HEAD
-				lockdep_is_held(&wq->mutex))		\
-		if (({ assert_rcu_or_wq_mutex(wq); false; })) { }	\
-		else
-=======
 				 lockdep_is_held(&(wq->mutex)))
->>>>>>> d1988041
 
 #ifdef CONFIG_DEBUG_OBJECTS_WORK
 
@@ -2539,13 +2533,8 @@
 			 * being used to relieve memory pressure, don't
 			 * incur MAYDAY_INTERVAL delay inbetween.
 			 */
-<<<<<<< HEAD
-			if (need_to_create_worker(pool)) {
-				spin_lock(&wq_mayday_lock);
-=======
 			if (pwq->nr_active && need_to_create_worker(pool)) {
 				raw_spin_lock(&wq_mayday_lock);
->>>>>>> d1988041
 				/*
 				 * Queue iff we aren't racing destruction
 				 * and somebody else hasn't queued it already.
@@ -2554,11 +2543,7 @@
 					get_pwq(pwq);
 					list_add_tail(&pwq->mayday_node, &wq->maydays);
 				}
-<<<<<<< HEAD
-				spin_unlock(&wq_mayday_lock);
-=======
 				raw_spin_unlock(&wq_mayday_lock);
->>>>>>> d1988041
 			}
 		}
 
@@ -4389,24 +4374,6 @@
 	/* kill rescuer, if sanity checks fail, leave it w/o rescuer */
 	if (wq->rescuer) {
 		struct worker *rescuer = wq->rescuer;
-<<<<<<< HEAD
-
-		/* this prevents new queueing */
-		spin_lock_irq(&wq_mayday_lock);
-		wq->rescuer = NULL;
-		spin_unlock_irq(&wq_mayday_lock);
-
-		/* rescuer will empty maydays list before exiting */
-		kthread_stop(rescuer->task);
-		kfree(rescuer);
-	}
-
-	/* sanity checks */
-	mutex_lock(&wq->mutex);
-	for_each_pwq(pwq, wq) {
-		int i;
-=======
->>>>>>> d1988041
 
 		/* this prevents new queueing */
 		raw_spin_lock_irq(&wq_mayday_lock);
