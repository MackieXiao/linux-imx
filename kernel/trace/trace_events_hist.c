// SPDX-License-Identifier: GPL-2.0
/*
 * trace_events_hist - trace event hist triggers
 *
 * Copyright (C) 2015 Tom Zanussi <tom.zanussi@linux.intel.com>
 */

#include <linux/module.h>
#include <linux/kallsyms.h>
#include <linux/security.h>
#include <linux/mutex.h>
#include <linux/slab.h>
#include <linux/stacktrace.h>
#include <linux/rculist.h>
#include <linux/tracefs.h>

/* for gfp flag names */
#include <linux/trace_events.h>
#include <trace/events/mmflags.h>

#include "tracing_map.h"
#include "trace_synth.h"

#define ERRORS								\
	C(NONE,			"No error"),				\
	C(DUPLICATE_VAR,	"Variable already defined"),		\
	C(VAR_NOT_UNIQUE,	"Variable name not unique, need to use fully qualified name (subsys.event.var) for variable"), \
	C(TOO_MANY_VARS,	"Too many variables defined"),		\
	C(MALFORMED_ASSIGNMENT,	"Malformed assignment"),		\
	C(NAMED_MISMATCH,	"Named hist trigger doesn't match existing named trigger (includes variables)"), \
	C(TRIGGER_EEXIST,	"Hist trigger already exists"),		\
	C(TRIGGER_ENOENT_CLEAR,	"Can't clear or continue a nonexistent hist trigger"), \
	C(SET_CLOCK_FAIL,	"Couldn't set trace_clock"),		\
	C(BAD_FIELD_MODIFIER,	"Invalid field modifier"),		\
	C(TOO_MANY_SUBEXPR,	"Too many subexpressions (3 max)"),	\
	C(TIMESTAMP_MISMATCH,	"Timestamp units in expression don't match"), \
	C(TOO_MANY_FIELD_VARS,	"Too many field variables defined"),	\
	C(EVENT_FILE_NOT_FOUND,	"Event file not found"),		\
	C(HIST_NOT_FOUND,	"Matching event histogram not found"),	\
	C(HIST_CREATE_FAIL,	"Couldn't create histogram for field"),	\
	C(SYNTH_VAR_NOT_FOUND,	"Couldn't find synthetic variable"),	\
	C(SYNTH_EVENT_NOT_FOUND,"Couldn't find synthetic event"),	\
	C(SYNTH_TYPE_MISMATCH,	"Param type doesn't match synthetic event field type"), \
	C(SYNTH_COUNT_MISMATCH,	"Param count doesn't match synthetic event field count"), \
	C(FIELD_VAR_PARSE_FAIL,	"Couldn't parse field variable"),	\
	C(VAR_CREATE_FIND_FAIL,	"Couldn't create or find variable"),	\
	C(ONX_NOT_VAR,		"For onmax(x) or onchange(x), x must be a variable"), \
	C(ONX_VAR_NOT_FOUND,	"Couldn't find onmax or onchange variable"), \
	C(ONX_VAR_CREATE_FAIL,	"Couldn't create onmax or onchange variable"), \
	C(FIELD_VAR_CREATE_FAIL,"Couldn't create field variable"),	\
	C(TOO_MANY_PARAMS,	"Too many action params"),		\
	C(PARAM_NOT_FOUND,	"Couldn't find param"),			\
	C(INVALID_PARAM,	"Invalid action param"),		\
	C(ACTION_NOT_FOUND,	"No action found"),			\
	C(NO_SAVE_PARAMS,	"No params found for save()"),		\
	C(TOO_MANY_SAVE_ACTIONS,"Can't have more than one save() action per hist"), \
	C(ACTION_MISMATCH,	"Handler doesn't support action"),	\
	C(NO_CLOSING_PAREN,	"No closing paren found"),		\
	C(SUBSYS_NOT_FOUND,	"Missing subsystem"),			\
	C(INVALID_SUBSYS_EVENT,	"Invalid subsystem or event name"),	\
	C(INVALID_REF_KEY,	"Using variable references in keys not supported"), \
	C(VAR_NOT_FOUND,	"Couldn't find variable"),		\
	C(FIELD_NOT_FOUND,	"Couldn't find field"),			\
	C(EMPTY_ASSIGNMENT,	"Empty assignment"),			\
	C(INVALID_SORT_MODIFIER,"Invalid sort modifier"),		\
	C(EMPTY_SORT_FIELD,	"Empty sort field"),			\
	C(TOO_MANY_SORT_FIELDS,	"Too many sort fields (Max = 2)"),	\
	C(INVALID_SORT_FIELD,	"Sort field must be a key or a val"),	\
	C(INVALID_STR_OPERAND,	"String type can not be an operand in expression"), \
	C(EXPECT_NUMBER,	"Expecting numeric literal"),		\
	C(UNARY_MINUS_SUBEXPR,	"Unary minus not supported in sub-expressions"), \
	C(DIVISION_BY_ZERO,	"Division by zero"),

#undef C
#define C(a, b)		HIST_ERR_##a

enum { ERRORS };

#undef C
#define C(a, b)		b

static const char *err_text[] = { ERRORS };

struct hist_field;

typedef u64 (*hist_field_fn_t) (struct hist_field *field,
				struct tracing_map_elt *elt,
				struct trace_buffer *buffer,
				struct ring_buffer_event *rbe,
				void *event);

#define HIST_FIELD_OPERANDS_MAX	2
#define HIST_FIELDS_MAX		(TRACING_MAP_FIELDS_MAX + TRACING_MAP_VARS_MAX)
#define HIST_ACTIONS_MAX	8
#define HIST_CONST_DIGITS_MAX	21
#define HIST_DIV_SHIFT		20  /* For optimizing division by constants */

enum field_op_id {
	FIELD_OP_NONE,
	FIELD_OP_PLUS,
	FIELD_OP_MINUS,
	FIELD_OP_UNARY_MINUS,
	FIELD_OP_DIV,
	FIELD_OP_MULT,
};

/*
 * A hist_var (histogram variable) contains variable information for
 * hist_fields having the HIST_FIELD_FL_VAR or HIST_FIELD_FL_VAR_REF
 * flag set.  A hist_var has a variable name e.g. ts0, and is
 * associated with a given histogram trigger, as specified by
 * hist_data.  The hist_var idx is the unique index assigned to the
 * variable by the hist trigger's tracing_map.  The idx is what is
 * used to set a variable's value and, by a variable reference, to
 * retrieve it.
 */
struct hist_var {
	char				*name;
	struct hist_trigger_data	*hist_data;
	unsigned int			idx;
};

struct hist_field {
	struct ftrace_event_field	*field;
	unsigned long			flags;
	hist_field_fn_t			fn;
	unsigned int			ref;
	unsigned int			size;
	unsigned int			offset;
	unsigned int                    is_signed;
	unsigned long			buckets;
	const char			*type;
	struct hist_field		*operands[HIST_FIELD_OPERANDS_MAX];
	struct hist_trigger_data	*hist_data;

	/*
	 * Variable fields contain variable-specific info in var.
	 */
	struct hist_var			var;
	enum field_op_id		operator;
	char				*system;
	char				*event_name;

	/*
	 * The name field is used for EXPR and VAR_REF fields.  VAR
	 * fields contain the variable name in var.name.
	 */
	char				*name;

	/*
	 * When a histogram trigger is hit, if it has any references
	 * to variables, the values of those variables are collected
	 * into a var_ref_vals array by resolve_var_refs().  The
	 * current value of each variable is read from the tracing_map
	 * using the hist field's hist_var.idx and entered into the
	 * var_ref_idx entry i.e. var_ref_vals[var_ref_idx].
	 */
	unsigned int			var_ref_idx;
	bool                            read_once;

	unsigned int			var_str_idx;

	/* Numeric literals are represented as u64 */
	u64				constant;
	/* Used to optimize division by constants */
	u64				div_multiplier;
};

static u64 hist_field_none(struct hist_field *field,
			   struct tracing_map_elt *elt,
			   struct trace_buffer *buffer,
			   struct ring_buffer_event *rbe,
			   void *event)
{
	return 0;
}

static u64 hist_field_const(struct hist_field *field,
			   struct tracing_map_elt *elt,
			   struct trace_buffer *buffer,
			   struct ring_buffer_event *rbe,
			   void *event)
{
	return field->constant;
}

static u64 hist_field_counter(struct hist_field *field,
			      struct tracing_map_elt *elt,
			      struct trace_buffer *buffer,
			      struct ring_buffer_event *rbe,
			      void *event)
{
	return 1;
}

static u64 hist_field_string(struct hist_field *hist_field,
			     struct tracing_map_elt *elt,
			     struct trace_buffer *buffer,
			     struct ring_buffer_event *rbe,
			     void *event)
{
	char *addr = (char *)(event + hist_field->field->offset);

	return (u64)(unsigned long)addr;
}

static u64 hist_field_dynstring(struct hist_field *hist_field,
				struct tracing_map_elt *elt,
				struct trace_buffer *buffer,
				struct ring_buffer_event *rbe,
				void *event)
{
	u32 str_item = *(u32 *)(event + hist_field->field->offset);
	int str_loc = str_item & 0xffff;
	char *addr = (char *)(event + str_loc);

	return (u64)(unsigned long)addr;
}

static u64 hist_field_pstring(struct hist_field *hist_field,
			      struct tracing_map_elt *elt,
			      struct trace_buffer *buffer,
			      struct ring_buffer_event *rbe,
			      void *event)
{
	char **addr = (char **)(event + hist_field->field->offset);

	return (u64)(unsigned long)*addr;
}

static u64 hist_field_log2(struct hist_field *hist_field,
			   struct tracing_map_elt *elt,
			   struct trace_buffer *buffer,
			   struct ring_buffer_event *rbe,
			   void *event)
{
	struct hist_field *operand = hist_field->operands[0];

	u64 val = operand->fn(operand, elt, buffer, rbe, event);

	return (u64) ilog2(roundup_pow_of_two(val));
}

static u64 hist_field_bucket(struct hist_field *hist_field,
			     struct tracing_map_elt *elt,
			     struct trace_buffer *buffer,
			     struct ring_buffer_event *rbe,
			     void *event)
{
	struct hist_field *operand = hist_field->operands[0];
	unsigned long buckets = hist_field->buckets;

	u64 val = operand->fn(operand, elt, buffer, rbe, event);

	if (WARN_ON_ONCE(!buckets))
		return val;

	if (val >= LONG_MAX)
		val = div64_ul(val, buckets);
	else
		val = (u64)((unsigned long)val / buckets);
	return val * buckets;
}

static u64 hist_field_plus(struct hist_field *hist_field,
			   struct tracing_map_elt *elt,
			   struct trace_buffer *buffer,
			   struct ring_buffer_event *rbe,
			   void *event)
{
	struct hist_field *operand1 = hist_field->operands[0];
	struct hist_field *operand2 = hist_field->operands[1];

	u64 val1 = operand1->fn(operand1, elt, buffer, rbe, event);
	u64 val2 = operand2->fn(operand2, elt, buffer, rbe, event);

	return val1 + val2;
}

static u64 hist_field_minus(struct hist_field *hist_field,
			    struct tracing_map_elt *elt,
			    struct trace_buffer *buffer,
			    struct ring_buffer_event *rbe,
			    void *event)
{
	struct hist_field *operand1 = hist_field->operands[0];
	struct hist_field *operand2 = hist_field->operands[1];

	u64 val1 = operand1->fn(operand1, elt, buffer, rbe, event);
	u64 val2 = operand2->fn(operand2, elt, buffer, rbe, event);

	return val1 - val2;
}

static u64 hist_field_div(struct hist_field *hist_field,
			   struct tracing_map_elt *elt,
			   struct trace_buffer *buffer,
			   struct ring_buffer_event *rbe,
			   void *event)
{
	struct hist_field *operand1 = hist_field->operands[0];
	struct hist_field *operand2 = hist_field->operands[1];

	u64 val1 = operand1->fn(operand1, elt, buffer, rbe, event);
	u64 val2 = operand2->fn(operand2, elt, buffer, rbe, event);

	/* Return -1 for the undefined case */
	if (!val2)
		return -1;

	/* Use shift if the divisor is a power of 2 */
	if (!(val2 & (val2 - 1)))
		return val1 >> __ffs64(val2);

	return div64_u64(val1, val2);
}

static u64 div_by_power_of_two(struct hist_field *hist_field,
				struct tracing_map_elt *elt,
				struct trace_buffer *buffer,
				struct ring_buffer_event *rbe,
				void *event)
{
	struct hist_field *operand1 = hist_field->operands[0];
	struct hist_field *operand2 = hist_field->operands[1];

	u64 val1 = operand1->fn(operand1, elt, buffer, rbe, event);

	return val1 >> __ffs64(operand2->constant);
}

static u64 div_by_not_power_of_two(struct hist_field *hist_field,
				struct tracing_map_elt *elt,
				struct trace_buffer *buffer,
				struct ring_buffer_event *rbe,
				void *event)
{
	struct hist_field *operand1 = hist_field->operands[0];
	struct hist_field *operand2 = hist_field->operands[1];

	u64 val1 = operand1->fn(operand1, elt, buffer, rbe, event);

	return div64_u64(val1, operand2->constant);
}

static u64 div_by_mult_and_shift(struct hist_field *hist_field,
				struct tracing_map_elt *elt,
				struct trace_buffer *buffer,
				struct ring_buffer_event *rbe,
				void *event)
{
	struct hist_field *operand1 = hist_field->operands[0];
	struct hist_field *operand2 = hist_field->operands[1];

	u64 val1 = operand1->fn(operand1, elt, buffer, rbe, event);

	/*
	 * If the divisor is a constant, do a multiplication and shift instead.
	 *
	 * Choose Z = some power of 2. If Y <= Z, then:
	 *     X / Y = (X * (Z / Y)) / Z
	 *
	 * (Z / Y) is a constant (mult) which is calculated at parse time, so:
	 *     X / Y = (X * mult) / Z
	 *
	 * The division by Z can be replaced by a shift since Z is a power of 2:
	 *     X / Y = (X * mult) >> HIST_DIV_SHIFT
	 *
	 * As long, as X < Z the results will not be off by more than 1.
	 */
	if (val1 < (1 << HIST_DIV_SHIFT)) {
		u64 mult = operand2->div_multiplier;

		return (val1 * mult + ((1 << HIST_DIV_SHIFT) - 1)) >> HIST_DIV_SHIFT;
	}

	return div64_u64(val1, operand2->constant);
}

static u64 hist_field_mult(struct hist_field *hist_field,
			   struct tracing_map_elt *elt,
			   struct trace_buffer *buffer,
			   struct ring_buffer_event *rbe,
			   void *event)
{
	struct hist_field *operand1 = hist_field->operands[0];
	struct hist_field *operand2 = hist_field->operands[1];

	u64 val1 = operand1->fn(operand1, elt, buffer, rbe, event);
	u64 val2 = operand2->fn(operand2, elt, buffer, rbe, event);

	return val1 * val2;
}

static u64 hist_field_unary_minus(struct hist_field *hist_field,
				  struct tracing_map_elt *elt,
				  struct trace_buffer *buffer,
				  struct ring_buffer_event *rbe,
				  void *event)
{
	struct hist_field *operand = hist_field->operands[0];

	s64 sval = (s64)operand->fn(operand, elt, buffer, rbe, event);
	u64 val = (u64)-sval;

	return val;
}

#define DEFINE_HIST_FIELD_FN(type)					\
	static u64 hist_field_##type(struct hist_field *hist_field,	\
				     struct tracing_map_elt *elt,	\
				     struct trace_buffer *buffer,	\
				     struct ring_buffer_event *rbe,	\
				     void *event)			\
{									\
	type *addr = (type *)(event + hist_field->field->offset);	\
									\
	return (u64)(unsigned long)*addr;				\
}

DEFINE_HIST_FIELD_FN(s64);
DEFINE_HIST_FIELD_FN(u64);
DEFINE_HIST_FIELD_FN(s32);
DEFINE_HIST_FIELD_FN(u32);
DEFINE_HIST_FIELD_FN(s16);
DEFINE_HIST_FIELD_FN(u16);
DEFINE_HIST_FIELD_FN(s8);
DEFINE_HIST_FIELD_FN(u8);

#define for_each_hist_field(i, hist_data)	\
	for ((i) = 0; (i) < (hist_data)->n_fields; (i)++)

#define for_each_hist_val_field(i, hist_data)	\
	for ((i) = 0; (i) < (hist_data)->n_vals; (i)++)

#define for_each_hist_key_field(i, hist_data)	\
	for ((i) = (hist_data)->n_vals; (i) < (hist_data)->n_fields; (i)++)

#define HIST_STACKTRACE_DEPTH	16
#define HIST_STACKTRACE_SIZE	(HIST_STACKTRACE_DEPTH * sizeof(unsigned long))
#define HIST_STACKTRACE_SKIP	5

#define HITCOUNT_IDX		0
#define HIST_KEY_SIZE_MAX	(MAX_FILTER_STR_VAL + HIST_STACKTRACE_SIZE)

enum hist_field_flags {
	HIST_FIELD_FL_HITCOUNT		= 1 << 0,
	HIST_FIELD_FL_KEY		= 1 << 1,
	HIST_FIELD_FL_STRING		= 1 << 2,
	HIST_FIELD_FL_HEX		= 1 << 3,
	HIST_FIELD_FL_SYM		= 1 << 4,
	HIST_FIELD_FL_SYM_OFFSET	= 1 << 5,
	HIST_FIELD_FL_EXECNAME		= 1 << 6,
	HIST_FIELD_FL_SYSCALL		= 1 << 7,
	HIST_FIELD_FL_STACKTRACE	= 1 << 8,
	HIST_FIELD_FL_LOG2		= 1 << 9,
	HIST_FIELD_FL_TIMESTAMP		= 1 << 10,
	HIST_FIELD_FL_TIMESTAMP_USECS	= 1 << 11,
	HIST_FIELD_FL_VAR		= 1 << 12,
	HIST_FIELD_FL_EXPR		= 1 << 13,
	HIST_FIELD_FL_VAR_REF		= 1 << 14,
	HIST_FIELD_FL_CPU		= 1 << 15,
	HIST_FIELD_FL_ALIAS		= 1 << 16,
	HIST_FIELD_FL_BUCKET		= 1 << 17,
	HIST_FIELD_FL_CONST		= 1 << 18,
};

struct var_defs {
	unsigned int	n_vars;
	char		*name[TRACING_MAP_VARS_MAX];
	char		*expr[TRACING_MAP_VARS_MAX];
};

struct hist_trigger_attrs {
	char		*keys_str;
	char		*vals_str;
	char		*sort_key_str;
	char		*name;
	char		*clock;
	bool		pause;
	bool		cont;
	bool		clear;
	bool		ts_in_usecs;
	unsigned int	map_bits;

	char		*assignment_str[TRACING_MAP_VARS_MAX];
	unsigned int	n_assignments;

	char		*action_str[HIST_ACTIONS_MAX];
	unsigned int	n_actions;

	struct var_defs	var_defs;
};

struct field_var {
	struct hist_field	*var;
	struct hist_field	*val;
};

struct field_var_hist {
	struct hist_trigger_data	*hist_data;
	char				*cmd;
};

struct hist_trigger_data {
	struct hist_field               *fields[HIST_FIELDS_MAX];
	unsigned int			n_vals;
	unsigned int			n_keys;
	unsigned int			n_fields;
	unsigned int			n_vars;
	unsigned int			n_var_str;
	unsigned int			key_size;
	struct tracing_map_sort_key	sort_keys[TRACING_MAP_SORT_KEYS_MAX];
	unsigned int			n_sort_keys;
	struct trace_event_file		*event_file;
	struct hist_trigger_attrs	*attrs;
	struct tracing_map		*map;
	bool				enable_timestamps;
	bool				remove;
	struct hist_field               *var_refs[TRACING_MAP_VARS_MAX];
	unsigned int			n_var_refs;

	struct action_data		*actions[HIST_ACTIONS_MAX];
	unsigned int			n_actions;

	struct field_var		*field_vars[SYNTH_FIELDS_MAX];
	unsigned int			n_field_vars;
	unsigned int			n_field_var_str;
	struct field_var_hist		*field_var_hists[SYNTH_FIELDS_MAX];
	unsigned int			n_field_var_hists;

	struct field_var		*save_vars[SYNTH_FIELDS_MAX];
	unsigned int			n_save_vars;
	unsigned int			n_save_var_str;
};

struct action_data;

typedef void (*action_fn_t) (struct hist_trigger_data *hist_data,
			     struct tracing_map_elt *elt,
			     struct trace_buffer *buffer, void *rec,
			     struct ring_buffer_event *rbe, void *key,
			     struct action_data *data, u64 *var_ref_vals);

typedef bool (*check_track_val_fn_t) (u64 track_val, u64 var_val);

enum handler_id {
	HANDLER_ONMATCH = 1,
	HANDLER_ONMAX,
	HANDLER_ONCHANGE,
};

enum action_id {
	ACTION_SAVE = 1,
	ACTION_TRACE,
	ACTION_SNAPSHOT,
};

struct action_data {
	enum handler_id		handler;
	enum action_id		action;
	char			*action_name;
	action_fn_t		fn;

	unsigned int		n_params;
	char			*params[SYNTH_FIELDS_MAX];

	/*
	 * When a histogram trigger is hit, the values of any
	 * references to variables, including variables being passed
	 * as parameters to synthetic events, are collected into a
	 * var_ref_vals array.  This var_ref_idx array is an array of
	 * indices into the var_ref_vals array, one for each synthetic
	 * event param, and is passed to the synthetic event
	 * invocation.
	 */
	unsigned int		var_ref_idx[TRACING_MAP_VARS_MAX];
	struct synth_event	*synth_event;
	bool			use_trace_keyword;
	char			*synth_event_name;

	union {
		struct {
			char			*event;
			char			*event_system;
		} match_data;

		struct {
			/*
			 * var_str contains the $-unstripped variable
			 * name referenced by var_ref, and used when
			 * printing the action.  Because var_ref
			 * creation is deferred to create_actions(),
			 * we need a per-action way to save it until
			 * then, thus var_str.
			 */
			char			*var_str;

			/*
			 * var_ref refers to the variable being
			 * tracked e.g onmax($var).
			 */
			struct hist_field	*var_ref;

			/*
			 * track_var contains the 'invisible' tracking
			 * variable created to keep the current
			 * e.g. max value.
			 */
			struct hist_field	*track_var;

			check_track_val_fn_t	check_val;
			action_fn_t		save_data;
		} track_data;
	};
};

struct track_data {
	u64				track_val;
	bool				updated;

	unsigned int			key_len;
	void				*key;
	struct tracing_map_elt		elt;

	struct action_data		*action_data;
	struct hist_trigger_data	*hist_data;
};

struct hist_elt_data {
	char *comm;
	u64 *var_ref_vals;
	char **field_var_str;
	int n_field_var_str;
};

struct snapshot_context {
	struct tracing_map_elt	*elt;
	void			*key;
};

/*
 * Returns the specific division function to use if the divisor
 * is constant. This avoids extra branches when the trigger is hit.
 */
static hist_field_fn_t hist_field_get_div_fn(struct hist_field *divisor)
{
	u64 div = divisor->constant;

	if (!(div & (div - 1)))
		return div_by_power_of_two;

	/* If the divisor is too large, do a regular division */
	if (div > (1 << HIST_DIV_SHIFT))
		return div_by_not_power_of_two;

	divisor->div_multiplier = div64_u64((u64)(1 << HIST_DIV_SHIFT), div);
	return div_by_mult_and_shift;
}

static void track_data_free(struct track_data *track_data)
{
	struct hist_elt_data *elt_data;

	if (!track_data)
		return;

	kfree(track_data->key);

	elt_data = track_data->elt.private_data;
	if (elt_data) {
		kfree(elt_data->comm);
		kfree(elt_data);
	}

	kfree(track_data);
}

static struct track_data *track_data_alloc(unsigned int key_len,
					   struct action_data *action_data,
					   struct hist_trigger_data *hist_data)
{
	struct track_data *data = kzalloc(sizeof(*data), GFP_KERNEL);
	struct hist_elt_data *elt_data;

	if (!data)
		return ERR_PTR(-ENOMEM);

	data->key = kzalloc(key_len, GFP_KERNEL);
	if (!data->key) {
		track_data_free(data);
		return ERR_PTR(-ENOMEM);
	}

	data->key_len = key_len;
	data->action_data = action_data;
	data->hist_data = hist_data;

	elt_data = kzalloc(sizeof(*elt_data), GFP_KERNEL);
	if (!elt_data) {
		track_data_free(data);
		return ERR_PTR(-ENOMEM);
	}

	data->elt.private_data = elt_data;

	elt_data->comm = kzalloc(TASK_COMM_LEN, GFP_KERNEL);
	if (!elt_data->comm) {
		track_data_free(data);
		return ERR_PTR(-ENOMEM);
	}

	return data;
}

static char last_cmd[MAX_FILTER_STR_VAL];
static char last_cmd_loc[MAX_FILTER_STR_VAL];

static int errpos(char *str)
{
	return err_pos(last_cmd, str);
}

static void last_cmd_set(struct trace_event_file *file, char *str)
{
	const char *system = NULL, *name = NULL;
	struct trace_event_call *call;

	if (!str)
		return;

	strcpy(last_cmd, "hist:");
	strncat(last_cmd, str, MAX_FILTER_STR_VAL - 1 - sizeof("hist:"));

	if (file) {
		call = file->event_call;
		system = call->class->system;
		if (system) {
			name = trace_event_name(call);
			if (!name)
				system = NULL;
		}
	}

	if (system)
		snprintf(last_cmd_loc, MAX_FILTER_STR_VAL, "hist:%s:%s", system, name);
}

static void hist_err(struct trace_array *tr, u8 err_type, u8 err_pos)
{
	tracing_log_err(tr, last_cmd_loc, last_cmd, err_text,
			err_type, err_pos);
}

static void hist_err_clear(void)
{
	last_cmd[0] = '\0';
	last_cmd_loc[0] = '\0';
}

typedef void (*synth_probe_func_t) (void *__data, u64 *var_ref_vals,
				    unsigned int *var_ref_idx);

static inline void trace_synth(struct synth_event *event, u64 *var_ref_vals,
			       unsigned int *var_ref_idx)
{
	struct tracepoint *tp = event->tp;

	if (unlikely(atomic_read(&tp->key.enabled) > 0)) {
		struct tracepoint_func *probe_func_ptr;
		synth_probe_func_t probe_func;
		void *__data;

		if (!(cpu_online(raw_smp_processor_id())))
			return;

		probe_func_ptr = rcu_dereference_sched((tp)->funcs);
		if (probe_func_ptr) {
			do {
				probe_func = probe_func_ptr->func;
				__data = probe_func_ptr->data;
				probe_func(__data, var_ref_vals, var_ref_idx);
			} while ((++probe_func_ptr)->func);
		}
	}
}

static void action_trace(struct hist_trigger_data *hist_data,
			 struct tracing_map_elt *elt,
			 struct trace_buffer *buffer, void *rec,
			 struct ring_buffer_event *rbe, void *key,
			 struct action_data *data, u64 *var_ref_vals)
{
	struct synth_event *event = data->synth_event;

	trace_synth(event, var_ref_vals, data->var_ref_idx);
}

struct hist_var_data {
	struct list_head list;
	struct hist_trigger_data *hist_data;
};

static u64 hist_field_timestamp(struct hist_field *hist_field,
				struct tracing_map_elt *elt,
				struct trace_buffer *buffer,
				struct ring_buffer_event *rbe,
				void *event)
{
	struct hist_trigger_data *hist_data = hist_field->hist_data;
	struct trace_array *tr = hist_data->event_file->tr;

	u64 ts = ring_buffer_event_time_stamp(buffer, rbe);

	if (hist_data->attrs->ts_in_usecs && trace_clock_in_ns(tr))
		ts = ns2usecs(ts);

	return ts;
}

static u64 hist_field_cpu(struct hist_field *hist_field,
			  struct tracing_map_elt *elt,
			  struct trace_buffer *buffer,
			  struct ring_buffer_event *rbe,
			  void *event)
{
	int cpu = smp_processor_id();

	return cpu;
}

/**
 * check_field_for_var_ref - Check if a VAR_REF field references a variable
 * @hist_field: The VAR_REF field to check
 * @var_data: The hist trigger that owns the variable
 * @var_idx: The trigger variable identifier
 *
 * Check the given VAR_REF field to see whether or not it references
 * the given variable associated with the given trigger.
 *
 * Return: The VAR_REF field if it does reference the variable, NULL if not
 */
static struct hist_field *
check_field_for_var_ref(struct hist_field *hist_field,
			struct hist_trigger_data *var_data,
			unsigned int var_idx)
{
	WARN_ON(!(hist_field && hist_field->flags & HIST_FIELD_FL_VAR_REF));

	if (hist_field && hist_field->var.idx == var_idx &&
	    hist_field->var.hist_data == var_data)
		return hist_field;

	return NULL;
}

/**
 * find_var_ref - Check if a trigger has a reference to a trigger variable
 * @hist_data: The hist trigger that might have a reference to the variable
 * @var_data: The hist trigger that owns the variable
 * @var_idx: The trigger variable identifier
 *
 * Check the list of var_refs[] on the first hist trigger to see
 * whether any of them are references to the variable on the second
 * trigger.
 *
 * Return: The VAR_REF field referencing the variable if so, NULL if not
 */
static struct hist_field *find_var_ref(struct hist_trigger_data *hist_data,
				       struct hist_trigger_data *var_data,
				       unsigned int var_idx)
{
	struct hist_field *hist_field;
	unsigned int i;

	for (i = 0; i < hist_data->n_var_refs; i++) {
		hist_field = hist_data->var_refs[i];
		if (check_field_for_var_ref(hist_field, var_data, var_idx))
			return hist_field;
	}

	return NULL;
}

/**
 * find_any_var_ref - Check if there is a reference to a given trigger variable
 * @hist_data: The hist trigger
 * @var_idx: The trigger variable identifier
 *
 * Check to see whether the given variable is currently referenced by
 * any other trigger.
 *
 * The trigger the variable is defined on is explicitly excluded - the
 * assumption being that a self-reference doesn't prevent a trigger
 * from being removed.
 *
 * Return: The VAR_REF field referencing the variable if so, NULL if not
 */
static struct hist_field *find_any_var_ref(struct hist_trigger_data *hist_data,
					   unsigned int var_idx)
{
	struct trace_array *tr = hist_data->event_file->tr;
	struct hist_field *found = NULL;
	struct hist_var_data *var_data;

	list_for_each_entry(var_data, &tr->hist_vars, list) {
		if (var_data->hist_data == hist_data)
			continue;
		found = find_var_ref(var_data->hist_data, hist_data, var_idx);
		if (found)
			break;
	}

	return found;
}

/**
 * check_var_refs - Check if there is a reference to any of trigger's variables
 * @hist_data: The hist trigger
 *
 * A trigger can define one or more variables.  If any one of them is
 * currently referenced by any other trigger, this function will
 * determine that.

 * Typically used to determine whether or not a trigger can be removed
 * - if there are any references to a trigger's variables, it cannot.
 *
 * Return: True if there is a reference to any of trigger's variables
 */
static bool check_var_refs(struct hist_trigger_data *hist_data)
{
	struct hist_field *field;
	bool found = false;
	int i;

	for_each_hist_field(i, hist_data) {
		field = hist_data->fields[i];
		if (field && field->flags & HIST_FIELD_FL_VAR) {
			if (find_any_var_ref(hist_data, field->var.idx)) {
				found = true;
				break;
			}
		}
	}

	return found;
}

static struct hist_var_data *find_hist_vars(struct hist_trigger_data *hist_data)
{
	struct trace_array *tr = hist_data->event_file->tr;
	struct hist_var_data *var_data, *found = NULL;

	list_for_each_entry(var_data, &tr->hist_vars, list) {
		if (var_data->hist_data == hist_data) {
			found = var_data;
			break;
		}
	}

	return found;
}

static bool field_has_hist_vars(struct hist_field *hist_field,
				unsigned int level)
{
	int i;

	if (level > 3)
		return false;

	if (!hist_field)
		return false;

	if (hist_field->flags & HIST_FIELD_FL_VAR ||
	    hist_field->flags & HIST_FIELD_FL_VAR_REF)
		return true;

	for (i = 0; i < HIST_FIELD_OPERANDS_MAX; i++) {
		struct hist_field *operand;

		operand = hist_field->operands[i];
		if (field_has_hist_vars(operand, level + 1))
			return true;
	}

	return false;
}

static bool has_hist_vars(struct hist_trigger_data *hist_data)
{
	struct hist_field *hist_field;
	int i;

	for_each_hist_field(i, hist_data) {
		hist_field = hist_data->fields[i];
		if (field_has_hist_vars(hist_field, 0))
			return true;
	}

	return false;
}

static int save_hist_vars(struct hist_trigger_data *hist_data)
{
	struct trace_array *tr = hist_data->event_file->tr;
	struct hist_var_data *var_data;

	var_data = find_hist_vars(hist_data);
	if (var_data)
		return 0;

	if (tracing_check_open_get_tr(tr))
		return -ENODEV;

	var_data = kzalloc(sizeof(*var_data), GFP_KERNEL);
	if (!var_data) {
		trace_array_put(tr);
		return -ENOMEM;
	}

	var_data->hist_data = hist_data;
	list_add(&var_data->list, &tr->hist_vars);

	return 0;
}

static void remove_hist_vars(struct hist_trigger_data *hist_data)
{
	struct trace_array *tr = hist_data->event_file->tr;
	struct hist_var_data *var_data;

	var_data = find_hist_vars(hist_data);
	if (!var_data)
		return;

	if (WARN_ON(check_var_refs(hist_data)))
		return;

	list_del(&var_data->list);

	kfree(var_data);

	trace_array_put(tr);
}

static struct hist_field *find_var_field(struct hist_trigger_data *hist_data,
					 const char *var_name)
{
	struct hist_field *hist_field, *found = NULL;
	int i;

	for_each_hist_field(i, hist_data) {
		hist_field = hist_data->fields[i];
		if (hist_field && hist_field->flags & HIST_FIELD_FL_VAR &&
		    strcmp(hist_field->var.name, var_name) == 0) {
			found = hist_field;
			break;
		}
	}

	return found;
}

static struct hist_field *find_var(struct hist_trigger_data *hist_data,
				   struct trace_event_file *file,
				   const char *var_name)
{
	struct hist_trigger_data *test_data;
	struct event_trigger_data *test;
	struct hist_field *hist_field;

	lockdep_assert_held(&event_mutex);

	hist_field = find_var_field(hist_data, var_name);
	if (hist_field)
		return hist_field;

	list_for_each_entry(test, &file->triggers, list) {
		if (test->cmd_ops->trigger_type == ETT_EVENT_HIST) {
			test_data = test->private_data;
			hist_field = find_var_field(test_data, var_name);
			if (hist_field)
				return hist_field;
		}
	}

	return NULL;
}

static struct trace_event_file *find_var_file(struct trace_array *tr,
					      char *system,
					      char *event_name,
					      char *var_name)
{
	struct hist_trigger_data *var_hist_data;
	struct hist_var_data *var_data;
	struct trace_event_file *file, *found = NULL;

	if (system)
		return find_event_file(tr, system, event_name);

	list_for_each_entry(var_data, &tr->hist_vars, list) {
		var_hist_data = var_data->hist_data;
		file = var_hist_data->event_file;
		if (file == found)
			continue;

		if (find_var_field(var_hist_data, var_name)) {
			if (found) {
				hist_err(tr, HIST_ERR_VAR_NOT_UNIQUE, errpos(var_name));
				return NULL;
			}

			found = file;
		}
	}

	return found;
}

static struct hist_field *find_file_var(struct trace_event_file *file,
					const char *var_name)
{
	struct hist_trigger_data *test_data;
	struct event_trigger_data *test;
	struct hist_field *hist_field;

	lockdep_assert_held(&event_mutex);

	list_for_each_entry(test, &file->triggers, list) {
		if (test->cmd_ops->trigger_type == ETT_EVENT_HIST) {
			test_data = test->private_data;
			hist_field = find_var_field(test_data, var_name);
			if (hist_field)
				return hist_field;
		}
	}

	return NULL;
}

static struct hist_field *
find_match_var(struct hist_trigger_data *hist_data, char *var_name)
{
	struct trace_array *tr = hist_data->event_file->tr;
	struct hist_field *hist_field, *found = NULL;
	struct trace_event_file *file;
	unsigned int i;

	for (i = 0; i < hist_data->n_actions; i++) {
		struct action_data *data = hist_data->actions[i];

		if (data->handler == HANDLER_ONMATCH) {
			char *system = data->match_data.event_system;
			char *event_name = data->match_data.event;

			file = find_var_file(tr, system, event_name, var_name);
			if (!file)
				continue;
			hist_field = find_file_var(file, var_name);
			if (hist_field) {
				if (found) {
					hist_err(tr, HIST_ERR_VAR_NOT_UNIQUE,
						 errpos(var_name));
					return ERR_PTR(-EINVAL);
				}

				found = hist_field;
			}
		}
	}
	return found;
}

static struct hist_field *find_event_var(struct hist_trigger_data *hist_data,
					 char *system,
					 char *event_name,
					 char *var_name)
{
	struct trace_array *tr = hist_data->event_file->tr;
	struct hist_field *hist_field = NULL;
	struct trace_event_file *file;

	if (!system || !event_name) {
		hist_field = find_match_var(hist_data, var_name);
		if (IS_ERR(hist_field))
			return NULL;
		if (hist_field)
			return hist_field;
	}

	file = find_var_file(tr, system, event_name, var_name);
	if (!file)
		return NULL;

	hist_field = find_file_var(file, var_name);

	return hist_field;
}

static u64 hist_field_var_ref(struct hist_field *hist_field,
			      struct tracing_map_elt *elt,
			      struct trace_buffer *buffer,
			      struct ring_buffer_event *rbe,
			      void *event)
{
	struct hist_elt_data *elt_data;
	u64 var_val = 0;

	if (WARN_ON_ONCE(!elt))
		return var_val;

	elt_data = elt->private_data;
	var_val = elt_data->var_ref_vals[hist_field->var_ref_idx];

	return var_val;
}

static bool resolve_var_refs(struct hist_trigger_data *hist_data, void *key,
			     u64 *var_ref_vals, bool self)
{
	struct hist_trigger_data *var_data;
	struct tracing_map_elt *var_elt;
	struct hist_field *hist_field;
	unsigned int i, var_idx;
	bool resolved = true;
	u64 var_val = 0;

	for (i = 0; i < hist_data->n_var_refs; i++) {
		hist_field = hist_data->var_refs[i];
		var_idx = hist_field->var.idx;
		var_data = hist_field->var.hist_data;

		if (var_data == NULL) {
			resolved = false;
			break;
		}

		if ((self && var_data != hist_data) ||
		    (!self && var_data == hist_data))
			continue;

		var_elt = tracing_map_lookup(var_data->map, key);
		if (!var_elt) {
			resolved = false;
			break;
		}

		if (!tracing_map_var_set(var_elt, var_idx)) {
			resolved = false;
			break;
		}

		if (self || !hist_field->read_once)
			var_val = tracing_map_read_var(var_elt, var_idx);
		else
			var_val = tracing_map_read_var_once(var_elt, var_idx);

		var_ref_vals[i] = var_val;
	}

	return resolved;
}

static const char *hist_field_name(struct hist_field *field,
				   unsigned int level)
{
	const char *field_name = "";

	if (level > 1)
		return field_name;

	if (field->field)
		field_name = field->field->name;
	else if (field->flags & HIST_FIELD_FL_LOG2 ||
		 field->flags & HIST_FIELD_FL_ALIAS ||
		 field->flags & HIST_FIELD_FL_BUCKET)
		field_name = hist_field_name(field->operands[0], ++level);
	else if (field->flags & HIST_FIELD_FL_CPU)
		field_name = "common_cpu";
	else if (field->flags & HIST_FIELD_FL_EXPR ||
		 field->flags & HIST_FIELD_FL_VAR_REF) {
		if (field->system) {
			static char full_name[MAX_FILTER_STR_VAL];

			strcat(full_name, field->system);
			strcat(full_name, ".");
			strcat(full_name, field->event_name);
			strcat(full_name, ".");
			strcat(full_name, field->name);
			field_name = full_name;
		} else
			field_name = field->name;
	} else if (field->flags & HIST_FIELD_FL_TIMESTAMP)
		field_name = "common_timestamp";

	if (field_name == NULL)
		field_name = "";

	return field_name;
}

static hist_field_fn_t select_value_fn(int field_size, int field_is_signed)
{
	hist_field_fn_t fn = NULL;

	switch (field_size) {
	case 8:
		if (field_is_signed)
			fn = hist_field_s64;
		else
			fn = hist_field_u64;
		break;
	case 4:
		if (field_is_signed)
			fn = hist_field_s32;
		else
			fn = hist_field_u32;
		break;
	case 2:
		if (field_is_signed)
			fn = hist_field_s16;
		else
			fn = hist_field_u16;
		break;
	case 1:
		if (field_is_signed)
			fn = hist_field_s8;
		else
			fn = hist_field_u8;
		break;
	}

	return fn;
}

static int parse_map_size(char *str)
{
	unsigned long size, map_bits;
	int ret;

	ret = kstrtoul(str, 0, &size);
	if (ret)
		goto out;

	map_bits = ilog2(roundup_pow_of_two(size));
	if (map_bits < TRACING_MAP_BITS_MIN ||
	    map_bits > TRACING_MAP_BITS_MAX)
		ret = -EINVAL;
	else
		ret = map_bits;
 out:
	return ret;
}

static void destroy_hist_trigger_attrs(struct hist_trigger_attrs *attrs)
{
	unsigned int i;

	if (!attrs)
		return;

	for (i = 0; i < attrs->n_assignments; i++)
		kfree(attrs->assignment_str[i]);

	for (i = 0; i < attrs->n_actions; i++)
		kfree(attrs->action_str[i]);

	kfree(attrs->name);
	kfree(attrs->sort_key_str);
	kfree(attrs->keys_str);
	kfree(attrs->vals_str);
	kfree(attrs->clock);
	kfree(attrs);
}

static int parse_action(char *str, struct hist_trigger_attrs *attrs)
{
	int ret = -EINVAL;

	if (attrs->n_actions >= HIST_ACTIONS_MAX)
		return ret;

	if ((str_has_prefix(str, "onmatch(")) ||
	    (str_has_prefix(str, "onmax(")) ||
	    (str_has_prefix(str, "onchange("))) {
		attrs->action_str[attrs->n_actions] = kstrdup(str, GFP_KERNEL);
		if (!attrs->action_str[attrs->n_actions]) {
			ret = -ENOMEM;
			return ret;
		}
		attrs->n_actions++;
		ret = 0;
	}
	return ret;
}

static int parse_assignment(struct trace_array *tr,
			    char *str, struct hist_trigger_attrs *attrs)
{
	int len, ret = 0;

	if ((len = str_has_prefix(str, "key=")) ||
	    (len = str_has_prefix(str, "keys="))) {
		attrs->keys_str = kstrdup(str + len, GFP_KERNEL);
		if (!attrs->keys_str) {
			ret = -ENOMEM;
			goto out;
		}
	} else if ((len = str_has_prefix(str, "val=")) ||
		   (len = str_has_prefix(str, "vals=")) ||
		   (len = str_has_prefix(str, "values="))) {
		attrs->vals_str = kstrdup(str + len, GFP_KERNEL);
		if (!attrs->vals_str) {
			ret = -ENOMEM;
			goto out;
		}
	} else if ((len = str_has_prefix(str, "sort="))) {
		attrs->sort_key_str = kstrdup(str + len, GFP_KERNEL);
		if (!attrs->sort_key_str) {
			ret = -ENOMEM;
			goto out;
		}
	} else if (str_has_prefix(str, "name=")) {
		attrs->name = kstrdup(str, GFP_KERNEL);
		if (!attrs->name) {
			ret = -ENOMEM;
			goto out;
		}
	} else if ((len = str_has_prefix(str, "clock="))) {
		str += len;

		str = strstrip(str);
		attrs->clock = kstrdup(str, GFP_KERNEL);
		if (!attrs->clock) {
			ret = -ENOMEM;
			goto out;
		}
	} else if ((len = str_has_prefix(str, "size="))) {
		int map_bits = parse_map_size(str + len);

		if (map_bits < 0) {
			ret = map_bits;
			goto out;
		}
		attrs->map_bits = map_bits;
	} else {
		char *assignment;

		if (attrs->n_assignments == TRACING_MAP_VARS_MAX) {
			hist_err(tr, HIST_ERR_TOO_MANY_VARS, errpos(str));
			ret = -EINVAL;
			goto out;
		}

		assignment = kstrdup(str, GFP_KERNEL);
		if (!assignment) {
			ret = -ENOMEM;
			goto out;
		}

		attrs->assignment_str[attrs->n_assignments++] = assignment;
	}
 out:
	return ret;
}

static struct hist_trigger_attrs *
parse_hist_trigger_attrs(struct trace_array *tr, char *trigger_str)
{
	struct hist_trigger_attrs *attrs;
	int ret = 0;

	attrs = kzalloc(sizeof(*attrs), GFP_KERNEL);
	if (!attrs)
		return ERR_PTR(-ENOMEM);

	while (trigger_str) {
		char *str = strsep(&trigger_str, ":");
		char *rhs;

		rhs = strchr(str, '=');
		if (rhs) {
			if (!strlen(++rhs)) {
				ret = -EINVAL;
				hist_err(tr, HIST_ERR_EMPTY_ASSIGNMENT, errpos(str));
				goto free;
			}
			ret = parse_assignment(tr, str, attrs);
			if (ret)
				goto free;
		} else if (strcmp(str, "pause") == 0)
			attrs->pause = true;
		else if ((strcmp(str, "cont") == 0) ||
			 (strcmp(str, "continue") == 0))
			attrs->cont = true;
		else if (strcmp(str, "clear") == 0)
			attrs->clear = true;
		else {
			ret = parse_action(str, attrs);
			if (ret)
				goto free;
		}
	}

	if (!attrs->keys_str) {
		ret = -EINVAL;
		goto free;
	}

	if (!attrs->clock) {
		attrs->clock = kstrdup("global", GFP_KERNEL);
		if (!attrs->clock) {
			ret = -ENOMEM;
			goto free;
		}
	}

	return attrs;
 free:
	destroy_hist_trigger_attrs(attrs);

	return ERR_PTR(ret);
}

static inline void save_comm(char *comm, struct task_struct *task)
{
	if (!task->pid) {
		strcpy(comm, "<idle>");
		return;
	}

	if (WARN_ON_ONCE(task->pid < 0)) {
		strcpy(comm, "<XXX>");
		return;
	}

	strncpy(comm, task->comm, TASK_COMM_LEN);
}

static void hist_elt_data_free(struct hist_elt_data *elt_data)
{
	unsigned int i;

	for (i = 0; i < elt_data->n_field_var_str; i++)
		kfree(elt_data->field_var_str[i]);

	kfree(elt_data->field_var_str);

	kfree(elt_data->comm);
	kfree(elt_data);
}

static void hist_trigger_elt_data_free(struct tracing_map_elt *elt)
{
	struct hist_elt_data *elt_data = elt->private_data;

	hist_elt_data_free(elt_data);
}

static int hist_trigger_elt_data_alloc(struct tracing_map_elt *elt)
{
	struct hist_trigger_data *hist_data = elt->map->private_data;
	unsigned int size = TASK_COMM_LEN;
	struct hist_elt_data *elt_data;
	struct hist_field *hist_field;
	unsigned int i, n_str;

	elt_data = kzalloc(sizeof(*elt_data), GFP_KERNEL);
	if (!elt_data)
		return -ENOMEM;

	for_each_hist_field(i, hist_data) {
		hist_field = hist_data->fields[i];

		if (hist_field->flags & HIST_FIELD_FL_EXECNAME) {
			elt_data->comm = kzalloc(size, GFP_KERNEL);
			if (!elt_data->comm) {
				kfree(elt_data);
				return -ENOMEM;
			}
			break;
		}
	}

	n_str = hist_data->n_field_var_str + hist_data->n_save_var_str +
		hist_data->n_var_str;
	if (n_str > SYNTH_FIELDS_MAX) {
		hist_elt_data_free(elt_data);
		return -EINVAL;
	}

	BUILD_BUG_ON(STR_VAR_LEN_MAX & (sizeof(u64) - 1));

	size = STR_VAR_LEN_MAX;

	elt_data->field_var_str = kcalloc(n_str, sizeof(char *), GFP_KERNEL);
	if (!elt_data->field_var_str) {
		hist_elt_data_free(elt_data);
		return -EINVAL;
	}
	elt_data->n_field_var_str = n_str;

	for (i = 0; i < n_str; i++) {
		elt_data->field_var_str[i] = kzalloc(size, GFP_KERNEL);
		if (!elt_data->field_var_str[i]) {
			hist_elt_data_free(elt_data);
			return -ENOMEM;
		}
	}

	elt->private_data = elt_data;

	return 0;
}

static void hist_trigger_elt_data_init(struct tracing_map_elt *elt)
{
	struct hist_elt_data *elt_data = elt->private_data;

	if (elt_data->comm)
		save_comm(elt_data->comm, current);
}

static const struct tracing_map_ops hist_trigger_elt_data_ops = {
	.elt_alloc	= hist_trigger_elt_data_alloc,
	.elt_free	= hist_trigger_elt_data_free,
	.elt_init	= hist_trigger_elt_data_init,
};

static const char *get_hist_field_flags(struct hist_field *hist_field)
{
	const char *flags_str = NULL;

	if (hist_field->flags & HIST_FIELD_FL_HEX)
		flags_str = "hex";
	else if (hist_field->flags & HIST_FIELD_FL_SYM)
		flags_str = "sym";
	else if (hist_field->flags & HIST_FIELD_FL_SYM_OFFSET)
		flags_str = "sym-offset";
	else if (hist_field->flags & HIST_FIELD_FL_EXECNAME)
		flags_str = "execname";
	else if (hist_field->flags & HIST_FIELD_FL_SYSCALL)
		flags_str = "syscall";
	else if (hist_field->flags & HIST_FIELD_FL_LOG2)
		flags_str = "log2";
	else if (hist_field->flags & HIST_FIELD_FL_BUCKET)
		flags_str = "buckets";
	else if (hist_field->flags & HIST_FIELD_FL_TIMESTAMP_USECS)
		flags_str = "usecs";

	return flags_str;
}

static void expr_field_str(struct hist_field *field, char *expr)
{
	if (field->flags & HIST_FIELD_FL_VAR_REF)
		strcat(expr, "$");
	else if (field->flags & HIST_FIELD_FL_CONST) {
		char str[HIST_CONST_DIGITS_MAX];

		snprintf(str, HIST_CONST_DIGITS_MAX, "%llu", field->constant);
		strcat(expr, str);
	}

	strcat(expr, hist_field_name(field, 0));

	if (field->flags && !(field->flags & HIST_FIELD_FL_VAR_REF)) {
		const char *flags_str = get_hist_field_flags(field);

		if (flags_str) {
			strcat(expr, ".");
			strcat(expr, flags_str);
		}
	}
}

static char *expr_str(struct hist_field *field, unsigned int level)
{
	char *expr;

	if (level > 1)
		return NULL;

	expr = kzalloc(MAX_FILTER_STR_VAL, GFP_KERNEL);
	if (!expr)
		return NULL;

	if (!field->operands[0]) {
		expr_field_str(field, expr);
		return expr;
	}

	if (field->operator == FIELD_OP_UNARY_MINUS) {
		char *subexpr;

		strcat(expr, "-(");
		subexpr = expr_str(field->operands[0], ++level);
		if (!subexpr) {
			kfree(expr);
			return NULL;
		}
		strcat(expr, subexpr);
		strcat(expr, ")");

		kfree(subexpr);

		return expr;
	}

	expr_field_str(field->operands[0], expr);

	switch (field->operator) {
	case FIELD_OP_MINUS:
		strcat(expr, "-");
		break;
	case FIELD_OP_PLUS:
		strcat(expr, "+");
		break;
	case FIELD_OP_DIV:
		strcat(expr, "/");
		break;
	case FIELD_OP_MULT:
		strcat(expr, "*");
		break;
	default:
		kfree(expr);
		return NULL;
	}

	expr_field_str(field->operands[1], expr);

	return expr;
}

/*
 * If field_op != FIELD_OP_NONE, *sep points to the root operator
 * of the expression tree to be evaluated.
 */
static int contains_operator(char *str, char **sep)
{
	enum field_op_id field_op = FIELD_OP_NONE;
	char *minus_op, *plus_op, *div_op, *mult_op;


	/*
	 * Report the last occurrence of the operators first, so that the
	 * expression is evaluated left to right. This is important since
	 * subtraction and division are not associative.
	 *
	 *	e.g
	 *		64/8/4/2 is 1, i.e 64/8/4/2 = ((64/8)/4)/2
	 *		14-7-5-2 is 0, i.e 14-7-5-2 = ((14-7)-5)-2
	 */

	/*
	 * First, find lower precedence addition and subtraction
	 * since the expression will be evaluated recursively.
	 */
	minus_op = strrchr(str, '-');
	if (minus_op) {
		/*
		 * Unary minus is not supported in sub-expressions. If
		 * present, it is always the next root operator.
		 */
		if (minus_op == str) {
			field_op = FIELD_OP_UNARY_MINUS;
			goto out;
		}

		field_op = FIELD_OP_MINUS;
	}

	plus_op = strrchr(str, '+');
	if (plus_op || minus_op) {
		/*
		 * For operators of the same precedence use to rightmost as the
		 * root, so that the expression is evaluated left to right.
		 */
		if (plus_op > minus_op)
			field_op = FIELD_OP_PLUS;
		goto out;
	}

	/*
	 * Multiplication and division have higher precedence than addition and
	 * subtraction.
	 */
	div_op = strrchr(str, '/');
	if (div_op)
		field_op = FIELD_OP_DIV;

	mult_op = strrchr(str, '*');
	/*
	 * For operators of the same precedence use to rightmost as the
	 * root, so that the expression is evaluated left to right.
	 */
	if (mult_op > div_op)
		field_op = FIELD_OP_MULT;

out:
	if (sep) {
		switch (field_op) {
		case FIELD_OP_UNARY_MINUS:
		case FIELD_OP_MINUS:
			*sep = minus_op;
			break;
		case FIELD_OP_PLUS:
			*sep = plus_op;
			break;
		case FIELD_OP_DIV:
			*sep = div_op;
			break;
		case FIELD_OP_MULT:
			*sep = mult_op;
			break;
		case FIELD_OP_NONE:
		default:
			*sep = NULL;
			break;
		}
	}

	return field_op;
}

static void get_hist_field(struct hist_field *hist_field)
{
	hist_field->ref++;
}

static void __destroy_hist_field(struct hist_field *hist_field)
{
	if (--hist_field->ref > 1)
		return;

	kfree(hist_field->var.name);
	kfree(hist_field->name);

	/* Can likely be a const */
	kfree_const(hist_field->type);

	kfree(hist_field->system);
	kfree(hist_field->event_name);

	kfree(hist_field);
}

static void destroy_hist_field(struct hist_field *hist_field,
			       unsigned int level)
{
	unsigned int i;

	if (level > 3)
		return;

	if (!hist_field)
		return;

	if (hist_field->flags & HIST_FIELD_FL_VAR_REF)
		return; /* var refs will be destroyed separately */

	for (i = 0; i < HIST_FIELD_OPERANDS_MAX; i++)
		destroy_hist_field(hist_field->operands[i], level + 1);

	__destroy_hist_field(hist_field);
}

static struct hist_field *create_hist_field(struct hist_trigger_data *hist_data,
					    struct ftrace_event_field *field,
					    unsigned long flags,
					    char *var_name)
{
	struct hist_field *hist_field;

	if (field && is_function_field(field))
		return NULL;

	hist_field = kzalloc(sizeof(struct hist_field), GFP_KERNEL);
	if (!hist_field)
		return NULL;

	hist_field->ref = 1;

	hist_field->hist_data = hist_data;

	if (flags & HIST_FIELD_FL_EXPR || flags & HIST_FIELD_FL_ALIAS)
		goto out; /* caller will populate */

	if (flags & HIST_FIELD_FL_VAR_REF) {
		hist_field->fn = hist_field_var_ref;
		goto out;
	}

	if (flags & HIST_FIELD_FL_HITCOUNT) {
		hist_field->fn = hist_field_counter;
		hist_field->size = sizeof(u64);
		hist_field->type = "u64";
		goto out;
	}

	if (flags & HIST_FIELD_FL_CONST) {
		hist_field->fn = hist_field_const;
		hist_field->size = sizeof(u64);
		hist_field->type = kstrdup("u64", GFP_KERNEL);
		if (!hist_field->type)
			goto free;
		goto out;
	}

	if (flags & HIST_FIELD_FL_STACKTRACE) {
		hist_field->fn = hist_field_none;
		goto out;
	}

	if (flags & (HIST_FIELD_FL_LOG2 | HIST_FIELD_FL_BUCKET)) {
		unsigned long fl = flags & ~(HIST_FIELD_FL_LOG2 | HIST_FIELD_FL_BUCKET);
		hist_field->fn = flags & HIST_FIELD_FL_LOG2 ? hist_field_log2 :
			hist_field_bucket;
		hist_field->operands[0] = create_hist_field(hist_data, field, fl, NULL);
		hist_field->size = hist_field->operands[0]->size;
		hist_field->type = kstrdup_const(hist_field->operands[0]->type, GFP_KERNEL);
		if (!hist_field->type)
			goto free;
		goto out;
	}

	if (flags & HIST_FIELD_FL_TIMESTAMP) {
		hist_field->fn = hist_field_timestamp;
		hist_field->size = sizeof(u64);
		hist_field->type = "u64";
		goto out;
	}

	if (flags & HIST_FIELD_FL_CPU) {
		hist_field->fn = hist_field_cpu;
		hist_field->size = sizeof(int);
		hist_field->type = "unsigned int";
		goto out;
	}

	if (WARN_ON_ONCE(!field))
		goto out;

	/* Pointers to strings are just pointers and dangerous to dereference */
	if (is_string_field(field) &&
	    (field->filter_type != FILTER_PTR_STRING)) {
		flags |= HIST_FIELD_FL_STRING;

		hist_field->size = MAX_FILTER_STR_VAL;
		hist_field->type = kstrdup_const(field->type, GFP_KERNEL);
		if (!hist_field->type)
			goto free;

		if (field->filter_type == FILTER_STATIC_STRING) {
			hist_field->fn = hist_field_string;
			hist_field->size = field->size;
		} else if (field->filter_type == FILTER_DYN_STRING)
			hist_field->fn = hist_field_dynstring;
		else
			hist_field->fn = hist_field_pstring;
	} else {
		hist_field->size = field->size;
		hist_field->is_signed = field->is_signed;
		hist_field->type = kstrdup_const(field->type, GFP_KERNEL);
		if (!hist_field->type)
			goto free;

		hist_field->fn = select_value_fn(field->size,
						 field->is_signed);
		if (!hist_field->fn) {
			destroy_hist_field(hist_field, 0);
			return NULL;
		}
	}
 out:
	hist_field->field = field;
	hist_field->flags = flags;

	if (var_name) {
		hist_field->var.name = kstrdup(var_name, GFP_KERNEL);
		if (!hist_field->var.name)
			goto free;
	}

	return hist_field;
 free:
	destroy_hist_field(hist_field, 0);
	return NULL;
}

static void destroy_hist_fields(struct hist_trigger_data *hist_data)
{
	unsigned int i;

	for (i = 0; i < HIST_FIELDS_MAX; i++) {
		if (hist_data->fields[i]) {
			destroy_hist_field(hist_data->fields[i], 0);
			hist_data->fields[i] = NULL;
		}
	}

	for (i = 0; i < hist_data->n_var_refs; i++) {
		WARN_ON(!(hist_data->var_refs[i]->flags & HIST_FIELD_FL_VAR_REF));
		__destroy_hist_field(hist_data->var_refs[i]);
		hist_data->var_refs[i] = NULL;
	}
}

static int init_var_ref(struct hist_field *ref_field,
			struct hist_field *var_field,
			char *system, char *event_name)
{
	int err = 0;

	ref_field->var.idx = var_field->var.idx;
	ref_field->var.hist_data = var_field->hist_data;
	ref_field->size = var_field->size;
	ref_field->is_signed = var_field->is_signed;
	ref_field->flags |= var_field->flags &
		(HIST_FIELD_FL_TIMESTAMP | HIST_FIELD_FL_TIMESTAMP_USECS);

	if (system) {
		ref_field->system = kstrdup(system, GFP_KERNEL);
		if (!ref_field->system)
			return -ENOMEM;
	}

	if (event_name) {
		ref_field->event_name = kstrdup(event_name, GFP_KERNEL);
		if (!ref_field->event_name) {
			err = -ENOMEM;
			goto free;
		}
	}

	if (var_field->var.name) {
		ref_field->name = kstrdup(var_field->var.name, GFP_KERNEL);
		if (!ref_field->name) {
			err = -ENOMEM;
			goto free;
		}
	} else if (var_field->name) {
		ref_field->name = kstrdup(var_field->name, GFP_KERNEL);
		if (!ref_field->name) {
			err = -ENOMEM;
			goto free;
		}
	}

	ref_field->type = kstrdup_const(var_field->type, GFP_KERNEL);
	if (!ref_field->type) {
		err = -ENOMEM;
		goto free;
	}
 out:
	return err;
 free:
	kfree(ref_field->system);
	kfree(ref_field->event_name);
	kfree(ref_field->name);

	goto out;
}

static int find_var_ref_idx(struct hist_trigger_data *hist_data,
			    struct hist_field *var_field)
{
	struct hist_field *ref_field;
	int i;

	for (i = 0; i < hist_data->n_var_refs; i++) {
		ref_field = hist_data->var_refs[i];
		if (ref_field->var.idx == var_field->var.idx &&
		    ref_field->var.hist_data == var_field->hist_data)
			return i;
	}

	return -ENOENT;
}

/**
 * create_var_ref - Create a variable reference and attach it to trigger
 * @hist_data: The trigger that will be referencing the variable
 * @var_field: The VAR field to create a reference to
 * @system: The optional system string
 * @event_name: The optional event_name string
 *
 * Given a variable hist_field, create a VAR_REF hist_field that
 * represents a reference to it.
 *
 * This function also adds the reference to the trigger that
 * now references the variable.
 *
 * Return: The VAR_REF field if successful, NULL if not
 */
static struct hist_field *create_var_ref(struct hist_trigger_data *hist_data,
					 struct hist_field *var_field,
					 char *system, char *event_name)
{
	unsigned long flags = HIST_FIELD_FL_VAR_REF;
	struct hist_field *ref_field;
	int i;

	/* Check if the variable already exists */
	for (i = 0; i < hist_data->n_var_refs; i++) {
		ref_field = hist_data->var_refs[i];
		if (ref_field->var.idx == var_field->var.idx &&
		    ref_field->var.hist_data == var_field->hist_data) {
			get_hist_field(ref_field);
			return ref_field;
		}
	}

	ref_field = create_hist_field(var_field->hist_data, NULL, flags, NULL);
	if (ref_field) {
		if (init_var_ref(ref_field, var_field, system, event_name)) {
			destroy_hist_field(ref_field, 0);
			return NULL;
		}

		hist_data->var_refs[hist_data->n_var_refs] = ref_field;
		ref_field->var_ref_idx = hist_data->n_var_refs++;
	}

	return ref_field;
}

static bool is_var_ref(char *var_name)
{
	if (!var_name || strlen(var_name) < 2 || var_name[0] != '$')
		return false;

	return true;
}

static char *field_name_from_var(struct hist_trigger_data *hist_data,
				 char *var_name)
{
	char *name, *field;
	unsigned int i;

	for (i = 0; i < hist_data->attrs->var_defs.n_vars; i++) {
		name = hist_data->attrs->var_defs.name[i];

		if (strcmp(var_name, name) == 0) {
			field = hist_data->attrs->var_defs.expr[i];
			if (contains_operator(field, NULL) || is_var_ref(field))
				continue;
			return field;
		}
	}

	return NULL;
}

static char *local_field_var_ref(struct hist_trigger_data *hist_data,
				 char *system, char *event_name,
				 char *var_name)
{
	struct trace_event_call *call;

	if (system && event_name) {
		call = hist_data->event_file->event_call;

		if (strcmp(system, call->class->system) != 0)
			return NULL;

		if (strcmp(event_name, trace_event_name(call)) != 0)
			return NULL;
	}

	if (!!system != !!event_name)
		return NULL;

	if (!is_var_ref(var_name))
		return NULL;

	var_name++;

	return field_name_from_var(hist_data, var_name);
}

static struct hist_field *parse_var_ref(struct hist_trigger_data *hist_data,
					char *system, char *event_name,
					char *var_name)
{
	struct hist_field *var_field = NULL, *ref_field = NULL;
	struct trace_array *tr = hist_data->event_file->tr;

	if (!is_var_ref(var_name))
		return NULL;

	var_name++;

	var_field = find_event_var(hist_data, system, event_name, var_name);
	if (var_field)
		ref_field = create_var_ref(hist_data, var_field,
					   system, event_name);

	if (!ref_field)
		hist_err(tr, HIST_ERR_VAR_NOT_FOUND, errpos(var_name));

	return ref_field;
}

static struct ftrace_event_field *
parse_field(struct hist_trigger_data *hist_data, struct trace_event_file *file,
	    char *field_str, unsigned long *flags, unsigned long *buckets)
{
	struct ftrace_event_field *field = NULL;
	char *field_name, *modifier, *str;
	struct trace_array *tr = file->tr;

	modifier = str = kstrdup(field_str, GFP_KERNEL);
	if (!modifier)
		return ERR_PTR(-ENOMEM);

	field_name = strsep(&modifier, ".");
	if (modifier) {
		if (strcmp(modifier, "hex") == 0)
			*flags |= HIST_FIELD_FL_HEX;
		else if (strcmp(modifier, "sym") == 0)
			*flags |= HIST_FIELD_FL_SYM;
		/*
		 * 'sym-offset' occurrences in the trigger string are modified
		 * to 'symXoffset' to simplify arithmetic expression parsing.
		 */
		else if (strcmp(modifier, "symXoffset") == 0)
			*flags |= HIST_FIELD_FL_SYM_OFFSET;
		else if ((strcmp(modifier, "execname") == 0) &&
			 (strcmp(field_name, "common_pid") == 0))
			*flags |= HIST_FIELD_FL_EXECNAME;
		else if (strcmp(modifier, "syscall") == 0)
			*flags |= HIST_FIELD_FL_SYSCALL;
		else if (strcmp(modifier, "log2") == 0)
			*flags |= HIST_FIELD_FL_LOG2;
		else if (strcmp(modifier, "usecs") == 0)
			*flags |= HIST_FIELD_FL_TIMESTAMP_USECS;
		else if (strncmp(modifier, "bucket", 6) == 0) {
			int ret;

			modifier += 6;

			if (*modifier == 's')
				modifier++;
			if (*modifier != '=')
				goto error;
			modifier++;
			ret = kstrtoul(modifier, 0, buckets);
			if (ret || !(*buckets))
				goto error;
			*flags |= HIST_FIELD_FL_BUCKET;
		} else {
 error:
			hist_err(tr, HIST_ERR_BAD_FIELD_MODIFIER, errpos(modifier));
			field = ERR_PTR(-EINVAL);
			goto out;
		}
	}

	if (strcmp(field_name, "common_timestamp") == 0) {
		*flags |= HIST_FIELD_FL_TIMESTAMP;
		hist_data->enable_timestamps = true;
		if (*flags & HIST_FIELD_FL_TIMESTAMP_USECS)
			hist_data->attrs->ts_in_usecs = true;
	} else if (strcmp(field_name, "common_cpu") == 0)
		*flags |= HIST_FIELD_FL_CPU;
	else {
		field = trace_find_event_field(file->event_call, field_name);
		if (!field || !field->size) {
			/*
			 * For backward compatibility, if field_name
			 * was "cpu", then we treat this the same as
			 * common_cpu.
			 */
			if (strcmp(field_name, "cpu") == 0) {
				*flags |= HIST_FIELD_FL_CPU;
			} else {
				hist_err(tr, HIST_ERR_FIELD_NOT_FOUND,
					 errpos(field_name));
				field = ERR_PTR(-EINVAL);
				goto out;
			}
		}
	}
 out:
	kfree(str);

	return field;
}

static struct hist_field *create_alias(struct hist_trigger_data *hist_data,
				       struct hist_field *var_ref,
				       char *var_name)
{
	struct hist_field *alias = NULL;
	unsigned long flags = HIST_FIELD_FL_ALIAS | HIST_FIELD_FL_VAR;

	alias = create_hist_field(hist_data, NULL, flags, var_name);
	if (!alias)
		return NULL;

	alias->fn = var_ref->fn;
	alias->operands[0] = var_ref;

	if (init_var_ref(alias, var_ref, var_ref->system, var_ref->event_name)) {
		destroy_hist_field(alias, 0);
		return NULL;
	}

	alias->var_ref_idx = var_ref->var_ref_idx;

	return alias;
}

static struct hist_field *parse_const(struct hist_trigger_data *hist_data,
				      char *str, char *var_name,
				      unsigned long *flags)
{
	struct trace_array *tr = hist_data->event_file->tr;
	struct hist_field *field = NULL;
	u64 constant;

	if (kstrtoull(str, 0, &constant)) {
		hist_err(tr, HIST_ERR_EXPECT_NUMBER, errpos(str));
		return NULL;
	}

	*flags |= HIST_FIELD_FL_CONST;
	field = create_hist_field(hist_data, NULL, *flags, var_name);
	if (!field)
		return NULL;

	field->constant = constant;

	return field;
}

static struct hist_field *parse_atom(struct hist_trigger_data *hist_data,
				     struct trace_event_file *file, char *str,
				     unsigned long *flags, char *var_name)
{
	char *s, *ref_system = NULL, *ref_event = NULL, *ref_var = str;
	struct ftrace_event_field *field = NULL;
	struct hist_field *hist_field = NULL;
	unsigned long buckets = 0;
	int ret = 0;

	if (isdigit(str[0])) {
		hist_field = parse_const(hist_data, str, var_name, flags);
		if (!hist_field) {
			ret = -EINVAL;
			goto out;
		}
		return hist_field;
	}

	s = strchr(str, '.');
	if (s) {
		s = strchr(++s, '.');
		if (s) {
			ref_system = strsep(&str, ".");
			if (!str) {
				ret = -EINVAL;
				goto out;
			}
			ref_event = strsep(&str, ".");
			if (!str) {
				ret = -EINVAL;
				goto out;
			}
			ref_var = str;
		}
	}

	s = local_field_var_ref(hist_data, ref_system, ref_event, ref_var);
	if (!s) {
		hist_field = parse_var_ref(hist_data, ref_system,
					   ref_event, ref_var);
		if (hist_field) {
			if (var_name) {
				hist_field = create_alias(hist_data, hist_field, var_name);
				if (!hist_field) {
					ret = -ENOMEM;
					goto out;
				}
			}
			return hist_field;
		}
	} else
		str = s;

	field = parse_field(hist_data, file, str, flags, &buckets);
	if (IS_ERR(field)) {
		ret = PTR_ERR(field);
		goto out;
	}

	hist_field = create_hist_field(hist_data, field, *flags, var_name);
	if (!hist_field) {
		ret = -ENOMEM;
		goto out;
	}
	hist_field->buckets = buckets;

	return hist_field;
 out:
	return ERR_PTR(ret);
}

static struct hist_field *parse_expr(struct hist_trigger_data *hist_data,
				     struct trace_event_file *file,
				     char *str, unsigned long flags,
				     char *var_name, unsigned int *n_subexprs);

static struct hist_field *parse_unary(struct hist_trigger_data *hist_data,
				      struct trace_event_file *file,
				      char *str, unsigned long flags,
				      char *var_name, unsigned int *n_subexprs)
{
	struct hist_field *operand1, *expr = NULL;
	unsigned long operand_flags;
	int ret = 0;
	char *s;

	/* Unary minus operator, increment n_subexprs */
	++*n_subexprs;

	/* we support only -(xxx) i.e. explicit parens required */

	if (*n_subexprs > 3) {
		hist_err(file->tr, HIST_ERR_TOO_MANY_SUBEXPR, errpos(str));
		ret = -EINVAL;
		goto free;
	}

	str++; /* skip leading '-' */

	s = strchr(str, '(');
	if (s)
		str++;
	else {
		ret = -EINVAL;
		goto free;
	}

	s = strrchr(str, ')');
	if (s) {
		 /* unary minus not supported in sub-expressions */
		if (*(s+1) != '\0') {
			hist_err(file->tr, HIST_ERR_UNARY_MINUS_SUBEXPR,
				 errpos(str));
			ret = -EINVAL;
			goto free;
		}
		*s = '\0';
	}
	else {
		ret = -EINVAL; /* no closing ')' */
		goto free;
	}

	flags |= HIST_FIELD_FL_EXPR;
	expr = create_hist_field(hist_data, NULL, flags, var_name);
	if (!expr) {
		ret = -ENOMEM;
		goto free;
	}

	operand_flags = 0;
	operand1 = parse_expr(hist_data, file, str, operand_flags, NULL, n_subexprs);
	if (IS_ERR(operand1)) {
		ret = PTR_ERR(operand1);
		goto free;
	}
	if (operand1->flags & HIST_FIELD_FL_STRING) {
		/* String type can not be the operand of unary operator. */
		hist_err(file->tr, HIST_ERR_INVALID_STR_OPERAND, errpos(str));
		destroy_hist_field(operand1, 0);
		ret = -EINVAL;
		goto free;
	}

	expr->flags |= operand1->flags &
		(HIST_FIELD_FL_TIMESTAMP | HIST_FIELD_FL_TIMESTAMP_USECS);
	expr->fn = hist_field_unary_minus;
	expr->operands[0] = operand1;
	expr->size = operand1->size;
	expr->is_signed = operand1->is_signed;
	expr->operator = FIELD_OP_UNARY_MINUS;
	expr->name = expr_str(expr, 0);
	expr->type = kstrdup_const(operand1->type, GFP_KERNEL);
	if (!expr->type) {
		ret = -ENOMEM;
		goto free;
	}

	return expr;
 free:
	destroy_hist_field(expr, 0);
	return ERR_PTR(ret);
}

/*
 * If the operands are var refs, return pointers the
 * variable(s) referenced in var1 and var2, else NULL.
 */
static int check_expr_operands(struct trace_array *tr,
			       struct hist_field *operand1,
			       struct hist_field *operand2,
			       struct hist_field **var1,
			       struct hist_field **var2)
{
	unsigned long operand1_flags = operand1->flags;
	unsigned long operand2_flags = operand2->flags;

	if ((operand1_flags & HIST_FIELD_FL_VAR_REF) ||
	    (operand1_flags & HIST_FIELD_FL_ALIAS)) {
		struct hist_field *var;

		var = find_var_field(operand1->var.hist_data, operand1->name);
		if (!var)
			return -EINVAL;
		operand1_flags = var->flags;
		*var1 = var;
	}

	if ((operand2_flags & HIST_FIELD_FL_VAR_REF) ||
	    (operand2_flags & HIST_FIELD_FL_ALIAS)) {
		struct hist_field *var;

		var = find_var_field(operand2->var.hist_data, operand2->name);
		if (!var)
			return -EINVAL;
		operand2_flags = var->flags;
		*var2 = var;
	}

	if ((operand1_flags & HIST_FIELD_FL_TIMESTAMP_USECS) !=
	    (operand2_flags & HIST_FIELD_FL_TIMESTAMP_USECS)) {
		hist_err(tr, HIST_ERR_TIMESTAMP_MISMATCH, 0);
		return -EINVAL;
	}

	return 0;
}

static struct hist_field *parse_expr(struct hist_trigger_data *hist_data,
				     struct trace_event_file *file,
				     char *str, unsigned long flags,
				     char *var_name, unsigned int *n_subexprs)
{
	struct hist_field *operand1 = NULL, *operand2 = NULL, *expr = NULL;
	struct hist_field *var1 = NULL, *var2 = NULL;
	unsigned long operand_flags, operand2_flags;
	int field_op, ret = -EINVAL;
	char *sep, *operand1_str;
	hist_field_fn_t op_fn;
	bool combine_consts;

	if (*n_subexprs > 3) {
		hist_err(file->tr, HIST_ERR_TOO_MANY_SUBEXPR, errpos(str));
		return ERR_PTR(-EINVAL);
	}

	field_op = contains_operator(str, &sep);

	if (field_op == FIELD_OP_NONE)
		return parse_atom(hist_data, file, str, &flags, var_name);

	if (field_op == FIELD_OP_UNARY_MINUS)
		return parse_unary(hist_data, file, str, flags, var_name, n_subexprs);

	/* Binary operator found, increment n_subexprs */
	++*n_subexprs;

	/* Split the expression string at the root operator */
	if (!sep)
		return ERR_PTR(-EINVAL);

	*sep = '\0';
	operand1_str = str;
	str = sep+1;

	/* Binary operator requires both operands */
	if (*operand1_str == '\0' || *str == '\0')
		return ERR_PTR(-EINVAL);

	operand_flags = 0;

	/* LHS of string is an expression e.g. a+b in a+b+c */
	operand1 = parse_expr(hist_data, file, operand1_str, operand_flags, NULL, n_subexprs);
	if (IS_ERR(operand1))
		return ERR_CAST(operand1);

	if (operand1->flags & HIST_FIELD_FL_STRING) {
		hist_err(file->tr, HIST_ERR_INVALID_STR_OPERAND, errpos(operand1_str));
		ret = -EINVAL;
		goto free_op1;
	}

	/* RHS of string is another expression e.g. c in a+b+c */
	operand_flags = 0;
	operand2 = parse_expr(hist_data, file, str, operand_flags, NULL, n_subexprs);
	if (IS_ERR(operand2)) {
		ret = PTR_ERR(operand2);
		goto free_op1;
	}
	if (operand2->flags & HIST_FIELD_FL_STRING) {
		hist_err(file->tr, HIST_ERR_INVALID_STR_OPERAND, errpos(str));
		ret = -EINVAL;
		goto free_operands;
	}

	switch (field_op) {
	case FIELD_OP_MINUS:
		op_fn = hist_field_minus;
		break;
	case FIELD_OP_PLUS:
		op_fn = hist_field_plus;
		break;
	case FIELD_OP_DIV:
		op_fn = hist_field_div;
		break;
	case FIELD_OP_MULT:
		op_fn = hist_field_mult;
		break;
	default:
		ret = -EINVAL;
		goto free_operands;
	}

	ret = check_expr_operands(file->tr, operand1, operand2, &var1, &var2);
	if (ret)
		goto free_operands;

	operand_flags = var1 ? var1->flags : operand1->flags;
	operand2_flags = var2 ? var2->flags : operand2->flags;

	/*
	 * If both operands are constant, the expression can be
	 * collapsed to a single constant.
	 */
	combine_consts = operand_flags & operand2_flags & HIST_FIELD_FL_CONST;

	flags |= combine_consts ? HIST_FIELD_FL_CONST : HIST_FIELD_FL_EXPR;

	flags |= operand1->flags &
		(HIST_FIELD_FL_TIMESTAMP | HIST_FIELD_FL_TIMESTAMP_USECS);

	expr = create_hist_field(hist_data, NULL, flags, var_name);
	if (!expr) {
		ret = -ENOMEM;
		goto free_operands;
	}

	operand1->read_once = true;
	operand2->read_once = true;

	/* The operands are now owned and free'd by 'expr' */
	expr->operands[0] = operand1;
	expr->operands[1] = operand2;

<<<<<<< HEAD
	if (field_op == FIELD_OP_DIV &&
			operand2_flags & HIST_FIELD_FL_CONST) {
		u64 divisor = var2 ? var2->constant : operand2->constant;
=======
	/* The operand sizes should be the same, so just pick one */
	expr->size = operand1->size;
	expr->is_signed = operand1->is_signed;
>>>>>>> a0ebea48

		if (!divisor) {
			hist_err(file->tr, HIST_ERR_DIVISION_BY_ZERO, errpos(str));
			ret = -EDOM;
			goto free_expr;
		}

		/*
		 * Copy the divisor here so we don't have to look it up
		 * later if this is a var ref
		 */
		operand2->constant = divisor;
		op_fn = hist_field_get_div_fn(operand2);
	}

	if (combine_consts) {
		if (var1)
			expr->operands[0] = var1;
		if (var2)
			expr->operands[1] = var2;

		expr->constant = op_fn(expr, NULL, NULL, NULL, NULL);

		expr->operands[0] = NULL;
		expr->operands[1] = NULL;

		/*
		 * var refs won't be destroyed immediately
		 * See: destroy_hist_field()
		 */
		destroy_hist_field(operand2, 0);
		destroy_hist_field(operand1, 0);

		expr->name = expr_str(expr, 0);
	} else {
		expr->fn = op_fn;

		/* The operand sizes should be the same, so just pick one */
		expr->size = operand1->size;

		expr->operator = field_op;
		expr->type = kstrdup_const(operand1->type, GFP_KERNEL);
		if (!expr->type) {
			ret = -ENOMEM;
			goto free_expr;
		}

		expr->name = expr_str(expr, 0);
	}

	return expr;

free_operands:
	destroy_hist_field(operand2, 0);
free_op1:
	destroy_hist_field(operand1, 0);
	return ERR_PTR(ret);

free_expr:
	destroy_hist_field(expr, 0);
	return ERR_PTR(ret);
}

static char *find_trigger_filter(struct hist_trigger_data *hist_data,
				 struct trace_event_file *file)
{
	struct event_trigger_data *test;

	lockdep_assert_held(&event_mutex);

	list_for_each_entry(test, &file->triggers, list) {
		if (test->cmd_ops->trigger_type == ETT_EVENT_HIST) {
			if (test->private_data == hist_data)
				return test->filter_str;
		}
	}

	return NULL;
}

static struct event_command trigger_hist_cmd;
static int event_hist_trigger_func(struct event_command *cmd_ops,
				   struct trace_event_file *file,
				   char *glob, char *cmd, char *param);

static bool compatible_keys(struct hist_trigger_data *target_hist_data,
			    struct hist_trigger_data *hist_data,
			    unsigned int n_keys)
{
	struct hist_field *target_hist_field, *hist_field;
	unsigned int n, i, j;

	if (hist_data->n_fields - hist_data->n_vals != n_keys)
		return false;

	i = hist_data->n_vals;
	j = target_hist_data->n_vals;

	for (n = 0; n < n_keys; n++) {
		hist_field = hist_data->fields[i + n];
		target_hist_field = target_hist_data->fields[j + n];

		if (strcmp(hist_field->type, target_hist_field->type) != 0)
			return false;
		if (hist_field->size != target_hist_field->size)
			return false;
		if (hist_field->is_signed != target_hist_field->is_signed)
			return false;
	}

	return true;
}

static struct hist_trigger_data *
find_compatible_hist(struct hist_trigger_data *target_hist_data,
		     struct trace_event_file *file)
{
	struct hist_trigger_data *hist_data;
	struct event_trigger_data *test;
	unsigned int n_keys;

	lockdep_assert_held(&event_mutex);

	n_keys = target_hist_data->n_fields - target_hist_data->n_vals;

	list_for_each_entry(test, &file->triggers, list) {
		if (test->cmd_ops->trigger_type == ETT_EVENT_HIST) {
			hist_data = test->private_data;

			if (compatible_keys(target_hist_data, hist_data, n_keys))
				return hist_data;
		}
	}

	return NULL;
}

static struct trace_event_file *event_file(struct trace_array *tr,
					   char *system, char *event_name)
{
	struct trace_event_file *file;

	file = __find_event_file(tr, system, event_name);
	if (!file)
		return ERR_PTR(-EINVAL);

	return file;
}

static struct hist_field *
find_synthetic_field_var(struct hist_trigger_data *target_hist_data,
			 char *system, char *event_name, char *field_name)
{
	struct hist_field *event_var;
	char *synthetic_name;

	synthetic_name = kzalloc(MAX_FILTER_STR_VAL, GFP_KERNEL);
	if (!synthetic_name)
		return ERR_PTR(-ENOMEM);

	strcpy(synthetic_name, "synthetic_");
	strcat(synthetic_name, field_name);

	event_var = find_event_var(target_hist_data, system, event_name, synthetic_name);

	kfree(synthetic_name);

	return event_var;
}

/**
 * create_field_var_hist - Automatically create a histogram and var for a field
 * @target_hist_data: The target hist trigger
 * @subsys_name: Optional subsystem name
 * @event_name: Optional event name
 * @field_name: The name of the field (and the resulting variable)
 *
 * Hist trigger actions fetch data from variables, not directly from
 * events.  However, for convenience, users are allowed to directly
 * specify an event field in an action, which will be automatically
 * converted into a variable on their behalf.
 *
 * If a user specifies a field on an event that isn't the event the
 * histogram currently being defined (the target event histogram), the
 * only way that can be accomplished is if a new hist trigger is
 * created and the field variable defined on that.
 *
 * This function creates a new histogram compatible with the target
 * event (meaning a histogram with the same key as the target
 * histogram), and creates a variable for the specified field, but
 * with 'synthetic_' prepended to the variable name in order to avoid
 * collision with normal field variables.
 *
 * Return: The variable created for the field.
 */
static struct hist_field *
create_field_var_hist(struct hist_trigger_data *target_hist_data,
		      char *subsys_name, char *event_name, char *field_name)
{
	struct trace_array *tr = target_hist_data->event_file->tr;
	struct hist_trigger_data *hist_data;
	unsigned int i, n, first = true;
	struct field_var_hist *var_hist;
	struct trace_event_file *file;
	struct hist_field *key_field;
	struct hist_field *event_var;
	char *saved_filter;
	char *cmd;
	int ret;

	if (target_hist_data->n_field_var_hists >= SYNTH_FIELDS_MAX) {
		hist_err(tr, HIST_ERR_TOO_MANY_FIELD_VARS, errpos(field_name));
		return ERR_PTR(-EINVAL);
	}

	file = event_file(tr, subsys_name, event_name);

	if (IS_ERR(file)) {
		hist_err(tr, HIST_ERR_EVENT_FILE_NOT_FOUND, errpos(field_name));
		ret = PTR_ERR(file);
		return ERR_PTR(ret);
	}

	/*
	 * Look for a histogram compatible with target.  We'll use the
	 * found histogram specification to create a new matching
	 * histogram with our variable on it.  target_hist_data is not
	 * yet a registered histogram so we can't use that.
	 */
	hist_data = find_compatible_hist(target_hist_data, file);
	if (!hist_data) {
		hist_err(tr, HIST_ERR_HIST_NOT_FOUND, errpos(field_name));
		return ERR_PTR(-EINVAL);
	}

	/* See if a synthetic field variable has already been created */
	event_var = find_synthetic_field_var(target_hist_data, subsys_name,
					     event_name, field_name);
	if (!IS_ERR_OR_NULL(event_var))
		return event_var;

	var_hist = kzalloc(sizeof(*var_hist), GFP_KERNEL);
	if (!var_hist)
		return ERR_PTR(-ENOMEM);

	cmd = kzalloc(MAX_FILTER_STR_VAL, GFP_KERNEL);
	if (!cmd) {
		kfree(var_hist);
		return ERR_PTR(-ENOMEM);
	}

	/* Use the same keys as the compatible histogram */
	strcat(cmd, "keys=");

	for_each_hist_key_field(i, hist_data) {
		key_field = hist_data->fields[i];
		if (!first)
			strcat(cmd, ",");
		strcat(cmd, key_field->field->name);
		first = false;
	}

	/* Create the synthetic field variable specification */
	strcat(cmd, ":synthetic_");
	strcat(cmd, field_name);
	strcat(cmd, "=");
	strcat(cmd, field_name);

	/* Use the same filter as the compatible histogram */
	saved_filter = find_trigger_filter(hist_data, file);
	if (saved_filter) {
		strcat(cmd, " if ");
		strcat(cmd, saved_filter);
	}

	var_hist->cmd = kstrdup(cmd, GFP_KERNEL);
	if (!var_hist->cmd) {
		kfree(cmd);
		kfree(var_hist);
		return ERR_PTR(-ENOMEM);
	}

	/* Save the compatible histogram information */
	var_hist->hist_data = hist_data;

	/* Create the new histogram with our variable */
	ret = event_hist_trigger_func(&trigger_hist_cmd, file,
				      "", "hist", cmd);
	if (ret) {
		kfree(cmd);
		kfree(var_hist->cmd);
		kfree(var_hist);
		hist_err(tr, HIST_ERR_HIST_CREATE_FAIL, errpos(field_name));
		return ERR_PTR(ret);
	}

	kfree(cmd);

	/* If we can't find the variable, something went wrong */
	event_var = find_synthetic_field_var(target_hist_data, subsys_name,
					     event_name, field_name);
	if (IS_ERR_OR_NULL(event_var)) {
		kfree(var_hist->cmd);
		kfree(var_hist);
		hist_err(tr, HIST_ERR_SYNTH_VAR_NOT_FOUND, errpos(field_name));
		return ERR_PTR(-EINVAL);
	}

	n = target_hist_data->n_field_var_hists;
	target_hist_data->field_var_hists[n] = var_hist;
	target_hist_data->n_field_var_hists++;

	return event_var;
}

static struct hist_field *
find_target_event_var(struct hist_trigger_data *hist_data,
		      char *subsys_name, char *event_name, char *var_name)
{
	struct trace_event_file *file = hist_data->event_file;
	struct hist_field *hist_field = NULL;

	if (subsys_name) {
		struct trace_event_call *call;

		if (!event_name)
			return NULL;

		call = file->event_call;

		if (strcmp(subsys_name, call->class->system) != 0)
			return NULL;

		if (strcmp(event_name, trace_event_name(call)) != 0)
			return NULL;
	}

	hist_field = find_var_field(hist_data, var_name);

	return hist_field;
}

static inline void __update_field_vars(struct tracing_map_elt *elt,
				       struct trace_buffer *buffer,
				       struct ring_buffer_event *rbe,
				       void *rec,
				       struct field_var **field_vars,
				       unsigned int n_field_vars,
				       unsigned int field_var_str_start)
{
	struct hist_elt_data *elt_data = elt->private_data;
	unsigned int i, j, var_idx;
	u64 var_val;

	for (i = 0, j = field_var_str_start; i < n_field_vars; i++) {
		struct field_var *field_var = field_vars[i];
		struct hist_field *var = field_var->var;
		struct hist_field *val = field_var->val;

		var_val = val->fn(val, elt, buffer, rbe, rec);
		var_idx = var->var.idx;

		if (val->flags & HIST_FIELD_FL_STRING) {
			char *str = elt_data->field_var_str[j++];
			char *val_str = (char *)(uintptr_t)var_val;
			unsigned int size;

			size = min(val->size, STR_VAR_LEN_MAX);
			strscpy(str, val_str, size);
			var_val = (u64)(uintptr_t)str;
		}
		tracing_map_set_var(elt, var_idx, var_val);
	}
}

static void update_field_vars(struct hist_trigger_data *hist_data,
			      struct tracing_map_elt *elt,
			      struct trace_buffer *buffer,
			      struct ring_buffer_event *rbe,
			      void *rec)
{
	__update_field_vars(elt, buffer, rbe, rec, hist_data->field_vars,
			    hist_data->n_field_vars, 0);
}

static void save_track_data_vars(struct hist_trigger_data *hist_data,
				 struct tracing_map_elt *elt,
				 struct trace_buffer *buffer,  void *rec,
				 struct ring_buffer_event *rbe, void *key,
				 struct action_data *data, u64 *var_ref_vals)
{
	__update_field_vars(elt, buffer, rbe, rec, hist_data->save_vars,
			    hist_data->n_save_vars, hist_data->n_field_var_str);
}

static struct hist_field *create_var(struct hist_trigger_data *hist_data,
				     struct trace_event_file *file,
				     char *name, int size, const char *type)
{
	struct hist_field *var;
	int idx;

	if (find_var(hist_data, file, name) && !hist_data->remove) {
		var = ERR_PTR(-EINVAL);
		goto out;
	}

	var = kzalloc(sizeof(struct hist_field), GFP_KERNEL);
	if (!var) {
		var = ERR_PTR(-ENOMEM);
		goto out;
	}

	idx = tracing_map_add_var(hist_data->map);
	if (idx < 0) {
		kfree(var);
		var = ERR_PTR(-EINVAL);
		goto out;
	}

	var->ref = 1;
	var->flags = HIST_FIELD_FL_VAR;
	var->var.idx = idx;
	var->var.hist_data = var->hist_data = hist_data;
	var->size = size;
	var->var.name = kstrdup(name, GFP_KERNEL);
	var->type = kstrdup_const(type, GFP_KERNEL);
	if (!var->var.name || !var->type) {
		kfree_const(var->type);
		kfree(var->var.name);
		kfree(var);
		var = ERR_PTR(-ENOMEM);
	}
 out:
	return var;
}

static struct field_var *create_field_var(struct hist_trigger_data *hist_data,
					  struct trace_event_file *file,
					  char *field_name)
{
	struct hist_field *val = NULL, *var = NULL;
	unsigned long flags = HIST_FIELD_FL_VAR;
	struct trace_array *tr = file->tr;
	struct field_var *field_var;
	int ret = 0;

	if (hist_data->n_field_vars >= SYNTH_FIELDS_MAX) {
		hist_err(tr, HIST_ERR_TOO_MANY_FIELD_VARS, errpos(field_name));
		ret = -EINVAL;
		goto err;
	}

	val = parse_atom(hist_data, file, field_name, &flags, NULL);
	if (IS_ERR(val)) {
		hist_err(tr, HIST_ERR_FIELD_VAR_PARSE_FAIL, errpos(field_name));
		ret = PTR_ERR(val);
		goto err;
	}

	var = create_var(hist_data, file, field_name, val->size, val->type);
	if (IS_ERR(var)) {
		hist_err(tr, HIST_ERR_VAR_CREATE_FIND_FAIL, errpos(field_name));
		kfree(val);
		ret = PTR_ERR(var);
		goto err;
	}

	field_var = kzalloc(sizeof(struct field_var), GFP_KERNEL);
	if (!field_var) {
		kfree(val);
		kfree(var);
		ret =  -ENOMEM;
		goto err;
	}

	field_var->var = var;
	field_var->val = val;
 out:
	return field_var;
 err:
	field_var = ERR_PTR(ret);
	goto out;
}

/**
 * create_target_field_var - Automatically create a variable for a field
 * @target_hist_data: The target hist trigger
 * @subsys_name: Optional subsystem name
 * @event_name: Optional event name
 * @var_name: The name of the field (and the resulting variable)
 *
 * Hist trigger actions fetch data from variables, not directly from
 * events.  However, for convenience, users are allowed to directly
 * specify an event field in an action, which will be automatically
 * converted into a variable on their behalf.

 * This function creates a field variable with the name var_name on
 * the hist trigger currently being defined on the target event.  If
 * subsys_name and event_name are specified, this function simply
 * verifies that they do in fact match the target event subsystem and
 * event name.
 *
 * Return: The variable created for the field.
 */
static struct field_var *
create_target_field_var(struct hist_trigger_data *target_hist_data,
			char *subsys_name, char *event_name, char *var_name)
{
	struct trace_event_file *file = target_hist_data->event_file;

	if (subsys_name) {
		struct trace_event_call *call;

		if (!event_name)
			return NULL;

		call = file->event_call;

		if (strcmp(subsys_name, call->class->system) != 0)
			return NULL;

		if (strcmp(event_name, trace_event_name(call)) != 0)
			return NULL;
	}

	return create_field_var(target_hist_data, file, var_name);
}

static bool check_track_val_max(u64 track_val, u64 var_val)
{
	if (var_val <= track_val)
		return false;

	return true;
}

static bool check_track_val_changed(u64 track_val, u64 var_val)
{
	if (var_val == track_val)
		return false;

	return true;
}

static u64 get_track_val(struct hist_trigger_data *hist_data,
			 struct tracing_map_elt *elt,
			 struct action_data *data)
{
	unsigned int track_var_idx = data->track_data.track_var->var.idx;
	u64 track_val;

	track_val = tracing_map_read_var(elt, track_var_idx);

	return track_val;
}

static void save_track_val(struct hist_trigger_data *hist_data,
			   struct tracing_map_elt *elt,
			   struct action_data *data, u64 var_val)
{
	unsigned int track_var_idx = data->track_data.track_var->var.idx;

	tracing_map_set_var(elt, track_var_idx, var_val);
}

static void save_track_data(struct hist_trigger_data *hist_data,
			    struct tracing_map_elt *elt,
			    struct trace_buffer *buffer, void *rec,
			    struct ring_buffer_event *rbe, void *key,
			    struct action_data *data, u64 *var_ref_vals)
{
	if (data->track_data.save_data)
		data->track_data.save_data(hist_data, elt, buffer, rec, rbe,
					   key, data, var_ref_vals);
}

static bool check_track_val(struct tracing_map_elt *elt,
			    struct action_data *data,
			    u64 var_val)
{
	struct hist_trigger_data *hist_data;
	u64 track_val;

	hist_data = data->track_data.track_var->hist_data;
	track_val = get_track_val(hist_data, elt, data);

	return data->track_data.check_val(track_val, var_val);
}

#ifdef CONFIG_TRACER_SNAPSHOT
static bool cond_snapshot_update(struct trace_array *tr, void *cond_data)
{
	/* called with tr->max_lock held */
	struct track_data *track_data = tr->cond_snapshot->cond_data;
	struct hist_elt_data *elt_data, *track_elt_data;
	struct snapshot_context *context = cond_data;
	struct action_data *action;
	u64 track_val;

	if (!track_data)
		return false;

	action = track_data->action_data;

	track_val = get_track_val(track_data->hist_data, context->elt,
				  track_data->action_data);

	if (!action->track_data.check_val(track_data->track_val, track_val))
		return false;

	track_data->track_val = track_val;
	memcpy(track_data->key, context->key, track_data->key_len);

	elt_data = context->elt->private_data;
	track_elt_data = track_data->elt.private_data;
	if (elt_data->comm)
		strncpy(track_elt_data->comm, elt_data->comm, TASK_COMM_LEN);

	track_data->updated = true;

	return true;
}

static void save_track_data_snapshot(struct hist_trigger_data *hist_data,
				     struct tracing_map_elt *elt,
				     struct trace_buffer *buffer, void *rec,
				     struct ring_buffer_event *rbe, void *key,
				     struct action_data *data,
				     u64 *var_ref_vals)
{
	struct trace_event_file *file = hist_data->event_file;
	struct snapshot_context context;

	context.elt = elt;
	context.key = key;

	tracing_snapshot_cond(file->tr, &context);
}

static void hist_trigger_print_key(struct seq_file *m,
				   struct hist_trigger_data *hist_data,
				   void *key,
				   struct tracing_map_elt *elt);

static struct action_data *snapshot_action(struct hist_trigger_data *hist_data)
{
	unsigned int i;

	if (!hist_data->n_actions)
		return NULL;

	for (i = 0; i < hist_data->n_actions; i++) {
		struct action_data *data = hist_data->actions[i];

		if (data->action == ACTION_SNAPSHOT)
			return data;
	}

	return NULL;
}

static void track_data_snapshot_print(struct seq_file *m,
				      struct hist_trigger_data *hist_data)
{
	struct trace_event_file *file = hist_data->event_file;
	struct track_data *track_data;
	struct action_data *action;

	track_data = tracing_cond_snapshot_data(file->tr);
	if (!track_data)
		return;

	if (!track_data->updated)
		return;

	action = snapshot_action(hist_data);
	if (!action)
		return;

	seq_puts(m, "\nSnapshot taken (see tracing/snapshot).  Details:\n");
	seq_printf(m, "\ttriggering value { %s(%s) }: %10llu",
		   action->handler == HANDLER_ONMAX ? "onmax" : "onchange",
		   action->track_data.var_str, track_data->track_val);

	seq_puts(m, "\ttriggered by event with key: ");
	hist_trigger_print_key(m, hist_data, track_data->key, &track_data->elt);
	seq_putc(m, '\n');
}
#else
static bool cond_snapshot_update(struct trace_array *tr, void *cond_data)
{
	return false;
}
static void save_track_data_snapshot(struct hist_trigger_data *hist_data,
				     struct tracing_map_elt *elt,
				     struct trace_buffer *buffer, void *rec,
				     struct ring_buffer_event *rbe, void *key,
				     struct action_data *data,
				     u64 *var_ref_vals) {}
static void track_data_snapshot_print(struct seq_file *m,
				      struct hist_trigger_data *hist_data) {}
#endif /* CONFIG_TRACER_SNAPSHOT */

static void track_data_print(struct seq_file *m,
			     struct hist_trigger_data *hist_data,
			     struct tracing_map_elt *elt,
			     struct action_data *data)
{
	u64 track_val = get_track_val(hist_data, elt, data);
	unsigned int i, save_var_idx;

	if (data->handler == HANDLER_ONMAX)
		seq_printf(m, "\n\tmax: %10llu", track_val);
	else if (data->handler == HANDLER_ONCHANGE)
		seq_printf(m, "\n\tchanged: %10llu", track_val);

	if (data->action == ACTION_SNAPSHOT)
		return;

	for (i = 0; i < hist_data->n_save_vars; i++) {
		struct hist_field *save_val = hist_data->save_vars[i]->val;
		struct hist_field *save_var = hist_data->save_vars[i]->var;
		u64 val;

		save_var_idx = save_var->var.idx;

		val = tracing_map_read_var(elt, save_var_idx);

		if (save_val->flags & HIST_FIELD_FL_STRING) {
			seq_printf(m, "  %s: %-32s", save_var->var.name,
				   (char *)(uintptr_t)(val));
		} else
			seq_printf(m, "  %s: %10llu", save_var->var.name, val);
	}
}

static void ontrack_action(struct hist_trigger_data *hist_data,
			   struct tracing_map_elt *elt,
			   struct trace_buffer *buffer, void *rec,
			   struct ring_buffer_event *rbe, void *key,
			   struct action_data *data, u64 *var_ref_vals)
{
	u64 var_val = var_ref_vals[data->track_data.var_ref->var_ref_idx];

	if (check_track_val(elt, data, var_val)) {
		save_track_val(hist_data, elt, data, var_val);
		save_track_data(hist_data, elt, buffer, rec, rbe,
				key, data, var_ref_vals);
	}
}

static void action_data_destroy(struct action_data *data)
{
	unsigned int i;

	lockdep_assert_held(&event_mutex);

	kfree(data->action_name);

	for (i = 0; i < data->n_params; i++)
		kfree(data->params[i]);

	if (data->synth_event)
		data->synth_event->ref--;

	kfree(data->synth_event_name);

	kfree(data);
}

static void track_data_destroy(struct hist_trigger_data *hist_data,
			       struct action_data *data)
{
	struct trace_event_file *file = hist_data->event_file;

	destroy_hist_field(data->track_data.track_var, 0);

	if (data->action == ACTION_SNAPSHOT) {
		struct track_data *track_data;

		track_data = tracing_cond_snapshot_data(file->tr);
		if (track_data && track_data->hist_data == hist_data) {
			tracing_snapshot_cond_disable(file->tr);
			track_data_free(track_data);
		}
	}

	kfree(data->track_data.var_str);

	action_data_destroy(data);
}

static int action_create(struct hist_trigger_data *hist_data,
			 struct action_data *data);

static int track_data_create(struct hist_trigger_data *hist_data,
			     struct action_data *data)
{
	struct hist_field *var_field, *ref_field, *track_var = NULL;
	struct trace_event_file *file = hist_data->event_file;
	struct trace_array *tr = file->tr;
	char *track_data_var_str;
	int ret = 0;

	track_data_var_str = data->track_data.var_str;
	if (track_data_var_str[0] != '$') {
		hist_err(tr, HIST_ERR_ONX_NOT_VAR, errpos(track_data_var_str));
		return -EINVAL;
	}
	track_data_var_str++;

	var_field = find_target_event_var(hist_data, NULL, NULL, track_data_var_str);
	if (!var_field) {
		hist_err(tr, HIST_ERR_ONX_VAR_NOT_FOUND, errpos(track_data_var_str));
		return -EINVAL;
	}

	ref_field = create_var_ref(hist_data, var_field, NULL, NULL);
	if (!ref_field)
		return -ENOMEM;

	data->track_data.var_ref = ref_field;

	if (data->handler == HANDLER_ONMAX)
		track_var = create_var(hist_data, file, "__max", sizeof(u64), "u64");
	if (IS_ERR(track_var)) {
		hist_err(tr, HIST_ERR_ONX_VAR_CREATE_FAIL, 0);
		ret = PTR_ERR(track_var);
		goto out;
	}

	if (data->handler == HANDLER_ONCHANGE)
		track_var = create_var(hist_data, file, "__change", sizeof(u64), "u64");
	if (IS_ERR(track_var)) {
		hist_err(tr, HIST_ERR_ONX_VAR_CREATE_FAIL, 0);
		ret = PTR_ERR(track_var);
		goto out;
	}
	data->track_data.track_var = track_var;

	ret = action_create(hist_data, data);
 out:
	return ret;
}

static int parse_action_params(struct trace_array *tr, char *params,
			       struct action_data *data)
{
	char *param, *saved_param;
	bool first_param = true;
	int ret = 0;

	while (params) {
		if (data->n_params >= SYNTH_FIELDS_MAX) {
			hist_err(tr, HIST_ERR_TOO_MANY_PARAMS, 0);
			goto out;
		}

		param = strsep(&params, ",");
		if (!param) {
			hist_err(tr, HIST_ERR_PARAM_NOT_FOUND, 0);
			ret = -EINVAL;
			goto out;
		}

		param = strstrip(param);
		if (strlen(param) < 2) {
			hist_err(tr, HIST_ERR_INVALID_PARAM, errpos(param));
			ret = -EINVAL;
			goto out;
		}

		saved_param = kstrdup(param, GFP_KERNEL);
		if (!saved_param) {
			ret = -ENOMEM;
			goto out;
		}

		if (first_param && data->use_trace_keyword) {
			data->synth_event_name = saved_param;
			first_param = false;
			continue;
		}
		first_param = false;

		data->params[data->n_params++] = saved_param;
	}
 out:
	return ret;
}

static int action_parse(struct trace_array *tr, char *str, struct action_data *data,
			enum handler_id handler)
{
	char *action_name;
	int ret = 0;

	strsep(&str, ".");
	if (!str) {
		hist_err(tr, HIST_ERR_ACTION_NOT_FOUND, 0);
		ret = -EINVAL;
		goto out;
	}

	action_name = strsep(&str, "(");
	if (!action_name || !str) {
		hist_err(tr, HIST_ERR_ACTION_NOT_FOUND, 0);
		ret = -EINVAL;
		goto out;
	}

	if (str_has_prefix(action_name, "save")) {
		char *params = strsep(&str, ")");

		if (!params) {
			hist_err(tr, HIST_ERR_NO_SAVE_PARAMS, 0);
			ret = -EINVAL;
			goto out;
		}

		ret = parse_action_params(tr, params, data);
		if (ret)
			goto out;

		if (handler == HANDLER_ONMAX)
			data->track_data.check_val = check_track_val_max;
		else if (handler == HANDLER_ONCHANGE)
			data->track_data.check_val = check_track_val_changed;
		else {
			hist_err(tr, HIST_ERR_ACTION_MISMATCH, errpos(action_name));
			ret = -EINVAL;
			goto out;
		}

		data->track_data.save_data = save_track_data_vars;
		data->fn = ontrack_action;
		data->action = ACTION_SAVE;
	} else if (str_has_prefix(action_name, "snapshot")) {
		char *params = strsep(&str, ")");

		if (!str) {
			hist_err(tr, HIST_ERR_NO_CLOSING_PAREN, errpos(params));
			ret = -EINVAL;
			goto out;
		}

		if (handler == HANDLER_ONMAX)
			data->track_data.check_val = check_track_val_max;
		else if (handler == HANDLER_ONCHANGE)
			data->track_data.check_val = check_track_val_changed;
		else {
			hist_err(tr, HIST_ERR_ACTION_MISMATCH, errpos(action_name));
			ret = -EINVAL;
			goto out;
		}

		data->track_data.save_data = save_track_data_snapshot;
		data->fn = ontrack_action;
		data->action = ACTION_SNAPSHOT;
	} else {
		char *params = strsep(&str, ")");

		if (str_has_prefix(action_name, "trace"))
			data->use_trace_keyword = true;

		if (params) {
			ret = parse_action_params(tr, params, data);
			if (ret)
				goto out;
		}

		if (handler == HANDLER_ONMAX)
			data->track_data.check_val = check_track_val_max;
		else if (handler == HANDLER_ONCHANGE)
			data->track_data.check_val = check_track_val_changed;

		if (handler != HANDLER_ONMATCH) {
			data->track_data.save_data = action_trace;
			data->fn = ontrack_action;
		} else
			data->fn = action_trace;

		data->action = ACTION_TRACE;
	}

	data->action_name = kstrdup(action_name, GFP_KERNEL);
	if (!data->action_name) {
		ret = -ENOMEM;
		goto out;
	}

	data->handler = handler;
 out:
	return ret;
}

static struct action_data *track_data_parse(struct hist_trigger_data *hist_data,
					    char *str, enum handler_id handler)
{
	struct action_data *data;
	int ret = -EINVAL;
	char *var_str;

	data = kzalloc(sizeof(*data), GFP_KERNEL);
	if (!data)
		return ERR_PTR(-ENOMEM);

	var_str = strsep(&str, ")");
	if (!var_str || !str) {
		ret = -EINVAL;
		goto free;
	}

	data->track_data.var_str = kstrdup(var_str, GFP_KERNEL);
	if (!data->track_data.var_str) {
		ret = -ENOMEM;
		goto free;
	}

	ret = action_parse(hist_data->event_file->tr, str, data, handler);
	if (ret)
		goto free;
 out:
	return data;
 free:
	track_data_destroy(hist_data, data);
	data = ERR_PTR(ret);
	goto out;
}

static void onmatch_destroy(struct action_data *data)
{
	kfree(data->match_data.event);
	kfree(data->match_data.event_system);

	action_data_destroy(data);
}

static void destroy_field_var(struct field_var *field_var)
{
	if (!field_var)
		return;

	destroy_hist_field(field_var->var, 0);
	destroy_hist_field(field_var->val, 0);

	kfree(field_var);
}

static void destroy_field_vars(struct hist_trigger_data *hist_data)
{
	unsigned int i;

	for (i = 0; i < hist_data->n_field_vars; i++)
		destroy_field_var(hist_data->field_vars[i]);

	for (i = 0; i < hist_data->n_save_vars; i++)
		destroy_field_var(hist_data->save_vars[i]);
}

static void save_field_var(struct hist_trigger_data *hist_data,
			   struct field_var *field_var)
{
	hist_data->field_vars[hist_data->n_field_vars++] = field_var;

	if (field_var->val->flags & HIST_FIELD_FL_STRING)
		hist_data->n_field_var_str++;
}


static int check_synth_field(struct synth_event *event,
			     struct hist_field *hist_field,
			     unsigned int field_pos)
{
	struct synth_field *field;

	if (field_pos >= event->n_fields)
		return -EINVAL;

	field = event->fields[field_pos];

	/*
	 * A dynamic string synth field can accept static or
	 * dynamic. A static string synth field can only accept a
	 * same-sized static string, which is checked for later.
	 */
	if (strstr(hist_field->type, "char[") && field->is_string
	    && field->is_dynamic)
		return 0;

	if (strcmp(field->type, hist_field->type) != 0) {
		if (field->size != hist_field->size ||
		    (!field->is_string && field->is_signed != hist_field->is_signed))
			return -EINVAL;
	}

	return 0;
}

static struct hist_field *
trace_action_find_var(struct hist_trigger_data *hist_data,
		      struct action_data *data,
		      char *system, char *event, char *var)
{
	struct trace_array *tr = hist_data->event_file->tr;
	struct hist_field *hist_field;

	var++; /* skip '$' */

	hist_field = find_target_event_var(hist_data, system, event, var);
	if (!hist_field) {
		if (!system && data->handler == HANDLER_ONMATCH) {
			system = data->match_data.event_system;
			event = data->match_data.event;
		}

		hist_field = find_event_var(hist_data, system, event, var);
	}

	if (!hist_field)
		hist_err(tr, HIST_ERR_PARAM_NOT_FOUND, errpos(var));

	return hist_field;
}

static struct hist_field *
trace_action_create_field_var(struct hist_trigger_data *hist_data,
			      struct action_data *data, char *system,
			      char *event, char *var)
{
	struct hist_field *hist_field = NULL;
	struct field_var *field_var;

	/*
	 * First try to create a field var on the target event (the
	 * currently being defined).  This will create a variable for
	 * unqualified fields on the target event, or if qualified,
	 * target fields that have qualified names matching the target.
	 */
	field_var = create_target_field_var(hist_data, system, event, var);

	if (field_var && !IS_ERR(field_var)) {
		save_field_var(hist_data, field_var);
		hist_field = field_var->var;
	} else {
		field_var = NULL;
		/*
		 * If no explicit system.event is specified, default to
		 * looking for fields on the onmatch(system.event.xxx)
		 * event.
		 */
		if (!system && data->handler == HANDLER_ONMATCH) {
			system = data->match_data.event_system;
			event = data->match_data.event;
		}

		if (!event)
			goto free;
		/*
		 * At this point, we're looking at a field on another
		 * event.  Because we can't modify a hist trigger on
		 * another event to add a variable for a field, we need
		 * to create a new trigger on that event and create the
		 * variable at the same time.
		 */
		hist_field = create_field_var_hist(hist_data, system, event, var);
		if (IS_ERR(hist_field))
			goto free;
	}
 out:
	return hist_field;
 free:
	destroy_field_var(field_var);
	hist_field = NULL;
	goto out;
}

static int trace_action_create(struct hist_trigger_data *hist_data,
			       struct action_data *data)
{
	struct trace_array *tr = hist_data->event_file->tr;
	char *event_name, *param, *system = NULL;
	struct hist_field *hist_field, *var_ref;
	unsigned int i;
	unsigned int field_pos = 0;
	struct synth_event *event;
	char *synth_event_name;
	int var_ref_idx, ret = 0;

	lockdep_assert_held(&event_mutex);

	if (data->use_trace_keyword)
		synth_event_name = data->synth_event_name;
	else
		synth_event_name = data->action_name;

	event = find_synth_event(synth_event_name);
	if (!event) {
		hist_err(tr, HIST_ERR_SYNTH_EVENT_NOT_FOUND, errpos(synth_event_name));
		return -EINVAL;
	}

	event->ref++;

	for (i = 0; i < data->n_params; i++) {
		char *p;

		p = param = kstrdup(data->params[i], GFP_KERNEL);
		if (!param) {
			ret = -ENOMEM;
			goto err;
		}

		system = strsep(&param, ".");
		if (!param) {
			param = (char *)system;
			system = event_name = NULL;
		} else {
			event_name = strsep(&param, ".");
			if (!param) {
				kfree(p);
				ret = -EINVAL;
				goto err;
			}
		}

		if (param[0] == '$')
			hist_field = trace_action_find_var(hist_data, data,
							   system, event_name,
							   param);
		else
			hist_field = trace_action_create_field_var(hist_data,
								   data,
								   system,
								   event_name,
								   param);

		if (!hist_field) {
			kfree(p);
			ret = -EINVAL;
			goto err;
		}

		if (check_synth_field(event, hist_field, field_pos) == 0) {
			var_ref = create_var_ref(hist_data, hist_field,
						 system, event_name);
			if (!var_ref) {
				kfree(p);
				ret = -ENOMEM;
				goto err;
			}

			var_ref_idx = find_var_ref_idx(hist_data, var_ref);
			if (WARN_ON(var_ref_idx < 0)) {
				kfree(p);
				ret = var_ref_idx;
				goto err;
			}

			data->var_ref_idx[i] = var_ref_idx;

			field_pos++;
			kfree(p);
			continue;
		}

		hist_err(tr, HIST_ERR_SYNTH_TYPE_MISMATCH, errpos(param));
		kfree(p);
		ret = -EINVAL;
		goto err;
	}

	if (field_pos != event->n_fields) {
		hist_err(tr, HIST_ERR_SYNTH_COUNT_MISMATCH, errpos(event->name));
		ret = -EINVAL;
		goto err;
	}

	data->synth_event = event;
 out:
	return ret;
 err:
	event->ref--;

	goto out;
}

static int action_create(struct hist_trigger_data *hist_data,
			 struct action_data *data)
{
	struct trace_event_file *file = hist_data->event_file;
	struct trace_array *tr = file->tr;
	struct track_data *track_data;
	struct field_var *field_var;
	unsigned int i;
	char *param;
	int ret = 0;

	if (data->action == ACTION_TRACE)
		return trace_action_create(hist_data, data);

	if (data->action == ACTION_SNAPSHOT) {
		track_data = track_data_alloc(hist_data->key_size, data, hist_data);
		if (IS_ERR(track_data)) {
			ret = PTR_ERR(track_data);
			goto out;
		}

		ret = tracing_snapshot_cond_enable(file->tr, track_data,
						   cond_snapshot_update);
		if (ret)
			track_data_free(track_data);

		goto out;
	}

	if (data->action == ACTION_SAVE) {
		if (hist_data->n_save_vars) {
			ret = -EEXIST;
			hist_err(tr, HIST_ERR_TOO_MANY_SAVE_ACTIONS, 0);
			goto out;
		}

		for (i = 0; i < data->n_params; i++) {
			param = kstrdup(data->params[i], GFP_KERNEL);
			if (!param) {
				ret = -ENOMEM;
				goto out;
			}

			field_var = create_target_field_var(hist_data, NULL, NULL, param);
			if (IS_ERR(field_var)) {
				hist_err(tr, HIST_ERR_FIELD_VAR_CREATE_FAIL,
					 errpos(param));
				ret = PTR_ERR(field_var);
				kfree(param);
				goto out;
			}

			hist_data->save_vars[hist_data->n_save_vars++] = field_var;
			if (field_var->val->flags & HIST_FIELD_FL_STRING)
				hist_data->n_save_var_str++;
			kfree(param);
		}
	}
 out:
	return ret;
}

static int onmatch_create(struct hist_trigger_data *hist_data,
			  struct action_data *data)
{
	return action_create(hist_data, data);
}

static struct action_data *onmatch_parse(struct trace_array *tr, char *str)
{
	char *match_event, *match_event_system;
	struct action_data *data;
	int ret = -EINVAL;

	data = kzalloc(sizeof(*data), GFP_KERNEL);
	if (!data)
		return ERR_PTR(-ENOMEM);

	match_event = strsep(&str, ")");
	if (!match_event || !str) {
		hist_err(tr, HIST_ERR_NO_CLOSING_PAREN, errpos(match_event));
		goto free;
	}

	match_event_system = strsep(&match_event, ".");
	if (!match_event) {
		hist_err(tr, HIST_ERR_SUBSYS_NOT_FOUND, errpos(match_event_system));
		goto free;
	}

	if (IS_ERR(event_file(tr, match_event_system, match_event))) {
		hist_err(tr, HIST_ERR_INVALID_SUBSYS_EVENT, errpos(match_event));
		goto free;
	}

	data->match_data.event = kstrdup(match_event, GFP_KERNEL);
	if (!data->match_data.event) {
		ret = -ENOMEM;
		goto free;
	}

	data->match_data.event_system = kstrdup(match_event_system, GFP_KERNEL);
	if (!data->match_data.event_system) {
		ret = -ENOMEM;
		goto free;
	}

	ret = action_parse(tr, str, data, HANDLER_ONMATCH);
	if (ret)
		goto free;
 out:
	return data;
 free:
	onmatch_destroy(data);
	data = ERR_PTR(ret);
	goto out;
}

static int create_hitcount_val(struct hist_trigger_data *hist_data)
{
	hist_data->fields[HITCOUNT_IDX] =
		create_hist_field(hist_data, NULL, HIST_FIELD_FL_HITCOUNT, NULL);
	if (!hist_data->fields[HITCOUNT_IDX])
		return -ENOMEM;

	hist_data->n_vals++;
	hist_data->n_fields++;

	if (WARN_ON(hist_data->n_vals > TRACING_MAP_VALS_MAX))
		return -EINVAL;

	return 0;
}

static int __create_val_field(struct hist_trigger_data *hist_data,
			      unsigned int val_idx,
			      struct trace_event_file *file,
			      char *var_name, char *field_str,
			      unsigned long flags)
{
	struct hist_field *hist_field;
	int ret = 0, n_subexprs = 0;

	hist_field = parse_expr(hist_data, file, field_str, flags, var_name, &n_subexprs);
	if (IS_ERR(hist_field)) {
		ret = PTR_ERR(hist_field);
		goto out;
	}

	hist_data->fields[val_idx] = hist_field;

	++hist_data->n_vals;
	++hist_data->n_fields;

	if (WARN_ON(hist_data->n_vals > TRACING_MAP_VALS_MAX + TRACING_MAP_VARS_MAX))
		ret = -EINVAL;
 out:
	return ret;
}

static int create_val_field(struct hist_trigger_data *hist_data,
			    unsigned int val_idx,
			    struct trace_event_file *file,
			    char *field_str)
{
	if (WARN_ON(val_idx >= TRACING_MAP_VALS_MAX))
		return -EINVAL;

	return __create_val_field(hist_data, val_idx, file, NULL, field_str, 0);
}

static const char *no_comm = "(no comm)";

static u64 hist_field_execname(struct hist_field *hist_field,
			       struct tracing_map_elt *elt,
			       struct trace_buffer *buffer,
			       struct ring_buffer_event *rbe,
			       void *event)
{
	struct hist_elt_data *elt_data;

	if (WARN_ON_ONCE(!elt))
		return (u64)(unsigned long)no_comm;

	elt_data = elt->private_data;

	if (WARN_ON_ONCE(!elt_data->comm))
		return (u64)(unsigned long)no_comm;

	return (u64)(unsigned long)(elt_data->comm);
}

/* Convert a var that points to common_pid.execname to a string */
static void update_var_execname(struct hist_field *hist_field)
{
	hist_field->flags = HIST_FIELD_FL_STRING | HIST_FIELD_FL_VAR |
		HIST_FIELD_FL_EXECNAME;
	hist_field->size = MAX_FILTER_STR_VAL;
	hist_field->is_signed = 0;

	kfree_const(hist_field->type);
	hist_field->type = "char[]";

	hist_field->fn = hist_field_execname;
}

static int create_var_field(struct hist_trigger_data *hist_data,
			    unsigned int val_idx,
			    struct trace_event_file *file,
			    char *var_name, char *expr_str)
{
	struct trace_array *tr = hist_data->event_file->tr;
	unsigned long flags = 0;
	int ret;

	if (WARN_ON(val_idx >= TRACING_MAP_VALS_MAX + TRACING_MAP_VARS_MAX))
		return -EINVAL;

	if (find_var(hist_data, file, var_name) && !hist_data->remove) {
		hist_err(tr, HIST_ERR_DUPLICATE_VAR, errpos(var_name));
		return -EINVAL;
	}

	flags |= HIST_FIELD_FL_VAR;
	hist_data->n_vars++;
	if (WARN_ON(hist_data->n_vars > TRACING_MAP_VARS_MAX))
		return -EINVAL;

	ret = __create_val_field(hist_data, val_idx, file, var_name, expr_str, flags);

	if (!ret && hist_data->fields[val_idx]->flags & HIST_FIELD_FL_EXECNAME)
		update_var_execname(hist_data->fields[val_idx]);

	if (!ret && hist_data->fields[val_idx]->flags & HIST_FIELD_FL_STRING)
		hist_data->fields[val_idx]->var_str_idx = hist_data->n_var_str++;

	return ret;
}

static int create_val_fields(struct hist_trigger_data *hist_data,
			     struct trace_event_file *file)
{
	char *fields_str, *field_str;
	unsigned int i, j = 1;
	int ret;

	ret = create_hitcount_val(hist_data);
	if (ret)
		goto out;

	fields_str = hist_data->attrs->vals_str;
	if (!fields_str)
		goto out;

	for (i = 0, j = 1; i < TRACING_MAP_VALS_MAX &&
		     j < TRACING_MAP_VALS_MAX; i++) {
		field_str = strsep(&fields_str, ",");
		if (!field_str)
			break;

		if (strcmp(field_str, "hitcount") == 0)
			continue;

		ret = create_val_field(hist_data, j++, file, field_str);
		if (ret)
			goto out;
	}

	if (fields_str && (strcmp(fields_str, "hitcount") != 0))
		ret = -EINVAL;
 out:
	return ret;
}

static int create_key_field(struct hist_trigger_data *hist_data,
			    unsigned int key_idx,
			    unsigned int key_offset,
			    struct trace_event_file *file,
			    char *field_str)
{
	struct trace_array *tr = hist_data->event_file->tr;
	struct hist_field *hist_field = NULL;
	unsigned long flags = 0;
	unsigned int key_size;
	int ret = 0, n_subexprs = 0;

	if (WARN_ON(key_idx >= HIST_FIELDS_MAX))
		return -EINVAL;

	flags |= HIST_FIELD_FL_KEY;

	if (strcmp(field_str, "stacktrace") == 0) {
		flags |= HIST_FIELD_FL_STACKTRACE;
		key_size = sizeof(unsigned long) * HIST_STACKTRACE_DEPTH;
		hist_field = create_hist_field(hist_data, NULL, flags, NULL);
	} else {
		hist_field = parse_expr(hist_data, file, field_str, flags,
					NULL, &n_subexprs);
		if (IS_ERR(hist_field)) {
			ret = PTR_ERR(hist_field);
			goto out;
		}

		if (field_has_hist_vars(hist_field, 0))	{
			hist_err(tr, HIST_ERR_INVALID_REF_KEY, errpos(field_str));
			destroy_hist_field(hist_field, 0);
			ret = -EINVAL;
			goto out;
		}

		key_size = hist_field->size;
	}

	hist_data->fields[key_idx] = hist_field;

	key_size = ALIGN(key_size, sizeof(u64));
	hist_data->fields[key_idx]->size = key_size;
	hist_data->fields[key_idx]->offset = key_offset;

	hist_data->key_size += key_size;

	if (hist_data->key_size > HIST_KEY_SIZE_MAX) {
		ret = -EINVAL;
		goto out;
	}

	hist_data->n_keys++;
	hist_data->n_fields++;

	if (WARN_ON(hist_data->n_keys > TRACING_MAP_KEYS_MAX))
		return -EINVAL;

	ret = key_size;
 out:
	return ret;
}

static int create_key_fields(struct hist_trigger_data *hist_data,
			     struct trace_event_file *file)
{
	unsigned int i, key_offset = 0, n_vals = hist_data->n_vals;
	char *fields_str, *field_str;
	int ret = -EINVAL;

	fields_str = hist_data->attrs->keys_str;
	if (!fields_str)
		goto out;

	for (i = n_vals; i < n_vals + TRACING_MAP_KEYS_MAX; i++) {
		field_str = strsep(&fields_str, ",");
		if (!field_str)
			break;
		ret = create_key_field(hist_data, i, key_offset,
				       file, field_str);
		if (ret < 0)
			goto out;
		key_offset += ret;
	}
	if (fields_str) {
		ret = -EINVAL;
		goto out;
	}
	ret = 0;
 out:
	return ret;
}

static int create_var_fields(struct hist_trigger_data *hist_data,
			     struct trace_event_file *file)
{
	unsigned int i, j = hist_data->n_vals;
	int ret = 0;

	unsigned int n_vars = hist_data->attrs->var_defs.n_vars;

	for (i = 0; i < n_vars; i++) {
		char *var_name = hist_data->attrs->var_defs.name[i];
		char *expr = hist_data->attrs->var_defs.expr[i];

		ret = create_var_field(hist_data, j++, file, var_name, expr);
		if (ret)
			goto out;
	}
 out:
	return ret;
}

static void free_var_defs(struct hist_trigger_data *hist_data)
{
	unsigned int i;

	for (i = 0; i < hist_data->attrs->var_defs.n_vars; i++) {
		kfree(hist_data->attrs->var_defs.name[i]);
		kfree(hist_data->attrs->var_defs.expr[i]);
	}

	hist_data->attrs->var_defs.n_vars = 0;
}

static int parse_var_defs(struct hist_trigger_data *hist_data)
{
	struct trace_array *tr = hist_data->event_file->tr;
	char *s, *str, *var_name, *field_str;
	unsigned int i, j, n_vars = 0;
	int ret = 0;

	for (i = 0; i < hist_data->attrs->n_assignments; i++) {
		str = hist_data->attrs->assignment_str[i];
		for (j = 0; j < TRACING_MAP_VARS_MAX; j++) {
			field_str = strsep(&str, ",");
			if (!field_str)
				break;

			var_name = strsep(&field_str, "=");
			if (!var_name || !field_str) {
				hist_err(tr, HIST_ERR_MALFORMED_ASSIGNMENT,
					 errpos(var_name));
				ret = -EINVAL;
				goto free;
			}

			if (n_vars == TRACING_MAP_VARS_MAX) {
				hist_err(tr, HIST_ERR_TOO_MANY_VARS, errpos(var_name));
				ret = -EINVAL;
				goto free;
			}

			s = kstrdup(var_name, GFP_KERNEL);
			if (!s) {
				ret = -ENOMEM;
				goto free;
			}
			hist_data->attrs->var_defs.name[n_vars] = s;

			s = kstrdup(field_str, GFP_KERNEL);
			if (!s) {
				ret = -ENOMEM;
				goto free;
			}
			hist_data->attrs->var_defs.expr[n_vars++] = s;

			hist_data->attrs->var_defs.n_vars = n_vars;
		}
	}

	return ret;
 free:
	free_var_defs(hist_data);

	return ret;
}

static int create_hist_fields(struct hist_trigger_data *hist_data,
			      struct trace_event_file *file)
{
	int ret;

	ret = parse_var_defs(hist_data);
	if (ret)
		goto out;

	ret = create_val_fields(hist_data, file);
	if (ret)
		goto out;

	ret = create_var_fields(hist_data, file);
	if (ret)
		goto out;

	ret = create_key_fields(hist_data, file);
	if (ret)
		goto out;
 out:
	free_var_defs(hist_data);

	return ret;
}

static int is_descending(struct trace_array *tr, const char *str)
{
	if (!str)
		return 0;

	if (strcmp(str, "descending") == 0)
		return 1;

	if (strcmp(str, "ascending") == 0)
		return 0;

	hist_err(tr, HIST_ERR_INVALID_SORT_MODIFIER, errpos((char *)str));

	return -EINVAL;
}

static int create_sort_keys(struct hist_trigger_data *hist_data)
{
	struct trace_array *tr = hist_data->event_file->tr;
	char *fields_str = hist_data->attrs->sort_key_str;
	struct tracing_map_sort_key *sort_key;
	int descending, ret = 0;
	unsigned int i, j, k;

	hist_data->n_sort_keys = 1; /* we always have at least one, hitcount */

	if (!fields_str)
		goto out;

	for (i = 0; i < TRACING_MAP_SORT_KEYS_MAX; i++) {
		struct hist_field *hist_field;
		char *field_str, *field_name;
		const char *test_name;

		sort_key = &hist_data->sort_keys[i];

		field_str = strsep(&fields_str, ",");
		if (!field_str)
			break;

		if (!*field_str) {
			ret = -EINVAL;
			hist_err(tr, HIST_ERR_EMPTY_SORT_FIELD, errpos("sort="));
			break;
		}

		if ((i == TRACING_MAP_SORT_KEYS_MAX - 1) && fields_str) {
			hist_err(tr, HIST_ERR_TOO_MANY_SORT_FIELDS, errpos("sort="));
			ret = -EINVAL;
			break;
		}

		field_name = strsep(&field_str, ".");
		if (!field_name || !*field_name) {
			ret = -EINVAL;
			hist_err(tr, HIST_ERR_EMPTY_SORT_FIELD, errpos("sort="));
			break;
		}

		if (strcmp(field_name, "hitcount") == 0) {
			descending = is_descending(tr, field_str);
			if (descending < 0) {
				ret = descending;
				break;
			}
			sort_key->descending = descending;
			continue;
		}

		for (j = 1, k = 1; j < hist_data->n_fields; j++) {
			unsigned int idx;

			hist_field = hist_data->fields[j];
			if (hist_field->flags & HIST_FIELD_FL_VAR)
				continue;

			idx = k++;

			test_name = hist_field_name(hist_field, 0);

			if (strcmp(field_name, test_name) == 0) {
				sort_key->field_idx = idx;
				descending = is_descending(tr, field_str);
				if (descending < 0) {
					ret = descending;
					goto out;
				}
				sort_key->descending = descending;
				break;
			}
		}
		if (j == hist_data->n_fields) {
			ret = -EINVAL;
			hist_err(tr, HIST_ERR_INVALID_SORT_FIELD, errpos(field_name));
			break;
		}
	}

	hist_data->n_sort_keys = i;
 out:
	return ret;
}

static void destroy_actions(struct hist_trigger_data *hist_data)
{
	unsigned int i;

	for (i = 0; i < hist_data->n_actions; i++) {
		struct action_data *data = hist_data->actions[i];

		if (data->handler == HANDLER_ONMATCH)
			onmatch_destroy(data);
		else if (data->handler == HANDLER_ONMAX ||
			 data->handler == HANDLER_ONCHANGE)
			track_data_destroy(hist_data, data);
		else
			kfree(data);
	}
}

static int parse_actions(struct hist_trigger_data *hist_data)
{
	struct trace_array *tr = hist_data->event_file->tr;
	struct action_data *data;
	unsigned int i;
	int ret = 0;
	char *str;
	int len;

	for (i = 0; i < hist_data->attrs->n_actions; i++) {
		str = hist_data->attrs->action_str[i];

		if ((len = str_has_prefix(str, "onmatch("))) {
			char *action_str = str + len;

			data = onmatch_parse(tr, action_str);
			if (IS_ERR(data)) {
				ret = PTR_ERR(data);
				break;
			}
		} else if ((len = str_has_prefix(str, "onmax("))) {
			char *action_str = str + len;

			data = track_data_parse(hist_data, action_str,
						HANDLER_ONMAX);
			if (IS_ERR(data)) {
				ret = PTR_ERR(data);
				break;
			}
		} else if ((len = str_has_prefix(str, "onchange("))) {
			char *action_str = str + len;

			data = track_data_parse(hist_data, action_str,
						HANDLER_ONCHANGE);
			if (IS_ERR(data)) {
				ret = PTR_ERR(data);
				break;
			}
		} else {
			ret = -EINVAL;
			break;
		}

		hist_data->actions[hist_data->n_actions++] = data;
	}

	return ret;
}

static int create_actions(struct hist_trigger_data *hist_data)
{
	struct action_data *data;
	unsigned int i;
	int ret = 0;

	for (i = 0; i < hist_data->attrs->n_actions; i++) {
		data = hist_data->actions[i];

		if (data->handler == HANDLER_ONMATCH) {
			ret = onmatch_create(hist_data, data);
			if (ret)
				break;
		} else if (data->handler == HANDLER_ONMAX ||
			   data->handler == HANDLER_ONCHANGE) {
			ret = track_data_create(hist_data, data);
			if (ret)
				break;
		} else {
			ret = -EINVAL;
			break;
		}
	}

	return ret;
}

static void print_actions(struct seq_file *m,
			  struct hist_trigger_data *hist_data,
			  struct tracing_map_elt *elt)
{
	unsigned int i;

	for (i = 0; i < hist_data->n_actions; i++) {
		struct action_data *data = hist_data->actions[i];

		if (data->action == ACTION_SNAPSHOT)
			continue;

		if (data->handler == HANDLER_ONMAX ||
		    data->handler == HANDLER_ONCHANGE)
			track_data_print(m, hist_data, elt, data);
	}
}

static void print_action_spec(struct seq_file *m,
			      struct hist_trigger_data *hist_data,
			      struct action_data *data)
{
	unsigned int i;

	if (data->action == ACTION_SAVE) {
		for (i = 0; i < hist_data->n_save_vars; i++) {
			seq_printf(m, "%s", hist_data->save_vars[i]->var->var.name);
			if (i < hist_data->n_save_vars - 1)
				seq_puts(m, ",");
		}
	} else if (data->action == ACTION_TRACE) {
		if (data->use_trace_keyword)
			seq_printf(m, "%s", data->synth_event_name);
		for (i = 0; i < data->n_params; i++) {
			if (i || data->use_trace_keyword)
				seq_puts(m, ",");
			seq_printf(m, "%s", data->params[i]);
		}
	}
}

static void print_track_data_spec(struct seq_file *m,
				  struct hist_trigger_data *hist_data,
				  struct action_data *data)
{
	if (data->handler == HANDLER_ONMAX)
		seq_puts(m, ":onmax(");
	else if (data->handler == HANDLER_ONCHANGE)
		seq_puts(m, ":onchange(");
	seq_printf(m, "%s", data->track_data.var_str);
	seq_printf(m, ").%s(", data->action_name);

	print_action_spec(m, hist_data, data);

	seq_puts(m, ")");
}

static void print_onmatch_spec(struct seq_file *m,
			       struct hist_trigger_data *hist_data,
			       struct action_data *data)
{
	seq_printf(m, ":onmatch(%s.%s).", data->match_data.event_system,
		   data->match_data.event);

	seq_printf(m, "%s(", data->action_name);

	print_action_spec(m, hist_data, data);

	seq_puts(m, ")");
}

static bool actions_match(struct hist_trigger_data *hist_data,
			  struct hist_trigger_data *hist_data_test)
{
	unsigned int i, j;

	if (hist_data->n_actions != hist_data_test->n_actions)
		return false;

	for (i = 0; i < hist_data->n_actions; i++) {
		struct action_data *data = hist_data->actions[i];
		struct action_data *data_test = hist_data_test->actions[i];
		char *action_name, *action_name_test;

		if (data->handler != data_test->handler)
			return false;
		if (data->action != data_test->action)
			return false;

		if (data->n_params != data_test->n_params)
			return false;

		for (j = 0; j < data->n_params; j++) {
			if (strcmp(data->params[j], data_test->params[j]) != 0)
				return false;
		}

		if (data->use_trace_keyword)
			action_name = data->synth_event_name;
		else
			action_name = data->action_name;

		if (data_test->use_trace_keyword)
			action_name_test = data_test->synth_event_name;
		else
			action_name_test = data_test->action_name;

		if (strcmp(action_name, action_name_test) != 0)
			return false;

		if (data->handler == HANDLER_ONMATCH) {
			if (strcmp(data->match_data.event_system,
				   data_test->match_data.event_system) != 0)
				return false;
			if (strcmp(data->match_data.event,
				   data_test->match_data.event) != 0)
				return false;
		} else if (data->handler == HANDLER_ONMAX ||
			   data->handler == HANDLER_ONCHANGE) {
			if (strcmp(data->track_data.var_str,
				   data_test->track_data.var_str) != 0)
				return false;
		}
	}

	return true;
}


static void print_actions_spec(struct seq_file *m,
			       struct hist_trigger_data *hist_data)
{
	unsigned int i;

	for (i = 0; i < hist_data->n_actions; i++) {
		struct action_data *data = hist_data->actions[i];

		if (data->handler == HANDLER_ONMATCH)
			print_onmatch_spec(m, hist_data, data);
		else if (data->handler == HANDLER_ONMAX ||
			 data->handler == HANDLER_ONCHANGE)
			print_track_data_spec(m, hist_data, data);
	}
}

static void destroy_field_var_hists(struct hist_trigger_data *hist_data)
{
	unsigned int i;

	for (i = 0; i < hist_data->n_field_var_hists; i++) {
		kfree(hist_data->field_var_hists[i]->cmd);
		kfree(hist_data->field_var_hists[i]);
	}
}

static void destroy_hist_data(struct hist_trigger_data *hist_data)
{
	if (!hist_data)
		return;

	destroy_hist_trigger_attrs(hist_data->attrs);
	destroy_hist_fields(hist_data);
	tracing_map_destroy(hist_data->map);

	destroy_actions(hist_data);
	destroy_field_vars(hist_data);
	destroy_field_var_hists(hist_data);

	kfree(hist_data);
}

static int create_tracing_map_fields(struct hist_trigger_data *hist_data)
{
	struct tracing_map *map = hist_data->map;
	struct ftrace_event_field *field;
	struct hist_field *hist_field;
	int i, idx = 0;

	for_each_hist_field(i, hist_data) {
		hist_field = hist_data->fields[i];
		if (hist_field->flags & HIST_FIELD_FL_KEY) {
			tracing_map_cmp_fn_t cmp_fn;

			field = hist_field->field;

			if (hist_field->flags & HIST_FIELD_FL_STACKTRACE)
				cmp_fn = tracing_map_cmp_none;
			else if (!field)
				cmp_fn = tracing_map_cmp_num(hist_field->size,
							     hist_field->is_signed);
			else if (is_string_field(field))
				cmp_fn = tracing_map_cmp_string;
			else
				cmp_fn = tracing_map_cmp_num(field->size,
							     field->is_signed);
			idx = tracing_map_add_key_field(map,
							hist_field->offset,
							cmp_fn);
		} else if (!(hist_field->flags & HIST_FIELD_FL_VAR))
			idx = tracing_map_add_sum_field(map);

		if (idx < 0)
			return idx;

		if (hist_field->flags & HIST_FIELD_FL_VAR) {
			idx = tracing_map_add_var(map);
			if (idx < 0)
				return idx;
			hist_field->var.idx = idx;
			hist_field->var.hist_data = hist_data;
		}
	}

	return 0;
}

static struct hist_trigger_data *
create_hist_data(unsigned int map_bits,
		 struct hist_trigger_attrs *attrs,
		 struct trace_event_file *file,
		 bool remove)
{
	const struct tracing_map_ops *map_ops = NULL;
	struct hist_trigger_data *hist_data;
	int ret = 0;

	hist_data = kzalloc(sizeof(*hist_data), GFP_KERNEL);
	if (!hist_data)
		return ERR_PTR(-ENOMEM);

	hist_data->attrs = attrs;
	hist_data->remove = remove;
	hist_data->event_file = file;

	ret = parse_actions(hist_data);
	if (ret)
		goto free;

	ret = create_hist_fields(hist_data, file);
	if (ret)
		goto free;

	ret = create_sort_keys(hist_data);
	if (ret)
		goto free;

	map_ops = &hist_trigger_elt_data_ops;

	hist_data->map = tracing_map_create(map_bits, hist_data->key_size,
					    map_ops, hist_data);
	if (IS_ERR(hist_data->map)) {
		ret = PTR_ERR(hist_data->map);
		hist_data->map = NULL;
		goto free;
	}

	ret = create_tracing_map_fields(hist_data);
	if (ret)
		goto free;
 out:
	return hist_data;
 free:
	hist_data->attrs = NULL;

	destroy_hist_data(hist_data);

	hist_data = ERR_PTR(ret);

	goto out;
}

static void hist_trigger_elt_update(struct hist_trigger_data *hist_data,
				    struct tracing_map_elt *elt,
				    struct trace_buffer *buffer, void *rec,
				    struct ring_buffer_event *rbe,
				    u64 *var_ref_vals)
{
	struct hist_elt_data *elt_data;
	struct hist_field *hist_field;
	unsigned int i, var_idx;
	u64 hist_val;

	elt_data = elt->private_data;
	elt_data->var_ref_vals = var_ref_vals;

	for_each_hist_val_field(i, hist_data) {
		hist_field = hist_data->fields[i];
		hist_val = hist_field->fn(hist_field, elt, buffer, rbe, rec);
		if (hist_field->flags & HIST_FIELD_FL_VAR) {
			var_idx = hist_field->var.idx;

			if (hist_field->flags & HIST_FIELD_FL_STRING) {
				unsigned int str_start, var_str_idx, idx;
				char *str, *val_str;
				unsigned int size;

				str_start = hist_data->n_field_var_str +
					hist_data->n_save_var_str;
				var_str_idx = hist_field->var_str_idx;
				idx = str_start + var_str_idx;

				str = elt_data->field_var_str[idx];
				val_str = (char *)(uintptr_t)hist_val;

				size = min(hist_field->size, STR_VAR_LEN_MAX);
				strscpy(str, val_str, size);

				hist_val = (u64)(uintptr_t)str;
			}
			tracing_map_set_var(elt, var_idx, hist_val);
			continue;
		}
		tracing_map_update_sum(elt, i, hist_val);
	}

	for_each_hist_key_field(i, hist_data) {
		hist_field = hist_data->fields[i];
		if (hist_field->flags & HIST_FIELD_FL_VAR) {
			hist_val = hist_field->fn(hist_field, elt, buffer, rbe, rec);
			var_idx = hist_field->var.idx;
			tracing_map_set_var(elt, var_idx, hist_val);
		}
	}

	update_field_vars(hist_data, elt, buffer, rbe, rec);
}

static inline void add_to_key(char *compound_key, void *key,
			      struct hist_field *key_field, void *rec)
{
	size_t size = key_field->size;

	if (key_field->flags & HIST_FIELD_FL_STRING) {
		struct ftrace_event_field *field;

		field = key_field->field;
		if (field->filter_type == FILTER_DYN_STRING)
			size = *(u32 *)(rec + field->offset) >> 16;
		else if (field->filter_type == FILTER_STATIC_STRING)
			size = field->size;

		/* ensure NULL-termination */
		if (size > key_field->size - 1)
			size = key_field->size - 1;

		strncpy(compound_key + key_field->offset, (char *)key, size);
	} else
		memcpy(compound_key + key_field->offset, key, size);
}

static void
hist_trigger_actions(struct hist_trigger_data *hist_data,
		     struct tracing_map_elt *elt,
		     struct trace_buffer *buffer, void *rec,
		     struct ring_buffer_event *rbe, void *key,
		     u64 *var_ref_vals)
{
	struct action_data *data;
	unsigned int i;

	for (i = 0; i < hist_data->n_actions; i++) {
		data = hist_data->actions[i];
		data->fn(hist_data, elt, buffer, rec, rbe, key, data, var_ref_vals);
	}
}

static void event_hist_trigger(struct event_trigger_data *data,
			       struct trace_buffer *buffer, void *rec,
			       struct ring_buffer_event *rbe)
{
	struct hist_trigger_data *hist_data = data->private_data;
	bool use_compound_key = (hist_data->n_keys > 1);
	unsigned long entries[HIST_STACKTRACE_DEPTH];
	u64 var_ref_vals[TRACING_MAP_VARS_MAX];
	char compound_key[HIST_KEY_SIZE_MAX];
	struct tracing_map_elt *elt = NULL;
	struct hist_field *key_field;
	u64 field_contents;
	void *key = NULL;
	unsigned int i;

	memset(compound_key, 0, hist_data->key_size);

	for_each_hist_key_field(i, hist_data) {
		key_field = hist_data->fields[i];

		if (key_field->flags & HIST_FIELD_FL_STACKTRACE) {
			memset(entries, 0, HIST_STACKTRACE_SIZE);
			stack_trace_save(entries, HIST_STACKTRACE_DEPTH,
					 HIST_STACKTRACE_SKIP);
			key = entries;
		} else {
			field_contents = key_field->fn(key_field, elt, buffer, rbe, rec);
			if (key_field->flags & HIST_FIELD_FL_STRING) {
				key = (void *)(unsigned long)field_contents;
				use_compound_key = true;
			} else
				key = (void *)&field_contents;
		}

		if (use_compound_key)
			add_to_key(compound_key, key, key_field, rec);
	}

	if (use_compound_key)
		key = compound_key;

	if (hist_data->n_var_refs &&
	    !resolve_var_refs(hist_data, key, var_ref_vals, false))
		return;

	elt = tracing_map_insert(hist_data->map, key);
	if (!elt)
		return;

	hist_trigger_elt_update(hist_data, elt, buffer, rec, rbe, var_ref_vals);

	if (resolve_var_refs(hist_data, key, var_ref_vals, true))
		hist_trigger_actions(hist_data, elt, buffer, rec, rbe, key, var_ref_vals);
}

static void hist_trigger_stacktrace_print(struct seq_file *m,
					  unsigned long *stacktrace_entries,
					  unsigned int max_entries)
{
	char str[KSYM_SYMBOL_LEN];
	unsigned int spaces = 8;
	unsigned int i;

	for (i = 0; i < max_entries; i++) {
		if (!stacktrace_entries[i])
			return;

		seq_printf(m, "%*c", 1 + spaces, ' ');
		sprint_symbol(str, stacktrace_entries[i]);
		seq_printf(m, "%s\n", str);
	}
}

static void hist_trigger_print_key(struct seq_file *m,
				   struct hist_trigger_data *hist_data,
				   void *key,
				   struct tracing_map_elt *elt)
{
	struct hist_field *key_field;
	char str[KSYM_SYMBOL_LEN];
	bool multiline = false;
	const char *field_name;
	unsigned int i;
	u64 uval;

	seq_puts(m, "{ ");

	for_each_hist_key_field(i, hist_data) {
		key_field = hist_data->fields[i];

		if (i > hist_data->n_vals)
			seq_puts(m, ", ");

		field_name = hist_field_name(key_field, 0);

		if (key_field->flags & HIST_FIELD_FL_HEX) {
			uval = *(u64 *)(key + key_field->offset);
			seq_printf(m, "%s: %llx", field_name, uval);
		} else if (key_field->flags & HIST_FIELD_FL_SYM) {
			uval = *(u64 *)(key + key_field->offset);
			sprint_symbol_no_offset(str, uval);
			seq_printf(m, "%s: [%llx] %-45s", field_name,
				   uval, str);
		} else if (key_field->flags & HIST_FIELD_FL_SYM_OFFSET) {
			uval = *(u64 *)(key + key_field->offset);
			sprint_symbol(str, uval);
			seq_printf(m, "%s: [%llx] %-55s", field_name,
				   uval, str);
		} else if (key_field->flags & HIST_FIELD_FL_EXECNAME) {
			struct hist_elt_data *elt_data = elt->private_data;
			char *comm;

			if (WARN_ON_ONCE(!elt_data))
				return;

			comm = elt_data->comm;

			uval = *(u64 *)(key + key_field->offset);
			seq_printf(m, "%s: %-16s[%10llu]", field_name,
				   comm, uval);
		} else if (key_field->flags & HIST_FIELD_FL_SYSCALL) {
			const char *syscall_name;

			uval = *(u64 *)(key + key_field->offset);
			syscall_name = get_syscall_name(uval);
			if (!syscall_name)
				syscall_name = "unknown_syscall";

			seq_printf(m, "%s: %-30s[%3llu]", field_name,
				   syscall_name, uval);
		} else if (key_field->flags & HIST_FIELD_FL_STACKTRACE) {
			seq_puts(m, "stacktrace:\n");
			hist_trigger_stacktrace_print(m,
						      key + key_field->offset,
						      HIST_STACKTRACE_DEPTH);
			multiline = true;
		} else if (key_field->flags & HIST_FIELD_FL_LOG2) {
			seq_printf(m, "%s: ~ 2^%-2llu", field_name,
				   *(u64 *)(key + key_field->offset));
		} else if (key_field->flags & HIST_FIELD_FL_BUCKET) {
			unsigned long buckets = key_field->buckets;
			uval = *(u64 *)(key + key_field->offset);
			seq_printf(m, "%s: ~ %llu-%llu", field_name,
				   uval, uval + buckets -1);
		} else if (key_field->flags & HIST_FIELD_FL_STRING) {
			seq_printf(m, "%s: %-50s", field_name,
				   (char *)(key + key_field->offset));
		} else {
			uval = *(u64 *)(key + key_field->offset);
			seq_printf(m, "%s: %10llu", field_name, uval);
		}
	}

	if (!multiline)
		seq_puts(m, " ");

	seq_puts(m, "}");
}

static void hist_trigger_entry_print(struct seq_file *m,
				     struct hist_trigger_data *hist_data,
				     void *key,
				     struct tracing_map_elt *elt)
{
	const char *field_name;
	unsigned int i;

	hist_trigger_print_key(m, hist_data, key, elt);

	seq_printf(m, " hitcount: %10llu",
		   tracing_map_read_sum(elt, HITCOUNT_IDX));

	for (i = 1; i < hist_data->n_vals; i++) {
		field_name = hist_field_name(hist_data->fields[i], 0);

		if (hist_data->fields[i]->flags & HIST_FIELD_FL_VAR ||
		    hist_data->fields[i]->flags & HIST_FIELD_FL_EXPR)
			continue;

		if (hist_data->fields[i]->flags & HIST_FIELD_FL_HEX) {
			seq_printf(m, "  %s: %10llx", field_name,
				   tracing_map_read_sum(elt, i));
		} else {
			seq_printf(m, "  %s: %10llu", field_name,
				   tracing_map_read_sum(elt, i));
		}
	}

	print_actions(m, hist_data, elt);

	seq_puts(m, "\n");
}

static int print_entries(struct seq_file *m,
			 struct hist_trigger_data *hist_data)
{
	struct tracing_map_sort_entry **sort_entries = NULL;
	struct tracing_map *map = hist_data->map;
	int i, n_entries;

	n_entries = tracing_map_sort_entries(map, hist_data->sort_keys,
					     hist_data->n_sort_keys,
					     &sort_entries);
	if (n_entries < 0)
		return n_entries;

	for (i = 0; i < n_entries; i++)
		hist_trigger_entry_print(m, hist_data,
					 sort_entries[i]->key,
					 sort_entries[i]->elt);

	tracing_map_destroy_sort_entries(sort_entries, n_entries);

	return n_entries;
}

static void hist_trigger_show(struct seq_file *m,
			      struct event_trigger_data *data, int n)
{
	struct hist_trigger_data *hist_data;
	int n_entries;

	if (n > 0)
		seq_puts(m, "\n\n");

	seq_puts(m, "# event histogram\n#\n# trigger info: ");
	data->ops->print(m, data->ops, data);
	seq_puts(m, "#\n\n");

	hist_data = data->private_data;
	n_entries = print_entries(m, hist_data);
	if (n_entries < 0)
		n_entries = 0;

	track_data_snapshot_print(m, hist_data);

	seq_printf(m, "\nTotals:\n    Hits: %llu\n    Entries: %u\n    Dropped: %llu\n",
		   (u64)atomic64_read(&hist_data->map->hits),
		   n_entries, (u64)atomic64_read(&hist_data->map->drops));
}

static int hist_show(struct seq_file *m, void *v)
{
	struct event_trigger_data *data;
	struct trace_event_file *event_file;
	int n = 0, ret = 0;

	mutex_lock(&event_mutex);

	event_file = event_file_data(m->private);
	if (unlikely(!event_file)) {
		ret = -ENODEV;
		goto out_unlock;
	}

	list_for_each_entry(data, &event_file->triggers, list) {
		if (data->cmd_ops->trigger_type == ETT_EVENT_HIST)
			hist_trigger_show(m, data, n++);
	}

 out_unlock:
	mutex_unlock(&event_mutex);

	return ret;
}

static int event_hist_open(struct inode *inode, struct file *file)
{
	int ret;

	ret = security_locked_down(LOCKDOWN_TRACEFS);
	if (ret)
		return ret;

	return single_open(file, hist_show, file);
}

const struct file_operations event_hist_fops = {
	.open = event_hist_open,
	.read = seq_read,
	.llseek = seq_lseek,
	.release = single_release,
};

#ifdef CONFIG_HIST_TRIGGERS_DEBUG
static void hist_field_debug_show_flags(struct seq_file *m,
					unsigned long flags)
{
	seq_puts(m, "      flags:\n");

	if (flags & HIST_FIELD_FL_KEY)
		seq_puts(m, "        HIST_FIELD_FL_KEY\n");
	else if (flags & HIST_FIELD_FL_HITCOUNT)
		seq_puts(m, "        VAL: HIST_FIELD_FL_HITCOUNT\n");
	else if (flags & HIST_FIELD_FL_VAR)
		seq_puts(m, "        HIST_FIELD_FL_VAR\n");
	else if (flags & HIST_FIELD_FL_VAR_REF)
		seq_puts(m, "        HIST_FIELD_FL_VAR_REF\n");
	else
		seq_puts(m, "        VAL: normal u64 value\n");

	if (flags & HIST_FIELD_FL_ALIAS)
		seq_puts(m, "        HIST_FIELD_FL_ALIAS\n");
	else if (flags & HIST_FIELD_FL_CONST)
		seq_puts(m, "        HIST_FIELD_FL_CONST\n");
}

static int hist_field_debug_show(struct seq_file *m,
				 struct hist_field *field, unsigned long flags)
{
	if ((field->flags & flags) != flags) {
		seq_printf(m, "ERROR: bad flags - %lx\n", flags);
		return -EINVAL;
	}

	hist_field_debug_show_flags(m, field->flags);
	if (field->field)
		seq_printf(m, "      ftrace_event_field name: %s\n",
			   field->field->name);

	if (field->flags & HIST_FIELD_FL_VAR) {
		seq_printf(m, "      var.name: %s\n", field->var.name);
		seq_printf(m, "      var.idx (into tracing_map_elt.vars[]): %u\n",
			   field->var.idx);
	}

	if (field->flags & HIST_FIELD_FL_CONST)
		seq_printf(m, "      constant: %llu\n", field->constant);

	if (field->flags & HIST_FIELD_FL_ALIAS)
		seq_printf(m, "      var_ref_idx (into hist_data->var_refs[]): %u\n",
			   field->var_ref_idx);

	if (field->flags & HIST_FIELD_FL_VAR_REF) {
		seq_printf(m, "      name: %s\n", field->name);
		seq_printf(m, "      var.idx (into tracing_map_elt.vars[]): %u\n",
			   field->var.idx);
		seq_printf(m, "      var.hist_data: %p\n", field->var.hist_data);
		seq_printf(m, "      var_ref_idx (into hist_data->var_refs[]): %u\n",
			   field->var_ref_idx);
		if (field->system)
			seq_printf(m, "      system: %s\n", field->system);
		if (field->event_name)
			seq_printf(m, "      event_name: %s\n", field->event_name);
	}

	seq_printf(m, "      type: %s\n", field->type);
	seq_printf(m, "      size: %u\n", field->size);
	seq_printf(m, "      is_signed: %u\n", field->is_signed);

	return 0;
}

static int field_var_debug_show(struct seq_file *m,
				struct field_var *field_var, unsigned int i,
				bool save_vars)
{
	const char *vars_name = save_vars ? "save_vars" : "field_vars";
	struct hist_field *field;
	int ret = 0;

	seq_printf(m, "\n    hist_data->%s[%d]:\n", vars_name, i);

	field = field_var->var;

	seq_printf(m, "\n      %s[%d].var:\n", vars_name, i);

	hist_field_debug_show_flags(m, field->flags);
	seq_printf(m, "      var.name: %s\n", field->var.name);
	seq_printf(m, "      var.idx (into tracing_map_elt.vars[]): %u\n",
		   field->var.idx);

	field = field_var->val;

	seq_printf(m, "\n      %s[%d].val:\n", vars_name, i);
	if (field->field)
		seq_printf(m, "      ftrace_event_field name: %s\n",
			   field->field->name);
	else {
		ret = -EINVAL;
		goto out;
	}

	seq_printf(m, "      type: %s\n", field->type);
	seq_printf(m, "      size: %u\n", field->size);
	seq_printf(m, "      is_signed: %u\n", field->is_signed);
out:
	return ret;
}

static int hist_action_debug_show(struct seq_file *m,
				  struct action_data *data, int i)
{
	int ret = 0;

	if (data->handler == HANDLER_ONMAX ||
	    data->handler == HANDLER_ONCHANGE) {
		seq_printf(m, "\n    hist_data->actions[%d].track_data.var_ref:\n", i);
		ret = hist_field_debug_show(m, data->track_data.var_ref,
					    HIST_FIELD_FL_VAR_REF);
		if (ret)
			goto out;

		seq_printf(m, "\n    hist_data->actions[%d].track_data.track_var:\n", i);
		ret = hist_field_debug_show(m, data->track_data.track_var,
					    HIST_FIELD_FL_VAR);
		if (ret)
			goto out;
	}

	if (data->handler == HANDLER_ONMATCH) {
		seq_printf(m, "\n    hist_data->actions[%d].match_data.event_system: %s\n",
			   i, data->match_data.event_system);
		seq_printf(m, "    hist_data->actions[%d].match_data.event: %s\n",
			   i, data->match_data.event);
	}
out:
	return ret;
}

static int hist_actions_debug_show(struct seq_file *m,
				   struct hist_trigger_data *hist_data)
{
	int i, ret = 0;

	if (hist_data->n_actions)
		seq_puts(m, "\n  action tracking variables (for onmax()/onchange()/onmatch()):\n");

	for (i = 0; i < hist_data->n_actions; i++) {
		struct action_data *action = hist_data->actions[i];

		ret = hist_action_debug_show(m, action, i);
		if (ret)
			goto out;
	}

	if (hist_data->n_save_vars)
		seq_puts(m, "\n  save action variables (save() params):\n");

	for (i = 0; i < hist_data->n_save_vars; i++) {
		ret = field_var_debug_show(m, hist_data->save_vars[i], i, true);
		if (ret)
			goto out;
	}
out:
	return ret;
}

static void hist_trigger_debug_show(struct seq_file *m,
				    struct event_trigger_data *data, int n)
{
	struct hist_trigger_data *hist_data;
	int i, ret;

	if (n > 0)
		seq_puts(m, "\n\n");

	seq_puts(m, "# event histogram\n#\n# trigger info: ");
	data->ops->print(m, data->ops, data);
	seq_puts(m, "#\n\n");

	hist_data = data->private_data;

	seq_printf(m, "hist_data: %p\n\n", hist_data);
	seq_printf(m, "  n_vals: %u\n", hist_data->n_vals);
	seq_printf(m, "  n_keys: %u\n", hist_data->n_keys);
	seq_printf(m, "  n_fields: %u\n", hist_data->n_fields);

	seq_puts(m, "\n  val fields:\n\n");

	seq_puts(m, "    hist_data->fields[0]:\n");
	ret = hist_field_debug_show(m, hist_data->fields[0],
				    HIST_FIELD_FL_HITCOUNT);
	if (ret)
		return;

	for (i = 1; i < hist_data->n_vals; i++) {
		seq_printf(m, "\n    hist_data->fields[%d]:\n", i);
		ret = hist_field_debug_show(m, hist_data->fields[i], 0);
		if (ret)
			return;
	}

	seq_puts(m, "\n  key fields:\n");

	for (i = hist_data->n_vals; i < hist_data->n_fields; i++) {
		seq_printf(m, "\n    hist_data->fields[%d]:\n", i);
		ret = hist_field_debug_show(m, hist_data->fields[i],
					    HIST_FIELD_FL_KEY);
		if (ret)
			return;
	}

	if (hist_data->n_var_refs)
		seq_puts(m, "\n  variable reference fields:\n");

	for (i = 0; i < hist_data->n_var_refs; i++) {
		seq_printf(m, "\n    hist_data->var_refs[%d]:\n", i);
		ret = hist_field_debug_show(m, hist_data->var_refs[i],
					    HIST_FIELD_FL_VAR_REF);
		if (ret)
			return;
	}

	if (hist_data->n_field_vars)
		seq_puts(m, "\n  field variables:\n");

	for (i = 0; i < hist_data->n_field_vars; i++) {
		ret = field_var_debug_show(m, hist_data->field_vars[i], i, false);
		if (ret)
			return;
	}

	ret = hist_actions_debug_show(m, hist_data);
	if (ret)
		return;
}

static int hist_debug_show(struct seq_file *m, void *v)
{
	struct event_trigger_data *data;
	struct trace_event_file *event_file;
	int n = 0, ret = 0;

	mutex_lock(&event_mutex);

	event_file = event_file_data(m->private);
	if (unlikely(!event_file)) {
		ret = -ENODEV;
		goto out_unlock;
	}

	list_for_each_entry(data, &event_file->triggers, list) {
		if (data->cmd_ops->trigger_type == ETT_EVENT_HIST)
			hist_trigger_debug_show(m, data, n++);
	}

 out_unlock:
	mutex_unlock(&event_mutex);

	return ret;
}

static int event_hist_debug_open(struct inode *inode, struct file *file)
{
	int ret;

	ret = security_locked_down(LOCKDOWN_TRACEFS);
	if (ret)
		return ret;

	return single_open(file, hist_debug_show, file);
}

const struct file_operations event_hist_debug_fops = {
	.open = event_hist_debug_open,
	.read = seq_read,
	.llseek = seq_lseek,
	.release = single_release,
};
#endif

static void hist_field_print(struct seq_file *m, struct hist_field *hist_field)
{
	const char *field_name = hist_field_name(hist_field, 0);

	if (hist_field->var.name)
		seq_printf(m, "%s=", hist_field->var.name);

	if (hist_field->flags & HIST_FIELD_FL_CPU)
		seq_puts(m, "common_cpu");
	else if (hist_field->flags & HIST_FIELD_FL_CONST)
		seq_printf(m, "%llu", hist_field->constant);
	else if (field_name) {
		if (hist_field->flags & HIST_FIELD_FL_VAR_REF ||
		    hist_field->flags & HIST_FIELD_FL_ALIAS)
			seq_putc(m, '$');
		seq_printf(m, "%s", field_name);
	} else if (hist_field->flags & HIST_FIELD_FL_TIMESTAMP)
		seq_puts(m, "common_timestamp");

	if (hist_field->flags) {
		if (!(hist_field->flags & HIST_FIELD_FL_VAR_REF) &&
		    !(hist_field->flags & HIST_FIELD_FL_EXPR)) {
			const char *flags = get_hist_field_flags(hist_field);

			if (flags)
				seq_printf(m, ".%s", flags);
		}
	}
	if (hist_field->buckets)
		seq_printf(m, "=%ld", hist_field->buckets);
}

static int event_hist_trigger_print(struct seq_file *m,
				    struct event_trigger_ops *ops,
				    struct event_trigger_data *data)
{
	struct hist_trigger_data *hist_data = data->private_data;
	struct hist_field *field;
	bool have_var = false;
	unsigned int i;

	seq_puts(m, "hist:");

	if (data->name)
		seq_printf(m, "%s:", data->name);

	seq_puts(m, "keys=");

	for_each_hist_key_field(i, hist_data) {
		field = hist_data->fields[i];

		if (i > hist_data->n_vals)
			seq_puts(m, ",");

		if (field->flags & HIST_FIELD_FL_STACKTRACE)
			seq_puts(m, "stacktrace");
		else
			hist_field_print(m, field);
	}

	seq_puts(m, ":vals=");

	for_each_hist_val_field(i, hist_data) {
		field = hist_data->fields[i];
		if (field->flags & HIST_FIELD_FL_VAR) {
			have_var = true;
			continue;
		}

		if (i == HITCOUNT_IDX)
			seq_puts(m, "hitcount");
		else {
			seq_puts(m, ",");
			hist_field_print(m, field);
		}
	}

	if (have_var) {
		unsigned int n = 0;

		seq_puts(m, ":");

		for_each_hist_val_field(i, hist_data) {
			field = hist_data->fields[i];

			if (field->flags & HIST_FIELD_FL_VAR) {
				if (n++)
					seq_puts(m, ",");
				hist_field_print(m, field);
			}
		}
	}

	seq_puts(m, ":sort=");

	for (i = 0; i < hist_data->n_sort_keys; i++) {
		struct tracing_map_sort_key *sort_key;
		unsigned int idx, first_key_idx;

		/* skip VAR vals */
		first_key_idx = hist_data->n_vals - hist_data->n_vars;

		sort_key = &hist_data->sort_keys[i];
		idx = sort_key->field_idx;

		if (WARN_ON(idx >= HIST_FIELDS_MAX))
			return -EINVAL;

		if (i > 0)
			seq_puts(m, ",");

		if (idx == HITCOUNT_IDX)
			seq_puts(m, "hitcount");
		else {
			if (idx >= first_key_idx)
				idx += hist_data->n_vars;
			hist_field_print(m, hist_data->fields[idx]);
		}

		if (sort_key->descending)
			seq_puts(m, ".descending");
	}
	seq_printf(m, ":size=%u", (1 << hist_data->map->map_bits));
	if (hist_data->enable_timestamps)
		seq_printf(m, ":clock=%s", hist_data->attrs->clock);

	print_actions_spec(m, hist_data);

	if (data->filter_str)
		seq_printf(m, " if %s", data->filter_str);

	if (data->paused)
		seq_puts(m, " [paused]");
	else
		seq_puts(m, " [active]");

	seq_putc(m, '\n');

	return 0;
}

static int event_hist_trigger_init(struct event_trigger_ops *ops,
				   struct event_trigger_data *data)
{
	struct hist_trigger_data *hist_data = data->private_data;

	if (!data->ref && hist_data->attrs->name)
		save_named_trigger(hist_data->attrs->name, data);

	data->ref++;

	return 0;
}

static void unregister_field_var_hists(struct hist_trigger_data *hist_data)
{
	struct trace_event_file *file;
	unsigned int i;
	char *cmd;
	int ret;

	for (i = 0; i < hist_data->n_field_var_hists; i++) {
		file = hist_data->field_var_hists[i]->hist_data->event_file;
		cmd = hist_data->field_var_hists[i]->cmd;
		ret = event_hist_trigger_func(&trigger_hist_cmd, file,
					      "!hist", "hist", cmd);
		WARN_ON_ONCE(ret < 0);
	}
}

static void event_hist_trigger_free(struct event_trigger_ops *ops,
				    struct event_trigger_data *data)
{
	struct hist_trigger_data *hist_data = data->private_data;

	if (WARN_ON_ONCE(data->ref <= 0))
		return;

	data->ref--;
	if (!data->ref) {
		if (data->name)
			del_named_trigger(data);

		trigger_data_free(data);

		remove_hist_vars(hist_data);

		unregister_field_var_hists(hist_data);

		destroy_hist_data(hist_data);
	}
}

static struct event_trigger_ops event_hist_trigger_ops = {
	.func			= event_hist_trigger,
	.print			= event_hist_trigger_print,
	.init			= event_hist_trigger_init,
	.free			= event_hist_trigger_free,
};

static int event_hist_trigger_named_init(struct event_trigger_ops *ops,
					 struct event_trigger_data *data)
{
	data->ref++;

	save_named_trigger(data->named_data->name, data);

	event_hist_trigger_init(ops, data->named_data);

	return 0;
}

static void event_hist_trigger_named_free(struct event_trigger_ops *ops,
					  struct event_trigger_data *data)
{
	if (WARN_ON_ONCE(data->ref <= 0))
		return;

	event_hist_trigger_free(ops, data->named_data);

	data->ref--;
	if (!data->ref) {
		del_named_trigger(data);
		trigger_data_free(data);
	}
}

static struct event_trigger_ops event_hist_trigger_named_ops = {
	.func			= event_hist_trigger,
	.print			= event_hist_trigger_print,
	.init			= event_hist_trigger_named_init,
	.free			= event_hist_trigger_named_free,
};

static struct event_trigger_ops *event_hist_get_trigger_ops(char *cmd,
							    char *param)
{
	return &event_hist_trigger_ops;
}

static void hist_clear(struct event_trigger_data *data)
{
	struct hist_trigger_data *hist_data = data->private_data;

	if (data->name)
		pause_named_trigger(data);

	tracepoint_synchronize_unregister();

	tracing_map_clear(hist_data->map);

	if (data->name)
		unpause_named_trigger(data);
}

static bool compatible_field(struct ftrace_event_field *field,
			     struct ftrace_event_field *test_field)
{
	if (field == test_field)
		return true;
	if (field == NULL || test_field == NULL)
		return false;
	if (strcmp(field->name, test_field->name) != 0)
		return false;
	if (strcmp(field->type, test_field->type) != 0)
		return false;
	if (field->size != test_field->size)
		return false;
	if (field->is_signed != test_field->is_signed)
		return false;

	return true;
}

static bool hist_trigger_match(struct event_trigger_data *data,
			       struct event_trigger_data *data_test,
			       struct event_trigger_data *named_data,
			       bool ignore_filter)
{
	struct tracing_map_sort_key *sort_key, *sort_key_test;
	struct hist_trigger_data *hist_data, *hist_data_test;
	struct hist_field *key_field, *key_field_test;
	unsigned int i;

	if (named_data && (named_data != data_test) &&
	    (named_data != data_test->named_data))
		return false;

	if (!named_data && is_named_trigger(data_test))
		return false;

	hist_data = data->private_data;
	hist_data_test = data_test->private_data;

	if (hist_data->n_vals != hist_data_test->n_vals ||
	    hist_data->n_fields != hist_data_test->n_fields ||
	    hist_data->n_sort_keys != hist_data_test->n_sort_keys)
		return false;

	if (!ignore_filter) {
		if ((data->filter_str && !data_test->filter_str) ||
		   (!data->filter_str && data_test->filter_str))
			return false;
	}

	for_each_hist_field(i, hist_data) {
		key_field = hist_data->fields[i];
		key_field_test = hist_data_test->fields[i];

		if (key_field->flags != key_field_test->flags)
			return false;
		if (!compatible_field(key_field->field, key_field_test->field))
			return false;
		if (key_field->offset != key_field_test->offset)
			return false;
		if (key_field->size != key_field_test->size)
			return false;
		if (key_field->is_signed != key_field_test->is_signed)
			return false;
		if (!!key_field->var.name != !!key_field_test->var.name)
			return false;
		if (key_field->var.name &&
		    strcmp(key_field->var.name, key_field_test->var.name) != 0)
			return false;
	}

	for (i = 0; i < hist_data->n_sort_keys; i++) {
		sort_key = &hist_data->sort_keys[i];
		sort_key_test = &hist_data_test->sort_keys[i];

		if (sort_key->field_idx != sort_key_test->field_idx ||
		    sort_key->descending != sort_key_test->descending)
			return false;
	}

	if (!ignore_filter && data->filter_str &&
	    (strcmp(data->filter_str, data_test->filter_str) != 0))
		return false;

	if (!actions_match(hist_data, hist_data_test))
		return false;

	return true;
}

static int hist_register_trigger(char *glob, struct event_trigger_ops *ops,
				 struct event_trigger_data *data,
				 struct trace_event_file *file)
{
	struct hist_trigger_data *hist_data = data->private_data;
	struct event_trigger_data *test, *named_data = NULL;
	struct trace_array *tr = file->tr;
	int ret = 0;

	if (hist_data->attrs->name) {
		named_data = find_named_trigger(hist_data->attrs->name);
		if (named_data) {
			if (!hist_trigger_match(data, named_data, named_data,
						true)) {
				hist_err(tr, HIST_ERR_NAMED_MISMATCH, errpos(hist_data->attrs->name));
				ret = -EINVAL;
				goto out;
			}
		}
	}

	if (hist_data->attrs->name && !named_data)
		goto new;

	lockdep_assert_held(&event_mutex);

	list_for_each_entry(test, &file->triggers, list) {
		if (test->cmd_ops->trigger_type == ETT_EVENT_HIST) {
			if (!hist_trigger_match(data, test, named_data, false))
				continue;
			if (hist_data->attrs->pause)
				test->paused = true;
			else if (hist_data->attrs->cont)
				test->paused = false;
			else if (hist_data->attrs->clear)
				hist_clear(test);
			else {
				hist_err(tr, HIST_ERR_TRIGGER_EEXIST, 0);
				ret = -EEXIST;
			}
			goto out;
		}
	}
 new:
	if (hist_data->attrs->cont || hist_data->attrs->clear) {
		hist_err(tr, HIST_ERR_TRIGGER_ENOENT_CLEAR, 0);
		ret = -ENOENT;
		goto out;
	}

	if (hist_data->attrs->pause)
		data->paused = true;

	if (named_data) {
		data->private_data = named_data->private_data;
		set_named_trigger_data(data, named_data);
		data->ops = &event_hist_trigger_named_ops;
	}

	if (data->ops->init) {
		ret = data->ops->init(data->ops, data);
		if (ret < 0)
			goto out;
	}

	if (hist_data->enable_timestamps) {
		char *clock = hist_data->attrs->clock;

		ret = tracing_set_clock(file->tr, hist_data->attrs->clock);
		if (ret) {
			hist_err(tr, HIST_ERR_SET_CLOCK_FAIL, errpos(clock));
			goto out;
		}

		tracing_set_filter_buffering(file->tr, true);
	}

	if (named_data)
		destroy_hist_data(hist_data);

	ret++;
 out:
	return ret;
}

static int hist_trigger_enable(struct event_trigger_data *data,
			       struct trace_event_file *file)
{
	int ret = 0;

	list_add_tail_rcu(&data->list, &file->triggers);

	update_cond_flag(file);

	if (trace_event_trigger_enable_disable(file, 1) < 0) {
		list_del_rcu(&data->list);
		update_cond_flag(file);
		ret--;
	}

	return ret;
}

static bool have_hist_trigger_match(struct event_trigger_data *data,
				    struct trace_event_file *file)
{
	struct hist_trigger_data *hist_data = data->private_data;
	struct event_trigger_data *test, *named_data = NULL;
	bool match = false;

	lockdep_assert_held(&event_mutex);

	if (hist_data->attrs->name)
		named_data = find_named_trigger(hist_data->attrs->name);

	list_for_each_entry(test, &file->triggers, list) {
		if (test->cmd_ops->trigger_type == ETT_EVENT_HIST) {
			if (hist_trigger_match(data, test, named_data, false)) {
				match = true;
				break;
			}
		}
	}

	return match;
}

static bool hist_trigger_check_refs(struct event_trigger_data *data,
				    struct trace_event_file *file)
{
	struct hist_trigger_data *hist_data = data->private_data;
	struct event_trigger_data *test, *named_data = NULL;

	lockdep_assert_held(&event_mutex);

	if (hist_data->attrs->name)
		named_data = find_named_trigger(hist_data->attrs->name);

	list_for_each_entry(test, &file->triggers, list) {
		if (test->cmd_ops->trigger_type == ETT_EVENT_HIST) {
			if (!hist_trigger_match(data, test, named_data, false))
				continue;
			hist_data = test->private_data;
			if (check_var_refs(hist_data))
				return true;
			break;
		}
	}

	return false;
}

static void hist_unregister_trigger(char *glob, struct event_trigger_ops *ops,
				    struct event_trigger_data *data,
				    struct trace_event_file *file)
{
	struct hist_trigger_data *hist_data = data->private_data;
	struct event_trigger_data *test, *named_data = NULL;
	bool unregistered = false;

	lockdep_assert_held(&event_mutex);

	if (hist_data->attrs->name)
		named_data = find_named_trigger(hist_data->attrs->name);

	list_for_each_entry(test, &file->triggers, list) {
		if (test->cmd_ops->trigger_type == ETT_EVENT_HIST) {
			if (!hist_trigger_match(data, test, named_data, false))
				continue;
			unregistered = true;
			list_del_rcu(&test->list);
			trace_event_trigger_enable_disable(file, 0);
			update_cond_flag(file);
			break;
		}
	}

	if (unregistered && test->ops->free)
		test->ops->free(test->ops, test);

	if (hist_data->enable_timestamps) {
		if (!hist_data->remove || unregistered)
			tracing_set_filter_buffering(file->tr, false);
	}
}

static bool hist_file_check_refs(struct trace_event_file *file)
{
	struct hist_trigger_data *hist_data;
	struct event_trigger_data *test;

	lockdep_assert_held(&event_mutex);

	list_for_each_entry(test, &file->triggers, list) {
		if (test->cmd_ops->trigger_type == ETT_EVENT_HIST) {
			hist_data = test->private_data;
			if (check_var_refs(hist_data))
				return true;
		}
	}

	return false;
}

static void hist_unreg_all(struct trace_event_file *file)
{
	struct event_trigger_data *test, *n;
	struct hist_trigger_data *hist_data;
	struct synth_event *se;
	const char *se_name;

	lockdep_assert_held(&event_mutex);

	if (hist_file_check_refs(file))
		return;

	list_for_each_entry_safe(test, n, &file->triggers, list) {
		if (test->cmd_ops->trigger_type == ETT_EVENT_HIST) {
			hist_data = test->private_data;
			list_del_rcu(&test->list);
			trace_event_trigger_enable_disable(file, 0);

			se_name = trace_event_name(file->event_call);
			se = find_synth_event(se_name);
			if (se)
				se->ref--;

			update_cond_flag(file);
			if (hist_data->enable_timestamps)
				tracing_set_filter_buffering(file->tr, false);
			if (test->ops->free)
				test->ops->free(test->ops, test);
		}
	}
}

static int event_hist_trigger_func(struct event_command *cmd_ops,
				   struct trace_event_file *file,
				   char *glob, char *cmd, char *param)
{
	unsigned int hist_trigger_bits = TRACING_MAP_BITS_DEFAULT;
	struct event_trigger_data *trigger_data;
	struct hist_trigger_attrs *attrs;
	struct event_trigger_ops *trigger_ops;
	struct hist_trigger_data *hist_data;
	struct synth_event *se;
	const char *se_name;
	bool remove = false;
	char *trigger, *p, *start;
	int ret = 0;

	lockdep_assert_held(&event_mutex);

	if (glob && strlen(glob)) {
		hist_err_clear();
		last_cmd_set(file, param);
	}

	if (!param)
		return -EINVAL;

	if (glob[0] == '!')
		remove = true;

	/*
	 * separate the trigger from the filter (k:v [if filter])
	 * allowing for whitespace in the trigger
	 */
	p = trigger = param;
	do {
		p = strstr(p, "if");
		if (!p)
			break;
		if (p == param)
			return -EINVAL;
		if (*(p - 1) != ' ' && *(p - 1) != '\t') {
			p++;
			continue;
		}
		if (p >= param + strlen(param) - (sizeof("if") - 1) - 1)
			return -EINVAL;
		if (*(p + sizeof("if") - 1) != ' ' && *(p + sizeof("if") - 1) != '\t') {
			p++;
			continue;
		}
		break;
	} while (p);

	if (!p)
		param = NULL;
	else {
		*(p - 1) = '\0';
		param = strstrip(p);
		trigger = strstrip(trigger);
	}

	/*
	 * To simplify arithmetic expression parsing, replace occurrences of
	 * '.sym-offset' modifier with '.symXoffset'
	 */
	start = strstr(trigger, ".sym-offset");
	while (start) {
		*(start + 4) = 'X';
		start = strstr(start + 11, ".sym-offset");
	}

	attrs = parse_hist_trigger_attrs(file->tr, trigger);
	if (IS_ERR(attrs))
		return PTR_ERR(attrs);

	if (attrs->map_bits)
		hist_trigger_bits = attrs->map_bits;

	hist_data = create_hist_data(hist_trigger_bits, attrs, file, remove);
	if (IS_ERR(hist_data)) {
		destroy_hist_trigger_attrs(attrs);
		return PTR_ERR(hist_data);
	}

	trigger_ops = cmd_ops->get_trigger_ops(cmd, trigger);

	trigger_data = kzalloc(sizeof(*trigger_data), GFP_KERNEL);
	if (!trigger_data) {
		ret = -ENOMEM;
		goto out_free;
	}

	trigger_data->count = -1;
	trigger_data->ops = trigger_ops;
	trigger_data->cmd_ops = cmd_ops;

	INIT_LIST_HEAD(&trigger_data->list);
	RCU_INIT_POINTER(trigger_data->filter, NULL);

	trigger_data->private_data = hist_data;

	/* if param is non-empty, it's supposed to be a filter */
	if (param && cmd_ops->set_filter) {
		ret = cmd_ops->set_filter(param, trigger_data, file);
		if (ret < 0)
			goto out_free;
	}

	if (remove) {
		if (!have_hist_trigger_match(trigger_data, file))
			goto out_free;

		if (hist_trigger_check_refs(trigger_data, file)) {
			ret = -EBUSY;
			goto out_free;
		}

		cmd_ops->unreg(glob+1, trigger_ops, trigger_data, file);
		se_name = trace_event_name(file->event_call);
		se = find_synth_event(se_name);
		if (se)
			se->ref--;
		ret = 0;
		goto out_free;
	}

	ret = cmd_ops->reg(glob, trigger_ops, trigger_data, file);
	/*
	 * The above returns on success the # of triggers registered,
	 * but if it didn't register any it returns zero.  Consider no
	 * triggers registered a failure too.
	 */
	if (!ret) {
		if (!(attrs->pause || attrs->cont || attrs->clear))
			ret = -ENOENT;
		goto out_free;
	} else if (ret < 0)
		goto out_free;

	if (get_named_trigger_data(trigger_data))
		goto enable;

	if (has_hist_vars(hist_data))
		save_hist_vars(hist_data);

	ret = create_actions(hist_data);
	if (ret)
		goto out_unreg;

	ret = tracing_map_init(hist_data->map);
	if (ret)
		goto out_unreg;
enable:
	ret = hist_trigger_enable(trigger_data, file);
	if (ret)
		goto out_unreg;

	se_name = trace_event_name(file->event_call);
	se = find_synth_event(se_name);
	if (se)
		se->ref++;
	/* Just return zero, not the number of registered triggers */
	ret = 0;
 out:
	if (ret == 0)
		hist_err_clear();

	return ret;
 out_unreg:
	cmd_ops->unreg(glob+1, trigger_ops, trigger_data, file);
 out_free:
	if (cmd_ops->set_filter)
		cmd_ops->set_filter(NULL, trigger_data, NULL);

	remove_hist_vars(hist_data);

	kfree(trigger_data);

	destroy_hist_data(hist_data);
	goto out;
}

static struct event_command trigger_hist_cmd = {
	.name			= "hist",
	.trigger_type		= ETT_EVENT_HIST,
	.flags			= EVENT_CMD_FL_NEEDS_REC,
	.func			= event_hist_trigger_func,
	.reg			= hist_register_trigger,
	.unreg			= hist_unregister_trigger,
	.unreg_all		= hist_unreg_all,
	.get_trigger_ops	= event_hist_get_trigger_ops,
	.set_filter		= set_trigger_filter,
};

__init int register_trigger_hist_cmd(void)
{
	int ret;

	ret = register_event_command(&trigger_hist_cmd);
	WARN_ON(ret < 0);

	return ret;
}

static void
hist_enable_trigger(struct event_trigger_data *data,
		    struct trace_buffer *buffer,  void *rec,
		    struct ring_buffer_event *event)
{
	struct enable_trigger_data *enable_data = data->private_data;
	struct event_trigger_data *test;

	list_for_each_entry_rcu(test, &enable_data->file->triggers, list,
				lockdep_is_held(&event_mutex)) {
		if (test->cmd_ops->trigger_type == ETT_EVENT_HIST) {
			if (enable_data->enable)
				test->paused = false;
			else
				test->paused = true;
		}
	}
}

static void
hist_enable_count_trigger(struct event_trigger_data *data,
			  struct trace_buffer *buffer,  void *rec,
			  struct ring_buffer_event *event)
{
	if (!data->count)
		return;

	if (data->count != -1)
		(data->count)--;

	hist_enable_trigger(data, buffer, rec, event);
}

static struct event_trigger_ops hist_enable_trigger_ops = {
	.func			= hist_enable_trigger,
	.print			= event_enable_trigger_print,
	.init			= event_trigger_init,
	.free			= event_enable_trigger_free,
};

static struct event_trigger_ops hist_enable_count_trigger_ops = {
	.func			= hist_enable_count_trigger,
	.print			= event_enable_trigger_print,
	.init			= event_trigger_init,
	.free			= event_enable_trigger_free,
};

static struct event_trigger_ops hist_disable_trigger_ops = {
	.func			= hist_enable_trigger,
	.print			= event_enable_trigger_print,
	.init			= event_trigger_init,
	.free			= event_enable_trigger_free,
};

static struct event_trigger_ops hist_disable_count_trigger_ops = {
	.func			= hist_enable_count_trigger,
	.print			= event_enable_trigger_print,
	.init			= event_trigger_init,
	.free			= event_enable_trigger_free,
};

static struct event_trigger_ops *
hist_enable_get_trigger_ops(char *cmd, char *param)
{
	struct event_trigger_ops *ops;
	bool enable;

	enable = (strcmp(cmd, ENABLE_HIST_STR) == 0);

	if (enable)
		ops = param ? &hist_enable_count_trigger_ops :
			&hist_enable_trigger_ops;
	else
		ops = param ? &hist_disable_count_trigger_ops :
			&hist_disable_trigger_ops;

	return ops;
}

static void hist_enable_unreg_all(struct trace_event_file *file)
{
	struct event_trigger_data *test, *n;

	list_for_each_entry_safe(test, n, &file->triggers, list) {
		if (test->cmd_ops->trigger_type == ETT_HIST_ENABLE) {
			list_del_rcu(&test->list);
			update_cond_flag(file);
			trace_event_trigger_enable_disable(file, 0);
			if (test->ops->free)
				test->ops->free(test->ops, test);
		}
	}
}

static struct event_command trigger_hist_enable_cmd = {
	.name			= ENABLE_HIST_STR,
	.trigger_type		= ETT_HIST_ENABLE,
	.func			= event_enable_trigger_func,
	.reg			= event_enable_register_trigger,
	.unreg			= event_enable_unregister_trigger,
	.unreg_all		= hist_enable_unreg_all,
	.get_trigger_ops	= hist_enable_get_trigger_ops,
	.set_filter		= set_trigger_filter,
};

static struct event_command trigger_hist_disable_cmd = {
	.name			= DISABLE_HIST_STR,
	.trigger_type		= ETT_HIST_ENABLE,
	.func			= event_enable_trigger_func,
	.reg			= event_enable_register_trigger,
	.unreg			= event_enable_unregister_trigger,
	.unreg_all		= hist_enable_unreg_all,
	.get_trigger_ops	= hist_enable_get_trigger_ops,
	.set_filter		= set_trigger_filter,
};

static __init void unregister_trigger_hist_enable_disable_cmds(void)
{
	unregister_event_command(&trigger_hist_enable_cmd);
	unregister_event_command(&trigger_hist_disable_cmd);
}

__init int register_trigger_hist_enable_disable_cmds(void)
{
	int ret;

	ret = register_event_command(&trigger_hist_enable_cmd);
	if (WARN_ON(ret < 0))
		return ret;
	ret = register_event_command(&trigger_hist_disable_cmd);
	if (WARN_ON(ret < 0))
		unregister_trigger_hist_enable_disable_cmds();

	return ret;
}<|MERGE_RESOLUTION|>--- conflicted
+++ resolved
@@ -2663,15 +2663,9 @@
 	expr->operands[0] = operand1;
 	expr->operands[1] = operand2;
 
-<<<<<<< HEAD
 	if (field_op == FIELD_OP_DIV &&
 			operand2_flags & HIST_FIELD_FL_CONST) {
 		u64 divisor = var2 ? var2->constant : operand2->constant;
-=======
-	/* The operand sizes should be the same, so just pick one */
-	expr->size = operand1->size;
-	expr->is_signed = operand1->is_signed;
->>>>>>> a0ebea48
 
 		if (!divisor) {
 			hist_err(file->tr, HIST_ERR_DIVISION_BY_ZERO, errpos(str));
@@ -2711,6 +2705,7 @@
 
 		/* The operand sizes should be the same, so just pick one */
 		expr->size = operand1->size;
+		expr->is_signed = operand1->is_signed;
 
 		expr->operator = field_op;
 		expr->type = kstrdup_const(operand1->type, GFP_KERNEL);
