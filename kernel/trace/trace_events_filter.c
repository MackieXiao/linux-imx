// SPDX-License-Identifier: GPL-2.0
/*
 * trace_events_filter - generic event filtering
 *
 * Copyright (C) 2009 Tom Zanussi <tzanussi@gmail.com>
 */

#include <linux/module.h>
#include <linux/ctype.h>
#include <linux/mutex.h>
#include <linux/perf_event.h>
#include <linux/slab.h>

#include "trace.h"
#include "trace_output.h"

#define DEFAULT_SYS_FILTER_MESSAGE					\
	"### global filter ###\n"					\
	"# Use this to set filters for multiple events.\n"		\
	"# Only events with the given fields will be affected.\n"	\
	"# If no events are modified, an error message will be displayed here"

/* Due to token parsing '<=' must be before '<' and '>=' must be before '>' */
#define OPS					\
	C( OP_GLOB,	"~"  ),			\
	C( OP_NE,	"!=" ),			\
	C( OP_EQ,	"==" ),			\
	C( OP_LE,	"<=" ),			\
	C( OP_LT,	"<"  ),			\
	C( OP_GE,	">=" ),			\
	C( OP_GT,	">"  ),			\
	C( OP_BAND,	"&"  ),			\
	C( OP_MAX,	NULL )

#undef C
#define C(a, b)	a

enum filter_op_ids { OPS };

#undef C
#define C(a, b)	b

static const char * ops[] = { OPS };

/*
 * pred functions are OP_LE, OP_LT, OP_GE, OP_GT, and OP_BAND
 * pred_funcs_##type below must match the order of them above.
 */
#define PRED_FUNC_START			OP_LE
#define PRED_FUNC_MAX			(OP_BAND - PRED_FUNC_START)

#define ERRORS								\
	C(NONE,			"No error"),				\
	C(INVALID_OP,		"Invalid operator"),			\
	C(TOO_MANY_OPEN,	"Too many '('"),			\
	C(TOO_MANY_CLOSE,	"Too few '('"),				\
	C(MISSING_QUOTE,	"Missing matching quote"),		\
	C(OPERAND_TOO_LONG,	"Operand too long"),			\
	C(EXPECT_STRING,	"Expecting string field"),		\
	C(EXPECT_DIGIT,		"Expecting numeric field"),		\
	C(ILLEGAL_FIELD_OP,	"Illegal operation for field type"),	\
	C(FIELD_NOT_FOUND,	"Field not found"),			\
	C(ILLEGAL_INTVAL,	"Illegal integer value"),		\
	C(BAD_SUBSYS_FILTER,	"Couldn't find or set field in one of a subsystem's events"), \
	C(TOO_MANY_PREDS,	"Too many terms in predicate expression"), \
	C(INVALID_FILTER,	"Meaningless filter expression"),	\
	C(IP_FIELD_ONLY,	"Only 'ip' field is supported for function trace"), \
	C(INVALID_VALUE,	"Invalid value (did you forget quotes)?"), \
	C(ERRNO,		"Error"),				\
	C(NO_FILTER,		"No filter found")

#undef C
#define C(a, b)		FILT_ERR_##a

enum { ERRORS };

#undef C
#define C(a, b)		b

static const char *err_text[] = { ERRORS };

/* Called after a '!' character but "!=" and "!~" are not "not"s */
static bool is_not(const char *str)
{
	switch (str[1]) {
	case '=':
	case '~':
		return false;
	}
	return true;
}

/**
 * prog_entry - a singe entry in the filter program
 * @target:	     Index to jump to on a branch (actually one minus the index)
 * @when_to_branch:  The value of the result of the predicate to do a branch
 * @pred:	     The predicate to execute.
 */
struct prog_entry {
	int			target;
	int			when_to_branch;
	struct filter_pred	*pred;
};

/**
 * update_preds- assign a program entry a label target
 * @prog: The program array
 * @N: The index of the current entry in @prog
 * @when_to_branch: What to assign a program entry for its branch condition
 *
 * The program entry at @N has a target that points to the index of a program
 * entry that can have its target and when_to_branch fields updated.
 * Update the current program entry denoted by index @N target field to be
 * that of the updated entry. This will denote the entry to update if
 * we are processing an "||" after an "&&"
 */
static void update_preds(struct prog_entry *prog, int N, int invert)
{
	int t, s;

	t = prog[N].target;
	s = prog[t].target;
	prog[t].when_to_branch = invert;
	prog[t].target = N;
	prog[N].target = s;
}

struct filter_parse_error {
	int lasterr;
	int lasterr_pos;
};

static void parse_error(struct filter_parse_error *pe, int err, int pos)
{
	pe->lasterr = err;
	pe->lasterr_pos = pos;
}

typedef int (*parse_pred_fn)(const char *str, void *data, int pos,
			     struct filter_parse_error *pe,
			     struct filter_pred **pred);

enum {
	INVERT		= 1,
	PROCESS_AND	= 2,
	PROCESS_OR	= 4,
};

/*
 * Without going into a formal proof, this explains the method that is used in
 * parsing the logical expressions.
 *
 * For example, if we have: "a && !(!b || (c && g)) || d || e && !f"
 * The first pass will convert it into the following program:
 *
 * n1: r=a;       l1: if (!r) goto l4;
 * n2: r=b;       l2: if (!r) goto l4;
 * n3: r=c; r=!r; l3: if (r) goto l4;
 * n4: r=g; r=!r; l4: if (r) goto l5;
 * n5: r=d;       l5: if (r) goto T
 * n6: r=e;       l6: if (!r) goto l7;
 * n7: r=f; r=!r; l7: if (!r) goto F
 * T: return TRUE
 * F: return FALSE
 *
 * To do this, we use a data structure to represent each of the above
 * predicate and conditions that has:
 *
 *  predicate, when_to_branch, invert, target
 *
 * The "predicate" will hold the function to determine the result "r".
 * The "when_to_branch" denotes what "r" should be if a branch is to be taken
 * "&&" would contain "!r" or (0) and "||" would contain "r" or (1).
 * The "invert" holds whether the value should be reversed before testing.
 * The "target" contains the label "l#" to jump to.
 *
 * A stack is created to hold values when parentheses are used.
 *
 * To simplify the logic, the labels will start at 0 and not 1.
 *
 * The possible invert values are 1 and 0. The number of "!"s that are in scope
 * before the predicate determines the invert value, if the number is odd then
 * the invert value is 1 and 0 otherwise. This means the invert value only
 * needs to be toggled when a new "!" is introduced compared to what is stored
 * on the stack, where parentheses were used.
 *
 * The top of the stack and "invert" are initialized to zero.
 *
 * ** FIRST PASS **
 *
 * #1 A loop through all the tokens is done:
 *
 * #2 If the token is an "(", the stack is push, and the current stack value
 *    gets the current invert value, and the loop continues to the next token.
 *    The top of the stack saves the "invert" value to keep track of what
 *    the current inversion is. As "!(a && !b || c)" would require all
 *    predicates being affected separately by the "!" before the parentheses.
 *    And that would end up being equivalent to "(!a || b) && !c"
 *
 * #3 If the token is an "!", the current "invert" value gets inverted, and
 *    the loop continues. Note, if the next token is a predicate, then
 *    this "invert" value is only valid for the current program entry,
 *    and does not affect other predicates later on.
 *
 * The only other acceptable token is the predicate string.
 *
 * #4 A new entry into the program is added saving: the predicate and the
 *    current value of "invert". The target is currently assigned to the
 *    previous program index (this will not be its final value).
 *
 * #5 We now enter another loop and look at the next token. The only valid
 *    tokens are ")", "&&", "||" or end of the input string "\0".
 *
 * #6 The invert variable is reset to the current value saved on the top of
 *    the stack.
 *
 * #7 The top of the stack holds not only the current invert value, but also
 *    if a "&&" or "||" needs to be processed. Note, the "&&" takes higher
 *    precedence than "||". That is "a && b || c && d" is equivalent to
 *    "(a && b) || (c && d)". Thus the first thing to do is to see if "&&" needs
 *    to be processed. This is the case if an "&&" was the last token. If it was
 *    then we call update_preds(). This takes the program, the current index in
 *    the program, and the current value of "invert".  More will be described
 *    below about this function.
 *
 * #8 If the next token is "&&" then we set a flag in the top of the stack
 *    that denotes that "&&" needs to be processed, break out of this loop
 *    and continue with the outer loop.
 *
 * #9 Otherwise, if a "||" needs to be processed then update_preds() is called.
 *    This is called with the program, the current index in the program, but
 *    this time with an inverted value of "invert" (that is !invert). This is
 *    because the value taken will become the "when_to_branch" value of the
 *    program.
 *    Note, this is called when the next token is not an "&&". As stated before,
 *    "&&" takes higher precedence, and "||" should not be processed yet if the
 *    next logical operation is "&&".
 *
 * #10 If the next token is "||" then we set a flag in the top of the stack
 *     that denotes that "||" needs to be processed, break out of this loop
 *     and continue with the outer loop.
 *
 * #11 If this is the end of the input string "\0" then we break out of both
 *     loops.
 *
 * #12 Otherwise, the next token is ")", where we pop the stack and continue
 *     this inner loop.
 *
 * Now to discuss the update_pred() function, as that is key to the setting up
 * of the program. Remember the "target" of the program is initialized to the
 * previous index and not the "l" label. The target holds the index into the
 * program that gets affected by the operand. Thus if we have something like
 *  "a || b && c", when we process "a" the target will be "-1" (undefined).
 * When we process "b", its target is "0", which is the index of "a", as that's
 * the predicate that is affected by "||". But because the next token after "b"
 * is "&&" we don't call update_preds(). Instead continue to "c". As the
 * next token after "c" is not "&&" but the end of input, we first process the
 * "&&" by calling update_preds() for the "&&" then we process the "||" by
 * callin updates_preds() with the values for processing "||".
 *
 * What does that mean? What update_preds() does is to first save the "target"
 * of the program entry indexed by the current program entry's "target"
 * (remember the "target" is initialized to previous program entry), and then
 * sets that "target" to the current index which represents the label "l#".
 * That entry's "when_to_branch" is set to the value passed in (the "invert"
 * or "!invert"). Then it sets the current program entry's target to the saved
 * "target" value (the old value of the program that had its "target" updated
 * to the label).
 *
 * Looking back at "a || b && c", we have the following steps:
 *  "a"  - prog[0] = { "a", X, -1 } // pred, when_to_branch, target
 *  "||" - flag that we need to process "||"; continue outer loop
 *  "b"  - prog[1] = { "b", X, 0 }
 *  "&&" - flag that we need to process "&&"; continue outer loop
 * (Notice we did not process "||")
 *  "c"  - prog[2] = { "c", X, 1 }
 *  update_preds(prog, 2, 0); // invert = 0 as we are processing "&&"
 *    t = prog[2].target; // t = 1
 *    s = prog[t].target; // s = 0
 *    prog[t].target = 2; // Set target to "l2"
 *    prog[t].when_to_branch = 0;
 *    prog[2].target = s;
 * update_preds(prog, 2, 1); // invert = 1 as we are now processing "||"
 *    t = prog[2].target; // t = 0
 *    s = prog[t].target; // s = -1
 *    prog[t].target = 2; // Set target to "l2"
 *    prog[t].when_to_branch = 1;
 *    prog[2].target = s;
 *
 * #13 Which brings us to the final step of the first pass, which is to set
 *     the last program entry's when_to_branch and target, which will be
 *     when_to_branch = 0; target = N; ( the label after the program entry after
 *     the last program entry processed above).
 *
 * If we denote "TRUE" to be the entry after the last program entry processed,
 * and "FALSE" the program entry after that, we are now done with the first
 * pass.
 *
 * Making the above "a || b && c" have a progam of:
 *  prog[0] = { "a", 1, 2 }
 *  prog[1] = { "b", 0, 2 }
 *  prog[2] = { "c", 0, 3 }
 *
 * Which translates into:
 * n0: r = a; l0: if (r) goto l2;
 * n1: r = b; l1: if (!r) goto l2;
 * n2: r = c; l2: if (!r) goto l3;  // Which is the same as "goto F;"
 * T: return TRUE; l3:
 * F: return FALSE
 *
 * Although, after the first pass, the program is correct, it is
 * inefficient. The simple sample of "a || b && c" could be easily been
 * converted into:
 * n0: r = a; if (r) goto T
 * n1: r = b; if (!r) goto F
 * n2: r = c; if (!r) goto F
 * T: return TRUE;
 * F: return FALSE;
 *
 * The First Pass is over the input string. The next too passes are over
 * the program itself.
 *
 * ** SECOND PASS **
 *
 * Which brings us to the second pass. If a jump to a label has the
 * same condition as that label, it can instead jump to its target.
 * The original example of "a && !(!b || (c && g)) || d || e && !f"
 * where the first pass gives us:
 *
 * n1: r=a;       l1: if (!r) goto l4;
 * n2: r=b;       l2: if (!r) goto l4;
 * n3: r=c; r=!r; l3: if (r) goto l4;
 * n4: r=g; r=!r; l4: if (r) goto l5;
 * n5: r=d;       l5: if (r) goto T
 * n6: r=e;       l6: if (!r) goto l7;
 * n7: r=f; r=!r; l7: if (!r) goto F:
 * T: return TRUE;
 * F: return FALSE
 *
 * We can see that "l3: if (r) goto l4;" and at l4, we have "if (r) goto l5;".
 * And "l5: if (r) goto T", we could optimize this by converting l3 and l4
 * to go directly to T. To accomplish this, we start from the last
 * entry in the program and work our way back. If the target of the entry
 * has the same "when_to_branch" then we could use that entry's target.
 * Doing this, the above would end up as:
 *
 * n1: r=a;       l1: if (!r) goto l4;
 * n2: r=b;       l2: if (!r) goto l4;
 * n3: r=c; r=!r; l3: if (r) goto T;
 * n4: r=g; r=!r; l4: if (r) goto T;
 * n5: r=d;       l5: if (r) goto T;
 * n6: r=e;       l6: if (!r) goto F;
 * n7: r=f; r=!r; l7: if (!r) goto F;
 * T: return TRUE
 * F: return FALSE
 *
 * In that same pass, if the "when_to_branch" doesn't match, we can simply
 * go to the program entry after the label. That is, "l2: if (!r) goto l4;"
 * where "l4: if (r) goto T;", then we can convert l2 to be:
 * "l2: if (!r) goto n5;".
 *
 * This will have the second pass give us:
 * n1: r=a;       l1: if (!r) goto n5;
 * n2: r=b;       l2: if (!r) goto n5;
 * n3: r=c; r=!r; l3: if (r) goto T;
 * n4: r=g; r=!r; l4: if (r) goto T;
 * n5: r=d;       l5: if (r) goto T
 * n6: r=e;       l6: if (!r) goto F;
 * n7: r=f; r=!r; l7: if (!r) goto F
 * T: return TRUE
 * F: return FALSE
 *
 * Notice, all the "l#" labels are no longer used, and they can now
 * be discarded.
 *
 * ** THIRD PASS **
 *
 * For the third pass we deal with the inverts. As they simply just
 * make the "when_to_branch" get inverted, a simple loop over the
 * program to that does: "when_to_branch ^= invert;" will do the
 * job, leaving us with:
 * n1: r=a; if (!r) goto n5;
 * n2: r=b; if (!r) goto n5;
 * n3: r=c: if (!r) goto T;
 * n4: r=g; if (!r) goto T;
 * n5: r=d; if (r) goto T
 * n6: r=e; if (!r) goto F;
 * n7: r=f; if (r) goto F
 * T: return TRUE
 * F: return FALSE
 *
 * As "r = a; if (!r) goto n5;" is obviously the same as
 * "if (!a) goto n5;" without doing anything we can interperate the
 * program as:
 * n1: if (!a) goto n5;
 * n2: if (!b) goto n5;
 * n3: if (!c) goto T;
 * n4: if (!g) goto T;
 * n5: if (d) goto T
 * n6: if (!e) goto F;
 * n7: if (f) goto F
 * T: return TRUE
 * F: return FALSE
 *
 * Since the inverts are discarded at the end, there's no reason to store
 * them in the program array (and waste memory). A separate array to hold
 * the inverts is used and freed at the end.
 */
static struct prog_entry *
predicate_parse(const char *str, int nr_parens, int nr_preds,
		parse_pred_fn parse_pred, void *data,
		struct filter_parse_error *pe)
{
	struct prog_entry *prog_stack;
	struct prog_entry *prog;
	const char *ptr = str;
	char *inverts = NULL;
	int *op_stack;
	int *top;
	int invert = 0;
	int ret = -ENOMEM;
	int len;
	int N = 0;
	int i;

	nr_preds += 2; /* For TRUE and FALSE */

	op_stack = kmalloc_array(nr_parens, sizeof(*op_stack), GFP_KERNEL);
	if (!op_stack)
		return ERR_PTR(-ENOMEM);
	prog_stack = kcalloc(nr_preds, sizeof(*prog_stack), GFP_KERNEL);
	if (!prog_stack) {
		parse_error(pe, -ENOMEM, 0);
		goto out_free;
	}
	inverts = kmalloc_array(nr_preds, sizeof(*inverts), GFP_KERNEL);
	if (!inverts) {
		parse_error(pe, -ENOMEM, 0);
		goto out_free;
	}

	top = op_stack;
	prog = prog_stack;
	*top = 0;

	/* First pass */
	while (*ptr) {						/* #1 */
		const char *next = ptr++;

		if (isspace(*next))
			continue;

		switch (*next) {
		case '(':					/* #2 */
			if (top - op_stack > nr_parens) {
				ret = -EINVAL;
				goto out_free;
			}
			*(++top) = invert;
			continue;
		case '!':					/* #3 */
			if (!is_not(next))
				break;
			invert = !invert;
			continue;
		}

		if (N >= nr_preds) {
			parse_error(pe, FILT_ERR_TOO_MANY_PREDS, next - str);
			goto out_free;
		}

		inverts[N] = invert;				/* #4 */
		prog[N].target = N-1;

		len = parse_pred(next, data, ptr - str, pe, &prog[N].pred);
		if (len < 0) {
			ret = len;
			goto out_free;
		}
		ptr = next + len;

		N++;

		ret = -1;
		while (1) {					/* #5 */
			next = ptr++;
			if (isspace(*next))
				continue;

			switch (*next) {
			case ')':
			case '\0':
				break;
			case '&':
			case '|':
				/* accepting only "&&" or "||" */
				if (next[1] == next[0]) {
					ptr++;
					break;
				}
				/* fall through */
			default:
				parse_error(pe, FILT_ERR_TOO_MANY_PREDS,
					    next - str);
				goto out_free;
			}

			invert = *top & INVERT;

			if (*top & PROCESS_AND) {		/* #7 */
				update_preds(prog, N - 1, invert);
				*top &= ~PROCESS_AND;
			}
			if (*next == '&') {			/* #8 */
				*top |= PROCESS_AND;
				break;
			}
			if (*top & PROCESS_OR) {		/* #9 */
				update_preds(prog, N - 1, !invert);
				*top &= ~PROCESS_OR;
			}
			if (*next == '|') {			/* #10 */
				*top |= PROCESS_OR;
				break;
			}
			if (!*next)				/* #11 */
				goto out;

			if (top == op_stack) {
				ret = -1;
				/* Too few '(' */
				parse_error(pe, FILT_ERR_TOO_MANY_CLOSE, ptr - str);
				goto out_free;
			}
			top--;					/* #12 */
		}
	}
 out:
	if (top != op_stack) {
		/* Too many '(' */
		parse_error(pe, FILT_ERR_TOO_MANY_OPEN, ptr - str);
		goto out_free;
	}

	if (!N) {
		/* No program? */
		ret = -EINVAL;
		parse_error(pe, FILT_ERR_NO_FILTER, ptr - str);
		goto out_free;
	}

	prog[N].pred = NULL;					/* #13 */
	prog[N].target = 1;		/* TRUE */
	prog[N+1].pred = NULL;
	prog[N+1].target = 0;		/* FALSE */
	prog[N-1].target = N;
	prog[N-1].when_to_branch = false;

	/* Second Pass */
	for (i = N-1 ; i--; ) {
		int target = prog[i].target;
		if (prog[i].when_to_branch == prog[target].when_to_branch)
			prog[i].target = prog[target].target;
	}

	/* Third Pass */
	for (i = 0; i < N; i++) {
		invert = inverts[i] ^ prog[i].when_to_branch;
		prog[i].when_to_branch = invert;
		/* Make sure the program always moves forward */
		if (WARN_ON(prog[i].target <= i)) {
			ret = -EINVAL;
			goto out_free;
		}
	}

	kfree(op_stack);
	kfree(inverts);
	return prog;
out_free:
	kfree(op_stack);
	kfree(inverts);
	if (prog_stack) {
		for (i = 0; prog_stack[i].pred; i++)
			kfree(prog_stack[i].pred);
		kfree(prog_stack);
	}
	return ERR_PTR(ret);
}

#define DEFINE_COMPARISON_PRED(type)					\
static int filter_pred_LT_##type(struct filter_pred *pred, void *event)	\
{									\
	type *addr = (type *)(event + pred->offset);			\
	type val = (type)pred->val;					\
	return *addr < val;						\
}									\
static int filter_pred_LE_##type(struct filter_pred *pred, void *event)	\
{									\
	type *addr = (type *)(event + pred->offset);			\
	type val = (type)pred->val;					\
	return *addr <= val;						\
}									\
static int filter_pred_GT_##type(struct filter_pred *pred, void *event)	\
{									\
	type *addr = (type *)(event + pred->offset);			\
	type val = (type)pred->val;					\
	return *addr > val;					\
}									\
static int filter_pred_GE_##type(struct filter_pred *pred, void *event)	\
{									\
	type *addr = (type *)(event + pred->offset);			\
	type val = (type)pred->val;					\
	return *addr >= val;						\
}									\
static int filter_pred_BAND_##type(struct filter_pred *pred, void *event) \
{									\
	type *addr = (type *)(event + pred->offset);			\
	type val = (type)pred->val;					\
	return !!(*addr & val);						\
}									\
static const filter_pred_fn_t pred_funcs_##type[] = {			\
	filter_pred_LE_##type,						\
	filter_pred_LT_##type,						\
	filter_pred_GE_##type,						\
	filter_pred_GT_##type,						\
	filter_pred_BAND_##type,					\
};

#define DEFINE_EQUALITY_PRED(size)					\
static int filter_pred_##size(struct filter_pred *pred, void *event)	\
{									\
	u##size *addr = (u##size *)(event + pred->offset);		\
	u##size val = (u##size)pred->val;				\
	int match;							\
									\
	match = (val == *addr) ^ pred->not;				\
									\
	return match;							\
}

DEFINE_COMPARISON_PRED(s64);
DEFINE_COMPARISON_PRED(u64);
DEFINE_COMPARISON_PRED(s32);
DEFINE_COMPARISON_PRED(u32);
DEFINE_COMPARISON_PRED(s16);
DEFINE_COMPARISON_PRED(u16);
DEFINE_COMPARISON_PRED(s8);
DEFINE_COMPARISON_PRED(u8);

DEFINE_EQUALITY_PRED(64);
DEFINE_EQUALITY_PRED(32);
DEFINE_EQUALITY_PRED(16);
DEFINE_EQUALITY_PRED(8);

/* Filter predicate for fixed sized arrays of characters */
static int filter_pred_string(struct filter_pred *pred, void *event)
{
	char *addr = (char *)(event + pred->offset);
	int cmp, match;

	cmp = pred->regex.match(addr, &pred->regex, pred->regex.field_len);

	match = cmp ^ pred->not;

	return match;
}

/* Filter predicate for char * pointers */
static int filter_pred_pchar(struct filter_pred *pred, void *event)
{
	char **addr = (char **)(event + pred->offset);
	int cmp, match;
	int len = strlen(*addr) + 1;	/* including tailing '\0' */

	cmp = pred->regex.match(*addr, &pred->regex, len);

	match = cmp ^ pred->not;

	return match;
}

/*
 * Filter predicate for dynamic sized arrays of characters.
 * These are implemented through a list of strings at the end
 * of the entry.
 * Also each of these strings have a field in the entry which
 * contains its offset from the beginning of the entry.
 * We have then first to get this field, dereference it
 * and add it to the address of the entry, and at last we have
 * the address of the string.
 */
static int filter_pred_strloc(struct filter_pred *pred, void *event)
{
	u32 str_item = *(u32 *)(event + pred->offset);
	int str_loc = str_item & 0xffff;
	int str_len = str_item >> 16;
	char *addr = (char *)(event + str_loc);
	int cmp, match;

	cmp = pred->regex.match(addr, &pred->regex, str_len);

	match = cmp ^ pred->not;

	return match;
}

/* Filter predicate for CPUs. */
static int filter_pred_cpu(struct filter_pred *pred, void *event)
{
	int cpu, cmp;

	cpu = raw_smp_processor_id();
	cmp = pred->val;

	switch (pred->op) {
	case OP_EQ:
		return cpu == cmp;
	case OP_NE:
		return cpu != cmp;
	case OP_LT:
		return cpu < cmp;
	case OP_LE:
		return cpu <= cmp;
	case OP_GT:
		return cpu > cmp;
	case OP_GE:
		return cpu >= cmp;
	default:
		return 0;
	}
}

/* Filter predicate for COMM. */
static int filter_pred_comm(struct filter_pred *pred, void *event)
{
	int cmp;

	cmp = pred->regex.match(current->comm, &pred->regex,
				TASK_COMM_LEN);
	return cmp ^ pred->not;
}

static int filter_pred_none(struct filter_pred *pred, void *event)
{
	return 0;
}

/*
 * regex_match_foo - Basic regex callbacks
 *
 * @str: the string to be searched
 * @r:   the regex structure containing the pattern string
 * @len: the length of the string to be searched (including '\0')
 *
 * Note:
 * - @str might not be NULL-terminated if it's of type DYN_STRING
 *   or STATIC_STRING, unless @len is zero.
 */

static int regex_match_full(char *str, struct regex *r, int len)
{
	/* len of zero means str is dynamic and ends with '\0' */
	if (!len)
		return strcmp(str, r->pattern) == 0;

	return strncmp(str, r->pattern, len) == 0;
}

static int regex_match_front(char *str, struct regex *r, int len)
{
	if (len && len < r->len)
		return 0;

	return strncmp(str, r->pattern, r->len) == 0;
}

static int regex_match_middle(char *str, struct regex *r, int len)
{
	if (!len)
		return strstr(str, r->pattern) != NULL;

	return strnstr(str, r->pattern, len) != NULL;
}

static int regex_match_end(char *str, struct regex *r, int len)
{
	int strlen = len - 1;

	if (strlen >= r->len &&
	    memcmp(str + strlen - r->len, r->pattern, r->len) == 0)
		return 1;
	return 0;
}

static int regex_match_glob(char *str, struct regex *r, int len __maybe_unused)
{
	if (glob_match(r->pattern, str))
		return 1;
	return 0;
}

/**
 * filter_parse_regex - parse a basic regex
 * @buff:   the raw regex
 * @len:    length of the regex
 * @search: will point to the beginning of the string to compare
 * @not:    tell whether the match will have to be inverted
 *
 * This passes in a buffer containing a regex and this function will
 * set search to point to the search part of the buffer and
 * return the type of search it is (see enum above).
 * This does modify buff.
 *
 * Returns enum type.
 *  search returns the pointer to use for comparison.
 *  not returns 1 if buff started with a '!'
 *     0 otherwise.
 */
enum regex_type filter_parse_regex(char *buff, int len, char **search, int *not)
{
	int type = MATCH_FULL;
	int i;

	if (buff[0] == '!') {
		*not = 1;
		buff++;
		len--;
	} else
		*not = 0;

	*search = buff;

	if (isdigit(buff[0]))
		return MATCH_INDEX;

	for (i = 0; i < len; i++) {
		if (buff[i] == '*') {
			if (!i) {
				type = MATCH_END_ONLY;
			} else if (i == len - 1) {
				if (type == MATCH_END_ONLY)
					type = MATCH_MIDDLE_ONLY;
				else
					type = MATCH_FRONT_ONLY;
				buff[i] = 0;
				break;
			} else {	/* pattern continues, use full glob */
				return MATCH_GLOB;
			}
		} else if (strchr("[?\\", buff[i])) {
			return MATCH_GLOB;
		}
	}
	if (buff[0] == '*')
		*search = buff + 1;

	return type;
}

static void filter_build_regex(struct filter_pred *pred)
{
	struct regex *r = &pred->regex;
	char *search;
	enum regex_type type = MATCH_FULL;

	if (pred->op == OP_GLOB) {
		type = filter_parse_regex(r->pattern, r->len, &search, &pred->not);
		r->len = strlen(search);
		memmove(r->pattern, search, r->len+1);
	}

	switch (type) {
	/* MATCH_INDEX should not happen, but if it does, match full */
	case MATCH_INDEX:
	case MATCH_FULL:
		r->match = regex_match_full;
		break;
	case MATCH_FRONT_ONLY:
		r->match = regex_match_front;
		break;
	case MATCH_MIDDLE_ONLY:
		r->match = regex_match_middle;
		break;
	case MATCH_END_ONLY:
		r->match = regex_match_end;
		break;
	case MATCH_GLOB:
		r->match = regex_match_glob;
		break;
	}
}

/* return 1 if event matches, 0 otherwise (discard) */
int filter_match_preds(struct event_filter *filter, void *rec)
{
	struct prog_entry *prog;
	int i;

	/* no filter is considered a match */
	if (!filter)
		return 1;

	/* Protected by either SRCU(tracepoint_srcu) or preempt_disable */
	prog = rcu_dereference_raw(filter->prog);
	if (!prog)
		return 1;

	for (i = 0; prog[i].pred; i++) {
		struct filter_pred *pred = prog[i].pred;
		int match = pred->fn(pred, rec);
		if (match == prog[i].when_to_branch)
			i = prog[i].target;
	}
	return prog[i].target;
}
EXPORT_SYMBOL_GPL(filter_match_preds);

static void remove_filter_string(struct event_filter *filter)
{
	if (!filter)
		return;

	kfree(filter->filter_string);
	filter->filter_string = NULL;
}

static void append_filter_err(struct trace_array *tr,
			      struct filter_parse_error *pe,
			      struct event_filter *filter)
{
	struct trace_seq *s;
	int pos = pe->lasterr_pos;
	char *buf;
	int len;

	if (WARN_ON(!filter->filter_string))
		return;

	s = kmalloc(sizeof(*s), GFP_KERNEL);
	if (!s)
		return;
	trace_seq_init(s);

	len = strlen(filter->filter_string);
	if (pos > len)
		pos = len;

	/* indexing is off by one */
	if (pos)
		pos++;

	trace_seq_puts(s, filter->filter_string);
	if (pe->lasterr > 0) {
		trace_seq_printf(s, "\n%*s", pos, "^");
		trace_seq_printf(s, "\nparse_error: %s\n", err_text[pe->lasterr]);
		tracing_log_err(tr, "event filter parse error",
				filter->filter_string, err_text,
				pe->lasterr, pe->lasterr_pos);
	} else {
		trace_seq_printf(s, "\nError: (%d)\n", pe->lasterr);
		tracing_log_err(tr, "event filter parse error",
				filter->filter_string, err_text,
				FILT_ERR_ERRNO, 0);
	}
	trace_seq_putc(s, 0);
	buf = kmemdup_nul(s->buffer, s->seq.len, GFP_KERNEL);
	if (buf) {
		kfree(filter->filter_string);
		filter->filter_string = buf;
	}
	kfree(s);
}

static inline struct event_filter *event_filter(struct trace_event_file *file)
{
	return file->filter;
}

/* caller must hold event_mutex */
void print_event_filter(struct trace_event_file *file, struct trace_seq *s)
{
	struct event_filter *filter = event_filter(file);

	if (filter && filter->filter_string)
		trace_seq_printf(s, "%s\n", filter->filter_string);
	else
		trace_seq_puts(s, "none\n");
}

void print_subsystem_event_filter(struct event_subsystem *system,
				  struct trace_seq *s)
{
	struct event_filter *filter;

	mutex_lock(&event_mutex);
	filter = system->filter;
	if (filter && filter->filter_string)
		trace_seq_printf(s, "%s\n", filter->filter_string);
	else
		trace_seq_puts(s, DEFAULT_SYS_FILTER_MESSAGE "\n");
	mutex_unlock(&event_mutex);
}

static void free_prog(struct event_filter *filter)
{
	struct prog_entry *prog;
	int i;

	prog = rcu_access_pointer(filter->prog);
	if (!prog)
		return;

	for (i = 0; prog[i].pred; i++)
		kfree(prog[i].pred);
	kfree(prog);
}

static void filter_disable(struct trace_event_file *file)
{
	unsigned long old_flags = file->flags;

	file->flags &= ~EVENT_FILE_FL_FILTERED;

	if (old_flags != file->flags)
		trace_buffered_event_disable();
}

static void __free_filter(struct event_filter *filter)
{
	if (!filter)
		return;

	free_prog(filter);
	kfree(filter->filter_string);
	kfree(filter);
}

void free_event_filter(struct event_filter *filter)
{
	__free_filter(filter);
}

static inline void __remove_filter(struct trace_event_file *file)
{
	filter_disable(file);
	remove_filter_string(file->filter);
}

static void filter_free_subsystem_preds(struct trace_subsystem_dir *dir,
					struct trace_array *tr)
{
	struct trace_event_file *file;

	list_for_each_entry(file, &tr->events, list) {
		if (file->system != dir)
			continue;
		__remove_filter(file);
	}
}

static inline void __free_subsystem_filter(struct trace_event_file *file)
{
	__free_filter(file->filter);
	file->filter = NULL;
}

static void filter_free_subsystem_filters(struct trace_subsystem_dir *dir,
					  struct trace_array *tr)
{
	struct trace_event_file *file;

	list_for_each_entry(file, &tr->events, list) {
		if (file->system != dir)
			continue;
		__free_subsystem_filter(file);
	}
}

int filter_assign_type(const char *type)
{
	if (strstr(type, "__data_loc") && strstr(type, "char"))
		return FILTER_DYN_STRING;

	if (strchr(type, '[') && strstr(type, "char"))
		return FILTER_STATIC_STRING;

	if (strcmp(type, "char *") == 0 || strcmp(type, "const char *") == 0)
		return FILTER_PTR_STRING;

	return FILTER_OTHER;
}

static filter_pred_fn_t select_comparison_fn(enum filter_op_ids op,
					    int field_size, int field_is_signed)
{
	filter_pred_fn_t fn = NULL;
	int pred_func_index = -1;

	switch (op) {
	case OP_EQ:
	case OP_NE:
		break;
	default:
		if (WARN_ON_ONCE(op < PRED_FUNC_START))
			return NULL;
		pred_func_index = op - PRED_FUNC_START;
		if (WARN_ON_ONCE(pred_func_index > PRED_FUNC_MAX))
			return NULL;
	}

	switch (field_size) {
	case 8:
		if (pred_func_index < 0)
			fn = filter_pred_64;
		else if (field_is_signed)
			fn = pred_funcs_s64[pred_func_index];
		else
			fn = pred_funcs_u64[pred_func_index];
		break;
	case 4:
		if (pred_func_index < 0)
			fn = filter_pred_32;
		else if (field_is_signed)
			fn = pred_funcs_s32[pred_func_index];
		else
			fn = pred_funcs_u32[pred_func_index];
		break;
	case 2:
		if (pred_func_index < 0)
			fn = filter_pred_16;
		else if (field_is_signed)
			fn = pred_funcs_s16[pred_func_index];
		else
			fn = pred_funcs_u16[pred_func_index];
		break;
	case 1:
		if (pred_func_index < 0)
			fn = filter_pred_8;
		else if (field_is_signed)
			fn = pred_funcs_s8[pred_func_index];
		else
			fn = pred_funcs_u8[pred_func_index];
		break;
	}

	return fn;
}

/* Called when a predicate is encountered by predicate_parse() */
static int parse_pred(const char *str, void *data,
		      int pos, struct filter_parse_error *pe,
		      struct filter_pred **pred_ptr)
{
	struct trace_event_call *call = data;
	struct ftrace_event_field *field;
	struct filter_pred *pred = NULL;
	char num_buf[24];	/* Big enough to hold an address */
	char *field_name;
	char q;
	u64 val;
	int len;
	int ret;
	int op;
	int s;
	int i = 0;

	/* First find the field to associate to */
	while (isspace(str[i]))
		i++;
	s = i;

	while (isalnum(str[i]) || str[i] == '_')
		i++;

	len = i - s;

	if (!len)
		return -1;

	field_name = kmemdup_nul(str + s, len, GFP_KERNEL);
	if (!field_name)
		return -ENOMEM;

	/* Make sure that the field exists */

	field = trace_find_event_field(call, field_name);
	kfree(field_name);
	if (!field) {
		parse_error(pe, FILT_ERR_FIELD_NOT_FOUND, pos + i);
		return -EINVAL;
	}

	while (isspace(str[i]))
		i++;

	/* Make sure this op is supported */
	for (op = 0; ops[op]; op++) {
		/* This is why '<=' must come before '<' in ops[] */
		if (strncmp(str + i, ops[op], strlen(ops[op])) == 0)
			break;
	}

	if (!ops[op]) {
		parse_error(pe, FILT_ERR_INVALID_OP, pos + i);
		goto err_free;
	}

	i += strlen(ops[op]);

	while (isspace(str[i]))
		i++;

	s = i;

	pred = kzalloc(sizeof(*pred), GFP_KERNEL);
	if (!pred)
		return -ENOMEM;

	pred->field = field;
	pred->offset = field->offset;
	pred->op = op;

	if (ftrace_event_is_function(call)) {
		/*
		 * Perf does things different with function events.
		 * It only allows an "ip" field, and expects a string.
		 * But the string does not need to be surrounded by quotes.
		 * If it is a string, the assigned function as a nop,
		 * (perf doesn't use it) and grab everything.
		 */
		if (strcmp(field->name, "ip") != 0) {
			parse_error(pe, FILT_ERR_IP_FIELD_ONLY, pos + i);
			goto err_free;
		}
		pred->fn = filter_pred_none;

		/*
		 * Quotes are not required, but if they exist then we need
		 * to read them till we hit a matching one.
		 */
		if (str[i] == '\'' || str[i] == '"')
			q = str[i];
		else
			q = 0;

		for (i++; str[i]; i++) {
			if (q && str[i] == q)
				break;
			if (!q && (str[i] == ')' || str[i] == '&' ||
				   str[i] == '|'))
				break;
		}
		/* Skip quotes */
		if (q)
			s++;
		len = i - s;
		if (len >= MAX_FILTER_STR_VAL) {
			parse_error(pe, FILT_ERR_OPERAND_TOO_LONG, pos + i);
			goto err_free;
		}

		pred->regex.len = len;
		strncpy(pred->regex.pattern, str + s, len);
		pred->regex.pattern[len] = 0;

	/* This is either a string, or an integer */
	} else if (str[i] == '\'' || str[i] == '"') {
		char q = str[i];

		/* Make sure the op is OK for strings */
		switch (op) {
		case OP_NE:
			pred->not = 1;
			/* Fall through */
		case OP_GLOB:
		case OP_EQ:
			break;
		default:
			parse_error(pe, FILT_ERR_ILLEGAL_FIELD_OP, pos + i);
			goto err_free;
		}

		/* Make sure the field is OK for strings */
		if (!is_string_field(field)) {
			parse_error(pe, FILT_ERR_EXPECT_DIGIT, pos + i);
			goto err_free;
		}

		for (i++; str[i]; i++) {
			if (str[i] == q)
				break;
		}
		if (!str[i]) {
			parse_error(pe, FILT_ERR_MISSING_QUOTE, pos + i);
			goto err_free;
		}

		/* Skip quotes */
		s++;
		len = i - s;
		if (len >= MAX_FILTER_STR_VAL) {
			parse_error(pe, FILT_ERR_OPERAND_TOO_LONG, pos + i);
			goto err_free;
		}

		pred->regex.len = len;
		strncpy(pred->regex.pattern, str + s, len);
		pred->regex.pattern[len] = 0;

		filter_build_regex(pred);

		if (field->filter_type == FILTER_COMM) {
			pred->fn = filter_pred_comm;

		} else if (field->filter_type == FILTER_STATIC_STRING) {
			pred->fn = filter_pred_string;
			pred->regex.field_len = field->size;

		} else if (field->filter_type == FILTER_DYN_STRING)
			pred->fn = filter_pred_strloc;
		else
			pred->fn = filter_pred_pchar;
		/* go past the last quote */
		i++;

	} else if (isdigit(str[i]) || str[i] == '-') {

		/* Make sure the field is not a string */
		if (is_string_field(field)) {
			parse_error(pe, FILT_ERR_EXPECT_STRING, pos + i);
			goto err_free;
		}

		if (op == OP_GLOB) {
			parse_error(pe, FILT_ERR_ILLEGAL_FIELD_OP, pos + i);
			goto err_free;
		}

		if (str[i] == '-')
			i++;

		/* We allow 0xDEADBEEF */
		while (isalnum(str[i]))
			i++;

		len = i - s;
		/* 0xfeedfacedeadbeef is 18 chars max */
		if (len >= sizeof(num_buf)) {
			parse_error(pe, FILT_ERR_OPERAND_TOO_LONG, pos + i);
			goto err_free;
		}

		strncpy(num_buf, str + s, len);
		num_buf[len] = 0;

		/* Make sure it is a value */
		if (field->is_signed)
			ret = kstrtoll(num_buf, 0, &val);
		else
			ret = kstrtoull(num_buf, 0, &val);
		if (ret) {
			parse_error(pe, FILT_ERR_ILLEGAL_INTVAL, pos + s);
			goto err_free;
		}

		pred->val = val;

		if (field->filter_type == FILTER_CPU)
			pred->fn = filter_pred_cpu;
		else {
			pred->fn = select_comparison_fn(pred->op, field->size,
							field->is_signed);
			if (pred->op == OP_NE)
				pred->not = 1;
		}

	} else {
		parse_error(pe, FILT_ERR_INVALID_VALUE, pos + i);
		goto err_free;
	}

	*pred_ptr = pred;
	return i;

err_free:
	kfree(pred);
	return -EINVAL;
}

enum {
	TOO_MANY_CLOSE		= -1,
	TOO_MANY_OPEN		= -2,
	MISSING_QUOTE		= -3,
};

/*
 * Read the filter string once to calculate the number of predicates
 * as well as how deep the parentheses go.
 *
 * Returns:
 *   0 - everything is fine (err is undefined)
 *  -1 - too many ')'
 *  -2 - too many '('
 *  -3 - No matching quote
 */
static int calc_stack(const char *str, int *parens, int *preds, int *err)
{
	bool is_pred = false;
	int nr_preds = 0;
	int open = 1; /* Count the expression as "(E)" */
	int last_quote = 0;
	int max_open = 1;
	int quote = 0;
	int i;

	*err = 0;

	for (i = 0; str[i]; i++) {
		if (isspace(str[i]))
			continue;
		if (quote) {
			if (str[i] == quote)
			       quote = 0;
			continue;
		}

		switch (str[i]) {
		case '\'':
		case '"':
			quote = str[i];
			last_quote = i;
			break;
		case '|':
		case '&':
			if (str[i+1] != str[i])
				break;
			is_pred = false;
			continue;
		case '(':
			is_pred = false;
			open++;
			if (open > max_open)
				max_open = open;
			continue;
		case ')':
			is_pred = false;
			if (open == 1) {
				*err = i;
				return TOO_MANY_CLOSE;
			}
			open--;
			continue;
		}
		if (!is_pred) {
			nr_preds++;
			is_pred = true;
		}
	}

	if (quote) {
		*err = last_quote;
		return MISSING_QUOTE;
	}

	if (open != 1) {
		int level = open;

		/* find the bad open */
		for (i--; i; i--) {
			if (quote) {
				if (str[i] == quote)
					quote = 0;
				continue;
			}
			switch (str[i]) {
			case '(':
				if (level == open) {
					*err = i;
					return TOO_MANY_OPEN;
				}
				level--;
				break;
			case ')':
				level++;
				break;
			case '\'':
			case '"':
				quote = str[i];
				break;
			}
		}
		/* First character is the '(' with missing ')' */
		*err = 0;
		return TOO_MANY_OPEN;
	}

	/* Set the size of the required stacks */
	*parens = max_open;
	*preds = nr_preds;
	return 0;
}

static int process_preds(struct trace_event_call *call,
			 const char *filter_string,
			 struct event_filter *filter,
			 struct filter_parse_error *pe)
{
	struct prog_entry *prog;
	int nr_parens;
	int nr_preds;
	int index;
	int ret;

	ret = calc_stack(filter_string, &nr_parens, &nr_preds, &index);
	if (ret < 0) {
		switch (ret) {
		case MISSING_QUOTE:
			parse_error(pe, FILT_ERR_MISSING_QUOTE, index);
			break;
		case TOO_MANY_OPEN:
			parse_error(pe, FILT_ERR_TOO_MANY_OPEN, index);
			break;
		default:
			parse_error(pe, FILT_ERR_TOO_MANY_CLOSE, index);
		}
		return ret;
	}

	if (!nr_preds)
		return -EINVAL;

	prog = predicate_parse(filter_string, nr_parens, nr_preds,
			       parse_pred, call, pe);
	if (IS_ERR(prog))
		return PTR_ERR(prog);

	rcu_assign_pointer(filter->prog, prog);
	return 0;
}

static inline void event_set_filtered_flag(struct trace_event_file *file)
{
	unsigned long old_flags = file->flags;

	file->flags |= EVENT_FILE_FL_FILTERED;

	if (old_flags != file->flags)
		trace_buffered_event_enable();
}

static inline void event_set_filter(struct trace_event_file *file,
				    struct event_filter *filter)
{
	rcu_assign_pointer(file->filter, filter);
}

static inline void event_clear_filter(struct trace_event_file *file)
{
	RCU_INIT_POINTER(file->filter, NULL);
}

static inline void
event_set_no_set_filter_flag(struct trace_event_file *file)
{
	file->flags |= EVENT_FILE_FL_NO_SET_FILTER;
}

static inline void
event_clear_no_set_filter_flag(struct trace_event_file *file)
{
	file->flags &= ~EVENT_FILE_FL_NO_SET_FILTER;
}

static inline bool
event_no_set_filter_flag(struct trace_event_file *file)
{
	if (file->flags & EVENT_FILE_FL_NO_SET_FILTER)
		return true;

	return false;
}

struct filter_list {
	struct list_head	list;
	struct event_filter	*filter;
};

static int process_system_preds(struct trace_subsystem_dir *dir,
				struct trace_array *tr,
				struct filter_parse_error *pe,
				char *filter_string)
{
	struct trace_event_file *file;
	struct filter_list *filter_item;
	struct event_filter *filter = NULL;
	struct filter_list *tmp;
	LIST_HEAD(filter_list);
	bool fail = true;
	int err;

	list_for_each_entry(file, &tr->events, list) {

		if (file->system != dir)
			continue;

		filter = kzalloc(sizeof(*filter), GFP_KERNEL);
		if (!filter)
			goto fail_mem;

		filter->filter_string = kstrdup(filter_string, GFP_KERNEL);
		if (!filter->filter_string)
			goto fail_mem;

		err = process_preds(file->event_call, filter_string, filter, pe);
		if (err) {
			filter_disable(file);
			parse_error(pe, FILT_ERR_BAD_SUBSYS_FILTER, 0);
			append_filter_err(tr, pe, filter);
		} else
			event_set_filtered_flag(file);


		filter_item = kzalloc(sizeof(*filter_item), GFP_KERNEL);
		if (!filter_item)
			goto fail_mem;

		list_add_tail(&filter_item->list, &filter_list);
		/*
		 * Regardless of if this returned an error, we still
		 * replace the filter for the call.
		 */
		filter_item->filter = event_filter(file);
		event_set_filter(file, filter);
		filter = NULL;

		fail = false;
	}

	if (fail)
		goto fail;

	/*
	 * The calls can still be using the old filters.
	 * Do a synchronize_rcu() and to ensure all calls are
	 * done with them before we free them.
	 */
	tracepoint_synchronize_unregister();
	list_for_each_entry_safe(filter_item, tmp, &filter_list, list) {
		__free_filter(filter_item->filter);
		list_del(&filter_item->list);
		kfree(filter_item);
	}
	return 0;
 fail:
	/* No call succeeded */
	list_for_each_entry_safe(filter_item, tmp, &filter_list, list) {
		list_del(&filter_item->list);
		kfree(filter_item);
	}
	parse_error(pe, FILT_ERR_BAD_SUBSYS_FILTER, 0);
	return -EINVAL;
 fail_mem:
	kfree(filter);
	/* If any call succeeded, we still need to sync */
	if (!fail)
		tracepoint_synchronize_unregister();
	list_for_each_entry_safe(filter_item, tmp, &filter_list, list) {
		__free_filter(filter_item->filter);
		list_del(&filter_item->list);
		kfree(filter_item);
	}
	return -ENOMEM;
}

static int create_filter_start(char *filter_string, bool set_str,
			       struct filter_parse_error **pse,
			       struct event_filter **filterp)
{
	struct event_filter *filter;
	struct filter_parse_error *pe = NULL;
	int err = 0;

	if (WARN_ON_ONCE(*pse || *filterp))
		return -EINVAL;

	filter = kzalloc(sizeof(*filter), GFP_KERNEL);
	if (filter && set_str) {
		filter->filter_string = kstrdup(filter_string, GFP_KERNEL);
		if (!filter->filter_string)
			err = -ENOMEM;
	}

	pe = kzalloc(sizeof(*pe), GFP_KERNEL);

	if (!filter || !pe || err) {
		kfree(pe);
		__free_filter(filter);
		return -ENOMEM;
	}

	/* we're committed to creating a new filter */
	*filterp = filter;
	*pse = pe;

	return 0;
}

static void create_filter_finish(struct filter_parse_error *pe)
{
	kfree(pe);
}

/**
 * create_filter - create a filter for a trace_event_call
 * @call: trace_event_call to create a filter for
 * @filter_str: filter string
 * @set_str: remember @filter_str and enable detailed error in filter
 * @filterp: out param for created filter (always updated on return)
 *           Must be a pointer that references a NULL pointer.
 *
 * Creates a filter for @call with @filter_str.  If @set_str is %true,
 * @filter_str is copied and recorded in the new filter.
 *
 * On success, returns 0 and *@filterp points to the new filter.  On
 * failure, returns -errno and *@filterp may point to %NULL or to a new
 * filter.  In the latter case, the returned filter contains error
 * information if @set_str is %true and the caller is responsible for
 * freeing it.
 */
static int create_filter(struct trace_array *tr,
			 struct trace_event_call *call,
			 char *filter_string, bool set_str,
			 struct event_filter **filterp)
{
	struct filter_parse_error *pe = NULL;
	int err;

	/* filterp must point to NULL */
	if (WARN_ON(*filterp))
		*filterp = NULL;

	err = create_filter_start(filter_string, set_str, &pe, filterp);
	if (err)
		return err;

	err = process_preds(call, filter_string, *filterp, pe);
	if (err && set_str)
<<<<<<< HEAD
		append_filter_err(pe, *filterp);
=======
		append_filter_err(tr, pe, *filterp);
>>>>>>> f7688b48
	create_filter_finish(pe);

	return err;
}

int create_event_filter(struct trace_array *tr,
			struct trace_event_call *call,
			char *filter_str, bool set_str,
			struct event_filter **filterp)
{
	return create_filter(tr, call, filter_str, set_str, filterp);
}

/**
 * create_system_filter - create a filter for an event_subsystem
 * @system: event_subsystem to create a filter for
 * @filter_str: filter string
 * @filterp: out param for created filter (always updated on return)
 *
 * Identical to create_filter() except that it creates a subsystem filter
 * and always remembers @filter_str.
 */
static int create_system_filter(struct trace_subsystem_dir *dir,
				struct trace_array *tr,
				char *filter_str, struct event_filter **filterp)
{
	struct filter_parse_error *pe = NULL;
	int err;

	err = create_filter_start(filter_str, true, &pe, filterp);
	if (!err) {
		err = process_system_preds(dir, tr, pe, filter_str);
		if (!err) {
			/* System filters just show a default message */
			kfree((*filterp)->filter_string);
			(*filterp)->filter_string = NULL;
		} else {
			append_filter_err(tr, pe, *filterp);
		}
	}
	create_filter_finish(pe);

	return err;
}

/* caller must hold event_mutex */
int apply_event_filter(struct trace_event_file *file, char *filter_string)
{
	struct trace_event_call *call = file->event_call;
	struct event_filter *filter = NULL;
	int err;

	if (!strcmp(strstrip(filter_string), "0")) {
		filter_disable(file);
		filter = event_filter(file);

		if (!filter)
			return 0;

		event_clear_filter(file);

		/* Make sure the filter is not being used */
		tracepoint_synchronize_unregister();
		__free_filter(filter);

		return 0;
	}

	err = create_filter(file->tr, call, filter_string, true, &filter);

	/*
	 * Always swap the call filter with the new filter
	 * even if there was an error. If there was an error
	 * in the filter, we disable the filter and show the error
	 * string
	 */
	if (filter) {
		struct event_filter *tmp;

		tmp = event_filter(file);
		if (!err)
			event_set_filtered_flag(file);
		else
			filter_disable(file);

		event_set_filter(file, filter);

		if (tmp) {
			/* Make sure the call is done with the filter */
			tracepoint_synchronize_unregister();
			__free_filter(tmp);
		}
	}

	return err;
}

int apply_subsystem_event_filter(struct trace_subsystem_dir *dir,
				 char *filter_string)
{
	struct event_subsystem *system = dir->subsystem;
	struct trace_array *tr = dir->tr;
	struct event_filter *filter = NULL;
	int err = 0;

	mutex_lock(&event_mutex);

	/* Make sure the system still has events */
	if (!dir->nr_events) {
		err = -ENODEV;
		goto out_unlock;
	}

	if (!strcmp(strstrip(filter_string), "0")) {
		filter_free_subsystem_preds(dir, tr);
		remove_filter_string(system->filter);
		filter = system->filter;
		system->filter = NULL;
		/* Ensure all filters are no longer used */
		tracepoint_synchronize_unregister();
		filter_free_subsystem_filters(dir, tr);
		__free_filter(filter);
		goto out_unlock;
	}

	err = create_system_filter(dir, tr, filter_string, &filter);
	if (filter) {
		/*
		 * No event actually uses the system filter
		 * we can free it without synchronize_rcu().
		 */
		__free_filter(system->filter);
		system->filter = filter;
	}
out_unlock:
	mutex_unlock(&event_mutex);

	return err;
}

#ifdef CONFIG_PERF_EVENTS

void ftrace_profile_free_filter(struct perf_event *event)
{
	struct event_filter *filter = event->filter;

	event->filter = NULL;
	__free_filter(filter);
}

struct function_filter_data {
	struct ftrace_ops *ops;
	int first_filter;
	int first_notrace;
};

#ifdef CONFIG_FUNCTION_TRACER
static char **
ftrace_function_filter_re(char *buf, int len, int *count)
{
	char *str, **re;

	str = kstrndup(buf, len, GFP_KERNEL);
	if (!str)
		return NULL;

	/*
	 * The argv_split function takes white space
	 * as a separator, so convert ',' into spaces.
	 */
	strreplace(str, ',', ' ');

	re = argv_split(GFP_KERNEL, str, count);
	kfree(str);
	return re;
}

static int ftrace_function_set_regexp(struct ftrace_ops *ops, int filter,
				      int reset, char *re, int len)
{
	int ret;

	if (filter)
		ret = ftrace_set_filter(ops, re, len, reset);
	else
		ret = ftrace_set_notrace(ops, re, len, reset);

	return ret;
}

static int __ftrace_function_set_filter(int filter, char *buf, int len,
					struct function_filter_data *data)
{
	int i, re_cnt, ret = -EINVAL;
	int *reset;
	char **re;

	reset = filter ? &data->first_filter : &data->first_notrace;

	/*
	 * The 'ip' field could have multiple filters set, separated
	 * either by space or comma. We first cut the filter and apply
	 * all pieces separatelly.
	 */
	re = ftrace_function_filter_re(buf, len, &re_cnt);
	if (!re)
		return -EINVAL;

	for (i = 0; i < re_cnt; i++) {
		ret = ftrace_function_set_regexp(data->ops, filter, *reset,
						 re[i], strlen(re[i]));
		if (ret)
			break;

		if (*reset)
			*reset = 0;
	}

	argv_free(re);
	return ret;
}

static int ftrace_function_check_pred(struct filter_pred *pred)
{
	struct ftrace_event_field *field = pred->field;

	/*
	 * Check the predicate for function trace, verify:
	 *  - only '==' and '!=' is used
	 *  - the 'ip' field is used
	 */
	if ((pred->op != OP_EQ) && (pred->op != OP_NE))
		return -EINVAL;

	if (strcmp(field->name, "ip"))
		return -EINVAL;

	return 0;
}

static int ftrace_function_set_filter_pred(struct filter_pred *pred,
					   struct function_filter_data *data)
{
	int ret;

	/* Checking the node is valid for function trace. */
	ret = ftrace_function_check_pred(pred);
	if (ret)
		return ret;

	return __ftrace_function_set_filter(pred->op == OP_EQ,
					    pred->regex.pattern,
					    pred->regex.len,
					    data);
}

static bool is_or(struct prog_entry *prog, int i)
{
	int target;

	/*
	 * Only "||" is allowed for function events, thus,
	 * all true branches should jump to true, and any
	 * false branch should jump to false.
	 */
	target = prog[i].target + 1;
	/* True and false have NULL preds (all prog entries should jump to one */
	if (prog[target].pred)
		return false;

	/* prog[target].target is 1 for TRUE, 0 for FALSE */
	return prog[i].when_to_branch == prog[target].target;
}

static int ftrace_function_set_filter(struct perf_event *event,
				      struct event_filter *filter)
{
	struct prog_entry *prog = rcu_dereference_protected(filter->prog,
						lockdep_is_held(&event_mutex));
	struct function_filter_data data = {
		.first_filter  = 1,
		.first_notrace = 1,
		.ops           = &event->ftrace_ops,
	};
	int i;

	for (i = 0; prog[i].pred; i++) {
		struct filter_pred *pred = prog[i].pred;

		if (!is_or(prog, i))
			return -EINVAL;

		if (ftrace_function_set_filter_pred(pred, &data) < 0)
			return -EINVAL;
	}
	return 0;
}
#else
static int ftrace_function_set_filter(struct perf_event *event,
				      struct event_filter *filter)
{
	return -ENODEV;
}
#endif /* CONFIG_FUNCTION_TRACER */

int ftrace_profile_set_filter(struct perf_event *event, int event_id,
			      char *filter_str)
{
	int err;
	struct event_filter *filter = NULL;
	struct trace_event_call *call;

	mutex_lock(&event_mutex);

	call = event->tp_event;

	err = -EINVAL;
	if (!call)
		goto out_unlock;

	err = -EEXIST;
	if (event->filter)
		goto out_unlock;

	err = create_filter(NULL, call, filter_str, false, &filter);
	if (err)
		goto free_filter;

	if (ftrace_event_is_function(call))
		err = ftrace_function_set_filter(event, filter);
	else
		event->filter = filter;

free_filter:
	if (err || ftrace_event_is_function(call))
		__free_filter(filter);

out_unlock:
	mutex_unlock(&event_mutex);

	return err;
}

#endif /* CONFIG_PERF_EVENTS */

#ifdef CONFIG_FTRACE_STARTUP_TEST

#include <linux/types.h>
#include <linux/tracepoint.h>

#define CREATE_TRACE_POINTS
#include "trace_events_filter_test.h"

#define DATA_REC(m, va, vb, vc, vd, ve, vf, vg, vh, nvisit) \
{ \
	.filter = FILTER, \
	.rec    = { .a = va, .b = vb, .c = vc, .d = vd, \
		    .e = ve, .f = vf, .g = vg, .h = vh }, \
	.match  = m, \
	.not_visited = nvisit, \
}
#define YES 1
#define NO  0

static struct test_filter_data_t {
	char *filter;
	struct trace_event_raw_ftrace_test_filter rec;
	int match;
	char *not_visited;
} test_filter_data[] = {
#define FILTER "a == 1 && b == 1 && c == 1 && d == 1 && " \
	       "e == 1 && f == 1 && g == 1 && h == 1"
	DATA_REC(YES, 1, 1, 1, 1, 1, 1, 1, 1, ""),
	DATA_REC(NO,  0, 1, 1, 1, 1, 1, 1, 1, "bcdefgh"),
	DATA_REC(NO,  1, 1, 1, 1, 1, 1, 1, 0, ""),
#undef FILTER
#define FILTER "a == 1 || b == 1 || c == 1 || d == 1 || " \
	       "e == 1 || f == 1 || g == 1 || h == 1"
	DATA_REC(NO,  0, 0, 0, 0, 0, 0, 0, 0, ""),
	DATA_REC(YES, 0, 0, 0, 0, 0, 0, 0, 1, ""),
	DATA_REC(YES, 1, 0, 0, 0, 0, 0, 0, 0, "bcdefgh"),
#undef FILTER
#define FILTER "(a == 1 || b == 1) && (c == 1 || d == 1) && " \
	       "(e == 1 || f == 1) && (g == 1 || h == 1)"
	DATA_REC(NO,  0, 0, 1, 1, 1, 1, 1, 1, "dfh"),
	DATA_REC(YES, 0, 1, 0, 1, 0, 1, 0, 1, ""),
	DATA_REC(YES, 1, 0, 1, 0, 0, 1, 0, 1, "bd"),
	DATA_REC(NO,  1, 0, 1, 0, 0, 1, 0, 0, "bd"),
#undef FILTER
#define FILTER "(a == 1 && b == 1) || (c == 1 && d == 1) || " \
	       "(e == 1 && f == 1) || (g == 1 && h == 1)"
	DATA_REC(YES, 1, 0, 1, 1, 1, 1, 1, 1, "efgh"),
	DATA_REC(YES, 0, 0, 0, 0, 0, 0, 1, 1, ""),
	DATA_REC(NO,  0, 0, 0, 0, 0, 0, 0, 1, ""),
#undef FILTER
#define FILTER "(a == 1 && b == 1) && (c == 1 && d == 1) && " \
	       "(e == 1 && f == 1) || (g == 1 && h == 1)"
	DATA_REC(YES, 1, 1, 1, 1, 1, 1, 0, 0, "gh"),
	DATA_REC(NO,  0, 0, 0, 0, 0, 0, 0, 1, ""),
	DATA_REC(YES, 1, 1, 1, 1, 1, 0, 1, 1, ""),
#undef FILTER
#define FILTER "((a == 1 || b == 1) || (c == 1 || d == 1) || " \
	       "(e == 1 || f == 1)) && (g == 1 || h == 1)"
	DATA_REC(YES, 1, 1, 1, 1, 1, 1, 0, 1, "bcdef"),
	DATA_REC(NO,  0, 0, 0, 0, 0, 0, 0, 0, ""),
	DATA_REC(YES, 1, 1, 1, 1, 1, 0, 1, 1, "h"),
#undef FILTER
#define FILTER "((((((((a == 1) && (b == 1)) || (c == 1)) && (d == 1)) || " \
	       "(e == 1)) && (f == 1)) || (g == 1)) && (h == 1))"
	DATA_REC(YES, 1, 1, 1, 1, 1, 1, 1, 1, "ceg"),
	DATA_REC(NO,  0, 1, 0, 1, 0, 1, 0, 1, ""),
	DATA_REC(NO,  1, 0, 1, 0, 1, 0, 1, 0, ""),
#undef FILTER
#define FILTER "((((((((a == 1) || (b == 1)) && (c == 1)) || (d == 1)) && " \
	       "(e == 1)) || (f == 1)) && (g == 1)) || (h == 1))"
	DATA_REC(YES, 1, 1, 1, 1, 1, 1, 1, 1, "bdfh"),
	DATA_REC(YES, 0, 1, 0, 1, 0, 1, 0, 1, ""),
	DATA_REC(YES, 1, 0, 1, 0, 1, 0, 1, 0, "bdfh"),
};

#undef DATA_REC
#undef FILTER
#undef YES
#undef NO

#define DATA_CNT ARRAY_SIZE(test_filter_data)

static int test_pred_visited;

static int test_pred_visited_fn(struct filter_pred *pred, void *event)
{
	struct ftrace_event_field *field = pred->field;

	test_pred_visited = 1;
	printk(KERN_INFO "\npred visited %s\n", field->name);
	return 1;
}

static void update_pred_fn(struct event_filter *filter, char *fields)
{
	struct prog_entry *prog = rcu_dereference_protected(filter->prog,
						lockdep_is_held(&event_mutex));
	int i;

	for (i = 0; prog[i].pred; i++) {
		struct filter_pred *pred = prog[i].pred;
		struct ftrace_event_field *field = pred->field;

		WARN_ON_ONCE(!pred->fn);

		if (!field) {
			WARN_ONCE(1, "all leafs should have field defined %d", i);
			continue;
		}

		if (!strchr(fields, *field->name))
			continue;

		pred->fn = test_pred_visited_fn;
	}
}

static __init int ftrace_test_event_filter(void)
{
	int i;

	printk(KERN_INFO "Testing ftrace filter: ");

	for (i = 0; i < DATA_CNT; i++) {
		struct event_filter *filter = NULL;
		struct test_filter_data_t *d = &test_filter_data[i];
		int err;

		err = create_filter(NULL, &event_ftrace_test_filter,
				    d->filter, false, &filter);
		if (err) {
			printk(KERN_INFO
			       "Failed to get filter for '%s', err %d\n",
			       d->filter, err);
			__free_filter(filter);
			break;
		}

		/* Needed to dereference filter->prog */
		mutex_lock(&event_mutex);
		/*
		 * The preemption disabling is not really needed for self
		 * tests, but the rcu dereference will complain without it.
		 */
		preempt_disable();
		if (*d->not_visited)
			update_pred_fn(filter, d->not_visited);

		test_pred_visited = 0;
		err = filter_match_preds(filter, &d->rec);
		preempt_enable();

		mutex_unlock(&event_mutex);

		__free_filter(filter);

		if (test_pred_visited) {
			printk(KERN_INFO
			       "Failed, unwanted pred visited for filter %s\n",
			       d->filter);
			break;
		}

		if (err != d->match) {
			printk(KERN_INFO
			       "Failed to match filter '%s', expected %d\n",
			       d->filter, d->match);
			break;
		}
	}

	if (i == DATA_CNT)
		printk(KERN_CONT "OK\n");

	return 0;
}

late_initcall(ftrace_test_event_filter);

#endif /* CONFIG_FTRACE_STARTUP_TEST */<|MERGE_RESOLUTION|>--- conflicted
+++ resolved
@@ -1747,11 +1747,7 @@
 
 	err = process_preds(call, filter_string, *filterp, pe);
 	if (err && set_str)
-<<<<<<< HEAD
-		append_filter_err(pe, *filterp);
-=======
 		append_filter_err(tr, pe, *filterp);
->>>>>>> f7688b48
 	create_filter_finish(pe);
 
 	return err;
