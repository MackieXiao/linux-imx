/*
 * kernel/power/main.c - PM subsystem core functionality.
 *
 * Copyright (c) 2003 Patrick Mochel
 * Copyright (c) 2003 Open Source Development Lab
 * 
 * This file is released under the GPLv2
 *
 */

#include <linux/kobject.h>
#include <linux/string.h>
#include <linux/resume-trace.h>
#include <linux/workqueue.h>

#include "power.h"

DEFINE_MUTEX(pm_mutex);

unsigned int pm_flags;
EXPORT_SYMBOL(pm_flags);

#ifdef CONFIG_PM_SLEEP

/* Routines for PM-transition notifications */

static BLOCKING_NOTIFIER_HEAD(pm_chain_head);

int register_pm_notifier(struct notifier_block *nb)
{
	return blocking_notifier_chain_register(&pm_chain_head, nb);
}
EXPORT_SYMBOL_GPL(register_pm_notifier);

int unregister_pm_notifier(struct notifier_block *nb)
{
	return blocking_notifier_chain_unregister(&pm_chain_head, nb);
}
EXPORT_SYMBOL_GPL(unregister_pm_notifier);

int pm_notifier_call_chain(unsigned long val)
{
	return (blocking_notifier_call_chain(&pm_chain_head, val, NULL)
			== NOTIFY_BAD) ? -EINVAL : 0;
}

/* If set, devices may be suspended and resumed asynchronously. */
int pm_async_enabled = 1;

static ssize_t pm_async_show(struct kobject *kobj, struct kobj_attribute *attr,
			     char *buf)
{
	return sprintf(buf, "%d\n", pm_async_enabled);
}

static ssize_t pm_async_store(struct kobject *kobj, struct kobj_attribute *attr,
			      const char *buf, size_t n)
{
	unsigned long val;

	if (strict_strtoul(buf, 10, &val))
		return -EINVAL;

	if (val > 1)
		return -EINVAL;

	pm_async_enabled = val;
	return n;
}

power_attr(pm_async);

#ifdef CONFIG_PM_DEBUG
int pm_test_level = TEST_NONE;

static const char * const pm_tests[__TEST_AFTER_LAST] = {
	[TEST_NONE] = "none",
	[TEST_CORE] = "core",
	[TEST_CPUS] = "processors",
	[TEST_PLATFORM] = "platform",
	[TEST_DEVICES] = "devices",
	[TEST_FREEZER] = "freezer",
};

static ssize_t pm_test_show(struct kobject *kobj, struct kobj_attribute *attr,
				char *buf)
{
	char *s = buf;
	int level;

	for (level = TEST_FIRST; level <= TEST_MAX; level++)
		if (pm_tests[level]) {
			if (level == pm_test_level)
				s += sprintf(s, "[%s] ", pm_tests[level]);
			else
				s += sprintf(s, "%s ", pm_tests[level]);
		}

	if (s != buf)
		/* convert the last space to a newline */
		*(s-1) = '\n';

	return (s - buf);
}

static ssize_t pm_test_store(struct kobject *kobj, struct kobj_attribute *attr,
				const char *buf, size_t n)
{
	const char * const *s;
	int level;
	char *p;
	int len;
	int error = -EINVAL;

	p = memchr(buf, '\n', n);
	len = p ? p - buf : n;

	mutex_lock(&pm_mutex);

	level = TEST_FIRST;
	for (s = &pm_tests[level]; level <= TEST_MAX; s++, level++)
		if (*s && len == strlen(*s) && !strncmp(buf, *s, len)) {
			pm_test_level = level;
			error = 0;
			break;
		}

	mutex_unlock(&pm_mutex);

	return error ? error : n;
}

power_attr(pm_test);
#endif /* CONFIG_PM_DEBUG */

#endif /* CONFIG_PM_SLEEP */

struct kobject *power_kobj;

/**
 *	state - control system power state.
 *
 *	show() returns what states are supported, which is hard-coded to
 *	'standby' (Power-On Suspend), 'mem' (Suspend-to-RAM), and
 *	'disk' (Suspend-to-Disk).
 *
 *	store() accepts one of those strings, translates it into the 
 *	proper enumerated value, and initiates a suspend transition.
 */
static ssize_t state_show(struct kobject *kobj, struct kobj_attribute *attr,
			  char *buf)
{
	char *s = buf;
#ifdef CONFIG_SUSPEND
	int i;

	for (i = 0; i < PM_SUSPEND_MAX; i++) {
		if (pm_states[i] && valid_state(i))
			s += sprintf(s,"%s ", pm_states[i]);
	}
#endif
#ifdef CONFIG_HIBERNATION
	s += sprintf(s, "%s\n", "disk");
#else
	if (s != buf)
		/* convert the last space to a newline */
		*(s-1) = '\n';
#endif
	return (s - buf);
}

static ssize_t state_store(struct kobject *kobj, struct kobj_attribute *attr,
			   const char *buf, size_t n)
{
#ifdef CONFIG_SUSPEND
#ifdef CONFIG_EARLYSUSPEND
	suspend_state_t state = PM_SUSPEND_ON;
#else
	suspend_state_t state = PM_SUSPEND_STANDBY;
#endif
	const char * const *s;
#endif
	char *p;
	int len;
	int error = -EINVAL;

	p = memchr(buf, '\n', n);
	len = p ? p - buf : n;

	/* First, check if we are requested to hibernate */
	if (len == 4 && !strncmp(buf, "disk", len)) {
		error = hibernate();
  goto Exit;
	}

#ifdef CONFIG_SUSPEND
	for (s = &pm_states[state]; state < PM_SUSPEND_MAX; s++, state++) {
		if (*s && len == strlen(*s) && !strncmp(buf, *s, len))
			break;
	}
	if (state < PM_SUSPEND_MAX && *s)
#ifdef CONFIG_EARLYSUSPEND
		if (state == PM_SUSPEND_ON || valid_state(state)) {
			error = 0;
			request_suspend_state(state);
		}
#else
		error = enter_state(state);
#endif
#endif

 Exit:
	return error ? error : n;
}

power_attr(state);

#ifdef CONFIG_PM_SLEEP
/*
 * The 'wakeup_count' attribute, along with the functions defined in
 * drivers/base/power/wakeup.c, provides a means by which wakeup events can be
 * handled in a non-racy way.
 *
 * If a wakeup event occurs when the system is in a sleep state, it simply is
 * woken up.  In turn, if an event that would wake the system up from a sleep
 * state occurs when it is undergoing a transition to that sleep state, the
 * transition should be aborted.  Moreover, if such an event occurs when the
 * system is in the working state, an attempt to start a transition to the
 * given sleep state should fail during certain period after the detection of
 * the event.  Using the 'state' attribute alone is not sufficient to satisfy
 * these requirements, because a wakeup event may occur exactly when 'state'
 * is being written to and may be delivered to user space right before it is
 * frozen, so the event will remain only partially processed until the system is
 * woken up by another event.  In particular, it won't cause the transition to
 * a sleep state to be aborted.
 *
 * This difficulty may be overcome if user space uses 'wakeup_count' before
 * writing to 'state'.  It first should read from 'wakeup_count' and store
 * the read value.  Then, after carrying out its own preparations for the system
 * transition to a sleep state, it should write the stored value to
 * 'wakeup_count'.  If that fails, at least one wakeup event has occured since
 * 'wakeup_count' was read and 'state' should not be written to.  Otherwise, it
 * is allowed to write to 'state', but the transition will be aborted if there
 * are any wakeup events detected after 'wakeup_count' was written to.
 */

static ssize_t wakeup_count_show(struct kobject *kobj,
				struct kobj_attribute *attr,
				char *buf)
{
	unsigned int val;

	return pm_get_wakeup_count(&val) ? sprintf(buf, "%u\n", val) : -EINTR;
}

static ssize_t wakeup_count_store(struct kobject *kobj,
				struct kobj_attribute *attr,
				const char *buf, size_t n)
{
	unsigned int val;

	if (sscanf(buf, "%u", &val) == 1) {
		if (pm_save_wakeup_count(val))
			return n;
	}
	return -EINVAL;
}

power_attr(wakeup_count);
#endif /* CONFIG_PM_SLEEP */

#ifdef CONFIG_PM_TRACE
int pm_trace_enabled;

static ssize_t pm_trace_show(struct kobject *kobj, struct kobj_attribute *attr,
			     char *buf)
{
	return sprintf(buf, "%d\n", pm_trace_enabled);
}

static ssize_t
pm_trace_store(struct kobject *kobj, struct kobj_attribute *attr,
	       const char *buf, size_t n)
{
	int val;

	if (sscanf(buf, "%d", &val) == 1) {
		pm_trace_enabled = !!val;
		return n;
	}
	return -EINVAL;
}

power_attr(pm_trace);

static ssize_t pm_trace_dev_match_show(struct kobject *kobj,
				       struct kobj_attribute *attr,
				       char *buf)
{
	return show_trace_dev_match(buf, PAGE_SIZE);
}

static ssize_t
pm_trace_dev_match_store(struct kobject *kobj, struct kobj_attribute *attr,
			 const char *buf, size_t n)
{
	return -EINVAL;
}

power_attr(pm_trace_dev_match);

#endif /* CONFIG_PM_TRACE */

<<<<<<< HEAD
#ifdef CONFIG_USER_WAKELOCK
power_attr(wake_lock);
power_attr(wake_unlock);
=======
#ifdef CONFIG_SUSPEND_DEVICE_TIME_DEBUG
/*
 * threshold of device suspend time consumption in microsecond(0.5ms), the
 * driver suspend/resume time longer than this threshold will be
 * print to console, 0 to disable */
int device_suspend_time_threshold;

static ssize_t
device_suspend_time_threshold_show(struct kobject *kobj,
				   struct kobj_attribute *attr, char *buf)
{
	if (device_suspend_time_threshold == 0)
		return sprintf(buf, "off\n");
	else
		return sprintf(buf, "%d usecs\n",
			       device_suspend_time_threshold);
}

static ssize_t
device_suspend_time_threshold_store(struct kobject *kobj,
				    struct kobj_attribute *attr,
				    const char *buf, size_t n)
{
	int val;
	if (sscanf(buf, "%d", &val) > 0) {
		device_suspend_time_threshold = val;
		return n;
	}
	return -EINVAL;
}
power_attr(device_suspend_time_threshold);
>>>>>>> 20171e87
#endif

static struct attribute * g[] = {
	&state_attr.attr,
#ifdef CONFIG_PM_TRACE
	&pm_trace_attr.attr,
	&pm_trace_dev_match_attr.attr,
#endif
#ifdef CONFIG_SUSPEND_DEVICE_TIME_DEBUG
	&device_suspend_time_threshold_attr.attr,
#endif
#ifdef CONFIG_PM_SLEEP
	&pm_async_attr.attr,
	&wakeup_count_attr.attr,
#ifdef CONFIG_PM_DEBUG
	&pm_test_attr.attr,
#endif
#ifdef CONFIG_USER_WAKELOCK
	&wake_lock_attr.attr,
	&wake_unlock_attr.attr,
#endif
#endif
	NULL,
};

static struct attribute_group attr_group = {
	.attrs = g,
};

#ifdef CONFIG_PM_RUNTIME
struct workqueue_struct *pm_wq;
EXPORT_SYMBOL_GPL(pm_wq);

static int __init pm_start_workqueue(void)
{
	pm_wq = alloc_workqueue("pm", WQ_FREEZABLE, 0);

	return pm_wq ? 0 : -ENOMEM;
}
#else
static inline int pm_start_workqueue(void) { return 0; }
#endif

static int __init pm_init(void)
{
	int error = pm_start_workqueue();
	if (error)
		return error;
	hibernate_image_size_init();
	power_kobj = kobject_create_and_add("power", NULL);
	if (!power_kobj)
		return -ENOMEM;
	return sysfs_create_group(power_kobj, &attr_group);
}

core_initcall(pm_init);<|MERGE_RESOLUTION|>--- conflicted
+++ resolved
@@ -311,11 +311,10 @@
 
 #endif /* CONFIG_PM_TRACE */
 
-<<<<<<< HEAD
 #ifdef CONFIG_USER_WAKELOCK
 power_attr(wake_lock);
 power_attr(wake_unlock);
-=======
+#endif
 #ifdef CONFIG_SUSPEND_DEVICE_TIME_DEBUG
 /*
  * threshold of device suspend time consumption in microsecond(0.5ms), the
@@ -347,7 +346,6 @@
 	return -EINVAL;
 }
 power_attr(device_suspend_time_threshold);
->>>>>>> 20171e87
 #endif
 
 static struct attribute * g[] = {
