--- conflicted
+++ resolved
@@ -1970,17 +1970,10 @@
 
 	if (IS_ERR(kp_addr))
 		return PTR_ERR(kp_addr);
-<<<<<<< HEAD
 
 	if (!kallsyms_lookup_size_offset((unsigned long)kp_addr, NULL, &offset))
 		return -ENOENT;
 
-=======
-
-	if (!kallsyms_lookup_size_offset((unsigned long)kp_addr, NULL, &offset))
-		return -ENOENT;
-
->>>>>>> 3b17187f
 	if (!arch_kprobe_on_func_entry(offset))
 		return -EINVAL;
 
@@ -1999,11 +1992,7 @@
 		return ret;
 
 	/* If only rp->kp.addr is specified, check reregistering kprobes */
-<<<<<<< HEAD
-	if (rp->kp.addr && check_kprobe_rereg(&rp->kp))
-=======
 	if (rp->kp.addr && warn_kprobe_rereg(&rp->kp))
->>>>>>> 3b17187f
 		return -EINVAL;
 
 	if (kretprobe_blacklist_size) {
