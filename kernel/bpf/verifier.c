--- conflicted
+++ resolved
@@ -168,12 +168,7 @@
 	struct bpf_verifier_stack_elem *next;
 };
 
-<<<<<<< HEAD
-#define BPF_COMPLEXITY_LIMIT_INSNS	131072
-#define BPF_COMPLEXITY_LIMIT_STACK	1024
-=======
 #define BPF_COMPLEXITY_LIMIT_JMP_SEQ	8192
->>>>>>> f7688b48
 #define BPF_COMPLEXITY_LIMIT_STATES	64
 
 #define BPF_MAP_PTR_UNPRIV	1UL
@@ -826,14 +821,9 @@
 	if (err)
 		goto err;
 	elem->st.speculative |= speculative;
-<<<<<<< HEAD
-	if (env->stack_size > BPF_COMPLEXITY_LIMIT_STACK) {
-		verbose(env, "BPF program is too complex\n");
-=======
 	if (env->stack_size > BPF_COMPLEXITY_LIMIT_JMP_SEQ) {
 		verbose(env, "The sequence of %d jumps is too complex.\n",
 			env->stack_size);
->>>>>>> f7688b48
 		goto err;
 	}
 	if (elem->st.parent) {
@@ -2157,31 +2147,6 @@
 	return 0;
 }
 
-static int check_stack_access(struct bpf_verifier_env *env,
-			      const struct bpf_reg_state *reg,
-			      int off, int size)
-{
-	/* Stack accesses must be at a fixed offset, so that we
-	 * can determine what type of data were returned. See
-	 * check_stack_read().
-	 */
-	if (!tnum_is_const(reg->var_off)) {
-		char tn_buf[48];
-
-		tnum_strn(tn_buf, sizeof(tn_buf), reg->var_off);
-		verbose(env, "variable stack access var_off=%s off=%d size=%d",
-			tn_buf, off, size);
-		return -EACCES;
-	}
-
-	if (off >= 0 || off < -MAX_BPF_STACK) {
-		verbose(env, "invalid stack off=%d size=%d\n", off, size);
-		return -EACCES;
-	}
-
-	return 0;
-}
-
 /* check read/write into map element returned by bpf_map_lookup_elem() */
 static int __check_map_access(struct bpf_verifier_env *env, u32 regno, int off,
 			      int size, bool zero_size_allowed)
@@ -2838,8 +2803,6 @@
 			} else {
 				mark_reg_known_zero(env, regs,
 						    value_regno);
-<<<<<<< HEAD
-=======
 				if (reg_type_may_be_null(reg_type))
 					regs[value_regno].id = ++env->id_gen;
 				/* A load of ctx field could have different
@@ -2849,7 +2812,6 @@
 				 */
 				regs[value_regno].subreg_def = DEF_NOT_SUBREG;
 			}
->>>>>>> f7688b48
 			regs[value_regno].type = reg_type;
 		}
 
@@ -4247,12 +4209,9 @@
 
 	switch (ptr_reg->type) {
 	case PTR_TO_STACK:
-<<<<<<< HEAD
-=======
 		/* Indirect variable offset stack access is prohibited in
 		 * unprivileged mode so it's not handled here.
 		 */
->>>>>>> f7688b48
 		off = ptr_reg->off + ptr_reg->var_off.value;
 		if (mask_to_left)
 			*ptr_limit = MAX_BPF_STACK + off;
@@ -4425,12 +4384,6 @@
 		/* fall-through */
 	default:
 		break;
-	}
-	if (ptr_reg->type == PTR_TO_MAP_VALUE &&
-	    !env->allow_ptr_leaks && !known && (smin_val < 0) != (smax_val < 0)) {
-		verbose(env, "R%d has unknown scalar with mixed signed bounds, pointer arithmetic with it prohibited for !root\n",
-			off_reg == dst_reg ? dst : src);
-		return -EACCES;
 	}
 
 	/* In case of 'scalar += pointer', dst_reg inherits pointer type and id.
@@ -5037,10 +4990,7 @@
 				 */
 				*dst_reg = *src_reg;
 				dst_reg->live |= REG_LIVE_WRITTEN;
-<<<<<<< HEAD
-=======
 				dst_reg->subreg_def = DEF_NOT_SUBREG;
->>>>>>> f7688b48
 			} else {
 				/* R1 = (u32) R2 */
 				if (is_pointer_value(env, insn->src_reg)) {
@@ -5051,10 +5001,7 @@
 				} else if (src_reg->type == SCALAR_VALUE) {
 					*dst_reg = *src_reg;
 					dst_reg->live |= REG_LIVE_WRITTEN;
-<<<<<<< HEAD
-=======
 					dst_reg->subreg_def = env->insn_idx + 1;
->>>>>>> f7688b48
 				} else {
 					mark_reg_unknown(env, regs,
 							 insn->dst_reg);
@@ -5370,79 +5317,6 @@
 		reg->smax_value <= 0 && reg->smin_value >= S32_MIN);
 }
 
-/* compute branch direction of the expression "if (reg opcode val) goto target;"
- * and return:
- *  1 - branch will be taken and "goto target" will be executed
- *  0 - branch will not be taken and fall-through to next insn
- * -1 - unknown. Example: "if (reg < 5)" is unknown when register value range [0,10]
- */
-static int is_branch_taken(struct bpf_reg_state *reg, u64 val, u8 opcode)
-{
-	if (__is_pointer_value(false, reg))
-		return -1;
-
-	switch (opcode) {
-	case BPF_JEQ:
-		if (tnum_is_const(reg->var_off))
-			return !!tnum_equals_const(reg->var_off, val);
-		break;
-	case BPF_JNE:
-		if (tnum_is_const(reg->var_off))
-			return !tnum_equals_const(reg->var_off, val);
-		break;
-	case BPF_JGT:
-		if (reg->umin_value > val)
-			return 1;
-		else if (reg->umax_value <= val)
-			return 0;
-		break;
-	case BPF_JSGT:
-		if (reg->smin_value > (s64)val)
-			return 1;
-		else if (reg->smax_value < (s64)val)
-			return 0;
-		break;
-	case BPF_JLT:
-		if (reg->umax_value < val)
-			return 1;
-		else if (reg->umin_value >= val)
-			return 0;
-		break;
-	case BPF_JSLT:
-		if (reg->smax_value < (s64)val)
-			return 1;
-		else if (reg->smin_value >= (s64)val)
-			return 0;
-		break;
-	case BPF_JGE:
-		if (reg->umin_value >= val)
-			return 1;
-		else if (reg->umax_value < val)
-			return 0;
-		break;
-	case BPF_JSGE:
-		if (reg->smin_value >= (s64)val)
-			return 1;
-		else if (reg->smax_value < (s64)val)
-			return 0;
-		break;
-	case BPF_JLE:
-		if (reg->umax_value <= val)
-			return 1;
-		else if (reg->umin_value > val)
-			return 0;
-		break;
-	case BPF_JSLE:
-		if (reg->smax_value <= (s64)val)
-			return 1;
-		else if (reg->smin_value > (s64)val)
-			return 0;
-		break;
-	}
-
-	return -1;
-}
-
 /* Adjusts the register min/max values in the case that the dst_reg is the
  * variable register that we are working on, and src_reg is a constant or we're
  * simply doing a BPF_K check.
@@ -5960,22 +5834,6 @@
 		return err;
 
 	dst_reg = &regs[insn->dst_reg];
-<<<<<<< HEAD
-
-	if (BPF_SRC(insn->code) == BPF_K) {
-		int pred = is_branch_taken(dst_reg, insn->imm, opcode);
-
-		if (pred == 1) {
-			 /* only follow the goto, ignore fall-through */
-			*insn_idx += insn->off;
-			return 0;
-		} else if (pred == 0) {
-			/* only follow fall-through branch, since
-			 * that's where the program will go
-			 */
-			return 0;
-		}
-=======
 	is_jmp32 = BPF_CLASS(insn->code) == BPF_JMP32;
 
 	if (BPF_SRC(insn->code) == BPF_K)
@@ -6001,7 +5859,6 @@
 		 * that's where the program will go
 		 */
 		return 0;
->>>>>>> f7688b48
 	}
 
 	other_branch = push_stack(env, *insn_idx + insn->off + 1, *insn_idx,
@@ -6254,10 +6111,7 @@
 		if (env->prog->expected_attach_type == BPF_CGROUP_UDP4_RECVMSG ||
 		    env->prog->expected_attach_type == BPF_CGROUP_UDP6_RECVMSG)
 			range = tnum_range(1, 1);
-<<<<<<< HEAD
-=======
 		break;
->>>>>>> f7688b48
 	case BPF_PROG_TYPE_CGROUP_SKB:
 		if (env->prog->expected_attach_type == BPF_CGROUP_INET_EGRESS) {
 			range = tnum_range(0, 3);
@@ -7214,12 +7068,9 @@
 	if (old->speculative && !cur->speculative)
 		return false;
 
-<<<<<<< HEAD
-=======
 	if (old->active_spin_lock != cur->active_spin_lock)
 		return false;
 
->>>>>>> f7688b48
 	/* for states to be equal callsites have to be the same
 	 * and all frame states need to be equivalent
 	 */
@@ -7374,16 +7225,10 @@
 static int is_state_visited(struct bpf_verifier_env *env, int insn_idx)
 {
 	struct bpf_verifier_state_list *new_sl;
-<<<<<<< HEAD
-	struct bpf_verifier_state_list *sl;
-	struct bpf_verifier_state *cur = env->cur_state;
-	int i, j, err, states_cnt = 0;
-=======
 	struct bpf_verifier_state_list *sl, **pprev;
 	struct bpf_verifier_state *cur = env->cur_state, *new;
 	int i, j, err, states_cnt = 0;
 	bool add_new_state = env->test_state_freq ? true : false;
->>>>>>> f7688b48
 
 	cur->last_insn_idx = env->prev_insn_idx;
 	if (!env->insn_aux_data[insn_idx].prune_point)
@@ -7462,17 +7307,6 @@
 				return err;
 			return 1;
 		}
-<<<<<<< HEAD
-		sl = sl->next;
-		states_cnt++;
-	}
-
-	if (!env->allow_ptr_leaks && states_cnt > BPF_COMPLEXITY_LIMIT_STATES)
-		return 0;
-
-	/* there were no equivalent states, remember current one.
-	 * technically the current state is not proven to be safe yet,
-=======
 miss:
 		/* when new state is not going to be added do not increase miss count.
 		 * Otherwise several loop iterations will remove the state
@@ -7528,7 +7362,6 @@
 
 	/* There were no equivalent states, remember the current one.
 	 * Technically the current state is not proven to be safe yet,
->>>>>>> f7688b48
 	 * but it will either reach outer most bpf_exit (which means it's safe)
 	 * or it will be rejected. When there are no loops the verifier won't be
 	 * seeing this tuple (frame[0].callsite, frame[1].callsite, .. insn_idx)
@@ -7636,12 +7469,7 @@
 	struct bpf_verifier_state *state;
 	struct bpf_insn *insns = env->prog->insnsi;
 	struct bpf_reg_state *regs;
-<<<<<<< HEAD
-	int insn_cnt = env->prog->len, i;
-	int insn_processed = 0;
-=======
 	int insn_cnt = env->prog->len;
->>>>>>> f7688b48
 	bool do_print_state = false;
 	int prev_insn_idx = -1;
 
@@ -7652,10 +7480,7 @@
 		return -ENOMEM;
 	state->curframe = 0;
 	state->speculative = false;
-<<<<<<< HEAD
-=======
 	state->branches = 1;
->>>>>>> f7688b48
 	state->frame[0] = kzalloc(sizeof(struct bpf_func_state), GFP_KERNEL);
 	if (!state->frame[0]) {
 		kfree(state);
@@ -7672,10 +7497,7 @@
 		u8 class;
 		int err;
 
-<<<<<<< HEAD
-=======
 		env->prev_insn_idx = prev_insn_idx;
->>>>>>> f7688b48
 		if (env->insn_idx >= insn_cnt) {
 			verbose(env, "invalid insn idx %d insn_cnt %d\n",
 				env->insn_idx, insn_cnt);
@@ -7715,14 +7537,9 @@
 		if (need_resched())
 			cond_resched();
 
-<<<<<<< HEAD
-		if (env->log.level > 1 || (env->log.level && do_print_state)) {
-			if (env->log.level > 1)
-=======
 		if (env->log.level & BPF_LOG_LEVEL2 ||
 		    (env->log.level & BPF_LOG_LEVEL && do_print_state)) {
 			if (env->log.level & BPF_LOG_LEVEL2)
->>>>>>> f7688b48
 				verbose(env, "%d:", env->insn_idx);
 			else
 				verbose(env, "\nfrom %d to %d%s:",
@@ -7739,10 +7556,7 @@
 				.private_data	= env,
 			};
 
-<<<<<<< HEAD
-=======
 			verbose_linfo(env, env->insn_idx, "; ");
->>>>>>> f7688b48
 			verbose(env, "%d: ", env->insn_idx);
 			print_bpf_insn(&cbs, insn, env->allow_ptr_leaks);
 		}
@@ -7756,10 +7570,7 @@
 
 		regs = cur_regs(env);
 		env->insn_aux_data[env->insn_idx].seen = true;
-<<<<<<< HEAD
-=======
 		prev_insn_idx = env->insn_idx;
->>>>>>> f7688b48
 
 		if (class == BPF_ALU || class == BPF_ALU64) {
 			err = check_alu_op(env, insn);
@@ -7933,10 +7744,6 @@
 
 				if (state->curframe) {
 					/* exit from nested function */
-<<<<<<< HEAD
-					env->prev_insn_idx = env->insn_idx;
-=======
->>>>>>> f7688b48
 					err = prepare_func_exit(env, &env->insn_idx);
 					if (err)
 						return err;
@@ -7967,12 +7774,8 @@
 				if (err)
 					return err;
 process_bpf_exit:
-<<<<<<< HEAD
-				err = pop_stack(env, &env->prev_insn_idx,
-=======
 				update_branch_counts(env, env->cur_state);
 				err = pop_stack(env, &prev_insn_idx,
->>>>>>> f7688b48
 						&env->insn_idx);
 				if (err < 0) {
 					if (err != -ENOENT)
@@ -8821,13 +8624,8 @@
 		}
 
 		if (is_narrower_load && size < target_size) {
-<<<<<<< HEAD
-			u8 shift = (off & (size_default - 1)) * 8;
-
-=======
 			u8 shift = bpf_ctx_narrow_access_offset(
 				off, size, size_default) * 8;
->>>>>>> f7688b48
 			if (ctx_field_size <= 4) {
 				if (shift)
 					insn_buf[cnt++] = BPF_ALU32_IMM(BPF_RSH,
