// SPDX-License-Identifier: GPL-2.0-only
/*
 *  linux/kernel/fork.c
 *
 *  Copyright (C) 1991, 1992  Linus Torvalds
 */

/*
 *  'fork.c' contains the help-routines for the 'fork' system call
 * (see also entry.S and others).
 * Fork is rather simple, once you get the hang of it, but the memory
 * management can be a bitch. See 'mm/memory.c': 'copy_page_range()'
 */

#include <linux/anon_inodes.h>
#include <linux/slab.h>
#include <linux/sched/autogroup.h>
#include <linux/sched/mm.h>
#include <linux/sched/coredump.h>
#include <linux/sched/user.h>
#include <linux/sched/numa_balancing.h>
#include <linux/sched/stat.h>
#include <linux/sched/task.h>
#include <linux/sched/task_stack.h>
#include <linux/sched/cputime.h>
#include <linux/seq_file.h>
#include <linux/rtmutex.h>
#include <linux/init.h>
#include <linux/unistd.h>
#include <linux/module.h>
#include <linux/vmalloc.h>
#include <linux/completion.h>
#include <linux/personality.h>
#include <linux/mempolicy.h>
#include <linux/sem.h>
#include <linux/file.h>
#include <linux/fdtable.h>
#include <linux/iocontext.h>
#include <linux/key.h>
#include <linux/binfmts.h>
#include <linux/mman.h>
#include <linux/mmu_notifier.h>
#include <linux/hmm.h>
#include <linux/fs.h>
#include <linux/mm.h>
#include <linux/vmacache.h>
#include <linux/nsproxy.h>
#include <linux/capability.h>
#include <linux/cpu.h>
#include <linux/cgroup.h>
#include <linux/security.h>
#include <linux/hugetlb.h>
#include <linux/seccomp.h>
#include <linux/swap.h>
#include <linux/syscalls.h>
#include <linux/jiffies.h>
#include <linux/futex.h>
#include <linux/compat.h>
#include <linux/kthread.h>
#include <linux/task_io_accounting_ops.h>
#include <linux/rcupdate.h>
#include <linux/ptrace.h>
#include <linux/mount.h>
#include <linux/audit.h>
#include <linux/memcontrol.h>
#include <linux/ftrace.h>
#include <linux/proc_fs.h>
#include <linux/profile.h>
#include <linux/rmap.h>
#include <linux/ksm.h>
#include <linux/acct.h>
#include <linux/userfaultfd_k.h>
#include <linux/tsacct_kern.h>
#include <linux/cn_proc.h>
#include <linux/freezer.h>
#include <linux/delayacct.h>
#include <linux/taskstats_kern.h>
#include <linux/random.h>
#include <linux/tty.h>
#include <linux/blkdev.h>
#include <linux/fs_struct.h>
#include <linux/magic.h>
#include <linux/perf_event.h>
#include <linux/posix-timers.h>
#include <linux/user-return-notifier.h>
#include <linux/oom.h>
#include <linux/khugepaged.h>
#include <linux/signalfd.h>
#include <linux/uprobes.h>
#include <linux/aio.h>
#include <linux/compiler.h>
#include <linux/sysctl.h>
#include <linux/kcov.h>
#include <linux/livepatch.h>
#include <linux/thread_info.h>
#include <linux/stackleak.h>

#include <asm/pgtable.h>
#include <asm/pgalloc.h>
#include <linux/uaccess.h>
#include <asm/mmu_context.h>
#include <asm/cacheflush.h>
#include <asm/tlbflush.h>

#include <trace/events/sched.h>

#define CREATE_TRACE_POINTS
#include <trace/events/task.h>

/*
 * Minimum number of threads to boot the kernel
 */
#define MIN_THREADS 20

/*
 * Maximum number of threads
 */
#define MAX_THREADS FUTEX_TID_MASK

/*
 * Protected counters by write_lock_irq(&tasklist_lock)
 */
unsigned long total_forks;	/* Handle normal Linux uptimes. */
int nr_threads;			/* The idle threads do not count.. */

static int max_threads;		/* tunable limit on nr_threads */

#define NAMED_ARRAY_INDEX(x)	[x] = __stringify(x)

static const char * const resident_page_types[] = {
	NAMED_ARRAY_INDEX(MM_FILEPAGES),
	NAMED_ARRAY_INDEX(MM_ANONPAGES),
	NAMED_ARRAY_INDEX(MM_SWAPENTS),
	NAMED_ARRAY_INDEX(MM_SHMEMPAGES),
};

DEFINE_PER_CPU(unsigned long, process_counts) = 0;

__cacheline_aligned DEFINE_RWLOCK(tasklist_lock);  /* outer */

#ifdef CONFIG_PROVE_RCU
int lockdep_tasklist_lock_is_held(void)
{
	return lockdep_is_held(&tasklist_lock);
}
EXPORT_SYMBOL_GPL(lockdep_tasklist_lock_is_held);
#endif /* #ifdef CONFIG_PROVE_RCU */

int nr_processes(void)
{
	int cpu;
	int total = 0;

	for_each_possible_cpu(cpu)
		total += per_cpu(process_counts, cpu);

	return total;
}

void __weak arch_release_task_struct(struct task_struct *tsk)
{
}

#ifndef CONFIG_ARCH_TASK_STRUCT_ALLOCATOR
static struct kmem_cache *task_struct_cachep;

static inline struct task_struct *alloc_task_struct_node(int node)
{
	return kmem_cache_alloc_node(task_struct_cachep, GFP_KERNEL, node);
}

static inline void free_task_struct(struct task_struct *tsk)
{
	kmem_cache_free(task_struct_cachep, tsk);
}
#endif

#ifndef CONFIG_ARCH_THREAD_STACK_ALLOCATOR

/*
 * Allocate pages if THREAD_SIZE is >= PAGE_SIZE, otherwise use a
 * kmemcache based allocator.
 */
# if THREAD_SIZE >= PAGE_SIZE || defined(CONFIG_VMAP_STACK)

#ifdef CONFIG_VMAP_STACK
/*
 * vmalloc() is a bit slow, and calling vfree() enough times will force a TLB
 * flush.  Try to minimize the number of calls by caching stacks.
 */
#define NR_CACHED_STACKS 2
static DEFINE_PER_CPU(struct vm_struct *, cached_stacks[NR_CACHED_STACKS]);

static int free_vm_stack_cache(unsigned int cpu)
{
	struct vm_struct **cached_vm_stacks = per_cpu_ptr(cached_stacks, cpu);
	int i;

	for (i = 0; i < NR_CACHED_STACKS; i++) {
		struct vm_struct *vm_stack = cached_vm_stacks[i];

		if (!vm_stack)
			continue;

		vfree(vm_stack->addr);
		cached_vm_stacks[i] = NULL;
	}

	return 0;
}
#endif

static unsigned long *alloc_thread_stack_node(struct task_struct *tsk, int node)
{
#ifdef CONFIG_VMAP_STACK
	void *stack;
	int i;

	for (i = 0; i < NR_CACHED_STACKS; i++) {
		struct vm_struct *s;

		s = this_cpu_xchg(cached_stacks[i], NULL);

		if (!s)
			continue;

		/* Clear stale pointers from reused stack. */
		memset(s->addr, 0, THREAD_SIZE);

		tsk->stack_vm_area = s;
		tsk->stack = s->addr;
		return s->addr;
	}

	/*
	 * Allocated stacks are cached and later reused by new threads,
	 * so memcg accounting is performed manually on assigning/releasing
	 * stacks to tasks. Drop __GFP_ACCOUNT.
	 */
	stack = __vmalloc_node_range(THREAD_SIZE, THREAD_ALIGN,
				     VMALLOC_START, VMALLOC_END,
				     THREADINFO_GFP & ~__GFP_ACCOUNT,
				     PAGE_KERNEL,
				     0, node, __builtin_return_address(0));

	/*
	 * We can't call find_vm_area() in interrupt context, and
	 * free_thread_stack() can be called in interrupt context,
	 * so cache the vm_struct.
	 */
	if (stack) {
		tsk->stack_vm_area = find_vm_area(stack);
		tsk->stack = stack;
	}
	return stack;
#else
	struct page *page = alloc_pages_node(node, THREADINFO_GFP,
					     THREAD_SIZE_ORDER);

	if (likely(page)) {
		tsk->stack = page_address(page);
		return tsk->stack;
	}
	return NULL;
#endif
}

static inline void free_thread_stack(struct task_struct *tsk)
{
#ifdef CONFIG_VMAP_STACK
	struct vm_struct *vm = task_stack_vm_area(tsk);

	if (vm) {
		int i;

		for (i = 0; i < THREAD_SIZE / PAGE_SIZE; i++) {
			mod_memcg_page_state(vm->pages[i],
					     MEMCG_KERNEL_STACK_KB,
					     -(int)(PAGE_SIZE / 1024));

			memcg_kmem_uncharge(vm->pages[i], 0);
		}

		for (i = 0; i < NR_CACHED_STACKS; i++) {
			if (this_cpu_cmpxchg(cached_stacks[i],
					NULL, tsk->stack_vm_area) != NULL)
				continue;

			return;
		}

		vfree_atomic(tsk->stack);
		return;
	}
#endif

	__free_pages(virt_to_page(tsk->stack), THREAD_SIZE_ORDER);
}
# else
static struct kmem_cache *thread_stack_cache;

static unsigned long *alloc_thread_stack_node(struct task_struct *tsk,
						  int node)
{
	unsigned long *stack;
	stack = kmem_cache_alloc_node(thread_stack_cache, THREADINFO_GFP, node);
	tsk->stack = stack;
	return stack;
}

static void free_thread_stack(struct task_struct *tsk)
{
	kmem_cache_free(thread_stack_cache, tsk->stack);
}

void thread_stack_cache_init(void)
{
	thread_stack_cache = kmem_cache_create_usercopy("thread_stack",
					THREAD_SIZE, THREAD_SIZE, 0, 0,
					THREAD_SIZE, NULL);
	BUG_ON(thread_stack_cache == NULL);
}
# endif
#endif

/* SLAB cache for signal_struct structures (tsk->signal) */
static struct kmem_cache *signal_cachep;

/* SLAB cache for sighand_struct structures (tsk->sighand) */
struct kmem_cache *sighand_cachep;

/* SLAB cache for files_struct structures (tsk->files) */
struct kmem_cache *files_cachep;

/* SLAB cache for fs_struct structures (tsk->fs) */
struct kmem_cache *fs_cachep;

/* SLAB cache for vm_area_struct structures */
static struct kmem_cache *vm_area_cachep;

/* SLAB cache for mm_struct structures (tsk->mm) */
static struct kmem_cache *mm_cachep;

struct vm_area_struct *vm_area_alloc(struct mm_struct *mm)
{
	struct vm_area_struct *vma;

	vma = kmem_cache_alloc(vm_area_cachep, GFP_KERNEL);
	if (vma)
		vma_init(vma, mm);
	return vma;
}

struct vm_area_struct *vm_area_dup(struct vm_area_struct *orig)
{
	struct vm_area_struct *new = kmem_cache_alloc(vm_area_cachep, GFP_KERNEL);

	if (new) {
		*new = *orig;
		INIT_LIST_HEAD(&new->anon_vma_chain);
	}
	return new;
}

void vm_area_free(struct vm_area_struct *vma)
{
	kmem_cache_free(vm_area_cachep, vma);
}

static void account_kernel_stack(struct task_struct *tsk, int account)
{
	void *stack = task_stack_page(tsk);
	struct vm_struct *vm = task_stack_vm_area(tsk);

	BUILD_BUG_ON(IS_ENABLED(CONFIG_VMAP_STACK) && PAGE_SIZE % 1024 != 0);

	if (vm) {
		int i;

		BUG_ON(vm->nr_pages != THREAD_SIZE / PAGE_SIZE);

		for (i = 0; i < THREAD_SIZE / PAGE_SIZE; i++) {
			mod_zone_page_state(page_zone(vm->pages[i]),
					    NR_KERNEL_STACK_KB,
					    PAGE_SIZE / 1024 * account);
		}
	} else {
		/*
		 * All stack pages are in the same zone and belong to the
		 * same memcg.
		 */
		struct page *first_page = virt_to_page(stack);

		mod_zone_page_state(page_zone(first_page), NR_KERNEL_STACK_KB,
				    THREAD_SIZE / 1024 * account);

		mod_memcg_page_state(first_page, MEMCG_KERNEL_STACK_KB,
				     account * (THREAD_SIZE / 1024));
	}
}

static int memcg_charge_kernel_stack(struct task_struct *tsk)
{
#ifdef CONFIG_VMAP_STACK
	struct vm_struct *vm = task_stack_vm_area(tsk);
	int ret;

	if (vm) {
		int i;

		for (i = 0; i < THREAD_SIZE / PAGE_SIZE; i++) {
			/*
			 * If memcg_kmem_charge() fails, page->mem_cgroup
			 * pointer is NULL, and both memcg_kmem_uncharge()
			 * and mod_memcg_page_state() in free_thread_stack()
			 * will ignore this page. So it's safe.
			 */
			ret = memcg_kmem_charge(vm->pages[i], GFP_KERNEL, 0);
			if (ret)
				return ret;

			mod_memcg_page_state(vm->pages[i],
					     MEMCG_KERNEL_STACK_KB,
					     PAGE_SIZE / 1024);
		}
	}
#endif
	return 0;
}

static void release_task_stack(struct task_struct *tsk)
{
	if (WARN_ON(tsk->state != TASK_DEAD))
		return;  /* Better to leak the stack than to free prematurely */

	account_kernel_stack(tsk, -1);
	free_thread_stack(tsk);
	tsk->stack = NULL;
#ifdef CONFIG_VMAP_STACK
	tsk->stack_vm_area = NULL;
#endif
}

#ifdef CONFIG_THREAD_INFO_IN_TASK
void put_task_stack(struct task_struct *tsk)
{
	if (refcount_dec_and_test(&tsk->stack_refcount))
		release_task_stack(tsk);
}
#endif

void free_task(struct task_struct *tsk)
{
#ifndef CONFIG_THREAD_INFO_IN_TASK
	/*
	 * The task is finally done with both the stack and thread_info,
	 * so free both.
	 */
	release_task_stack(tsk);
#else
	/*
	 * If the task had a separate stack allocation, it should be gone
	 * by now.
	 */
	WARN_ON_ONCE(refcount_read(&tsk->stack_refcount) != 0);
#endif
	rt_mutex_debug_task_free(tsk);
	ftrace_graph_exit_task(tsk);
	put_seccomp_filter(tsk);
	arch_release_task_struct(tsk);
	if (tsk->flags & PF_KTHREAD)
		free_kthread_struct(tsk);
	free_task_struct(tsk);
}
EXPORT_SYMBOL(free_task);

#ifdef CONFIG_MMU
static __latent_entropy int dup_mmap(struct mm_struct *mm,
					struct mm_struct *oldmm)
{
	struct vm_area_struct *mpnt, *tmp, *prev, **pprev;
	struct rb_node **rb_link, *rb_parent;
	int retval;
	unsigned long charge;
	LIST_HEAD(uf);

	uprobe_start_dup_mmap();
	if (down_write_killable(&oldmm->mmap_sem)) {
		retval = -EINTR;
		goto fail_uprobe_end;
	}
	flush_cache_dup_mm(oldmm);
	uprobe_dup_mmap(oldmm, mm);
	/*
	 * Not linked in yet - no deadlock potential:
	 */
	down_write_nested(&mm->mmap_sem, SINGLE_DEPTH_NESTING);

	/* No ordering required: file already has been exposed. */
	RCU_INIT_POINTER(mm->exe_file, get_mm_exe_file(oldmm));

	mm->total_vm = oldmm->total_vm;
	mm->data_vm = oldmm->data_vm;
	mm->exec_vm = oldmm->exec_vm;
	mm->stack_vm = oldmm->stack_vm;

	rb_link = &mm->mm_rb.rb_node;
	rb_parent = NULL;
	pprev = &mm->mmap;
	retval = ksm_fork(mm, oldmm);
	if (retval)
		goto out;
	retval = khugepaged_fork(mm, oldmm);
	if (retval)
		goto out;

	prev = NULL;
	for (mpnt = oldmm->mmap; mpnt; mpnt = mpnt->vm_next) {
		struct file *file;

		if (mpnt->vm_flags & VM_DONTCOPY) {
			vm_stat_account(mm, mpnt->vm_flags, -vma_pages(mpnt));
			continue;
		}
		charge = 0;
		/*
		 * Don't duplicate many vmas if we've been oom-killed (for
		 * example)
		 */
		if (fatal_signal_pending(current)) {
			retval = -EINTR;
			goto out;
		}
		if (mpnt->vm_flags & VM_ACCOUNT) {
			unsigned long len = vma_pages(mpnt);

			if (security_vm_enough_memory_mm(oldmm, len)) /* sic */
				goto fail_nomem;
			charge = len;
		}
		tmp = vm_area_dup(mpnt);
		if (!tmp)
			goto fail_nomem;
		retval = vma_dup_policy(mpnt, tmp);
		if (retval)
			goto fail_nomem_policy;
		tmp->vm_mm = mm;
		retval = dup_userfaultfd(tmp, &uf);
		if (retval)
			goto fail_nomem_anon_vma_fork;
		if (tmp->vm_flags & VM_WIPEONFORK) {
			/* VM_WIPEONFORK gets a clean slate in the child. */
			tmp->anon_vma = NULL;
			if (anon_vma_prepare(tmp))
				goto fail_nomem_anon_vma_fork;
		} else if (anon_vma_fork(tmp, mpnt))
			goto fail_nomem_anon_vma_fork;
		tmp->vm_flags &= ~(VM_LOCKED | VM_LOCKONFAULT);
		tmp->vm_next = tmp->vm_prev = NULL;
		file = tmp->vm_file;
		if (file) {
			struct inode *inode = file_inode(file);
			struct address_space *mapping = file->f_mapping;

			get_file(file);
			if (tmp->vm_flags & VM_DENYWRITE)
				atomic_dec(&inode->i_writecount);
			i_mmap_lock_write(mapping);
			if (tmp->vm_flags & VM_SHARED)
				atomic_inc(&mapping->i_mmap_writable);
			flush_dcache_mmap_lock(mapping);
			/* insert tmp into the share list, just after mpnt */
			vma_interval_tree_insert_after(tmp, mpnt,
					&mapping->i_mmap);
			flush_dcache_mmap_unlock(mapping);
			i_mmap_unlock_write(mapping);
		}

		/*
		 * Clear hugetlb-related page reserves for children. This only
		 * affects MAP_PRIVATE mappings. Faults generated by the child
		 * are not guaranteed to succeed, even if read-only
		 */
		if (is_vm_hugetlb_page(tmp))
			reset_vma_resv_huge_pages(tmp);

		/*
		 * Link in the new vma and copy the page table entries.
		 */
		*pprev = tmp;
		pprev = &tmp->vm_next;
		tmp->vm_prev = prev;
		prev = tmp;

		__vma_link_rb(mm, tmp, rb_link, rb_parent);
		rb_link = &tmp->vm_rb.rb_right;
		rb_parent = &tmp->vm_rb;

		mm->map_count++;
		if (!(tmp->vm_flags & VM_WIPEONFORK))
			retval = copy_page_range(mm, oldmm, mpnt);

		if (tmp->vm_ops && tmp->vm_ops->open)
			tmp->vm_ops->open(tmp);

		if (retval)
			goto out;
	}
	/* a new mm has just been created */
	retval = arch_dup_mmap(oldmm, mm);
out:
	up_write(&mm->mmap_sem);
	flush_tlb_mm(oldmm);
	up_write(&oldmm->mmap_sem);
	dup_userfaultfd_complete(&uf);
fail_uprobe_end:
	uprobe_end_dup_mmap();
	return retval;
fail_nomem_anon_vma_fork:
	mpol_put(vma_policy(tmp));
fail_nomem_policy:
	vm_area_free(tmp);
fail_nomem:
	retval = -ENOMEM;
	vm_unacct_memory(charge);
	goto out;
}

static inline int mm_alloc_pgd(struct mm_struct *mm)
{
	mm->pgd = pgd_alloc(mm);
	if (unlikely(!mm->pgd))
		return -ENOMEM;
	return 0;
}

static inline void mm_free_pgd(struct mm_struct *mm)
{
	pgd_free(mm, mm->pgd);
}
#else
static int dup_mmap(struct mm_struct *mm, struct mm_struct *oldmm)
{
	down_write(&oldmm->mmap_sem);
	RCU_INIT_POINTER(mm->exe_file, get_mm_exe_file(oldmm));
	up_write(&oldmm->mmap_sem);
	return 0;
}
#define mm_alloc_pgd(mm)	(0)
#define mm_free_pgd(mm)
#endif /* CONFIG_MMU */

static void check_mm(struct mm_struct *mm)
{
	int i;

	BUILD_BUG_ON_MSG(ARRAY_SIZE(resident_page_types) != NR_MM_COUNTERS,
			 "Please make sure 'struct resident_page_types[]' is updated as well");

	for (i = 0; i < NR_MM_COUNTERS; i++) {
		long x = atomic_long_read(&mm->rss_stat.count[i]);

		if (unlikely(x))
			pr_alert("BUG: Bad rss-counter state mm:%p type:%s val:%ld\n",
				 mm, resident_page_types[i], x);
	}

	if (mm_pgtables_bytes(mm))
		pr_alert("BUG: non-zero pgtables_bytes on freeing mm: %ld\n",
				mm_pgtables_bytes(mm));

#if defined(CONFIG_TRANSPARENT_HUGEPAGE) && !USE_SPLIT_PMD_PTLOCKS
	VM_BUG_ON_MM(mm->pmd_huge_pte, mm);
#endif
}

#define allocate_mm()	(kmem_cache_alloc(mm_cachep, GFP_KERNEL))
#define free_mm(mm)	(kmem_cache_free(mm_cachep, (mm)))

/*
 * Called when the last reference to the mm
 * is dropped: either by a lazy thread or by
 * mmput. Free the page directory and the mm.
 */
void __mmdrop(struct mm_struct *mm)
{
	BUG_ON(mm == &init_mm);
	WARN_ON_ONCE(mm == current->mm);
	WARN_ON_ONCE(mm == current->active_mm);
	mm_free_pgd(mm);
	destroy_context(mm);
	mmu_notifier_mm_destroy(mm);
	check_mm(mm);
	put_user_ns(mm->user_ns);
	free_mm(mm);
}
EXPORT_SYMBOL_GPL(__mmdrop);

static void mmdrop_async_fn(struct work_struct *work)
{
	struct mm_struct *mm;

	mm = container_of(work, struct mm_struct, async_put_work);
	__mmdrop(mm);
}

static void mmdrop_async(struct mm_struct *mm)
{
	if (unlikely(atomic_dec_and_test(&mm->mm_count))) {
		INIT_WORK(&mm->async_put_work, mmdrop_async_fn);
		schedule_work(&mm->async_put_work);
	}
}

static inline void free_signal_struct(struct signal_struct *sig)
{
	taskstats_tgid_free(sig);
	sched_autogroup_exit(sig);
	/*
	 * __mmdrop is not safe to call from softirq context on x86 due to
	 * pgd_dtor so postpone it to the async context
	 */
	if (sig->oom_mm)
		mmdrop_async(sig->oom_mm);
	kmem_cache_free(signal_cachep, sig);
}

static inline void put_signal_struct(struct signal_struct *sig)
{
	if (refcount_dec_and_test(&sig->sigcnt))
		free_signal_struct(sig);
}

void __put_task_struct(struct task_struct *tsk)
{
	WARN_ON(!tsk->exit_state);
	WARN_ON(refcount_read(&tsk->usage));
	WARN_ON(tsk == current);

	cgroup_free(tsk);
	task_numa_free(tsk, true);
	security_task_free(tsk);
	exit_creds(tsk);
	delayacct_tsk_free(tsk);
	put_signal_struct(tsk->signal);

	if (!profile_handoff_task(tsk))
		free_task(tsk);
}
EXPORT_SYMBOL_GPL(__put_task_struct);

void __init __weak arch_task_cache_init(void) { }

/*
 * set_max_threads
 */
static void set_max_threads(unsigned int max_threads_suggested)
{
	u64 threads;
	unsigned long nr_pages = totalram_pages();

	/*
	 * The number of threads shall be limited such that the thread
	 * structures may only consume a small part of the available memory.
	 */
	if (fls64(nr_pages) + fls64(PAGE_SIZE) > 64)
		threads = MAX_THREADS;
	else
		threads = div64_u64((u64) nr_pages * (u64) PAGE_SIZE,
				    (u64) THREAD_SIZE * 8UL);

	if (threads > max_threads_suggested)
		threads = max_threads_suggested;

	max_threads = clamp_t(u64, threads, MIN_THREADS, MAX_THREADS);
}

#ifdef CONFIG_ARCH_WANTS_DYNAMIC_TASK_STRUCT
/* Initialized by the architecture: */
int arch_task_struct_size __read_mostly;
#endif

#ifndef CONFIG_ARCH_TASK_STRUCT_ALLOCATOR
static void task_struct_whitelist(unsigned long *offset, unsigned long *size)
{
	/* Fetch thread_struct whitelist for the architecture. */
	arch_thread_struct_whitelist(offset, size);

	/*
	 * Handle zero-sized whitelist or empty thread_struct, otherwise
	 * adjust offset to position of thread_struct in task_struct.
	 */
	if (unlikely(*size == 0))
		*offset = 0;
	else
		*offset += offsetof(struct task_struct, thread);
}
#endif /* CONFIG_ARCH_TASK_STRUCT_ALLOCATOR */

void __init fork_init(void)
{
	int i;
#ifndef CONFIG_ARCH_TASK_STRUCT_ALLOCATOR
#ifndef ARCH_MIN_TASKALIGN
#define ARCH_MIN_TASKALIGN	0
#endif
	int align = max_t(int, L1_CACHE_BYTES, ARCH_MIN_TASKALIGN);
	unsigned long useroffset, usersize;

	/* create a slab on which task_structs can be allocated */
	task_struct_whitelist(&useroffset, &usersize);
	task_struct_cachep = kmem_cache_create_usercopy("task_struct",
			arch_task_struct_size, align,
			SLAB_PANIC|SLAB_ACCOUNT,
			useroffset, usersize, NULL);
#endif

	/* do the arch specific task caches init */
	arch_task_cache_init();

	set_max_threads(MAX_THREADS);

	init_task.signal->rlim[RLIMIT_NPROC].rlim_cur = max_threads/2;
	init_task.signal->rlim[RLIMIT_NPROC].rlim_max = max_threads/2;
	init_task.signal->rlim[RLIMIT_SIGPENDING] =
		init_task.signal->rlim[RLIMIT_NPROC];

	for (i = 0; i < UCOUNT_COUNTS; i++) {
		init_user_ns.ucount_max[i] = max_threads/2;
	}

#ifdef CONFIG_VMAP_STACK
	cpuhp_setup_state(CPUHP_BP_PREPARE_DYN, "fork:vm_stack_cache",
			  NULL, free_vm_stack_cache);
#endif

	lockdep_init_task(&init_task);
	uprobes_init();
}

int __weak arch_dup_task_struct(struct task_struct *dst,
					       struct task_struct *src)
{
	*dst = *src;
	return 0;
}

void set_task_stack_end_magic(struct task_struct *tsk)
{
	unsigned long *stackend;

	stackend = end_of_stack(tsk);
	*stackend = STACK_END_MAGIC;	/* for overflow detection */
}

static struct task_struct *dup_task_struct(struct task_struct *orig, int node)
{
	struct task_struct *tsk;
	unsigned long *stack;
	struct vm_struct *stack_vm_area __maybe_unused;
	int err;

	if (node == NUMA_NO_NODE)
		node = tsk_fork_get_node(orig);
	tsk = alloc_task_struct_node(node);
	if (!tsk)
		return NULL;

	stack = alloc_thread_stack_node(tsk, node);
	if (!stack)
		goto free_tsk;

	if (memcg_charge_kernel_stack(tsk))
		goto free_stack;

	stack_vm_area = task_stack_vm_area(tsk);

	err = arch_dup_task_struct(tsk, orig);

	/*
	 * arch_dup_task_struct() clobbers the stack-related fields.  Make
	 * sure they're properly initialized before using any stack-related
	 * functions again.
	 */
	tsk->stack = stack;
#ifdef CONFIG_VMAP_STACK
	tsk->stack_vm_area = stack_vm_area;
#endif
#ifdef CONFIG_THREAD_INFO_IN_TASK
	refcount_set(&tsk->stack_refcount, 1);
#endif

	if (err)
		goto free_stack;

#ifdef CONFIG_SECCOMP
	/*
	 * We must handle setting up seccomp filters once we're under
	 * the sighand lock in case orig has changed between now and
	 * then. Until then, filter must be NULL to avoid messing up
	 * the usage counts on the error path calling free_task.
	 */
	tsk->seccomp.filter = NULL;
#endif

	setup_thread_stack(tsk, orig);
	clear_user_return_notifier(tsk);
	clear_tsk_need_resched(tsk);
	set_task_stack_end_magic(tsk);

#ifdef CONFIG_STACKPROTECTOR
	tsk->stack_canary = get_random_canary();
#endif
	if (orig->cpus_ptr == &orig->cpus_mask)
		tsk->cpus_ptr = &tsk->cpus_mask;

	/*
	 * One for the user space visible state that goes away when reaped.
	 * One for the scheduler.
	 */
	refcount_set(&tsk->rcu_users, 2);
	/* One for the rcu users */
	refcount_set(&tsk->usage, 1);
#ifdef CONFIG_BLK_DEV_IO_TRACE
	tsk->btrace_seq = 0;
#endif
	tsk->splice_pipe = NULL;
	tsk->task_frag.page = NULL;
	tsk->wake_q.next = NULL;

	account_kernel_stack(tsk, 1);

	kcov_task_init(tsk);

#ifdef CONFIG_FAULT_INJECTION
	tsk->fail_nth = 0;
#endif

#ifdef CONFIG_BLK_CGROUP
	tsk->throttle_queue = NULL;
	tsk->use_memdelay = 0;
#endif

#ifdef CONFIG_MEMCG
	tsk->active_memcg = NULL;
#endif
	return tsk;

free_stack:
	free_thread_stack(tsk);
free_tsk:
	free_task_struct(tsk);
	return NULL;
}

__cacheline_aligned_in_smp DEFINE_SPINLOCK(mmlist_lock);

static unsigned long default_dump_filter = MMF_DUMP_FILTER_DEFAULT;

static int __init coredump_filter_setup(char *s)
{
	default_dump_filter =
		(simple_strtoul(s, NULL, 0) << MMF_DUMP_FILTER_SHIFT) &
		MMF_DUMP_FILTER_MASK;
	return 1;
}

__setup("coredump_filter=", coredump_filter_setup);

#include <linux/init_task.h>

static void mm_init_aio(struct mm_struct *mm)
{
#ifdef CONFIG_AIO
	spin_lock_init(&mm->ioctx_lock);
	mm->ioctx_table = NULL;
#endif
}

static __always_inline void mm_clear_owner(struct mm_struct *mm,
					   struct task_struct *p)
{
#ifdef CONFIG_MEMCG
	if (mm->owner == p)
		WRITE_ONCE(mm->owner, NULL);
#endif
}

static void mm_init_owner(struct mm_struct *mm, struct task_struct *p)
{
#ifdef CONFIG_MEMCG
	mm->owner = p;
#endif
}

static void mm_init_uprobes_state(struct mm_struct *mm)
{
#ifdef CONFIG_UPROBES
	mm->uprobes_state.xol_area = NULL;
#endif
}

static struct mm_struct *mm_init(struct mm_struct *mm, struct task_struct *p,
	struct user_namespace *user_ns)
{
	mm->mmap = NULL;
	mm->mm_rb = RB_ROOT;
	mm->vmacache_seqnum = 0;
	atomic_set(&mm->mm_users, 1);
	atomic_set(&mm->mm_count, 1);
	init_rwsem(&mm->mmap_sem);
	INIT_LIST_HEAD(&mm->mmlist);
	mm->core_state = NULL;
	mm_pgtables_bytes_init(mm);
	mm->map_count = 0;
	mm->locked_vm = 0;
	atomic64_set(&mm->pinned_vm, 0);
	memset(&mm->rss_stat, 0, sizeof(mm->rss_stat));
	spin_lock_init(&mm->page_table_lock);
	spin_lock_init(&mm->arg_lock);
	mm_init_cpumask(mm);
	mm_init_aio(mm);
	mm_init_owner(mm, p);
	RCU_INIT_POINTER(mm->exe_file, NULL);
	mmu_notifier_mm_init(mm);
	init_tlb_flush_pending(mm);
#if defined(CONFIG_TRANSPARENT_HUGEPAGE) && !USE_SPLIT_PMD_PTLOCKS
	mm->pmd_huge_pte = NULL;
#endif
	mm_init_uprobes_state(mm);

	if (current->mm) {
		mm->flags = current->mm->flags & MMF_INIT_MASK;
		mm->def_flags = current->mm->def_flags & VM_INIT_DEF_MASK;
	} else {
		mm->flags = default_dump_filter;
		mm->def_flags = 0;
	}

	if (mm_alloc_pgd(mm))
		goto fail_nopgd;

	if (init_new_context(p, mm))
		goto fail_nocontext;

	mm->user_ns = get_user_ns(user_ns);
	return mm;

fail_nocontext:
	mm_free_pgd(mm);
fail_nopgd:
	free_mm(mm);
	return NULL;
}

/*
 * Allocate and initialize an mm_struct.
 */
struct mm_struct *mm_alloc(void)
{
	struct mm_struct *mm;

	mm = allocate_mm();
	if (!mm)
		return NULL;

	memset(mm, 0, sizeof(*mm));
	return mm_init(mm, current, current_user_ns());
}

static inline void __mmput(struct mm_struct *mm)
{
	VM_BUG_ON(atomic_read(&mm->mm_users));

	uprobe_clear_state(mm);
	exit_aio(mm);
	ksm_exit(mm);
	khugepaged_exit(mm); /* must run before exit_mmap */
	exit_mmap(mm);
	mm_put_huge_zero_page(mm);
	set_mm_exe_file(mm, NULL);
	if (!list_empty(&mm->mmlist)) {
		spin_lock(&mmlist_lock);
		list_del(&mm->mmlist);
		spin_unlock(&mmlist_lock);
	}
	if (mm->binfmt)
		module_put(mm->binfmt->module);
	mmdrop(mm);
}

/*
 * Decrement the use count and release all resources for an mm.
 */
void mmput(struct mm_struct *mm)
{
	might_sleep();

	if (atomic_dec_and_test(&mm->mm_users))
		__mmput(mm);
}
EXPORT_SYMBOL_GPL(mmput);

#ifdef CONFIG_MMU
static void mmput_async_fn(struct work_struct *work)
{
	struct mm_struct *mm = container_of(work, struct mm_struct,
					    async_put_work);

	__mmput(mm);
}

void mmput_async(struct mm_struct *mm)
{
	if (atomic_dec_and_test(&mm->mm_users)) {
		INIT_WORK(&mm->async_put_work, mmput_async_fn);
		schedule_work(&mm->async_put_work);
	}
}
#endif

/**
 * set_mm_exe_file - change a reference to the mm's executable file
 *
 * This changes mm's executable file (shown as symlink /proc/[pid]/exe).
 *
 * Main users are mmput() and sys_execve(). Callers prevent concurrent
 * invocations: in mmput() nobody alive left, in execve task is single
 * threaded. sys_prctl(PR_SET_MM_MAP/EXE_FILE) also needs to set the
 * mm->exe_file, but does so without using set_mm_exe_file() in order
 * to do avoid the need for any locks.
 */
void set_mm_exe_file(struct mm_struct *mm, struct file *new_exe_file)
{
	struct file *old_exe_file;

	/*
	 * It is safe to dereference the exe_file without RCU as
	 * this function is only called if nobody else can access
	 * this mm -- see comment above for justification.
	 */
	old_exe_file = rcu_dereference_raw(mm->exe_file);

	if (new_exe_file)
		get_file(new_exe_file);
	rcu_assign_pointer(mm->exe_file, new_exe_file);
	if (old_exe_file)
		fput(old_exe_file);
}

/**
 * get_mm_exe_file - acquire a reference to the mm's executable file
 *
 * Returns %NULL if mm has no associated executable file.
 * User must release file via fput().
 */
struct file *get_mm_exe_file(struct mm_struct *mm)
{
	struct file *exe_file;

	rcu_read_lock();
	exe_file = rcu_dereference(mm->exe_file);
	if (exe_file && !get_file_rcu(exe_file))
		exe_file = NULL;
	rcu_read_unlock();
	return exe_file;
}
EXPORT_SYMBOL(get_mm_exe_file);

/**
 * get_task_exe_file - acquire a reference to the task's executable file
 *
 * Returns %NULL if task's mm (if any) has no associated executable file or
 * this is a kernel thread with borrowed mm (see the comment above get_task_mm).
 * User must release file via fput().
 */
struct file *get_task_exe_file(struct task_struct *task)
{
	struct file *exe_file = NULL;
	struct mm_struct *mm;

	task_lock(task);
	mm = task->mm;
	if (mm) {
		if (!(task->flags & PF_KTHREAD))
			exe_file = get_mm_exe_file(mm);
	}
	task_unlock(task);
	return exe_file;
}
EXPORT_SYMBOL(get_task_exe_file);

/**
 * get_task_mm - acquire a reference to the task's mm
 *
 * Returns %NULL if the task has no mm.  Checks PF_KTHREAD (meaning
 * this kernel workthread has transiently adopted a user mm with use_mm,
 * to do its AIO) is not set and if so returns a reference to it, after
 * bumping up the use count.  User must release the mm via mmput()
 * after use.  Typically used by /proc and ptrace.
 */
struct mm_struct *get_task_mm(struct task_struct *task)
{
	struct mm_struct *mm;

	task_lock(task);
	mm = task->mm;
	if (mm) {
		if (task->flags & PF_KTHREAD)
			mm = NULL;
		else
			mmget(mm);
	}
	task_unlock(task);
	return mm;
}
EXPORT_SYMBOL_GPL(get_task_mm);

struct mm_struct *mm_access(struct task_struct *task, unsigned int mode)
{
	struct mm_struct *mm;
	int err;

	err =  mutex_lock_killable(&task->signal->cred_guard_mutex);
	if (err)
		return ERR_PTR(err);

	mm = get_task_mm(task);
	if (mm && mm != current->mm &&
			!ptrace_may_access(task, mode)) {
		mmput(mm);
		mm = ERR_PTR(-EACCES);
	}
	mutex_unlock(&task->signal->cred_guard_mutex);

	return mm;
}

static void complete_vfork_done(struct task_struct *tsk)
{
	struct completion *vfork;

	task_lock(tsk);
	vfork = tsk->vfork_done;
	if (likely(vfork)) {
		tsk->vfork_done = NULL;
		complete(vfork);
	}
	task_unlock(tsk);
}

static int wait_for_vfork_done(struct task_struct *child,
				struct completion *vfork)
{
	int killed;

	freezer_do_not_count();
	cgroup_enter_frozen();
	killed = wait_for_completion_killable(vfork);
	cgroup_leave_frozen(false);
	freezer_count();

	if (killed) {
		task_lock(child);
		child->vfork_done = NULL;
		task_unlock(child);
	}

	put_task_struct(child);
	return killed;
}

/* Please note the differences between mmput and mm_release.
 * mmput is called whenever we stop holding onto a mm_struct,
 * error success whatever.
 *
 * mm_release is called after a mm_struct has been removed
 * from the current process.
 *
 * This difference is important for error handling, when we
 * only half set up a mm_struct for a new process and need to restore
 * the old one.  Because we mmput the new mm_struct before
 * restoring the old one. . .
 * Eric Biederman 10 January 1998
 */
static void mm_release(struct task_struct *tsk, struct mm_struct *mm)
{
	uprobe_free_utask(tsk);

	/* Get rid of any cached register state */
	deactivate_mm(tsk, mm);

	/*
	 * Signal userspace if we're not exiting with a core dump
	 * because we want to leave the value intact for debugging
	 * purposes.
	 */
	if (tsk->clear_child_tid) {
		if (!(tsk->signal->flags & SIGNAL_GROUP_COREDUMP) &&
		    atomic_read(&mm->mm_users) > 1) {
			/*
			 * We don't check the error code - if userspace has
			 * not set up a proper pointer then tough luck.
			 */
			put_user(0, tsk->clear_child_tid);
			do_futex(tsk->clear_child_tid, FUTEX_WAKE,
					1, NULL, NULL, 0, 0);
		}
		tsk->clear_child_tid = NULL;
	}

	/*
	 * All done, finally we can wake up parent and return this mm to him.
	 * Also kthread_stop() uses this completion for synchronization.
	 */
	if (tsk->vfork_done)
		complete_vfork_done(tsk);
}

void exit_mm_release(struct task_struct *tsk, struct mm_struct *mm)
{
	futex_exit_release(tsk);
	mm_release(tsk, mm);
}

void exec_mm_release(struct task_struct *tsk, struct mm_struct *mm)
{
	futex_exec_release(tsk);
	mm_release(tsk, mm);
}

/**
 * dup_mm() - duplicates an existing mm structure
 * @tsk: the task_struct with which the new mm will be associated.
 * @oldmm: the mm to duplicate.
 *
 * Allocates a new mm structure and duplicates the provided @oldmm structure
 * content into it.
 *
 * Return: the duplicated mm or NULL on failure.
 */
static struct mm_struct *dup_mm(struct task_struct *tsk,
				struct mm_struct *oldmm)
{
	struct mm_struct *mm;
	int err;

	mm = allocate_mm();
	if (!mm)
		goto fail_nomem;

	memcpy(mm, oldmm, sizeof(*mm));

	if (!mm_init(mm, tsk, mm->user_ns))
		goto fail_nomem;

	err = dup_mmap(mm, oldmm);
	if (err)
		goto free_pt;

	mm->hiwater_rss = get_mm_rss(mm);
	mm->hiwater_vm = mm->total_vm;

	if (mm->binfmt && !try_module_get(mm->binfmt->module))
		goto free_pt;

	return mm;

free_pt:
	/* don't put binfmt in mmput, we haven't got module yet */
	mm->binfmt = NULL;
	mm_init_owner(mm, NULL);
	mmput(mm);

fail_nomem:
	return NULL;
}

static int copy_mm(unsigned long clone_flags, struct task_struct *tsk)
{
	struct mm_struct *mm, *oldmm;
	int retval;

	tsk->min_flt = tsk->maj_flt = 0;
	tsk->nvcsw = tsk->nivcsw = 0;
#ifdef CONFIG_DETECT_HUNG_TASK
	tsk->last_switch_count = tsk->nvcsw + tsk->nivcsw;
	tsk->last_switch_time = 0;
#endif

	tsk->mm = NULL;
	tsk->active_mm = NULL;

	/*
	 * Are we cloning a kernel thread?
	 *
	 * We need to steal a active VM for that..
	 */
	oldmm = current->mm;
	if (!oldmm)
		return 0;

	/* initialize the new vmacache entries */
	vmacache_flush(tsk);

	if (clone_flags & CLONE_VM) {
		mmget(oldmm);
		mm = oldmm;
		goto good_mm;
	}

	retval = -ENOMEM;
	mm = dup_mm(tsk, current->mm);
	if (!mm)
		goto fail_nomem;

good_mm:
	tsk->mm = mm;
	tsk->active_mm = mm;
	return 0;

fail_nomem:
	return retval;
}

static int copy_fs(unsigned long clone_flags, struct task_struct *tsk)
{
	struct fs_struct *fs = current->fs;
	if (clone_flags & CLONE_FS) {
		/* tsk->fs is already what we want */
		spin_lock(&fs->lock);
		if (fs->in_exec) {
			spin_unlock(&fs->lock);
			return -EAGAIN;
		}
		fs->users++;
		spin_unlock(&fs->lock);
		return 0;
	}
	tsk->fs = copy_fs_struct(fs);
	if (!tsk->fs)
		return -ENOMEM;
	return 0;
}

static int copy_files(unsigned long clone_flags, struct task_struct *tsk)
{
	struct files_struct *oldf, *newf;
	int error = 0;

	/*
	 * A background process may not have any files ...
	 */
	oldf = current->files;
	if (!oldf)
		goto out;

	if (clone_flags & CLONE_FILES) {
		atomic_inc(&oldf->count);
		goto out;
	}

	newf = dup_fd(oldf, &error);
	if (!newf)
		goto out;

	tsk->files = newf;
	error = 0;
out:
	return error;
}

static int copy_io(unsigned long clone_flags, struct task_struct *tsk)
{
#ifdef CONFIG_BLOCK
	struct io_context *ioc = current->io_context;
	struct io_context *new_ioc;

	if (!ioc)
		return 0;
	/*
	 * Share io context with parent, if CLONE_IO is set
	 */
	if (clone_flags & CLONE_IO) {
		ioc_task_link(ioc);
		tsk->io_context = ioc;
	} else if (ioprio_valid(ioc->ioprio)) {
		new_ioc = get_task_io_context(tsk, GFP_KERNEL, NUMA_NO_NODE);
		if (unlikely(!new_ioc))
			return -ENOMEM;

		new_ioc->ioprio = ioc->ioprio;
		put_io_context(new_ioc);
	}
#endif
	return 0;
}

static int copy_sighand(unsigned long clone_flags, struct task_struct *tsk)
{
	struct sighand_struct *sig;

	if (clone_flags & CLONE_SIGHAND) {
		refcount_inc(&current->sighand->count);
		return 0;
	}
	sig = kmem_cache_alloc(sighand_cachep, GFP_KERNEL);
	rcu_assign_pointer(tsk->sighand, sig);
	if (!sig)
		return -ENOMEM;

	refcount_set(&sig->count, 1);
	spin_lock_irq(&current->sighand->siglock);
	memcpy(sig->action, current->sighand->action, sizeof(sig->action));
	spin_unlock_irq(&current->sighand->siglock);
	return 0;
}

void __cleanup_sighand(struct sighand_struct *sighand)
{
	if (refcount_dec_and_test(&sighand->count)) {
		signalfd_cleanup(sighand);
		/*
		 * sighand_cachep is SLAB_TYPESAFE_BY_RCU so we can free it
		 * without an RCU grace period, see __lock_task_sighand().
		 */
		kmem_cache_free(sighand_cachep, sighand);
	}
}

/*
 * Initialize POSIX timer handling for a thread group.
 */
static void posix_cpu_timers_init_group(struct signal_struct *sig)
{
	struct posix_cputimers *pct = &sig->posix_cputimers;
	unsigned long cpu_limit;

	cpu_limit = READ_ONCE(sig->rlim[RLIMIT_CPU].rlim_cur);
	posix_cputimers_group_init(pct, cpu_limit);
}

static int copy_signal(unsigned long clone_flags, struct task_struct *tsk)
{
	struct signal_struct *sig;

	if (clone_flags & CLONE_THREAD)
		return 0;

	sig = kmem_cache_zalloc(signal_cachep, GFP_KERNEL);
	tsk->signal = sig;
	if (!sig)
		return -ENOMEM;

	sig->nr_threads = 1;
	atomic_set(&sig->live, 1);
	refcount_set(&sig->sigcnt, 1);

	/* list_add(thread_node, thread_head) without INIT_LIST_HEAD() */
	sig->thread_head = (struct list_head)LIST_HEAD_INIT(tsk->thread_node);
	tsk->thread_node = (struct list_head)LIST_HEAD_INIT(sig->thread_head);

	init_waitqueue_head(&sig->wait_chldexit);
	sig->curr_target = tsk;
	init_sigpending(&sig->shared_pending);
	INIT_HLIST_HEAD(&sig->multiprocess);
	seqlock_init(&sig->stats_lock);
	prev_cputime_init(&sig->prev_cputime);

#ifdef CONFIG_POSIX_TIMERS
	INIT_LIST_HEAD(&sig->posix_timers);
	hrtimer_init(&sig->real_timer, CLOCK_MONOTONIC, HRTIMER_MODE_REL);
	sig->real_timer.function = it_real_fn;
#endif

	task_lock(current->group_leader);
	memcpy(sig->rlim, current->signal->rlim, sizeof sig->rlim);
	task_unlock(current->group_leader);

	posix_cpu_timers_init_group(sig);

	tty_audit_fork(sig);
	sched_autogroup_fork(sig);

	sig->oom_score_adj = current->signal->oom_score_adj;
	sig->oom_score_adj_min = current->signal->oom_score_adj_min;

	mutex_init(&sig->cred_guard_mutex);

	return 0;
}

static void copy_seccomp(struct task_struct *p)
{
#ifdef CONFIG_SECCOMP
	/*
	 * Must be called with sighand->lock held, which is common to
	 * all threads in the group. Holding cred_guard_mutex is not
	 * needed because this new task is not yet running and cannot
	 * be racing exec.
	 */
	assert_spin_locked(&current->sighand->siglock);

	/* Ref-count the new filter user, and assign it. */
	get_seccomp_filter(current);
	p->seccomp = current->seccomp;

	/*
	 * Explicitly enable no_new_privs here in case it got set
	 * between the task_struct being duplicated and holding the
	 * sighand lock. The seccomp state and nnp must be in sync.
	 */
	if (task_no_new_privs(current))
		task_set_no_new_privs(p);

	/*
	 * If the parent gained a seccomp mode after copying thread
	 * flags and between before we held the sighand lock, we have
	 * to manually enable the seccomp thread flag here.
	 */
	if (p->seccomp.mode != SECCOMP_MODE_DISABLED)
		set_tsk_thread_flag(p, TIF_SECCOMP);
#endif
}

SYSCALL_DEFINE1(set_tid_address, int __user *, tidptr)
{
	current->clear_child_tid = tidptr;

	return task_pid_vnr(current);
}

static void rt_mutex_init_task(struct task_struct *p)
{
	raw_spin_lock_init(&p->pi_lock);
#ifdef CONFIG_RT_MUTEXES
	p->pi_waiters = RB_ROOT_CACHED;
	p->pi_top_task = NULL;
	p->pi_blocked_on = NULL;
#endif
}

static inline void init_task_pid_links(struct task_struct *task)
{
	enum pid_type type;

	for (type = PIDTYPE_PID; type < PIDTYPE_MAX; ++type) {
		INIT_HLIST_NODE(&task->pid_links[type]);
	}
}

static inline void
init_task_pid(struct task_struct *task, enum pid_type type, struct pid *pid)
{
	if (type == PIDTYPE_PID)
		task->thread_pid = pid;
	else
		task->signal->pids[type] = pid;
}

static inline void rcu_copy_process(struct task_struct *p)
{
#ifdef CONFIG_PREEMPT_RCU
	p->rcu_read_lock_nesting = 0;
	p->rcu_read_unlock_special.s = 0;
	p->rcu_blocked_node = NULL;
	INIT_LIST_HEAD(&p->rcu_node_entry);
#endif /* #ifdef CONFIG_PREEMPT_RCU */
#ifdef CONFIG_TASKS_RCU
	p->rcu_tasks_holdout = false;
	INIT_LIST_HEAD(&p->rcu_tasks_holdout_list);
	p->rcu_tasks_idle_cpu = -1;
#endif /* #ifdef CONFIG_TASKS_RCU */
}

<<<<<<< HEAD
=======
struct pid *pidfd_pid(const struct file *file)
{
	if (file->f_op == &pidfd_fops)
		return file->private_data;

	return ERR_PTR(-EBADF);
}

static int pidfd_release(struct inode *inode, struct file *file)
{
	struct pid *pid = file->private_data;

	file->private_data = NULL;
	put_pid(pid);
	return 0;
}

#ifdef CONFIG_PROC_FS
static void pidfd_show_fdinfo(struct seq_file *m, struct file *f)
{
	struct pid_namespace *ns = proc_pid_ns(file_inode(m->file));
	struct pid *pid = f->private_data;

	seq_put_decimal_ull(m, "Pid:\t", pid_nr_ns(pid, ns));
	seq_putc(m, '\n');
}
#endif

/*
 * Poll support for process exit notification.
 */
static __poll_t pidfd_poll(struct file *file, struct poll_table_struct *pts)
{
	struct task_struct *task;
	struct pid *pid = file->private_data;
	__poll_t poll_flags = 0;

	poll_wait(file, &pid->wait_pidfd, pts);

	rcu_read_lock();
	task = pid_task(pid, PIDTYPE_PID);
	/*
	 * Inform pollers only when the whole thread group exits.
	 * If the thread group leader exits before all other threads in the
	 * group, then poll(2) should block, similar to the wait(2) family.
	 */
	if (!task || (task->exit_state && thread_group_empty(task)))
		poll_flags = EPOLLIN | EPOLLRDNORM;
	rcu_read_unlock();

	return poll_flags;
}

const struct file_operations pidfd_fops = {
	.release = pidfd_release,
	.poll = pidfd_poll,
#ifdef CONFIG_PROC_FS
	.show_fdinfo = pidfd_show_fdinfo,
#endif
};

>>>>>>> f7688b48
static void __delayed_free_task(struct rcu_head *rhp)
{
	struct task_struct *tsk = container_of(rhp, struct task_struct, rcu);

	free_task(tsk);
}

static __always_inline void delayed_free_task(struct task_struct *tsk)
{
	if (IS_ENABLED(CONFIG_MEMCG))
		call_rcu(&tsk->rcu, __delayed_free_task);
	else
		free_task(tsk);
}

/*
 * This creates a new process as a copy of the old one,
 * but does not actually start it yet.
 *
 * It copies the registers, and all the appropriate
 * parts of the process environment (as per the clone
 * flags). The actual kick-off is left to the caller.
 */
static __latent_entropy struct task_struct *copy_process(
					struct pid *pid,
					int trace,
					int node,
					struct kernel_clone_args *args)
{
	int pidfd = -1, retval;
	struct task_struct *p;
	struct multiprocess_signals delayed;
	struct file *pidfile = NULL;
	u64 clone_flags = args->flags;

	/*
	 * Don't allow sharing the root directory with processes in a different
	 * namespace
	 */
	if ((clone_flags & (CLONE_NEWNS|CLONE_FS)) == (CLONE_NEWNS|CLONE_FS))
		return ERR_PTR(-EINVAL);

	if ((clone_flags & (CLONE_NEWUSER|CLONE_FS)) == (CLONE_NEWUSER|CLONE_FS))
		return ERR_PTR(-EINVAL);

	/*
	 * Thread groups must share signals as well, and detached threads
	 * can only be started up within the thread group.
	 */
	if ((clone_flags & CLONE_THREAD) && !(clone_flags & CLONE_SIGHAND))
		return ERR_PTR(-EINVAL);

	/*
	 * Shared signal handlers imply shared VM. By way of the above,
	 * thread groups also imply shared VM. Blocking this case allows
	 * for various simplifications in other code.
	 */
	if ((clone_flags & CLONE_SIGHAND) && !(clone_flags & CLONE_VM))
		return ERR_PTR(-EINVAL);

	/*
	 * Siblings of global init remain as zombies on exit since they are
	 * not reaped by their parent (swapper). To solve this and to avoid
	 * multi-rooted process trees, prevent global and container-inits
	 * from creating siblings.
	 */
	if ((clone_flags & CLONE_PARENT) &&
				current->signal->flags & SIGNAL_UNKILLABLE)
		return ERR_PTR(-EINVAL);

	/*
	 * If the new process will be in a different pid or user namespace
	 * do not allow it to share a thread group with the forking task.
	 */
	if (clone_flags & CLONE_THREAD) {
		if ((clone_flags & (CLONE_NEWUSER | CLONE_NEWPID)) ||
		    (task_active_pid_ns(current) !=
				current->nsproxy->pid_ns_for_children))
			return ERR_PTR(-EINVAL);
	}

	if (clone_flags & CLONE_PIDFD) {
		/*
		 * - CLONE_DETACHED is blocked so that we can potentially
		 *   reuse it later for CLONE_PIDFD.
		 * - CLONE_THREAD is blocked until someone really needs it.
		 */
		if (clone_flags & (CLONE_DETACHED | CLONE_THREAD))
			return ERR_PTR(-EINVAL);
	}

	/*
	 * Force any signals received before this point to be delivered
	 * before the fork happens.  Collect up signals sent to multiple
	 * processes that happen during the fork and delay them so that
	 * they appear to happen after the fork.
	 */
	sigemptyset(&delayed.signal);
	INIT_HLIST_NODE(&delayed.node);

	spin_lock_irq(&current->sighand->siglock);
	if (!(clone_flags & CLONE_THREAD))
		hlist_add_head(&delayed.node, &current->signal->multiprocess);
	recalc_sigpending();
	spin_unlock_irq(&current->sighand->siglock);
	retval = -ERESTARTNOINTR;
	if (signal_pending(current))
		goto fork_out;

	retval = -ENOMEM;
	p = dup_task_struct(current, node);
	if (!p)
		goto fork_out;

	/*
	 * This _must_ happen before we call free_task(), i.e. before we jump
	 * to any of the bad_fork_* labels. This is to avoid freeing
	 * p->set_child_tid which is (ab)used as a kthread's data pointer for
	 * kernel threads (PF_KTHREAD).
	 */
	p->set_child_tid = (clone_flags & CLONE_CHILD_SETTID) ? args->child_tid : NULL;
	/*
	 * Clear TID on mm_release()?
	 */
	p->clear_child_tid = (clone_flags & CLONE_CHILD_CLEARTID) ? args->child_tid : NULL;

	ftrace_graph_init_task(p);

	rt_mutex_init_task(p);

#ifdef CONFIG_PROVE_LOCKING
	DEBUG_LOCKS_WARN_ON(!p->hardirqs_enabled);
	DEBUG_LOCKS_WARN_ON(!p->softirqs_enabled);
#endif
	retval = -EAGAIN;
	if (atomic_read(&p->real_cred->user->processes) >=
			task_rlimit(p, RLIMIT_NPROC)) {
		if (p->real_cred->user != INIT_USER &&
		    !capable(CAP_SYS_RESOURCE) && !capable(CAP_SYS_ADMIN))
			goto bad_fork_free;
	}
	current->flags &= ~PF_NPROC_EXCEEDED;

	retval = copy_creds(p, clone_flags);
	if (retval < 0)
		goto bad_fork_free;

	/*
	 * If multiple threads are within copy_process(), then this check
	 * triggers too late. This doesn't hurt, the check is only there
	 * to stop root fork bombs.
	 */
	retval = -EAGAIN;
	if (nr_threads >= max_threads)
		goto bad_fork_cleanup_count;

	delayacct_tsk_init(p);	/* Must remain after dup_task_struct() */
	p->flags &= ~(PF_SUPERPRIV | PF_WQ_WORKER | PF_IDLE);
	p->flags |= PF_FORKNOEXEC;
	INIT_LIST_HEAD(&p->children);
	INIT_LIST_HEAD(&p->sibling);
	rcu_copy_process(p);
	p->vfork_done = NULL;
	spin_lock_init(&p->alloc_lock);

	init_sigpending(&p->pending);

	p->utime = p->stime = p->gtime = 0;
#ifdef CONFIG_ARCH_HAS_SCALED_CPUTIME
	p->utimescaled = p->stimescaled = 0;
#endif
	prev_cputime_init(&p->prev_cputime);

#ifdef CONFIG_VIRT_CPU_ACCOUNTING_GEN
	seqcount_init(&p->vtime.seqcount);
	p->vtime.starttime = 0;
	p->vtime.state = VTIME_INACTIVE;
#endif

#if defined(SPLIT_RSS_COUNTING)
	memset(&p->rss_stat, 0, sizeof(p->rss_stat));
#endif

	p->default_timer_slack_ns = current->timer_slack_ns;

#ifdef CONFIG_PSI
	p->psi_flags = 0;
#endif

	task_io_accounting_init(&p->ioac);
	acct_clear_integrals(p);

	posix_cputimers_init(&p->posix_cputimers);

	p->io_context = NULL;
	audit_set_context(p, NULL);
	cgroup_fork(p);
#ifdef CONFIG_NUMA
	p->mempolicy = mpol_dup(p->mempolicy);
	if (IS_ERR(p->mempolicy)) {
		retval = PTR_ERR(p->mempolicy);
		p->mempolicy = NULL;
		goto bad_fork_cleanup_threadgroup_lock;
	}
#endif
#ifdef CONFIG_CPUSETS
	p->cpuset_mem_spread_rotor = NUMA_NO_NODE;
	p->cpuset_slab_spread_rotor = NUMA_NO_NODE;
	seqcount_init(&p->mems_allowed_seq);
#endif
#ifdef CONFIG_TRACE_IRQFLAGS
	p->irq_events = 0;
	p->hardirqs_enabled = 0;
	p->hardirq_enable_ip = 0;
	p->hardirq_enable_event = 0;
	p->hardirq_disable_ip = _THIS_IP_;
	p->hardirq_disable_event = 0;
	p->softirqs_enabled = 1;
	p->softirq_enable_ip = _THIS_IP_;
	p->softirq_enable_event = 0;
	p->softirq_disable_ip = 0;
	p->softirq_disable_event = 0;
	p->hardirq_context = 0;
	p->softirq_context = 0;
#endif

	p->pagefault_disabled = 0;

#ifdef CONFIG_LOCKDEP
	lockdep_init_task(p);
#endif

#ifdef CONFIG_DEBUG_MUTEXES
	p->blocked_on = NULL; /* not blocked yet */
#endif
#ifdef CONFIG_BCACHE
	p->sequential_io	= 0;
	p->sequential_io_avg	= 0;
#endif

	/* Perform scheduler related setup. Assign this task to a CPU. */
	retval = sched_fork(clone_flags, p);
	if (retval)
		goto bad_fork_cleanup_policy;

	retval = perf_event_init_task(p);
	if (retval)
		goto bad_fork_cleanup_policy;
	retval = audit_alloc(p);
	if (retval)
		goto bad_fork_cleanup_perf;
	/* copy all the process information */
	shm_init_task(p);
	retval = security_task_alloc(p, clone_flags);
	if (retval)
		goto bad_fork_cleanup_audit;
	retval = copy_semundo(clone_flags, p);
	if (retval)
		goto bad_fork_cleanup_security;
	retval = copy_files(clone_flags, p);
	if (retval)
		goto bad_fork_cleanup_semundo;
	retval = copy_fs(clone_flags, p);
	if (retval)
		goto bad_fork_cleanup_files;
	retval = copy_sighand(clone_flags, p);
	if (retval)
		goto bad_fork_cleanup_fs;
	retval = copy_signal(clone_flags, p);
	if (retval)
		goto bad_fork_cleanup_sighand;
	retval = copy_mm(clone_flags, p);
	if (retval)
		goto bad_fork_cleanup_signal;
	retval = copy_namespaces(clone_flags, p);
	if (retval)
		goto bad_fork_cleanup_mm;
	retval = copy_io(clone_flags, p);
	if (retval)
		goto bad_fork_cleanup_namespaces;
	retval = copy_thread_tls(clone_flags, args->stack, args->stack_size, p,
				 args->tls);
	if (retval)
		goto bad_fork_cleanup_io;

	stackleak_task_init(p);

	if (pid != &init_struct_pid) {
		pid = alloc_pid(p->nsproxy->pid_ns_for_children);
		if (IS_ERR(pid)) {
			retval = PTR_ERR(pid);
			goto bad_fork_cleanup_thread;
		}
	}

	/*
	 * This has to happen after we've potentially unshared the file
	 * descriptor table (so that the pidfd doesn't leak into the child
	 * if the fd table isn't shared).
	 */
	if (clone_flags & CLONE_PIDFD) {
		retval = get_unused_fd_flags(O_RDWR | O_CLOEXEC);
		if (retval < 0)
			goto bad_fork_free_pid;

		pidfd = retval;

		pidfile = anon_inode_getfile("[pidfd]", &pidfd_fops, pid,
					      O_RDWR | O_CLOEXEC);
		if (IS_ERR(pidfile)) {
			put_unused_fd(pidfd);
			retval = PTR_ERR(pidfile);
			goto bad_fork_free_pid;
		}
		get_pid(pid);	/* held by pidfile now */

		retval = put_user(pidfd, args->pidfd);
		if (retval)
			goto bad_fork_put_pidfd;
	}

#ifdef CONFIG_BLOCK
	p->plug = NULL;
#endif
	futex_init_task(p);

	/*
	 * sigaltstack should be cleared when sharing the same VM
	 */
	if ((clone_flags & (CLONE_VM|CLONE_VFORK)) == CLONE_VM)
		sas_ss_reset(p);

	/*
	 * Syscall tracing and stepping should be turned off in the
	 * child regardless of CLONE_PTRACE.
	 */
	user_disable_single_step(p);
	clear_tsk_thread_flag(p, TIF_SYSCALL_TRACE);
#ifdef TIF_SYSCALL_EMU
	clear_tsk_thread_flag(p, TIF_SYSCALL_EMU);
#endif
	clear_tsk_latency_tracing(p);

	/* ok, now we should be set up.. */
	p->pid = pid_nr(pid);
	if (clone_flags & CLONE_THREAD) {
		p->exit_signal = -1;
		p->group_leader = current->group_leader;
		p->tgid = current->tgid;
	} else {
		if (clone_flags & CLONE_PARENT)
			p->exit_signal = current->group_leader->exit_signal;
		else
			p->exit_signal = args->exit_signal;
		p->group_leader = p;
		p->tgid = p->pid;
	}

	p->nr_dirtied = 0;
	p->nr_dirtied_pause = 128 >> (PAGE_SHIFT - 10);
	p->dirty_paused_when = 0;

	p->pdeath_signal = 0;
	INIT_LIST_HEAD(&p->thread_group);
	p->task_works = NULL;

	cgroup_threadgroup_change_begin(current);
	/*
	 * Ensure that the cgroup subsystem policies allow the new process to be
	 * forked. It should be noted the the new process's css_set can be changed
	 * between here and cgroup_post_fork() if an organisation operation is in
	 * progress.
	 */
	retval = cgroup_can_fork(p);
	if (retval)
		goto bad_fork_cgroup_threadgroup_change_end;

	/*
	 * From this point on we must avoid any synchronous user-space
	 * communication until we take the tasklist-lock. In particular, we do
	 * not want user-space to be able to predict the process start-time by
	 * stalling fork(2) after we recorded the start_time but before it is
	 * visible to the system.
	 */

	p->start_time = ktime_get_ns();
	p->real_start_time = ktime_get_boottime_ns();

	/*
	 * From this point on we must avoid any synchronous user-space
	 * communication until we take the tasklist-lock. In particular, we do
	 * not want user-space to be able to predict the process start-time by
	 * stalling fork(2) after we recorded the start_time but before it is
	 * visible to the system.
	 */

	p->start_time = ktime_get_ns();
	p->real_start_time = ktime_get_boot_ns();

	/*
	 * Make it visible to the rest of the system, but dont wake it up yet.
	 * Need tasklist lock for parent etc handling!
	 */
	write_lock_irq(&tasklist_lock);

	/* CLONE_PARENT re-uses the old parent */
	if (clone_flags & (CLONE_PARENT|CLONE_THREAD)) {
		p->real_parent = current->real_parent;
		p->parent_exec_id = current->parent_exec_id;
	} else {
		p->real_parent = current;
		p->parent_exec_id = current->self_exec_id;
	}

	klp_copy_process(p);

	spin_lock(&current->sighand->siglock);

	/*
	 * Copy seccomp details explicitly here, in case they were changed
	 * before holding sighand lock.
	 */
	copy_seccomp(p);

	rseq_fork(p, clone_flags);

	/* Don't start children in a dying pid namespace */
	if (unlikely(!(ns_of_pid(pid)->pid_allocated & PIDNS_ADDING))) {
		retval = -ENOMEM;
		goto bad_fork_cancel_cgroup;
	}

	/* Let kill terminate clone/fork in the middle */
	if (fatal_signal_pending(current)) {
		retval = -EINTR;
		goto bad_fork_cancel_cgroup;
	}

	/* past the last point of failure */
	if (pidfile)
		fd_install(pidfd, pidfile);

	init_task_pid_links(p);
	if (likely(p->pid)) {
		ptrace_init_task(p, (clone_flags & CLONE_PTRACE) || trace);

		init_task_pid(p, PIDTYPE_PID, pid);
		if (thread_group_leader(p)) {
			init_task_pid(p, PIDTYPE_TGID, pid);
			init_task_pid(p, PIDTYPE_PGID, task_pgrp(current));
			init_task_pid(p, PIDTYPE_SID, task_session(current));

			if (is_child_reaper(pid)) {
				ns_of_pid(pid)->child_reaper = p;
				p->signal->flags |= SIGNAL_UNKILLABLE;
			}
			p->signal->shared_pending.signal = delayed.signal;
			p->signal->tty = tty_kref_get(current->signal->tty);
			/*
			 * Inherit has_child_subreaper flag under the same
			 * tasklist_lock with adding child to the process tree
			 * for propagate_has_child_subreaper optimization.
			 */
			p->signal->has_child_subreaper = p->real_parent->signal->has_child_subreaper ||
							 p->real_parent->signal->is_child_subreaper;
			list_add_tail(&p->sibling, &p->real_parent->children);
			list_add_tail_rcu(&p->tasks, &init_task.tasks);
			attach_pid(p, PIDTYPE_TGID);
			attach_pid(p, PIDTYPE_PGID);
			attach_pid(p, PIDTYPE_SID);
			__this_cpu_inc(process_counts);
		} else {
			current->signal->nr_threads++;
			atomic_inc(&current->signal->live);
			refcount_inc(&current->signal->sigcnt);
			task_join_group_stop(p);
			list_add_tail_rcu(&p->thread_group,
					  &p->group_leader->thread_group);
			list_add_tail_rcu(&p->thread_node,
					  &p->signal->thread_head);
		}
		attach_pid(p, PIDTYPE_PID);
		nr_threads++;
	}
	total_forks++;
	hlist_del_init(&delayed.node);
	spin_unlock(&current->sighand->siglock);
	syscall_tracepoint_update(p);
	write_unlock_irq(&tasklist_lock);

	proc_fork_connector(p);
	cgroup_post_fork(p);
	cgroup_threadgroup_change_end(current);
	perf_event_fork(p);

	trace_task_newtask(p, clone_flags);
	uprobe_copy_process(p, clone_flags);

	return p;

bad_fork_cancel_cgroup:
	spin_unlock(&current->sighand->siglock);
	write_unlock_irq(&tasklist_lock);
	cgroup_cancel_fork(p);
bad_fork_cgroup_threadgroup_change_end:
	cgroup_threadgroup_change_end(current);
bad_fork_put_pidfd:
	if (clone_flags & CLONE_PIDFD) {
		fput(pidfile);
		put_unused_fd(pidfd);
	}
bad_fork_free_pid:
	if (pid != &init_struct_pid)
		free_pid(pid);
bad_fork_cleanup_thread:
	exit_thread(p);
bad_fork_cleanup_io:
	if (p->io_context)
		exit_io_context(p);
bad_fork_cleanup_namespaces:
	exit_task_namespaces(p);
bad_fork_cleanup_mm:
	if (p->mm) {
		mm_clear_owner(p->mm, p);
		mmput(p->mm);
	}
bad_fork_cleanup_signal:
	if (!(clone_flags & CLONE_THREAD))
		free_signal_struct(p->signal);
bad_fork_cleanup_sighand:
	__cleanup_sighand(p->sighand);
bad_fork_cleanup_fs:
	exit_fs(p); /* blocking */
bad_fork_cleanup_files:
	exit_files(p); /* blocking */
bad_fork_cleanup_semundo:
	exit_sem(p);
bad_fork_cleanup_security:
	security_task_free(p);
bad_fork_cleanup_audit:
	audit_free(p);
bad_fork_cleanup_perf:
	perf_event_free_task(p);
bad_fork_cleanup_policy:
	lockdep_free_task(p);
#ifdef CONFIG_NUMA
	mpol_put(p->mempolicy);
bad_fork_cleanup_threadgroup_lock:
#endif
	delayacct_tsk_free(p);
bad_fork_cleanup_count:
	atomic_dec(&p->cred->user->processes);
	exit_creds(p);
bad_fork_free:
	p->state = TASK_DEAD;
	put_task_stack(p);
	delayed_free_task(p);
fork_out:
	spin_lock_irq(&current->sighand->siglock);
	hlist_del_init(&delayed.node);
	spin_unlock_irq(&current->sighand->siglock);
	return ERR_PTR(retval);
}

static inline void init_idle_pids(struct task_struct *idle)
{
	enum pid_type type;

	for (type = PIDTYPE_PID; type < PIDTYPE_MAX; ++type) {
		INIT_HLIST_NODE(&idle->pid_links[type]); /* not really needed */
		init_task_pid(idle, type, &init_struct_pid);
	}
}

struct task_struct *fork_idle(int cpu)
{
	struct task_struct *task;
	struct kernel_clone_args args = {
		.flags = CLONE_VM,
	};

	task = copy_process(&init_struct_pid, 0, cpu_to_node(cpu), &args);
	if (!IS_ERR(task)) {
		init_idle_pids(task);
		init_idle(task, cpu);
	}

	return task;
}

struct mm_struct *copy_init_mm(void)
{
	return dup_mm(NULL, &init_mm);
}

/*
 *  Ok, this is the main fork-routine.
 *
 * It copies the process, and if successful kick-starts
 * it and waits for it to finish using the VM if required.
 *
 * args->exit_signal is expected to be checked for sanity by the caller.
 */
long _do_fork(struct kernel_clone_args *args)
{
	u64 clone_flags = args->flags;
	struct completion vfork;
	struct pid *pid;
	struct task_struct *p;
	int trace = 0;
	long nr;

	/*
	 * Determine whether and which event to report to ptracer.  When
	 * called from kernel_thread or CLONE_UNTRACED is explicitly
	 * requested, no event is reported; otherwise, report if the event
	 * for the type of forking is enabled.
	 */
	if (!(clone_flags & CLONE_UNTRACED)) {
		if (clone_flags & CLONE_VFORK)
			trace = PTRACE_EVENT_VFORK;
		else if (args->exit_signal != SIGCHLD)
			trace = PTRACE_EVENT_CLONE;
		else
			trace = PTRACE_EVENT_FORK;

		if (likely(!ptrace_event_enabled(current, trace)))
			trace = 0;
	}

	p = copy_process(NULL, trace, NUMA_NO_NODE, args);
	add_latent_entropy();

	if (IS_ERR(p))
		return PTR_ERR(p);

	/*
	 * Do this prior waking up the new thread - the thread pointer
	 * might get invalid after that point, if the thread exits quickly.
	 */
	trace_sched_process_fork(current, p);

	pid = get_task_pid(p, PIDTYPE_PID);
	nr = pid_vnr(pid);

	if (clone_flags & CLONE_PARENT_SETTID)
		put_user(nr, args->parent_tid);

	if (clone_flags & CLONE_VFORK) {
		p->vfork_done = &vfork;
		init_completion(&vfork);
		get_task_struct(p);
	}

	wake_up_new_task(p);

	/* forking complete and child started to run, tell ptracer */
	if (unlikely(trace))
		ptrace_event_pid(trace, pid);

	if (clone_flags & CLONE_VFORK) {
		if (!wait_for_vfork_done(p, &vfork))
			ptrace_event_pid(PTRACE_EVENT_VFORK_DONE, pid);
	}

	put_pid(pid);
	return nr;
}

bool legacy_clone_args_valid(const struct kernel_clone_args *kargs)
{
	/* clone(CLONE_PIDFD) uses parent_tidptr to return a pidfd */
	if ((kargs->flags & CLONE_PIDFD) &&
	    (kargs->flags & CLONE_PARENT_SETTID))
		return false;

	return true;
}

#ifndef CONFIG_HAVE_COPY_THREAD_TLS
/* For compatibility with architectures that call do_fork directly rather than
 * using the syscall entry points below. */
long do_fork(unsigned long clone_flags,
	      unsigned long stack_start,
	      unsigned long stack_size,
	      int __user *parent_tidptr,
	      int __user *child_tidptr)
{
	struct kernel_clone_args args = {
		.flags		= (clone_flags & ~CSIGNAL),
		.pidfd		= parent_tidptr,
		.child_tid	= child_tidptr,
		.parent_tid	= parent_tidptr,
		.exit_signal	= (clone_flags & CSIGNAL),
		.stack		= stack_start,
		.stack_size	= stack_size,
	};

	if (!legacy_clone_args_valid(&args))
		return -EINVAL;

	return _do_fork(&args);
}
#endif

/*
 * Create a kernel thread.
 */
pid_t kernel_thread(int (*fn)(void *), void *arg, unsigned long flags)
{
	struct kernel_clone_args args = {
		.flags		= ((flags | CLONE_VM | CLONE_UNTRACED) & ~CSIGNAL),
		.exit_signal	= (flags & CSIGNAL),
		.stack		= (unsigned long)fn,
		.stack_size	= (unsigned long)arg,
	};

	return _do_fork(&args);
}

#ifdef __ARCH_WANT_SYS_FORK
SYSCALL_DEFINE0(fork)
{
#ifdef CONFIG_MMU
	struct kernel_clone_args args = {
		.exit_signal = SIGCHLD,
	};

	return _do_fork(&args);
#else
	/* can not support in nommu mode */
	return -EINVAL;
#endif
}
#endif

#ifdef __ARCH_WANT_SYS_VFORK
SYSCALL_DEFINE0(vfork)
{
	struct kernel_clone_args args = {
		.flags		= CLONE_VFORK | CLONE_VM,
		.exit_signal	= SIGCHLD,
	};

	return _do_fork(&args);
}
#endif

#ifdef __ARCH_WANT_SYS_CLONE
#ifdef CONFIG_CLONE_BACKWARDS
SYSCALL_DEFINE5(clone, unsigned long, clone_flags, unsigned long, newsp,
		 int __user *, parent_tidptr,
		 unsigned long, tls,
		 int __user *, child_tidptr)
#elif defined(CONFIG_CLONE_BACKWARDS2)
SYSCALL_DEFINE5(clone, unsigned long, newsp, unsigned long, clone_flags,
		 int __user *, parent_tidptr,
		 int __user *, child_tidptr,
		 unsigned long, tls)
#elif defined(CONFIG_CLONE_BACKWARDS3)
SYSCALL_DEFINE6(clone, unsigned long, clone_flags, unsigned long, newsp,
		int, stack_size,
		int __user *, parent_tidptr,
		int __user *, child_tidptr,
		unsigned long, tls)
#else
SYSCALL_DEFINE5(clone, unsigned long, clone_flags, unsigned long, newsp,
		 int __user *, parent_tidptr,
		 int __user *, child_tidptr,
		 unsigned long, tls)
#endif
{
	struct kernel_clone_args args = {
		.flags		= (clone_flags & ~CSIGNAL),
		.pidfd		= parent_tidptr,
		.child_tid	= child_tidptr,
		.parent_tid	= parent_tidptr,
		.exit_signal	= (clone_flags & CSIGNAL),
		.stack		= newsp,
		.tls		= tls,
	};

	if (!legacy_clone_args_valid(&args))
		return -EINVAL;

	return _do_fork(&args);
}
#endif

#ifdef __ARCH_WANT_SYS_CLONE3
noinline static int copy_clone_args_from_user(struct kernel_clone_args *kargs,
					      struct clone_args __user *uargs,
					      size_t usize)
{
	int err;
	struct clone_args args;

	if (unlikely(usize > PAGE_SIZE))
		return -E2BIG;
	if (unlikely(usize < CLONE_ARGS_SIZE_VER0))
		return -EINVAL;

	err = copy_struct_from_user(&args, sizeof(args), uargs, usize);
	if (err)
		return err;

	/*
	 * Verify that higher 32bits of exit_signal are unset and that
	 * it is a valid signal
	 */
	if (unlikely((args.exit_signal & ~((u64)CSIGNAL)) ||
		     !valid_signal(args.exit_signal)))
		return -EINVAL;

	*kargs = (struct kernel_clone_args){
		.flags		= args.flags,
		.pidfd		= u64_to_user_ptr(args.pidfd),
		.child_tid	= u64_to_user_ptr(args.child_tid),
		.parent_tid	= u64_to_user_ptr(args.parent_tid),
		.exit_signal	= args.exit_signal,
		.stack		= args.stack,
		.stack_size	= args.stack_size,
		.tls		= args.tls,
	};

	return 0;
}

/**
 * clone3_stack_valid - check and prepare stack
 * @kargs: kernel clone args
 *
 * Verify that the stack arguments userspace gave us are sane.
 * In addition, set the stack direction for userspace since it's easy for us to
 * determine.
 */
static inline bool clone3_stack_valid(struct kernel_clone_args *kargs)
{
	if (kargs->stack == 0) {
		if (kargs->stack_size > 0)
			return false;
	} else {
		if (kargs->stack_size == 0)
			return false;

		if (!access_ok((void __user *)kargs->stack, kargs->stack_size))
			return false;

#if !defined(CONFIG_STACK_GROWSUP) && !defined(CONFIG_IA64)
		kargs->stack += kargs->stack_size;
#endif
	}

	return true;
}

static bool clone3_args_valid(struct kernel_clone_args *kargs)
{
	/*
	 * All lower bits of the flag word are taken.
	 * Verify that no other unknown flags are passed along.
	 */
	if (kargs->flags & ~CLONE_LEGACY_FLAGS)
		return false;

	/*
	 * - make the CLONE_DETACHED bit reuseable for clone3
	 * - make the CSIGNAL bits reuseable for clone3
	 */
	if (kargs->flags & (CLONE_DETACHED | CSIGNAL))
		return false;

	if ((kargs->flags & (CLONE_THREAD | CLONE_PARENT)) &&
	    kargs->exit_signal)
		return false;

	if (!clone3_stack_valid(kargs))
		return false;

	return true;
}

/**
 * clone3 - create a new process with specific properties
 * @uargs: argument structure
 * @size:  size of @uargs
 *
 * clone3() is the extensible successor to clone()/clone2().
 * It takes a struct as argument that is versioned by its size.
 *
 * Return: On success, a positive PID for the child process.
 *         On error, a negative errno number.
 */
SYSCALL_DEFINE2(clone3, struct clone_args __user *, uargs, size_t, size)
{
	int err;

	struct kernel_clone_args kargs;

	err = copy_clone_args_from_user(&kargs, uargs, size);
	if (err)
		return err;

	if (!clone3_args_valid(&kargs))
		return -EINVAL;

	return _do_fork(&kargs);
}
#endif

void walk_process_tree(struct task_struct *top, proc_visitor visitor, void *data)
{
	struct task_struct *leader, *parent, *child;
	int res;

	read_lock(&tasklist_lock);
	leader = top = top->group_leader;
down:
	for_each_thread(leader, parent) {
		list_for_each_entry(child, &parent->children, sibling) {
			res = visitor(child, data);
			if (res) {
				if (res < 0)
					goto out;
				leader = child;
				goto down;
			}
up:
			;
		}
	}

	if (leader != top) {
		child = leader;
		parent = child->real_parent;
		leader = parent->group_leader;
		goto up;
	}
out:
	read_unlock(&tasklist_lock);
}

#ifndef ARCH_MIN_MMSTRUCT_ALIGN
#define ARCH_MIN_MMSTRUCT_ALIGN 0
#endif

static void sighand_ctor(void *data)
{
	struct sighand_struct *sighand = data;

	spin_lock_init(&sighand->siglock);
	init_waitqueue_head(&sighand->signalfd_wqh);
}

void __init proc_caches_init(void)
{
	unsigned int mm_size;

	sighand_cachep = kmem_cache_create("sighand_cache",
			sizeof(struct sighand_struct), 0,
			SLAB_HWCACHE_ALIGN|SLAB_PANIC|SLAB_TYPESAFE_BY_RCU|
			SLAB_ACCOUNT, sighand_ctor);
	signal_cachep = kmem_cache_create("signal_cache",
			sizeof(struct signal_struct), 0,
			SLAB_HWCACHE_ALIGN|SLAB_PANIC|SLAB_ACCOUNT,
			NULL);
	files_cachep = kmem_cache_create("files_cache",
			sizeof(struct files_struct), 0,
			SLAB_HWCACHE_ALIGN|SLAB_PANIC|SLAB_ACCOUNT,
			NULL);
	fs_cachep = kmem_cache_create("fs_cache",
			sizeof(struct fs_struct), 0,
			SLAB_HWCACHE_ALIGN|SLAB_PANIC|SLAB_ACCOUNT,
			NULL);

	/*
	 * The mm_cpumask is located at the end of mm_struct, and is
	 * dynamically sized based on the maximum CPU number this system
	 * can have, taking hotplug into account (nr_cpu_ids).
	 */
	mm_size = sizeof(struct mm_struct) + cpumask_size();

	mm_cachep = kmem_cache_create_usercopy("mm_struct",
			mm_size, ARCH_MIN_MMSTRUCT_ALIGN,
			SLAB_HWCACHE_ALIGN|SLAB_PANIC|SLAB_ACCOUNT,
			offsetof(struct mm_struct, saved_auxv),
			sizeof_field(struct mm_struct, saved_auxv),
			NULL);
	vm_area_cachep = KMEM_CACHE(vm_area_struct, SLAB_PANIC|SLAB_ACCOUNT);
	mmap_init();
	nsproxy_cache_init();
}

/*
 * Check constraints on flags passed to the unshare system call.
 */
static int check_unshare_flags(unsigned long unshare_flags)
{
	if (unshare_flags & ~(CLONE_THREAD|CLONE_FS|CLONE_NEWNS|CLONE_SIGHAND|
				CLONE_VM|CLONE_FILES|CLONE_SYSVSEM|
				CLONE_NEWUTS|CLONE_NEWIPC|CLONE_NEWNET|
				CLONE_NEWUSER|CLONE_NEWPID|CLONE_NEWCGROUP))
		return -EINVAL;
	/*
	 * Not implemented, but pretend it works if there is nothing
	 * to unshare.  Note that unsharing the address space or the
	 * signal handlers also need to unshare the signal queues (aka
	 * CLONE_THREAD).
	 */
	if (unshare_flags & (CLONE_THREAD | CLONE_SIGHAND | CLONE_VM)) {
		if (!thread_group_empty(current))
			return -EINVAL;
	}
	if (unshare_flags & (CLONE_SIGHAND | CLONE_VM)) {
		if (refcount_read(&current->sighand->count) > 1)
			return -EINVAL;
	}
	if (unshare_flags & CLONE_VM) {
		if (!current_is_single_threaded())
			return -EINVAL;
	}

	return 0;
}

/*
 * Unshare the filesystem structure if it is being shared
 */
static int unshare_fs(unsigned long unshare_flags, struct fs_struct **new_fsp)
{
	struct fs_struct *fs = current->fs;

	if (!(unshare_flags & CLONE_FS) || !fs)
		return 0;

	/* don't need lock here; in the worst case we'll do useless copy */
	if (fs->users == 1)
		return 0;

	*new_fsp = copy_fs_struct(fs);
	if (!*new_fsp)
		return -ENOMEM;

	return 0;
}

/*
 * Unshare file descriptor table if it is being shared
 */
static int unshare_fd(unsigned long unshare_flags, struct files_struct **new_fdp)
{
	struct files_struct *fd = current->files;
	int error = 0;

	if ((unshare_flags & CLONE_FILES) &&
	    (fd && atomic_read(&fd->count) > 1)) {
		*new_fdp = dup_fd(fd, &error);
		if (!*new_fdp)
			return error;
	}

	return 0;
}

/*
 * unshare allows a process to 'unshare' part of the process
 * context which was originally shared using clone.  copy_*
 * functions used by do_fork() cannot be used here directly
 * because they modify an inactive task_struct that is being
 * constructed. Here we are modifying the current, active,
 * task_struct.
 */
int ksys_unshare(unsigned long unshare_flags)
{
	struct fs_struct *fs, *new_fs = NULL;
	struct files_struct *fd, *new_fd = NULL;
	struct cred *new_cred = NULL;
	struct nsproxy *new_nsproxy = NULL;
	int do_sysvsem = 0;
	int err;

	/*
	 * If unsharing a user namespace must also unshare the thread group
	 * and unshare the filesystem root and working directories.
	 */
	if (unshare_flags & CLONE_NEWUSER)
		unshare_flags |= CLONE_THREAD | CLONE_FS;
	/*
	 * If unsharing vm, must also unshare signal handlers.
	 */
	if (unshare_flags & CLONE_VM)
		unshare_flags |= CLONE_SIGHAND;
	/*
	 * If unsharing a signal handlers, must also unshare the signal queues.
	 */
	if (unshare_flags & CLONE_SIGHAND)
		unshare_flags |= CLONE_THREAD;
	/*
	 * If unsharing namespace, must also unshare filesystem information.
	 */
	if (unshare_flags & CLONE_NEWNS)
		unshare_flags |= CLONE_FS;

	err = check_unshare_flags(unshare_flags);
	if (err)
		goto bad_unshare_out;
	/*
	 * CLONE_NEWIPC must also detach from the undolist: after switching
	 * to a new ipc namespace, the semaphore arrays from the old
	 * namespace are unreachable.
	 */
	if (unshare_flags & (CLONE_NEWIPC|CLONE_SYSVSEM))
		do_sysvsem = 1;
	err = unshare_fs(unshare_flags, &new_fs);
	if (err)
		goto bad_unshare_out;
	err = unshare_fd(unshare_flags, &new_fd);
	if (err)
		goto bad_unshare_cleanup_fs;
	err = unshare_userns(unshare_flags, &new_cred);
	if (err)
		goto bad_unshare_cleanup_fd;
	err = unshare_nsproxy_namespaces(unshare_flags, &new_nsproxy,
					 new_cred, new_fs);
	if (err)
		goto bad_unshare_cleanup_cred;

	if (new_fs || new_fd || do_sysvsem || new_cred || new_nsproxy) {
		if (do_sysvsem) {
			/*
			 * CLONE_SYSVSEM is equivalent to sys_exit().
			 */
			exit_sem(current);
		}
		if (unshare_flags & CLONE_NEWIPC) {
			/* Orphan segments in old ns (see sem above). */
			exit_shm(current);
			shm_init_task(current);
		}

		if (new_nsproxy)
			switch_task_namespaces(current, new_nsproxy);

		task_lock(current);

		if (new_fs) {
			fs = current->fs;
			spin_lock(&fs->lock);
			current->fs = new_fs;
			if (--fs->users)
				new_fs = NULL;
			else
				new_fs = fs;
			spin_unlock(&fs->lock);
		}

		if (new_fd) {
			fd = current->files;
			current->files = new_fd;
			new_fd = fd;
		}

		task_unlock(current);

		if (new_cred) {
			/* Install the new user namespace */
			commit_creds(new_cred);
			new_cred = NULL;
		}
	}

	perf_event_namespaces(current);

bad_unshare_cleanup_cred:
	if (new_cred)
		put_cred(new_cred);
bad_unshare_cleanup_fd:
	if (new_fd)
		put_files_struct(new_fd);

bad_unshare_cleanup_fs:
	if (new_fs)
		free_fs_struct(new_fs);

bad_unshare_out:
	return err;
}

SYSCALL_DEFINE1(unshare, unsigned long, unshare_flags)
{
	return ksys_unshare(unshare_flags);
}

/*
 *	Helper to unshare the files of the current task.
 *	We don't want to expose copy_files internals to
 *	the exec layer of the kernel.
 */

int unshare_files(struct files_struct **displaced)
{
	struct task_struct *task = current;
	struct files_struct *copy = NULL;
	int error;

	error = unshare_fd(CLONE_FILES, &copy);
	if (error || !copy) {
		*displaced = NULL;
		return error;
	}
	*displaced = task->files;
	task_lock(task);
	task->files = copy;
	task_unlock(task);
	return 0;
}

int sysctl_max_threads(struct ctl_table *table, int write,
		       void __user *buffer, size_t *lenp, loff_t *ppos)
{
	struct ctl_table t;
	int ret;
	int threads = max_threads;
	int min = 1;
	int max = MAX_THREADS;

	t = *table;
	t.data = &threads;
	t.extra1 = &min;
	t.extra2 = &max;

	ret = proc_dointvec_minmax(&t, write, buffer, lenp, ppos);
	if (ret || !write)
		return ret;

	max_threads = threads;

	return 0;
}<|MERGE_RESOLUTION|>--- conflicted
+++ resolved
@@ -1673,8 +1673,6 @@
 #endif /* #ifdef CONFIG_TASKS_RCU */
 }
 
-<<<<<<< HEAD
-=======
 struct pid *pidfd_pid(const struct file *file)
 {
 	if (file->f_op == &pidfd_fops)
@@ -1736,7 +1734,6 @@
 #endif
 };
 
->>>>>>> f7688b48
 static void __delayed_free_task(struct rcu_head *rhp)
 {
 	struct task_struct *tsk = container_of(rhp, struct task_struct, rcu);
@@ -2126,17 +2123,6 @@
 	p->real_start_time = ktime_get_boottime_ns();
 
 	/*
-	 * From this point on we must avoid any synchronous user-space
-	 * communication until we take the tasklist-lock. In particular, we do
-	 * not want user-space to be able to predict the process start-time by
-	 * stalling fork(2) after we recorded the start_time but before it is
-	 * visible to the system.
-	 */
-
-	p->start_time = ktime_get_ns();
-	p->real_start_time = ktime_get_boot_ns();
-
-	/*
 	 * Make it visible to the rest of the system, but dont wake it up yet.
 	 * Need tasklist lock for parent etc handling!
 	 */
