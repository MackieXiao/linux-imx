--- conflicted
+++ resolved
@@ -170,12 +170,7 @@
 	struct cpufreq_policy *policy = sg_policy->policy;
 	unsigned int freq = arch_scale_freq_invariant() ?
 				policy->cpuinfo.max_freq : policy->cur;
-<<<<<<< HEAD
 	unsigned int coefficient = sg_policy->tunables->freq_coefficient;
-
-	util = map_util_perf(util);
-	freq = map_util_freq(util, freq * coefficient, max);
-=======
 	unsigned long next_freq = 0;
 
 	util = map_util_perf(util);
@@ -183,8 +178,7 @@
 	if (next_freq)
 		freq = next_freq;
 	else
-		freq = map_util_freq(util, freq, max);
->>>>>>> 1ca1130e
+		freq = map_util_freq(util, freq * coefficient, max);
 
 	if (freq == sg_policy->cached_raw_freq && !sg_policy->need_freq_update)
 		return sg_policy->next_freq;
