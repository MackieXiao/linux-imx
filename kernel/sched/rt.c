--- conflicted
+++ resolved
@@ -1435,15 +1435,12 @@
 	struct task_struct *curr;
 	struct rq *rq;
 	bool test;
-<<<<<<< HEAD
-=======
 	int target_cpu = -1;
 
 	trace_android_rvh_select_task_rq_rt(p, cpu, sd_flag,
 					flags, &target_cpu);
 	if (target_cpu >= 0)
 		return target_cpu;
->>>>>>> de198b0f
 
 	/* For anything but wake ups, just return the task_cpu */
 	if (sd_flag != SD_BALANCE_WAKE && sd_flag != SD_BALANCE_FORK)
@@ -1707,14 +1704,11 @@
 	int this_cpu = smp_processor_id();
 	int cpu      = task_cpu(task);
 	int ret;
-<<<<<<< HEAD
-=======
 	int lowest_cpu = -1;
 
 	trace_android_rvh_find_lowest_rq(task, lowest_mask, &lowest_cpu);
 	if (lowest_cpu >= 0)
 		return lowest_cpu;
->>>>>>> de198b0f
 
 	/* Make sure the mask is initialized first */
 	if (unlikely(!lowest_mask))
