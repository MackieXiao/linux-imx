--- conflicted
+++ resolved
@@ -7958,7 +7958,6 @@
 	raw_spin_lock_irqsave(&mcc->lock, flags);
 	max_capacity = mcc->val;
 	max_cap_cpu = mcc->cpu;
-<<<<<<< HEAD
 
 	if ((max_capacity > capacity && max_cap_cpu == cpu) ||
 	    (max_capacity < capacity)) {
@@ -7973,22 +7972,6 @@
 	}
 	raw_spin_unlock_irqrestore(&mcc->lock, flags);
 
-=======
-
-	if ((max_capacity > capacity && max_cap_cpu == cpu) ||
-	    (max_capacity < capacity)) {
-		mcc->val = capacity;
-		mcc->cpu = cpu;
-#ifdef CONFIG_SCHED_DEBUG
-		raw_spin_unlock_irqrestore(&mcc->lock, flags);
-		printk_deferred(KERN_INFO "CPU%d: update max cpu_capacity %lu\n",
-				cpu, capacity);
-		goto skip_unlock;
-#endif
-	}
-	raw_spin_unlock_irqrestore(&mcc->lock, flags);
-
->>>>>>> 614e3f52
 skip_unlock: __attribute__ ((unused));
 	capacity = scale_rt_capacity(cpu, capacity);
 
