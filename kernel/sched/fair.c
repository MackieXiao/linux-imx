// SPDX-License-Identifier: GPL-2.0
/*
 * Completely Fair Scheduling (CFS) Class (SCHED_NORMAL/SCHED_BATCH)
 *
 *  Copyright (C) 2007 Red Hat, Inc., Ingo Molnar <mingo@redhat.com>
 *
 *  Interactivity improvements by Mike Galbraith
 *  (C) 2007 Mike Galbraith <efault@gmx.de>
 *
 *  Various enhancements by Dmitry Adamushko.
 *  (C) 2007 Dmitry Adamushko <dmitry.adamushko@gmail.com>
 *
 *  Group scheduling enhancements by Srivatsa Vaddagiri
 *  Copyright IBM Corporation, 2007
 *  Author: Srivatsa Vaddagiri <vatsa@linux.vnet.ibm.com>
 *
 *  Scaled math optimizations by Thomas Gleixner
 *  Copyright (C) 2007, Thomas Gleixner <tglx@linutronix.de>
 *
 *  Adaptive scheduling granularity, math enhancements by Peter Zijlstra
 *  Copyright (C) 2007 Red Hat, Inc., Peter Zijlstra
 */
#include <linux/energy_model.h>
#include <linux/mmap_lock.h>
#include <linux/hugetlb_inline.h>
#include <linux/jiffies.h>
#include <linux/mm_api.h>
#include <linux/highmem.h>
#include <linux/spinlock_api.h>
#include <linux/cpumask_api.h>
#include <linux/lockdep_api.h>
#include <linux/softirq.h>
#include <linux/refcount_api.h>
#include <linux/topology.h>
#include <linux/sched/clock.h>
#include <linux/sched/cond_resched.h>
#include <linux/sched/cputime.h>
#include <linux/sched/isolation.h>
#include <linux/sched/nohz.h>

#include <linux/cpuidle.h>
#include <linux/interrupt.h>
#include <linux/memory-tiers.h>
#include <linux/mempolicy.h>
#include <linux/mutex_api.h>
#include <linux/profile.h>
#include <linux/psi.h>
#include <linux/ratelimit.h>
#include <linux/task_work.h>

#include <asm/switch_to.h>

#include <linux/sched/cond_resched.h>

#include "sched.h"
#include "stats.h"
#include "autogroup.h"

#include <trace/hooks/sched.h>

/*
 * Targeted preemption latency for CPU-bound tasks:
 *
 * NOTE: this latency value is not the same as the concept of
 * 'timeslice length' - timeslices in CFS are of variable length
 * and have no persistent notion like in traditional, time-slice
 * based scheduling concepts.
 *
 * (to see the precise effective timeslice length of your workload,
 *  run vmstat and monitor the context-switches (cs) field)
 *
 * (default: 6ms * (1 + ilog(ncpus)), units: nanoseconds)
 */
unsigned int sysctl_sched_latency			= 6000000ULL;
EXPORT_SYMBOL_GPL(sysctl_sched_latency);
static unsigned int normalized_sysctl_sched_latency	= 6000000ULL;

/*
 * The initial- and re-scaling of tunables is configurable
 *
 * Options are:
 *
 *   SCHED_TUNABLESCALING_NONE - unscaled, always *1
 *   SCHED_TUNABLESCALING_LOG - scaled logarithmical, *1+ilog(ncpus)
 *   SCHED_TUNABLESCALING_LINEAR - scaled linear, *ncpus
 *
 * (default SCHED_TUNABLESCALING_LOG = *(1+ilog(ncpus))
 */
unsigned int sysctl_sched_tunable_scaling = SCHED_TUNABLESCALING_LOG;

/*
 * Minimal preemption granularity for CPU-bound tasks:
 *
 * (default: 0.75 msec * (1 + ilog(ncpus)), units: nanoseconds)
 */
unsigned int sysctl_sched_min_granularity			= 750000ULL;
static unsigned int normalized_sysctl_sched_min_granularity	= 750000ULL;

/*
 * Minimal preemption granularity for CPU-bound SCHED_IDLE tasks.
 * Applies only when SCHED_IDLE tasks compete with normal tasks.
 *
 * (default: 0.75 msec)
 */
unsigned int sysctl_sched_idle_min_granularity			= 750000ULL;

/*
 * This value is kept at sysctl_sched_latency/sysctl_sched_min_granularity
 */
static unsigned int sched_nr_latency = 8;

/*
 * After fork, child runs first. If set to 0 (default) then
 * parent will (try to) run first.
 */
unsigned int sysctl_sched_child_runs_first __read_mostly;

/*
 * SCHED_OTHER wake-up granularity.
 *
 * This option delays the preemption effects of decoupled workloads
 * and reduces their over-scheduling. Synchronous workloads will still
 * have immediate wakeup/sleep latencies.
 *
 * (default: 1 msec * (1 + ilog(ncpus)), units: nanoseconds)
 */
unsigned int sysctl_sched_wakeup_granularity			= 1000000UL;
static unsigned int normalized_sysctl_sched_wakeup_granularity	= 1000000UL;

const_debug unsigned int sysctl_sched_migration_cost	= 500000UL;

int sched_thermal_decay_shift;
static int __init setup_sched_thermal_decay_shift(char *str)
{
	int _shift = 0;

	if (kstrtoint(str, 0, &_shift))
		pr_warn("Unable to set scheduler thermal pressure decay shift parameter\n");

	sched_thermal_decay_shift = clamp(_shift, 0, 10);
	return 1;
}
__setup("sched_thermal_decay_shift=", setup_sched_thermal_decay_shift);

#ifdef CONFIG_SMP
/*
 * For asym packing, by default the lower numbered CPU has higher priority.
 */
int __weak arch_asym_cpu_priority(int cpu)
{
	return -cpu;
}

/*
 * The margin used when comparing utilization with CPU capacity.
 *
 * (default: ~20%)
 */
#define fits_capacity(cap, max)	((cap) * 1280 < (max) * 1024)

/*
 * The margin used when comparing CPU capacities.
 * is 'cap1' noticeably greater than 'cap2'
 *
 * (default: ~5%)
 */
#define capacity_greater(cap1, cap2) ((cap1) * 1024 > (cap2) * 1078)
#endif

#ifdef CONFIG_CFS_BANDWIDTH
/*
 * Amount of runtime to allocate from global (tg) to local (per-cfs_rq) pool
 * each time a cfs_rq requests quota.
 *
 * Note: in the case that the slice exceeds the runtime remaining (either due
 * to consumption or the quota being specified to be smaller than the slice)
 * we will always only issue the remaining available time.
 *
 * (default: 5 msec, units: microseconds)
 */
static unsigned int sysctl_sched_cfs_bandwidth_slice		= 5000UL;
#endif

#ifdef CONFIG_SYSCTL
static struct ctl_table sched_fair_sysctls[] = {
	{
		.procname       = "sched_child_runs_first",
		.data           = &sysctl_sched_child_runs_first,
		.maxlen         = sizeof(unsigned int),
		.mode           = 0644,
		.proc_handler   = proc_dointvec,
	},
#ifdef CONFIG_CFS_BANDWIDTH
	{
		.procname       = "sched_cfs_bandwidth_slice_us",
		.data           = &sysctl_sched_cfs_bandwidth_slice,
		.maxlen         = sizeof(unsigned int),
		.mode           = 0644,
		.proc_handler   = proc_dointvec_minmax,
		.extra1         = SYSCTL_ONE,
	},
#endif
	{}
};

static int __init sched_fair_sysctl_init(void)
{
	register_sysctl_init("kernel", sched_fair_sysctls);
	return 0;
}
late_initcall(sched_fair_sysctl_init);
#endif

static inline void update_load_add(struct load_weight *lw, unsigned long inc)
{
	lw->weight += inc;
	lw->inv_weight = 0;
}

static inline void update_load_sub(struct load_weight *lw, unsigned long dec)
{
	lw->weight -= dec;
	lw->inv_weight = 0;
}

static inline void update_load_set(struct load_weight *lw, unsigned long w)
{
	lw->weight = w;
	lw->inv_weight = 0;
}

/*
 * Increase the granularity value when there are more CPUs,
 * because with more CPUs the 'effective latency' as visible
 * to users decreases. But the relationship is not linear,
 * so pick a second-best guess by going with the log2 of the
 * number of CPUs.
 *
 * This idea comes from the SD scheduler of Con Kolivas:
 */
static unsigned int get_update_sysctl_factor(void)
{
	unsigned int cpus = min_t(unsigned int, num_online_cpus(), 8);
	unsigned int factor;

	switch (sysctl_sched_tunable_scaling) {
	case SCHED_TUNABLESCALING_NONE:
		factor = 1;
		break;
	case SCHED_TUNABLESCALING_LINEAR:
		factor = cpus;
		break;
	case SCHED_TUNABLESCALING_LOG:
	default:
		factor = 1 + ilog2(cpus);
		break;
	}

	return factor;
}

static void update_sysctl(void)
{
	unsigned int factor = get_update_sysctl_factor();

#define SET_SYSCTL(name) \
	(sysctl_##name = (factor) * normalized_sysctl_##name)
	SET_SYSCTL(sched_min_granularity);
	SET_SYSCTL(sched_latency);
	SET_SYSCTL(sched_wakeup_granularity);
#undef SET_SYSCTL
}

void __init sched_init_granularity(void)
{
	update_sysctl();
}

#define WMULT_CONST	(~0U)
#define WMULT_SHIFT	32

static void __update_inv_weight(struct load_weight *lw)
{
	unsigned long w;

	if (likely(lw->inv_weight))
		return;

	w = scale_load_down(lw->weight);

	if (BITS_PER_LONG > 32 && unlikely(w >= WMULT_CONST))
		lw->inv_weight = 1;
	else if (unlikely(!w))
		lw->inv_weight = WMULT_CONST;
	else
		lw->inv_weight = WMULT_CONST / w;
}

/*
 * delta_exec * weight / lw.weight
 *   OR
 * (delta_exec * (weight * lw->inv_weight)) >> WMULT_SHIFT
 *
 * Either weight := NICE_0_LOAD and lw \e sched_prio_to_wmult[], in which case
 * we're guaranteed shift stays positive because inv_weight is guaranteed to
 * fit 32 bits, and NICE_0_LOAD gives another 10 bits; therefore shift >= 22.
 *
 * Or, weight =< lw.weight (because lw.weight is the runqueue weight), thus
 * weight/lw.weight <= 1, and therefore our shift will also be positive.
 */
static u64 __calc_delta(u64 delta_exec, unsigned long weight, struct load_weight *lw)
{
	u64 fact = scale_load_down(weight);
	u32 fact_hi = (u32)(fact >> 32);
	int shift = WMULT_SHIFT;
	int fs;

	__update_inv_weight(lw);

	if (unlikely(fact_hi)) {
		fs = fls(fact_hi);
		shift -= fs;
		fact >>= fs;
	}

	fact = mul_u32_u32(fact, lw->inv_weight);

	fact_hi = (u32)(fact >> 32);
	if (fact_hi) {
		fs = fls(fact_hi);
		shift -= fs;
		fact >>= fs;
	}

	return mul_u64_u32_shr(delta_exec, fact, shift);
}


const struct sched_class fair_sched_class;

/**************************************************************
 * CFS operations on generic schedulable entities:
 */

#ifdef CONFIG_FAIR_GROUP_SCHED

/* Walk up scheduling entities hierarchy */
#define for_each_sched_entity(se) \
		for (; se; se = se->parent)

static inline bool list_add_leaf_cfs_rq(struct cfs_rq *cfs_rq)
{
	struct rq *rq = rq_of(cfs_rq);
	int cpu = cpu_of(rq);

	if (cfs_rq->on_list)
		return rq->tmp_alone_branch == &rq->leaf_cfs_rq_list;

	cfs_rq->on_list = 1;

	/*
	 * Ensure we either appear before our parent (if already
	 * enqueued) or force our parent to appear after us when it is
	 * enqueued. The fact that we always enqueue bottom-up
	 * reduces this to two cases and a special case for the root
	 * cfs_rq. Furthermore, it also means that we will always reset
	 * tmp_alone_branch either when the branch is connected
	 * to a tree or when we reach the top of the tree
	 */
	if (cfs_rq->tg->parent &&
	    cfs_rq->tg->parent->cfs_rq[cpu]->on_list) {
		/*
		 * If parent is already on the list, we add the child
		 * just before. Thanks to circular linked property of
		 * the list, this means to put the child at the tail
		 * of the list that starts by parent.
		 */
		list_add_tail_rcu(&cfs_rq->leaf_cfs_rq_list,
			&(cfs_rq->tg->parent->cfs_rq[cpu]->leaf_cfs_rq_list));
		/*
		 * The branch is now connected to its tree so we can
		 * reset tmp_alone_branch to the beginning of the
		 * list.
		 */
		rq->tmp_alone_branch = &rq->leaf_cfs_rq_list;
		return true;
	}

	if (!cfs_rq->tg->parent) {
		/*
		 * cfs rq without parent should be put
		 * at the tail of the list.
		 */
		list_add_tail_rcu(&cfs_rq->leaf_cfs_rq_list,
			&rq->leaf_cfs_rq_list);
		/*
		 * We have reach the top of a tree so we can reset
		 * tmp_alone_branch to the beginning of the list.
		 */
		rq->tmp_alone_branch = &rq->leaf_cfs_rq_list;
		return true;
	}

	/*
	 * The parent has not already been added so we want to
	 * make sure that it will be put after us.
	 * tmp_alone_branch points to the begin of the branch
	 * where we will add parent.
	 */
	list_add_rcu(&cfs_rq->leaf_cfs_rq_list, rq->tmp_alone_branch);
	/*
	 * update tmp_alone_branch to points to the new begin
	 * of the branch
	 */
	rq->tmp_alone_branch = &cfs_rq->leaf_cfs_rq_list;
	return false;
}

static inline void list_del_leaf_cfs_rq(struct cfs_rq *cfs_rq)
{
	if (cfs_rq->on_list) {
		struct rq *rq = rq_of(cfs_rq);

		/*
		 * With cfs_rq being unthrottled/throttled during an enqueue,
		 * it can happen the tmp_alone_branch points the a leaf that
		 * we finally want to del. In this case, tmp_alone_branch moves
		 * to the prev element but it will point to rq->leaf_cfs_rq_list
		 * at the end of the enqueue.
		 */
		if (rq->tmp_alone_branch == &cfs_rq->leaf_cfs_rq_list)
			rq->tmp_alone_branch = cfs_rq->leaf_cfs_rq_list.prev;

		list_del_rcu(&cfs_rq->leaf_cfs_rq_list);
		cfs_rq->on_list = 0;
	}
}

static inline void assert_list_leaf_cfs_rq(struct rq *rq)
{
	SCHED_WARN_ON(rq->tmp_alone_branch != &rq->leaf_cfs_rq_list);
}

/* Iterate thr' all leaf cfs_rq's on a runqueue */
#define for_each_leaf_cfs_rq_safe(rq, cfs_rq, pos)			\
	list_for_each_entry_safe(cfs_rq, pos, &rq->leaf_cfs_rq_list,	\
				 leaf_cfs_rq_list)

/* Do the two (enqueued) entities belong to the same group ? */
static inline struct cfs_rq *
is_same_group(struct sched_entity *se, struct sched_entity *pse)
{
	if (se->cfs_rq == pse->cfs_rq)
		return se->cfs_rq;

	return NULL;
}

static inline struct sched_entity *parent_entity(struct sched_entity *se)
{
	return se->parent;
}

static void
find_matching_se(struct sched_entity **se, struct sched_entity **pse)
{
	int se_depth, pse_depth;

	/*
	 * preemption test can be made between sibling entities who are in the
	 * same cfs_rq i.e who have a common parent. Walk up the hierarchy of
	 * both tasks until we find their ancestors who are siblings of common
	 * parent.
	 */

	/* First walk up until both entities are at same depth */
	se_depth = (*se)->depth;
	pse_depth = (*pse)->depth;

	while (se_depth > pse_depth) {
		se_depth--;
		*se = parent_entity(*se);
	}

	while (pse_depth > se_depth) {
		pse_depth--;
		*pse = parent_entity(*pse);
	}

	while (!is_same_group(*se, *pse)) {
		*se = parent_entity(*se);
		*pse = parent_entity(*pse);
	}
}

static int tg_is_idle(struct task_group *tg)
{
	return tg->idle > 0;
}

static int cfs_rq_is_idle(struct cfs_rq *cfs_rq)
{
	return cfs_rq->idle > 0;
}

static int se_is_idle(struct sched_entity *se)
{
	if (entity_is_task(se))
		return task_has_idle_policy(task_of(se));
	return cfs_rq_is_idle(group_cfs_rq(se));
}

#else	/* !CONFIG_FAIR_GROUP_SCHED */

#define for_each_sched_entity(se) \
		for (; se; se = NULL)

static inline bool list_add_leaf_cfs_rq(struct cfs_rq *cfs_rq)
{
	return true;
}

static inline void list_del_leaf_cfs_rq(struct cfs_rq *cfs_rq)
{
}

static inline void assert_list_leaf_cfs_rq(struct rq *rq)
{
}

#define for_each_leaf_cfs_rq_safe(rq, cfs_rq, pos)	\
		for (cfs_rq = &rq->cfs, pos = NULL; cfs_rq; cfs_rq = pos)

static inline struct sched_entity *parent_entity(struct sched_entity *se)
{
	return NULL;
}

static inline void
find_matching_se(struct sched_entity **se, struct sched_entity **pse)
{
}

static inline int tg_is_idle(struct task_group *tg)
{
	return 0;
}

static int cfs_rq_is_idle(struct cfs_rq *cfs_rq)
{
	return 0;
}

static int se_is_idle(struct sched_entity *se)
{
	return 0;
}

#endif	/* CONFIG_FAIR_GROUP_SCHED */

static __always_inline
void account_cfs_rq_runtime(struct cfs_rq *cfs_rq, u64 delta_exec);

/**************************************************************
 * Scheduling class tree data structure manipulation methods:
 */

static inline u64 max_vruntime(u64 max_vruntime, u64 vruntime)
{
	s64 delta = (s64)(vruntime - max_vruntime);
	if (delta > 0)
		max_vruntime = vruntime;

	return max_vruntime;
}

static inline u64 min_vruntime(u64 min_vruntime, u64 vruntime)
{
	s64 delta = (s64)(vruntime - min_vruntime);
	if (delta < 0)
		min_vruntime = vruntime;

	return min_vruntime;
}

static inline bool entity_before(struct sched_entity *a,
				struct sched_entity *b)
{
	return (s64)(a->vruntime - b->vruntime) < 0;
}

#define __node_2_se(node) \
	rb_entry((node), struct sched_entity, run_node)

static void update_min_vruntime(struct cfs_rq *cfs_rq)
{
	struct sched_entity *curr = cfs_rq->curr;
	struct rb_node *leftmost = rb_first_cached(&cfs_rq->tasks_timeline);

	u64 vruntime = cfs_rq->min_vruntime;

	if (curr) {
		if (curr->on_rq)
			vruntime = curr->vruntime;
		else
			curr = NULL;
	}

	if (leftmost) { /* non-empty tree */
		struct sched_entity *se = __node_2_se(leftmost);

		if (!curr)
			vruntime = se->vruntime;
		else
			vruntime = min_vruntime(vruntime, se->vruntime);
	}

	/* ensure we never gain time by being placed backwards. */
	u64_u32_store(cfs_rq->min_vruntime,
		      max_vruntime(cfs_rq->min_vruntime, vruntime));
}

static inline bool __entity_less(struct rb_node *a, const struct rb_node *b)
{
	return entity_before(__node_2_se(a), __node_2_se(b));
}

/*
 * Enqueue an entity into the rb-tree:
 */
static void __enqueue_entity(struct cfs_rq *cfs_rq, struct sched_entity *se)
{
	trace_android_rvh_enqueue_entity(cfs_rq, se);
	rb_add_cached(&se->run_node, &cfs_rq->tasks_timeline, __entity_less);
}

static void __dequeue_entity(struct cfs_rq *cfs_rq, struct sched_entity *se)
{
	trace_android_rvh_dequeue_entity(cfs_rq, se);
	rb_erase_cached(&se->run_node, &cfs_rq->tasks_timeline);
}

struct sched_entity *__pick_first_entity(struct cfs_rq *cfs_rq)
{
	struct rb_node *left = rb_first_cached(&cfs_rq->tasks_timeline);

	if (!left)
		return NULL;

	return __node_2_se(left);
}

static struct sched_entity *__pick_next_entity(struct sched_entity *se)
{
	struct rb_node *next = rb_next(&se->run_node);

	if (!next)
		return NULL;

	return __node_2_se(next);
}

#ifdef CONFIG_SCHED_DEBUG
struct sched_entity *__pick_last_entity(struct cfs_rq *cfs_rq)
{
	struct rb_node *last = rb_last(&cfs_rq->tasks_timeline.rb_root);

	if (!last)
		return NULL;

	return __node_2_se(last);
}

/**************************************************************
 * Scheduling class statistics methods:
 */

int sched_update_scaling(void)
{
	unsigned int factor = get_update_sysctl_factor();

	sched_nr_latency = DIV_ROUND_UP(sysctl_sched_latency,
					sysctl_sched_min_granularity);

#define WRT_SYSCTL(name) \
	(normalized_sysctl_##name = sysctl_##name / (factor))
	WRT_SYSCTL(sched_min_granularity);
	WRT_SYSCTL(sched_latency);
	WRT_SYSCTL(sched_wakeup_granularity);
#undef WRT_SYSCTL

	return 0;
}
#endif

/*
 * delta /= w
 */
static inline u64 calc_delta_fair(u64 delta, struct sched_entity *se)
{
	if (unlikely(se->load.weight != NICE_0_LOAD))
		delta = __calc_delta(delta, NICE_0_LOAD, &se->load);

	return delta;
}

/*
 * The idea is to set a period in which each task runs once.
 *
 * When there are too many tasks (sched_nr_latency) we have to stretch
 * this period because otherwise the slices get too small.
 *
 * p = (nr <= nl) ? l : l*nr/nl
 */
static u64 __sched_period(unsigned long nr_running)
{
	if (unlikely(nr_running > sched_nr_latency))
		return nr_running * sysctl_sched_min_granularity;
	else
		return sysctl_sched_latency;
}

static bool sched_idle_cfs_rq(struct cfs_rq *cfs_rq);

/*
 * We calculate the wall-time slice from the period by taking a part
 * proportional to the weight.
 *
 * s = p*P[w/rw]
 */
static u64 sched_slice(struct cfs_rq *cfs_rq, struct sched_entity *se)
{
	unsigned int nr_running = cfs_rq->nr_running;
	struct sched_entity *init_se = se;
	unsigned int min_gran;
	u64 slice;

	if (sched_feat(ALT_PERIOD))
		nr_running = rq_of(cfs_rq)->cfs.h_nr_running;

	slice = __sched_period(nr_running + !se->on_rq);

	for_each_sched_entity(se) {
		struct load_weight *load;
		struct load_weight lw;
		struct cfs_rq *qcfs_rq;

		qcfs_rq = cfs_rq_of(se);
		load = &qcfs_rq->load;

		if (unlikely(!se->on_rq)) {
			lw = qcfs_rq->load;

			update_load_add(&lw, se->load.weight);
			load = &lw;
		}
		slice = __calc_delta(slice, se->load.weight, load);
	}

	if (sched_feat(BASE_SLICE)) {
		if (se_is_idle(init_se) && !sched_idle_cfs_rq(cfs_rq))
			min_gran = sysctl_sched_idle_min_granularity;
		else
			min_gran = sysctl_sched_min_granularity;

		slice = max_t(u64, slice, min_gran);
	}

	return slice;
}

/*
 * We calculate the vruntime slice of a to-be-inserted task.
 *
 * vs = s/w
 */
static u64 sched_vslice(struct cfs_rq *cfs_rq, struct sched_entity *se)
{
	return calc_delta_fair(sched_slice(cfs_rq, se), se);
}

#include "pelt.h"
#ifdef CONFIG_SMP

static int select_idle_sibling(struct task_struct *p, int prev_cpu, int cpu);
static unsigned long task_h_load(struct task_struct *p);
static unsigned long capacity_of(int cpu);

/* Give new sched_entity start runnable values to heavy its load in infant time */
void init_entity_runnable_average(struct sched_entity *se)
{
	struct sched_avg *sa = &se->avg;

	memset(sa, 0, sizeof(*sa));

	/*
	 * Tasks are initialized with full load to be seen as heavy tasks until
	 * they get a chance to stabilize to their real load level.
	 * Group entities are initialized with zero load to reflect the fact that
	 * nothing has been attached to the task group yet.
	 */
	if (entity_is_task(se))
		sa->load_avg = scale_load_down(se->load.weight);

	/* when this task enqueue'ed, it will contribute to its cfs_rq's load_avg */
}

/*
 * With new tasks being created, their initial util_avgs are extrapolated
 * based on the cfs_rq's current util_avg:
 *
 *   util_avg = cfs_rq->util_avg / (cfs_rq->load_avg + 1) * se.load.weight
 *
 * However, in many cases, the above util_avg does not give a desired
 * value. Moreover, the sum of the util_avgs may be divergent, such
 * as when the series is a harmonic series.
 *
 * To solve this problem, we also cap the util_avg of successive tasks to
 * only 1/2 of the left utilization budget:
 *
 *   util_avg_cap = (cpu_scale - cfs_rq->avg.util_avg) / 2^n
 *
 * where n denotes the nth task and cpu_scale the CPU capacity.
 *
 * For example, for a CPU with 1024 of capacity, a simplest series from
 * the beginning would be like:
 *
 *  task  util_avg: 512, 256, 128,  64,  32,   16,    8, ...
 * cfs_rq util_avg: 512, 768, 896, 960, 992, 1008, 1016, ...
 *
 * Finally, that extrapolated util_avg is clamped to the cap (util_avg_cap)
 * if util_avg > util_avg_cap.
 */
void post_init_entity_util_avg(struct task_struct *p)
{
	struct sched_entity *se = &p->se;
	struct cfs_rq *cfs_rq = cfs_rq_of(se);
	struct sched_avg *sa = &se->avg;
	long cpu_scale = arch_scale_cpu_capacity(cpu_of(rq_of(cfs_rq)));
	long cap = (long)(cpu_scale - cfs_rq->avg.util_avg) / 2;

	if (p->sched_class != &fair_sched_class) {
		/*
		 * For !fair tasks do:
		 *
		update_cfs_rq_load_avg(now, cfs_rq);
		attach_entity_load_avg(cfs_rq, se);
		switched_from_fair(rq, p);
		 *
		 * such that the next switched_to_fair() has the
		 * expected state.
		 */
		se->avg.last_update_time = cfs_rq_clock_pelt(cfs_rq);
		return;
	}

	if (cap > 0) {
		if (cfs_rq->avg.util_avg != 0) {
			sa->util_avg  = cfs_rq->avg.util_avg * se->load.weight;
			sa->util_avg /= (cfs_rq->avg.load_avg + 1);

			if (sa->util_avg > cap)
				sa->util_avg = cap;
		} else {
			sa->util_avg = cap;
		}
	}

	sa->runnable_avg = sa->util_avg;
}

#else /* !CONFIG_SMP */
void init_entity_runnable_average(struct sched_entity *se)
{
}
void post_init_entity_util_avg(struct task_struct *p)
{
}
static void update_tg_load_avg(struct cfs_rq *cfs_rq)
{
}
#endif /* CONFIG_SMP */

/*
 * Update the current task's runtime statistics.
 */
static void update_curr(struct cfs_rq *cfs_rq)
{
	struct sched_entity *curr = cfs_rq->curr;
	u64 now = rq_clock_task(rq_of(cfs_rq));
	u64 delta_exec;

	if (unlikely(!curr))
		return;

	delta_exec = now - curr->exec_start;
	if (unlikely((s64)delta_exec <= 0))
		return;

	curr->exec_start = now;

	if (schedstat_enabled()) {
		struct sched_statistics *stats;

		stats = __schedstats_from_se(curr);
		__schedstat_set(stats->exec_max,
				max(delta_exec, stats->exec_max));
	}

	curr->sum_exec_runtime += delta_exec;
	schedstat_add(cfs_rq->exec_clock, delta_exec);

	curr->vruntime += calc_delta_fair(delta_exec, curr);
	update_min_vruntime(cfs_rq);

	if (entity_is_task(curr)) {
		struct task_struct *curtask = task_of(curr);

		trace_sched_stat_runtime(curtask, delta_exec, curr->vruntime);
		cgroup_account_cputime(curtask, delta_exec);
		account_group_exec_runtime(curtask, delta_exec);
	}

	account_cfs_rq_runtime(cfs_rq, delta_exec);
}

static void update_curr_fair(struct rq *rq)
{
	update_curr(cfs_rq_of(&rq->curr->se));
}

static inline void
update_stats_wait_start_fair(struct cfs_rq *cfs_rq, struct sched_entity *se)
{
	struct sched_statistics *stats;
	struct task_struct *p = NULL;

	if (!schedstat_enabled())
		return;

	stats = __schedstats_from_se(se);

	if (entity_is_task(se))
		p = task_of(se);

	__update_stats_wait_start(rq_of(cfs_rq), p, stats);
}

static inline void
update_stats_wait_end_fair(struct cfs_rq *cfs_rq, struct sched_entity *se)
{
	struct sched_statistics *stats;
	struct task_struct *p = NULL;

	if (!schedstat_enabled())
		return;

	stats = __schedstats_from_se(se);

	/*
	 * When the sched_schedstat changes from 0 to 1, some sched se
	 * maybe already in the runqueue, the se->statistics.wait_start
	 * will be 0.So it will let the delta wrong. We need to avoid this
	 * scenario.
	 */
	if (unlikely(!schedstat_val(stats->wait_start)))
		return;

	if (entity_is_task(se))
		p = task_of(se);

	__update_stats_wait_end(rq_of(cfs_rq), p, stats);
}

static inline void
update_stats_enqueue_sleeper_fair(struct cfs_rq *cfs_rq, struct sched_entity *se)
{
	struct sched_statistics *stats;
	struct task_struct *tsk = NULL;

	if (!schedstat_enabled())
		return;

	stats = __schedstats_from_se(se);

	if (entity_is_task(se))
		tsk = task_of(se);

	__update_stats_enqueue_sleeper(rq_of(cfs_rq), tsk, stats);
}

/*
 * Task is being enqueued - update stats:
 */
static inline void
update_stats_enqueue_fair(struct cfs_rq *cfs_rq, struct sched_entity *se, int flags)
{
	if (!schedstat_enabled())
		return;

	/*
	 * Are we enqueueing a waiting task? (for current tasks
	 * a dequeue/enqueue event is a NOP)
	 */
	if (se != cfs_rq->curr)
		update_stats_wait_start_fair(cfs_rq, se);

	if (flags & ENQUEUE_WAKEUP)
		update_stats_enqueue_sleeper_fair(cfs_rq, se);
}

static inline void
update_stats_dequeue_fair(struct cfs_rq *cfs_rq, struct sched_entity *se, int flags)
{

	if (!schedstat_enabled())
		return;

	/*
	 * Mark the end of the wait period if dequeueing a
	 * waiting task:
	 */
	if (se != cfs_rq->curr)
		update_stats_wait_end_fair(cfs_rq, se);

	if ((flags & DEQUEUE_SLEEP) && entity_is_task(se)) {
		struct task_struct *tsk = task_of(se);
		unsigned int state;

		/* XXX racy against TTWU */
		state = READ_ONCE(tsk->__state);
		if (state & TASK_INTERRUPTIBLE)
			__schedstat_set(tsk->stats.sleep_start,
				      rq_clock(rq_of(cfs_rq)));
		if (state & TASK_UNINTERRUPTIBLE)
			__schedstat_set(tsk->stats.block_start,
				      rq_clock(rq_of(cfs_rq)));
	}
}

/*
 * We are picking a new current task - update its stats:
 */
static inline void
update_stats_curr_start(struct cfs_rq *cfs_rq, struct sched_entity *se)
{
	/*
	 * We are starting a new run period:
	 */
	se->exec_start = rq_clock_task(rq_of(cfs_rq));
}

/**************************************************
 * Scheduling class queueing methods:
 */

#ifdef CONFIG_NUMA
#define NUMA_IMBALANCE_MIN 2

static inline long
adjust_numa_imbalance(int imbalance, int dst_running, int imb_numa_nr)
{
	/*
	 * Allow a NUMA imbalance if busy CPUs is less than the maximum
	 * threshold. Above this threshold, individual tasks may be contending
	 * for both memory bandwidth and any shared HT resources.  This is an
	 * approximation as the number of running tasks may not be related to
	 * the number of busy CPUs due to sched_setaffinity.
	 */
	if (dst_running > imb_numa_nr)
		return imbalance;

	/*
	 * Allow a small imbalance based on a simple pair of communicating
	 * tasks that remain local when the destination is lightly loaded.
	 */
	if (imbalance <= NUMA_IMBALANCE_MIN)
		return 0;

	return imbalance;
}
#endif /* CONFIG_NUMA */

#ifdef CONFIG_NUMA_BALANCING
/*
 * Approximate time to scan a full NUMA task in ms. The task scan period is
 * calculated based on the tasks virtual memory size and
 * numa_balancing_scan_size.
 */
unsigned int sysctl_numa_balancing_scan_period_min = 1000;
unsigned int sysctl_numa_balancing_scan_period_max = 60000;

/* Portion of address space to scan in MB */
unsigned int sysctl_numa_balancing_scan_size = 256;

/* Scan @scan_size MB every @scan_period after an initial @scan_delay in ms */
unsigned int sysctl_numa_balancing_scan_delay = 1000;

/* The page with hint page fault latency < threshold in ms is considered hot */
unsigned int sysctl_numa_balancing_hot_threshold = MSEC_PER_SEC;

/* Restrict the NUMA promotion throughput (MB/s) for each target node. */
unsigned int sysctl_numa_balancing_promote_rate_limit = 65536;

struct numa_group {
	refcount_t refcount;

	spinlock_t lock; /* nr_tasks, tasks */
	int nr_tasks;
	pid_t gid;
	int active_nodes;

	struct rcu_head rcu;
	unsigned long total_faults;
	unsigned long max_faults_cpu;
	/*
	 * faults[] array is split into two regions: faults_mem and faults_cpu.
	 *
	 * Faults_cpu is used to decide whether memory should move
	 * towards the CPU. As a consequence, these stats are weighted
	 * more by CPU use than by memory faults.
	 */
	unsigned long faults[];
};

/*
 * For functions that can be called in multiple contexts that permit reading
 * ->numa_group (see struct task_struct for locking rules).
 */
static struct numa_group *deref_task_numa_group(struct task_struct *p)
{
	return rcu_dereference_check(p->numa_group, p == current ||
		(lockdep_is_held(__rq_lockp(task_rq(p))) && !READ_ONCE(p->on_cpu)));
}

static struct numa_group *deref_curr_numa_group(struct task_struct *p)
{
	return rcu_dereference_protected(p->numa_group, p == current);
}

static inline unsigned long group_faults_priv(struct numa_group *ng);
static inline unsigned long group_faults_shared(struct numa_group *ng);

static unsigned int task_nr_scan_windows(struct task_struct *p)
{
	unsigned long rss = 0;
	unsigned long nr_scan_pages;

	/*
	 * Calculations based on RSS as non-present and empty pages are skipped
	 * by the PTE scanner and NUMA hinting faults should be trapped based
	 * on resident pages
	 */
	nr_scan_pages = sysctl_numa_balancing_scan_size << (20 - PAGE_SHIFT);
	rss = get_mm_rss(p->mm);
	if (!rss)
		rss = nr_scan_pages;

	rss = round_up(rss, nr_scan_pages);
	return rss / nr_scan_pages;
}

/* For sanity's sake, never scan more PTEs than MAX_SCAN_WINDOW MB/sec. */
#define MAX_SCAN_WINDOW 2560

static unsigned int task_scan_min(struct task_struct *p)
{
	unsigned int scan_size = READ_ONCE(sysctl_numa_balancing_scan_size);
	unsigned int scan, floor;
	unsigned int windows = 1;

	if (scan_size < MAX_SCAN_WINDOW)
		windows = MAX_SCAN_WINDOW / scan_size;
	floor = 1000 / windows;

	scan = sysctl_numa_balancing_scan_period_min / task_nr_scan_windows(p);
	return max_t(unsigned int, floor, scan);
}

static unsigned int task_scan_start(struct task_struct *p)
{
	unsigned long smin = task_scan_min(p);
	unsigned long period = smin;
	struct numa_group *ng;

	/* Scale the maximum scan period with the amount of shared memory. */
	rcu_read_lock();
	ng = rcu_dereference(p->numa_group);
	if (ng) {
		unsigned long shared = group_faults_shared(ng);
		unsigned long private = group_faults_priv(ng);

		period *= refcount_read(&ng->refcount);
		period *= shared + 1;
		period /= private + shared + 1;
	}
	rcu_read_unlock();

	return max(smin, period);
}

static unsigned int task_scan_max(struct task_struct *p)
{
	unsigned long smin = task_scan_min(p);
	unsigned long smax;
	struct numa_group *ng;

	/* Watch for min being lower than max due to floor calculations */
	smax = sysctl_numa_balancing_scan_period_max / task_nr_scan_windows(p);

	/* Scale the maximum scan period with the amount of shared memory. */
	ng = deref_curr_numa_group(p);
	if (ng) {
		unsigned long shared = group_faults_shared(ng);
		unsigned long private = group_faults_priv(ng);
		unsigned long period = smax;

		period *= refcount_read(&ng->refcount);
		period *= shared + 1;
		period /= private + shared + 1;

		smax = max(smax, period);
	}

	return max(smin, smax);
}

static void account_numa_enqueue(struct rq *rq, struct task_struct *p)
{
	rq->nr_numa_running += (p->numa_preferred_nid != NUMA_NO_NODE);
	rq->nr_preferred_running += (p->numa_preferred_nid == task_node(p));
}

static void account_numa_dequeue(struct rq *rq, struct task_struct *p)
{
	rq->nr_numa_running -= (p->numa_preferred_nid != NUMA_NO_NODE);
	rq->nr_preferred_running -= (p->numa_preferred_nid == task_node(p));
}

/* Shared or private faults. */
#define NR_NUMA_HINT_FAULT_TYPES 2

/* Memory and CPU locality */
#define NR_NUMA_HINT_FAULT_STATS (NR_NUMA_HINT_FAULT_TYPES * 2)

/* Averaged statistics, and temporary buffers. */
#define NR_NUMA_HINT_FAULT_BUCKETS (NR_NUMA_HINT_FAULT_STATS * 2)

pid_t task_numa_group_id(struct task_struct *p)
{
	struct numa_group *ng;
	pid_t gid = 0;

	rcu_read_lock();
	ng = rcu_dereference(p->numa_group);
	if (ng)
		gid = ng->gid;
	rcu_read_unlock();

	return gid;
}

/*
 * The averaged statistics, shared & private, memory & CPU,
 * occupy the first half of the array. The second half of the
 * array is for current counters, which are averaged into the
 * first set by task_numa_placement.
 */
static inline int task_faults_idx(enum numa_faults_stats s, int nid, int priv)
{
	return NR_NUMA_HINT_FAULT_TYPES * (s * nr_node_ids + nid) + priv;
}

static inline unsigned long task_faults(struct task_struct *p, int nid)
{
	if (!p->numa_faults)
		return 0;

	return p->numa_faults[task_faults_idx(NUMA_MEM, nid, 0)] +
		p->numa_faults[task_faults_idx(NUMA_MEM, nid, 1)];
}

static inline unsigned long group_faults(struct task_struct *p, int nid)
{
	struct numa_group *ng = deref_task_numa_group(p);

	if (!ng)
		return 0;

	return ng->faults[task_faults_idx(NUMA_MEM, nid, 0)] +
		ng->faults[task_faults_idx(NUMA_MEM, nid, 1)];
}

static inline unsigned long group_faults_cpu(struct numa_group *group, int nid)
{
	return group->faults[task_faults_idx(NUMA_CPU, nid, 0)] +
		group->faults[task_faults_idx(NUMA_CPU, nid, 1)];
}

static inline unsigned long group_faults_priv(struct numa_group *ng)
{
	unsigned long faults = 0;
	int node;

	for_each_online_node(node) {
		faults += ng->faults[task_faults_idx(NUMA_MEM, node, 1)];
	}

	return faults;
}

static inline unsigned long group_faults_shared(struct numa_group *ng)
{
	unsigned long faults = 0;
	int node;

	for_each_online_node(node) {
		faults += ng->faults[task_faults_idx(NUMA_MEM, node, 0)];
	}

	return faults;
}

/*
 * A node triggering more than 1/3 as many NUMA faults as the maximum is
 * considered part of a numa group's pseudo-interleaving set. Migrations
 * between these nodes are slowed down, to allow things to settle down.
 */
#define ACTIVE_NODE_FRACTION 3

static bool numa_is_active_node(int nid, struct numa_group *ng)
{
	return group_faults_cpu(ng, nid) * ACTIVE_NODE_FRACTION > ng->max_faults_cpu;
}

/* Handle placement on systems where not all nodes are directly connected. */
static unsigned long score_nearby_nodes(struct task_struct *p, int nid,
					int lim_dist, bool task)
{
	unsigned long score = 0;
	int node, max_dist;

	/*
	 * All nodes are directly connected, and the same distance
	 * from each other. No need for fancy placement algorithms.
	 */
	if (sched_numa_topology_type == NUMA_DIRECT)
		return 0;

	/* sched_max_numa_distance may be changed in parallel. */
	max_dist = READ_ONCE(sched_max_numa_distance);
	/*
	 * This code is called for each node, introducing N^2 complexity,
	 * which should be ok given the number of nodes rarely exceeds 8.
	 */
	for_each_online_node(node) {
		unsigned long faults;
		int dist = node_distance(nid, node);

		/*
		 * The furthest away nodes in the system are not interesting
		 * for placement; nid was already counted.
		 */
		if (dist >= max_dist || node == nid)
			continue;

		/*
		 * On systems with a backplane NUMA topology, compare groups
		 * of nodes, and move tasks towards the group with the most
		 * memory accesses. When comparing two nodes at distance
		 * "hoplimit", only nodes closer by than "hoplimit" are part
		 * of each group. Skip other nodes.
		 */
		if (sched_numa_topology_type == NUMA_BACKPLANE && dist >= lim_dist)
			continue;

		/* Add up the faults from nearby nodes. */
		if (task)
			faults = task_faults(p, node);
		else
			faults = group_faults(p, node);

		/*
		 * On systems with a glueless mesh NUMA topology, there are
		 * no fixed "groups of nodes". Instead, nodes that are not
		 * directly connected bounce traffic through intermediate
		 * nodes; a numa_group can occupy any set of nodes.
		 * The further away a node is, the less the faults count.
		 * This seems to result in good task placement.
		 */
		if (sched_numa_topology_type == NUMA_GLUELESS_MESH) {
			faults *= (max_dist - dist);
			faults /= (max_dist - LOCAL_DISTANCE);
		}

		score += faults;
	}

	return score;
}

/*
 * These return the fraction of accesses done by a particular task, or
 * task group, on a particular numa node.  The group weight is given a
 * larger multiplier, in order to group tasks together that are almost
 * evenly spread out between numa nodes.
 */
static inline unsigned long task_weight(struct task_struct *p, int nid,
					int dist)
{
	unsigned long faults, total_faults;

	if (!p->numa_faults)
		return 0;

	total_faults = p->total_numa_faults;

	if (!total_faults)
		return 0;

	faults = task_faults(p, nid);
	faults += score_nearby_nodes(p, nid, dist, true);

	return 1000 * faults / total_faults;
}

static inline unsigned long group_weight(struct task_struct *p, int nid,
					 int dist)
{
	struct numa_group *ng = deref_task_numa_group(p);
	unsigned long faults, total_faults;

	if (!ng)
		return 0;

	total_faults = ng->total_faults;

	if (!total_faults)
		return 0;

	faults = group_faults(p, nid);
	faults += score_nearby_nodes(p, nid, dist, false);

	return 1000 * faults / total_faults;
}

/*
 * If memory tiering mode is enabled, cpupid of slow memory page is
 * used to record scan time instead of CPU and PID.  When tiering mode
 * is disabled at run time, the scan time (in cpupid) will be
 * interpreted as CPU and PID.  So CPU needs to be checked to avoid to
 * access out of array bound.
 */
static inline bool cpupid_valid(int cpupid)
{
	return cpupid_to_cpu(cpupid) < nr_cpu_ids;
}

/*
 * For memory tiering mode, if there are enough free pages (more than
 * enough watermark defined here) in fast memory node, to take full
 * advantage of fast memory capacity, all recently accessed slow
 * memory pages will be migrated to fast memory node without
 * considering hot threshold.
 */
static bool pgdat_free_space_enough(struct pglist_data *pgdat)
{
	int z;
	unsigned long enough_wmark;

	enough_wmark = max(1UL * 1024 * 1024 * 1024 >> PAGE_SHIFT,
			   pgdat->node_present_pages >> 4);
	for (z = pgdat->nr_zones - 1; z >= 0; z--) {
		struct zone *zone = pgdat->node_zones + z;

		if (!populated_zone(zone))
			continue;

		if (zone_watermark_ok(zone, 0,
				      wmark_pages(zone, WMARK_PROMO) + enough_wmark,
				      ZONE_MOVABLE, 0))
			return true;
	}
	return false;
}

/*
 * For memory tiering mode, when page tables are scanned, the scan
 * time will be recorded in struct page in addition to make page
 * PROT_NONE for slow memory page.  So when the page is accessed, in
 * hint page fault handler, the hint page fault latency is calculated
 * via,
 *
 *	hint page fault latency = hint page fault time - scan time
 *
 * The smaller the hint page fault latency, the higher the possibility
 * for the page to be hot.
 */
static int numa_hint_fault_latency(struct page *page)
{
	int last_time, time;

	time = jiffies_to_msecs(jiffies);
	last_time = xchg_page_access_time(page, time);

	return (time - last_time) & PAGE_ACCESS_TIME_MASK;
}

/*
 * For memory tiering mode, too high promotion/demotion throughput may
 * hurt application latency.  So we provide a mechanism to rate limit
 * the number of pages that are tried to be promoted.
 */
static bool numa_promotion_rate_limit(struct pglist_data *pgdat,
				      unsigned long rate_limit, int nr)
{
	unsigned long nr_cand;
	unsigned int now, start;

	now = jiffies_to_msecs(jiffies);
	mod_node_page_state(pgdat, PGPROMOTE_CANDIDATE, nr);
	nr_cand = node_page_state(pgdat, PGPROMOTE_CANDIDATE);
	start = pgdat->nbp_rl_start;
	if (now - start > MSEC_PER_SEC &&
	    cmpxchg(&pgdat->nbp_rl_start, start, now) == start)
		pgdat->nbp_rl_nr_cand = nr_cand;
	if (nr_cand - pgdat->nbp_rl_nr_cand >= rate_limit)
		return true;
	return false;
}

#define NUMA_MIGRATION_ADJUST_STEPS	16

static void numa_promotion_adjust_threshold(struct pglist_data *pgdat,
					    unsigned long rate_limit,
					    unsigned int ref_th)
{
	unsigned int now, start, th_period, unit_th, th;
	unsigned long nr_cand, ref_cand, diff_cand;

	now = jiffies_to_msecs(jiffies);
	th_period = sysctl_numa_balancing_scan_period_max;
	start = pgdat->nbp_th_start;
	if (now - start > th_period &&
	    cmpxchg(&pgdat->nbp_th_start, start, now) == start) {
		ref_cand = rate_limit *
			sysctl_numa_balancing_scan_period_max / MSEC_PER_SEC;
		nr_cand = node_page_state(pgdat, PGPROMOTE_CANDIDATE);
		diff_cand = nr_cand - pgdat->nbp_th_nr_cand;
		unit_th = ref_th * 2 / NUMA_MIGRATION_ADJUST_STEPS;
		th = pgdat->nbp_threshold ? : ref_th;
		if (diff_cand > ref_cand * 11 / 10)
			th = max(th - unit_th, unit_th);
		else if (diff_cand < ref_cand * 9 / 10)
			th = min(th + unit_th, ref_th * 2);
		pgdat->nbp_th_nr_cand = nr_cand;
		pgdat->nbp_threshold = th;
	}
}

bool should_numa_migrate_memory(struct task_struct *p, struct page * page,
				int src_nid, int dst_cpu)
{
	struct numa_group *ng = deref_curr_numa_group(p);
	int dst_nid = cpu_to_node(dst_cpu);
	int last_cpupid, this_cpupid;

	/*
	 * The pages in slow memory node should be migrated according
	 * to hot/cold instead of private/shared.
	 */
	if (sysctl_numa_balancing_mode & NUMA_BALANCING_MEMORY_TIERING &&
	    !node_is_toptier(src_nid)) {
		struct pglist_data *pgdat;
		unsigned long rate_limit;
		unsigned int latency, th, def_th;

		pgdat = NODE_DATA(dst_nid);
		if (pgdat_free_space_enough(pgdat)) {
			/* workload changed, reset hot threshold */
			pgdat->nbp_threshold = 0;
			return true;
		}

		def_th = sysctl_numa_balancing_hot_threshold;
		rate_limit = sysctl_numa_balancing_promote_rate_limit << \
			(20 - PAGE_SHIFT);
		numa_promotion_adjust_threshold(pgdat, rate_limit, def_th);

		th = pgdat->nbp_threshold ? : def_th;
		latency = numa_hint_fault_latency(page);
		if (latency >= th)
			return false;

		return !numa_promotion_rate_limit(pgdat, rate_limit,
						  thp_nr_pages(page));
	}

	this_cpupid = cpu_pid_to_cpupid(dst_cpu, current->pid);
	last_cpupid = page_cpupid_xchg_last(page, this_cpupid);

	if (!(sysctl_numa_balancing_mode & NUMA_BALANCING_MEMORY_TIERING) &&
	    !node_is_toptier(src_nid) && !cpupid_valid(last_cpupid))
		return false;

	/*
	 * Allow first faults or private faults to migrate immediately early in
	 * the lifetime of a task. The magic number 4 is based on waiting for
	 * two full passes of the "multi-stage node selection" test that is
	 * executed below.
	 */
	if ((p->numa_preferred_nid == NUMA_NO_NODE || p->numa_scan_seq <= 4) &&
	    (cpupid_pid_unset(last_cpupid) || cpupid_match_pid(p, last_cpupid)))
		return true;

	/*
	 * Multi-stage node selection is used in conjunction with a periodic
	 * migration fault to build a temporal task<->page relation. By using
	 * a two-stage filter we remove short/unlikely relations.
	 *
	 * Using P(p) ~ n_p / n_t as per frequentist probability, we can equate
	 * a task's usage of a particular page (n_p) per total usage of this
	 * page (n_t) (in a given time-span) to a probability.
	 *
	 * Our periodic faults will sample this probability and getting the
	 * same result twice in a row, given these samples are fully
	 * independent, is then given by P(n)^2, provided our sample period
	 * is sufficiently short compared to the usage pattern.
	 *
	 * This quadric squishes small probabilities, making it less likely we
	 * act on an unlikely task<->page relation.
	 */
	if (!cpupid_pid_unset(last_cpupid) &&
				cpupid_to_nid(last_cpupid) != dst_nid)
		return false;

	/* Always allow migrate on private faults */
	if (cpupid_match_pid(p, last_cpupid))
		return true;

	/* A shared fault, but p->numa_group has not been set up yet. */
	if (!ng)
		return true;

	/*
	 * Destination node is much more heavily used than the source
	 * node? Allow migration.
	 */
	if (group_faults_cpu(ng, dst_nid) > group_faults_cpu(ng, src_nid) *
					ACTIVE_NODE_FRACTION)
		return true;

	/*
	 * Distribute memory according to CPU & memory use on each node,
	 * with 3/4 hysteresis to avoid unnecessary memory migrations:
	 *
	 * faults_cpu(dst)   3   faults_cpu(src)
	 * --------------- * - > ---------------
	 * faults_mem(dst)   4   faults_mem(src)
	 */
	return group_faults_cpu(ng, dst_nid) * group_faults(p, src_nid) * 3 >
	       group_faults_cpu(ng, src_nid) * group_faults(p, dst_nid) * 4;
}

/*
 * 'numa_type' describes the node at the moment of load balancing.
 */
enum numa_type {
	/* The node has spare capacity that can be used to run more tasks.  */
	node_has_spare = 0,
	/*
	 * The node is fully used and the tasks don't compete for more CPU
	 * cycles. Nevertheless, some tasks might wait before running.
	 */
	node_fully_busy,
	/*
	 * The node is overloaded and can't provide expected CPU cycles to all
	 * tasks.
	 */
	node_overloaded
};

/* Cached statistics for all CPUs within a node */
struct numa_stats {
	unsigned long load;
	unsigned long runnable;
	unsigned long util;
	/* Total compute capacity of CPUs on a node */
	unsigned long compute_capacity;
	unsigned int nr_running;
	unsigned int weight;
	enum numa_type node_type;
	int idle_cpu;
};

static inline bool is_core_idle(int cpu)
{
#ifdef CONFIG_SCHED_SMT
	int sibling;

	for_each_cpu(sibling, cpu_smt_mask(cpu)) {
		if (cpu == sibling)
			continue;

		if (!idle_cpu(sibling))
			return false;
	}
#endif

	return true;
}

struct task_numa_env {
	struct task_struct *p;

	int src_cpu, src_nid;
	int dst_cpu, dst_nid;
	int imb_numa_nr;

	struct numa_stats src_stats, dst_stats;

	int imbalance_pct;
	int dist;

	struct task_struct *best_task;
	long best_imp;
	int best_cpu;
};

static unsigned long cpu_load(struct rq *rq);
static unsigned long cpu_runnable(struct rq *rq);

static inline enum
numa_type numa_classify(unsigned int imbalance_pct,
			 struct numa_stats *ns)
{
	if ((ns->nr_running > ns->weight) &&
	    (((ns->compute_capacity * 100) < (ns->util * imbalance_pct)) ||
	     ((ns->compute_capacity * imbalance_pct) < (ns->runnable * 100))))
		return node_overloaded;

	if ((ns->nr_running < ns->weight) ||
	    (((ns->compute_capacity * 100) > (ns->util * imbalance_pct)) &&
	     ((ns->compute_capacity * imbalance_pct) > (ns->runnable * 100))))
		return node_has_spare;

	return node_fully_busy;
}

#ifdef CONFIG_SCHED_SMT
/* Forward declarations of select_idle_sibling helpers */
static inline bool test_idle_cores(int cpu);
static inline int numa_idle_core(int idle_core, int cpu)
{
	if (!static_branch_likely(&sched_smt_present) ||
	    idle_core >= 0 || !test_idle_cores(cpu))
		return idle_core;

	/*
	 * Prefer cores instead of packing HT siblings
	 * and triggering future load balancing.
	 */
	if (is_core_idle(cpu))
		idle_core = cpu;

	return idle_core;
}
#else
static inline int numa_idle_core(int idle_core, int cpu)
{
	return idle_core;
}
#endif

/*
 * Gather all necessary information to make NUMA balancing placement
 * decisions that are compatible with standard load balancer. This
 * borrows code and logic from update_sg_lb_stats but sharing a
 * common implementation is impractical.
 */
static void update_numa_stats(struct task_numa_env *env,
			      struct numa_stats *ns, int nid,
			      bool find_idle)
{
	int cpu, idle_core = -1;

	memset(ns, 0, sizeof(*ns));
	ns->idle_cpu = -1;

	rcu_read_lock();
	for_each_cpu(cpu, cpumask_of_node(nid)) {
		struct rq *rq = cpu_rq(cpu);

		ns->load += cpu_load(rq);
		ns->runnable += cpu_runnable(rq);
		ns->util += cpu_util_cfs(cpu);
		ns->nr_running += rq->cfs.h_nr_running;
		ns->compute_capacity += capacity_of(cpu);

		if (find_idle && !rq->nr_running && idle_cpu(cpu)) {
			if (READ_ONCE(rq->numa_migrate_on) ||
			    !cpumask_test_cpu(cpu, env->p->cpus_ptr))
				continue;

			if (ns->idle_cpu == -1)
				ns->idle_cpu = cpu;

			idle_core = numa_idle_core(idle_core, cpu);
		}
	}
	rcu_read_unlock();

	ns->weight = cpumask_weight(cpumask_of_node(nid));

	ns->node_type = numa_classify(env->imbalance_pct, ns);

	if (idle_core >= 0)
		ns->idle_cpu = idle_core;
}

static void task_numa_assign(struct task_numa_env *env,
			     struct task_struct *p, long imp)
{
	struct rq *rq = cpu_rq(env->dst_cpu);

	/* Check if run-queue part of active NUMA balance. */
	if (env->best_cpu != env->dst_cpu && xchg(&rq->numa_migrate_on, 1)) {
		int cpu;
		int start = env->dst_cpu;

		/* Find alternative idle CPU. */
		for_each_cpu_wrap(cpu, cpumask_of_node(env->dst_nid), start) {
			if (cpu == env->best_cpu || !idle_cpu(cpu) ||
			    !cpumask_test_cpu(cpu, env->p->cpus_ptr)) {
				continue;
			}

			env->dst_cpu = cpu;
			rq = cpu_rq(env->dst_cpu);
			if (!xchg(&rq->numa_migrate_on, 1))
				goto assign;
		}

		/* Failed to find an alternative idle CPU */
		return;
	}

assign:
	/*
	 * Clear previous best_cpu/rq numa-migrate flag, since task now
	 * found a better CPU to move/swap.
	 */
	if (env->best_cpu != -1 && env->best_cpu != env->dst_cpu) {
		rq = cpu_rq(env->best_cpu);
		WRITE_ONCE(rq->numa_migrate_on, 0);
	}

	if (env->best_task)
		put_task_struct(env->best_task);
	if (p)
		get_task_struct(p);

	env->best_task = p;
	env->best_imp = imp;
	env->best_cpu = env->dst_cpu;
}

static bool load_too_imbalanced(long src_load, long dst_load,
				struct task_numa_env *env)
{
	long imb, old_imb;
	long orig_src_load, orig_dst_load;
	long src_capacity, dst_capacity;

	/*
	 * The load is corrected for the CPU capacity available on each node.
	 *
	 * src_load        dst_load
	 * ------------ vs ---------
	 * src_capacity    dst_capacity
	 */
	src_capacity = env->src_stats.compute_capacity;
	dst_capacity = env->dst_stats.compute_capacity;

	imb = abs(dst_load * src_capacity - src_load * dst_capacity);

	orig_src_load = env->src_stats.load;
	orig_dst_load = env->dst_stats.load;

	old_imb = abs(orig_dst_load * src_capacity - orig_src_load * dst_capacity);

	/* Would this change make things worse? */
	return (imb > old_imb);
}

/*
 * Maximum NUMA importance can be 1998 (2*999);
 * SMALLIMP @ 30 would be close to 1998/64.
 * Used to deter task migration.
 */
#define SMALLIMP	30

/*
 * This checks if the overall compute and NUMA accesses of the system would
 * be improved if the source tasks was migrated to the target dst_cpu taking
 * into account that it might be best if task running on the dst_cpu should
 * be exchanged with the source task
 */
static bool task_numa_compare(struct task_numa_env *env,
			      long taskimp, long groupimp, bool maymove)
{
	struct numa_group *cur_ng, *p_ng = deref_curr_numa_group(env->p);
	struct rq *dst_rq = cpu_rq(env->dst_cpu);
	long imp = p_ng ? groupimp : taskimp;
	struct task_struct *cur;
	long src_load, dst_load;
	int dist = env->dist;
	long moveimp = imp;
	long load;
	bool stopsearch = false;

	if (READ_ONCE(dst_rq->numa_migrate_on))
		return false;

	rcu_read_lock();
	cur = rcu_dereference(dst_rq->curr);
	if (cur && ((cur->flags & PF_EXITING) || is_idle_task(cur)))
		cur = NULL;

	/*
	 * Because we have preemption enabled we can get migrated around and
	 * end try selecting ourselves (current == env->p) as a swap candidate.
	 */
	if (cur == env->p) {
		stopsearch = true;
		goto unlock;
	}

	if (!cur) {
		if (maymove && moveimp >= env->best_imp)
			goto assign;
		else
			goto unlock;
	}

	/* Skip this swap candidate if cannot move to the source cpu. */
	if (!cpumask_test_cpu(env->src_cpu, cur->cpus_ptr))
		goto unlock;

	/*
	 * Skip this swap candidate if it is not moving to its preferred
	 * node and the best task is.
	 */
	if (env->best_task &&
	    env->best_task->numa_preferred_nid == env->src_nid &&
	    cur->numa_preferred_nid != env->src_nid) {
		goto unlock;
	}

	/*
	 * "imp" is the fault differential for the source task between the
	 * source and destination node. Calculate the total differential for
	 * the source task and potential destination task. The more negative
	 * the value is, the more remote accesses that would be expected to
	 * be incurred if the tasks were swapped.
	 *
	 * If dst and source tasks are in the same NUMA group, or not
	 * in any group then look only at task weights.
	 */
	cur_ng = rcu_dereference(cur->numa_group);
	if (cur_ng == p_ng) {
		/*
		 * Do not swap within a group or between tasks that have
		 * no group if there is spare capacity. Swapping does
		 * not address the load imbalance and helps one task at
		 * the cost of punishing another.
		 */
		if (env->dst_stats.node_type == node_has_spare)
			goto unlock;

		imp = taskimp + task_weight(cur, env->src_nid, dist) -
		      task_weight(cur, env->dst_nid, dist);
		/*
		 * Add some hysteresis to prevent swapping the
		 * tasks within a group over tiny differences.
		 */
		if (cur_ng)
			imp -= imp / 16;
	} else {
		/*
		 * Compare the group weights. If a task is all by itself
		 * (not part of a group), use the task weight instead.
		 */
		if (cur_ng && p_ng)
			imp += group_weight(cur, env->src_nid, dist) -
			       group_weight(cur, env->dst_nid, dist);
		else
			imp += task_weight(cur, env->src_nid, dist) -
			       task_weight(cur, env->dst_nid, dist);
	}

	/* Discourage picking a task already on its preferred node */
	if (cur->numa_preferred_nid == env->dst_nid)
		imp -= imp / 16;

	/*
	 * Encourage picking a task that moves to its preferred node.
	 * This potentially makes imp larger than it's maximum of
	 * 1998 (see SMALLIMP and task_weight for why) but in this
	 * case, it does not matter.
	 */
	if (cur->numa_preferred_nid == env->src_nid)
		imp += imp / 8;

	if (maymove && moveimp > imp && moveimp > env->best_imp) {
		imp = moveimp;
		cur = NULL;
		goto assign;
	}

	/*
	 * Prefer swapping with a task moving to its preferred node over a
	 * task that is not.
	 */
	if (env->best_task && cur->numa_preferred_nid == env->src_nid &&
	    env->best_task->numa_preferred_nid != env->src_nid) {
		goto assign;
	}

	/*
	 * If the NUMA importance is less than SMALLIMP,
	 * task migration might only result in ping pong
	 * of tasks and also hurt performance due to cache
	 * misses.
	 */
	if (imp < SMALLIMP || imp <= env->best_imp + SMALLIMP / 2)
		goto unlock;

	/*
	 * In the overloaded case, try and keep the load balanced.
	 */
	load = task_h_load(env->p) - task_h_load(cur);
	if (!load)
		goto assign;

	dst_load = env->dst_stats.load + load;
	src_load = env->src_stats.load - load;

	if (load_too_imbalanced(src_load, dst_load, env))
		goto unlock;

assign:
	/* Evaluate an idle CPU for a task numa move. */
	if (!cur) {
		int cpu = env->dst_stats.idle_cpu;

		/* Nothing cached so current CPU went idle since the search. */
		if (cpu < 0)
			cpu = env->dst_cpu;

		/*
		 * If the CPU is no longer truly idle and the previous best CPU
		 * is, keep using it.
		 */
		if (!idle_cpu(cpu) && env->best_cpu >= 0 &&
		    idle_cpu(env->best_cpu)) {
			cpu = env->best_cpu;
		}

		env->dst_cpu = cpu;
	}

	task_numa_assign(env, cur, imp);

	/*
	 * If a move to idle is allowed because there is capacity or load
	 * balance improves then stop the search. While a better swap
	 * candidate may exist, a search is not free.
	 */
	if (maymove && !cur && env->best_cpu >= 0 && idle_cpu(env->best_cpu))
		stopsearch = true;

	/*
	 * If a swap candidate must be identified and the current best task
	 * moves its preferred node then stop the search.
	 */
	if (!maymove && env->best_task &&
	    env->best_task->numa_preferred_nid == env->src_nid) {
		stopsearch = true;
	}
unlock:
	rcu_read_unlock();

	return stopsearch;
}

static void task_numa_find_cpu(struct task_numa_env *env,
				long taskimp, long groupimp)
{
	bool maymove = false;
	int cpu;

	/*
	 * If dst node has spare capacity, then check if there is an
	 * imbalance that would be overruled by the load balancer.
	 */
	if (env->dst_stats.node_type == node_has_spare) {
		unsigned int imbalance;
		int src_running, dst_running;

		/*
		 * Would movement cause an imbalance? Note that if src has
		 * more running tasks that the imbalance is ignored as the
		 * move improves the imbalance from the perspective of the
		 * CPU load balancer.
		 * */
		src_running = env->src_stats.nr_running - 1;
		dst_running = env->dst_stats.nr_running + 1;
		imbalance = max(0, dst_running - src_running);
		imbalance = adjust_numa_imbalance(imbalance, dst_running,
						  env->imb_numa_nr);

		/* Use idle CPU if there is no imbalance */
		if (!imbalance) {
			maymove = true;
			if (env->dst_stats.idle_cpu >= 0) {
				env->dst_cpu = env->dst_stats.idle_cpu;
				task_numa_assign(env, NULL, 0);
				return;
			}
		}
	} else {
		long src_load, dst_load, load;
		/*
		 * If the improvement from just moving env->p direction is better
		 * than swapping tasks around, check if a move is possible.
		 */
		load = task_h_load(env->p);
		dst_load = env->dst_stats.load + load;
		src_load = env->src_stats.load - load;
		maymove = !load_too_imbalanced(src_load, dst_load, env);
	}

	for_each_cpu(cpu, cpumask_of_node(env->dst_nid)) {
		/* Skip this CPU if the source task cannot migrate */
		if (!cpumask_test_cpu(cpu, env->p->cpus_ptr))
			continue;

		env->dst_cpu = cpu;
		if (task_numa_compare(env, taskimp, groupimp, maymove))
			break;
	}
}

static int task_numa_migrate(struct task_struct *p)
{
	struct task_numa_env env = {
		.p = p,

		.src_cpu = task_cpu(p),
		.src_nid = task_node(p),

		.imbalance_pct = 112,

		.best_task = NULL,
		.best_imp = 0,
		.best_cpu = -1,
	};
	unsigned long taskweight, groupweight;
	struct sched_domain *sd;
	long taskimp, groupimp;
	struct numa_group *ng;
	struct rq *best_rq;
	int nid, ret, dist;

	/*
	 * Pick the lowest SD_NUMA domain, as that would have the smallest
	 * imbalance and would be the first to start moving tasks about.
	 *
	 * And we want to avoid any moving of tasks about, as that would create
	 * random movement of tasks -- counter the numa conditions we're trying
	 * to satisfy here.
	 */
	rcu_read_lock();
	sd = rcu_dereference(per_cpu(sd_numa, env.src_cpu));
	if (sd) {
		env.imbalance_pct = 100 + (sd->imbalance_pct - 100) / 2;
		env.imb_numa_nr = sd->imb_numa_nr;
	}
	rcu_read_unlock();

	/*
	 * Cpusets can break the scheduler domain tree into smaller
	 * balance domains, some of which do not cross NUMA boundaries.
	 * Tasks that are "trapped" in such domains cannot be migrated
	 * elsewhere, so there is no point in (re)trying.
	 */
	if (unlikely(!sd)) {
		sched_setnuma(p, task_node(p));
		return -EINVAL;
	}

	env.dst_nid = p->numa_preferred_nid;
	dist = env.dist = node_distance(env.src_nid, env.dst_nid);
	taskweight = task_weight(p, env.src_nid, dist);
	groupweight = group_weight(p, env.src_nid, dist);
	update_numa_stats(&env, &env.src_stats, env.src_nid, false);
	taskimp = task_weight(p, env.dst_nid, dist) - taskweight;
	groupimp = group_weight(p, env.dst_nid, dist) - groupweight;
	update_numa_stats(&env, &env.dst_stats, env.dst_nid, true);

	/* Try to find a spot on the preferred nid. */
	task_numa_find_cpu(&env, taskimp, groupimp);

	/*
	 * Look at other nodes in these cases:
	 * - there is no space available on the preferred_nid
	 * - the task is part of a numa_group that is interleaved across
	 *   multiple NUMA nodes; in order to better consolidate the group,
	 *   we need to check other locations.
	 */
	ng = deref_curr_numa_group(p);
	if (env.best_cpu == -1 || (ng && ng->active_nodes > 1)) {
		for_each_node_state(nid, N_CPU) {
			if (nid == env.src_nid || nid == p->numa_preferred_nid)
				continue;

			dist = node_distance(env.src_nid, env.dst_nid);
			if (sched_numa_topology_type == NUMA_BACKPLANE &&
						dist != env.dist) {
				taskweight = task_weight(p, env.src_nid, dist);
				groupweight = group_weight(p, env.src_nid, dist);
			}

			/* Only consider nodes where both task and groups benefit */
			taskimp = task_weight(p, nid, dist) - taskweight;
			groupimp = group_weight(p, nid, dist) - groupweight;
			if (taskimp < 0 && groupimp < 0)
				continue;

			env.dist = dist;
			env.dst_nid = nid;
			update_numa_stats(&env, &env.dst_stats, env.dst_nid, true);
			task_numa_find_cpu(&env, taskimp, groupimp);
		}
	}

	/*
	 * If the task is part of a workload that spans multiple NUMA nodes,
	 * and is migrating into one of the workload's active nodes, remember
	 * this node as the task's preferred numa node, so the workload can
	 * settle down.
	 * A task that migrated to a second choice node will be better off
	 * trying for a better one later. Do not set the preferred node here.
	 */
	if (ng) {
		if (env.best_cpu == -1)
			nid = env.src_nid;
		else
			nid = cpu_to_node(env.best_cpu);

		if (nid != p->numa_preferred_nid)
			sched_setnuma(p, nid);
	}

	/* No better CPU than the current one was found. */
	if (env.best_cpu == -1) {
		trace_sched_stick_numa(p, env.src_cpu, NULL, -1);
		return -EAGAIN;
	}

	best_rq = cpu_rq(env.best_cpu);
	if (env.best_task == NULL) {
		ret = migrate_task_to(p, env.best_cpu);
		WRITE_ONCE(best_rq->numa_migrate_on, 0);
		if (ret != 0)
			trace_sched_stick_numa(p, env.src_cpu, NULL, env.best_cpu);
		return ret;
	}

	ret = migrate_swap(p, env.best_task, env.best_cpu, env.src_cpu);
	WRITE_ONCE(best_rq->numa_migrate_on, 0);

	if (ret != 0)
		trace_sched_stick_numa(p, env.src_cpu, env.best_task, env.best_cpu);
	put_task_struct(env.best_task);
	return ret;
}

/* Attempt to migrate a task to a CPU on the preferred node. */
static void numa_migrate_preferred(struct task_struct *p)
{
	unsigned long interval = HZ;

	/* This task has no NUMA fault statistics yet */
	if (unlikely(p->numa_preferred_nid == NUMA_NO_NODE || !p->numa_faults))
		return;

	/* Periodically retry migrating the task to the preferred node */
	interval = min(interval, msecs_to_jiffies(p->numa_scan_period) / 16);
	p->numa_migrate_retry = jiffies + interval;

	/* Success if task is already running on preferred CPU */
	if (task_node(p) == p->numa_preferred_nid)
		return;

	/* Otherwise, try migrate to a CPU on the preferred node */
	task_numa_migrate(p);
}

/*
 * Find out how many nodes the workload is actively running on. Do this by
 * tracking the nodes from which NUMA hinting faults are triggered. This can
 * be different from the set of nodes where the workload's memory is currently
 * located.
 */
static void numa_group_count_active_nodes(struct numa_group *numa_group)
{
	unsigned long faults, max_faults = 0;
	int nid, active_nodes = 0;

	for_each_node_state(nid, N_CPU) {
		faults = group_faults_cpu(numa_group, nid);
		if (faults > max_faults)
			max_faults = faults;
	}

	for_each_node_state(nid, N_CPU) {
		faults = group_faults_cpu(numa_group, nid);
		if (faults * ACTIVE_NODE_FRACTION > max_faults)
			active_nodes++;
	}

	numa_group->max_faults_cpu = max_faults;
	numa_group->active_nodes = active_nodes;
}

/*
 * When adapting the scan rate, the period is divided into NUMA_PERIOD_SLOTS
 * increments. The more local the fault statistics are, the higher the scan
 * period will be for the next scan window. If local/(local+remote) ratio is
 * below NUMA_PERIOD_THRESHOLD (where range of ratio is 1..NUMA_PERIOD_SLOTS)
 * the scan period will decrease. Aim for 70% local accesses.
 */
#define NUMA_PERIOD_SLOTS 10
#define NUMA_PERIOD_THRESHOLD 7

/*
 * Increase the scan period (slow down scanning) if the majority of
 * our memory is already on our local node, or if the majority of
 * the page accesses are shared with other processes.
 * Otherwise, decrease the scan period.
 */
static void update_task_scan_period(struct task_struct *p,
			unsigned long shared, unsigned long private)
{
	unsigned int period_slot;
	int lr_ratio, ps_ratio;
	int diff;

	unsigned long remote = p->numa_faults_locality[0];
	unsigned long local = p->numa_faults_locality[1];

	/*
	 * If there were no record hinting faults then either the task is
	 * completely idle or all activity is in areas that are not of interest
	 * to automatic numa balancing. Related to that, if there were failed
	 * migration then it implies we are migrating too quickly or the local
	 * node is overloaded. In either case, scan slower
	 */
	if (local + shared == 0 || p->numa_faults_locality[2]) {
		p->numa_scan_period = min(p->numa_scan_period_max,
			p->numa_scan_period << 1);

		p->mm->numa_next_scan = jiffies +
			msecs_to_jiffies(p->numa_scan_period);

		return;
	}

	/*
	 * Prepare to scale scan period relative to the current period.
	 *	 == NUMA_PERIOD_THRESHOLD scan period stays the same
	 *       <  NUMA_PERIOD_THRESHOLD scan period decreases (scan faster)
	 *	 >= NUMA_PERIOD_THRESHOLD scan period increases (scan slower)
	 */
	period_slot = DIV_ROUND_UP(p->numa_scan_period, NUMA_PERIOD_SLOTS);
	lr_ratio = (local * NUMA_PERIOD_SLOTS) / (local + remote);
	ps_ratio = (private * NUMA_PERIOD_SLOTS) / (private + shared);

	if (ps_ratio >= NUMA_PERIOD_THRESHOLD) {
		/*
		 * Most memory accesses are local. There is no need to
		 * do fast NUMA scanning, since memory is already local.
		 */
		int slot = ps_ratio - NUMA_PERIOD_THRESHOLD;
		if (!slot)
			slot = 1;
		diff = slot * period_slot;
	} else if (lr_ratio >= NUMA_PERIOD_THRESHOLD) {
		/*
		 * Most memory accesses are shared with other tasks.
		 * There is no point in continuing fast NUMA scanning,
		 * since other tasks may just move the memory elsewhere.
		 */
		int slot = lr_ratio - NUMA_PERIOD_THRESHOLD;
		if (!slot)
			slot = 1;
		diff = slot * period_slot;
	} else {
		/*
		 * Private memory faults exceed (SLOTS-THRESHOLD)/SLOTS,
		 * yet they are not on the local NUMA node. Speed up
		 * NUMA scanning to get the memory moved over.
		 */
		int ratio = max(lr_ratio, ps_ratio);
		diff = -(NUMA_PERIOD_THRESHOLD - ratio) * period_slot;
	}

	p->numa_scan_period = clamp(p->numa_scan_period + diff,
			task_scan_min(p), task_scan_max(p));
	memset(p->numa_faults_locality, 0, sizeof(p->numa_faults_locality));
}

/*
 * Get the fraction of time the task has been running since the last
 * NUMA placement cycle. The scheduler keeps similar statistics, but
 * decays those on a 32ms period, which is orders of magnitude off
 * from the dozens-of-seconds NUMA balancing period. Use the scheduler
 * stats only if the task is so new there are no NUMA statistics yet.
 */
static u64 numa_get_avg_runtime(struct task_struct *p, u64 *period)
{
	u64 runtime, delta, now;
	/* Use the start of this time slice to avoid calculations. */
	now = p->se.exec_start;
	runtime = p->se.sum_exec_runtime;

	if (p->last_task_numa_placement) {
		delta = runtime - p->last_sum_exec_runtime;
		*period = now - p->last_task_numa_placement;

		/* Avoid time going backwards, prevent potential divide error: */
		if (unlikely((s64)*period < 0))
			*period = 0;
	} else {
		delta = p->se.avg.load_sum;
		*period = LOAD_AVG_MAX;
	}

	p->last_sum_exec_runtime = runtime;
	p->last_task_numa_placement = now;

	return delta;
}

/*
 * Determine the preferred nid for a task in a numa_group. This needs to
 * be done in a way that produces consistent results with group_weight,
 * otherwise workloads might not converge.
 */
static int preferred_group_nid(struct task_struct *p, int nid)
{
	nodemask_t nodes;
	int dist;

	/* Direct connections between all NUMA nodes. */
	if (sched_numa_topology_type == NUMA_DIRECT)
		return nid;

	/*
	 * On a system with glueless mesh NUMA topology, group_weight
	 * scores nodes according to the number of NUMA hinting faults on
	 * both the node itself, and on nearby nodes.
	 */
	if (sched_numa_topology_type == NUMA_GLUELESS_MESH) {
		unsigned long score, max_score = 0;
		int node, max_node = nid;

		dist = sched_max_numa_distance;

		for_each_node_state(node, N_CPU) {
			score = group_weight(p, node, dist);
			if (score > max_score) {
				max_score = score;
				max_node = node;
			}
		}
		return max_node;
	}

	/*
	 * Finding the preferred nid in a system with NUMA backplane
	 * interconnect topology is more involved. The goal is to locate
	 * tasks from numa_groups near each other in the system, and
	 * untangle workloads from different sides of the system. This requires
	 * searching down the hierarchy of node groups, recursively searching
	 * inside the highest scoring group of nodes. The nodemask tricks
	 * keep the complexity of the search down.
	 */
	nodes = node_states[N_CPU];
	for (dist = sched_max_numa_distance; dist > LOCAL_DISTANCE; dist--) {
		unsigned long max_faults = 0;
		nodemask_t max_group = NODE_MASK_NONE;
		int a, b;

		/* Are there nodes at this distance from each other? */
		if (!find_numa_distance(dist))
			continue;

		for_each_node_mask(a, nodes) {
			unsigned long faults = 0;
			nodemask_t this_group;
			nodes_clear(this_group);

			/* Sum group's NUMA faults; includes a==b case. */
			for_each_node_mask(b, nodes) {
				if (node_distance(a, b) < dist) {
					faults += group_faults(p, b);
					node_set(b, this_group);
					node_clear(b, nodes);
				}
			}

			/* Remember the top group. */
			if (faults > max_faults) {
				max_faults = faults;
				max_group = this_group;
				/*
				 * subtle: at the smallest distance there is
				 * just one node left in each "group", the
				 * winner is the preferred nid.
				 */
				nid = a;
			}
		}
		/* Next round, evaluate the nodes within max_group. */
		if (!max_faults)
			break;
		nodes = max_group;
	}
	return nid;
}

static void task_numa_placement(struct task_struct *p)
{
	int seq, nid, max_nid = NUMA_NO_NODE;
	unsigned long max_faults = 0;
	unsigned long fault_types[2] = { 0, 0 };
	unsigned long total_faults;
	u64 runtime, period;
	spinlock_t *group_lock = NULL;
	struct numa_group *ng;

	/*
	 * The p->mm->numa_scan_seq field gets updated without
	 * exclusive access. Use READ_ONCE() here to ensure
	 * that the field is read in a single access:
	 */
	seq = READ_ONCE(p->mm->numa_scan_seq);
	if (p->numa_scan_seq == seq)
		return;
	p->numa_scan_seq = seq;
	p->numa_scan_period_max = task_scan_max(p);

	total_faults = p->numa_faults_locality[0] +
		       p->numa_faults_locality[1];
	runtime = numa_get_avg_runtime(p, &period);

	/* If the task is part of a group prevent parallel updates to group stats */
	ng = deref_curr_numa_group(p);
	if (ng) {
		group_lock = &ng->lock;
		spin_lock_irq(group_lock);
	}

	/* Find the node with the highest number of faults */
	for_each_online_node(nid) {
		/* Keep track of the offsets in numa_faults array */
		int mem_idx, membuf_idx, cpu_idx, cpubuf_idx;
		unsigned long faults = 0, group_faults = 0;
		int priv;

		for (priv = 0; priv < NR_NUMA_HINT_FAULT_TYPES; priv++) {
			long diff, f_diff, f_weight;

			mem_idx = task_faults_idx(NUMA_MEM, nid, priv);
			membuf_idx = task_faults_idx(NUMA_MEMBUF, nid, priv);
			cpu_idx = task_faults_idx(NUMA_CPU, nid, priv);
			cpubuf_idx = task_faults_idx(NUMA_CPUBUF, nid, priv);

			/* Decay existing window, copy faults since last scan */
			diff = p->numa_faults[membuf_idx] - p->numa_faults[mem_idx] / 2;
			fault_types[priv] += p->numa_faults[membuf_idx];
			p->numa_faults[membuf_idx] = 0;

			/*
			 * Normalize the faults_from, so all tasks in a group
			 * count according to CPU use, instead of by the raw
			 * number of faults. Tasks with little runtime have
			 * little over-all impact on throughput, and thus their
			 * faults are less important.
			 */
			f_weight = div64_u64(runtime << 16, period + 1);
			f_weight = (f_weight * p->numa_faults[cpubuf_idx]) /
				   (total_faults + 1);
			f_diff = f_weight - p->numa_faults[cpu_idx] / 2;
			p->numa_faults[cpubuf_idx] = 0;

			p->numa_faults[mem_idx] += diff;
			p->numa_faults[cpu_idx] += f_diff;
			faults += p->numa_faults[mem_idx];
			p->total_numa_faults += diff;
			if (ng) {
				/*
				 * safe because we can only change our own group
				 *
				 * mem_idx represents the offset for a given
				 * nid and priv in a specific region because it
				 * is at the beginning of the numa_faults array.
				 */
				ng->faults[mem_idx] += diff;
				ng->faults[cpu_idx] += f_diff;
				ng->total_faults += diff;
				group_faults += ng->faults[mem_idx];
			}
		}

		if (!ng) {
			if (faults > max_faults) {
				max_faults = faults;
				max_nid = nid;
			}
		} else if (group_faults > max_faults) {
			max_faults = group_faults;
			max_nid = nid;
		}
	}

	/* Cannot migrate task to CPU-less node */
	if (max_nid != NUMA_NO_NODE && !node_state(max_nid, N_CPU)) {
		int near_nid = max_nid;
		int distance, near_distance = INT_MAX;

		for_each_node_state(nid, N_CPU) {
			distance = node_distance(max_nid, nid);
			if (distance < near_distance) {
				near_nid = nid;
				near_distance = distance;
			}
		}
		max_nid = near_nid;
	}

	if (ng) {
		numa_group_count_active_nodes(ng);
		spin_unlock_irq(group_lock);
		max_nid = preferred_group_nid(p, max_nid);
	}

	if (max_faults) {
		/* Set the new preferred node */
		if (max_nid != p->numa_preferred_nid)
			sched_setnuma(p, max_nid);
	}

	update_task_scan_period(p, fault_types[0], fault_types[1]);
}

static inline int get_numa_group(struct numa_group *grp)
{
	return refcount_inc_not_zero(&grp->refcount);
}

static inline void put_numa_group(struct numa_group *grp)
{
	if (refcount_dec_and_test(&grp->refcount))
		kfree_rcu(grp, rcu);
}

static void task_numa_group(struct task_struct *p, int cpupid, int flags,
			int *priv)
{
	struct numa_group *grp, *my_grp;
	struct task_struct *tsk;
	bool join = false;
	int cpu = cpupid_to_cpu(cpupid);
	int i;

	if (unlikely(!deref_curr_numa_group(p))) {
		unsigned int size = sizeof(struct numa_group) +
				    NR_NUMA_HINT_FAULT_STATS *
				    nr_node_ids * sizeof(unsigned long);

		grp = kzalloc(size, GFP_KERNEL | __GFP_NOWARN);
		if (!grp)
			return;

		refcount_set(&grp->refcount, 1);
		grp->active_nodes = 1;
		grp->max_faults_cpu = 0;
		spin_lock_init(&grp->lock);
		grp->gid = p->pid;

		for (i = 0; i < NR_NUMA_HINT_FAULT_STATS * nr_node_ids; i++)
			grp->faults[i] = p->numa_faults[i];

		grp->total_faults = p->total_numa_faults;

		grp->nr_tasks++;
		rcu_assign_pointer(p->numa_group, grp);
	}

	rcu_read_lock();
	tsk = READ_ONCE(cpu_rq(cpu)->curr);

	if (!cpupid_match_pid(tsk, cpupid))
		goto no_join;

	grp = rcu_dereference(tsk->numa_group);
	if (!grp)
		goto no_join;

	my_grp = deref_curr_numa_group(p);
	if (grp == my_grp)
		goto no_join;

	/*
	 * Only join the other group if its bigger; if we're the bigger group,
	 * the other task will join us.
	 */
	if (my_grp->nr_tasks > grp->nr_tasks)
		goto no_join;

	/*
	 * Tie-break on the grp address.
	 */
	if (my_grp->nr_tasks == grp->nr_tasks && my_grp > grp)
		goto no_join;

	/* Always join threads in the same process. */
	if (tsk->mm == current->mm)
		join = true;

	/* Simple filter to avoid false positives due to PID collisions */
	if (flags & TNF_SHARED)
		join = true;

	/* Update priv based on whether false sharing was detected */
	*priv = !join;

	if (join && !get_numa_group(grp))
		goto no_join;

	rcu_read_unlock();

	if (!join)
		return;

	WARN_ON_ONCE(irqs_disabled());
	double_lock_irq(&my_grp->lock, &grp->lock);

	for (i = 0; i < NR_NUMA_HINT_FAULT_STATS * nr_node_ids; i++) {
		my_grp->faults[i] -= p->numa_faults[i];
		grp->faults[i] += p->numa_faults[i];
	}
	my_grp->total_faults -= p->total_numa_faults;
	grp->total_faults += p->total_numa_faults;

	my_grp->nr_tasks--;
	grp->nr_tasks++;

	spin_unlock(&my_grp->lock);
	spin_unlock_irq(&grp->lock);

	rcu_assign_pointer(p->numa_group, grp);

	put_numa_group(my_grp);
	return;

no_join:
	rcu_read_unlock();
	return;
}

/*
 * Get rid of NUMA statistics associated with a task (either current or dead).
 * If @final is set, the task is dead and has reached refcount zero, so we can
 * safely free all relevant data structures. Otherwise, there might be
 * concurrent reads from places like load balancing and procfs, and we should
 * reset the data back to default state without freeing ->numa_faults.
 */
void task_numa_free(struct task_struct *p, bool final)
{
	/* safe: p either is current or is being freed by current */
	struct numa_group *grp = rcu_dereference_raw(p->numa_group);
	unsigned long *numa_faults = p->numa_faults;
	unsigned long flags;
	int i;

	if (!numa_faults)
		return;

	if (grp) {
		spin_lock_irqsave(&grp->lock, flags);
		for (i = 0; i < NR_NUMA_HINT_FAULT_STATS * nr_node_ids; i++)
			grp->faults[i] -= p->numa_faults[i];
		grp->total_faults -= p->total_numa_faults;

		grp->nr_tasks--;
		spin_unlock_irqrestore(&grp->lock, flags);
		RCU_INIT_POINTER(p->numa_group, NULL);
		put_numa_group(grp);
	}

	if (final) {
		p->numa_faults = NULL;
		kfree(numa_faults);
	} else {
		p->total_numa_faults = 0;
		for (i = 0; i < NR_NUMA_HINT_FAULT_STATS * nr_node_ids; i++)
			numa_faults[i] = 0;
	}
}

/*
 * Got a PROT_NONE fault for a page on @node.
 */
void task_numa_fault(int last_cpupid, int mem_node, int pages, int flags)
{
	struct task_struct *p = current;
	bool migrated = flags & TNF_MIGRATED;
	int cpu_node = task_node(current);
	int local = !!(flags & TNF_FAULT_LOCAL);
	struct numa_group *ng;
	int priv;

	if (!static_branch_likely(&sched_numa_balancing))
		return;

	/* for example, ksmd faulting in a user's mm */
	if (!p->mm)
		return;

	/*
	 * NUMA faults statistics are unnecessary for the slow memory
	 * node for memory tiering mode.
	 */
	if (!node_is_toptier(mem_node) &&
	    (sysctl_numa_balancing_mode & NUMA_BALANCING_MEMORY_TIERING ||
	     !cpupid_valid(last_cpupid)))
		return;

	/* Allocate buffer to track faults on a per-node basis */
	if (unlikely(!p->numa_faults)) {
		int size = sizeof(*p->numa_faults) *
			   NR_NUMA_HINT_FAULT_BUCKETS * nr_node_ids;

		p->numa_faults = kzalloc(size, GFP_KERNEL|__GFP_NOWARN);
		if (!p->numa_faults)
			return;

		p->total_numa_faults = 0;
		memset(p->numa_faults_locality, 0, sizeof(p->numa_faults_locality));
	}

	/*
	 * First accesses are treated as private, otherwise consider accesses
	 * to be private if the accessing pid has not changed
	 */
	if (unlikely(last_cpupid == (-1 & LAST_CPUPID_MASK))) {
		priv = 1;
	} else {
		priv = cpupid_match_pid(p, last_cpupid);
		if (!priv && !(flags & TNF_NO_GROUP))
			task_numa_group(p, last_cpupid, flags, &priv);
	}

	/*
	 * If a workload spans multiple NUMA nodes, a shared fault that
	 * occurs wholly within the set of nodes that the workload is
	 * actively using should be counted as local. This allows the
	 * scan rate to slow down when a workload has settled down.
	 */
	ng = deref_curr_numa_group(p);
	if (!priv && !local && ng && ng->active_nodes > 1 &&
				numa_is_active_node(cpu_node, ng) &&
				numa_is_active_node(mem_node, ng))
		local = 1;

	/*
	 * Retry to migrate task to preferred node periodically, in case it
	 * previously failed, or the scheduler moved us.
	 */
	if (time_after(jiffies, p->numa_migrate_retry)) {
		task_numa_placement(p);
		numa_migrate_preferred(p);
	}

	if (migrated)
		p->numa_pages_migrated += pages;
	if (flags & TNF_MIGRATE_FAIL)
		p->numa_faults_locality[2] += pages;

	p->numa_faults[task_faults_idx(NUMA_MEMBUF, mem_node, priv)] += pages;
	p->numa_faults[task_faults_idx(NUMA_CPUBUF, cpu_node, priv)] += pages;
	p->numa_faults_locality[local] += pages;
}

static void reset_ptenuma_scan(struct task_struct *p)
{
	/*
	 * We only did a read acquisition of the mmap sem, so
	 * p->mm->numa_scan_seq is written to without exclusive access
	 * and the update is not guaranteed to be atomic. That's not
	 * much of an issue though, since this is just used for
	 * statistical sampling. Use READ_ONCE/WRITE_ONCE, which are not
	 * expensive, to avoid any form of compiler optimizations:
	 */
	WRITE_ONCE(p->mm->numa_scan_seq, READ_ONCE(p->mm->numa_scan_seq) + 1);
	p->mm->numa_scan_offset = 0;
}

/*
 * The expensive part of numa migration is done from task_work context.
 * Triggered from task_tick_numa().
 */
static void task_numa_work(struct callback_head *work)
{
	unsigned long migrate, next_scan, now = jiffies;
	struct task_struct *p = current;
	struct mm_struct *mm = p->mm;
	u64 runtime = p->se.sum_exec_runtime;
	MA_STATE(mas, &mm->mm_mt, 0, 0);
	struct vm_area_struct *vma;
	unsigned long start, end;
	unsigned long nr_pte_updates = 0;
	long pages, virtpages;

	SCHED_WARN_ON(p != container_of(work, struct task_struct, numa_work));

	work->next = work;
	/*
	 * Who cares about NUMA placement when they're dying.
	 *
	 * NOTE: make sure not to dereference p->mm before this check,
	 * exit_task_work() happens _after_ exit_mm() so we could be called
	 * without p->mm even though we still had it when we enqueued this
	 * work.
	 */
	if (p->flags & PF_EXITING)
		return;

	if (!mm->numa_next_scan) {
		mm->numa_next_scan = now +
			msecs_to_jiffies(sysctl_numa_balancing_scan_delay);
	}

	/*
	 * Enforce maximal scan/migration frequency..
	 */
	migrate = mm->numa_next_scan;
	if (time_before(now, migrate))
		return;

	if (p->numa_scan_period == 0) {
		p->numa_scan_period_max = task_scan_max(p);
		p->numa_scan_period = task_scan_start(p);
	}

	next_scan = now + msecs_to_jiffies(p->numa_scan_period);
	if (cmpxchg(&mm->numa_next_scan, migrate, next_scan) != migrate)
		return;

	/*
	 * Delay this task enough that another task of this mm will likely win
	 * the next time around.
	 */
	p->node_stamp += 2 * TICK_NSEC;

	start = mm->numa_scan_offset;
	pages = sysctl_numa_balancing_scan_size;
	pages <<= 20 - PAGE_SHIFT; /* MB in pages */
	virtpages = pages * 8;	   /* Scan up to this much virtual space */
	if (!pages)
		return;


	if (!mmap_read_trylock(mm))
		return;
	mas_set(&mas, start);
	vma = mas_find(&mas, ULONG_MAX);
	if (!vma) {
		reset_ptenuma_scan(p);
		start = 0;
		mas_set(&mas, start);
		vma = mas_find(&mas, ULONG_MAX);
	}

	for (; vma; vma = mas_find(&mas, ULONG_MAX)) {
		if (!vma_migratable(vma) || !vma_policy_mof(vma) ||
			is_vm_hugetlb_page(vma) || (vma->vm_flags & VM_MIXEDMAP)) {
			continue;
		}

		/*
		 * Shared library pages mapped by multiple processes are not
		 * migrated as it is expected they are cache replicated. Avoid
		 * hinting faults in read-only file-backed mappings or the vdso
		 * as migrating the pages will be of marginal benefit.
		 */
		if (!vma->vm_mm ||
		    (vma->vm_file && (vma->vm_flags & (VM_READ|VM_WRITE)) == (VM_READ)))
			continue;

		/*
		 * Skip inaccessible VMAs to avoid any confusion between
		 * PROT_NONE and NUMA hinting ptes
		 */
		if (!vma_is_accessible(vma))
			continue;

		do {
			start = max(start, vma->vm_start);
			end = ALIGN(start + (pages << PAGE_SHIFT), HPAGE_SIZE);
			end = min(end, vma->vm_end);
			nr_pte_updates = change_prot_numa(vma, start, end);

			/*
			 * Try to scan sysctl_numa_balancing_size worth of
			 * hpages that have at least one present PTE that
			 * is not already pte-numa. If the VMA contains
			 * areas that are unused or already full of prot_numa
			 * PTEs, scan up to virtpages, to skip through those
			 * areas faster.
			 */
			if (nr_pte_updates)
				pages -= (end - start) >> PAGE_SHIFT;
			virtpages -= (end - start) >> PAGE_SHIFT;

			start = end;
			if (pages <= 0 || virtpages <= 0)
				goto out;

			cond_resched();
		} while (end != vma->vm_end);
	}

out:
	/*
	 * It is possible to reach the end of the VMA list but the last few
	 * VMAs are not guaranteed to the vma_migratable. If they are not, we
	 * would find the !migratable VMA on the next scan but not reset the
	 * scanner to the start so check it now.
	 */
	if (vma)
		mm->numa_scan_offset = start;
	else
		reset_ptenuma_scan(p);
	mmap_read_unlock(mm);

	/*
	 * Make sure tasks use at least 32x as much time to run other code
	 * than they used here, to limit NUMA PTE scanning overhead to 3% max.
	 * Usually update_task_scan_period slows down scanning enough; on an
	 * overloaded system we need to limit overhead on a per task basis.
	 */
	if (unlikely(p->se.sum_exec_runtime != runtime)) {
		u64 diff = p->se.sum_exec_runtime - runtime;
		p->node_stamp += 32 * diff;
	}
}

void init_numa_balancing(unsigned long clone_flags, struct task_struct *p)
{
	int mm_users = 0;
	struct mm_struct *mm = p->mm;

	if (mm) {
		mm_users = atomic_read(&mm->mm_users);
		if (mm_users == 1) {
			mm->numa_next_scan = jiffies + msecs_to_jiffies(sysctl_numa_balancing_scan_delay);
			mm->numa_scan_seq = 0;
		}
	}
	p->node_stamp			= 0;
	p->numa_scan_seq		= mm ? mm->numa_scan_seq : 0;
	p->numa_scan_period		= sysctl_numa_balancing_scan_delay;
	p->numa_migrate_retry		= 0;
	/* Protect against double add, see task_tick_numa and task_numa_work */
	p->numa_work.next		= &p->numa_work;
	p->numa_faults			= NULL;
	p->numa_pages_migrated		= 0;
	p->total_numa_faults		= 0;
	RCU_INIT_POINTER(p->numa_group, NULL);
	p->last_task_numa_placement	= 0;
	p->last_sum_exec_runtime	= 0;

	init_task_work(&p->numa_work, task_numa_work);

	/* New address space, reset the preferred nid */
	if (!(clone_flags & CLONE_VM)) {
		p->numa_preferred_nid = NUMA_NO_NODE;
		return;
	}

	/*
	 * New thread, keep existing numa_preferred_nid which should be copied
	 * already by arch_dup_task_struct but stagger when scans start.
	 */
	if (mm) {
		unsigned int delay;

		delay = min_t(unsigned int, task_scan_max(current),
			current->numa_scan_period * mm_users * NSEC_PER_MSEC);
		delay += 2 * TICK_NSEC;
		p->node_stamp = delay;
	}
}

/*
 * Drive the periodic memory faults..
 */
static void task_tick_numa(struct rq *rq, struct task_struct *curr)
{
	struct callback_head *work = &curr->numa_work;
	u64 period, now;

	/*
	 * We don't care about NUMA placement if we don't have memory.
	 */
	if (!curr->mm || (curr->flags & (PF_EXITING | PF_KTHREAD)) || work->next != work)
		return;

	/*
	 * Using runtime rather than walltime has the dual advantage that
	 * we (mostly) drive the selection from busy threads and that the
	 * task needs to have done some actual work before we bother with
	 * NUMA placement.
	 */
	now = curr->se.sum_exec_runtime;
	period = (u64)curr->numa_scan_period * NSEC_PER_MSEC;

	if (now > curr->node_stamp + period) {
		if (!curr->node_stamp)
			curr->numa_scan_period = task_scan_start(curr);
		curr->node_stamp += period;

		if (!time_before(jiffies, curr->mm->numa_next_scan))
			task_work_add(curr, work, TWA_RESUME);
	}
}

static void update_scan_period(struct task_struct *p, int new_cpu)
{
	int src_nid = cpu_to_node(task_cpu(p));
	int dst_nid = cpu_to_node(new_cpu);

	if (!static_branch_likely(&sched_numa_balancing))
		return;

	if (!p->mm || !p->numa_faults || (p->flags & PF_EXITING))
		return;

	if (src_nid == dst_nid)
		return;

	/*
	 * Allow resets if faults have been trapped before one scan
	 * has completed. This is most likely due to a new task that
	 * is pulled cross-node due to wakeups or load balancing.
	 */
	if (p->numa_scan_seq) {
		/*
		 * Avoid scan adjustments if moving to the preferred
		 * node or if the task was not previously running on
		 * the preferred node.
		 */
		if (dst_nid == p->numa_preferred_nid ||
		    (p->numa_preferred_nid != NUMA_NO_NODE &&
			src_nid != p->numa_preferred_nid))
			return;
	}

	p->numa_scan_period = task_scan_start(p);
}

#else
static void task_tick_numa(struct rq *rq, struct task_struct *curr)
{
}

static inline void account_numa_enqueue(struct rq *rq, struct task_struct *p)
{
}

static inline void account_numa_dequeue(struct rq *rq, struct task_struct *p)
{
}

static inline void update_scan_period(struct task_struct *p, int new_cpu)
{
}

#endif /* CONFIG_NUMA_BALANCING */

static void
account_entity_enqueue(struct cfs_rq *cfs_rq, struct sched_entity *se)
{
	update_load_add(&cfs_rq->load, se->load.weight);
#ifdef CONFIG_SMP
	if (entity_is_task(se)) {
		struct rq *rq = rq_of(cfs_rq);

		account_numa_enqueue(rq, task_of(se));
		list_add(&se->group_node, &rq->cfs_tasks);
	}
#endif
	cfs_rq->nr_running++;
	if (se_is_idle(se))
		cfs_rq->idle_nr_running++;
}

static void
account_entity_dequeue(struct cfs_rq *cfs_rq, struct sched_entity *se)
{
	update_load_sub(&cfs_rq->load, se->load.weight);
#ifdef CONFIG_SMP
	if (entity_is_task(se)) {
		account_numa_dequeue(rq_of(cfs_rq), task_of(se));
		list_del_init(&se->group_node);
	}
#endif
	cfs_rq->nr_running--;
	if (se_is_idle(se))
		cfs_rq->idle_nr_running--;
}

/*
 * Signed add and clamp on underflow.
 *
 * Explicitly do a load-store to ensure the intermediate value never hits
 * memory. This allows lockless observations without ever seeing the negative
 * values.
 */
#define add_positive(_ptr, _val) do {                           \
	typeof(_ptr) ptr = (_ptr);                              \
	typeof(_val) val = (_val);                              \
	typeof(*ptr) res, var = READ_ONCE(*ptr);                \
								\
	res = var + val;                                        \
								\
	if (val < 0 && res > var)                               \
		res = 0;                                        \
								\
	WRITE_ONCE(*ptr, res);                                  \
} while (0)

/*
 * Unsigned subtract and clamp on underflow.
 *
 * Explicitly do a load-store to ensure the intermediate value never hits
 * memory. This allows lockless observations without ever seeing the negative
 * values.
 */
#define sub_positive(_ptr, _val) do {				\
	typeof(_ptr) ptr = (_ptr);				\
	typeof(*ptr) val = (_val);				\
	typeof(*ptr) res, var = READ_ONCE(*ptr);		\
	res = var - val;					\
	if (res > var)						\
		res = 0;					\
	WRITE_ONCE(*ptr, res);					\
} while (0)

/*
 * Remove and clamp on negative, from a local variable.
 *
 * A variant of sub_positive(), which does not use explicit load-store
 * and is thus optimized for local variable updates.
 */
#define lsub_positive(_ptr, _val) do {				\
	typeof(_ptr) ptr = (_ptr);				\
	*ptr -= min_t(typeof(*ptr), *ptr, _val);		\
} while (0)

#ifdef CONFIG_SMP
static inline void
enqueue_load_avg(struct cfs_rq *cfs_rq, struct sched_entity *se)
{
	cfs_rq->avg.load_avg += se->avg.load_avg;
	cfs_rq->avg.load_sum += se_weight(se) * se->avg.load_sum;
}

static inline void
dequeue_load_avg(struct cfs_rq *cfs_rq, struct sched_entity *se)
{
	sub_positive(&cfs_rq->avg.load_avg, se->avg.load_avg);
	sub_positive(&cfs_rq->avg.load_sum, se_weight(se) * se->avg.load_sum);
	/* See update_cfs_rq_load_avg() */
	cfs_rq->avg.load_sum = max_t(u32, cfs_rq->avg.load_sum,
					  cfs_rq->avg.load_avg * PELT_MIN_DIVIDER);
}
#else
static inline void
enqueue_load_avg(struct cfs_rq *cfs_rq, struct sched_entity *se) { }
static inline void
dequeue_load_avg(struct cfs_rq *cfs_rq, struct sched_entity *se) { }
#endif

static void reweight_entity(struct cfs_rq *cfs_rq, struct sched_entity *se,
			    unsigned long weight)
{
	if (se->on_rq) {
		/* commit outstanding execution time */
		if (cfs_rq->curr == se)
			update_curr(cfs_rq);
		update_load_sub(&cfs_rq->load, se->load.weight);
	}
	dequeue_load_avg(cfs_rq, se);

	update_load_set(&se->load, weight);

#ifdef CONFIG_SMP
	do {
		u32 divider = get_pelt_divider(&se->avg);

		se->avg.load_avg = div_u64(se_weight(se) * se->avg.load_sum, divider);
	} while (0);
#endif

	enqueue_load_avg(cfs_rq, se);
	if (se->on_rq)
		update_load_add(&cfs_rq->load, se->load.weight);

}

void reweight_task(struct task_struct *p, int prio)
{
	struct sched_entity *se = &p->se;
	struct cfs_rq *cfs_rq = cfs_rq_of(se);
	struct load_weight *load = &se->load;
	unsigned long weight = scale_load(sched_prio_to_weight[prio]);

	reweight_entity(cfs_rq, se, weight);
	load->inv_weight = sched_prio_to_wmult[prio];
}

static inline int throttled_hierarchy(struct cfs_rq *cfs_rq);

#ifdef CONFIG_FAIR_GROUP_SCHED
#ifdef CONFIG_SMP
/*
 * All this does is approximate the hierarchical proportion which includes that
 * global sum we all love to hate.
 *
 * That is, the weight of a group entity, is the proportional share of the
 * group weight based on the group runqueue weights. That is:
 *
 *                     tg->weight * grq->load.weight
 *   ge->load.weight = -----------------------------               (1)
 *                       \Sum grq->load.weight
 *
 * Now, because computing that sum is prohibitively expensive to compute (been
 * there, done that) we approximate it with this average stuff. The average
 * moves slower and therefore the approximation is cheaper and more stable.
 *
 * So instead of the above, we substitute:
 *
 *   grq->load.weight -> grq->avg.load_avg                         (2)
 *
 * which yields the following:
 *
 *                     tg->weight * grq->avg.load_avg
 *   ge->load.weight = ------------------------------              (3)
 *                             tg->load_avg
 *
 * Where: tg->load_avg ~= \Sum grq->avg.load_avg
 *
 * That is shares_avg, and it is right (given the approximation (2)).
 *
 * The problem with it is that because the average is slow -- it was designed
 * to be exactly that of course -- this leads to transients in boundary
 * conditions. In specific, the case where the group was idle and we start the
 * one task. It takes time for our CPU's grq->avg.load_avg to build up,
 * yielding bad latency etc..
 *
 * Now, in that special case (1) reduces to:
 *
 *                     tg->weight * grq->load.weight
 *   ge->load.weight = ----------------------------- = tg->weight   (4)
 *                         grp->load.weight
 *
 * That is, the sum collapses because all other CPUs are idle; the UP scenario.
 *
 * So what we do is modify our approximation (3) to approach (4) in the (near)
 * UP case, like:
 *
 *   ge->load.weight =
 *
 *              tg->weight * grq->load.weight
 *     ---------------------------------------------------         (5)
 *     tg->load_avg - grq->avg.load_avg + grq->load.weight
 *
 * But because grq->load.weight can drop to 0, resulting in a divide by zero,
 * we need to use grq->avg.load_avg as its lower bound, which then gives:
 *
 *
 *                     tg->weight * grq->load.weight
 *   ge->load.weight = -----------------------------		   (6)
 *                             tg_load_avg'
 *
 * Where:
 *
 *   tg_load_avg' = tg->load_avg - grq->avg.load_avg +
 *                  max(grq->load.weight, grq->avg.load_avg)
 *
 * And that is shares_weight and is icky. In the (near) UP case it approaches
 * (4) while in the normal case it approaches (3). It consistently
 * overestimates the ge->load.weight and therefore:
 *
 *   \Sum ge->load.weight >= tg->weight
 *
 * hence icky!
 */
static long calc_group_shares(struct cfs_rq *cfs_rq)
{
	long tg_weight, tg_shares, load, shares;
	struct task_group *tg = cfs_rq->tg;

	tg_shares = READ_ONCE(tg->shares);

	load = max(scale_load_down(cfs_rq->load.weight), cfs_rq->avg.load_avg);

	tg_weight = atomic_long_read(&tg->load_avg);

	/* Ensure tg_weight >= load */
	tg_weight -= cfs_rq->tg_load_avg_contrib;
	tg_weight += load;

	shares = (tg_shares * load);
	if (tg_weight)
		shares /= tg_weight;

	/*
	 * MIN_SHARES has to be unscaled here to support per-CPU partitioning
	 * of a group with small tg->shares value. It is a floor value which is
	 * assigned as a minimum load.weight to the sched_entity representing
	 * the group on a CPU.
	 *
	 * E.g. on 64-bit for a group with tg->shares of scale_load(15)=15*1024
	 * on an 8-core system with 8 tasks each runnable on one CPU shares has
	 * to be 15*1024*1/8=1920 instead of scale_load(MIN_SHARES)=2*1024. In
	 * case no task is runnable on a CPU MIN_SHARES=2 should be returned
	 * instead of 0.
	 */
	return clamp_t(long, shares, MIN_SHARES, tg_shares);
}
#endif /* CONFIG_SMP */

/*
 * Recomputes the group entity based on the current state of its group
 * runqueue.
 */
static void update_cfs_group(struct sched_entity *se)
{
	struct cfs_rq *gcfs_rq = group_cfs_rq(se);
	long shares;

	if (!gcfs_rq)
		return;

	if (throttled_hierarchy(gcfs_rq))
		return;

#ifndef CONFIG_SMP
	shares = READ_ONCE(gcfs_rq->tg->shares);

	if (likely(se->load.weight == shares))
		return;
#else
	shares   = calc_group_shares(gcfs_rq);
#endif

	reweight_entity(cfs_rq_of(se), se, shares);
}

#else /* CONFIG_FAIR_GROUP_SCHED */
static inline void update_cfs_group(struct sched_entity *se)
{
}
#endif /* CONFIG_FAIR_GROUP_SCHED */

static inline void cfs_rq_util_change(struct cfs_rq *cfs_rq, int flags)
{
	struct rq *rq = rq_of(cfs_rq);

	if (&rq->cfs == cfs_rq) {
		/*
		 * There are a few boundary cases this might miss but it should
		 * get called often enough that that should (hopefully) not be
		 * a real problem.
		 *
		 * It will not get called when we go idle, because the idle
		 * thread is a different class (!fair), nor will the utilization
		 * number include things like RT tasks.
		 *
		 * As is, the util number is not freq-invariant (we'd have to
		 * implement arch_scale_freq_capacity() for that).
		 *
		 * See cpu_util_cfs().
		 */
		cpufreq_update_util(rq, flags);
	}
}

#ifdef CONFIG_SMP
static inline bool load_avg_is_decayed(struct sched_avg *sa)
{
	if (sa->load_sum)
		return false;

	if (sa->util_sum)
		return false;

	if (sa->runnable_sum)
		return false;

	/*
	 * _avg must be null when _sum are null because _avg = _sum / divider
	 * Make sure that rounding and/or propagation of PELT values never
	 * break this.
	 */
	SCHED_WARN_ON(sa->load_avg ||
		      sa->util_avg ||
		      sa->runnable_avg);

	return true;
}

static inline u64 cfs_rq_last_update_time(struct cfs_rq *cfs_rq)
{
	return u64_u32_load_copy(cfs_rq->avg.last_update_time,
				 cfs_rq->last_update_time_copy);
}
#ifdef CONFIG_FAIR_GROUP_SCHED
/*
 * Because list_add_leaf_cfs_rq always places a child cfs_rq on the list
 * immediately before a parent cfs_rq, and cfs_rqs are removed from the list
 * bottom-up, we only have to test whether the cfs_rq before us on the list
 * is our child.
 * If cfs_rq is not on the list, test whether a child needs its to be added to
 * connect a branch to the tree  * (see list_add_leaf_cfs_rq() for details).
 */
static inline bool child_cfs_rq_on_list(struct cfs_rq *cfs_rq)
{
	struct cfs_rq *prev_cfs_rq;
	struct list_head *prev;

	if (cfs_rq->on_list) {
		prev = cfs_rq->leaf_cfs_rq_list.prev;
	} else {
		struct rq *rq = rq_of(cfs_rq);

		prev = rq->tmp_alone_branch;
	}

	prev_cfs_rq = container_of(prev, struct cfs_rq, leaf_cfs_rq_list);

	return (prev_cfs_rq->tg->parent == cfs_rq->tg);
}

static inline bool cfs_rq_is_decayed(struct cfs_rq *cfs_rq)
{
	if (cfs_rq->load.weight)
		return false;

	if (!load_avg_is_decayed(&cfs_rq->avg))
		return false;

	if (child_cfs_rq_on_list(cfs_rq))
		return false;

	return true;
}

/**
 * update_tg_load_avg - update the tg's load avg
 * @cfs_rq: the cfs_rq whose avg changed
 *
 * This function 'ensures': tg->load_avg := \Sum tg->cfs_rq[]->avg.load.
 * However, because tg->load_avg is a global value there are performance
 * considerations.
 *
 * In order to avoid having to look at the other cfs_rq's, we use a
 * differential update where we store the last value we propagated. This in
 * turn allows skipping updates if the differential is 'small'.
 *
 * Updating tg's load_avg is necessary before update_cfs_share().
 */
static inline void update_tg_load_avg(struct cfs_rq *cfs_rq)
{
	long delta = cfs_rq->avg.load_avg - cfs_rq->tg_load_avg_contrib;

	/*
	 * No need to update load_avg for root_task_group as it is not used.
	 */
	if (cfs_rq->tg == &root_task_group)
		return;

	if (abs(delta) > cfs_rq->tg_load_avg_contrib / 64) {
		atomic_long_add(delta, &cfs_rq->tg->load_avg);
		cfs_rq->tg_load_avg_contrib = cfs_rq->avg.load_avg;
	}
}

/*
 * Called within set_task_rq() right before setting a task's CPU. The
 * caller only guarantees p->pi_lock is held; no other assumptions,
 * including the state of rq->lock, should be made.
 */
void set_task_rq_fair(struct sched_entity *se,
		      struct cfs_rq *prev, struct cfs_rq *next)
{
	u64 p_last_update_time;
	u64 n_last_update_time;

	if (!sched_feat(ATTACH_AGE_LOAD))
		return;

	/*
	 * We are supposed to update the task to "current" time, then its up to
	 * date and ready to go to new CPU/cfs_rq. But we have difficulty in
	 * getting what current time is, so simply throw away the out-of-date
	 * time. This will result in the wakee task is less decayed, but giving
	 * the wakee more load sounds not bad.
	 */
	if (!(se->avg.last_update_time && prev))
		return;

	p_last_update_time = cfs_rq_last_update_time(prev);
	n_last_update_time = cfs_rq_last_update_time(next);

	__update_load_avg_blocked_se(p_last_update_time, se);
	se->avg.last_update_time = n_last_update_time;
}

/*
 * When on migration a sched_entity joins/leaves the PELT hierarchy, we need to
 * propagate its contribution. The key to this propagation is the invariant
 * that for each group:
 *
 *   ge->avg == grq->avg						(1)
 *
 * _IFF_ we look at the pure running and runnable sums. Because they
 * represent the very same entity, just at different points in the hierarchy.
 *
 * Per the above update_tg_cfs_util() and update_tg_cfs_runnable() are trivial
 * and simply copies the running/runnable sum over (but still wrong, because
 * the group entity and group rq do not have their PELT windows aligned).
 *
 * However, update_tg_cfs_load() is more complex. So we have:
 *
 *   ge->avg.load_avg = ge->load.weight * ge->avg.runnable_avg		(2)
 *
 * And since, like util, the runnable part should be directly transferable,
 * the following would _appear_ to be the straight forward approach:
 *
 *   grq->avg.load_avg = grq->load.weight * grq->avg.runnable_avg	(3)
 *
 * And per (1) we have:
 *
 *   ge->avg.runnable_avg == grq->avg.runnable_avg
 *
 * Which gives:
 *
 *                      ge->load.weight * grq->avg.load_avg
 *   ge->avg.load_avg = -----------------------------------		(4)
 *                               grq->load.weight
 *
 * Except that is wrong!
 *
 * Because while for entities historical weight is not important and we
 * really only care about our future and therefore can consider a pure
 * runnable sum, runqueues can NOT do this.
 *
 * We specifically want runqueues to have a load_avg that includes
 * historical weights. Those represent the blocked load, the load we expect
 * to (shortly) return to us. This only works by keeping the weights as
 * integral part of the sum. We therefore cannot decompose as per (3).
 *
 * Another reason this doesn't work is that runnable isn't a 0-sum entity.
 * Imagine a rq with 2 tasks that each are runnable 2/3 of the time. Then the
 * rq itself is runnable anywhere between 2/3 and 1 depending on how the
 * runnable section of these tasks overlap (or not). If they were to perfectly
 * align the rq as a whole would be runnable 2/3 of the time. If however we
 * always have at least 1 runnable task, the rq as a whole is always runnable.
 *
 * So we'll have to approximate.. :/
 *
 * Given the constraint:
 *
 *   ge->avg.running_sum <= ge->avg.runnable_sum <= LOAD_AVG_MAX
 *
 * We can construct a rule that adds runnable to a rq by assuming minimal
 * overlap.
 *
 * On removal, we'll assume each task is equally runnable; which yields:
 *
 *   grq->avg.runnable_sum = grq->avg.load_sum / grq->load.weight
 *
 * XXX: only do this for the part of runnable > running ?
 *
 */
static inline void
update_tg_cfs_util(struct cfs_rq *cfs_rq, struct sched_entity *se, struct cfs_rq *gcfs_rq)
{
	long delta_sum, delta_avg = gcfs_rq->avg.util_avg - se->avg.util_avg;
	u32 new_sum, divider;

	/* Nothing to update */
	if (!delta_avg)
		return;

	/*
	 * cfs_rq->avg.period_contrib can be used for both cfs_rq and se.
	 * See ___update_load_avg() for details.
	 */
	divider = get_pelt_divider(&cfs_rq->avg);


	/* Set new sched_entity's utilization */
	se->avg.util_avg = gcfs_rq->avg.util_avg;
	new_sum = se->avg.util_avg * divider;
	delta_sum = (long)new_sum - (long)se->avg.util_sum;
	se->avg.util_sum = new_sum;

	/* Update parent cfs_rq utilization */
	add_positive(&cfs_rq->avg.util_avg, delta_avg);
	add_positive(&cfs_rq->avg.util_sum, delta_sum);

	/* See update_cfs_rq_load_avg() */
	cfs_rq->avg.util_sum = max_t(u32, cfs_rq->avg.util_sum,
					  cfs_rq->avg.util_avg * PELT_MIN_DIVIDER);
}

static inline void
update_tg_cfs_runnable(struct cfs_rq *cfs_rq, struct sched_entity *se, struct cfs_rq *gcfs_rq)
{
	long delta_sum, delta_avg = gcfs_rq->avg.runnable_avg - se->avg.runnable_avg;
	u32 new_sum, divider;

	/* Nothing to update */
	if (!delta_avg)
		return;

	/*
	 * cfs_rq->avg.period_contrib can be used for both cfs_rq and se.
	 * See ___update_load_avg() for details.
	 */
	divider = get_pelt_divider(&cfs_rq->avg);

	/* Set new sched_entity's runnable */
	se->avg.runnable_avg = gcfs_rq->avg.runnable_avg;
	new_sum = se->avg.runnable_avg * divider;
	delta_sum = (long)new_sum - (long)se->avg.runnable_sum;
	se->avg.runnable_sum = new_sum;

	/* Update parent cfs_rq runnable */
	add_positive(&cfs_rq->avg.runnable_avg, delta_avg);
	add_positive(&cfs_rq->avg.runnable_sum, delta_sum);
	/* See update_cfs_rq_load_avg() */
	cfs_rq->avg.runnable_sum = max_t(u32, cfs_rq->avg.runnable_sum,
					      cfs_rq->avg.runnable_avg * PELT_MIN_DIVIDER);
}

static inline void
update_tg_cfs_load(struct cfs_rq *cfs_rq, struct sched_entity *se, struct cfs_rq *gcfs_rq)
{
	long delta_avg, running_sum, runnable_sum = gcfs_rq->prop_runnable_sum;
	unsigned long load_avg;
	u64 load_sum = 0;
	s64 delta_sum;
	u32 divider;

	if (!runnable_sum)
		return;

	gcfs_rq->prop_runnable_sum = 0;

	/*
	 * cfs_rq->avg.period_contrib can be used for both cfs_rq and se.
	 * See ___update_load_avg() for details.
	 */
	divider = get_pelt_divider(&cfs_rq->avg);

	if (runnable_sum >= 0) {
		/*
		 * Add runnable; clip at LOAD_AVG_MAX. Reflects that until
		 * the CPU is saturated running == runnable.
		 */
		runnable_sum += se->avg.load_sum;
		runnable_sum = min_t(long, runnable_sum, divider);
	} else {
		/*
		 * Estimate the new unweighted runnable_sum of the gcfs_rq by
		 * assuming all tasks are equally runnable.
		 */
		if (scale_load_down(gcfs_rq->load.weight)) {
			load_sum = div_u64(gcfs_rq->avg.load_sum,
				scale_load_down(gcfs_rq->load.weight));
		}

		/* But make sure to not inflate se's runnable */
		runnable_sum = min(se->avg.load_sum, load_sum);
	}

	/*
	 * runnable_sum can't be lower than running_sum
	 * Rescale running sum to be in the same range as runnable sum
	 * running_sum is in [0 : LOAD_AVG_MAX <<  SCHED_CAPACITY_SHIFT]
	 * runnable_sum is in [0 : LOAD_AVG_MAX]
	 */
	running_sum = se->avg.util_sum >> SCHED_CAPACITY_SHIFT;
	runnable_sum = max(runnable_sum, running_sum);

	load_sum = se_weight(se) * runnable_sum;
	load_avg = div_u64(load_sum, divider);

	delta_avg = load_avg - se->avg.load_avg;
	if (!delta_avg)
		return;

	delta_sum = load_sum - (s64)se_weight(se) * se->avg.load_sum;

	se->avg.load_sum = runnable_sum;
	se->avg.load_avg = load_avg;
	add_positive(&cfs_rq->avg.load_avg, delta_avg);
	add_positive(&cfs_rq->avg.load_sum, delta_sum);
	/* See update_cfs_rq_load_avg() */
	cfs_rq->avg.load_sum = max_t(u32, cfs_rq->avg.load_sum,
					  cfs_rq->avg.load_avg * PELT_MIN_DIVIDER);
}

static inline void add_tg_cfs_propagate(struct cfs_rq *cfs_rq, long runnable_sum)
{
	cfs_rq->propagate = 1;
	cfs_rq->prop_runnable_sum += runnable_sum;
}

/* Update task and its cfs_rq load average */
static inline int propagate_entity_load_avg(struct sched_entity *se)
{
	struct cfs_rq *cfs_rq, *gcfs_rq;

	if (entity_is_task(se))
		return 0;

	gcfs_rq = group_cfs_rq(se);
	if (!gcfs_rq->propagate)
		return 0;

	gcfs_rq->propagate = 0;

	cfs_rq = cfs_rq_of(se);

	add_tg_cfs_propagate(cfs_rq, gcfs_rq->prop_runnable_sum);

	update_tg_cfs_util(cfs_rq, se, gcfs_rq);
	update_tg_cfs_runnable(cfs_rq, se, gcfs_rq);
	update_tg_cfs_load(cfs_rq, se, gcfs_rq);

	trace_pelt_cfs_tp(cfs_rq);
	trace_pelt_se_tp(se);

	return 1;
}

/*
 * Check if we need to update the load and the utilization of a blocked
 * group_entity:
 */
static inline bool skip_blocked_update(struct sched_entity *se)
{
	struct cfs_rq *gcfs_rq = group_cfs_rq(se);

	/*
	 * If sched_entity still have not zero load or utilization, we have to
	 * decay it:
	 */
	if (se->avg.load_avg || se->avg.util_avg)
		return false;

	/*
	 * If there is a pending propagation, we have to update the load and
	 * the utilization of the sched_entity:
	 */
	if (gcfs_rq->propagate)
		return false;

	/*
	 * Otherwise, the load and the utilization of the sched_entity is
	 * already zero and there is no pending propagation, so it will be a
	 * waste of time to try to decay it:
	 */
	return true;
}

#else /* CONFIG_FAIR_GROUP_SCHED */

static inline void update_tg_load_avg(struct cfs_rq *cfs_rq) {}

static inline int propagate_entity_load_avg(struct sched_entity *se)
{
	return 0;
}

static inline void add_tg_cfs_propagate(struct cfs_rq *cfs_rq, long runnable_sum) {}

#endif /* CONFIG_FAIR_GROUP_SCHED */

#ifdef CONFIG_NO_HZ_COMMON
static inline void migrate_se_pelt_lag(struct sched_entity *se)
{
	u64 throttled = 0, now, lut;
	struct cfs_rq *cfs_rq;
	struct rq *rq;
	bool is_idle;

	if (load_avg_is_decayed(&se->avg))
		return;

	cfs_rq = cfs_rq_of(se);
	rq = rq_of(cfs_rq);

	rcu_read_lock();
	is_idle = is_idle_task(rcu_dereference(rq->curr));
	rcu_read_unlock();

	/*
	 * The lag estimation comes with a cost we don't want to pay all the
	 * time. Hence, limiting to the case where the source CPU is idle and
	 * we know we are at the greatest risk to have an outdated clock.
	 */
	if (!is_idle)
		return;

	/*
	 * Estimated "now" is: last_update_time + cfs_idle_lag + rq_idle_lag, where:
	 *
	 *   last_update_time (the cfs_rq's last_update_time)
	 *	= cfs_rq_clock_pelt()@cfs_rq_idle
	 *      = rq_clock_pelt()@cfs_rq_idle
	 *        - cfs->throttled_clock_pelt_time@cfs_rq_idle
	 *
	 *   cfs_idle_lag (delta between rq's update and cfs_rq's update)
	 *      = rq_clock_pelt()@rq_idle - rq_clock_pelt()@cfs_rq_idle
	 *
	 *   rq_idle_lag (delta between now and rq's update)
	 *      = sched_clock_cpu() - rq_clock()@rq_idle
	 *
	 * We can then write:
	 *
	 *    now = rq_clock_pelt()@rq_idle - cfs->throttled_clock_pelt_time +
	 *          sched_clock_cpu() - rq_clock()@rq_idle
	 * Where:
	 *      rq_clock_pelt()@rq_idle is rq->clock_pelt_idle
	 *      rq_clock()@rq_idle      is rq->clock_idle
	 *      cfs->throttled_clock_pelt_time@cfs_rq_idle
	 *                              is cfs_rq->throttled_pelt_idle
	 */

#ifdef CONFIG_CFS_BANDWIDTH
	throttled = u64_u32_load(cfs_rq->throttled_pelt_idle);
	/* The clock has been stopped for throttling */
	if (throttled == U64_MAX)
		return;
#endif
	now = u64_u32_load(rq->clock_pelt_idle);
	/*
	 * Paired with _update_idle_rq_clock_pelt(). It ensures at the worst case
	 * is observed the old clock_pelt_idle value and the new clock_idle,
	 * which lead to an underestimation. The opposite would lead to an
	 * overestimation.
	 */
	smp_rmb();
	lut = cfs_rq_last_update_time(cfs_rq);

	now -= throttled;
	if (now < lut)
		/*
		 * cfs_rq->avg.last_update_time is more recent than our
		 * estimation, let's use it.
		 */
		now = lut;
	else
		now += sched_clock_cpu(cpu_of(rq)) - u64_u32_load(rq->clock_idle);

	__update_load_avg_blocked_se(now, se);
}
#else
static void migrate_se_pelt_lag(struct sched_entity *se) {}
#endif

/**
 * update_cfs_rq_load_avg - update the cfs_rq's load/util averages
 * @now: current time, as per cfs_rq_clock_pelt()
 * @cfs_rq: cfs_rq to update
 *
 * The cfs_rq avg is the direct sum of all its entities (blocked and runnable)
 * avg. The immediate corollary is that all (fair) tasks must be attached.
 *
 * cfs_rq->avg is used for task_h_load() and update_cfs_share() for example.
 *
 * Return: true if the load decayed or we removed load.
 *
 * Since both these conditions indicate a changed cfs_rq->avg.load we should
 * call update_tg_load_avg() when this function returns true.
 */
static inline int
update_cfs_rq_load_avg(u64 now, struct cfs_rq *cfs_rq)
{
	unsigned long removed_load = 0, removed_util = 0, removed_runnable = 0;
	struct sched_avg *sa = &cfs_rq->avg;
	int decayed = 0;

	if (cfs_rq->removed.nr) {
		unsigned long r;
		u32 divider = get_pelt_divider(&cfs_rq->avg);

		raw_spin_lock(&cfs_rq->removed.lock);
		swap(cfs_rq->removed.util_avg, removed_util);
		swap(cfs_rq->removed.load_avg, removed_load);
		swap(cfs_rq->removed.runnable_avg, removed_runnable);
		cfs_rq->removed.nr = 0;
		raw_spin_unlock(&cfs_rq->removed.lock);

		r = removed_load;
		sub_positive(&sa->load_avg, r);
		sub_positive(&sa->load_sum, r * divider);
		/* See sa->util_sum below */
		sa->load_sum = max_t(u32, sa->load_sum, sa->load_avg * PELT_MIN_DIVIDER);

		r = removed_util;
		sub_positive(&sa->util_avg, r);
		sub_positive(&sa->util_sum, r * divider);
		/*
		 * Because of rounding, se->util_sum might ends up being +1 more than
		 * cfs->util_sum. Although this is not a problem by itself, detaching
		 * a lot of tasks with the rounding problem between 2 updates of
		 * util_avg (~1ms) can make cfs->util_sum becoming null whereas
		 * cfs_util_avg is not.
		 * Check that util_sum is still above its lower bound for the new
		 * util_avg. Given that period_contrib might have moved since the last
		 * sync, we are only sure that util_sum must be above or equal to
		 *    util_avg * minimum possible divider
		 */
		sa->util_sum = max_t(u32, sa->util_sum, sa->util_avg * PELT_MIN_DIVIDER);

		r = removed_runnable;
		sub_positive(&sa->runnable_avg, r);
		sub_positive(&sa->runnable_sum, r * divider);
		/* See sa->util_sum above */
		sa->runnable_sum = max_t(u32, sa->runnable_sum,
					      sa->runnable_avg * PELT_MIN_DIVIDER);

		/*
		 * removed_runnable is the unweighted version of removed_load so we
		 * can use it to estimate removed_load_sum.
		 */
		add_tg_cfs_propagate(cfs_rq,
			-(long)(removed_runnable * divider) >> SCHED_CAPACITY_SHIFT);

		decayed = 1;
	}

	decayed |= __update_load_avg_cfs_rq(now, cfs_rq);
	u64_u32_store_copy(sa->last_update_time,
			   cfs_rq->last_update_time_copy,
			   sa->last_update_time);
	return decayed;
}

/**
 * attach_entity_load_avg - attach this entity to its cfs_rq load avg
 * @cfs_rq: cfs_rq to attach to
 * @se: sched_entity to attach
 *
 * Must call update_cfs_rq_load_avg() before this, since we rely on
 * cfs_rq->avg.last_update_time being current.
 */
static void attach_entity_load_avg(struct cfs_rq *cfs_rq, struct sched_entity *se)
{
	/*
	 * cfs_rq->avg.period_contrib can be used for both cfs_rq and se.
	 * See ___update_load_avg() for details.
	 */
	u32 divider = get_pelt_divider(&cfs_rq->avg);

	/*
	 * When we attach the @se to the @cfs_rq, we must align the decay
	 * window because without that, really weird and wonderful things can
	 * happen.
	 *
	 * XXX illustrate
	 */
	se->avg.last_update_time = cfs_rq->avg.last_update_time;
	se->avg.period_contrib = cfs_rq->avg.period_contrib;

	/*
	 * Hell(o) Nasty stuff.. we need to recompute _sum based on the new
	 * period_contrib. This isn't strictly correct, but since we're
	 * entirely outside of the PELT hierarchy, nobody cares if we truncate
	 * _sum a little.
	 */
	se->avg.util_sum = se->avg.util_avg * divider;

	se->avg.runnable_sum = se->avg.runnable_avg * divider;

	se->avg.load_sum = se->avg.load_avg * divider;
	if (se_weight(se) < se->avg.load_sum)
		se->avg.load_sum = div_u64(se->avg.load_sum, se_weight(se));
	else
		se->avg.load_sum = 1;

	enqueue_load_avg(cfs_rq, se);
	cfs_rq->avg.util_avg += se->avg.util_avg;
	cfs_rq->avg.util_sum += se->avg.util_sum;
	cfs_rq->avg.runnable_avg += se->avg.runnable_avg;
	cfs_rq->avg.runnable_sum += se->avg.runnable_sum;

	add_tg_cfs_propagate(cfs_rq, se->avg.load_sum);

	cfs_rq_util_change(cfs_rq, 0);

	trace_pelt_cfs_tp(cfs_rq);
}

/**
 * detach_entity_load_avg - detach this entity from its cfs_rq load avg
 * @cfs_rq: cfs_rq to detach from
 * @se: sched_entity to detach
 *
 * Must call update_cfs_rq_load_avg() before this, since we rely on
 * cfs_rq->avg.last_update_time being current.
 */
static void detach_entity_load_avg(struct cfs_rq *cfs_rq, struct sched_entity *se)
{
	dequeue_load_avg(cfs_rq, se);
	sub_positive(&cfs_rq->avg.util_avg, se->avg.util_avg);
	sub_positive(&cfs_rq->avg.util_sum, se->avg.util_sum);
	/* See update_cfs_rq_load_avg() */
	cfs_rq->avg.util_sum = max_t(u32, cfs_rq->avg.util_sum,
					  cfs_rq->avg.util_avg * PELT_MIN_DIVIDER);

	sub_positive(&cfs_rq->avg.runnable_avg, se->avg.runnable_avg);
	sub_positive(&cfs_rq->avg.runnable_sum, se->avg.runnable_sum);
	/* See update_cfs_rq_load_avg() */
	cfs_rq->avg.runnable_sum = max_t(u32, cfs_rq->avg.runnable_sum,
					      cfs_rq->avg.runnable_avg * PELT_MIN_DIVIDER);

	add_tg_cfs_propagate(cfs_rq, -se->avg.load_sum);

	cfs_rq_util_change(cfs_rq, 0);

	trace_pelt_cfs_tp(cfs_rq);
}

/*
 * Optional action to be done while updating the load average
 */
#define UPDATE_TG	0x1
#define SKIP_AGE_LOAD	0x2
#define DO_ATTACH	0x4
#define DO_DETACH	0x8

/* Update task and its cfs_rq load average */
static inline void update_load_avg(struct cfs_rq *cfs_rq, struct sched_entity *se, int flags)
{
	u64 now = cfs_rq_clock_pelt(cfs_rq);
	int decayed;

	/*
	 * Track task load average for carrying it to new CPU after migrated, and
	 * track group sched_entity load average for task_h_load calc in migration
	 */
	if (se->avg.last_update_time && !(flags & SKIP_AGE_LOAD))
		__update_load_avg_se(now, cfs_rq, se);

	decayed  = update_cfs_rq_load_avg(now, cfs_rq);
	decayed |= propagate_entity_load_avg(se);

	if (!se->avg.last_update_time && (flags & DO_ATTACH)) {

		/*
		 * DO_ATTACH means we're here from enqueue_entity().
		 * !last_update_time means we've passed through
		 * migrate_task_rq_fair() indicating we migrated.
		 *
		 * IOW we're enqueueing a task on a new CPU.
		 */
		attach_entity_load_avg(cfs_rq, se);
		update_tg_load_avg(cfs_rq);

	} else if (flags & DO_DETACH) {
		/*
		 * DO_DETACH means we're here from dequeue_entity()
		 * and we are migrating task out of the CPU.
		 */
		detach_entity_load_avg(cfs_rq, se);
		update_tg_load_avg(cfs_rq);
	} else if (decayed) {
		cfs_rq_util_change(cfs_rq, 0);

		if (flags & UPDATE_TG)
			update_tg_load_avg(cfs_rq);
	}
}

/*
 * Synchronize entity load avg of dequeued entity without locking
 * the previous rq.
 */
static void sync_entity_load_avg(struct sched_entity *se)
{
	struct cfs_rq *cfs_rq = cfs_rq_of(se);
	u64 last_update_time;

	last_update_time = cfs_rq_last_update_time(cfs_rq);
	__update_load_avg_blocked_se(last_update_time, se);
}

/*
 * Task first catches up with cfs_rq, and then subtract
 * itself from the cfs_rq (task must be off the queue now).
 */
static void remove_entity_load_avg(struct sched_entity *se)
{
	struct cfs_rq *cfs_rq = cfs_rq_of(se);
	unsigned long flags;

	/*
	 * tasks cannot exit without having gone through wake_up_new_task() ->
	 * enqueue_task_fair() which will have added things to the cfs_rq,
	 * so we can remove unconditionally.
	 */

	sync_entity_load_avg(se);

	raw_spin_lock_irqsave(&cfs_rq->removed.lock, flags);
	++cfs_rq->removed.nr;
	cfs_rq->removed.util_avg	+= se->avg.util_avg;
	cfs_rq->removed.load_avg	+= se->avg.load_avg;
	cfs_rq->removed.runnable_avg	+= se->avg.runnable_avg;
	raw_spin_unlock_irqrestore(&cfs_rq->removed.lock, flags);
}

static inline unsigned long cfs_rq_runnable_avg(struct cfs_rq *cfs_rq)
{
	return cfs_rq->avg.runnable_avg;
}

static inline unsigned long cfs_rq_load_avg(struct cfs_rq *cfs_rq)
{
	return cfs_rq->avg.load_avg;
}

static int newidle_balance(struct rq *this_rq, struct rq_flags *rf);

static inline unsigned long task_util(struct task_struct *p)
{
	return READ_ONCE(p->se.avg.util_avg);
}

static inline unsigned long _task_util_est(struct task_struct *p)
{
	struct util_est ue = READ_ONCE(p->se.avg.util_est);

	return max(ue.ewma, (ue.enqueued & ~UTIL_AVG_UNCHANGED));
}

static inline unsigned long task_util_est(struct task_struct *p)
{
	return max(task_util(p), _task_util_est(p));
}

#ifdef CONFIG_UCLAMP_TASK
static inline unsigned long uclamp_task_util(struct task_struct *p,
					     unsigned long uclamp_min,
					     unsigned long uclamp_max)
{
	return clamp(task_util_est(p), uclamp_min, uclamp_max);
}
#else
static inline unsigned long uclamp_task_util(struct task_struct *p,
					     unsigned long uclamp_min,
					     unsigned long uclamp_max)
{
	return task_util_est(p);
}
#endif

static inline void util_est_enqueue(struct cfs_rq *cfs_rq,
				    struct task_struct *p)
{
	unsigned int enqueued;

	if (!sched_feat(UTIL_EST))
		return;

	/* Update root cfs_rq's estimated utilization */
	enqueued  = cfs_rq->avg.util_est.enqueued;
	enqueued += _task_util_est(p);
	WRITE_ONCE(cfs_rq->avg.util_est.enqueued, enqueued);

	trace_sched_util_est_cfs_tp(cfs_rq);
}

static inline void util_est_dequeue(struct cfs_rq *cfs_rq,
				    struct task_struct *p)
{
	unsigned int enqueued;

	if (!sched_feat(UTIL_EST))
		return;

	/* Update root cfs_rq's estimated utilization */
	enqueued  = cfs_rq->avg.util_est.enqueued;
	enqueued -= min_t(unsigned int, enqueued, _task_util_est(p));
	WRITE_ONCE(cfs_rq->avg.util_est.enqueued, enqueued);

	trace_sched_util_est_cfs_tp(cfs_rq);
}

#define UTIL_EST_MARGIN (SCHED_CAPACITY_SCALE / 100)

/*
 * Check if a (signed) value is within a specified (unsigned) margin,
 * based on the observation that:
 *
 *     abs(x) < y := (unsigned)(x + y - 1) < (2 * y - 1)
 *
 * NOTE: this only works when value + margin < INT_MAX.
 */
static inline bool within_margin(int value, int margin)
{
	return ((unsigned int)(value + margin - 1) < (2 * margin - 1));
}

static inline void util_est_update(struct cfs_rq *cfs_rq,
				   struct task_struct *p,
				   bool task_sleep)
{
	long last_ewma_diff, last_enqueued_diff;
	struct util_est ue;
	int ret = 0;

	trace_android_rvh_util_est_update(cfs_rq, p, task_sleep, &ret);
	if (ret)
		return;

	if (!sched_feat(UTIL_EST))
		return;

	/*
	 * Skip update of task's estimated utilization when the task has not
	 * yet completed an activation, e.g. being migrated.
	 */
	if (!task_sleep)
		return;

	/*
	 * If the PELT values haven't changed since enqueue time,
	 * skip the util_est update.
	 */
	ue = p->se.avg.util_est;
	if (ue.enqueued & UTIL_AVG_UNCHANGED)
		return;

	last_enqueued_diff = ue.enqueued;

	/*
	 * Reset EWMA on utilization increases, the moving average is used only
	 * to smooth utilization decreases.
	 */
	ue.enqueued = task_util(p);
	if (sched_feat(UTIL_EST_FASTUP)) {
		if (ue.ewma < ue.enqueued) {
			ue.ewma = ue.enqueued;
			goto done;
		}
	}

	/*
	 * Skip update of task's estimated utilization when its members are
	 * already ~1% close to its last activation value.
	 */
	last_ewma_diff = ue.enqueued - ue.ewma;
	last_enqueued_diff -= ue.enqueued;
	if (within_margin(last_ewma_diff, UTIL_EST_MARGIN)) {
		if (!within_margin(last_enqueued_diff, UTIL_EST_MARGIN))
			goto done;

		return;
	}

	/*
	 * To avoid overestimation of actual task utilization, skip updates if
	 * we cannot grant there is idle time in this CPU.
	 */
	if (task_util(p) > capacity_orig_of(cpu_of(rq_of(cfs_rq))))
		return;

	/*
	 * Update Task's estimated utilization
	 *
	 * When *p completes an activation we can consolidate another sample
	 * of the task size. This is done by storing the current PELT value
	 * as ue.enqueued and by using this value to update the Exponential
	 * Weighted Moving Average (EWMA):
	 *
	 *  ewma(t) = w *  task_util(p) + (1-w) * ewma(t-1)
	 *          = w *  task_util(p) +         ewma(t-1)  - w * ewma(t-1)
	 *          = w * (task_util(p) -         ewma(t-1)) +     ewma(t-1)
	 *          = w * (      last_ewma_diff            ) +     ewma(t-1)
	 *          = w * (last_ewma_diff  +  ewma(t-1) / w)
	 *
	 * Where 'w' is the weight of new samples, which is configured to be
	 * 0.25, thus making w=1/4 ( >>= UTIL_EST_WEIGHT_SHIFT)
	 */
	ue.ewma <<= UTIL_EST_WEIGHT_SHIFT;
	ue.ewma  += last_ewma_diff;
	ue.ewma >>= UTIL_EST_WEIGHT_SHIFT;
done:
	ue.enqueued |= UTIL_AVG_UNCHANGED;
	WRITE_ONCE(p->se.avg.util_est, ue);

	trace_sched_util_est_se_tp(&p->se);
}

static inline int util_fits_cpu(unsigned long util,
				unsigned long uclamp_min,
				unsigned long uclamp_max,
				int cpu)
{
	unsigned long capacity_orig, capacity_orig_thermal;
	unsigned long capacity = capacity_of(cpu);
	bool fits, uclamp_max_fits;

	/*
	 * Check if the real util fits without any uclamp boost/cap applied.
	 */
	fits = fits_capacity(util, capacity);

	if (!uclamp_is_used())
		return fits;

	/*
	 * We must use capacity_orig_of() for comparing against uclamp_min and
	 * uclamp_max. We only care about capacity pressure (by using
	 * capacity_of()) for comparing against the real util.
	 *
	 * If a task is boosted to 1024 for example, we don't want a tiny
	 * pressure to skew the check whether it fits a CPU or not.
	 *
	 * Similarly if a task is capped to capacity_orig_of(little_cpu), it
	 * should fit a little cpu even if there's some pressure.
	 *
	 * Only exception is for thermal pressure since it has a direct impact
	 * on available OPP of the system.
	 *
	 * We honour it for uclamp_min only as a drop in performance level
	 * could result in not getting the requested minimum performance level.
	 *
	 * For uclamp_max, we can tolerate a drop in performance level as the
	 * goal is to cap the task. So it's okay if it's getting less.
	 *
	 * In case of capacity inversion, which is not handled yet, we should
	 * honour the inverted capacity for both uclamp_min and uclamp_max all
	 * the time.
	 */
	capacity_orig = capacity_orig_of(cpu);
	capacity_orig_thermal = capacity_orig - arch_scale_thermal_pressure(cpu);

	/*
	 * We want to force a task to fit a cpu as implied by uclamp_max.
	 * But we do have some corner cases to cater for..
	 *
	 *
	 *                                 C=z
	 *   |                             ___
	 *   |                  C=y       |   |
	 *   |_ _ _ _ _ _ _ _ _ ___ _ _ _ | _ | _ _ _ _ _  uclamp_max
	 *   |      C=x        |   |      |   |
	 *   |      ___        |   |      |   |
	 *   |     |   |       |   |      |   |    (util somewhere in this region)
	 *   |     |   |       |   |      |   |
	 *   |     |   |       |   |      |   |
	 *   +----------------------------------------
	 *         cpu0        cpu1       cpu2
	 *
	 *   In the above example if a task is capped to a specific performance
	 *   point, y, then when:
	 *
	 *   * util = 80% of x then it does not fit on cpu0 and should migrate
	 *     to cpu1
	 *   * util = 80% of y then it is forced to fit on cpu1 to honour
	 *     uclamp_max request.
	 *
	 *   which is what we're enforcing here. A task always fits if
	 *   uclamp_max <= capacity_orig. But when uclamp_max > capacity_orig,
	 *   the normal upmigration rules should withhold still.
	 *
	 *   Only exception is when we are on max capacity, then we need to be
	 *   careful not to block overutilized state. This is so because:
	 *
	 *     1. There's no concept of capping at max_capacity! We can't go
	 *        beyond this performance level anyway.
	 *     2. The system is being saturated when we're operating near
	 *        max capacity, it doesn't make sense to block overutilized.
	 */
	uclamp_max_fits = (capacity_orig == SCHED_CAPACITY_SCALE) && (uclamp_max == SCHED_CAPACITY_SCALE);
	uclamp_max_fits = !uclamp_max_fits && (uclamp_max <= capacity_orig);
	fits = fits || uclamp_max_fits;

	/*
	 *
	 *                                 C=z
	 *   |                             ___       (region a, capped, util >= uclamp_max)
	 *   |                  C=y       |   |
	 *   |_ _ _ _ _ _ _ _ _ ___ _ _ _ | _ | _ _ _ _ _ uclamp_max
	 *   |      C=x        |   |      |   |
	 *   |      ___        |   |      |   |      (region b, uclamp_min <= util <= uclamp_max)
	 *   |_ _ _|_ _|_ _ _ _| _ | _ _ _| _ | _ _ _ _ _ uclamp_min
	 *   |     |   |       |   |      |   |
	 *   |     |   |       |   |      |   |      (region c, boosted, util < uclamp_min)
	 *   +----------------------------------------
	 *         cpu0        cpu1       cpu2
	 *
	 * a) If util > uclamp_max, then we're capped, we don't care about
	 *    actual fitness value here. We only care if uclamp_max fits
	 *    capacity without taking margin/pressure into account.
	 *    See comment above.
	 *
	 * b) If uclamp_min <= util <= uclamp_max, then the normal
	 *    fits_capacity() rules apply. Except we need to ensure that we
	 *    enforce we remain within uclamp_max, see comment above.
	 *
	 * c) If util < uclamp_min, then we are boosted. Same as (b) but we
	 *    need to take into account the boosted value fits the CPU without
	 *    taking margin/pressure into account.
	 *
	 * Cases (a) and (b) are handled in the 'fits' variable already. We
	 * just need to consider an extra check for case (c) after ensuring we
	 * handle the case uclamp_min > uclamp_max.
	 */
	uclamp_min = min(uclamp_min, uclamp_max);
	if (util < uclamp_min && capacity_orig != SCHED_CAPACITY_SCALE)
		fits = fits && (uclamp_min <= capacity_orig_thermal);

	return fits;
}

static inline int task_fits_cpu(struct task_struct *p, int cpu)
{
	unsigned long uclamp_min = uclamp_eff_value(p, UCLAMP_MIN);
	unsigned long uclamp_max = uclamp_eff_value(p, UCLAMP_MAX);
	unsigned long util = task_util_est(p);
	return util_fits_cpu(util, uclamp_min, uclamp_max, cpu);
}

static inline void update_misfit_status(struct task_struct *p, struct rq *rq)
{
	bool need_update = true;

	trace_android_rvh_update_misfit_status(p, rq, &need_update);
	if (!sched_asym_cpucap_active() || !need_update)
		return;

	if (!p || p->nr_cpus_allowed == 1) {
		rq->misfit_task_load = 0;
		return;
	}

	if (task_fits_cpu(p, cpu_of(rq))) {
		rq->misfit_task_load = 0;
		return;
	}

	/*
	 * Make sure that misfit_task_load will not be null even if
	 * task_h_load() returns 0.
	 */
	rq->misfit_task_load = max_t(unsigned long, task_h_load(p), 1);
}

#else /* CONFIG_SMP */

static inline bool cfs_rq_is_decayed(struct cfs_rq *cfs_rq)
{
	return true;
}

#define UPDATE_TG	0x0
#define SKIP_AGE_LOAD	0x0
#define DO_ATTACH	0x0
#define DO_DETACH	0x0

static inline void update_load_avg(struct cfs_rq *cfs_rq, struct sched_entity *se, int not_used1)
{
	cfs_rq_util_change(cfs_rq, 0);
}

static inline void remove_entity_load_avg(struct sched_entity *se) {}

static inline void
attach_entity_load_avg(struct cfs_rq *cfs_rq, struct sched_entity *se) {}
static inline void
detach_entity_load_avg(struct cfs_rq *cfs_rq, struct sched_entity *se) {}

static inline int newidle_balance(struct rq *rq, struct rq_flags *rf)
{
	return 0;
}

static inline void
util_est_enqueue(struct cfs_rq *cfs_rq, struct task_struct *p) {}

static inline void
util_est_dequeue(struct cfs_rq *cfs_rq, struct task_struct *p) {}

static inline void
util_est_update(struct cfs_rq *cfs_rq, struct task_struct *p,
		bool task_sleep) {}
static inline void update_misfit_status(struct task_struct *p, struct rq *rq) {}

#endif /* CONFIG_SMP */

static void check_spread(struct cfs_rq *cfs_rq, struct sched_entity *se)
{
#ifdef CONFIG_SCHED_DEBUG
	s64 d = se->vruntime - cfs_rq->min_vruntime;

	if (d < 0)
		d = -d;

	if (d > 3*sysctl_sched_latency)
		schedstat_inc(cfs_rq->nr_spread_over);
#endif
}

static inline bool entity_is_long_sleeper(struct sched_entity *se)
{
	struct cfs_rq *cfs_rq;
	u64 sleep_time;

	if (se->exec_start == 0)
		return false;

	cfs_rq = cfs_rq_of(se);

	sleep_time = rq_clock_task(rq_of(cfs_rq));

	/* Happen while migrating because of clock task divergence */
	if (sleep_time <= se->exec_start)
		return false;

	sleep_time -= se->exec_start;
	if (sleep_time > ((1ULL << 63) / scale_load_down(NICE_0_LOAD)))
		return true;

	return false;
}

static void
place_entity(struct cfs_rq *cfs_rq, struct sched_entity *se, int initial)
{
	u64 vruntime = cfs_rq->min_vruntime;

	/*
	 * The 'current' period is already promised to the current tasks,
	 * however the extra weight of the new task will slow them down a
	 * little, place the new task so that it fits in the slot that
	 * stays open at the end.
	 */
	if (initial && sched_feat(START_DEBIT))
		vruntime += sched_vslice(cfs_rq, se);

	/* sleeps up to a single latency don't count. */
	if (!initial) {
		unsigned long thresh;

		if (se_is_idle(se))
			thresh = sysctl_sched_min_granularity;
		else
			thresh = sysctl_sched_latency;

		/*
		 * Halve their sleep time's effect, to allow
		 * for a gentler effect of sleepers:
		 */
		if (sched_feat(GENTLE_FAIR_SLEEPERS))
			thresh >>= 1;

		vruntime -= thresh;
	}

<<<<<<< HEAD
	/* ensure we never gain time by being placed backwards. */
	se->vruntime = max_vruntime(se->vruntime, vruntime);
	trace_android_rvh_place_entity(cfs_rq, se, initial, &vruntime);
=======
	/*
	 * Pull vruntime of the entity being placed to the base level of
	 * cfs_rq, to prevent boosting it if placed backwards.
	 * However, min_vruntime can advance much faster than real time, with
	 * the extreme being when an entity with the minimal weight always runs
	 * on the cfs_rq. If the waking entity slept for a long time, its
	 * vruntime difference from min_vruntime may overflow s64 and their
	 * comparison may get inversed, so ignore the entity's original
	 * vruntime in that case.
	 * The maximal vruntime speedup is given by the ratio of normal to
	 * minimal weight: scale_load_down(NICE_0_LOAD) / MIN_SHARES.
	 * When placing a migrated waking entity, its exec_start has been set
	 * from a different rq. In order to take into account a possible
	 * divergence between new and prev rq's clocks task because of irq and
	 * stolen time, we take an additional margin.
	 * So, cutting off on the sleep time of
	 *     2^63 / scale_load_down(NICE_0_LOAD) ~ 104 days
	 * should be safe.
	 */
	if (entity_is_long_sleeper(se))
		se->vruntime = vruntime;
	else
		se->vruntime = max_vruntime(se->vruntime, vruntime);
>>>>>>> b4ecddcc
}

static void check_enqueue_throttle(struct cfs_rq *cfs_rq);

static inline bool cfs_bandwidth_used(void);

/*
 * MIGRATION
 *
 *	dequeue
 *	  update_curr()
 *	    update_min_vruntime()
 *	  vruntime -= min_vruntime
 *
 *	enqueue
 *	  update_curr()
 *	    update_min_vruntime()
 *	  vruntime += min_vruntime
 *
 * this way the vruntime transition between RQs is done when both
 * min_vruntime are up-to-date.
 *
 * WAKEUP (remote)
 *
 *	->migrate_task_rq_fair() (p->state == TASK_WAKING)
 *	  vruntime -= min_vruntime
 *
 *	enqueue
 *	  update_curr()
 *	    update_min_vruntime()
 *	  vruntime += min_vruntime
 *
 * this way we don't have the most up-to-date min_vruntime on the originating
 * CPU and an up-to-date min_vruntime on the destination CPU.
 */

static void
enqueue_entity(struct cfs_rq *cfs_rq, struct sched_entity *se, int flags)
{
	bool renorm = !(flags & ENQUEUE_WAKEUP) || (flags & ENQUEUE_MIGRATED);
	bool curr = cfs_rq->curr == se;

	/*
	 * If we're the current task, we must renormalise before calling
	 * update_curr().
	 */
	if (renorm && curr)
		se->vruntime += cfs_rq->min_vruntime;

	update_curr(cfs_rq);

	/*
	 * Otherwise, renormalise after, such that we're placed at the current
	 * moment in time, instead of some random moment in the past. Being
	 * placed in the past could significantly boost this task to the
	 * fairness detriment of existing tasks.
	 */
	if (renorm && !curr)
		se->vruntime += cfs_rq->min_vruntime;

	/*
	 * When enqueuing a sched_entity, we must:
	 *   - Update loads to have both entity and cfs_rq synced with now.
	 *   - For group_entity, update its runnable_weight to reflect the new
	 *     h_nr_running of its group cfs_rq.
	 *   - For group_entity, update its weight to reflect the new share of
	 *     its group cfs_rq
	 *   - Add its new weight to cfs_rq->load.weight
	 */
	update_load_avg(cfs_rq, se, UPDATE_TG | DO_ATTACH);
	se_update_runnable(se);
	update_cfs_group(se);
	account_entity_enqueue(cfs_rq, se);

	if (flags & ENQUEUE_WAKEUP)
		place_entity(cfs_rq, se, 0);
	/* Entity has migrated, no longer consider this task hot */
	if (flags & ENQUEUE_MIGRATED)
		se->exec_start = 0;

	check_schedstat_required();
	update_stats_enqueue_fair(cfs_rq, se, flags);
	check_spread(cfs_rq, se);
	if (!curr)
		__enqueue_entity(cfs_rq, se);
	se->on_rq = 1;

	if (cfs_rq->nr_running == 1) {
		check_enqueue_throttle(cfs_rq);
		if (!throttled_hierarchy(cfs_rq))
			list_add_leaf_cfs_rq(cfs_rq);
	}
}

static void __clear_buddies_last(struct sched_entity *se)
{
	for_each_sched_entity(se) {
		struct cfs_rq *cfs_rq = cfs_rq_of(se);
		if (cfs_rq->last != se)
			break;

		cfs_rq->last = NULL;
	}
}

static void __clear_buddies_next(struct sched_entity *se)
{
	for_each_sched_entity(se) {
		struct cfs_rq *cfs_rq = cfs_rq_of(se);
		if (cfs_rq->next != se)
			break;

		cfs_rq->next = NULL;
	}
}

static void __clear_buddies_skip(struct sched_entity *se)
{
	for_each_sched_entity(se) {
		struct cfs_rq *cfs_rq = cfs_rq_of(se);
		if (cfs_rq->skip != se)
			break;

		cfs_rq->skip = NULL;
	}
}

static void clear_buddies(struct cfs_rq *cfs_rq, struct sched_entity *se)
{
	if (cfs_rq->last == se)
		__clear_buddies_last(se);

	if (cfs_rq->next == se)
		__clear_buddies_next(se);

	if (cfs_rq->skip == se)
		__clear_buddies_skip(se);
}

static __always_inline void return_cfs_rq_runtime(struct cfs_rq *cfs_rq);

static void
dequeue_entity(struct cfs_rq *cfs_rq, struct sched_entity *se, int flags)
{
	int action = UPDATE_TG;

	if (entity_is_task(se) && task_on_rq_migrating(task_of(se)))
		action |= DO_DETACH;

	/*
	 * Update run-time statistics of the 'current'.
	 */
	update_curr(cfs_rq);

	/*
	 * When dequeuing a sched_entity, we must:
	 *   - Update loads to have both entity and cfs_rq synced with now.
	 *   - For group_entity, update its runnable_weight to reflect the new
	 *     h_nr_running of its group cfs_rq.
	 *   - Subtract its previous weight from cfs_rq->load.weight.
	 *   - For group entity, update its weight to reflect the new share
	 *     of its group cfs_rq.
	 */
	update_load_avg(cfs_rq, se, action);
	se_update_runnable(se);

	update_stats_dequeue_fair(cfs_rq, se, flags);

	clear_buddies(cfs_rq, se);

	if (se != cfs_rq->curr)
		__dequeue_entity(cfs_rq, se);
	se->on_rq = 0;
	account_entity_dequeue(cfs_rq, se);

	/*
	 * Normalize after update_curr(); which will also have moved
	 * min_vruntime if @se is the one holding it back. But before doing
	 * update_min_vruntime() again, which will discount @se's position and
	 * can move min_vruntime forward still more.
	 */
	if (!(flags & DEQUEUE_SLEEP))
		se->vruntime -= cfs_rq->min_vruntime;

	/* return excess runtime on last dequeue */
	return_cfs_rq_runtime(cfs_rq);

	update_cfs_group(se);

	/*
	 * Now advance min_vruntime if @se was the entity holding it back,
	 * except when: DEQUEUE_SAVE && !DEQUEUE_MOVE, in this case we'll be
	 * put back on, and if we advance min_vruntime, we'll be placed back
	 * further than we started -- ie. we'll be penalized.
	 */
	if ((flags & (DEQUEUE_SAVE | DEQUEUE_MOVE)) != DEQUEUE_SAVE)
		update_min_vruntime(cfs_rq);

	if (cfs_rq->nr_running == 0)
		update_idle_cfs_rq_clock_pelt(cfs_rq);
}

/*
 * Preempt the current task with a newly woken task if needed:
 */
static void
check_preempt_tick(struct cfs_rq *cfs_rq, struct sched_entity *curr)
{
	unsigned long ideal_runtime, delta_exec;
	struct sched_entity *se;
	s64 delta;
	bool skip_preempt = false;

	ideal_runtime = sched_slice(cfs_rq, curr);
	delta_exec = curr->sum_exec_runtime - curr->prev_sum_exec_runtime;
	trace_android_rvh_check_preempt_tick(current, &ideal_runtime, &skip_preempt,
			delta_exec, cfs_rq, curr, sysctl_sched_min_granularity);
	if (skip_preempt)
		return;
	if (delta_exec > ideal_runtime) {
		resched_curr(rq_of(cfs_rq));
		/*
		 * The current task ran long enough, ensure it doesn't get
		 * re-elected due to buddy favours.
		 */
		clear_buddies(cfs_rq, curr);
		return;
	}

	/*
	 * Ensure that a task that missed wakeup preemption by a
	 * narrow margin doesn't have to wait for a full slice.
	 * This also mitigates buddy induced latencies under load.
	 */
	if (delta_exec < sysctl_sched_min_granularity)
		return;

	se = __pick_first_entity(cfs_rq);
	delta = curr->vruntime - se->vruntime;

	if (delta < 0)
		return;

	if (delta > ideal_runtime)
		resched_curr(rq_of(cfs_rq));
}

void set_next_entity(struct cfs_rq *cfs_rq, struct sched_entity *se)
{
	clear_buddies(cfs_rq, se);

	/* 'current' is not kept within the tree. */
	if (se->on_rq) {
		/*
		 * Any task has to be enqueued before it get to execute on
		 * a CPU. So account for the time it spent waiting on the
		 * runqueue.
		 */
		update_stats_wait_end_fair(cfs_rq, se);
		__dequeue_entity(cfs_rq, se);
		update_load_avg(cfs_rq, se, UPDATE_TG);
	}

	update_stats_curr_start(cfs_rq, se);
	cfs_rq->curr = se;

	/*
	 * Track our maximum slice length, if the CPU's load is at
	 * least twice that of our own weight (i.e. dont track it
	 * when there are only lesser-weight tasks around):
	 */
	if (schedstat_enabled() &&
	    rq_of(cfs_rq)->cfs.load.weight >= 2*se->load.weight) {
		struct sched_statistics *stats;

		stats = __schedstats_from_se(se);
		__schedstat_set(stats->slice_max,
				max((u64)stats->slice_max,
				    se->sum_exec_runtime - se->prev_sum_exec_runtime));
	}

	se->prev_sum_exec_runtime = se->sum_exec_runtime;
}
EXPORT_SYMBOL_GPL(set_next_entity);

static int
wakeup_preempt_entity(struct sched_entity *curr, struct sched_entity *se);

/*
 * Pick the next process, keeping these things in mind, in this order:
 * 1) keep things fair between processes/task groups
 * 2) pick the "next" process, since someone really wants that to run
 * 3) pick the "last" process, for cache locality
 * 4) do not run the "skip" process, if something else is available
 */
static struct sched_entity *
pick_next_entity(struct cfs_rq *cfs_rq, struct sched_entity *curr)
{
	struct sched_entity *left = __pick_first_entity(cfs_rq);
	struct sched_entity *se = NULL;

	trace_android_rvh_pick_next_entity(cfs_rq, curr, &se);
	if (se)
		goto done;

	/*
	 * If curr is set we have to see if its left of the leftmost entity
	 * still in the tree, provided there was anything in the tree at all.
	 */
	if (!left || (curr && entity_before(curr, left)))
		left = curr;

	se = left; /* ideally we run the leftmost entity */

	/*
	 * Avoid running the skip buddy, if running something else can
	 * be done without getting too unfair.
	 */
	if (cfs_rq->skip && cfs_rq->skip == se) {
		struct sched_entity *second;

		if (se == curr) {
			second = __pick_first_entity(cfs_rq);
		} else {
			second = __pick_next_entity(se);
			if (!second || (curr && entity_before(curr, second)))
				second = curr;
		}

		if (second && wakeup_preempt_entity(second, left) < 1)
			se = second;
	}

	if (cfs_rq->next && wakeup_preempt_entity(cfs_rq->next, left) < 1) {
		/*
		 * Someone really wants this to run. If it's not unfair, run it.
		 */
		se = cfs_rq->next;
	} else if (cfs_rq->last && wakeup_preempt_entity(cfs_rq->last, left) < 1) {
		/*
		 * Prefer last buddy, try to return the CPU to a preempted task.
		 */
		se = cfs_rq->last;
	}

done:
	return se;
}

static bool check_cfs_rq_runtime(struct cfs_rq *cfs_rq);

static void put_prev_entity(struct cfs_rq *cfs_rq, struct sched_entity *prev)
{
	/*
	 * If still on the runqueue then deactivate_task()
	 * was not called and update_curr() has to be done:
	 */
	if (prev->on_rq)
		update_curr(cfs_rq);

	/* throttle cfs_rqs exceeding runtime */
	check_cfs_rq_runtime(cfs_rq);

	check_spread(cfs_rq, prev);

	if (prev->on_rq) {
		update_stats_wait_start_fair(cfs_rq, prev);
		/* Put 'current' back into the tree. */
		__enqueue_entity(cfs_rq, prev);
		/* in !on_rq case, update occurred at dequeue */
		update_load_avg(cfs_rq, prev, 0);
	}
	cfs_rq->curr = NULL;
}

static void
entity_tick(struct cfs_rq *cfs_rq, struct sched_entity *curr, int queued)
{
	/*
	 * Update run-time statistics of the 'current'.
	 */
	update_curr(cfs_rq);

	/*
	 * Ensure that runnable average is periodically updated.
	 */
	update_load_avg(cfs_rq, curr, UPDATE_TG);
	update_cfs_group(curr);

#ifdef CONFIG_SCHED_HRTICK
	/*
	 * queued ticks are scheduled to match the slice, so don't bother
	 * validating it and just reschedule.
	 */
	if (queued) {
		resched_curr(rq_of(cfs_rq));
		return;
	}
	/*
	 * don't let the period tick interfere with the hrtick preemption
	 */
	if (!sched_feat(DOUBLE_TICK) &&
			hrtimer_active(&rq_of(cfs_rq)->hrtick_timer))
		return;
#endif

	if (cfs_rq->nr_running > 1)
		check_preempt_tick(cfs_rq, curr);
	trace_android_rvh_entity_tick(cfs_rq, curr);
}


/**************************************************
 * CFS bandwidth control machinery
 */

#ifdef CONFIG_CFS_BANDWIDTH

#ifdef CONFIG_JUMP_LABEL
static struct static_key __cfs_bandwidth_used;

static inline bool cfs_bandwidth_used(void)
{
	return static_key_false(&__cfs_bandwidth_used);
}

void cfs_bandwidth_usage_inc(void)
{
	static_key_slow_inc_cpuslocked(&__cfs_bandwidth_used);
}

void cfs_bandwidth_usage_dec(void)
{
	static_key_slow_dec_cpuslocked(&__cfs_bandwidth_used);
}
#else /* CONFIG_JUMP_LABEL */
static bool cfs_bandwidth_used(void)
{
	return true;
}

void cfs_bandwidth_usage_inc(void) {}
void cfs_bandwidth_usage_dec(void) {}
#endif /* CONFIG_JUMP_LABEL */

/*
 * default period for cfs group bandwidth.
 * default: 0.1s, units: nanoseconds
 */
static inline u64 default_cfs_period(void)
{
	return 100000000ULL;
}

static inline u64 sched_cfs_bandwidth_slice(void)
{
	return (u64)sysctl_sched_cfs_bandwidth_slice * NSEC_PER_USEC;
}

/*
 * Replenish runtime according to assigned quota. We use sched_clock_cpu
 * directly instead of rq->clock to avoid adding additional synchronization
 * around rq->lock.
 *
 * requires cfs_b->lock
 */
void __refill_cfs_bandwidth_runtime(struct cfs_bandwidth *cfs_b)
{
	s64 runtime;

	if (unlikely(cfs_b->quota == RUNTIME_INF))
		return;

	cfs_b->runtime += cfs_b->quota;
	runtime = cfs_b->runtime_snap - cfs_b->runtime;
	if (runtime > 0) {
		cfs_b->burst_time += runtime;
		cfs_b->nr_burst++;
	}

	cfs_b->runtime = min(cfs_b->runtime, cfs_b->quota + cfs_b->burst);
	cfs_b->runtime_snap = cfs_b->runtime;
}

static inline struct cfs_bandwidth *tg_cfs_bandwidth(struct task_group *tg)
{
	return &tg->cfs_bandwidth;
}

/* returns 0 on failure to allocate runtime */
static int __assign_cfs_rq_runtime(struct cfs_bandwidth *cfs_b,
				   struct cfs_rq *cfs_rq, u64 target_runtime)
{
	u64 min_amount, amount = 0;

	lockdep_assert_held(&cfs_b->lock);

	/* note: this is a positive sum as runtime_remaining <= 0 */
	min_amount = target_runtime - cfs_rq->runtime_remaining;

	if (cfs_b->quota == RUNTIME_INF)
		amount = min_amount;
	else {
		start_cfs_bandwidth(cfs_b);

		if (cfs_b->runtime > 0) {
			amount = min(cfs_b->runtime, min_amount);
			cfs_b->runtime -= amount;
			cfs_b->idle = 0;
		}
	}

	cfs_rq->runtime_remaining += amount;

	return cfs_rq->runtime_remaining > 0;
}

/* returns 0 on failure to allocate runtime */
static int assign_cfs_rq_runtime(struct cfs_rq *cfs_rq)
{
	struct cfs_bandwidth *cfs_b = tg_cfs_bandwidth(cfs_rq->tg);
	int ret;

	raw_spin_lock(&cfs_b->lock);
	ret = __assign_cfs_rq_runtime(cfs_b, cfs_rq, sched_cfs_bandwidth_slice());
	raw_spin_unlock(&cfs_b->lock);

	return ret;
}

static void __account_cfs_rq_runtime(struct cfs_rq *cfs_rq, u64 delta_exec)
{
	/* dock delta_exec before expiring quota (as it could span periods) */
	cfs_rq->runtime_remaining -= delta_exec;

	if (likely(cfs_rq->runtime_remaining > 0))
		return;

	if (cfs_rq->throttled)
		return;
	/*
	 * if we're unable to extend our runtime we resched so that the active
	 * hierarchy can be throttled
	 */
	if (!assign_cfs_rq_runtime(cfs_rq) && likely(cfs_rq->curr))
		resched_curr(rq_of(cfs_rq));
}

static __always_inline
void account_cfs_rq_runtime(struct cfs_rq *cfs_rq, u64 delta_exec)
{
	if (!cfs_bandwidth_used() || !cfs_rq->runtime_enabled)
		return;

	__account_cfs_rq_runtime(cfs_rq, delta_exec);
}

static inline int cfs_rq_throttled(struct cfs_rq *cfs_rq)
{
	return cfs_bandwidth_used() && cfs_rq->throttled;
}

/* check whether cfs_rq, or any parent, is throttled */
static inline int throttled_hierarchy(struct cfs_rq *cfs_rq)
{
	return cfs_bandwidth_used() && cfs_rq->throttle_count;
}

/*
 * Ensure that neither of the group entities corresponding to src_cpu or
 * dest_cpu are members of a throttled hierarchy when performing group
 * load-balance operations.
 */
static inline int throttled_lb_pair(struct task_group *tg,
				    int src_cpu, int dest_cpu)
{
	struct cfs_rq *src_cfs_rq, *dest_cfs_rq;

	src_cfs_rq = tg->cfs_rq[src_cpu];
	dest_cfs_rq = tg->cfs_rq[dest_cpu];

	return throttled_hierarchy(src_cfs_rq) ||
	       throttled_hierarchy(dest_cfs_rq);
}

static int tg_unthrottle_up(struct task_group *tg, void *data)
{
	struct rq *rq = data;
	struct cfs_rq *cfs_rq = tg->cfs_rq[cpu_of(rq)];

	cfs_rq->throttle_count--;
	if (!cfs_rq->throttle_count) {
		cfs_rq->throttled_clock_pelt_time += rq_clock_pelt(rq) -
					     cfs_rq->throttled_clock_pelt;

		/* Add cfs_rq with load or one or more already running entities to the list */
		if (!cfs_rq_is_decayed(cfs_rq))
			list_add_leaf_cfs_rq(cfs_rq);
	}

	return 0;
}

static int tg_throttle_down(struct task_group *tg, void *data)
{
	struct rq *rq = data;
	struct cfs_rq *cfs_rq = tg->cfs_rq[cpu_of(rq)];

	/* group is entering throttled state, stop time */
	if (!cfs_rq->throttle_count) {
		cfs_rq->throttled_clock_pelt = rq_clock_pelt(rq);
		list_del_leaf_cfs_rq(cfs_rq);
	}
	cfs_rq->throttle_count++;

	return 0;
}

static bool throttle_cfs_rq(struct cfs_rq *cfs_rq)
{
	struct rq *rq = rq_of(cfs_rq);
	struct cfs_bandwidth *cfs_b = tg_cfs_bandwidth(cfs_rq->tg);
	struct sched_entity *se;
	long task_delta, idle_task_delta, dequeue = 1;

	raw_spin_lock(&cfs_b->lock);
	/* This will start the period timer if necessary */
	if (__assign_cfs_rq_runtime(cfs_b, cfs_rq, 1)) {
		/*
		 * We have raced with bandwidth becoming available, and if we
		 * actually throttled the timer might not unthrottle us for an
		 * entire period. We additionally needed to make sure that any
		 * subsequent check_cfs_rq_runtime calls agree not to throttle
		 * us, as we may commit to do cfs put_prev+pick_next, so we ask
		 * for 1ns of runtime rather than just check cfs_b.
		 */
		dequeue = 0;
	} else {
		list_add_tail_rcu(&cfs_rq->throttled_list,
				  &cfs_b->throttled_cfs_rq);
	}
	raw_spin_unlock(&cfs_b->lock);

	if (!dequeue)
		return false;  /* Throttle no longer required. */

	se = cfs_rq->tg->se[cpu_of(rq_of(cfs_rq))];

	/* freeze hierarchy runnable averages while throttled */
	rcu_read_lock();
	walk_tg_tree_from(cfs_rq->tg, tg_throttle_down, tg_nop, (void *)rq);
	rcu_read_unlock();

	task_delta = cfs_rq->h_nr_running;
	idle_task_delta = cfs_rq->idle_h_nr_running;
	for_each_sched_entity(se) {
		struct cfs_rq *qcfs_rq = cfs_rq_of(se);
		/* throttled entity or throttle-on-deactivate */
		if (!se->on_rq)
			goto done;

		dequeue_entity(qcfs_rq, se, DEQUEUE_SLEEP);

		if (cfs_rq_is_idle(group_cfs_rq(se)))
			idle_task_delta = cfs_rq->h_nr_running;

		qcfs_rq->h_nr_running -= task_delta;
		qcfs_rq->idle_h_nr_running -= idle_task_delta;

		if (qcfs_rq->load.weight) {
			/* Avoid re-evaluating load for this entity: */
			se = parent_entity(se);
			break;
		}
	}

	for_each_sched_entity(se) {
		struct cfs_rq *qcfs_rq = cfs_rq_of(se);
		/* throttled entity or throttle-on-deactivate */
		if (!se->on_rq)
			goto done;

		update_load_avg(qcfs_rq, se, 0);
		se_update_runnable(se);

		if (cfs_rq_is_idle(group_cfs_rq(se)))
			idle_task_delta = cfs_rq->h_nr_running;

		qcfs_rq->h_nr_running -= task_delta;
		qcfs_rq->idle_h_nr_running -= idle_task_delta;
	}

	/* At this point se is NULL and we are at root level*/
	sub_nr_running(rq, task_delta);

done:
	/*
	 * Note: distribution will already see us throttled via the
	 * throttled-list.  rq->lock protects completion.
	 */
	cfs_rq->throttled = 1;
	cfs_rq->throttled_clock = rq_clock(rq);
	return true;
}

void unthrottle_cfs_rq(struct cfs_rq *cfs_rq)
{
	struct rq *rq = rq_of(cfs_rq);
	struct cfs_bandwidth *cfs_b = tg_cfs_bandwidth(cfs_rq->tg);
	struct sched_entity *se;
	long task_delta, idle_task_delta;

	se = cfs_rq->tg->se[cpu_of(rq)];

	cfs_rq->throttled = 0;

	update_rq_clock(rq);

	raw_spin_lock(&cfs_b->lock);
	cfs_b->throttled_time += rq_clock(rq) - cfs_rq->throttled_clock;
	list_del_rcu(&cfs_rq->throttled_list);
	raw_spin_unlock(&cfs_b->lock);

	/* update hierarchical throttle state */
	walk_tg_tree_from(cfs_rq->tg, tg_nop, tg_unthrottle_up, (void *)rq);

	if (!cfs_rq->load.weight) {
		if (!cfs_rq->on_list)
			return;
		/*
		 * Nothing to run but something to decay (on_list)?
		 * Complete the branch.
		 */
		for_each_sched_entity(se) {
			if (list_add_leaf_cfs_rq(cfs_rq_of(se)))
				break;
		}
		goto unthrottle_throttle;
	}

	task_delta = cfs_rq->h_nr_running;
	idle_task_delta = cfs_rq->idle_h_nr_running;
	for_each_sched_entity(se) {
		struct cfs_rq *qcfs_rq = cfs_rq_of(se);

		if (se->on_rq)
			break;
		enqueue_entity(qcfs_rq, se, ENQUEUE_WAKEUP);

		if (cfs_rq_is_idle(group_cfs_rq(se)))
			idle_task_delta = cfs_rq->h_nr_running;

		qcfs_rq->h_nr_running += task_delta;
		qcfs_rq->idle_h_nr_running += idle_task_delta;

		/* end evaluation on encountering a throttled cfs_rq */
		if (cfs_rq_throttled(qcfs_rq))
			goto unthrottle_throttle;
	}

	for_each_sched_entity(se) {
		struct cfs_rq *qcfs_rq = cfs_rq_of(se);

		update_load_avg(qcfs_rq, se, UPDATE_TG);
		se_update_runnable(se);

		if (cfs_rq_is_idle(group_cfs_rq(se)))
			idle_task_delta = cfs_rq->h_nr_running;

		qcfs_rq->h_nr_running += task_delta;
		qcfs_rq->idle_h_nr_running += idle_task_delta;

		/* end evaluation on encountering a throttled cfs_rq */
		if (cfs_rq_throttled(qcfs_rq))
			goto unthrottle_throttle;
	}

	/* At this point se is NULL and we are at root level*/
	add_nr_running(rq, task_delta);

unthrottle_throttle:
	assert_list_leaf_cfs_rq(rq);

	/* Determine whether we need to wake up potentially idle CPU: */
	if (rq->curr == rq->idle && rq->cfs.nr_running)
		resched_curr(rq);
}

static void distribute_cfs_runtime(struct cfs_bandwidth *cfs_b)
{
	struct cfs_rq *cfs_rq;
	u64 runtime, remaining = 1;

	rcu_read_lock();
	list_for_each_entry_rcu(cfs_rq, &cfs_b->throttled_cfs_rq,
				throttled_list) {
		struct rq *rq = rq_of(cfs_rq);
		struct rq_flags rf;

		rq_lock_irqsave(rq, &rf);
		if (!cfs_rq_throttled(cfs_rq))
			goto next;

		/* By the above check, this should never be true */
		SCHED_WARN_ON(cfs_rq->runtime_remaining > 0);

		raw_spin_lock(&cfs_b->lock);
		runtime = -cfs_rq->runtime_remaining + 1;
		if (runtime > cfs_b->runtime)
			runtime = cfs_b->runtime;
		cfs_b->runtime -= runtime;
		remaining = cfs_b->runtime;
		raw_spin_unlock(&cfs_b->lock);

		cfs_rq->runtime_remaining += runtime;

		/* we check whether we're throttled above */
		if (cfs_rq->runtime_remaining > 0)
			unthrottle_cfs_rq(cfs_rq);

next:
		rq_unlock_irqrestore(rq, &rf);

		if (!remaining)
			break;
	}
	rcu_read_unlock();
}

/*
 * Responsible for refilling a task_group's bandwidth and unthrottling its
 * cfs_rqs as appropriate. If there has been no activity within the last
 * period the timer is deactivated until scheduling resumes; cfs_b->idle is
 * used to track this state.
 */
static int do_sched_cfs_period_timer(struct cfs_bandwidth *cfs_b, int overrun, unsigned long flags)
{
	int throttled;

	/* no need to continue the timer with no bandwidth constraint */
	if (cfs_b->quota == RUNTIME_INF)
		goto out_deactivate;

	throttled = !list_empty(&cfs_b->throttled_cfs_rq);
	cfs_b->nr_periods += overrun;

	/* Refill extra burst quota even if cfs_b->idle */
	__refill_cfs_bandwidth_runtime(cfs_b);

	/*
	 * idle depends on !throttled (for the case of a large deficit), and if
	 * we're going inactive then everything else can be deferred
	 */
	if (cfs_b->idle && !throttled)
		goto out_deactivate;

	if (!throttled) {
		/* mark as potentially idle for the upcoming period */
		cfs_b->idle = 1;
		return 0;
	}

	/* account preceding periods in which throttling occurred */
	cfs_b->nr_throttled += overrun;

	/*
	 * This check is repeated as we release cfs_b->lock while we unthrottle.
	 */
	while (throttled && cfs_b->runtime > 0) {
		raw_spin_unlock_irqrestore(&cfs_b->lock, flags);
		/* we can't nest cfs_b->lock while distributing bandwidth */
		distribute_cfs_runtime(cfs_b);
		raw_spin_lock_irqsave(&cfs_b->lock, flags);

		throttled = !list_empty(&cfs_b->throttled_cfs_rq);
	}

	/*
	 * While we are ensured activity in the period following an
	 * unthrottle, this also covers the case in which the new bandwidth is
	 * insufficient to cover the existing bandwidth deficit.  (Forcing the
	 * timer to remain active while there are any throttled entities.)
	 */
	cfs_b->idle = 0;

	return 0;

out_deactivate:
	return 1;
}

/* a cfs_rq won't donate quota below this amount */
static const u64 min_cfs_rq_runtime = 1 * NSEC_PER_MSEC;
/* minimum remaining period time to redistribute slack quota */
static const u64 min_bandwidth_expiration = 2 * NSEC_PER_MSEC;
/* how long we wait to gather additional slack before distributing */
static const u64 cfs_bandwidth_slack_period = 5 * NSEC_PER_MSEC;

/*
 * Are we near the end of the current quota period?
 *
 * Requires cfs_b->lock for hrtimer_expires_remaining to be safe against the
 * hrtimer base being cleared by hrtimer_start. In the case of
 * migrate_hrtimers, base is never cleared, so we are fine.
 */
static int runtime_refresh_within(struct cfs_bandwidth *cfs_b, u64 min_expire)
{
	struct hrtimer *refresh_timer = &cfs_b->period_timer;
	s64 remaining;

	/* if the call-back is running a quota refresh is already occurring */
	if (hrtimer_callback_running(refresh_timer))
		return 1;

	/* is a quota refresh about to occur? */
	remaining = ktime_to_ns(hrtimer_expires_remaining(refresh_timer));
	if (remaining < (s64)min_expire)
		return 1;

	return 0;
}

static void start_cfs_slack_bandwidth(struct cfs_bandwidth *cfs_b)
{
	u64 min_left = cfs_bandwidth_slack_period + min_bandwidth_expiration;

	/* if there's a quota refresh soon don't bother with slack */
	if (runtime_refresh_within(cfs_b, min_left))
		return;

	/* don't push forwards an existing deferred unthrottle */
	if (cfs_b->slack_started)
		return;
	cfs_b->slack_started = true;

	hrtimer_start(&cfs_b->slack_timer,
			ns_to_ktime(cfs_bandwidth_slack_period),
			HRTIMER_MODE_REL);
}

/* we know any runtime found here is valid as update_curr() precedes return */
static void __return_cfs_rq_runtime(struct cfs_rq *cfs_rq)
{
	struct cfs_bandwidth *cfs_b = tg_cfs_bandwidth(cfs_rq->tg);
	s64 slack_runtime = cfs_rq->runtime_remaining - min_cfs_rq_runtime;

	if (slack_runtime <= 0)
		return;

	raw_spin_lock(&cfs_b->lock);
	if (cfs_b->quota != RUNTIME_INF) {
		cfs_b->runtime += slack_runtime;

		/* we are under rq->lock, defer unthrottling using a timer */
		if (cfs_b->runtime > sched_cfs_bandwidth_slice() &&
		    !list_empty(&cfs_b->throttled_cfs_rq))
			start_cfs_slack_bandwidth(cfs_b);
	}
	raw_spin_unlock(&cfs_b->lock);

	/* even if it's not valid for return we don't want to try again */
	cfs_rq->runtime_remaining -= slack_runtime;
}

static __always_inline void return_cfs_rq_runtime(struct cfs_rq *cfs_rq)
{
	if (!cfs_bandwidth_used())
		return;

	if (!cfs_rq->runtime_enabled || cfs_rq->nr_running)
		return;

	__return_cfs_rq_runtime(cfs_rq);
}

/*
 * This is done with a timer (instead of inline with bandwidth return) since
 * it's necessary to juggle rq->locks to unthrottle their respective cfs_rqs.
 */
static void do_sched_cfs_slack_timer(struct cfs_bandwidth *cfs_b)
{
	u64 runtime = 0, slice = sched_cfs_bandwidth_slice();
	unsigned long flags;

	/* confirm we're still not at a refresh boundary */
	raw_spin_lock_irqsave(&cfs_b->lock, flags);
	cfs_b->slack_started = false;

	if (runtime_refresh_within(cfs_b, min_bandwidth_expiration)) {
		raw_spin_unlock_irqrestore(&cfs_b->lock, flags);
		return;
	}

	if (cfs_b->quota != RUNTIME_INF && cfs_b->runtime > slice)
		runtime = cfs_b->runtime;

	raw_spin_unlock_irqrestore(&cfs_b->lock, flags);

	if (!runtime)
		return;

	distribute_cfs_runtime(cfs_b);
}

/*
 * When a group wakes up we want to make sure that its quota is not already
 * expired/exceeded, otherwise it may be allowed to steal additional ticks of
 * runtime as update_curr() throttling can not trigger until it's on-rq.
 */
static void check_enqueue_throttle(struct cfs_rq *cfs_rq)
{
	if (!cfs_bandwidth_used())
		return;

	/* an active group must be handled by the update_curr()->put() path */
	if (!cfs_rq->runtime_enabled || cfs_rq->curr)
		return;

	/* ensure the group is not already throttled */
	if (cfs_rq_throttled(cfs_rq))
		return;

	/* update runtime allocation */
	account_cfs_rq_runtime(cfs_rq, 0);
	if (cfs_rq->runtime_remaining <= 0)
		throttle_cfs_rq(cfs_rq);
}

static void sync_throttle(struct task_group *tg, int cpu)
{
	struct cfs_rq *pcfs_rq, *cfs_rq;

	if (!cfs_bandwidth_used())
		return;

	if (!tg->parent)
		return;

	cfs_rq = tg->cfs_rq[cpu];
	pcfs_rq = tg->parent->cfs_rq[cpu];

	cfs_rq->throttle_count = pcfs_rq->throttle_count;
	cfs_rq->throttled_clock_pelt = rq_clock_pelt(cpu_rq(cpu));
}

/* conditionally throttle active cfs_rq's from put_prev_entity() */
static bool check_cfs_rq_runtime(struct cfs_rq *cfs_rq)
{
	if (!cfs_bandwidth_used())
		return false;

	if (likely(!cfs_rq->runtime_enabled || cfs_rq->runtime_remaining > 0))
		return false;

	/*
	 * it's possible for a throttled entity to be forced into a running
	 * state (e.g. set_curr_task), in this case we're finished.
	 */
	if (cfs_rq_throttled(cfs_rq))
		return true;

	return throttle_cfs_rq(cfs_rq);
}

static enum hrtimer_restart sched_cfs_slack_timer(struct hrtimer *timer)
{
	struct cfs_bandwidth *cfs_b =
		container_of(timer, struct cfs_bandwidth, slack_timer);

	do_sched_cfs_slack_timer(cfs_b);

	return HRTIMER_NORESTART;
}

extern const u64 max_cfs_quota_period;

static enum hrtimer_restart sched_cfs_period_timer(struct hrtimer *timer)
{
	struct cfs_bandwidth *cfs_b =
		container_of(timer, struct cfs_bandwidth, period_timer);
	unsigned long flags;
	int overrun;
	int idle = 0;
	int count = 0;

	raw_spin_lock_irqsave(&cfs_b->lock, flags);
	for (;;) {
		overrun = hrtimer_forward_now(timer, cfs_b->period);
		if (!overrun)
			break;

		idle = do_sched_cfs_period_timer(cfs_b, overrun, flags);

		if (++count > 3) {
			u64 new, old = ktime_to_ns(cfs_b->period);

			/*
			 * Grow period by a factor of 2 to avoid losing precision.
			 * Precision loss in the quota/period ratio can cause __cfs_schedulable
			 * to fail.
			 */
			new = old * 2;
			if (new < max_cfs_quota_period) {
				cfs_b->period = ns_to_ktime(new);
				cfs_b->quota *= 2;
				cfs_b->burst *= 2;

				pr_warn_ratelimited(
	"cfs_period_timer[cpu%d]: period too short, scaling up (new cfs_period_us = %lld, cfs_quota_us = %lld)\n",
					smp_processor_id(),
					div_u64(new, NSEC_PER_USEC),
					div_u64(cfs_b->quota, NSEC_PER_USEC));
			} else {
				pr_warn_ratelimited(
	"cfs_period_timer[cpu%d]: period too short, but cannot scale up without losing precision (cfs_period_us = %lld, cfs_quota_us = %lld)\n",
					smp_processor_id(),
					div_u64(old, NSEC_PER_USEC),
					div_u64(cfs_b->quota, NSEC_PER_USEC));
			}

			/* reset count so we don't come right back in here */
			count = 0;
		}
	}
	if (idle)
		cfs_b->period_active = 0;
	raw_spin_unlock_irqrestore(&cfs_b->lock, flags);

	return idle ? HRTIMER_NORESTART : HRTIMER_RESTART;
}

void init_cfs_bandwidth(struct cfs_bandwidth *cfs_b)
{
	raw_spin_lock_init(&cfs_b->lock);
	cfs_b->runtime = 0;
	cfs_b->quota = RUNTIME_INF;
	cfs_b->period = ns_to_ktime(default_cfs_period());
	cfs_b->burst = 0;

	INIT_LIST_HEAD(&cfs_b->throttled_cfs_rq);
	hrtimer_init(&cfs_b->period_timer, CLOCK_MONOTONIC, HRTIMER_MODE_ABS_PINNED);
	cfs_b->period_timer.function = sched_cfs_period_timer;
	hrtimer_init(&cfs_b->slack_timer, CLOCK_MONOTONIC, HRTIMER_MODE_REL);
	cfs_b->slack_timer.function = sched_cfs_slack_timer;
	cfs_b->slack_started = false;
}

static void init_cfs_rq_runtime(struct cfs_rq *cfs_rq)
{
	cfs_rq->runtime_enabled = 0;
	INIT_LIST_HEAD(&cfs_rq->throttled_list);
}

void start_cfs_bandwidth(struct cfs_bandwidth *cfs_b)
{
	lockdep_assert_held(&cfs_b->lock);

	if (cfs_b->period_active)
		return;

	cfs_b->period_active = 1;
	hrtimer_forward_now(&cfs_b->period_timer, cfs_b->period);
	hrtimer_start_expires(&cfs_b->period_timer, HRTIMER_MODE_ABS_PINNED);
}

static void destroy_cfs_bandwidth(struct cfs_bandwidth *cfs_b)
{
	/* init_cfs_bandwidth() was not called */
	if (!cfs_b->throttled_cfs_rq.next)
		return;

	hrtimer_cancel(&cfs_b->period_timer);
	hrtimer_cancel(&cfs_b->slack_timer);
}

/*
 * Both these CPU hotplug callbacks race against unregister_fair_sched_group()
 *
 * The race is harmless, since modifying bandwidth settings of unhooked group
 * bits doesn't do much.
 */

/* cpu online callback */
static void __maybe_unused update_runtime_enabled(struct rq *rq)
{
	struct task_group *tg;

	lockdep_assert_rq_held(rq);

	rcu_read_lock();
	list_for_each_entry_rcu(tg, &task_groups, list) {
		struct cfs_bandwidth *cfs_b = &tg->cfs_bandwidth;
		struct cfs_rq *cfs_rq = tg->cfs_rq[cpu_of(rq)];

		raw_spin_lock(&cfs_b->lock);
		cfs_rq->runtime_enabled = cfs_b->quota != RUNTIME_INF;
		raw_spin_unlock(&cfs_b->lock);
	}
	rcu_read_unlock();
}

/* cpu offline callback */
static void __maybe_unused unthrottle_offline_cfs_rqs(struct rq *rq)
{
	struct task_group *tg;

	lockdep_assert_rq_held(rq);

	rcu_read_lock();
	list_for_each_entry_rcu(tg, &task_groups, list) {
		struct cfs_rq *cfs_rq = tg->cfs_rq[cpu_of(rq)];

		if (!cfs_rq->runtime_enabled)
			continue;

		/*
		 * clock_task is not advancing so we just need to make sure
		 * there's some valid quota amount
		 */
		cfs_rq->runtime_remaining = 1;
		/*
		 * Offline rq is schedulable till CPU is completely disabled
		 * in take_cpu_down(), so we prevent new cfs throttling here.
		 */
		cfs_rq->runtime_enabled = 0;

		if (cfs_rq_throttled(cfs_rq))
			unthrottle_cfs_rq(cfs_rq);
	}
	rcu_read_unlock();
}

#else /* CONFIG_CFS_BANDWIDTH */

static inline bool cfs_bandwidth_used(void)
{
	return false;
}

static void account_cfs_rq_runtime(struct cfs_rq *cfs_rq, u64 delta_exec) {}
static bool check_cfs_rq_runtime(struct cfs_rq *cfs_rq) { return false; }
static void check_enqueue_throttle(struct cfs_rq *cfs_rq) {}
static inline void sync_throttle(struct task_group *tg, int cpu) {}
static __always_inline void return_cfs_rq_runtime(struct cfs_rq *cfs_rq) {}

static inline int cfs_rq_throttled(struct cfs_rq *cfs_rq)
{
	return 0;
}

static inline int throttled_hierarchy(struct cfs_rq *cfs_rq)
{
	return 0;
}

static inline int throttled_lb_pair(struct task_group *tg,
				    int src_cpu, int dest_cpu)
{
	return 0;
}

void init_cfs_bandwidth(struct cfs_bandwidth *cfs_b) {}

#ifdef CONFIG_FAIR_GROUP_SCHED
static void init_cfs_rq_runtime(struct cfs_rq *cfs_rq) {}
#endif

static inline struct cfs_bandwidth *tg_cfs_bandwidth(struct task_group *tg)
{
	return NULL;
}
static inline void destroy_cfs_bandwidth(struct cfs_bandwidth *cfs_b) {}
static inline void update_runtime_enabled(struct rq *rq) {}
static inline void unthrottle_offline_cfs_rqs(struct rq *rq) {}

#endif /* CONFIG_CFS_BANDWIDTH */

/**************************************************
 * CFS operations on tasks:
 */

#ifdef CONFIG_SCHED_HRTICK
static void hrtick_start_fair(struct rq *rq, struct task_struct *p)
{
	struct sched_entity *se = &p->se;
	struct cfs_rq *cfs_rq = cfs_rq_of(se);

	SCHED_WARN_ON(task_rq(p) != rq);

	if (rq->cfs.h_nr_running > 1) {
		u64 slice = sched_slice(cfs_rq, se);
		u64 ran = se->sum_exec_runtime - se->prev_sum_exec_runtime;
		s64 delta = slice - ran;

		if (delta < 0) {
			if (task_current(rq, p))
				resched_curr(rq);
			return;
		}
		hrtick_start(rq, delta);
	}
}

/*
 * called from enqueue/dequeue and updates the hrtick when the
 * current task is from our class and nr_running is low enough
 * to matter.
 */
static void hrtick_update(struct rq *rq)
{
	struct task_struct *curr = rq->curr;

	if (!hrtick_enabled_fair(rq) || curr->sched_class != &fair_sched_class)
		return;

	if (cfs_rq_of(&curr->se)->nr_running < sched_nr_latency)
		hrtick_start_fair(rq, curr);
}
#else /* !CONFIG_SCHED_HRTICK */
static inline void
hrtick_start_fair(struct rq *rq, struct task_struct *p)
{
}

static inline void hrtick_update(struct rq *rq)
{
}
#endif

#ifdef CONFIG_SMP
static inline bool cpu_overutilized(int cpu)
{
<<<<<<< HEAD
	int overutilized = -1;

	trace_android_rvh_cpu_overutilized(cpu, &overutilized);
	if (overutilized != -1)
		return overutilized;

	return !fits_capacity(cpu_util_cfs(cpu), capacity_of(cpu));
=======
	unsigned long rq_util_min = uclamp_rq_get(cpu_rq(cpu), UCLAMP_MIN);
	unsigned long rq_util_max = uclamp_rq_get(cpu_rq(cpu), UCLAMP_MAX);

	return !util_fits_cpu(cpu_util_cfs(cpu), rq_util_min, rq_util_max, cpu);
>>>>>>> b4ecddcc
}

static inline void update_overutilized_status(struct rq *rq)
{
	if (!READ_ONCE(rq->rd->overutilized) && cpu_overutilized(rq->cpu)) {
		WRITE_ONCE(rq->rd->overutilized, SG_OVERUTILIZED);
		trace_sched_overutilized_tp(rq->rd, SG_OVERUTILIZED);
	}
}
#else
static inline void update_overutilized_status(struct rq *rq) { }
#endif

/* Runqueue only has SCHED_IDLE tasks enqueued */
static int sched_idle_rq(struct rq *rq)
{
	return unlikely(rq->nr_running == rq->cfs.idle_h_nr_running &&
			rq->nr_running);
}

/*
 * Returns true if cfs_rq only has SCHED_IDLE entities enqueued. Note the use
 * of idle_nr_running, which does not consider idle descendants of normal
 * entities.
 */
static bool sched_idle_cfs_rq(struct cfs_rq *cfs_rq)
{
	return cfs_rq->nr_running &&
		cfs_rq->nr_running == cfs_rq->idle_nr_running;
}

#ifdef CONFIG_SMP
static int sched_idle_cpu(int cpu)
{
	return sched_idle_rq(cpu_rq(cpu));
}
#endif

/*
 * The enqueue_task method is called before nr_running is
 * increased. Here we update the fair scheduling stats and
 * then put the task into the rbtree:
 */
static void
enqueue_task_fair(struct rq *rq, struct task_struct *p, int flags)
{
	struct cfs_rq *cfs_rq;
	struct sched_entity *se = &p->se;
	int idle_h_nr_running = task_has_idle_policy(p);
	int task_new = !(flags & ENQUEUE_WAKEUP);

	/*
	 * The code below (indirectly) updates schedutil which looks at
	 * the cfs_rq utilization to select a frequency.
	 * Let's add the task's estimated utilization to the cfs_rq's
	 * estimated utilization, before we update schedutil.
	 */
	util_est_enqueue(&rq->cfs, p);

	/*
	 * If in_iowait is set, the code below may not trigger any cpufreq
	 * utilization updates, so do it here explicitly with the IOWAIT flag
	 * passed.
	 */
	if (p->in_iowait)
		cpufreq_update_util(rq, SCHED_CPUFREQ_IOWAIT);

	for_each_sched_entity(se) {
		if (se->on_rq)
			break;
		cfs_rq = cfs_rq_of(se);
		enqueue_entity(cfs_rq, se, flags);

		cfs_rq->h_nr_running++;
		cfs_rq->idle_h_nr_running += idle_h_nr_running;

		if (cfs_rq_is_idle(cfs_rq))
			idle_h_nr_running = 1;

		/* end evaluation on encountering a throttled cfs_rq */
		if (cfs_rq_throttled(cfs_rq))
			goto enqueue_throttle;

		flags = ENQUEUE_WAKEUP;
	}

	trace_android_rvh_enqueue_task_fair(rq, p, flags);
	for_each_sched_entity(se) {
		cfs_rq = cfs_rq_of(se);

		update_load_avg(cfs_rq, se, UPDATE_TG);
		se_update_runnable(se);
		update_cfs_group(se);

		cfs_rq->h_nr_running++;
		cfs_rq->idle_h_nr_running += idle_h_nr_running;

		if (cfs_rq_is_idle(cfs_rq))
			idle_h_nr_running = 1;

		/* end evaluation on encountering a throttled cfs_rq */
		if (cfs_rq_throttled(cfs_rq))
			goto enqueue_throttle;
	}

	/* At this point se is NULL and we are at root level*/
	add_nr_running(rq, 1);

	/*
	 * Since new tasks are assigned an initial util_avg equal to
	 * half of the spare capacity of their CPU, tiny tasks have the
	 * ability to cross the overutilized threshold, which will
	 * result in the load balancer ruining all the task placement
	 * done by EAS. As a way to mitigate that effect, do not account
	 * for the first enqueue operation of new tasks during the
	 * overutilized flag detection.
	 *
	 * A better way of solving this problem would be to wait for
	 * the PELT signals of tasks to converge before taking them
	 * into account, but that is not straightforward to implement,
	 * and the following generally works well enough in practice.
	 */
	if (!task_new)
		update_overutilized_status(rq);

enqueue_throttle:
	assert_list_leaf_cfs_rq(rq);

	hrtick_update(rq);
}

static void set_next_buddy(struct sched_entity *se);

/*
 * The dequeue_task method is called before nr_running is
 * decreased. We remove the task from the rbtree and
 * update the fair scheduling stats:
 */
static void dequeue_task_fair(struct rq *rq, struct task_struct *p, int flags)
{
	struct cfs_rq *cfs_rq;
	struct sched_entity *se = &p->se;
	int task_sleep = flags & DEQUEUE_SLEEP;
	int idle_h_nr_running = task_has_idle_policy(p);
	bool was_sched_idle = sched_idle_rq(rq);

	util_est_dequeue(&rq->cfs, p);

	for_each_sched_entity(se) {
		cfs_rq = cfs_rq_of(se);
		dequeue_entity(cfs_rq, se, flags);

		cfs_rq->h_nr_running--;
		cfs_rq->idle_h_nr_running -= idle_h_nr_running;

		if (cfs_rq_is_idle(cfs_rq))
			idle_h_nr_running = 1;

		/* end evaluation on encountering a throttled cfs_rq */
		if (cfs_rq_throttled(cfs_rq))
			goto dequeue_throttle;

		/* Don't dequeue parent if it has other entities besides us */
		if (cfs_rq->load.weight) {
			/* Avoid re-evaluating load for this entity: */
			se = parent_entity(se);
			/*
			 * Bias pick_next to pick a task from this cfs_rq, as
			 * p is sleeping when it is within its sched_slice.
			 */
			if (task_sleep && se && !throttled_hierarchy(cfs_rq))
				set_next_buddy(se);
			break;
		}
		flags |= DEQUEUE_SLEEP;
	}

	trace_android_rvh_dequeue_task_fair(rq, p, flags);
	for_each_sched_entity(se) {
		cfs_rq = cfs_rq_of(se);

		update_load_avg(cfs_rq, se, UPDATE_TG);
		se_update_runnable(se);
		update_cfs_group(se);

		cfs_rq->h_nr_running--;
		cfs_rq->idle_h_nr_running -= idle_h_nr_running;

		if (cfs_rq_is_idle(cfs_rq))
			idle_h_nr_running = 1;

		/* end evaluation on encountering a throttled cfs_rq */
		if (cfs_rq_throttled(cfs_rq))
			goto dequeue_throttle;

	}

	/* At this point se is NULL and we are at root level*/
	sub_nr_running(rq, 1);

	/* balance early to pull high priority tasks */
	if (unlikely(!was_sched_idle && sched_idle_rq(rq)))
		rq->next_balance = jiffies;

dequeue_throttle:
	util_est_update(&rq->cfs, p, task_sleep);
	hrtick_update(rq);
}

#ifdef CONFIG_SMP

/* Working cpumask for: load_balance, load_balance_newidle. */
static DEFINE_PER_CPU(cpumask_var_t, load_balance_mask);
static DEFINE_PER_CPU(cpumask_var_t, select_rq_mask);

#ifdef CONFIG_NO_HZ_COMMON

static struct {
	cpumask_var_t idle_cpus_mask;
	atomic_t nr_cpus;
	int has_blocked;		/* Idle CPUS has blocked load */
	int needs_update;		/* Newly idle CPUs need their next_balance collated */
	unsigned long next_balance;     /* in jiffy units */
	unsigned long next_blocked;	/* Next update of blocked load in jiffies */
} nohz ____cacheline_aligned;

#endif /* CONFIG_NO_HZ_COMMON */

static unsigned long cpu_load(struct rq *rq)
{
	return cfs_rq_load_avg(&rq->cfs);
}

/*
 * cpu_load_without - compute CPU load without any contributions from *p
 * @cpu: the CPU which load is requested
 * @p: the task which load should be discounted
 *
 * The load of a CPU is defined by the load of tasks currently enqueued on that
 * CPU as well as tasks which are currently sleeping after an execution on that
 * CPU.
 *
 * This method returns the load of the specified CPU by discounting the load of
 * the specified task, whenever the task is currently contributing to the CPU
 * load.
 */
static unsigned long cpu_load_without(struct rq *rq, struct task_struct *p)
{
	struct cfs_rq *cfs_rq;
	unsigned int load;

	/* Task has no contribution or is new */
	if (cpu_of(rq) != task_cpu(p) || !READ_ONCE(p->se.avg.last_update_time))
		return cpu_load(rq);

	cfs_rq = &rq->cfs;
	load = READ_ONCE(cfs_rq->avg.load_avg);

	/* Discount task's util from CPU's util */
	lsub_positive(&load, task_h_load(p));

	return load;
}

static unsigned long cpu_runnable(struct rq *rq)
{
	return cfs_rq_runnable_avg(&rq->cfs);
}

static unsigned long cpu_runnable_without(struct rq *rq, struct task_struct *p)
{
	struct cfs_rq *cfs_rq;
	unsigned int runnable;

	/* Task has no contribution or is new */
	if (cpu_of(rq) != task_cpu(p) || !READ_ONCE(p->se.avg.last_update_time))
		return cpu_runnable(rq);

	cfs_rq = &rq->cfs;
	runnable = READ_ONCE(cfs_rq->avg.runnable_avg);

	/* Discount task's runnable from CPU's runnable */
	lsub_positive(&runnable, p->se.avg.runnable_avg);

	return runnable;
}

static unsigned long capacity_of(int cpu)
{
	return cpu_rq(cpu)->cpu_capacity;
}

static void record_wakee(struct task_struct *p)
{
	/*
	 * Only decay a single time; tasks that have less then 1 wakeup per
	 * jiffy will not have built up many flips.
	 */
	if (time_after(jiffies, current->wakee_flip_decay_ts + HZ)) {
		current->wakee_flips >>= 1;
		current->wakee_flip_decay_ts = jiffies;
	}

	if (current->last_wakee != p) {
		current->last_wakee = p;
		current->wakee_flips++;
	}
}

/*
 * Detect M:N waker/wakee relationships via a switching-frequency heuristic.
 *
 * A waker of many should wake a different task than the one last awakened
 * at a frequency roughly N times higher than one of its wakees.
 *
 * In order to determine whether we should let the load spread vs consolidating
 * to shared cache, we look for a minimum 'flip' frequency of llc_size in one
 * partner, and a factor of lls_size higher frequency in the other.
 *
 * With both conditions met, we can be relatively sure that the relationship is
 * non-monogamous, with partner count exceeding socket size.
 *
 * Waker/wakee being client/server, worker/dispatcher, interrupt source or
 * whatever is irrelevant, spread criteria is apparent partner count exceeds
 * socket size.
 */
static int wake_wide(struct task_struct *p)
{
	unsigned int master = current->wakee_flips;
	unsigned int slave = p->wakee_flips;
	int factor = __this_cpu_read(sd_llc_size);

	if (master < slave)
		swap(master, slave);
	if (slave < factor || master < slave * factor)
		return 0;
	return 1;
}

/*
 * The purpose of wake_affine() is to quickly determine on which CPU we can run
 * soonest. For the purpose of speed we only consider the waking and previous
 * CPU.
 *
 * wake_affine_idle() - only considers 'now', it check if the waking CPU is
 *			cache-affine and is (or	will be) idle.
 *
 * wake_affine_weight() - considers the weight to reflect the average
 *			  scheduling latency of the CPUs. This seems to work
 *			  for the overloaded case.
 */
static int
wake_affine_idle(int this_cpu, int prev_cpu, int sync)
{
	/*
	 * If this_cpu is idle, it implies the wakeup is from interrupt
	 * context. Only allow the move if cache is shared. Otherwise an
	 * interrupt intensive workload could force all tasks onto one
	 * node depending on the IO topology or IRQ affinity settings.
	 *
	 * If the prev_cpu is idle and cache affine then avoid a migration.
	 * There is no guarantee that the cache hot data from an interrupt
	 * is more important than cache hot data on the prev_cpu and from
	 * a cpufreq perspective, it's better to have higher utilisation
	 * on one CPU.
	 */
	if (available_idle_cpu(this_cpu) && cpus_share_cache(this_cpu, prev_cpu))
		return available_idle_cpu(prev_cpu) ? prev_cpu : this_cpu;

	if (sync && cpu_rq(this_cpu)->nr_running == 1)
		return this_cpu;

	if (available_idle_cpu(prev_cpu))
		return prev_cpu;

	return nr_cpumask_bits;
}

static int
wake_affine_weight(struct sched_domain *sd, struct task_struct *p,
		   int this_cpu, int prev_cpu, int sync)
{
	s64 this_eff_load, prev_eff_load;
	unsigned long task_load;

	this_eff_load = cpu_load(cpu_rq(this_cpu));

	if (sync) {
		unsigned long current_load = task_h_load(current);

		if (current_load > this_eff_load)
			return this_cpu;

		this_eff_load -= current_load;
	}

	task_load = task_h_load(p);

	this_eff_load += task_load;
	if (sched_feat(WA_BIAS))
		this_eff_load *= 100;
	this_eff_load *= capacity_of(prev_cpu);

	prev_eff_load = cpu_load(cpu_rq(prev_cpu));
	prev_eff_load -= task_load;
	if (sched_feat(WA_BIAS))
		prev_eff_load *= 100 + (sd->imbalance_pct - 100) / 2;
	prev_eff_load *= capacity_of(this_cpu);

	/*
	 * If sync, adjust the weight of prev_eff_load such that if
	 * prev_eff == this_eff that select_idle_sibling() will consider
	 * stacking the wakee on top of the waker if no other CPU is
	 * idle.
	 */
	if (sync)
		prev_eff_load += 1;

	return this_eff_load < prev_eff_load ? this_cpu : nr_cpumask_bits;
}

static int wake_affine(struct sched_domain *sd, struct task_struct *p,
		       int this_cpu, int prev_cpu, int sync)
{
	int target = nr_cpumask_bits;

	if (sched_feat(WA_IDLE))
		target = wake_affine_idle(this_cpu, prev_cpu, sync);

	if (sched_feat(WA_WEIGHT) && target == nr_cpumask_bits)
		target = wake_affine_weight(sd, p, this_cpu, prev_cpu, sync);

	schedstat_inc(p->stats.nr_wakeups_affine_attempts);
	if (target == nr_cpumask_bits)
		return prev_cpu;

	schedstat_inc(sd->ttwu_move_affine);
	schedstat_inc(p->stats.nr_wakeups_affine);
	return target;
}

static struct sched_group *
find_idlest_group(struct sched_domain *sd, struct task_struct *p, int this_cpu);

/*
 * find_idlest_group_cpu - find the idlest CPU among the CPUs in the group.
 */
static int
find_idlest_group_cpu(struct sched_group *group, struct task_struct *p, int this_cpu)
{
	unsigned long load, min_load = ULONG_MAX;
	unsigned int min_exit_latency = UINT_MAX;
	u64 latest_idle_timestamp = 0;
	int least_loaded_cpu = this_cpu;
	int shallowest_idle_cpu = -1;
	int i;

	/* Check if we have any choice: */
	if (group->group_weight == 1)
		return cpumask_first(sched_group_span(group));

	/* Traverse only the allowed CPUs */
	for_each_cpu_and(i, sched_group_span(group), p->cpus_ptr) {
		struct rq *rq = cpu_rq(i);

		if (!sched_core_cookie_match(rq, p))
			continue;

		if (sched_idle_cpu(i))
			return i;

		if (available_idle_cpu(i)) {
			struct cpuidle_state *idle = idle_get_state(rq);
			if (idle && idle->exit_latency < min_exit_latency) {
				/*
				 * We give priority to a CPU whose idle state
				 * has the smallest exit latency irrespective
				 * of any idle timestamp.
				 */
				min_exit_latency = idle->exit_latency;
				latest_idle_timestamp = rq->idle_stamp;
				shallowest_idle_cpu = i;
			} else if ((!idle || idle->exit_latency == min_exit_latency) &&
				   rq->idle_stamp > latest_idle_timestamp) {
				/*
				 * If equal or no active idle state, then
				 * the most recently idled CPU might have
				 * a warmer cache.
				 */
				latest_idle_timestamp = rq->idle_stamp;
				shallowest_idle_cpu = i;
			}
		} else if (shallowest_idle_cpu == -1) {
			load = cpu_load(cpu_rq(i));
			if (load < min_load) {
				min_load = load;
				least_loaded_cpu = i;
			}
		}
	}

	return shallowest_idle_cpu != -1 ? shallowest_idle_cpu : least_loaded_cpu;
}

static inline int find_idlest_cpu(struct sched_domain *sd, struct task_struct *p,
				  int cpu, int prev_cpu, int sd_flag)
{
	int new_cpu = cpu;

	if (!cpumask_intersects(sched_domain_span(sd), p->cpus_ptr))
		return prev_cpu;

	/*
	 * We need task's util for cpu_util_without, sync it up to
	 * prev_cpu's last_update_time.
	 */
	if (!(sd_flag & SD_BALANCE_FORK))
		sync_entity_load_avg(&p->se);

	while (sd) {
		struct sched_group *group;
		struct sched_domain *tmp;
		int weight;

		if (!(sd->flags & sd_flag)) {
			sd = sd->child;
			continue;
		}

		group = find_idlest_group(sd, p, cpu);
		if (!group) {
			sd = sd->child;
			continue;
		}

		new_cpu = find_idlest_group_cpu(group, p, cpu);
		if (new_cpu == cpu) {
			/* Now try balancing at a lower domain level of 'cpu': */
			sd = sd->child;
			continue;
		}

		/* Now try balancing at a lower domain level of 'new_cpu': */
		cpu = new_cpu;
		weight = sd->span_weight;
		sd = NULL;
		for_each_domain(cpu, tmp) {
			if (weight <= tmp->span_weight)
				break;
			if (tmp->flags & sd_flag)
				sd = tmp;
		}
	}

	return new_cpu;
}

static inline int __select_idle_cpu(int cpu, struct task_struct *p)
{
	if ((available_idle_cpu(cpu) || sched_idle_cpu(cpu)) &&
	    sched_cpu_cookie_match(cpu_rq(cpu), p))
		return cpu;

	return -1;
}

#ifdef CONFIG_SCHED_SMT
DEFINE_STATIC_KEY_FALSE(sched_smt_present);
EXPORT_SYMBOL_GPL(sched_smt_present);

static inline void set_idle_cores(int cpu, int val)
{
	struct sched_domain_shared *sds;

	sds = rcu_dereference(per_cpu(sd_llc_shared, cpu));
	if (sds)
		WRITE_ONCE(sds->has_idle_cores, val);
}

static inline bool test_idle_cores(int cpu)
{
	struct sched_domain_shared *sds;

	sds = rcu_dereference(per_cpu(sd_llc_shared, cpu));
	if (sds)
		return READ_ONCE(sds->has_idle_cores);

	return false;
}

/*
 * Scans the local SMT mask to see if the entire core is idle, and records this
 * information in sd_llc_shared->has_idle_cores.
 *
 * Since SMT siblings share all cache levels, inspecting this limited remote
 * state should be fairly cheap.
 */
void __update_idle_core(struct rq *rq)
{
	int core = cpu_of(rq);
	int cpu;

	rcu_read_lock();
	if (test_idle_cores(core))
		goto unlock;

	for_each_cpu(cpu, cpu_smt_mask(core)) {
		if (cpu == core)
			continue;

		if (!available_idle_cpu(cpu))
			goto unlock;
	}

	set_idle_cores(core, 1);
unlock:
	rcu_read_unlock();
}

/*
 * Scan the entire LLC domain for idle cores; this dynamically switches off if
 * there are no idle cores left in the system; tracked through
 * sd_llc->shared->has_idle_cores and enabled through update_idle_core() above.
 */
static int select_idle_core(struct task_struct *p, int core, struct cpumask *cpus, int *idle_cpu)
{
	bool idle = true;
	int cpu;

	for_each_cpu(cpu, cpu_smt_mask(core)) {
		if (!available_idle_cpu(cpu)) {
			idle = false;
			if (*idle_cpu == -1) {
				if (sched_idle_cpu(cpu) && cpumask_test_cpu(cpu, p->cpus_ptr)) {
					*idle_cpu = cpu;
					break;
				}
				continue;
			}
			break;
		}
		if (*idle_cpu == -1 && cpumask_test_cpu(cpu, p->cpus_ptr))
			*idle_cpu = cpu;
	}

	if (idle)
		return core;

	cpumask_andnot(cpus, cpus, cpu_smt_mask(core));
	return -1;
}

/*
 * Scan the local SMT mask for idle CPUs.
 */
static int select_idle_smt(struct task_struct *p, int target)
{
	int cpu;

	for_each_cpu_and(cpu, cpu_smt_mask(target), p->cpus_ptr) {
		if (cpu == target)
			continue;
		if (available_idle_cpu(cpu) || sched_idle_cpu(cpu))
			return cpu;
	}

	return -1;
}

#else /* CONFIG_SCHED_SMT */

static inline void set_idle_cores(int cpu, int val)
{
}

static inline bool test_idle_cores(int cpu)
{
	return false;
}

static inline int select_idle_core(struct task_struct *p, int core, struct cpumask *cpus, int *idle_cpu)
{
	return __select_idle_cpu(core, p);
}

static inline int select_idle_smt(struct task_struct *p, int target)
{
	return -1;
}

#endif /* CONFIG_SCHED_SMT */

/*
 * Scan the LLC domain for idle CPUs; this is dynamically regulated by
 * comparing the average scan cost (tracked in sd->avg_scan_cost) against the
 * average idle time for this rq (as found in rq->avg_idle).
 */
static int select_idle_cpu(struct task_struct *p, struct sched_domain *sd, bool has_idle_core, int target)
{
	struct cpumask *cpus = this_cpu_cpumask_var_ptr(select_rq_mask);
	int i, cpu, idle_cpu = -1, nr = INT_MAX;
	struct sched_domain_shared *sd_share;
	struct rq *this_rq = this_rq();
	int this = smp_processor_id();
	struct sched_domain *this_sd = NULL;
	u64 time = 0;

	cpumask_and(cpus, sched_domain_span(sd), p->cpus_ptr);

	if (sched_feat(SIS_PROP) && !has_idle_core) {
		u64 avg_cost, avg_idle, span_avg;
		unsigned long now = jiffies;

		this_sd = rcu_dereference(*this_cpu_ptr(&sd_llc));
		if (!this_sd)
			return -1;

		/*
		 * If we're busy, the assumption that the last idle period
		 * predicts the future is flawed; age away the remaining
		 * predicted idle time.
		 */
		if (unlikely(this_rq->wake_stamp < now)) {
			while (this_rq->wake_stamp < now && this_rq->wake_avg_idle) {
				this_rq->wake_stamp++;
				this_rq->wake_avg_idle >>= 1;
			}
		}

		avg_idle = this_rq->wake_avg_idle;
		avg_cost = this_sd->avg_scan_cost + 1;

		span_avg = sd->span_weight * avg_idle;
		if (span_avg > 4*avg_cost)
			nr = div_u64(span_avg, avg_cost);
		else
			nr = 4;

		time = cpu_clock(this);
	}

	if (sched_feat(SIS_UTIL)) {
		sd_share = rcu_dereference(per_cpu(sd_llc_shared, target));
		if (sd_share) {
			/* because !--nr is the condition to stop scan */
			nr = READ_ONCE(sd_share->nr_idle_scan) + 1;
			/* overloaded LLC is unlikely to have idle cpu/core */
			if (nr == 1)
				return -1;
		}
	}

	for_each_cpu_wrap(cpu, cpus, target + 1) {
		if (has_idle_core) {
			i = select_idle_core(p, cpu, cpus, &idle_cpu);
			if ((unsigned int)i < nr_cpumask_bits)
				return i;

		} else {
			if (!--nr)
				return -1;
			idle_cpu = __select_idle_cpu(cpu, p);
			if ((unsigned int)idle_cpu < nr_cpumask_bits)
				break;
		}
	}

	if (has_idle_core)
		set_idle_cores(target, false);

	if (sched_feat(SIS_PROP) && this_sd && !has_idle_core) {
		time = cpu_clock(this) - time;

		/*
		 * Account for the scan cost of wakeups against the average
		 * idle time.
		 */
		this_rq->wake_avg_idle -= min(this_rq->wake_avg_idle, time);

		update_avg(&this_sd->avg_scan_cost, time);
	}

	return idle_cpu;
}

/*
 * Scan the asym_capacity domain for idle CPUs; pick the first idle one on which
 * the task fits. If no CPU is big enough, but there are idle ones, try to
 * maximize capacity.
 */
static int
select_idle_capacity(struct task_struct *p, struct sched_domain *sd, int target)
{
	unsigned long task_util, util_min, util_max, best_cap = 0;
	int cpu, best_cpu = -1;
	struct cpumask *cpus;

	cpus = this_cpu_cpumask_var_ptr(select_rq_mask);
	cpumask_and(cpus, sched_domain_span(sd), p->cpus_ptr);

	task_util = task_util_est(p);
	util_min = uclamp_eff_value(p, UCLAMP_MIN);
	util_max = uclamp_eff_value(p, UCLAMP_MAX);

	for_each_cpu_wrap(cpu, cpus, target) {
		unsigned long cpu_cap = capacity_of(cpu);

		if (!available_idle_cpu(cpu) && !sched_idle_cpu(cpu))
			continue;
		if (util_fits_cpu(task_util, util_min, util_max, cpu))
			return cpu;

		if (cpu_cap > best_cap) {
			best_cap = cpu_cap;
			best_cpu = cpu;
		}
	}

	return best_cpu;
}

static inline bool asym_fits_cpu(unsigned long util,
				 unsigned long util_min,
				 unsigned long util_max,
				 int cpu)
{
	if (sched_asym_cpucap_active())
		return util_fits_cpu(util, util_min, util_max, cpu);

	return true;
}

/*
 * Try and locate an idle core/thread in the LLC cache domain.
 */
static int select_idle_sibling(struct task_struct *p, int prev, int target)
{
	bool has_idle_core = false;
	struct sched_domain *sd;
	unsigned long task_util, util_min, util_max;
	int i, recent_used_cpu;

	/*
	 * On asymmetric system, update task utilization because we will check
	 * that the task fits with cpu's capacity.
	 */
	if (sched_asym_cpucap_active()) {
		sync_entity_load_avg(&p->se);
		task_util = task_util_est(p);
		util_min = uclamp_eff_value(p, UCLAMP_MIN);
		util_max = uclamp_eff_value(p, UCLAMP_MAX);
	}

	/*
	 * per-cpu select_rq_mask usage
	 */
	lockdep_assert_irqs_disabled();

	if ((available_idle_cpu(target) || sched_idle_cpu(target)) &&
	    asym_fits_cpu(task_util, util_min, util_max, target))
		return target;

	/*
	 * If the previous CPU is cache affine and idle, don't be stupid:
	 */
	if (prev != target && cpus_share_cache(prev, target) &&
	    (available_idle_cpu(prev) || sched_idle_cpu(prev)) &&
	    asym_fits_cpu(task_util, util_min, util_max, prev))
		return prev;

	/*
	 * Allow a per-cpu kthread to stack with the wakee if the
	 * kworker thread and the tasks previous CPUs are the same.
	 * The assumption is that the wakee queued work for the
	 * per-cpu kthread that is now complete and the wakeup is
	 * essentially a sync wakeup. An obvious example of this
	 * pattern is IO completions.
	 */
	if (is_per_cpu_kthread(current) &&
	    in_task() &&
	    prev == smp_processor_id() &&
	    this_rq()->nr_running <= 1 &&
	    asym_fits_cpu(task_util, util_min, util_max, prev)) {
		return prev;
	}

	/* Check a recently used CPU as a potential idle candidate: */
	recent_used_cpu = p->recent_used_cpu;
	p->recent_used_cpu = prev;
	if (recent_used_cpu != prev &&
	    recent_used_cpu != target &&
	    cpus_share_cache(recent_used_cpu, target) &&
	    (available_idle_cpu(recent_used_cpu) || sched_idle_cpu(recent_used_cpu)) &&
	    cpumask_test_cpu(p->recent_used_cpu, p->cpus_ptr) &&
	    asym_fits_cpu(task_util, util_min, util_max, recent_used_cpu)) {
		return recent_used_cpu;
	}

	/*
	 * For asymmetric CPU capacity systems, our domain of interest is
	 * sd_asym_cpucapacity rather than sd_llc.
	 */
	if (sched_asym_cpucap_active()) {
		sd = rcu_dereference(per_cpu(sd_asym_cpucapacity, target));
		/*
		 * On an asymmetric CPU capacity system where an exclusive
		 * cpuset defines a symmetric island (i.e. one unique
		 * capacity_orig value through the cpuset), the key will be set
		 * but the CPUs within that cpuset will not have a domain with
		 * SD_ASYM_CPUCAPACITY. These should follow the usual symmetric
		 * capacity path.
		 */
		if (sd) {
			i = select_idle_capacity(p, sd, target);
			return ((unsigned)i < nr_cpumask_bits) ? i : target;
		}
	}

	sd = rcu_dereference(per_cpu(sd_llc, target));
	if (!sd)
		return target;

	if (sched_smt_active()) {
		has_idle_core = test_idle_cores(target);

		if (!has_idle_core && cpus_share_cache(prev, target)) {
			i = select_idle_smt(p, prev);
			if ((unsigned int)i < nr_cpumask_bits)
				return i;
		}
	}

	i = select_idle_cpu(p, sd, has_idle_core, target);
	if ((unsigned)i < nr_cpumask_bits)
		return i;

	return target;
}

/*
 * Predicts what cpu_util(@cpu) would return if @p was removed from @cpu
 * (@dst_cpu = -1) or migrated to @dst_cpu.
 */
static unsigned long cpu_util_next(int cpu, struct task_struct *p, int dst_cpu)
{
	struct cfs_rq *cfs_rq = &cpu_rq(cpu)->cfs;
	unsigned long util = READ_ONCE(cfs_rq->avg.util_avg);

	/*
	 * If @dst_cpu is -1 or @p migrates from @cpu to @dst_cpu remove its
	 * contribution. If @p migrates from another CPU to @cpu add its
	 * contribution. In all the other cases @cpu is not impacted by the
	 * migration so its util_avg is already correct.
	 */
	if (task_cpu(p) == cpu && dst_cpu != cpu)
		lsub_positive(&util, task_util(p));
	else if (task_cpu(p) != cpu && dst_cpu == cpu)
		util += task_util(p);

	if (sched_feat(UTIL_EST)) {
		unsigned long util_est;

		util_est = READ_ONCE(cfs_rq->avg.util_est.enqueued);

		/*
		 * During wake-up @p isn't enqueued yet and doesn't contribute
		 * to any cpu_rq(cpu)->cfs.avg.util_est.enqueued.
		 * If @dst_cpu == @cpu add it to "simulate" cpu_util after @p
		 * has been enqueued.
		 *
		 * During exec (@dst_cpu = -1) @p is enqueued and does
		 * contribute to cpu_rq(cpu)->cfs.util_est.enqueued.
		 * Remove it to "simulate" cpu_util without @p's contribution.
		 *
		 * Despite the task_on_rq_queued(@p) check there is still a
		 * small window for a possible race when an exec
		 * select_task_rq_fair() races with LB's detach_task().
		 *
		 *   detach_task()
		 *     deactivate_task()
		 *       p->on_rq = TASK_ON_RQ_MIGRATING;
		 *       -------------------------------- A
		 *       dequeue_task()                    \
		 *         dequeue_task_fair()              + Race Time
		 *           util_est_dequeue()            /
		 *       -------------------------------- B
		 *
		 * The additional check "current == p" is required to further
		 * reduce the race window.
		 */
		if (dst_cpu == cpu)
			util_est += _task_util_est(p);
		else if (unlikely(task_on_rq_queued(p) || current == p))
			lsub_positive(&util_est, _task_util_est(p));

		util = max(util, util_est);
	}

	return min(util, capacity_orig_of(cpu));
}

/*
 * cpu_util_without: compute cpu utilization without any contributions from *p
 * @cpu: the CPU which utilization is requested
 * @p: the task which utilization should be discounted
 *
 * The utilization of a CPU is defined by the utilization of tasks currently
 * enqueued on that CPU as well as tasks which are currently sleeping after an
 * execution on that CPU.
 *
 * This method returns the utilization of the specified CPU by discounting the
 * utilization of the specified task, whenever the task is currently
 * contributing to the CPU utilization.
 */
static unsigned long cpu_util_without(int cpu, struct task_struct *p)
{
	/* Task has no contribution or is new */
	if (cpu != task_cpu(p) || !READ_ONCE(p->se.avg.last_update_time))
		return cpu_util_cfs(cpu);

	return cpu_util_next(cpu, p, -1);
}

/*
 * energy_env - Utilization landscape for energy estimation.
 * @task_busy_time: Utilization contribution by the task for which we test the
 *                  placement. Given by eenv_task_busy_time().
 * @pd_busy_time:   Utilization of the whole perf domain without the task
 *                  contribution. Given by eenv_pd_busy_time().
 * @cpu_cap:        Maximum CPU capacity for the perf domain.
 * @pd_cap:         Entire perf domain capacity. (pd->nr_cpus * cpu_cap).
 */
struct energy_env {
	unsigned long task_busy_time;
	unsigned long pd_busy_time;
	unsigned long cpu_cap;
	unsigned long pd_cap;
};

/*
 * Compute the task busy time for compute_energy(). This time cannot be
 * injected directly into effective_cpu_util() because of the IRQ scaling.
 * The latter only makes sense with the most recent CPUs where the task has
 * run.
 */
static inline void eenv_task_busy_time(struct energy_env *eenv,
				       struct task_struct *p, int prev_cpu)
{
	unsigned long busy_time, max_cap = arch_scale_cpu_capacity(prev_cpu);
	unsigned long irq = cpu_util_irq(cpu_rq(prev_cpu));

	if (unlikely(irq >= max_cap))
		busy_time = max_cap;
	else
		busy_time = scale_irq_capacity(task_util_est(p), irq, max_cap);

	eenv->task_busy_time = busy_time;
}

/*
 * Compute the perf_domain (PD) busy time for compute_energy(). Based on the
 * utilization for each @pd_cpus, it however doesn't take into account
 * clamping since the ratio (utilization / cpu_capacity) is already enough to
 * scale the EM reported power consumption at the (eventually clamped)
 * cpu_capacity.
 *
 * The contribution of the task @p for which we want to estimate the
 * energy cost is removed (by cpu_util_next()) and must be calculated
 * separately (see eenv_task_busy_time). This ensures:
 *
 *   - A stable PD utilization, no matter which CPU of that PD we want to place
 *     the task on.
 *
 *   - A fair comparison between CPUs as the task contribution (task_util())
 *     will always be the same no matter which CPU utilization we rely on
 *     (util_avg or util_est).
 *
 * Set @eenv busy time for the PD that spans @pd_cpus. This busy time can't
 * exceed @eenv->pd_cap.
 */
static inline void eenv_pd_busy_time(struct energy_env *eenv,
				     struct cpumask *pd_cpus,
				     struct task_struct *p)
{
	unsigned long busy_time = 0;
	int cpu;

	for_each_cpu(cpu, pd_cpus) {
		unsigned long util = cpu_util_next(cpu, p, -1);

		busy_time += effective_cpu_util(cpu, util, ENERGY_UTIL, NULL);
	}

	eenv->pd_busy_time = min(eenv->pd_cap, busy_time);
}

/*
 * Compute the maximum utilization for compute_energy() when the task @p
 * is placed on the cpu @dst_cpu.
 *
 * Returns the maximum utilization among @eenv->cpus. This utilization can't
 * exceed @eenv->cpu_cap.
 */
static inline unsigned long
eenv_pd_max_util(struct energy_env *eenv, struct cpumask *pd_cpus,
		 struct task_struct *p, int dst_cpu)
{
	unsigned long max_util = 0;
	int cpu;

	for_each_cpu(cpu, pd_cpus) {
		struct task_struct *tsk = (cpu == dst_cpu) ? p : NULL;
		unsigned long util = cpu_util_next(cpu, p, dst_cpu);
		unsigned long cpu_util;

		/*
		 * Performance domain frequency: utilization clamping
		 * must be considered since it affects the selection
		 * of the performance domain frequency.
		 * NOTE: in case RT tasks are running, by default the
		 * FREQUENCY_UTIL's utilization can be max OPP.
		 */
		cpu_util = effective_cpu_util(cpu, util, FREQUENCY_UTIL, tsk);
		max_util = max(max_util, cpu_util);
	}

	return min(max_util, eenv->cpu_cap);
}

/*
 * compute_energy(): Use the Energy Model to estimate the energy that @pd would
 * consume for a given utilization landscape @eenv. When @dst_cpu < 0, the task
 * contribution is ignored.
 */
static inline unsigned long
compute_energy(struct energy_env *eenv, struct perf_domain *pd,
	       struct cpumask *pd_cpus, struct task_struct *p, int dst_cpu)
{
	unsigned long max_util = eenv_pd_max_util(eenv, pd_cpus, p, dst_cpu);
	unsigned long busy_time = eenv->pd_busy_time;

	if (dst_cpu >= 0)
		busy_time = min(eenv->pd_cap, busy_time + eenv->task_busy_time);

	return em_cpu_energy(pd->em_pd, max_util, busy_time, eenv->cpu_cap);
}

/*
 * find_energy_efficient_cpu(): Find most energy-efficient target CPU for the
 * waking task. find_energy_efficient_cpu() looks for the CPU with maximum
 * spare capacity in each performance domain and uses it as a potential
 * candidate to execute the task. Then, it uses the Energy Model to figure
 * out which of the CPU candidates is the most energy-efficient.
 *
 * The rationale for this heuristic is as follows. In a performance domain,
 * all the most energy efficient CPU candidates (according to the Energy
 * Model) are those for which we'll request a low frequency. When there are
 * several CPUs for which the frequency request will be the same, we don't
 * have enough data to break the tie between them, because the Energy Model
 * only includes active power costs. With this model, if we assume that
 * frequency requests follow utilization (e.g. using schedutil), the CPU with
 * the maximum spare capacity in a performance domain is guaranteed to be among
 * the best candidates of the performance domain.
 *
 * In practice, it could be preferable from an energy standpoint to pack
 * small tasks on a CPU in order to let other CPUs go in deeper idle states,
 * but that could also hurt our chances to go cluster idle, and we have no
 * ways to tell with the current Energy Model if this is actually a good
 * idea or not. So, find_energy_efficient_cpu() basically favors
 * cluster-packing, and spreading inside a cluster. That should at least be
 * a good thing for latency, and this is consistent with the idea that most
 * of the energy savings of EAS come from the asymmetry of the system, and
 * not so much from breaking the tie between identical CPUs. That's also the
 * reason why EAS is enabled in the topology code only for systems where
 * SD_ASYM_CPUCAPACITY is set.
 *
 * NOTE: Forkees are not accepted in the energy-aware wake-up path because
 * they don't have any useful utilization data yet and it's not possible to
 * forecast their impact on energy consumption. Consequently, they will be
 * placed by find_idlest_cpu() on the least loaded CPU, which might turn out
 * to be energy-inefficient in some use-cases. The alternative would be to
 * bias new tasks towards specific types of CPUs first, or to try to infer
 * their util_avg from the parent task, but those heuristics could hurt
 * other use-cases too. So, until someone finds a better way to solve this,
 * let's keep things simple by re-using the existing slow path.
 */
static int find_energy_efficient_cpu(struct task_struct *p, int prev_cpu, int sync)
{
	struct cpumask *cpus = this_cpu_cpumask_var_ptr(select_rq_mask);
	unsigned long prev_delta = ULONG_MAX, best_delta = ULONG_MAX;
	unsigned long p_util_min = uclamp_is_used() ? uclamp_eff_value(p, UCLAMP_MIN) : 0;
	unsigned long p_util_max = uclamp_is_used() ? uclamp_eff_value(p, UCLAMP_MAX) : 1024;
	struct root_domain *rd = this_rq()->rd;
	int cpu, best_energy_cpu, target = -1;
	struct sched_domain *sd;
	struct perf_domain *pd;
	struct energy_env eenv;

	sync_entity_load_avg(&p->se);

	rcu_read_lock();
	pd = rcu_dereference(rd->pd);
	if (!pd || READ_ONCE(rd->overutilized))
		goto unlock;

	cpu = smp_processor_id();
	if (sync && cpu_rq(cpu)->nr_running == 1 &&
	    cpumask_test_cpu(cpu, p->cpus_ptr) &&
	    task_fits_capacity(p, capacity_of(cpu))) {
		rcu_read_unlock();
		return cpu;
	}

	/*
	 * Energy-aware wake-up happens on the lowest sched_domain starting
	 * from sd_asym_cpucapacity spanning over this_cpu and prev_cpu.
	 */
	sd = rcu_dereference(*this_cpu_ptr(&sd_asym_cpucapacity));
	while (sd && !cpumask_test_cpu(prev_cpu, sched_domain_span(sd)))
		sd = sd->parent;
	if (!sd)
		goto unlock;

	target = prev_cpu;

<<<<<<< HEAD
	if (!task_util_est(p))
=======
	sync_entity_load_avg(&p->se);
	if (!uclamp_task_util(p, p_util_min, p_util_max))
>>>>>>> b4ecddcc
		goto unlock;

	eenv_task_busy_time(&eenv, p, prev_cpu);

	for (; pd; pd = pd->next) {
		unsigned long util_min = p_util_min, util_max = p_util_max;
		unsigned long cpu_cap, cpu_thermal_cap, util;
		unsigned long cur_delta, max_spare_cap = 0;
		unsigned long rq_util_min, rq_util_max;
		unsigned long prev_spare_cap = 0;
		int max_spare_cap_cpu = -1;
		unsigned long base_energy;

		cpumask_and(cpus, perf_domain_span(pd), cpu_online_mask);

		if (cpumask_empty(cpus))
			continue;

		/* Account thermal pressure for the energy estimation */
		cpu = cpumask_first(cpus);
		cpu_thermal_cap = arch_scale_cpu_capacity(cpu);
		cpu_thermal_cap -= arch_scale_thermal_pressure(cpu);

		eenv.cpu_cap = cpu_thermal_cap;
		eenv.pd_cap = 0;

		for_each_cpu(cpu, cpus) {
			struct rq *rq = cpu_rq(cpu);

			eenv.pd_cap += cpu_thermal_cap;

			if (!cpumask_test_cpu(cpu, sched_domain_span(sd)))
				continue;

			if (!cpumask_test_cpu(cpu, p->cpus_ptr))
				continue;

			util = cpu_util_next(cpu, p, cpu);
			cpu_cap = capacity_of(cpu);

			/*
			 * Skip CPUs that cannot satisfy the capacity request.
			 * IOW, placing the task there would make the CPU
			 * overutilized. Take uclamp into account to see how
			 * much capacity we can get out of the CPU; this is
			 * aligned with sched_cpu_util().
			 */
			if (uclamp_is_used() && !uclamp_rq_is_idle(rq)) {
				/*
				 * Open code uclamp_rq_util_with() except for
				 * the clamp() part. Ie: apply max aggregation
				 * only. util_fits_cpu() logic requires to
				 * operate on non clamped util but must use the
				 * max-aggregated uclamp_{min, max}.
				 */
				rq_util_min = uclamp_rq_get(rq, UCLAMP_MIN);
				rq_util_max = uclamp_rq_get(rq, UCLAMP_MAX);

				util_min = max(rq_util_min, p_util_min);
				util_max = max(rq_util_max, p_util_max);
			}
			if (!util_fits_cpu(util, util_min, util_max, cpu))
				continue;

			lsub_positive(&cpu_cap, util);

			if (cpu == prev_cpu) {
				/* Always use prev_cpu as a candidate. */
				prev_spare_cap = cpu_cap;
			} else if (cpu_cap > max_spare_cap) {
				/*
				 * Find the CPU with the maximum spare capacity
				 * among the remaining CPUs in the performance
				 * domain.
				 */
				max_spare_cap = cpu_cap;
				max_spare_cap_cpu = cpu;
			}
		}

		if (max_spare_cap_cpu < 0 && prev_spare_cap == 0)
			continue;

		eenv_pd_busy_time(&eenv, cpus, p);
		/* Compute the 'base' energy of the pd, without @p */
		base_energy = compute_energy(&eenv, pd, cpus, p, -1);

		/* Evaluate the energy impact of using prev_cpu. */
		if (prev_spare_cap > 0) {
			prev_delta = compute_energy(&eenv, pd, cpus, p,
						    prev_cpu);
			/* CPU utilization has changed */
			if (prev_delta < base_energy)
				goto unlock;
			prev_delta -= base_energy;
			best_delta = min(best_delta, prev_delta);
		}

		/* Evaluate the energy impact of using max_spare_cap_cpu. */
		if (max_spare_cap_cpu >= 0 && max_spare_cap > prev_spare_cap) {
			cur_delta = compute_energy(&eenv, pd, cpus, p,
						   max_spare_cap_cpu);
			/* CPU utilization has changed */
			if (cur_delta < base_energy)
				goto unlock;
			cur_delta -= base_energy;
			if (cur_delta < best_delta) {
				best_delta = cur_delta;
				best_energy_cpu = max_spare_cap_cpu;
			}
		}
	}
	rcu_read_unlock();

	if (best_delta < prev_delta)
		target = best_energy_cpu;

	return target;

unlock:
	rcu_read_unlock();

	return target;
}

/*
 * select_task_rq_fair: Select target runqueue for the waking task in domains
 * that have the relevant SD flag set. In practice, this is SD_BALANCE_WAKE,
 * SD_BALANCE_FORK, or SD_BALANCE_EXEC.
 *
 * Balances load by selecting the idlest CPU in the idlest group, or under
 * certain conditions an idle sibling CPU if the domain has SD_WAKE_AFFINE set.
 *
 * Returns the target CPU number.
 */
static int
select_task_rq_fair(struct task_struct *p, int prev_cpu, int wake_flags)
{
	int sync = (wake_flags & WF_SYNC) && !(current->flags & PF_EXITING);
	struct sched_domain *tmp, *sd = NULL;
	int cpu = smp_processor_id();
	int new_cpu = prev_cpu;
	int want_affine = 0;
	int target_cpu = -1;
	/* SD_flags and WF_flags share the first nibble */
	int sd_flag = wake_flags & 0xF;

	if (trace_android_rvh_select_task_rq_fair_enabled() &&
	    !(sd_flag & SD_BALANCE_FORK))
		sync_entity_load_avg(&p->se);
	trace_android_rvh_select_task_rq_fair(p, prev_cpu, sd_flag,
			wake_flags, &target_cpu);
	if (target_cpu >= 0)
		return target_cpu;

	/*
	 * required for stable ->cpus_allowed
	 */
	lockdep_assert_held(&p->pi_lock);
	if (wake_flags & WF_TTWU) {
		record_wakee(p);

		if (sched_energy_enabled()) {
			new_cpu = find_energy_efficient_cpu(p, prev_cpu, sync);
			if (new_cpu >= 0)
				return new_cpu;
			new_cpu = prev_cpu;
		}

		want_affine = !wake_wide(p) && cpumask_test_cpu(cpu, p->cpus_ptr);
	}

	rcu_read_lock();
	for_each_domain(cpu, tmp) {
		/*
		 * If both 'cpu' and 'prev_cpu' are part of this domain,
		 * cpu is a valid SD_WAKE_AFFINE target.
		 */
		if (want_affine && (tmp->flags & SD_WAKE_AFFINE) &&
		    cpumask_test_cpu(prev_cpu, sched_domain_span(tmp))) {
			if (cpu != prev_cpu)
				new_cpu = wake_affine(tmp, p, cpu, prev_cpu, sync);

			sd = NULL; /* Prefer wake_affine over balance flags */
			break;
		}

		/*
		 * Usually only true for WF_EXEC and WF_FORK, as sched_domains
		 * usually do not have SD_BALANCE_WAKE set. That means wakeup
		 * will usually go to the fast path.
		 */
		if (tmp->flags & sd_flag)
			sd = tmp;
		else if (!want_affine)
			break;
	}

	if (unlikely(sd)) {
		/* Slow path */
		new_cpu = find_idlest_cpu(sd, p, cpu, prev_cpu, sd_flag);
	} else if (wake_flags & WF_TTWU) { /* XXX always ? */
		/* Fast path */
		new_cpu = select_idle_sibling(p, prev_cpu, new_cpu);
	}
	rcu_read_unlock();

	return new_cpu;
}

/*
 * Called immediately before a task is migrated to a new CPU; task_cpu(p) and
 * cfs_rq_of(p) references at time of call are still valid and identify the
 * previous CPU. The caller guarantees p->pi_lock or task_rq(p)->lock is held.
 */
static void migrate_task_rq_fair(struct task_struct *p, int new_cpu)
{
	struct sched_entity *se = &p->se;

	/*
	 * As blocked tasks retain absolute vruntime the migration needs to
	 * deal with this by subtracting the old and adding the new
	 * min_vruntime -- the latter is done by enqueue_entity() when placing
	 * the task on the new runqueue.
	 */
	if (READ_ONCE(p->__state) == TASK_WAKING) {
		struct cfs_rq *cfs_rq = cfs_rq_of(se);

		se->vruntime -= u64_u32_load(cfs_rq->min_vruntime);
	}

	if (!task_on_rq_migrating(p)) {
		remove_entity_load_avg(se);

		/*
		 * Here, the task's PELT values have been updated according to
		 * the current rq's clock. But if that clock hasn't been
		 * updated in a while, a substantial idle time will be missed,
		 * leading to an inflation after wake-up on the new rq.
		 *
		 * Estimate the missing time from the cfs_rq last_update_time
		 * and update sched_avg to improve the PELT continuity after
		 * migration.
		 */
		migrate_se_pelt_lag(se);
	}

	/* Tell new CPU we are migrated */
	se->avg.last_update_time = 0;

	update_scan_period(p, new_cpu);
}

static void task_dead_fair(struct task_struct *p)
{
	remove_entity_load_avg(&p->se);
}

static int
balance_fair(struct rq *rq, struct task_struct *prev, struct rq_flags *rf)
{
	if (rq->nr_running)
		return 1;

	return newidle_balance(rq, rf) != 0;
}
#endif /* CONFIG_SMP */

static unsigned long wakeup_gran(struct sched_entity *se)
{
	unsigned long gran = sysctl_sched_wakeup_granularity;

	/*
	 * Since its curr running now, convert the gran from real-time
	 * to virtual-time in his units.
	 *
	 * By using 'se' instead of 'curr' we penalize light tasks, so
	 * they get preempted easier. That is, if 'se' < 'curr' then
	 * the resulting gran will be larger, therefore penalizing the
	 * lighter, if otoh 'se' > 'curr' then the resulting gran will
	 * be smaller, again penalizing the lighter task.
	 *
	 * This is especially important for buddies when the leftmost
	 * task is higher priority than the buddy.
	 */
	return calc_delta_fair(gran, se);
}

/*
 * Should 'se' preempt 'curr'.
 *
 *             |s1
 *        |s2
 *   |s3
 *         g
 *      |<--->|c
 *
 *  w(c, s1) = -1
 *  w(c, s2) =  0
 *  w(c, s3) =  1
 *
 */
static int
wakeup_preempt_entity(struct sched_entity *curr, struct sched_entity *se)
{
	s64 gran, vdiff = curr->vruntime - se->vruntime;

	if (vdiff <= 0)
		return -1;

	gran = wakeup_gran(se);
	if (vdiff > gran)
		return 1;

	return 0;
}

static void set_last_buddy(struct sched_entity *se)
{
	for_each_sched_entity(se) {
		if (SCHED_WARN_ON(!se->on_rq))
			return;
		if (se_is_idle(se))
			return;
		cfs_rq_of(se)->last = se;
	}
}

static void set_next_buddy(struct sched_entity *se)
{
	for_each_sched_entity(se) {
		if (SCHED_WARN_ON(!se->on_rq))
			return;
		if (se_is_idle(se))
			return;
		cfs_rq_of(se)->next = se;
	}
}

static void set_skip_buddy(struct sched_entity *se)
{
	for_each_sched_entity(se)
		cfs_rq_of(se)->skip = se;
}

/*
 * Preempt the current task with a newly woken task if needed:
 */
static void check_preempt_wakeup(struct rq *rq, struct task_struct *p, int wake_flags)
{
	struct task_struct *curr = rq->curr;
	struct sched_entity *se = &curr->se, *pse = &p->se;
	struct cfs_rq *cfs_rq = task_cfs_rq(curr);
	int scale = cfs_rq->nr_running >= sched_nr_latency;
	int next_buddy_marked = 0;
	int cse_is_idle, pse_is_idle;
	bool ignore = false;
	bool preempt = false;

	if (unlikely(se == pse))
		return;
	trace_android_rvh_check_preempt_wakeup_ignore(curr, &ignore);
	if (ignore)
		return;

	/*
	 * This is possible from callers such as attach_tasks(), in which we
	 * unconditionally check_preempt_curr() after an enqueue (which may have
	 * lead to a throttle).  This both saves work and prevents false
	 * next-buddy nomination below.
	 */
	if (unlikely(throttled_hierarchy(cfs_rq_of(pse))))
		return;

	if (sched_feat(NEXT_BUDDY) && scale && !(wake_flags & WF_FORK)) {
		set_next_buddy(pse);
		next_buddy_marked = 1;
	}

	/*
	 * We can come here with TIF_NEED_RESCHED already set from new task
	 * wake up path.
	 *
	 * Note: this also catches the edge-case of curr being in a throttled
	 * group (e.g. via set_curr_task), since update_curr() (in the
	 * enqueue of curr) will have resulted in resched being set.  This
	 * prevents us from potentially nominating it as a false LAST_BUDDY
	 * below.
	 */
	if (test_tsk_need_resched(curr))
		return;

	/* Idle tasks are by definition preempted by non-idle tasks. */
	if (unlikely(task_has_idle_policy(curr)) &&
	    likely(!task_has_idle_policy(p)))
		goto preempt;

	/*
	 * Batch and idle tasks do not preempt non-idle tasks (their preemption
	 * is driven by the tick):
	 */
	if (unlikely(p->policy != SCHED_NORMAL) || !sched_feat(WAKEUP_PREEMPTION))
		return;

	find_matching_se(&se, &pse);
	WARN_ON_ONCE(!pse);

	cse_is_idle = se_is_idle(se);
	pse_is_idle = se_is_idle(pse);

	/*
	 * Preempt an idle group in favor of a non-idle group (and don't preempt
	 * in the inverse case).
	 */
	if (cse_is_idle && !pse_is_idle)
		goto preempt;
	if (cse_is_idle != pse_is_idle)
		return;

	update_curr(cfs_rq_of(se));
	trace_android_rvh_check_preempt_wakeup(rq, p, &preempt, &ignore,
			wake_flags, se, pse, next_buddy_marked, sysctl_sched_wakeup_granularity);
	if (preempt)
		goto preempt;
	if (ignore)
		return;

	if (wakeup_preempt_entity(se, pse) == 1) {
		/*
		 * Bias pick_next to pick the sched entity that is
		 * triggering this preemption.
		 */
		if (!next_buddy_marked)
			set_next_buddy(pse);
		goto preempt;
	}

	return;

preempt:
	resched_curr(rq);
	/*
	 * Only set the backward buddy when the current task is still
	 * on the rq. This can happen when a wakeup gets interleaved
	 * with schedule on the ->pre_schedule() or idle_balance()
	 * point, either of which can * drop the rq lock.
	 *
	 * Also, during early boot the idle thread is in the fair class,
	 * for obvious reasons its a bad idea to schedule back to it.
	 */
	if (unlikely(!se->on_rq || curr == rq->idle))
		return;

	if (sched_feat(LAST_BUDDY) && scale && entity_is_task(se))
		set_last_buddy(se);
}

#ifdef CONFIG_SMP
static struct task_struct *pick_task_fair(struct rq *rq)
{
	struct sched_entity *se;
	struct cfs_rq *cfs_rq;

again:
	cfs_rq = &rq->cfs;
	if (!cfs_rq->nr_running)
		return NULL;

	do {
		struct sched_entity *curr = cfs_rq->curr;

		/* When we pick for a remote RQ, we'll not have done put_prev_entity() */
		if (curr) {
			if (curr->on_rq)
				update_curr(cfs_rq);
			else
				curr = NULL;

			if (unlikely(check_cfs_rq_runtime(cfs_rq)))
				goto again;
		}

		se = pick_next_entity(cfs_rq, curr);
		cfs_rq = group_cfs_rq(se);
	} while (cfs_rq);

	return task_of(se);
}
#endif

struct task_struct *
pick_next_task_fair(struct rq *rq, struct task_struct *prev, struct rq_flags *rf)
{
	struct cfs_rq *cfs_rq = &rq->cfs;
	struct sched_entity *se = NULL;
	struct task_struct *p = NULL;
	int new_tasks;
	bool repick = false;

again:
	if (!sched_fair_runnable(rq))
		goto idle;

#ifdef CONFIG_FAIR_GROUP_SCHED
	if (!prev || prev->sched_class != &fair_sched_class)
		goto simple;

	/*
	 * Because of the set_next_buddy() in dequeue_task_fair() it is rather
	 * likely that a next task is from the same cgroup as the current.
	 *
	 * Therefore attempt to avoid putting and setting the entire cgroup
	 * hierarchy, only change the part that actually changes.
	 */

	do {
		struct sched_entity *curr = cfs_rq->curr;

		/*
		 * Since we got here without doing put_prev_entity() we also
		 * have to consider cfs_rq->curr. If it is still a runnable
		 * entity, update_curr() will update its vruntime, otherwise
		 * forget we've ever seen it.
		 */
		if (curr) {
			if (curr->on_rq)
				update_curr(cfs_rq);
			else
				curr = NULL;

			/*
			 * This call to check_cfs_rq_runtime() will do the
			 * throttle and dequeue its entity in the parent(s).
			 * Therefore the nr_running test will indeed
			 * be correct.
			 */
			if (unlikely(check_cfs_rq_runtime(cfs_rq))) {
				cfs_rq = &rq->cfs;

				if (!cfs_rq->nr_running)
					goto idle;

				goto simple;
			}
		}

		se = pick_next_entity(cfs_rq, curr);
		cfs_rq = group_cfs_rq(se);
	} while (cfs_rq);

	p = task_of(se);
	trace_android_rvh_replace_next_task_fair(rq, &p, &se, &repick, false, prev);
	/*
	 * Since we haven't yet done put_prev_entity and if the selected task
	 * is a different task than we started out with, try and touch the
	 * least amount of cfs_rqs.
	 */
	if (prev != p) {
		struct sched_entity *pse = &prev->se;

		while (!(cfs_rq = is_same_group(se, pse))) {
			int se_depth = se->depth;
			int pse_depth = pse->depth;

			if (se_depth <= pse_depth) {
				put_prev_entity(cfs_rq_of(pse), pse);
				pse = parent_entity(pse);
			}
			if (se_depth >= pse_depth) {
				set_next_entity(cfs_rq_of(se), se);
				se = parent_entity(se);
			}
		}

		put_prev_entity(cfs_rq, pse);
		set_next_entity(cfs_rq, se);
	}

	goto done;
simple:
#endif
	if (prev)
		put_prev_task(rq, prev);

	trace_android_rvh_replace_next_task_fair(rq, &p, &se, &repick, true, prev);
	if (repick)
		goto done;

	do {
		se = pick_next_entity(cfs_rq, NULL);
		set_next_entity(cfs_rq, se);
		cfs_rq = group_cfs_rq(se);
	} while (cfs_rq);

	p = task_of(se);

done: __maybe_unused;
#ifdef CONFIG_SMP
	/*
	 * Move the next running task to the front of
	 * the list, so our cfs_tasks list becomes MRU
	 * one.
	 */
	list_move(&p->se.group_node, &rq->cfs_tasks);
#endif

	if (hrtick_enabled_fair(rq))
		hrtick_start_fair(rq, p);

	update_misfit_status(p, rq);

	return p;

idle:
	if (!rf)
		return NULL;

	new_tasks = newidle_balance(rq, rf);

	/*
	 * Because newidle_balance() releases (and re-acquires) rq->lock, it is
	 * possible for any higher priority task to appear. In that case we
	 * must re-start the pick_next_entity() loop.
	 */
	if (new_tasks < 0)
		return RETRY_TASK;

	if (new_tasks > 0)
		goto again;

	/*
	 * rq is about to be idle, check if we need to update the
	 * lost_idle_time of clock_pelt
	 */
	update_idle_rq_clock_pelt(rq);

	return NULL;
}

static struct task_struct *__pick_next_task_fair(struct rq *rq)
{
	return pick_next_task_fair(rq, NULL, NULL);
}

/*
 * Account for a descheduled task:
 */
static void put_prev_task_fair(struct rq *rq, struct task_struct *prev)
{
	struct sched_entity *se = &prev->se;
	struct cfs_rq *cfs_rq;

	for_each_sched_entity(se) {
		cfs_rq = cfs_rq_of(se);
		put_prev_entity(cfs_rq, se);
	}
}

/*
 * sched_yield() is very simple
 *
 * The magic of dealing with the ->skip buddy is in pick_next_entity.
 */
static void yield_task_fair(struct rq *rq)
{
	struct task_struct *curr = rq->curr;
	struct cfs_rq *cfs_rq = task_cfs_rq(curr);
	struct sched_entity *se = &curr->se;

	/*
	 * Are we the only task in the tree?
	 */
	if (unlikely(rq->nr_running == 1))
		return;

	clear_buddies(cfs_rq, se);

	if (curr->policy != SCHED_BATCH) {
		update_rq_clock(rq);
		/*
		 * Update run-time statistics of the 'current'.
		 */
		update_curr(cfs_rq);
		/*
		 * Tell update_rq_clock() that we've just updated,
		 * so we don't do microscopic update in schedule()
		 * and double the fastpath cost.
		 */
		rq_clock_skip_update(rq);
	}

	set_skip_buddy(se);
}

static bool yield_to_task_fair(struct rq *rq, struct task_struct *p)
{
	struct sched_entity *se = &p->se;

	/* throttled hierarchies are not runnable */
	if (!se->on_rq || throttled_hierarchy(cfs_rq_of(se)))
		return false;

	/* Tell the scheduler that we'd really like pse to run next. */
	set_next_buddy(se);

	yield_task_fair(rq);

	return true;
}

#ifdef CONFIG_SMP
/**************************************************
 * Fair scheduling class load-balancing methods.
 *
 * BASICS
 *
 * The purpose of load-balancing is to achieve the same basic fairness the
 * per-CPU scheduler provides, namely provide a proportional amount of compute
 * time to each task. This is expressed in the following equation:
 *
 *   W_i,n/P_i == W_j,n/P_j for all i,j                               (1)
 *
 * Where W_i,n is the n-th weight average for CPU i. The instantaneous weight
 * W_i,0 is defined as:
 *
 *   W_i,0 = \Sum_j w_i,j                                             (2)
 *
 * Where w_i,j is the weight of the j-th runnable task on CPU i. This weight
 * is derived from the nice value as per sched_prio_to_weight[].
 *
 * The weight average is an exponential decay average of the instantaneous
 * weight:
 *
 *   W'_i,n = (2^n - 1) / 2^n * W_i,n + 1 / 2^n * W_i,0               (3)
 *
 * C_i is the compute capacity of CPU i, typically it is the
 * fraction of 'recent' time available for SCHED_OTHER task execution. But it
 * can also include other factors [XXX].
 *
 * To achieve this balance we define a measure of imbalance which follows
 * directly from (1):
 *
 *   imb_i,j = max{ avg(W/C), W_i/C_i } - min{ avg(W/C), W_j/C_j }    (4)
 *
 * We them move tasks around to minimize the imbalance. In the continuous
 * function space it is obvious this converges, in the discrete case we get
 * a few fun cases generally called infeasible weight scenarios.
 *
 * [XXX expand on:
 *     - infeasible weights;
 *     - local vs global optima in the discrete case. ]
 *
 *
 * SCHED DOMAINS
 *
 * In order to solve the imbalance equation (4), and avoid the obvious O(n^2)
 * for all i,j solution, we create a tree of CPUs that follows the hardware
 * topology where each level pairs two lower groups (or better). This results
 * in O(log n) layers. Furthermore we reduce the number of CPUs going up the
 * tree to only the first of the previous level and we decrease the frequency
 * of load-balance at each level inv. proportional to the number of CPUs in
 * the groups.
 *
 * This yields:
 *
 *     log_2 n     1     n
 *   \Sum       { --- * --- * 2^i } = O(n)                            (5)
 *     i = 0      2^i   2^i
 *                               `- size of each group
 *         |         |     `- number of CPUs doing load-balance
 *         |         `- freq
 *         `- sum over all levels
 *
 * Coupled with a limit on how many tasks we can migrate every balance pass,
 * this makes (5) the runtime complexity of the balancer.
 *
 * An important property here is that each CPU is still (indirectly) connected
 * to every other CPU in at most O(log n) steps:
 *
 * The adjacency matrix of the resulting graph is given by:
 *
 *             log_2 n
 *   A_i,j = \Union     (i % 2^k == 0) && i / 2^(k+1) == j / 2^(k+1)  (6)
 *             k = 0
 *
 * And you'll find that:
 *
 *   A^(log_2 n)_i,j != 0  for all i,j                                (7)
 *
 * Showing there's indeed a path between every CPU in at most O(log n) steps.
 * The task movement gives a factor of O(m), giving a convergence complexity
 * of:
 *
 *   O(nm log n),  n := nr_cpus, m := nr_tasks                        (8)
 *
 *
 * WORK CONSERVING
 *
 * In order to avoid CPUs going idle while there's still work to do, new idle
 * balancing is more aggressive and has the newly idle CPU iterate up the domain
 * tree itself instead of relying on other CPUs to bring it work.
 *
 * This adds some complexity to both (5) and (8) but it reduces the total idle
 * time.
 *
 * [XXX more?]
 *
 *
 * CGROUPS
 *
 * Cgroups make a horror show out of (2), instead of a simple sum we get:
 *
 *                                s_k,i
 *   W_i,0 = \Sum_j \Prod_k w_k * -----                               (9)
 *                                 S_k
 *
 * Where
 *
 *   s_k,i = \Sum_j w_i,j,k  and  S_k = \Sum_i s_k,i                 (10)
 *
 * w_i,j,k is the weight of the j-th runnable task in the k-th cgroup on CPU i.
 *
 * The big problem is S_k, its a global sum needed to compute a local (W_i)
 * property.
 *
 * [XXX write more on how we solve this.. _after_ merging pjt's patches that
 *      rewrite all of this once again.]
 */

unsigned long __read_mostly max_load_balance_interval = HZ/10;
EXPORT_SYMBOL_GPL(max_load_balance_interval);

enum fbq_type { regular, remote, all };

/*
 * 'group_type' describes the group of CPUs at the moment of load balancing.
 *
 * The enum is ordered by pulling priority, with the group with lowest priority
 * first so the group_type can simply be compared when selecting the busiest
 * group. See update_sd_pick_busiest().
 */
enum group_type {
	/* The group has spare capacity that can be used to run more tasks.  */
	group_has_spare = 0,
	/*
	 * The group is fully used and the tasks don't compete for more CPU
	 * cycles. Nevertheless, some tasks might wait before running.
	 */
	group_fully_busy,
	/*
	 * One task doesn't fit with CPU's capacity and must be migrated to a
	 * more powerful CPU.
	 */
	group_misfit_task,
	/*
	 * SD_ASYM_PACKING only: One local CPU with higher capacity is available,
	 * and the task should be migrated to it instead of running on the
	 * current CPU.
	 */
	group_asym_packing,
	/*
	 * The tasks' affinity constraints previously prevented the scheduler
	 * from balancing the load across the system.
	 */
	group_imbalanced,
	/*
	 * The CPU is overloaded and can't provide expected CPU cycles to all
	 * tasks.
	 */
	group_overloaded
};

enum migration_type {
	migrate_load = 0,
	migrate_util,
	migrate_task,
	migrate_misfit
};

#define LBF_ALL_PINNED	0x01
#define LBF_NEED_BREAK	0x02
#define LBF_DST_PINNED  0x04
#define LBF_SOME_PINNED	0x08
#define LBF_ACTIVE_LB	0x10

struct lb_env {
	struct sched_domain	*sd;

	struct rq		*src_rq;
	int			src_cpu;

	int			dst_cpu;
	struct rq		*dst_rq;

	struct cpumask		*dst_grpmask;
	int			new_dst_cpu;
	enum cpu_idle_type	idle;
	long			imbalance;
	/* The set of CPUs under consideration for load-balancing */
	struct cpumask		*cpus;

	unsigned int		flags;

	unsigned int		loop;
	unsigned int		loop_break;
	unsigned int		loop_max;

	enum fbq_type		fbq_type;
	enum migration_type	migration_type;
	struct list_head	tasks;
	struct rq_flags		*src_rq_rf;
};

/*
 * Is this task likely cache-hot:
 */
static int task_hot(struct task_struct *p, struct lb_env *env)
{
	s64 delta;

	lockdep_assert_rq_held(env->src_rq);

	if (p->sched_class != &fair_sched_class)
		return 0;

	if (unlikely(task_has_idle_policy(p)))
		return 0;

	/* SMT siblings share cache */
	if (env->sd->flags & SD_SHARE_CPUCAPACITY)
		return 0;

	/*
	 * Buddy candidates are cache hot:
	 */
	if (sched_feat(CACHE_HOT_BUDDY) && env->dst_rq->nr_running &&
			(&p->se == cfs_rq_of(&p->se)->next ||
			 &p->se == cfs_rq_of(&p->se)->last))
		return 1;

	if (sysctl_sched_migration_cost == -1)
		return 1;

	/*
	 * Don't migrate task if the task's cookie does not match
	 * with the destination CPU's core cookie.
	 */
	if (!sched_core_cookie_match(cpu_rq(env->dst_cpu), p))
		return 1;

	if (sysctl_sched_migration_cost == 0)
		return 0;

	delta = rq_clock_task(env->src_rq) - p->se.exec_start;

	return delta < (s64)sysctl_sched_migration_cost;
}

#ifdef CONFIG_NUMA_BALANCING
/*
 * Returns 1, if task migration degrades locality
 * Returns 0, if task migration improves locality i.e migration preferred.
 * Returns -1, if task migration is not affected by locality.
 */
static int migrate_degrades_locality(struct task_struct *p, struct lb_env *env)
{
	struct numa_group *numa_group = rcu_dereference(p->numa_group);
	unsigned long src_weight, dst_weight;
	int src_nid, dst_nid, dist;

	if (!static_branch_likely(&sched_numa_balancing))
		return -1;

	if (!p->numa_faults || !(env->sd->flags & SD_NUMA))
		return -1;

	src_nid = cpu_to_node(env->src_cpu);
	dst_nid = cpu_to_node(env->dst_cpu);

	if (src_nid == dst_nid)
		return -1;

	/* Migrating away from the preferred node is always bad. */
	if (src_nid == p->numa_preferred_nid) {
		if (env->src_rq->nr_running > env->src_rq->nr_preferred_running)
			return 1;
		else
			return -1;
	}

	/* Encourage migration to the preferred node. */
	if (dst_nid == p->numa_preferred_nid)
		return 0;

	/* Leaving a core idle is often worse than degrading locality. */
	if (env->idle == CPU_IDLE)
		return -1;

	dist = node_distance(src_nid, dst_nid);
	if (numa_group) {
		src_weight = group_weight(p, src_nid, dist);
		dst_weight = group_weight(p, dst_nid, dist);
	} else {
		src_weight = task_weight(p, src_nid, dist);
		dst_weight = task_weight(p, dst_nid, dist);
	}

	return dst_weight < src_weight;
}

#else
static inline int migrate_degrades_locality(struct task_struct *p,
					     struct lb_env *env)
{
	return -1;
}
#endif

/*
 * can_migrate_task - may task p from runqueue rq be migrated to this_cpu?
 */
static
int can_migrate_task(struct task_struct *p, struct lb_env *env)
{
	int tsk_cache_hot;
	int can_migrate = 1;

	lockdep_assert_rq_held(env->src_rq);

	trace_android_rvh_can_migrate_task(p, env->dst_cpu, &can_migrate);
	if (!can_migrate)
		return 0;

	/*
	 * We do not migrate tasks that are:
	 * 1) throttled_lb_pair, or
	 * 2) cannot be migrated to this CPU due to cpus_ptr, or
	 * 3) running (obviously), or
	 * 4) are cache-hot on their current CPU.
	 */
	if (throttled_lb_pair(task_group(p), env->src_cpu, env->dst_cpu))
		return 0;

	/* Disregard pcpu kthreads; they are where they need to be. */
	if (kthread_is_per_cpu(p))
		return 0;

	if (!cpumask_test_cpu(env->dst_cpu, p->cpus_ptr)) {
		int cpu;

		schedstat_inc(p->stats.nr_failed_migrations_affine);

		env->flags |= LBF_SOME_PINNED;

		/*
		 * Remember if this task can be migrated to any other CPU in
		 * our sched_group. We may want to revisit it if we couldn't
		 * meet load balance goals by pulling other tasks on src_cpu.
		 *
		 * Avoid computing new_dst_cpu
		 * - for NEWLY_IDLE
		 * - if we have already computed one in current iteration
		 * - if it's an active balance
		 */
		if (env->idle == CPU_NEWLY_IDLE ||
		    env->flags & (LBF_DST_PINNED | LBF_ACTIVE_LB))
			return 0;

		/* Prevent to re-select dst_cpu via env's CPUs: */
		for_each_cpu_and(cpu, env->dst_grpmask, env->cpus) {
			if (cpumask_test_cpu(cpu, p->cpus_ptr)) {
				env->flags |= LBF_DST_PINNED;
				env->new_dst_cpu = cpu;
				break;
			}
		}

		return 0;
	}

	/* Record that we found at least one task that could run on dst_cpu */
	env->flags &= ~LBF_ALL_PINNED;

	if (task_on_cpu(env->src_rq, p)) {
		schedstat_inc(p->stats.nr_failed_migrations_running);
		return 0;
	}

	/*
	 * Aggressive migration if:
	 * 1) active balance
	 * 2) destination numa is preferred
	 * 3) task is cache cold, or
	 * 4) too many balance attempts have failed.
	 */
	if (env->flags & LBF_ACTIVE_LB)
		return 1;

	tsk_cache_hot = migrate_degrades_locality(p, env);
	if (tsk_cache_hot == -1)
		tsk_cache_hot = task_hot(p, env);

	if (tsk_cache_hot <= 0 ||
	    env->sd->nr_balance_failed > env->sd->cache_nice_tries) {
		if (tsk_cache_hot == 1) {
			schedstat_inc(env->sd->lb_hot_gained[env->idle]);
			schedstat_inc(p->stats.nr_forced_migrations);
		}
		return 1;
	}

	schedstat_inc(p->stats.nr_failed_migrations_hot);
	return 0;
}

/*
 * detach_task() -- detach the task for the migration specified in env
 */
static void detach_task(struct task_struct *p, struct lb_env *env)
{
	int detached = 0;

	lockdep_assert_rq_held(env->src_rq);

	/*
	 * The vendor hook may drop the lock temporarily, so
	 * pass the rq flags to unpin lock. We expect the
	 * rq lock to be held after return.
	 */
	trace_android_rvh_migrate_queued_task(env->src_rq, env->src_rq_rf, p,
					      env->dst_cpu, &detached);
	if (detached)
		return;

	deactivate_task(env->src_rq, p, DEQUEUE_NOCLOCK);
	set_task_cpu(p, env->dst_cpu);
}

/*
 * detach_one_task() -- tries to dequeue exactly one task from env->src_rq, as
 * part of active balancing operations within "domain".
 *
 * Returns a task if successful and NULL otherwise.
 */
static struct task_struct *detach_one_task(struct lb_env *env)
{
	struct task_struct *p;

	lockdep_assert_rq_held(env->src_rq);

	list_for_each_entry_reverse(p,
			&env->src_rq->cfs_tasks, se.group_node) {
		if (!can_migrate_task(p, env))
			continue;

		detach_task(p, env);

		/*
		 * Right now, this is only the second place where
		 * lb_gained[env->idle] is updated (other is detach_tasks)
		 * so we can safely collect stats here rather than
		 * inside detach_tasks().
		 */
		schedstat_inc(env->sd->lb_gained[env->idle]);
		return p;
	}
	return NULL;
}

/*
 * detach_tasks() -- tries to detach up to imbalance load/util/tasks from
 * busiest_rq, as part of a balancing operation within domain "sd".
 *
 * Returns number of detached tasks if successful and 0 otherwise.
 */
static int detach_tasks(struct lb_env *env)
{
	struct list_head *tasks = &env->src_rq->cfs_tasks;
	unsigned long util, load;
	struct task_struct *p;
	int detached = 0;

	lockdep_assert_rq_held(env->src_rq);

	/*
	 * Source run queue has been emptied by another CPU, clear
	 * LBF_ALL_PINNED flag as we will not test any task.
	 */
	if (env->src_rq->nr_running <= 1) {
		env->flags &= ~LBF_ALL_PINNED;
		return 0;
	}

	if (env->imbalance <= 0)
		return 0;

	while (!list_empty(tasks)) {
		/*
		 * We don't want to steal all, otherwise we may be treated likewise,
		 * which could at worst lead to a livelock crash.
		 */
		if (env->idle != CPU_NOT_IDLE && env->src_rq->nr_running <= 1)
			break;

		env->loop++;
		/*
		 * We've more or less seen every task there is, call it quits
		 * unless we haven't found any movable task yet.
		 */
		if (env->loop > env->loop_max &&
		    !(env->flags & LBF_ALL_PINNED))
			break;

		/* take a breather every nr_migrate tasks */
		if (env->loop > env->loop_break) {
			env->loop_break += SCHED_NR_MIGRATE_BREAK;
			env->flags |= LBF_NEED_BREAK;
			break;
		}

		p = list_last_entry(tasks, struct task_struct, se.group_node);

		if (!can_migrate_task(p, env))
			goto next;

		switch (env->migration_type) {
		case migrate_load:
			/*
			 * Depending of the number of CPUs and tasks and the
			 * cgroup hierarchy, task_h_load() can return a null
			 * value. Make sure that env->imbalance decreases
			 * otherwise detach_tasks() will stop only after
			 * detaching up to loop_max tasks.
			 */
			load = max_t(unsigned long, task_h_load(p), 1);

			if (sched_feat(LB_MIN) &&
			    load < 16 && !env->sd->nr_balance_failed)
				goto next;

			/*
			 * Make sure that we don't migrate too much load.
			 * Nevertheless, let relax the constraint if
			 * scheduler fails to find a good waiting task to
			 * migrate.
			 */
			if (shr_bound(load, env->sd->nr_balance_failed) > env->imbalance)
				goto next;

			env->imbalance -= load;
			break;

		case migrate_util:
			util = task_util_est(p);

			if (util > env->imbalance)
				goto next;

			env->imbalance -= util;
			break;

		case migrate_task:
			env->imbalance--;
			break;

		case migrate_misfit:
			/* This is not a misfit task */
			if (task_fits_cpu(p, env->src_cpu))
				goto next;

			env->imbalance = 0;
			break;
		}

		detach_task(p, env);
		list_add(&p->se.group_node, &env->tasks);

		detached++;

#ifdef CONFIG_PREEMPTION
		/*
		 * NEWIDLE balancing is a source of latency, so preemptible
		 * kernels will stop after the first task is detached to minimize
		 * the critical section.
		 */
		if (env->idle == CPU_NEWLY_IDLE)
			break;
#endif

		/*
		 * We only want to steal up to the prescribed amount of
		 * load/util/tasks.
		 */
		if (env->imbalance <= 0)
			break;

		continue;
next:
		list_move(&p->se.group_node, tasks);
	}

	/*
	 * Right now, this is one of only two places we collect this stat
	 * so we can safely collect detach_one_task() stats here rather
	 * than inside detach_one_task().
	 */
	schedstat_add(env->sd->lb_gained[env->idle], detached);

	return detached;
}

/*
 * attach_task() -- attach the task detached by detach_task() to its new rq.
 */
static void attach_task(struct rq *rq, struct task_struct *p)
{
	lockdep_assert_rq_held(rq);

	WARN_ON_ONCE(task_rq(p) != rq);
	activate_task(rq, p, ENQUEUE_NOCLOCK);
	check_preempt_curr(rq, p, 0);
}

/*
 * attach_one_task() -- attaches the task returned from detach_one_task() to
 * its new rq.
 */
static void attach_one_task(struct rq *rq, struct task_struct *p)
{
	struct rq_flags rf;

	rq_lock(rq, &rf);
	update_rq_clock(rq);
	attach_task(rq, p);
	rq_unlock(rq, &rf);
}

/*
 * attach_tasks() -- attaches all tasks detached by detach_tasks() to their
 * new rq.
 */
static void attach_tasks(struct lb_env *env)
{
	struct list_head *tasks = &env->tasks;
	struct task_struct *p;
	struct rq_flags rf;

	rq_lock(env->dst_rq, &rf);
	update_rq_clock(env->dst_rq);

	while (!list_empty(tasks)) {
		p = list_first_entry(tasks, struct task_struct, se.group_node);
		list_del_init(&p->se.group_node);

		attach_task(env->dst_rq, p);
	}

	rq_unlock(env->dst_rq, &rf);
}

#ifdef CONFIG_NO_HZ_COMMON
static inline bool cfs_rq_has_blocked(struct cfs_rq *cfs_rq)
{
	if (cfs_rq->avg.load_avg)
		return true;

	if (cfs_rq->avg.util_avg)
		return true;

	return false;
}

static inline bool others_have_blocked(struct rq *rq)
{
	if (READ_ONCE(rq->avg_rt.util_avg))
		return true;

	if (READ_ONCE(rq->avg_dl.util_avg))
		return true;

	if (thermal_load_avg(rq))
		return true;

#ifdef CONFIG_HAVE_SCHED_AVG_IRQ
	if (READ_ONCE(rq->avg_irq.util_avg))
		return true;
#endif

	return false;
}

static inline void update_blocked_load_tick(struct rq *rq)
{
	WRITE_ONCE(rq->last_blocked_load_update_tick, jiffies);
}

static inline void update_blocked_load_status(struct rq *rq, bool has_blocked)
{
	if (!has_blocked)
		rq->has_blocked_load = 0;
}
#else
static inline bool cfs_rq_has_blocked(struct cfs_rq *cfs_rq) { return false; }
static inline bool others_have_blocked(struct rq *rq) { return false; }
static inline void update_blocked_load_tick(struct rq *rq) {}
static inline void update_blocked_load_status(struct rq *rq, bool has_blocked) {}
#endif

static bool __update_blocked_others(struct rq *rq, bool *done)
{
	const struct sched_class *curr_class;
	u64 now = rq_clock_pelt(rq);
	unsigned long thermal_pressure;
	bool decayed;

	/*
	 * update_load_avg() can call cpufreq_update_util(). Make sure that RT,
	 * DL and IRQ signals have been updated before updating CFS.
	 */
	curr_class = rq->curr->sched_class;

	thermal_pressure = arch_scale_thermal_pressure(cpu_of(rq));

	decayed = update_rt_rq_load_avg(now, rq, curr_class == &rt_sched_class) |
		  update_dl_rq_load_avg(now, rq, curr_class == &dl_sched_class) |
		  update_thermal_load_avg(rq_clock_thermal(rq), rq, thermal_pressure) |
		  update_irq_load_avg(rq, 0);

	if (others_have_blocked(rq))
		*done = false;

	return decayed;
}

#ifdef CONFIG_FAIR_GROUP_SCHED

static bool __update_blocked_fair(struct rq *rq, bool *done)
{
	struct cfs_rq *cfs_rq, *pos;
	bool decayed = false;
	int cpu = cpu_of(rq);

	/*
	 * Iterates the task_group tree in a bottom up fashion, see
	 * list_add_leaf_cfs_rq() for details.
	 */
	for_each_leaf_cfs_rq_safe(rq, cfs_rq, pos) {
		struct sched_entity *se;

		if (update_cfs_rq_load_avg(cfs_rq_clock_pelt(cfs_rq), cfs_rq)) {
			update_tg_load_avg(cfs_rq);

			if (cfs_rq->nr_running == 0)
				update_idle_cfs_rq_clock_pelt(cfs_rq);

			if (cfs_rq == &rq->cfs)
				decayed = true;
		}

		/* Propagate pending load changes to the parent, if any: */
		se = cfs_rq->tg->se[cpu];
		if (se && !skip_blocked_update(se))
			update_load_avg(cfs_rq_of(se), se, UPDATE_TG);

		/*
		 * There can be a lot of idle CPU cgroups.  Don't let fully
		 * decayed cfs_rqs linger on the list.
		 */
		if (cfs_rq_is_decayed(cfs_rq))
			list_del_leaf_cfs_rq(cfs_rq);

		/* Don't need periodic decay once load/util_avg are null */
		if (cfs_rq_has_blocked(cfs_rq))
			*done = false;
	}

	return decayed;
}

/*
 * Compute the hierarchical load factor for cfs_rq and all its ascendants.
 * This needs to be done in a top-down fashion because the load of a child
 * group is a fraction of its parents load.
 */
static void update_cfs_rq_h_load(struct cfs_rq *cfs_rq)
{
	struct rq *rq = rq_of(cfs_rq);
	struct sched_entity *se = cfs_rq->tg->se[cpu_of(rq)];
	unsigned long now = jiffies;
	unsigned long load;

	if (cfs_rq->last_h_load_update == now)
		return;

	WRITE_ONCE(cfs_rq->h_load_next, NULL);
	for_each_sched_entity(se) {
		cfs_rq = cfs_rq_of(se);
		WRITE_ONCE(cfs_rq->h_load_next, se);
		if (cfs_rq->last_h_load_update == now)
			break;
	}

	if (!se) {
		cfs_rq->h_load = cfs_rq_load_avg(cfs_rq);
		cfs_rq->last_h_load_update = now;
	}

	while ((se = READ_ONCE(cfs_rq->h_load_next)) != NULL) {
		load = cfs_rq->h_load;
		load = div64_ul(load * se->avg.load_avg,
			cfs_rq_load_avg(cfs_rq) + 1);
		cfs_rq = group_cfs_rq(se);
		cfs_rq->h_load = load;
		cfs_rq->last_h_load_update = now;
	}
}

static unsigned long task_h_load(struct task_struct *p)
{
	struct cfs_rq *cfs_rq = task_cfs_rq(p);

	update_cfs_rq_h_load(cfs_rq);
	return div64_ul(p->se.avg.load_avg * cfs_rq->h_load,
			cfs_rq_load_avg(cfs_rq) + 1);
}
#else
static bool __update_blocked_fair(struct rq *rq, bool *done)
{
	struct cfs_rq *cfs_rq = &rq->cfs;
	bool decayed;

	decayed = update_cfs_rq_load_avg(cfs_rq_clock_pelt(cfs_rq), cfs_rq);
	if (cfs_rq_has_blocked(cfs_rq))
		*done = false;

	return decayed;
}

static unsigned long task_h_load(struct task_struct *p)
{
	return p->se.avg.load_avg;
}
#endif

static void update_blocked_averages(int cpu)
{
	bool decayed = false, done = true;
	struct rq *rq = cpu_rq(cpu);
	struct rq_flags rf;

	rq_lock_irqsave(rq, &rf);
	update_blocked_load_tick(rq);
	update_rq_clock(rq);

	decayed |= __update_blocked_others(rq, &done);
	decayed |= __update_blocked_fair(rq, &done);

	update_blocked_load_status(rq, !done);
	if (decayed)
		cpufreq_update_util(rq, 0);
	rq_unlock_irqrestore(rq, &rf);
}

/********** Helpers for find_busiest_group ************************/

/*
 * sg_lb_stats - stats of a sched_group required for load_balancing
 */
struct sg_lb_stats {
	unsigned long avg_load; /*Avg load across the CPUs of the group */
	unsigned long group_load; /* Total load over the CPUs of the group */
	unsigned long group_capacity;
	unsigned long group_util; /* Total utilization over the CPUs of the group */
	unsigned long group_runnable; /* Total runnable time over the CPUs of the group */
	unsigned int sum_nr_running; /* Nr of tasks running in the group */
	unsigned int sum_h_nr_running; /* Nr of CFS tasks running in the group */
	unsigned int idle_cpus;
	unsigned int group_weight;
	enum group_type group_type;
	unsigned int group_asym_packing; /* Tasks should be moved to preferred CPU */
	unsigned long group_misfit_task_load; /* A CPU has a task too big for its capacity */
#ifdef CONFIG_NUMA_BALANCING
	unsigned int nr_numa_running;
	unsigned int nr_preferred_running;
#endif
};

/*
 * sd_lb_stats - Structure to store the statistics of a sched_domain
 *		 during load balancing.
 */
struct sd_lb_stats {
	struct sched_group *busiest;	/* Busiest group in this sd */
	struct sched_group *local;	/* Local group in this sd */
	unsigned long total_load;	/* Total load of all groups in sd */
	unsigned long total_capacity;	/* Total capacity of all groups in sd */
	unsigned long avg_load;	/* Average load across all groups in sd */
	unsigned int prefer_sibling; /* tasks should go to sibling first */

	struct sg_lb_stats busiest_stat;/* Statistics of the busiest group */
	struct sg_lb_stats local_stat;	/* Statistics of the local group */
};

static inline void init_sd_lb_stats(struct sd_lb_stats *sds)
{
	/*
	 * Skimp on the clearing to avoid duplicate work. We can avoid clearing
	 * local_stat because update_sg_lb_stats() does a full clear/assignment.
	 * We must however set busiest_stat::group_type and
	 * busiest_stat::idle_cpus to the worst busiest group because
	 * update_sd_pick_busiest() reads these before assignment.
	 */
	*sds = (struct sd_lb_stats){
		.busiest = NULL,
		.local = NULL,
		.total_load = 0UL,
		.total_capacity = 0UL,
		.busiest_stat = {
			.idle_cpus = UINT_MAX,
			.group_type = group_has_spare,
		},
	};
}

static unsigned long scale_rt_capacity(int cpu)
{
	struct rq *rq = cpu_rq(cpu);
	unsigned long max = arch_scale_cpu_capacity(cpu);
	unsigned long used, free;
	unsigned long irq;

	irq = cpu_util_irq(rq);

	if (unlikely(irq >= max))
		return 1;

	/*
	 * avg_rt.util_avg and avg_dl.util_avg track binary signals
	 * (running and not running) with weights 0 and 1024 respectively.
	 * avg_thermal.load_avg tracks thermal pressure and the weighted
	 * average uses the actual delta max capacity(load).
	 */
	used = READ_ONCE(rq->avg_rt.util_avg);
	used += READ_ONCE(rq->avg_dl.util_avg);
	used += thermal_load_avg(rq);

	if (unlikely(used >= max))
		return 1;

	free = max - used;

	return scale_irq_capacity(free, irq, max);
}

static void update_cpu_capacity(struct sched_domain *sd, int cpu)
{
	unsigned long capacity = scale_rt_capacity(cpu);
	struct sched_group *sdg = sd->groups;

	cpu_rq(cpu)->cpu_capacity_orig = arch_scale_cpu_capacity(cpu);

	if (!capacity)
		capacity = 1;

	trace_android_rvh_update_cpu_capacity(cpu, &capacity);
	cpu_rq(cpu)->cpu_capacity = capacity;
	trace_sched_cpu_capacity_tp(cpu_rq(cpu));

	sdg->sgc->capacity = capacity;
	sdg->sgc->min_capacity = capacity;
	sdg->sgc->max_capacity = capacity;
}

void update_group_capacity(struct sched_domain *sd, int cpu)
{
	struct sched_domain *child = sd->child;
	struct sched_group *group, *sdg = sd->groups;
	unsigned long capacity, min_capacity, max_capacity;
	unsigned long interval;

	interval = msecs_to_jiffies(sd->balance_interval);
	interval = clamp(interval, 1UL, max_load_balance_interval);
	sdg->sgc->next_update = jiffies + interval;

	if (!child) {
		update_cpu_capacity(sd, cpu);
		return;
	}

	capacity = 0;
	min_capacity = ULONG_MAX;
	max_capacity = 0;

	if (child->flags & SD_OVERLAP) {
		/*
		 * SD_OVERLAP domains cannot assume that child groups
		 * span the current group.
		 */

		for_each_cpu(cpu, sched_group_span(sdg)) {
			unsigned long cpu_cap = capacity_of(cpu);

			capacity += cpu_cap;
			min_capacity = min(cpu_cap, min_capacity);
			max_capacity = max(cpu_cap, max_capacity);
		}
	} else  {
		/*
		 * !SD_OVERLAP domains can assume that child groups
		 * span the current group.
		 */

		group = child->groups;
		do {
			struct sched_group_capacity *sgc = group->sgc;

			capacity += sgc->capacity;
			min_capacity = min(sgc->min_capacity, min_capacity);
			max_capacity = max(sgc->max_capacity, max_capacity);
			group = group->next;
		} while (group != child->groups);
	}

	sdg->sgc->capacity = capacity;
	sdg->sgc->min_capacity = min_capacity;
	sdg->sgc->max_capacity = max_capacity;
}

/*
 * Check whether the capacity of the rq has been noticeably reduced by side
 * activity. The imbalance_pct is used for the threshold.
 * Return true is the capacity is reduced
 */
static inline int
check_cpu_capacity(struct rq *rq, struct sched_domain *sd)
{
	return ((rq->cpu_capacity * sd->imbalance_pct) <
				(rq->cpu_capacity_orig * 100));
}

/*
 * Check whether a rq has a misfit task and if it looks like we can actually
 * help that task: we can migrate the task to a CPU of higher capacity, or
 * the task's current CPU is heavily pressured.
 */
static inline int check_misfit_status(struct rq *rq, struct sched_domain *sd)
{
	return rq->misfit_task_load &&
		(rq->cpu_capacity_orig < rq->rd->max_cpu_capacity ||
		 check_cpu_capacity(rq, sd));
}

/*
 * Group imbalance indicates (and tries to solve) the problem where balancing
 * groups is inadequate due to ->cpus_ptr constraints.
 *
 * Imagine a situation of two groups of 4 CPUs each and 4 tasks each with a
 * cpumask covering 1 CPU of the first group and 3 CPUs of the second group.
 * Something like:
 *
 *	{ 0 1 2 3 } { 4 5 6 7 }
 *	        *     * * *
 *
 * If we were to balance group-wise we'd place two tasks in the first group and
 * two tasks in the second group. Clearly this is undesired as it will overload
 * cpu 3 and leave one of the CPUs in the second group unused.
 *
 * The current solution to this issue is detecting the skew in the first group
 * by noticing the lower domain failed to reach balance and had difficulty
 * moving tasks due to affinity constraints.
 *
 * When this is so detected; this group becomes a candidate for busiest; see
 * update_sd_pick_busiest(). And calculate_imbalance() and
 * find_busiest_group() avoid some of the usual balance conditions to allow it
 * to create an effective group imbalance.
 *
 * This is a somewhat tricky proposition since the next run might not find the
 * group imbalance and decide the groups need to be balanced again. A most
 * subtle and fragile situation.
 */

static inline int sg_imbalanced(struct sched_group *group)
{
	return group->sgc->imbalance;
}

/*
 * group_has_capacity returns true if the group has spare capacity that could
 * be used by some tasks.
 * We consider that a group has spare capacity if the number of task is
 * smaller than the number of CPUs or if the utilization is lower than the
 * available capacity for CFS tasks.
 * For the latter, we use a threshold to stabilize the state, to take into
 * account the variance of the tasks' load and to return true if the available
 * capacity in meaningful for the load balancer.
 * As an example, an available capacity of 1% can appear but it doesn't make
 * any benefit for the load balance.
 */
static inline bool
group_has_capacity(unsigned int imbalance_pct, struct sg_lb_stats *sgs)
{
	if (sgs->sum_nr_running < sgs->group_weight)
		return true;

	if ((sgs->group_capacity * imbalance_pct) <
			(sgs->group_runnable * 100))
		return false;

	if ((sgs->group_capacity * 100) >
			(sgs->group_util * imbalance_pct))
		return true;

	return false;
}

/*
 *  group_is_overloaded returns true if the group has more tasks than it can
 *  handle.
 *  group_is_overloaded is not equals to !group_has_capacity because a group
 *  with the exact right number of tasks, has no more spare capacity but is not
 *  overloaded so both group_has_capacity and group_is_overloaded return
 *  false.
 */
static inline bool
group_is_overloaded(unsigned int imbalance_pct, struct sg_lb_stats *sgs)
{
	if (sgs->sum_nr_running <= sgs->group_weight)
		return false;

	if ((sgs->group_capacity * 100) <
			(sgs->group_util * imbalance_pct))
		return true;

	if ((sgs->group_capacity * imbalance_pct) <
			(sgs->group_runnable * 100))
		return true;

	return false;
}

static inline enum
group_type group_classify(unsigned int imbalance_pct,
			  struct sched_group *group,
			  struct sg_lb_stats *sgs)
{
	if (group_is_overloaded(imbalance_pct, sgs))
		return group_overloaded;

	if (sg_imbalanced(group))
		return group_imbalanced;

	if (sgs->group_asym_packing)
		return group_asym_packing;

	if (sgs->group_misfit_task_load)
		return group_misfit_task;

	if (!group_has_capacity(imbalance_pct, sgs))
		return group_fully_busy;

	return group_has_spare;
}

/**
 * asym_smt_can_pull_tasks - Check whether the load balancing CPU can pull tasks
 * @dst_cpu:	Destination CPU of the load balancing
 * @sds:	Load-balancing data with statistics of the local group
 * @sgs:	Load-balancing statistics of the candidate busiest group
 * @sg:		The candidate busiest group
 *
 * Check the state of the SMT siblings of both @sds::local and @sg and decide
 * if @dst_cpu can pull tasks.
 *
 * If @dst_cpu does not have SMT siblings, it can pull tasks if two or more of
 * the SMT siblings of @sg are busy. If only one CPU in @sg is busy, pull tasks
 * only if @dst_cpu has higher priority.
 *
 * If both @dst_cpu and @sg have SMT siblings, and @sg has exactly one more
 * busy CPU than @sds::local, let @dst_cpu pull tasks if it has higher priority.
 * Bigger imbalances in the number of busy CPUs will be dealt with in
 * update_sd_pick_busiest().
 *
 * If @sg does not have SMT siblings, only pull tasks if all of the SMT siblings
 * of @dst_cpu are idle and @sg has lower priority.
 *
 * Return: true if @dst_cpu can pull tasks, false otherwise.
 */
static bool asym_smt_can_pull_tasks(int dst_cpu, struct sd_lb_stats *sds,
				    struct sg_lb_stats *sgs,
				    struct sched_group *sg)
{
#ifdef CONFIG_SCHED_SMT
	bool local_is_smt, sg_is_smt;
	int sg_busy_cpus;

	local_is_smt = sds->local->flags & SD_SHARE_CPUCAPACITY;
	sg_is_smt = sg->flags & SD_SHARE_CPUCAPACITY;

	sg_busy_cpus = sgs->group_weight - sgs->idle_cpus;

	if (!local_is_smt) {
		/*
		 * If we are here, @dst_cpu is idle and does not have SMT
		 * siblings. Pull tasks if candidate group has two or more
		 * busy CPUs.
		 */
		if (sg_busy_cpus >= 2) /* implies sg_is_smt */
			return true;

		/*
		 * @dst_cpu does not have SMT siblings. @sg may have SMT
		 * siblings and only one is busy. In such case, @dst_cpu
		 * can help if it has higher priority and is idle (i.e.,
		 * it has no running tasks).
		 */
		return sched_asym_prefer(dst_cpu, sg->asym_prefer_cpu);
	}

	/* @dst_cpu has SMT siblings. */

	if (sg_is_smt) {
		int local_busy_cpus = sds->local->group_weight -
				      sds->local_stat.idle_cpus;
		int busy_cpus_delta = sg_busy_cpus - local_busy_cpus;

		if (busy_cpus_delta == 1)
			return sched_asym_prefer(dst_cpu, sg->asym_prefer_cpu);

		return false;
	}

	/*
	 * @sg does not have SMT siblings. Ensure that @sds::local does not end
	 * up with more than one busy SMT sibling and only pull tasks if there
	 * are not busy CPUs (i.e., no CPU has running tasks).
	 */
	if (!sds->local_stat.sum_nr_running)
		return sched_asym_prefer(dst_cpu, sg->asym_prefer_cpu);

	return false;
#else
	/* Always return false so that callers deal with non-SMT cases. */
	return false;
#endif
}

static inline bool
sched_asym(struct lb_env *env, struct sd_lb_stats *sds,  struct sg_lb_stats *sgs,
	   struct sched_group *group)
{
	/* Only do SMT checks if either local or candidate have SMT siblings */
	if ((sds->local->flags & SD_SHARE_CPUCAPACITY) ||
	    (group->flags & SD_SHARE_CPUCAPACITY))
		return asym_smt_can_pull_tasks(env->dst_cpu, sds, sgs, group);

	return sched_asym_prefer(env->dst_cpu, group->asym_prefer_cpu);
}

static inline bool
sched_reduced_capacity(struct rq *rq, struct sched_domain *sd)
{
	/*
	 * When there is more than 1 task, the group_overloaded case already
	 * takes care of cpu with reduced capacity
	 */
	if (rq->cfs.h_nr_running != 1)
		return false;

	return check_cpu_capacity(rq, sd);
}

/**
 * update_sg_lb_stats - Update sched_group's statistics for load balancing.
 * @env: The load balancing environment.
 * @sds: Load-balancing data with statistics of the local group.
 * @group: sched_group whose statistics are to be updated.
 * @sgs: variable to hold the statistics for this group.
 * @sg_status: Holds flag indicating the status of the sched_group
 */
static inline void update_sg_lb_stats(struct lb_env *env,
				      struct sd_lb_stats *sds,
				      struct sched_group *group,
				      struct sg_lb_stats *sgs,
				      int *sg_status)
{
	int i, nr_running, local_group;

	memset(sgs, 0, sizeof(*sgs));

	local_group = group == sds->local;

	for_each_cpu_and(i, sched_group_span(group), env->cpus) {
		struct rq *rq = cpu_rq(i);
		unsigned long load = cpu_load(rq);

		sgs->group_load += load;
		sgs->group_util += cpu_util_cfs(i);
		sgs->group_runnable += cpu_runnable(rq);
		sgs->sum_h_nr_running += rq->cfs.h_nr_running;

		nr_running = rq->nr_running;
		sgs->sum_nr_running += nr_running;

		if (nr_running > 1)
			*sg_status |= SG_OVERLOAD;

		if (cpu_overutilized(i))
			*sg_status |= SG_OVERUTILIZED;

#ifdef CONFIG_NUMA_BALANCING
		sgs->nr_numa_running += rq->nr_numa_running;
		sgs->nr_preferred_running += rq->nr_preferred_running;
#endif
		/*
		 * No need to call idle_cpu() if nr_running is not 0
		 */
		if (!nr_running && idle_cpu(i)) {
			sgs->idle_cpus++;
			/* Idle cpu can't have misfit task */
			continue;
		}

		if (local_group)
			continue;

		if (env->sd->flags & SD_ASYM_CPUCAPACITY) {
			/* Check for a misfit task on the cpu */
			if (sgs->group_misfit_task_load < rq->misfit_task_load) {
				sgs->group_misfit_task_load = rq->misfit_task_load;
				*sg_status |= SG_OVERLOAD;
			}
		} else if ((env->idle != CPU_NOT_IDLE) &&
			   sched_reduced_capacity(rq, env->sd)) {
			/* Check for a task running on a CPU with reduced capacity */
			if (sgs->group_misfit_task_load < load)
				sgs->group_misfit_task_load = load;
		}
	}

	sgs->group_capacity = group->sgc->capacity;

	sgs->group_weight = group->group_weight;

	/* Check if dst CPU is idle and preferred to this group */
	if (!local_group && env->sd->flags & SD_ASYM_PACKING &&
	    env->idle != CPU_NOT_IDLE && sgs->sum_h_nr_running &&
	    sched_asym(env, sds, sgs, group)) {
		sgs->group_asym_packing = 1;
	}

	sgs->group_type = group_classify(env->sd->imbalance_pct, group, sgs);

	/* Computing avg_load makes sense only when group is overloaded */
	if (sgs->group_type == group_overloaded)
		sgs->avg_load = (sgs->group_load * SCHED_CAPACITY_SCALE) /
				sgs->group_capacity;
}

/**
 * update_sd_pick_busiest - return 1 on busiest group
 * @env: The load balancing environment.
 * @sds: sched_domain statistics
 * @sg: sched_group candidate to be checked for being the busiest
 * @sgs: sched_group statistics
 *
 * Determine if @sg is a busier group than the previously selected
 * busiest group.
 *
 * Return: %true if @sg is a busier group than the previously selected
 * busiest group. %false otherwise.
 */
static bool update_sd_pick_busiest(struct lb_env *env,
				   struct sd_lb_stats *sds,
				   struct sched_group *sg,
				   struct sg_lb_stats *sgs)
{
	struct sg_lb_stats *busiest = &sds->busiest_stat;

	/* Make sure that there is at least one task to pull */
	if (!sgs->sum_h_nr_running)
		return false;

	/*
	 * Don't try to pull misfit tasks we can't help.
	 * We can use max_capacity here as reduction in capacity on some
	 * CPUs in the group should either be possible to resolve
	 * internally or be covered by avg_load imbalance (eventually).
	 */
	if ((env->sd->flags & SD_ASYM_CPUCAPACITY) &&
	    (sgs->group_type == group_misfit_task) &&
	    (!capacity_greater(capacity_of(env->dst_cpu), sg->sgc->max_capacity) ||
	     sds->local_stat.group_type != group_has_spare))
		return false;

	if (sgs->group_type > busiest->group_type)
		return true;

	if (sgs->group_type < busiest->group_type)
		return false;

	/*
	 * The candidate and the current busiest group are the same type of
	 * group. Let check which one is the busiest according to the type.
	 */

	switch (sgs->group_type) {
	case group_overloaded:
		/* Select the overloaded group with highest avg_load. */
		if (sgs->avg_load <= busiest->avg_load)
			return false;
		break;

	case group_imbalanced:
		/*
		 * Select the 1st imbalanced group as we don't have any way to
		 * choose one more than another.
		 */
		return false;

	case group_asym_packing:
		/* Prefer to move from lowest priority CPU's work */
		if (sched_asym_prefer(sg->asym_prefer_cpu, sds->busiest->asym_prefer_cpu))
			return false;
		break;

	case group_misfit_task:
		/*
		 * If we have more than one misfit sg go with the biggest
		 * misfit.
		 */
		if (sgs->group_misfit_task_load < busiest->group_misfit_task_load)
			return false;
		break;

	case group_fully_busy:
		/*
		 * Select the fully busy group with highest avg_load. In
		 * theory, there is no need to pull task from such kind of
		 * group because tasks have all compute capacity that they need
		 * but we can still improve the overall throughput by reducing
		 * contention when accessing shared HW resources.
		 *
		 * XXX for now avg_load is not computed and always 0 so we
		 * select the 1st one.
		 */
		if (sgs->avg_load <= busiest->avg_load)
			return false;
		break;

	case group_has_spare:
		/*
		 * Select not overloaded group with lowest number of idle cpus
		 * and highest number of running tasks. We could also compare
		 * the spare capacity which is more stable but it can end up
		 * that the group has less spare capacity but finally more idle
		 * CPUs which means less opportunity to pull tasks.
		 */
		if (sgs->idle_cpus > busiest->idle_cpus)
			return false;
		else if ((sgs->idle_cpus == busiest->idle_cpus) &&
			 (sgs->sum_nr_running <= busiest->sum_nr_running))
			return false;

		break;
	}

	/*
	 * Candidate sg has no more than one task per CPU and has higher
	 * per-CPU capacity. Migrating tasks to less capable CPUs may harm
	 * throughput. Maximize throughput, power/energy consequences are not
	 * considered.
	 */
	if ((env->sd->flags & SD_ASYM_CPUCAPACITY) &&
	    (sgs->group_type <= group_fully_busy) &&
	    (capacity_greater(sg->sgc->min_capacity, capacity_of(env->dst_cpu))))
		return false;

	return true;
}

#ifdef CONFIG_NUMA_BALANCING
static inline enum fbq_type fbq_classify_group(struct sg_lb_stats *sgs)
{
	if (sgs->sum_h_nr_running > sgs->nr_numa_running)
		return regular;
	if (sgs->sum_h_nr_running > sgs->nr_preferred_running)
		return remote;
	return all;
}

static inline enum fbq_type fbq_classify_rq(struct rq *rq)
{
	if (rq->nr_running > rq->nr_numa_running)
		return regular;
	if (rq->nr_running > rq->nr_preferred_running)
		return remote;
	return all;
}
#else
static inline enum fbq_type fbq_classify_group(struct sg_lb_stats *sgs)
{
	return all;
}

static inline enum fbq_type fbq_classify_rq(struct rq *rq)
{
	return regular;
}
#endif /* CONFIG_NUMA_BALANCING */


struct sg_lb_stats;

/*
 * task_running_on_cpu - return 1 if @p is running on @cpu.
 */

static unsigned int task_running_on_cpu(int cpu, struct task_struct *p)
{
	/* Task has no contribution or is new */
	if (cpu != task_cpu(p) || !READ_ONCE(p->se.avg.last_update_time))
		return 0;

	if (task_on_rq_queued(p))
		return 1;

	return 0;
}

/**
 * idle_cpu_without - would a given CPU be idle without p ?
 * @cpu: the processor on which idleness is tested.
 * @p: task which should be ignored.
 *
 * Return: 1 if the CPU would be idle. 0 otherwise.
 */
static int idle_cpu_without(int cpu, struct task_struct *p)
{
	struct rq *rq = cpu_rq(cpu);

	if (rq->curr != rq->idle && rq->curr != p)
		return 0;

	/*
	 * rq->nr_running can't be used but an updated version without the
	 * impact of p on cpu must be used instead. The updated nr_running
	 * be computed and tested before calling idle_cpu_without().
	 */

#ifdef CONFIG_SMP
	if (rq->ttwu_pending)
		return 0;
#endif

	return 1;
}

/*
 * update_sg_wakeup_stats - Update sched_group's statistics for wakeup.
 * @sd: The sched_domain level to look for idlest group.
 * @group: sched_group whose statistics are to be updated.
 * @sgs: variable to hold the statistics for this group.
 * @p: The task for which we look for the idlest group/CPU.
 */
static inline void update_sg_wakeup_stats(struct sched_domain *sd,
					  struct sched_group *group,
					  struct sg_lb_stats *sgs,
					  struct task_struct *p)
{
	int i, nr_running;

	memset(sgs, 0, sizeof(*sgs));

	/* Assume that task can't fit any CPU of the group */
	if (sd->flags & SD_ASYM_CPUCAPACITY)
		sgs->group_misfit_task_load = 1;

	for_each_cpu(i, sched_group_span(group)) {
		struct rq *rq = cpu_rq(i);
		unsigned int local;

		sgs->group_load += cpu_load_without(rq, p);
		sgs->group_util += cpu_util_without(i, p);
		sgs->group_runnable += cpu_runnable_without(rq, p);
		local = task_running_on_cpu(i, p);
		sgs->sum_h_nr_running += rq->cfs.h_nr_running - local;

		nr_running = rq->nr_running - local;
		sgs->sum_nr_running += nr_running;

		/*
		 * No need to call idle_cpu_without() if nr_running is not 0
		 */
		if (!nr_running && idle_cpu_without(i, p))
			sgs->idle_cpus++;

		/* Check if task fits in the CPU */
		if (sd->flags & SD_ASYM_CPUCAPACITY &&
		    sgs->group_misfit_task_load &&
		    task_fits_cpu(p, i))
			sgs->group_misfit_task_load = 0;

	}

	sgs->group_capacity = group->sgc->capacity;

	sgs->group_weight = group->group_weight;

	sgs->group_type = group_classify(sd->imbalance_pct, group, sgs);

	/*
	 * Computing avg_load makes sense only when group is fully busy or
	 * overloaded
	 */
	if (sgs->group_type == group_fully_busy ||
		sgs->group_type == group_overloaded)
		sgs->avg_load = (sgs->group_load * SCHED_CAPACITY_SCALE) /
				sgs->group_capacity;
}

static bool update_pick_idlest(struct sched_group *idlest,
			       struct sg_lb_stats *idlest_sgs,
			       struct sched_group *group,
			       struct sg_lb_stats *sgs)
{
	if (sgs->group_type < idlest_sgs->group_type)
		return true;

	if (sgs->group_type > idlest_sgs->group_type)
		return false;

	/*
	 * The candidate and the current idlest group are the same type of
	 * group. Let check which one is the idlest according to the type.
	 */

	switch (sgs->group_type) {
	case group_overloaded:
	case group_fully_busy:
		/* Select the group with lowest avg_load. */
		if (idlest_sgs->avg_load <= sgs->avg_load)
			return false;
		break;

	case group_imbalanced:
	case group_asym_packing:
		/* Those types are not used in the slow wakeup path */
		return false;

	case group_misfit_task:
		/* Select group with the highest max capacity */
		if (idlest->sgc->max_capacity >= group->sgc->max_capacity)
			return false;
		break;

	case group_has_spare:
		/* Select group with most idle CPUs */
		if (idlest_sgs->idle_cpus > sgs->idle_cpus)
			return false;

		/* Select group with lowest group_util */
		if (idlest_sgs->idle_cpus == sgs->idle_cpus &&
			idlest_sgs->group_util <= sgs->group_util)
			return false;

		break;
	}

	return true;
}

/*
 * find_idlest_group() finds and returns the least busy CPU group within the
 * domain.
 *
 * Assumes p is allowed on at least one CPU in sd.
 */
static struct sched_group *
find_idlest_group(struct sched_domain *sd, struct task_struct *p, int this_cpu)
{
	struct sched_group *idlest = NULL, *local = NULL, *group = sd->groups;
	struct sg_lb_stats local_sgs, tmp_sgs;
	struct sg_lb_stats *sgs;
	unsigned long imbalance;
	struct sg_lb_stats idlest_sgs = {
			.avg_load = UINT_MAX,
			.group_type = group_overloaded,
	};

	do {
		int local_group;

		/* Skip over this group if it has no CPUs allowed */
		if (!cpumask_intersects(sched_group_span(group),
					p->cpus_ptr))
			continue;

		/* Skip over this group if no cookie matched */
		if (!sched_group_cookie_match(cpu_rq(this_cpu), p, group))
			continue;

		local_group = cpumask_test_cpu(this_cpu,
					       sched_group_span(group));

		if (local_group) {
			sgs = &local_sgs;
			local = group;
		} else {
			sgs = &tmp_sgs;
		}

		update_sg_wakeup_stats(sd, group, sgs, p);

		if (!local_group && update_pick_idlest(idlest, &idlest_sgs, group, sgs)) {
			idlest = group;
			idlest_sgs = *sgs;
		}

	} while (group = group->next, group != sd->groups);


	/* There is no idlest group to push tasks to */
	if (!idlest)
		return NULL;

	/* The local group has been skipped because of CPU affinity */
	if (!local)
		return idlest;

	/*
	 * If the local group is idler than the selected idlest group
	 * don't try and push the task.
	 */
	if (local_sgs.group_type < idlest_sgs.group_type)
		return NULL;

	/*
	 * If the local group is busier than the selected idlest group
	 * try and push the task.
	 */
	if (local_sgs.group_type > idlest_sgs.group_type)
		return idlest;

	switch (local_sgs.group_type) {
	case group_overloaded:
	case group_fully_busy:

		/* Calculate allowed imbalance based on load */
		imbalance = scale_load_down(NICE_0_LOAD) *
				(sd->imbalance_pct-100) / 100;

		/*
		 * When comparing groups across NUMA domains, it's possible for
		 * the local domain to be very lightly loaded relative to the
		 * remote domains but "imbalance" skews the comparison making
		 * remote CPUs look much more favourable. When considering
		 * cross-domain, add imbalance to the load on the remote node
		 * and consider staying local.
		 */

		if ((sd->flags & SD_NUMA) &&
		    ((idlest_sgs.avg_load + imbalance) >= local_sgs.avg_load))
			return NULL;

		/*
		 * If the local group is less loaded than the selected
		 * idlest group don't try and push any tasks.
		 */
		if (idlest_sgs.avg_load >= (local_sgs.avg_load + imbalance))
			return NULL;

		if (100 * local_sgs.avg_load <= sd->imbalance_pct * idlest_sgs.avg_load)
			return NULL;
		break;

	case group_imbalanced:
	case group_asym_packing:
		/* Those type are not used in the slow wakeup path */
		return NULL;

	case group_misfit_task:
		/* Select group with the highest max capacity */
		if (local->sgc->max_capacity >= idlest->sgc->max_capacity)
			return NULL;
		break;

	case group_has_spare:
#ifdef CONFIG_NUMA
		if (sd->flags & SD_NUMA) {
			int imb_numa_nr = sd->imb_numa_nr;
#ifdef CONFIG_NUMA_BALANCING
			int idlest_cpu;
			/*
			 * If there is spare capacity at NUMA, try to select
			 * the preferred node
			 */
			if (cpu_to_node(this_cpu) == p->numa_preferred_nid)
				return NULL;

			idlest_cpu = cpumask_first(sched_group_span(idlest));
			if (cpu_to_node(idlest_cpu) == p->numa_preferred_nid)
				return idlest;
#endif /* CONFIG_NUMA_BALANCING */
			/*
			 * Otherwise, keep the task close to the wakeup source
			 * and improve locality if the number of running tasks
			 * would remain below threshold where an imbalance is
			 * allowed while accounting for the possibility the
			 * task is pinned to a subset of CPUs. If there is a
			 * real need of migration, periodic load balance will
			 * take care of it.
			 */
			if (p->nr_cpus_allowed != NR_CPUS) {
				struct cpumask *cpus = this_cpu_cpumask_var_ptr(select_rq_mask);

				cpumask_and(cpus, sched_group_span(local), p->cpus_ptr);
				imb_numa_nr = min(cpumask_weight(cpus), sd->imb_numa_nr);
			}

			imbalance = abs(local_sgs.idle_cpus - idlest_sgs.idle_cpus);
			if (!adjust_numa_imbalance(imbalance,
						   local_sgs.sum_nr_running + 1,
						   imb_numa_nr)) {
				return NULL;
			}
		}
#endif /* CONFIG_NUMA */

		/*
		 * Select group with highest number of idle CPUs. We could also
		 * compare the utilization which is more stable but it can end
		 * up that the group has less spare capacity but finally more
		 * idle CPUs which means more opportunity to run task.
		 */
		if (local_sgs.idle_cpus >= idlest_sgs.idle_cpus)
			return NULL;
		break;
	}

	return idlest;
}

static void update_idle_cpu_scan(struct lb_env *env,
				 unsigned long sum_util)
{
	struct sched_domain_shared *sd_share;
	int llc_weight, pct;
	u64 x, y, tmp;
	/*
	 * Update the number of CPUs to scan in LLC domain, which could
	 * be used as a hint in select_idle_cpu(). The update of sd_share
	 * could be expensive because it is within a shared cache line.
	 * So the write of this hint only occurs during periodic load
	 * balancing, rather than CPU_NEWLY_IDLE, because the latter
	 * can fire way more frequently than the former.
	 */
	if (!sched_feat(SIS_UTIL) || env->idle == CPU_NEWLY_IDLE)
		return;

	llc_weight = per_cpu(sd_llc_size, env->dst_cpu);
	if (env->sd->span_weight != llc_weight)
		return;

	sd_share = rcu_dereference(per_cpu(sd_llc_shared, env->dst_cpu));
	if (!sd_share)
		return;

	/*
	 * The number of CPUs to search drops as sum_util increases, when
	 * sum_util hits 85% or above, the scan stops.
	 * The reason to choose 85% as the threshold is because this is the
	 * imbalance_pct(117) when a LLC sched group is overloaded.
	 *
	 * let y = SCHED_CAPACITY_SCALE - p * x^2                       [1]
	 * and y'= y / SCHED_CAPACITY_SCALE
	 *
	 * x is the ratio of sum_util compared to the CPU capacity:
	 * x = sum_util / (llc_weight * SCHED_CAPACITY_SCALE)
	 * y' is the ratio of CPUs to be scanned in the LLC domain,
	 * and the number of CPUs to scan is calculated by:
	 *
	 * nr_scan = llc_weight * y'                                    [2]
	 *
	 * When x hits the threshold of overloaded, AKA, when
	 * x = 100 / pct, y drops to 0. According to [1],
	 * p should be SCHED_CAPACITY_SCALE * pct^2 / 10000
	 *
	 * Scale x by SCHED_CAPACITY_SCALE:
	 * x' = sum_util / llc_weight;                                  [3]
	 *
	 * and finally [1] becomes:
	 * y = SCHED_CAPACITY_SCALE -
	 *     x'^2 * pct^2 / (10000 * SCHED_CAPACITY_SCALE)            [4]
	 *
	 */
	/* equation [3] */
	x = sum_util;
	do_div(x, llc_weight);

	/* equation [4] */
	pct = env->sd->imbalance_pct;
	tmp = x * x * pct * pct;
	do_div(tmp, 10000 * SCHED_CAPACITY_SCALE);
	tmp = min_t(long, tmp, SCHED_CAPACITY_SCALE);
	y = SCHED_CAPACITY_SCALE - tmp;

	/* equation [2] */
	y *= llc_weight;
	do_div(y, SCHED_CAPACITY_SCALE);
	if ((int)y != sd_share->nr_idle_scan)
		WRITE_ONCE(sd_share->nr_idle_scan, (int)y);
}

/**
 * update_sd_lb_stats - Update sched_domain's statistics for load balancing.
 * @env: The load balancing environment.
 * @sds: variable to hold the statistics for this sched_domain.
 */

static inline void update_sd_lb_stats(struct lb_env *env, struct sd_lb_stats *sds)
{
	struct sched_domain *child = env->sd->child;
	struct sched_group *sg = env->sd->groups;
	struct sg_lb_stats *local = &sds->local_stat;
	struct sg_lb_stats tmp_sgs;
	unsigned long sum_util = 0;
	int sg_status = 0;

	do {
		struct sg_lb_stats *sgs = &tmp_sgs;
		int local_group;

		local_group = cpumask_test_cpu(env->dst_cpu, sched_group_span(sg));
		if (local_group) {
			sds->local = sg;
			sgs = local;

			if (env->idle != CPU_NEWLY_IDLE ||
			    time_after_eq(jiffies, sg->sgc->next_update))
				update_group_capacity(env->sd, env->dst_cpu);
		}

		update_sg_lb_stats(env, sds, sg, sgs, &sg_status);

		if (local_group)
			goto next_group;


		if (update_sd_pick_busiest(env, sds, sg, sgs)) {
			sds->busiest = sg;
			sds->busiest_stat = *sgs;
		}

next_group:
		/* Now, start updating sd_lb_stats */
		sds->total_load += sgs->group_load;
		sds->total_capacity += sgs->group_capacity;

		sum_util += sgs->group_util;
		sg = sg->next;
	} while (sg != env->sd->groups);

	/* Tag domain that child domain prefers tasks go to siblings first */
	sds->prefer_sibling = child && child->flags & SD_PREFER_SIBLING;


	if (env->sd->flags & SD_NUMA)
		env->fbq_type = fbq_classify_group(&sds->busiest_stat);

	if (!env->sd->parent) {
		struct root_domain *rd = env->dst_rq->rd;

		/* update overload indicator if we are at root domain */
		WRITE_ONCE(rd->overload, sg_status & SG_OVERLOAD);

		/* Update over-utilization (tipping point, U >= 0) indicator */
		WRITE_ONCE(rd->overutilized, sg_status & SG_OVERUTILIZED);
		trace_sched_overutilized_tp(rd, sg_status & SG_OVERUTILIZED);
	} else if (sg_status & SG_OVERUTILIZED) {
		struct root_domain *rd = env->dst_rq->rd;

		WRITE_ONCE(rd->overutilized, SG_OVERUTILIZED);
		trace_sched_overutilized_tp(rd, SG_OVERUTILIZED);
	}

	update_idle_cpu_scan(env, sum_util);
}

/**
 * calculate_imbalance - Calculate the amount of imbalance present within the
 *			 groups of a given sched_domain during load balance.
 * @env: load balance environment
 * @sds: statistics of the sched_domain whose imbalance is to be calculated.
 */
static inline void calculate_imbalance(struct lb_env *env, struct sd_lb_stats *sds)
{
	struct sg_lb_stats *local, *busiest;

	local = &sds->local_stat;
	busiest = &sds->busiest_stat;

	if (busiest->group_type == group_misfit_task) {
		if (env->sd->flags & SD_ASYM_CPUCAPACITY) {
			/* Set imbalance to allow misfit tasks to be balanced. */
			env->migration_type = migrate_misfit;
			env->imbalance = 1;
		} else {
			/*
			 * Set load imbalance to allow moving task from cpu
			 * with reduced capacity.
			 */
			env->migration_type = migrate_load;
			env->imbalance = busiest->group_misfit_task_load;
		}
		return;
	}

	if (busiest->group_type == group_asym_packing) {
		/*
		 * In case of asym capacity, we will try to migrate all load to
		 * the preferred CPU.
		 */
		env->migration_type = migrate_task;
		env->imbalance = busiest->sum_h_nr_running;
		return;
	}

	if (busiest->group_type == group_imbalanced) {
		/*
		 * In the group_imb case we cannot rely on group-wide averages
		 * to ensure CPU-load equilibrium, try to move any task to fix
		 * the imbalance. The next load balance will take care of
		 * balancing back the system.
		 */
		env->migration_type = migrate_task;
		env->imbalance = 1;
		return;
	}

	/*
	 * Try to use spare capacity of local group without overloading it or
	 * emptying busiest.
	 */
	if (local->group_type == group_has_spare) {
		if ((busiest->group_type > group_fully_busy) &&
		    !(env->sd->flags & SD_SHARE_PKG_RESOURCES)) {
			/*
			 * If busiest is overloaded, try to fill spare
			 * capacity. This might end up creating spare capacity
			 * in busiest or busiest still being overloaded but
			 * there is no simple way to directly compute the
			 * amount of load to migrate in order to balance the
			 * system.
			 */
			env->migration_type = migrate_util;
			env->imbalance = max(local->group_capacity, local->group_util) -
					 local->group_util;

			/*
			 * In some cases, the group's utilization is max or even
			 * higher than capacity because of migrations but the
			 * local CPU is (newly) idle. There is at least one
			 * waiting task in this overloaded busiest group. Let's
			 * try to pull it.
			 */
			if (env->idle != CPU_NOT_IDLE && env->imbalance == 0) {
				env->migration_type = migrate_task;
				env->imbalance = 1;
			}

			return;
		}

		if (busiest->group_weight == 1 || sds->prefer_sibling) {
			unsigned int nr_diff = busiest->sum_nr_running;
			/*
			 * When prefer sibling, evenly spread running tasks on
			 * groups.
			 */
			env->migration_type = migrate_task;
			lsub_positive(&nr_diff, local->sum_nr_running);
			env->imbalance = nr_diff;
		} else {

			/*
			 * If there is no overload, we just want to even the number of
			 * idle cpus.
			 */
			env->migration_type = migrate_task;
			env->imbalance = max_t(long, 0,
					       (local->idle_cpus - busiest->idle_cpus));
		}

#ifdef CONFIG_NUMA
		/* Consider allowing a small imbalance between NUMA groups */
		if (env->sd->flags & SD_NUMA) {
			env->imbalance = adjust_numa_imbalance(env->imbalance,
							       local->sum_nr_running + 1,
							       env->sd->imb_numa_nr);
		}
#endif

		/* Number of tasks to move to restore balance */
		env->imbalance >>= 1;

		return;
	}

	/*
	 * Local is fully busy but has to take more load to relieve the
	 * busiest group
	 */
	if (local->group_type < group_overloaded) {
		/*
		 * Local will become overloaded so the avg_load metrics are
		 * finally needed.
		 */

		local->avg_load = (local->group_load * SCHED_CAPACITY_SCALE) /
				  local->group_capacity;

		/*
		 * If the local group is more loaded than the selected
		 * busiest group don't try to pull any tasks.
		 */
		if (local->avg_load >= busiest->avg_load) {
			env->imbalance = 0;
			return;
		}

		sds->avg_load = (sds->total_load * SCHED_CAPACITY_SCALE) /
				sds->total_capacity;
	}

	/*
	 * Both group are or will become overloaded and we're trying to get all
	 * the CPUs to the average_load, so we don't want to push ourselves
	 * above the average load, nor do we wish to reduce the max loaded CPU
	 * below the average load. At the same time, we also don't want to
	 * reduce the group load below the group capacity. Thus we look for
	 * the minimum possible imbalance.
	 */
	env->migration_type = migrate_load;
	env->imbalance = min(
		(busiest->avg_load - sds->avg_load) * busiest->group_capacity,
		(sds->avg_load - local->avg_load) * local->group_capacity
	) / SCHED_CAPACITY_SCALE;
}

/******* find_busiest_group() helpers end here *********************/

/*
 * Decision matrix according to the local and busiest group type:
 *
 * busiest \ local has_spare fully_busy misfit asym imbalanced overloaded
 * has_spare        nr_idle   balanced   N/A    N/A  balanced   balanced
 * fully_busy       nr_idle   nr_idle    N/A    N/A  balanced   balanced
 * misfit_task      force     N/A        N/A    N/A  N/A        N/A
 * asym_packing     force     force      N/A    N/A  force      force
 * imbalanced       force     force      N/A    N/A  force      force
 * overloaded       force     force      N/A    N/A  force      avg_load
 *
 * N/A :      Not Applicable because already filtered while updating
 *            statistics.
 * balanced : The system is balanced for these 2 groups.
 * force :    Calculate the imbalance as load migration is probably needed.
 * avg_load : Only if imbalance is significant enough.
 * nr_idle :  dst_cpu is not busy and the number of idle CPUs is quite
 *            different in groups.
 */

/**
 * find_busiest_group - Returns the busiest group within the sched_domain
 * if there is an imbalance.
 * @env: The load balancing environment.
 *
 * Also calculates the amount of runnable load which should be moved
 * to restore balance.
 *
 * Return:	- The busiest group if imbalance exists.
 */
static struct sched_group *find_busiest_group(struct lb_env *env)
{
	struct sg_lb_stats *local, *busiest;
	struct sd_lb_stats sds;

	init_sd_lb_stats(&sds);

	/*
	 * Compute the various statistics relevant for load balancing at
	 * this level.
	 */
	update_sd_lb_stats(env, &sds);

	if (sched_energy_enabled()) {
		struct root_domain *rd = env->dst_rq->rd;
		int out_balance = 1;

		trace_android_rvh_find_busiest_group(sds.busiest, env->dst_rq,
					&out_balance);
		if (rcu_dereference(rd->pd) && !READ_ONCE(rd->overutilized)
					&& out_balance)
			goto out_balanced;
	}

	local = &sds.local_stat;
	busiest = &sds.busiest_stat;

	/* There is no busy sibling group to pull tasks from */
	if (!sds.busiest)
		goto out_balanced;

	/* Misfit tasks should be dealt with regardless of the avg load */
	if (busiest->group_type == group_misfit_task)
		goto force_balance;

	/* ASYM feature bypasses nice load balance check */
	if (busiest->group_type == group_asym_packing)
		goto force_balance;

	/*
	 * If the busiest group is imbalanced the below checks don't
	 * work because they assume all things are equal, which typically
	 * isn't true due to cpus_ptr constraints and the like.
	 */
	if (busiest->group_type == group_imbalanced)
		goto force_balance;

	/*
	 * If the local group is busier than the selected busiest group
	 * don't try and pull any tasks.
	 */
	if (local->group_type > busiest->group_type)
		goto out_balanced;

	/*
	 * When groups are overloaded, use the avg_load to ensure fairness
	 * between tasks.
	 */
	if (local->group_type == group_overloaded) {
		/*
		 * If the local group is more loaded than the selected
		 * busiest group don't try to pull any tasks.
		 */
		if (local->avg_load >= busiest->avg_load)
			goto out_balanced;

		/* XXX broken for overlapping NUMA groups */
		sds.avg_load = (sds.total_load * SCHED_CAPACITY_SCALE) /
				sds.total_capacity;

		/*
		 * Don't pull any tasks if this group is already above the
		 * domain average load.
		 */
		if (local->avg_load >= sds.avg_load)
			goto out_balanced;

		/*
		 * If the busiest group is more loaded, use imbalance_pct to be
		 * conservative.
		 */
		if (100 * busiest->avg_load <=
				env->sd->imbalance_pct * local->avg_load)
			goto out_balanced;
	}

	/* Try to move all excess tasks to child's sibling domain */
	if (sds.prefer_sibling && local->group_type == group_has_spare &&
	    busiest->sum_nr_running > local->sum_nr_running + 1)
		goto force_balance;

	if (busiest->group_type != group_overloaded) {
		if (env->idle == CPU_NOT_IDLE)
			/*
			 * If the busiest group is not overloaded (and as a
			 * result the local one too) but this CPU is already
			 * busy, let another idle CPU try to pull task.
			 */
			goto out_balanced;

		if (busiest->group_weight > 1 &&
		    local->idle_cpus <= (busiest->idle_cpus + 1))
			/*
			 * If the busiest group is not overloaded
			 * and there is no imbalance between this and busiest
			 * group wrt idle CPUs, it is balanced. The imbalance
			 * becomes significant if the diff is greater than 1
			 * otherwise we might end up to just move the imbalance
			 * on another group. Of course this applies only if
			 * there is more than 1 CPU per group.
			 */
			goto out_balanced;

		if (busiest->sum_h_nr_running == 1)
			/*
			 * busiest doesn't have any tasks waiting to run
			 */
			goto out_balanced;
	}

force_balance:
	/* Looks like there is an imbalance. Compute it */
	calculate_imbalance(env, &sds);
	return env->imbalance ? sds.busiest : NULL;

out_balanced:
	env->imbalance = 0;
	return NULL;
}

/*
 * find_busiest_queue - find the busiest runqueue among the CPUs in the group.
 */
static struct rq *find_busiest_queue(struct lb_env *env,
				     struct sched_group *group)
{
	struct rq *busiest = NULL, *rq;
	unsigned long busiest_util = 0, busiest_load = 0, busiest_capacity = 1;
	unsigned int busiest_nr = 0;
	int i, done = 0;

	trace_android_rvh_find_busiest_queue(env->dst_cpu, group, env->cpus,
					     &busiest, &done);
	if (done)
		return busiest;

	for_each_cpu_and(i, sched_group_span(group), env->cpus) {
		unsigned long capacity, load, util;
		unsigned int nr_running;
		enum fbq_type rt;

		rq = cpu_rq(i);
		rt = fbq_classify_rq(rq);

		/*
		 * We classify groups/runqueues into three groups:
		 *  - regular: there are !numa tasks
		 *  - remote:  there are numa tasks that run on the 'wrong' node
		 *  - all:     there is no distinction
		 *
		 * In order to avoid migrating ideally placed numa tasks,
		 * ignore those when there's better options.
		 *
		 * If we ignore the actual busiest queue to migrate another
		 * task, the next balance pass can still reduce the busiest
		 * queue by moving tasks around inside the node.
		 *
		 * If we cannot move enough load due to this classification
		 * the next pass will adjust the group classification and
		 * allow migration of more tasks.
		 *
		 * Both cases only affect the total convergence complexity.
		 */
		if (rt > env->fbq_type)
			continue;

		nr_running = rq->cfs.h_nr_running;
		if (!nr_running)
			continue;

		capacity = capacity_of(i);

		/*
		 * For ASYM_CPUCAPACITY domains, don't pick a CPU that could
		 * eventually lead to active_balancing high->low capacity.
		 * Higher per-CPU capacity is considered better than balancing
		 * average load.
		 */
		if (env->sd->flags & SD_ASYM_CPUCAPACITY &&
		    !capacity_greater(capacity_of(env->dst_cpu), capacity) &&
		    nr_running == 1)
			continue;

		/* Make sure we only pull tasks from a CPU of lower priority */
		if ((env->sd->flags & SD_ASYM_PACKING) &&
		    sched_asym_prefer(i, env->dst_cpu) &&
		    nr_running == 1)
			continue;

		switch (env->migration_type) {
		case migrate_load:
			/*
			 * When comparing with load imbalance, use cpu_load()
			 * which is not scaled with the CPU capacity.
			 */
			load = cpu_load(rq);

			if (nr_running == 1 && load > env->imbalance &&
			    !check_cpu_capacity(rq, env->sd))
				break;

			/*
			 * For the load comparisons with the other CPUs,
			 * consider the cpu_load() scaled with the CPU
			 * capacity, so that the load can be moved away
			 * from the CPU that is potentially running at a
			 * lower capacity.
			 *
			 * Thus we're looking for max(load_i / capacity_i),
			 * crosswise multiplication to rid ourselves of the
			 * division works out to:
			 * load_i * capacity_j > load_j * capacity_i;
			 * where j is our previous maximum.
			 */
			if (load * busiest_capacity > busiest_load * capacity) {
				busiest_load = load;
				busiest_capacity = capacity;
				busiest = rq;
			}
			break;

		case migrate_util:
			util = cpu_util_cfs(i);

			/*
			 * Don't try to pull utilization from a CPU with one
			 * running task. Whatever its utilization, we will fail
			 * detach the task.
			 */
			if (nr_running <= 1)
				continue;

			if (busiest_util < util) {
				busiest_util = util;
				busiest = rq;
			}
			break;

		case migrate_task:
			if (busiest_nr < nr_running) {
				busiest_nr = nr_running;
				busiest = rq;
			}
			break;

		case migrate_misfit:
			/*
			 * For ASYM_CPUCAPACITY domains with misfit tasks we
			 * simply seek the "biggest" misfit task.
			 */
			if (rq->misfit_task_load > busiest_load) {
				busiest_load = rq->misfit_task_load;
				busiest = rq;
			}

			break;

		}
	}

	return busiest;
}

/*
 * Max backoff if we encounter pinned tasks. Pretty arbitrary value, but
 * so long as it is large enough.
 */
#define MAX_PINNED_INTERVAL	512

static inline bool
asym_active_balance(struct lb_env *env)
{
	/*
	 * ASYM_PACKING needs to force migrate tasks from busy but
	 * lower priority CPUs in order to pack all tasks in the
	 * highest priority CPUs.
	 */
	return env->idle != CPU_NOT_IDLE && (env->sd->flags & SD_ASYM_PACKING) &&
	       sched_asym_prefer(env->dst_cpu, env->src_cpu);
}

static inline bool
imbalanced_active_balance(struct lb_env *env)
{
	struct sched_domain *sd = env->sd;

	/*
	 * The imbalanced case includes the case of pinned tasks preventing a fair
	 * distribution of the load on the system but also the even distribution of the
	 * threads on a system with spare capacity
	 */
	if ((env->migration_type == migrate_task) &&
	    (sd->nr_balance_failed > sd->cache_nice_tries+2))
		return 1;

	return 0;
}

static int need_active_balance(struct lb_env *env)
{
	struct sched_domain *sd = env->sd;

	if (asym_active_balance(env))
		return 1;

	if (imbalanced_active_balance(env))
		return 1;

	/*
	 * The dst_cpu is idle and the src_cpu CPU has only 1 CFS task.
	 * It's worth migrating the task if the src_cpu's capacity is reduced
	 * because of other sched_class or IRQs if more capacity stays
	 * available on dst_cpu.
	 */
	if ((env->idle != CPU_NOT_IDLE) &&
	    (env->src_rq->cfs.h_nr_running == 1)) {
		if ((check_cpu_capacity(env->src_rq, sd)) &&
		    (capacity_of(env->src_cpu)*sd->imbalance_pct < capacity_of(env->dst_cpu)*100))
			return 1;
	}

	if (env->migration_type == migrate_misfit)
		return 1;

	return 0;
}

static int active_load_balance_cpu_stop(void *data);

static int should_we_balance(struct lb_env *env)
{
	struct sched_group *sg = env->sd->groups;
	int cpu;

	/*
	 * Ensure the balancing environment is consistent; can happen
	 * when the softirq triggers 'during' hotplug.
	 */
	if (!cpumask_test_cpu(env->dst_cpu, env->cpus))
		return 0;

	/*
	 * In the newly idle case, we will allow all the CPUs
	 * to do the newly idle load balance.
	 *
	 * However, we bail out if we already have tasks or a wakeup pending,
	 * to optimize wakeup latency.
	 */
	if (env->idle == CPU_NEWLY_IDLE) {
		if (env->dst_rq->nr_running > 0 || env->dst_rq->ttwu_pending)
			return 0;
		return 1;
	}

	/* Try to find first idle CPU */
	for_each_cpu_and(cpu, group_balance_mask(sg), env->cpus) {
		if (!idle_cpu(cpu))
			continue;

		/* Are we the first idle CPU? */
		return cpu == env->dst_cpu;
	}

	/* Are we the first CPU of this group ? */
	return group_balance_cpu(sg) == env->dst_cpu;
}

/*
 * Check this_cpu to ensure it is balanced within domain. Attempt to move
 * tasks if there is an imbalance.
 */
static int load_balance(int this_cpu, struct rq *this_rq,
			struct sched_domain *sd, enum cpu_idle_type idle,
			int *continue_balancing)
{
	int ld_moved, cur_ld_moved, active_balance = 0;
	struct sched_domain *sd_parent = sd->parent;
	struct sched_group *group;
	struct rq *busiest;
	struct rq_flags rf;
	struct cpumask *cpus = this_cpu_cpumask_var_ptr(load_balance_mask);
	struct lb_env env = {
		.sd		= sd,
		.dst_cpu	= this_cpu,
		.dst_rq		= this_rq,
		.dst_grpmask    = sched_group_span(sd->groups),
		.idle		= idle,
		.loop_break	= SCHED_NR_MIGRATE_BREAK,
		.cpus		= cpus,
		.fbq_type	= all,
		.tasks		= LIST_HEAD_INIT(env.tasks),
	};

	cpumask_and(cpus, sched_domain_span(sd), cpu_active_mask);

	schedstat_inc(sd->lb_count[idle]);

redo:
	if (!should_we_balance(&env)) {
		*continue_balancing = 0;
		goto out_balanced;
	}

	group = find_busiest_group(&env);
	if (!group) {
		schedstat_inc(sd->lb_nobusyg[idle]);
		goto out_balanced;
	}

	busiest = find_busiest_queue(&env, group);
	if (!busiest) {
		schedstat_inc(sd->lb_nobusyq[idle]);
		goto out_balanced;
	}

	WARN_ON_ONCE(busiest == env.dst_rq);

	schedstat_add(sd->lb_imbalance[idle], env.imbalance);

	env.src_cpu = busiest->cpu;
	env.src_rq = busiest;

	ld_moved = 0;
	/* Clear this flag as soon as we find a pullable task */
	env.flags |= LBF_ALL_PINNED;
	if (busiest->nr_running > 1) {
		/*
		 * Attempt to move tasks. If find_busiest_group has found
		 * an imbalance but busiest->nr_running <= 1, the group is
		 * still unbalanced. ld_moved simply stays zero, so it is
		 * correctly treated as an imbalance.
		 */
		env.loop_max  = min(sysctl_sched_nr_migrate, busiest->nr_running);

more_balance:
		rq_lock_irqsave(busiest, &rf);
		env.src_rq_rf = &rf;
		update_rq_clock(busiest);

		/*
		 * cur_ld_moved - load moved in current iteration
		 * ld_moved     - cumulative load moved across iterations
		 */
		cur_ld_moved = detach_tasks(&env);

		/*
		 * We've detached some tasks from busiest_rq. Every
		 * task is masked "TASK_ON_RQ_MIGRATING", so we can safely
		 * unlock busiest->lock, and we are able to be sure
		 * that nobody can manipulate the tasks in parallel.
		 * See task_rq_lock() family for the details.
		 */

		rq_unlock(busiest, &rf);

		if (cur_ld_moved) {
			attach_tasks(&env);
			ld_moved += cur_ld_moved;
		}

		local_irq_restore(rf.flags);

		if (env.flags & LBF_NEED_BREAK) {
			env.flags &= ~LBF_NEED_BREAK;
			/* Stop if we tried all running tasks */
			if (env.loop < busiest->nr_running)
				goto more_balance;
		}

		/*
		 * Revisit (affine) tasks on src_cpu that couldn't be moved to
		 * us and move them to an alternate dst_cpu in our sched_group
		 * where they can run. The upper limit on how many times we
		 * iterate on same src_cpu is dependent on number of CPUs in our
		 * sched_group.
		 *
		 * This changes load balance semantics a bit on who can move
		 * load to a given_cpu. In addition to the given_cpu itself
		 * (or a ilb_cpu acting on its behalf where given_cpu is
		 * nohz-idle), we now have balance_cpu in a position to move
		 * load to given_cpu. In rare situations, this may cause
		 * conflicts (balance_cpu and given_cpu/ilb_cpu deciding
		 * _independently_ and at _same_ time to move some load to
		 * given_cpu) causing excess load to be moved to given_cpu.
		 * This however should not happen so much in practice and
		 * moreover subsequent load balance cycles should correct the
		 * excess load moved.
		 */
		if ((env.flags & LBF_DST_PINNED) && env.imbalance > 0) {

			/* Prevent to re-select dst_cpu via env's CPUs */
			__cpumask_clear_cpu(env.dst_cpu, env.cpus);

			env.dst_rq	 = cpu_rq(env.new_dst_cpu);
			env.dst_cpu	 = env.new_dst_cpu;
			env.flags	&= ~LBF_DST_PINNED;
			env.loop	 = 0;
			env.loop_break	 = SCHED_NR_MIGRATE_BREAK;

			/*
			 * Go back to "more_balance" rather than "redo" since we
			 * need to continue with same src_cpu.
			 */
			goto more_balance;
		}

		/*
		 * We failed to reach balance because of affinity.
		 */
		if (sd_parent) {
			int *group_imbalance = &sd_parent->groups->sgc->imbalance;

			if ((env.flags & LBF_SOME_PINNED) && env.imbalance > 0)
				*group_imbalance = 1;
		}

		/* All tasks on this runqueue were pinned by CPU affinity */
		if (unlikely(env.flags & LBF_ALL_PINNED)) {
			__cpumask_clear_cpu(cpu_of(busiest), cpus);
			/*
			 * Attempting to continue load balancing at the current
			 * sched_domain level only makes sense if there are
			 * active CPUs remaining as possible busiest CPUs to
			 * pull load from which are not contained within the
			 * destination group that is receiving any migrated
			 * load.
			 */
			if (!cpumask_subset(cpus, env.dst_grpmask)) {
				env.loop = 0;
				env.loop_break = SCHED_NR_MIGRATE_BREAK;
				goto redo;
			}
			goto out_all_pinned;
		}
	}

	if (!ld_moved) {
		schedstat_inc(sd->lb_failed[idle]);
		/*
		 * Increment the failure counter only on periodic balance.
		 * We do not want newidle balance, which can be very
		 * frequent, pollute the failure counter causing
		 * excessive cache_hot migrations and active balances.
		 */
		if (idle != CPU_NEWLY_IDLE)
			sd->nr_balance_failed++;

		if (need_active_balance(&env)) {
			unsigned long flags;

			raw_spin_rq_lock_irqsave(busiest, flags);

			/*
			 * Don't kick the active_load_balance_cpu_stop,
			 * if the curr task on busiest CPU can't be
			 * moved to this_cpu:
			 */
			if (!cpumask_test_cpu(this_cpu, busiest->curr->cpus_ptr)) {
				raw_spin_rq_unlock_irqrestore(busiest, flags);
				goto out_one_pinned;
			}

			/* Record that we found at least one task that could run on this_cpu */
			env.flags &= ~LBF_ALL_PINNED;

			/*
			 * ->active_balance synchronizes accesses to
			 * ->active_balance_work.  Once set, it's cleared
			 * only after active load balance is finished.
			 */
			if (!busiest->active_balance) {
				busiest->active_balance = 1;
				busiest->push_cpu = this_cpu;
				active_balance = 1;
			}
			raw_spin_rq_unlock_irqrestore(busiest, flags);

			if (active_balance) {
				stop_one_cpu_nowait(cpu_of(busiest),
					active_load_balance_cpu_stop, busiest,
					&busiest->active_balance_work);
			}
		}
	} else {
		sd->nr_balance_failed = 0;
	}

	if (likely(!active_balance) || need_active_balance(&env)) {
		/* We were unbalanced, so reset the balancing interval */
		sd->balance_interval = sd->min_interval;
	}

	goto out;

out_balanced:
	/*
	 * We reach balance although we may have faced some affinity
	 * constraints. Clear the imbalance flag only if other tasks got
	 * a chance to move and fix the imbalance.
	 */
	if (sd_parent && !(env.flags & LBF_ALL_PINNED)) {
		int *group_imbalance = &sd_parent->groups->sgc->imbalance;

		if (*group_imbalance)
			*group_imbalance = 0;
	}

out_all_pinned:
	/*
	 * We reach balance because all tasks are pinned at this level so
	 * we can't migrate them. Let the imbalance flag set so parent level
	 * can try to migrate them.
	 */
	schedstat_inc(sd->lb_balanced[idle]);

	sd->nr_balance_failed = 0;

out_one_pinned:
	ld_moved = 0;

	/*
	 * newidle_balance() disregards balance intervals, so we could
	 * repeatedly reach this code, which would lead to balance_interval
	 * skyrocketing in a short amount of time. Skip the balance_interval
	 * increase logic to avoid that.
	 */
	if (env.idle == CPU_NEWLY_IDLE)
		goto out;

	/* tune up the balancing interval */
	if ((env.flags & LBF_ALL_PINNED &&
	     sd->balance_interval < MAX_PINNED_INTERVAL) ||
	    sd->balance_interval < sd->max_interval)
		sd->balance_interval *= 2;
out:
	return ld_moved;
}

static inline unsigned long
get_sd_balance_interval(struct sched_domain *sd, int cpu_busy)
{
	unsigned long interval = sd->balance_interval;

	if (cpu_busy)
		interval *= sd->busy_factor;

	/* scale ms to jiffies */
	interval = msecs_to_jiffies(interval);

	/*
	 * Reduce likelihood of busy balancing at higher domains racing with
	 * balancing at lower domains by preventing their balancing periods
	 * from being multiples of each other.
	 */
	if (cpu_busy)
		interval -= 1;

	interval = clamp(interval, 1UL, max_load_balance_interval);

	return interval;
}

static inline void
update_next_balance(struct sched_domain *sd, unsigned long *next_balance)
{
	unsigned long interval, next;

	/* used by idle balance, so cpu_busy = 0 */
	interval = get_sd_balance_interval(sd, 0);
	next = sd->last_balance + interval;

	if (time_after(*next_balance, next))
		*next_balance = next;
}

/*
 * active_load_balance_cpu_stop is run by the CPU stopper. It pushes
 * running tasks off the busiest CPU onto idle CPUs. It requires at
 * least 1 task to be running on each physical CPU where possible, and
 * avoids physical / logical imbalances.
 */
static int active_load_balance_cpu_stop(void *data)
{
	struct rq *busiest_rq = data;
	int busiest_cpu = cpu_of(busiest_rq);
	int target_cpu = busiest_rq->push_cpu;
	struct rq *target_rq = cpu_rq(target_cpu);
	struct sched_domain *sd;
	struct task_struct *p = NULL;
	struct rq_flags rf;

	rq_lock_irq(busiest_rq, &rf);
	/*
	 * Between queueing the stop-work and running it is a hole in which
	 * CPUs can become inactive. We should not move tasks from or to
	 * inactive CPUs.
	 */
	if (!cpu_active(busiest_cpu) || !cpu_active(target_cpu))
		goto out_unlock;

	/* Make sure the requested CPU hasn't gone down in the meantime: */
	if (unlikely(busiest_cpu != smp_processor_id() ||
		     !busiest_rq->active_balance))
		goto out_unlock;

	/* Is there any task to move? */
	if (busiest_rq->nr_running <= 1)
		goto out_unlock;

	/*
	 * This condition is "impossible", if it occurs
	 * we need to fix it. Originally reported by
	 * Bjorn Helgaas on a 128-CPU setup.
	 */
	WARN_ON_ONCE(busiest_rq == target_rq);

	/* Search for an sd spanning us and the target CPU. */
	rcu_read_lock();
	for_each_domain(target_cpu, sd) {
		if (cpumask_test_cpu(busiest_cpu, sched_domain_span(sd)))
			break;
	}

	if (likely(sd)) {
		struct lb_env env = {
			.sd		= sd,
			.dst_cpu	= target_cpu,
			.dst_rq		= target_rq,
			.src_cpu	= busiest_rq->cpu,
			.src_rq		= busiest_rq,
			.idle		= CPU_IDLE,
			.flags		= LBF_ACTIVE_LB,
			.src_rq_rf	= &rf,
		};

		schedstat_inc(sd->alb_count);
		update_rq_clock(busiest_rq);

		p = detach_one_task(&env);
		if (p) {
			schedstat_inc(sd->alb_pushed);
			/* Active balancing done, reset the failure counter. */
			sd->nr_balance_failed = 0;
		} else {
			schedstat_inc(sd->alb_failed);
		}
	}
	rcu_read_unlock();
out_unlock:
	busiest_rq->active_balance = 0;
	rq_unlock(busiest_rq, &rf);

	if (p)
		attach_one_task(target_rq, p);

	local_irq_enable();

	return 0;
}

static DEFINE_SPINLOCK(balancing);

/*
 * Scale the max load_balance interval with the number of CPUs in the system.
 * This trades load-balance latency on larger machines for less cross talk.
 */
void update_max_interval(void)
{
	max_load_balance_interval = HZ*num_online_cpus()/10;
}

static inline bool update_newidle_cost(struct sched_domain *sd, u64 cost)
{
	if (cost > sd->max_newidle_lb_cost) {
		/*
		 * Track max cost of a domain to make sure to not delay the
		 * next wakeup on the CPU.
		 */
		sd->max_newidle_lb_cost = cost;
		sd->last_decay_max_lb_cost = jiffies;
	} else if (time_after(jiffies, sd->last_decay_max_lb_cost + HZ)) {
		/*
		 * Decay the newidle max times by ~1% per second to ensure that
		 * it is not outdated and the current max cost is actually
		 * shorter.
		 */
		sd->max_newidle_lb_cost = (sd->max_newidle_lb_cost * 253) / 256;
		sd->last_decay_max_lb_cost = jiffies;

		return true;
	}

	return false;
}

/*
 * It checks each scheduling domain to see if it is due to be balanced,
 * and initiates a balancing operation if so.
 *
 * Balancing parameters are set up in init_sched_domains.
 */
static void rebalance_domains(struct rq *rq, enum cpu_idle_type idle)
{
	int continue_balancing = 1;
	int cpu = rq->cpu;
	int busy = idle != CPU_IDLE && !sched_idle_cpu(cpu);
	unsigned long interval;
	struct sched_domain *sd;
	/* Earliest time when we have to do rebalance again */
	unsigned long next_balance = jiffies + 60*HZ;
	int update_next_balance = 0;
	int need_serialize, need_decay = 0;
	u64 max_cost = 0;

	trace_android_rvh_sched_rebalance_domains(rq, &continue_balancing);
	if (!continue_balancing)
		return;

	rcu_read_lock();
	for_each_domain(cpu, sd) {
		/*
		 * Decay the newidle max times here because this is a regular
		 * visit to all the domains.
		 */
		need_decay = update_newidle_cost(sd, 0);
		max_cost += sd->max_newidle_lb_cost;

		/*
		 * Stop the load balance at this level. There is another
		 * CPU in our sched group which is doing load balancing more
		 * actively.
		 */
		if (!continue_balancing) {
			if (need_decay)
				continue;
			break;
		}

		interval = get_sd_balance_interval(sd, busy);

		need_serialize = sd->flags & SD_SERIALIZE;
		if (need_serialize) {
			if (!spin_trylock(&balancing))
				goto out;
		}

		if (time_after_eq(jiffies, sd->last_balance + interval)) {
			if (load_balance(cpu, rq, sd, idle, &continue_balancing)) {
				/*
				 * The LBF_DST_PINNED logic could have changed
				 * env->dst_cpu, so we can't know our idle
				 * state even if we migrated tasks. Update it.
				 */
				idle = idle_cpu(cpu) ? CPU_IDLE : CPU_NOT_IDLE;
				busy = idle != CPU_IDLE && !sched_idle_cpu(cpu);
			}
			sd->last_balance = jiffies;
			interval = get_sd_balance_interval(sd, busy);
		}
		if (need_serialize)
			spin_unlock(&balancing);
out:
		if (time_after(next_balance, sd->last_balance + interval)) {
			next_balance = sd->last_balance + interval;
			update_next_balance = 1;
		}
	}
	if (need_decay) {
		/*
		 * Ensure the rq-wide value also decays but keep it at a
		 * reasonable floor to avoid funnies with rq->avg_idle.
		 */
		rq->max_idle_balance_cost =
			max((u64)sysctl_sched_migration_cost, max_cost);
	}
	rcu_read_unlock();

	/*
	 * next_balance will be updated only when there is a need.
	 * When the cpu is attached to null domain for ex, it will not be
	 * updated.
	 */
	if (likely(update_next_balance))
		rq->next_balance = next_balance;

}

static inline int on_null_domain(struct rq *rq)
{
	return unlikely(!rcu_dereference_sched(rq->sd));
}

#ifdef CONFIG_NO_HZ_COMMON
/*
 * idle load balancing details
 * - When one of the busy CPUs notice that there may be an idle rebalancing
 *   needed, they will kick the idle load balancer, which then does idle
 *   load balancing for all the idle CPUs.
 * - HK_TYPE_MISC CPUs are used for this task, because HK_TYPE_SCHED not set
 *   anywhere yet.
 */

static inline int find_new_ilb(void)
{
	int ilb;
	const struct cpumask *hk_mask;

	hk_mask = housekeeping_cpumask(HK_TYPE_MISC);

	for_each_cpu_and(ilb, nohz.idle_cpus_mask, hk_mask) {

		if (ilb == smp_processor_id())
			continue;

		if (idle_cpu(ilb))
			return ilb;
	}

	return nr_cpu_ids;
}

/*
 * Kick a CPU to do the nohz balancing, if it is time for it. We pick any
 * idle CPU in the HK_TYPE_MISC housekeeping set (if there is one).
 */
static void kick_ilb(unsigned int flags)
{
	int ilb_cpu;

	/*
	 * Increase nohz.next_balance only when if full ilb is triggered but
	 * not if we only update stats.
	 */
	if (flags & NOHZ_BALANCE_KICK)
		nohz.next_balance = jiffies+1;

	ilb_cpu = find_new_ilb();

	if (ilb_cpu >= nr_cpu_ids)
		return;

	/*
	 * Access to rq::nohz_csd is serialized by NOHZ_KICK_MASK; he who sets
	 * the first flag owns it; cleared by nohz_csd_func().
	 */
	flags = atomic_fetch_or(flags, nohz_flags(ilb_cpu));
	if (flags & NOHZ_KICK_MASK)
		return;

	/*
	 * This way we generate an IPI on the target CPU which
	 * is idle. And the softirq performing nohz idle load balance
	 * will be run before returning from the IPI.
	 */
	smp_call_function_single_async(ilb_cpu, &cpu_rq(ilb_cpu)->nohz_csd);
}

/*
 * Current decision point for kicking the idle load balancer in the presence
 * of idle CPUs in the system.
 */
static void nohz_balancer_kick(struct rq *rq)
{
	unsigned long now = jiffies;
	struct sched_domain_shared *sds;
	struct sched_domain *sd;
	int nr_busy, i, cpu = rq->cpu;
	unsigned int flags = 0;
	int done = 0;

	if (unlikely(rq->idle_balance))
		return;

	/*
	 * We may be recently in ticked or tickless idle mode. At the first
	 * busy tick after returning from idle, we will update the busy stats.
	 */
	nohz_balance_exit_idle(rq);

	/*
	 * None are in tickless mode and hence no need for NOHZ idle load
	 * balancing.
	 */
	if (likely(!atomic_read(&nohz.nr_cpus)))
		return;

	if (READ_ONCE(nohz.has_blocked) &&
	    time_after(now, READ_ONCE(nohz.next_blocked)))
		flags = NOHZ_STATS_KICK;

	if (time_before(now, nohz.next_balance))
		goto out;

	trace_android_rvh_sched_nohz_balancer_kick(rq, &flags, &done);
	if (done)
		goto out;

	if (rq->nr_running >= 2) {
		flags = NOHZ_STATS_KICK | NOHZ_BALANCE_KICK;
		goto out;
	}

	rcu_read_lock();

	sd = rcu_dereference(rq->sd);
	if (sd) {
		/*
		 * If there's a CFS task and the current CPU has reduced
		 * capacity; kick the ILB to see if there's a better CPU to run
		 * on.
		 */
		if (rq->cfs.h_nr_running >= 1 && check_cpu_capacity(rq, sd)) {
			flags = NOHZ_STATS_KICK | NOHZ_BALANCE_KICK;
			goto unlock;
		}
	}

	sd = rcu_dereference(per_cpu(sd_asym_packing, cpu));
	if (sd) {
		/*
		 * When ASYM_PACKING; see if there's a more preferred CPU
		 * currently idle; in which case, kick the ILB to move tasks
		 * around.
		 */
		for_each_cpu_and(i, sched_domain_span(sd), nohz.idle_cpus_mask) {
			if (sched_asym_prefer(i, cpu)) {
				flags = NOHZ_STATS_KICK | NOHZ_BALANCE_KICK;
				goto unlock;
			}
		}
	}

	sd = rcu_dereference(per_cpu(sd_asym_cpucapacity, cpu));
	if (sd) {
		/*
		 * When ASYM_CPUCAPACITY; see if there's a higher capacity CPU
		 * to run the misfit task on.
		 */
		if (check_misfit_status(rq, sd)) {
			flags = NOHZ_STATS_KICK | NOHZ_BALANCE_KICK;
			goto unlock;
		}

		/*
		 * For asymmetric systems, we do not want to nicely balance
		 * cache use, instead we want to embrace asymmetry and only
		 * ensure tasks have enough CPU capacity.
		 *
		 * Skip the LLC logic because it's not relevant in that case.
		 */
		goto unlock;
	}

	sds = rcu_dereference(per_cpu(sd_llc_shared, cpu));
	if (sds) {
		/*
		 * If there is an imbalance between LLC domains (IOW we could
		 * increase the overall cache use), we need some less-loaded LLC
		 * domain to pull some load. Likewise, we may need to spread
		 * load within the current LLC domain (e.g. packed SMT cores but
		 * other CPUs are idle). We can't really know from here how busy
		 * the others are - so just get a nohz balance going if it looks
		 * like this LLC domain has tasks we could move.
		 */
		nr_busy = atomic_read(&sds->nr_busy_cpus);
		if (nr_busy > 1) {
			flags = NOHZ_STATS_KICK | NOHZ_BALANCE_KICK;
			goto unlock;
		}
	}
unlock:
	rcu_read_unlock();
out:
	if (READ_ONCE(nohz.needs_update))
		flags |= NOHZ_NEXT_KICK;

	if (flags)
		kick_ilb(flags);
}

static void set_cpu_sd_state_busy(int cpu)
{
	struct sched_domain *sd;

	rcu_read_lock();
	sd = rcu_dereference(per_cpu(sd_llc, cpu));

	if (!sd || !sd->nohz_idle)
		goto unlock;
	sd->nohz_idle = 0;

	atomic_inc(&sd->shared->nr_busy_cpus);
unlock:
	rcu_read_unlock();
}

void nohz_balance_exit_idle(struct rq *rq)
{
	SCHED_WARN_ON(rq != this_rq());

	if (likely(!rq->nohz_tick_stopped))
		return;

	rq->nohz_tick_stopped = 0;
	cpumask_clear_cpu(rq->cpu, nohz.idle_cpus_mask);
	atomic_dec(&nohz.nr_cpus);

	set_cpu_sd_state_busy(rq->cpu);
}

static void set_cpu_sd_state_idle(int cpu)
{
	struct sched_domain *sd;

	rcu_read_lock();
	sd = rcu_dereference(per_cpu(sd_llc, cpu));

	if (!sd || sd->nohz_idle)
		goto unlock;
	sd->nohz_idle = 1;

	atomic_dec(&sd->shared->nr_busy_cpus);
unlock:
	rcu_read_unlock();
}

/*
 * This routine will record that the CPU is going idle with tick stopped.
 * This info will be used in performing idle load balancing in the future.
 */
void nohz_balance_enter_idle(int cpu)
{
	struct rq *rq = cpu_rq(cpu);

	SCHED_WARN_ON(cpu != smp_processor_id());

	/* If this CPU is going down, then nothing needs to be done: */
	if (!cpu_active(cpu))
		return;

	/* Spare idle load balancing on CPUs that don't want to be disturbed: */
	if (!housekeeping_cpu(cpu, HK_TYPE_SCHED))
		return;

	/*
	 * Can be set safely without rq->lock held
	 * If a clear happens, it will have evaluated last additions because
	 * rq->lock is held during the check and the clear
	 */
	rq->has_blocked_load = 1;

	/*
	 * The tick is still stopped but load could have been added in the
	 * meantime. We set the nohz.has_blocked flag to trig a check of the
	 * *_avg. The CPU is already part of nohz.idle_cpus_mask so the clear
	 * of nohz.has_blocked can only happen after checking the new load
	 */
	if (rq->nohz_tick_stopped)
		goto out;

	/* If we're a completely isolated CPU, we don't play: */
	if (on_null_domain(rq))
		return;

	rq->nohz_tick_stopped = 1;

	cpumask_set_cpu(cpu, nohz.idle_cpus_mask);
	atomic_inc(&nohz.nr_cpus);

	/*
	 * Ensures that if nohz_idle_balance() fails to observe our
	 * @idle_cpus_mask store, it must observe the @has_blocked
	 * and @needs_update stores.
	 */
	smp_mb__after_atomic();

	set_cpu_sd_state_idle(cpu);

	WRITE_ONCE(nohz.needs_update, 1);
out:
	/*
	 * Each time a cpu enter idle, we assume that it has blocked load and
	 * enable the periodic update of the load of idle cpus
	 */
	WRITE_ONCE(nohz.has_blocked, 1);
}

static bool update_nohz_stats(struct rq *rq)
{
	unsigned int cpu = rq->cpu;

	if (!rq->has_blocked_load)
		return false;

	if (!cpumask_test_cpu(cpu, nohz.idle_cpus_mask))
		return false;

	if (!time_after(jiffies, READ_ONCE(rq->last_blocked_load_update_tick)))
		return true;

	update_blocked_averages(cpu);

	return rq->has_blocked_load;
}

/*
 * Internal function that runs load balance for all idle cpus. The load balance
 * can be a simple update of blocked load or a complete load balance with
 * tasks movement depending of flags.
 */
static void _nohz_idle_balance(struct rq *this_rq, unsigned int flags)
{
	/* Earliest time when we have to do rebalance again */
	unsigned long now = jiffies;
	unsigned long next_balance = now + 60*HZ;
	bool has_blocked_load = false;
	int update_next_balance = 0;
	int this_cpu = this_rq->cpu;
	int balance_cpu;
	struct rq *rq;

	SCHED_WARN_ON((flags & NOHZ_KICK_MASK) == NOHZ_BALANCE_KICK);

	/*
	 * We assume there will be no idle load after this update and clear
	 * the has_blocked flag. If a cpu enters idle in the mean time, it will
	 * set the has_blocked flag and trigger another update of idle load.
	 * Because a cpu that becomes idle, is added to idle_cpus_mask before
	 * setting the flag, we are sure to not clear the state and not
	 * check the load of an idle cpu.
	 *
	 * Same applies to idle_cpus_mask vs needs_update.
	 */
	if (flags & NOHZ_STATS_KICK)
		WRITE_ONCE(nohz.has_blocked, 0);
	if (flags & NOHZ_NEXT_KICK)
		WRITE_ONCE(nohz.needs_update, 0);

	/*
	 * Ensures that if we miss the CPU, we must see the has_blocked
	 * store from nohz_balance_enter_idle().
	 */
	smp_mb();

	/*
	 * Start with the next CPU after this_cpu so we will end with this_cpu and let a
	 * chance for other idle cpu to pull load.
	 */
	for_each_cpu_wrap(balance_cpu,  nohz.idle_cpus_mask, this_cpu+1) {
		if (!idle_cpu(balance_cpu))
			continue;

		/*
		 * If this CPU gets work to do, stop the load balancing
		 * work being done for other CPUs. Next load
		 * balancing owner will pick it up.
		 */
		if (need_resched()) {
			if (flags & NOHZ_STATS_KICK)
				has_blocked_load = true;
			if (flags & NOHZ_NEXT_KICK)
				WRITE_ONCE(nohz.needs_update, 1);
			goto abort;
		}

		rq = cpu_rq(balance_cpu);

		if (flags & NOHZ_STATS_KICK)
			has_blocked_load |= update_nohz_stats(rq);

		/*
		 * If time for next balance is due,
		 * do the balance.
		 */
		if (time_after_eq(jiffies, rq->next_balance)) {
			struct rq_flags rf;

			rq_lock_irqsave(rq, &rf);
			update_rq_clock(rq);
			rq_unlock_irqrestore(rq, &rf);

			if (flags & NOHZ_BALANCE_KICK)
				rebalance_domains(rq, CPU_IDLE);
		}

		if (time_after(next_balance, rq->next_balance)) {
			next_balance = rq->next_balance;
			update_next_balance = 1;
		}
	}

	/*
	 * next_balance will be updated only when there is a need.
	 * When the CPU is attached to null domain for ex, it will not be
	 * updated.
	 */
	if (likely(update_next_balance))
		nohz.next_balance = next_balance;

	if (flags & NOHZ_STATS_KICK)
		WRITE_ONCE(nohz.next_blocked,
			   now + msecs_to_jiffies(LOAD_AVG_PERIOD));

abort:
	/* There is still blocked load, enable periodic update */
	if (has_blocked_load)
		WRITE_ONCE(nohz.has_blocked, 1);
}

/*
 * In CONFIG_NO_HZ_COMMON case, the idle balance kickee will do the
 * rebalancing for all the cpus for whom scheduler ticks are stopped.
 */
static bool nohz_idle_balance(struct rq *this_rq, enum cpu_idle_type idle)
{
	unsigned int flags = this_rq->nohz_idle_balance;

	if (!flags)
		return false;

	this_rq->nohz_idle_balance = 0;

	if (idle != CPU_IDLE)
		return false;

	_nohz_idle_balance(this_rq, flags);

	return true;
}

/*
 * Check if we need to run the ILB for updating blocked load before entering
 * idle state.
 */
void nohz_run_idle_balance(int cpu)
{
	unsigned int flags;

	flags = atomic_fetch_andnot(NOHZ_NEWILB_KICK, nohz_flags(cpu));

	/*
	 * Update the blocked load only if no SCHED_SOFTIRQ is about to happen
	 * (ie NOHZ_STATS_KICK set) and will do the same.
	 */
	if ((flags == NOHZ_NEWILB_KICK) && !need_resched())
		_nohz_idle_balance(cpu_rq(cpu), NOHZ_STATS_KICK);
}

static void nohz_newidle_balance(struct rq *this_rq)
{
	int this_cpu = this_rq->cpu;

	/*
	 * This CPU doesn't want to be disturbed by scheduler
	 * housekeeping
	 */
	if (!housekeeping_cpu(this_cpu, HK_TYPE_SCHED))
		return;

	/* Will wake up very soon. No time for doing anything else*/
	if (this_rq->avg_idle < sysctl_sched_migration_cost)
		return;

	/* Don't need to update blocked load of idle CPUs*/
	if (!READ_ONCE(nohz.has_blocked) ||
	    time_before(jiffies, READ_ONCE(nohz.next_blocked)))
		return;

	/*
	 * Set the need to trigger ILB in order to update blocked load
	 * before entering idle state.
	 */
	atomic_or(NOHZ_NEWILB_KICK, nohz_flags(this_cpu));
}

#else /* !CONFIG_NO_HZ_COMMON */
static inline void nohz_balancer_kick(struct rq *rq) { }

static inline bool nohz_idle_balance(struct rq *this_rq, enum cpu_idle_type idle)
{
	return false;
}

static inline void nohz_newidle_balance(struct rq *this_rq) { }
#endif /* CONFIG_NO_HZ_COMMON */

/*
 * newidle_balance is called by schedule() if this_cpu is about to become
 * idle. Attempts to pull tasks from other CPUs.
 *
 * Returns:
 *   < 0 - we released the lock and there are !fair tasks present
 *     0 - failed, no new tasks
 *   > 0 - success, new (fair) tasks present
 */
static int newidle_balance(struct rq *this_rq, struct rq_flags *rf)
{
	unsigned long next_balance = jiffies + HZ;
	int this_cpu = this_rq->cpu;
	u64 t0, t1, curr_cost = 0;
	struct sched_domain *sd;
	int pulled_task = 0;
	int done = 0;

	trace_android_rvh_sched_newidle_balance(this_rq, rf, &pulled_task, &done);
	if (done)
		return pulled_task;

	update_misfit_status(NULL, this_rq);

	/*
	 * There is a task waiting to run. No need to search for one.
	 * Return 0; the task will be enqueued when switching to idle.
	 */
	if (this_rq->ttwu_pending)
		return 0;

	/*
	 * We must set idle_stamp _before_ calling idle_balance(), such that we
	 * measure the duration of idle_balance() as idle time.
	 */
	this_rq->idle_stamp = rq_clock(this_rq);

	/*
	 * Do not pull tasks towards !active CPUs...
	 */
	if (!cpu_active(this_cpu))
		return 0;

	/*
	 * This is OK, because current is on_cpu, which avoids it being picked
	 * for load-balance and preemption/IRQs are still disabled avoiding
	 * further scheduler activity on it and we're being very careful to
	 * re-start the picking loop.
	 */
	rq_unpin_lock(this_rq, rf);

	rcu_read_lock();
	sd = rcu_dereference_check_sched_domain(this_rq->sd);

	if (!READ_ONCE(this_rq->rd->overload) ||
	    (sd && this_rq->avg_idle < sd->max_newidle_lb_cost)) {

		if (sd)
			update_next_balance(sd, &next_balance);
		rcu_read_unlock();

		goto out;
	}
	rcu_read_unlock();

	raw_spin_rq_unlock(this_rq);

	t0 = sched_clock_cpu(this_cpu);
	update_blocked_averages(this_cpu);

	rcu_read_lock();
	for_each_domain(this_cpu, sd) {
		int continue_balancing = 1;
		u64 domain_cost;

		update_next_balance(sd, &next_balance);

		if (this_rq->avg_idle < curr_cost + sd->max_newidle_lb_cost)
			break;

		if (sd->flags & SD_BALANCE_NEWIDLE) {

			pulled_task = load_balance(this_cpu, this_rq,
						   sd, CPU_NEWLY_IDLE,
						   &continue_balancing);

			t1 = sched_clock_cpu(this_cpu);
			domain_cost = t1 - t0;
			update_newidle_cost(sd, domain_cost);

			curr_cost += domain_cost;
			t0 = t1;
		}

		/*
		 * Stop searching for tasks to pull if there are
		 * now runnable tasks on this rq.
		 */
		if (pulled_task || this_rq->nr_running > 0 ||
		    this_rq->ttwu_pending)
			break;
	}
	rcu_read_unlock();

	raw_spin_rq_lock(this_rq);

	if (curr_cost > this_rq->max_idle_balance_cost)
		this_rq->max_idle_balance_cost = curr_cost;

	/*
	 * While browsing the domains, we released the rq lock, a task could
	 * have been enqueued in the meantime. Since we're not going idle,
	 * pretend we pulled a task.
	 */
	if (this_rq->cfs.h_nr_running && !pulled_task)
		pulled_task = 1;

	/* Is there a task of a high priority class? */
	if (this_rq->nr_running != this_rq->cfs.h_nr_running)
		pulled_task = -1;

out:
	/* Move the next balance forward */
	if (time_after(this_rq->next_balance, next_balance))
		this_rq->next_balance = next_balance;

	if (pulled_task)
		this_rq->idle_stamp = 0;
	else
		nohz_newidle_balance(this_rq);

	rq_repin_lock(this_rq, rf);

	return pulled_task;
}

/*
 * run_rebalance_domains is triggered when needed from the scheduler tick.
 * Also triggered for nohz idle balancing (with nohz_balancing_kick set).
 */
static __latent_entropy void run_rebalance_domains(struct softirq_action *h)
{
	struct rq *this_rq = this_rq();
	enum cpu_idle_type idle = this_rq->idle_balance ?
						CPU_IDLE : CPU_NOT_IDLE;

	/*
	 * If this CPU has a pending nohz_balance_kick, then do the
	 * balancing on behalf of the other idle CPUs whose ticks are
	 * stopped. Do nohz_idle_balance *before* rebalance_domains to
	 * give the idle CPUs a chance to load balance. Else we may
	 * load balance only within the local sched_domain hierarchy
	 * and abort nohz_idle_balance altogether if we pull some load.
	 */
	if (nohz_idle_balance(this_rq, idle))
		return;

	/* normal load balance */
	update_blocked_averages(this_rq->cpu);
	rebalance_domains(this_rq, idle);
}

/*
 * Trigger the SCHED_SOFTIRQ if it is time to do periodic load balancing.
 */
void trigger_load_balance(struct rq *rq)
{
	/*
	 * Don't need to rebalance while attached to NULL domain or
	 * runqueue CPU is not active
	 */
	if (unlikely(on_null_domain(rq) || !cpu_active(cpu_of(rq))))
		return;

	if (time_after_eq(jiffies, rq->next_balance))
		raise_softirq(SCHED_SOFTIRQ);

	nohz_balancer_kick(rq);
}

static void rq_online_fair(struct rq *rq)
{
	update_sysctl();

	update_runtime_enabled(rq);
}

static void rq_offline_fair(struct rq *rq)
{
	update_sysctl();

	/* Ensure any throttled groups are reachable by pick_next_task */
	unthrottle_offline_cfs_rqs(rq);
}

#endif /* CONFIG_SMP */

#ifdef CONFIG_SCHED_CORE
static inline bool
__entity_slice_used(struct sched_entity *se, int min_nr_tasks)
{
	u64 slice = sched_slice(cfs_rq_of(se), se);
	u64 rtime = se->sum_exec_runtime - se->prev_sum_exec_runtime;

	return (rtime * min_nr_tasks > slice);
}

#define MIN_NR_TASKS_DURING_FORCEIDLE	2
static inline void task_tick_core(struct rq *rq, struct task_struct *curr)
{
	if (!sched_core_enabled(rq))
		return;

	/*
	 * If runqueue has only one task which used up its slice and
	 * if the sibling is forced idle, then trigger schedule to
	 * give forced idle task a chance.
	 *
	 * sched_slice() considers only this active rq and it gets the
	 * whole slice. But during force idle, we have siblings acting
	 * like a single runqueue and hence we need to consider runnable
	 * tasks on this CPU and the forced idle CPU. Ideally, we should
	 * go through the forced idle rq, but that would be a perf hit.
	 * We can assume that the forced idle CPU has at least
	 * MIN_NR_TASKS_DURING_FORCEIDLE - 1 tasks and use that to check
	 * if we need to give up the CPU.
	 */
	if (rq->core->core_forceidle_count && rq->cfs.nr_running == 1 &&
	    __entity_slice_used(&curr->se, MIN_NR_TASKS_DURING_FORCEIDLE))
		resched_curr(rq);
}

/*
 * se_fi_update - Update the cfs_rq->min_vruntime_fi in a CFS hierarchy if needed.
 */
static void se_fi_update(struct sched_entity *se, unsigned int fi_seq, bool forceidle)
{
	for_each_sched_entity(se) {
		struct cfs_rq *cfs_rq = cfs_rq_of(se);

		if (forceidle) {
			if (cfs_rq->forceidle_seq == fi_seq)
				break;
			cfs_rq->forceidle_seq = fi_seq;
		}

		cfs_rq->min_vruntime_fi = cfs_rq->min_vruntime;
	}
}

void task_vruntime_update(struct rq *rq, struct task_struct *p, bool in_fi)
{
	struct sched_entity *se = &p->se;

	if (p->sched_class != &fair_sched_class)
		return;

	se_fi_update(se, rq->core->core_forceidle_seq, in_fi);
}

bool cfs_prio_less(struct task_struct *a, struct task_struct *b, bool in_fi)
{
	struct rq *rq = task_rq(a);
	struct sched_entity *sea = &a->se;
	struct sched_entity *seb = &b->se;
	struct cfs_rq *cfs_rqa;
	struct cfs_rq *cfs_rqb;
	s64 delta;

	SCHED_WARN_ON(task_rq(b)->core != rq->core);

#ifdef CONFIG_FAIR_GROUP_SCHED
	/*
	 * Find an se in the hierarchy for tasks a and b, such that the se's
	 * are immediate siblings.
	 */
	while (sea->cfs_rq->tg != seb->cfs_rq->tg) {
		int sea_depth = sea->depth;
		int seb_depth = seb->depth;

		if (sea_depth >= seb_depth)
			sea = parent_entity(sea);
		if (sea_depth <= seb_depth)
			seb = parent_entity(seb);
	}

	se_fi_update(sea, rq->core->core_forceidle_seq, in_fi);
	se_fi_update(seb, rq->core->core_forceidle_seq, in_fi);

	cfs_rqa = sea->cfs_rq;
	cfs_rqb = seb->cfs_rq;
#else
	cfs_rqa = &task_rq(a)->cfs;
	cfs_rqb = &task_rq(b)->cfs;
#endif

	/*
	 * Find delta after normalizing se's vruntime with its cfs_rq's
	 * min_vruntime_fi, which would have been updated in prior calls
	 * to se_fi_update().
	 */
	delta = (s64)(sea->vruntime - seb->vruntime) +
		(s64)(cfs_rqb->min_vruntime_fi - cfs_rqa->min_vruntime_fi);

	return delta > 0;
}
#else
static inline void task_tick_core(struct rq *rq, struct task_struct *curr) {}
#endif

/*
 * scheduler tick hitting a task of our scheduling class.
 *
 * NOTE: This function can be called remotely by the tick offload that
 * goes along full dynticks. Therefore no local assumption can be made
 * and everything must be accessed through the @rq and @curr passed in
 * parameters.
 */
static void task_tick_fair(struct rq *rq, struct task_struct *curr, int queued)
{
	struct cfs_rq *cfs_rq;
	struct sched_entity *se = &curr->se;

	for_each_sched_entity(se) {
		cfs_rq = cfs_rq_of(se);
		entity_tick(cfs_rq, se, queued);
	}

	if (static_branch_unlikely(&sched_numa_balancing))
		task_tick_numa(rq, curr);

	update_misfit_status(curr, rq);
	update_overutilized_status(task_rq(curr));

	task_tick_core(rq, curr);
}

/*
 * called on fork with the child task as argument from the parent's context
 *  - child not yet on the tasklist
 *  - preemption disabled
 */
static void task_fork_fair(struct task_struct *p)
{
	struct cfs_rq *cfs_rq;
	struct sched_entity *se = &p->se, *curr;
	struct rq *rq = this_rq();
	struct rq_flags rf;

	rq_lock(rq, &rf);
	update_rq_clock(rq);

	cfs_rq = task_cfs_rq(current);
	curr = cfs_rq->curr;
	if (curr) {
		update_curr(cfs_rq);
		se->vruntime = curr->vruntime;
	}
	place_entity(cfs_rq, se, 1);

	if (sysctl_sched_child_runs_first && curr && entity_before(curr, se)) {
		/*
		 * Upon rescheduling, sched_class::put_prev_task() will place
		 * 'current' within the tree based on its new key value.
		 */
		swap(curr->vruntime, se->vruntime);
		resched_curr(rq);
	}

	se->vruntime -= cfs_rq->min_vruntime;
	rq_unlock(rq, &rf);
}

/*
 * Priority of the task has changed. Check to see if we preempt
 * the current task.
 */
static void
prio_changed_fair(struct rq *rq, struct task_struct *p, int oldprio)
{
	if (!task_on_rq_queued(p))
		return;

	if (rq->cfs.nr_running == 1)
		return;

	/*
	 * Reschedule if we are currently running on this runqueue and
	 * our priority decreased, or if we are not currently running on
	 * this runqueue and our priority is higher than the current's
	 */
	if (task_current(rq, p)) {
		if (p->prio > oldprio)
			resched_curr(rq);
	} else
		check_preempt_curr(rq, p, 0);
}

static inline bool vruntime_normalized(struct task_struct *p)
{
	struct sched_entity *se = &p->se;

	/*
	 * In both the TASK_ON_RQ_QUEUED and TASK_ON_RQ_MIGRATING cases,
	 * the dequeue_entity(.flags=0) will already have normalized the
	 * vruntime.
	 */
	if (p->on_rq)
		return true;

	/*
	 * When !on_rq, vruntime of the task has usually NOT been normalized.
	 * But there are some cases where it has already been normalized:
	 *
	 * - A forked child which is waiting for being woken up by
	 *   wake_up_new_task().
	 * - A task which has been woken up by try_to_wake_up() and
	 *   waiting for actually being woken up by sched_ttwu_pending().
	 */
	if (!se->sum_exec_runtime ||
	    (READ_ONCE(p->__state) == TASK_WAKING && p->sched_remote_wakeup))
		return true;

	return false;
}

#ifdef CONFIG_FAIR_GROUP_SCHED
/*
 * Propagate the changes of the sched_entity across the tg tree to make it
 * visible to the root
 */
static void propagate_entity_cfs_rq(struct sched_entity *se)
{
	struct cfs_rq *cfs_rq = cfs_rq_of(se);

	if (cfs_rq_throttled(cfs_rq))
		return;

	if (!throttled_hierarchy(cfs_rq))
		list_add_leaf_cfs_rq(cfs_rq);

	/* Start to propagate at parent */
	se = se->parent;

	for_each_sched_entity(se) {
		cfs_rq = cfs_rq_of(se);

		update_load_avg(cfs_rq, se, UPDATE_TG);

		if (cfs_rq_throttled(cfs_rq))
			break;

		if (!throttled_hierarchy(cfs_rq))
			list_add_leaf_cfs_rq(cfs_rq);
	}
}
#else
static void propagate_entity_cfs_rq(struct sched_entity *se) { }
#endif

static void detach_entity_cfs_rq(struct sched_entity *se)
{
	struct cfs_rq *cfs_rq = cfs_rq_of(se);

#ifdef CONFIG_SMP
	/*
	 * In case the task sched_avg hasn't been attached:
	 * - A forked task which hasn't been woken up by wake_up_new_task().
	 * - A task which has been woken up by try_to_wake_up() but is
	 *   waiting for actually being woken up by sched_ttwu_pending().
	 */
	if (!se->avg.last_update_time)
		return;
#endif

	/* Catch up with the cfs_rq and remove our load when we leave */
	update_load_avg(cfs_rq, se, 0);
	detach_entity_load_avg(cfs_rq, se);
	update_tg_load_avg(cfs_rq);
	propagate_entity_cfs_rq(se);
}

static void attach_entity_cfs_rq(struct sched_entity *se)
{
	struct cfs_rq *cfs_rq = cfs_rq_of(se);

	/* Synchronize entity with its cfs_rq */
	update_load_avg(cfs_rq, se, sched_feat(ATTACH_AGE_LOAD) ? 0 : SKIP_AGE_LOAD);
	attach_entity_load_avg(cfs_rq, se);
	update_tg_load_avg(cfs_rq);
	propagate_entity_cfs_rq(se);
}

static void detach_task_cfs_rq(struct task_struct *p)
{
	struct sched_entity *se = &p->se;
	struct cfs_rq *cfs_rq = cfs_rq_of(se);

	if (!vruntime_normalized(p)) {
		/*
		 * Fix up our vruntime so that the current sleep doesn't
		 * cause 'unlimited' sleep bonus.
		 */
		place_entity(cfs_rq, se, 0);
		se->vruntime -= cfs_rq->min_vruntime;
	}

	detach_entity_cfs_rq(se);
}

static void attach_task_cfs_rq(struct task_struct *p)
{
	struct sched_entity *se = &p->se;
	struct cfs_rq *cfs_rq = cfs_rq_of(se);

	attach_entity_cfs_rq(se);

	if (!vruntime_normalized(p))
		se->vruntime += cfs_rq->min_vruntime;
}

static void switched_from_fair(struct rq *rq, struct task_struct *p)
{
	detach_task_cfs_rq(p);
}

static void switched_to_fair(struct rq *rq, struct task_struct *p)
{
	attach_task_cfs_rq(p);

	if (task_on_rq_queued(p)) {
		/*
		 * We were most likely switched from sched_rt, so
		 * kick off the schedule if running, otherwise just see
		 * if we can still preempt the current task.
		 */
		if (task_current(rq, p))
			resched_curr(rq);
		else
			check_preempt_curr(rq, p, 0);
	}
}

/* Account for a task changing its policy or group.
 *
 * This routine is mostly called to set cfs_rq->curr field when a task
 * migrates between groups/classes.
 */
static void set_next_task_fair(struct rq *rq, struct task_struct *p, bool first)
{
	struct sched_entity *se = &p->se;

#ifdef CONFIG_SMP
	if (task_on_rq_queued(p)) {
		/*
		 * Move the next running task to the front of the list, so our
		 * cfs_tasks list becomes MRU one.
		 */
		list_move(&se->group_node, &rq->cfs_tasks);
	}
#endif

	for_each_sched_entity(se) {
		struct cfs_rq *cfs_rq = cfs_rq_of(se);

		set_next_entity(cfs_rq, se);
		/* ensure bandwidth has been allocated on our new cfs_rq */
		account_cfs_rq_runtime(cfs_rq, 0);
	}
}

void init_cfs_rq(struct cfs_rq *cfs_rq)
{
	cfs_rq->tasks_timeline = RB_ROOT_CACHED;
	u64_u32_store(cfs_rq->min_vruntime, (u64)(-(1LL << 20)));
#ifdef CONFIG_SMP
	raw_spin_lock_init(&cfs_rq->removed.lock);
#endif
}

#ifdef CONFIG_FAIR_GROUP_SCHED
static void task_change_group_fair(struct task_struct *p)
{
	/*
	 * We couldn't detach or attach a forked task which
	 * hasn't been woken up by wake_up_new_task().
	 */
	if (READ_ONCE(p->__state) == TASK_NEW)
		return;

	detach_task_cfs_rq(p);

#ifdef CONFIG_SMP
	/* Tell se's cfs_rq has been changed -- migrated */
	p->se.avg.last_update_time = 0;
#endif
	set_task_rq(p, task_cpu(p));
	attach_task_cfs_rq(p);
}

void free_fair_sched_group(struct task_group *tg)
{
	int i;

	for_each_possible_cpu(i) {
		if (tg->cfs_rq)
			kfree(tg->cfs_rq[i]);
		if (tg->se)
			kfree(tg->se[i]);
	}

	kfree(tg->cfs_rq);
	kfree(tg->se);
}

int alloc_fair_sched_group(struct task_group *tg, struct task_group *parent)
{
	struct sched_entity *se;
	struct cfs_rq *cfs_rq;
	int i;

	tg->cfs_rq = kcalloc(nr_cpu_ids, sizeof(cfs_rq), GFP_KERNEL);
	if (!tg->cfs_rq)
		goto err;
	tg->se = kcalloc(nr_cpu_ids, sizeof(se), GFP_KERNEL);
	if (!tg->se)
		goto err;

	tg->shares = NICE_0_LOAD;

	init_cfs_bandwidth(tg_cfs_bandwidth(tg));

	for_each_possible_cpu(i) {
		cfs_rq = kzalloc_node(sizeof(struct cfs_rq),
				      GFP_KERNEL, cpu_to_node(i));
		if (!cfs_rq)
			goto err;

		se = kzalloc_node(sizeof(struct sched_entity_stats),
				  GFP_KERNEL, cpu_to_node(i));
		if (!se)
			goto err_free_rq;

		init_cfs_rq(cfs_rq);
		init_tg_cfs_entry(tg, cfs_rq, se, i, parent->se[i]);
		init_entity_runnable_average(se);
	}

	return 1;

err_free_rq:
	kfree(cfs_rq);
err:
	return 0;
}

void online_fair_sched_group(struct task_group *tg)
{
	struct sched_entity *se;
	struct rq_flags rf;
	struct rq *rq;
	int i;

	for_each_possible_cpu(i) {
		rq = cpu_rq(i);
		se = tg->se[i];
		rq_lock_irq(rq, &rf);
		update_rq_clock(rq);
		attach_entity_cfs_rq(se);
		sync_throttle(tg, i);
		rq_unlock_irq(rq, &rf);
	}
}

void unregister_fair_sched_group(struct task_group *tg)
{
	unsigned long flags;
	struct rq *rq;
	int cpu;

	destroy_cfs_bandwidth(tg_cfs_bandwidth(tg));

	for_each_possible_cpu(cpu) {
		if (tg->se[cpu])
			remove_entity_load_avg(tg->se[cpu]);

		/*
		 * Only empty task groups can be destroyed; so we can speculatively
		 * check on_list without danger of it being re-added.
		 */
		if (!tg->cfs_rq[cpu]->on_list)
			continue;

		rq = cpu_rq(cpu);

		raw_spin_rq_lock_irqsave(rq, flags);
		list_del_leaf_cfs_rq(tg->cfs_rq[cpu]);
		raw_spin_rq_unlock_irqrestore(rq, flags);
	}
}

void init_tg_cfs_entry(struct task_group *tg, struct cfs_rq *cfs_rq,
			struct sched_entity *se, int cpu,
			struct sched_entity *parent)
{
	struct rq *rq = cpu_rq(cpu);

	cfs_rq->tg = tg;
	cfs_rq->rq = rq;
	init_cfs_rq_runtime(cfs_rq);

	tg->cfs_rq[cpu] = cfs_rq;
	tg->se[cpu] = se;

	/* se could be NULL for root_task_group */
	if (!se)
		return;

	if (!parent) {
		se->cfs_rq = &rq->cfs;
		se->depth = 0;
	} else {
		se->cfs_rq = parent->my_q;
		se->depth = parent->depth + 1;
	}

	se->my_q = cfs_rq;
	/* guarantee group entities always have weight */
	update_load_set(&se->load, NICE_0_LOAD);
	se->parent = parent;
}

static DEFINE_MUTEX(shares_mutex);

static int __sched_group_set_shares(struct task_group *tg, unsigned long shares)
{
	int i;

	lockdep_assert_held(&shares_mutex);

	/*
	 * We can't change the weight of the root cgroup.
	 */
	if (!tg->se[0])
		return -EINVAL;

	shares = clamp(shares, scale_load(MIN_SHARES), scale_load(MAX_SHARES));

	if (tg->shares == shares)
		return 0;

	tg->shares = shares;
	for_each_possible_cpu(i) {
		struct rq *rq = cpu_rq(i);
		struct sched_entity *se = tg->se[i];
		struct rq_flags rf;

		/* Propagate contribution to hierarchy */
		rq_lock_irqsave(rq, &rf);
		update_rq_clock(rq);
		for_each_sched_entity(se) {
			update_load_avg(cfs_rq_of(se), se, UPDATE_TG);
			update_cfs_group(se);
		}
		rq_unlock_irqrestore(rq, &rf);
	}

	return 0;
}

int sched_group_set_shares(struct task_group *tg, unsigned long shares)
{
	int ret;

	mutex_lock(&shares_mutex);
	if (tg_is_idle(tg))
		ret = -EINVAL;
	else
		ret = __sched_group_set_shares(tg, shares);
	mutex_unlock(&shares_mutex);

	return ret;
}

int sched_group_set_idle(struct task_group *tg, long idle)
{
	int i;

	if (tg == &root_task_group)
		return -EINVAL;

	if (idle < 0 || idle > 1)
		return -EINVAL;

	mutex_lock(&shares_mutex);

	if (tg->idle == idle) {
		mutex_unlock(&shares_mutex);
		return 0;
	}

	tg->idle = idle;

	for_each_possible_cpu(i) {
		struct rq *rq = cpu_rq(i);
		struct sched_entity *se = tg->se[i];
		struct cfs_rq *parent_cfs_rq, *grp_cfs_rq = tg->cfs_rq[i];
		bool was_idle = cfs_rq_is_idle(grp_cfs_rq);
		long idle_task_delta;
		struct rq_flags rf;

		rq_lock_irqsave(rq, &rf);

		grp_cfs_rq->idle = idle;
		if (WARN_ON_ONCE(was_idle == cfs_rq_is_idle(grp_cfs_rq)))
			goto next_cpu;

		if (se->on_rq) {
			parent_cfs_rq = cfs_rq_of(se);
			if (cfs_rq_is_idle(grp_cfs_rq))
				parent_cfs_rq->idle_nr_running++;
			else
				parent_cfs_rq->idle_nr_running--;
		}

		idle_task_delta = grp_cfs_rq->h_nr_running -
				  grp_cfs_rq->idle_h_nr_running;
		if (!cfs_rq_is_idle(grp_cfs_rq))
			idle_task_delta *= -1;

		for_each_sched_entity(se) {
			struct cfs_rq *cfs_rq = cfs_rq_of(se);

			if (!se->on_rq)
				break;

			cfs_rq->idle_h_nr_running += idle_task_delta;

			/* Already accounted at parent level and above. */
			if (cfs_rq_is_idle(cfs_rq))
				break;
		}

next_cpu:
		rq_unlock_irqrestore(rq, &rf);
	}

	/* Idle groups have minimum weight. */
	if (tg_is_idle(tg))
		__sched_group_set_shares(tg, scale_load(WEIGHT_IDLEPRIO));
	else
		__sched_group_set_shares(tg, NICE_0_LOAD);

	mutex_unlock(&shares_mutex);
	return 0;
}

#else /* CONFIG_FAIR_GROUP_SCHED */

void free_fair_sched_group(struct task_group *tg) { }

int alloc_fair_sched_group(struct task_group *tg, struct task_group *parent)
{
	return 1;
}

void online_fair_sched_group(struct task_group *tg) { }

void unregister_fair_sched_group(struct task_group *tg) { }

#endif /* CONFIG_FAIR_GROUP_SCHED */


static unsigned int get_rr_interval_fair(struct rq *rq, struct task_struct *task)
{
	struct sched_entity *se = &task->se;
	unsigned int rr_interval = 0;

	/*
	 * Time slice is 0 for SCHED_OTHER tasks that are on an otherwise
	 * idle runqueue:
	 */
	if (rq->cfs.load.weight)
		rr_interval = NS_TO_JIFFIES(sched_slice(cfs_rq_of(se), se));

	return rr_interval;
}

/*
 * All the scheduling class methods:
 */
DEFINE_SCHED_CLASS(fair) = {

	.enqueue_task		= enqueue_task_fair,
	.dequeue_task		= dequeue_task_fair,
	.yield_task		= yield_task_fair,
	.yield_to_task		= yield_to_task_fair,

	.check_preempt_curr	= check_preempt_wakeup,

	.pick_next_task		= __pick_next_task_fair,
	.put_prev_task		= put_prev_task_fair,
	.set_next_task          = set_next_task_fair,

#ifdef CONFIG_SMP
	.balance		= balance_fair,
	.pick_task		= pick_task_fair,
	.select_task_rq		= select_task_rq_fair,
	.migrate_task_rq	= migrate_task_rq_fair,

	.rq_online		= rq_online_fair,
	.rq_offline		= rq_offline_fair,

	.task_dead		= task_dead_fair,
	.set_cpus_allowed	= set_cpus_allowed_common,
#endif

	.task_tick		= task_tick_fair,
	.task_fork		= task_fork_fair,

	.prio_changed		= prio_changed_fair,
	.switched_from		= switched_from_fair,
	.switched_to		= switched_to_fair,

	.get_rr_interval	= get_rr_interval_fair,

	.update_curr		= update_curr_fair,

#ifdef CONFIG_FAIR_GROUP_SCHED
	.task_change_group	= task_change_group_fair,
#endif

#ifdef CONFIG_UCLAMP_TASK
	.uclamp_enabled		= 1,
#endif
};

#ifdef CONFIG_SCHED_DEBUG
void print_cfs_stats(struct seq_file *m, int cpu)
{
	struct cfs_rq *cfs_rq, *pos;

	rcu_read_lock();
	for_each_leaf_cfs_rq_safe(cpu_rq(cpu), cfs_rq, pos)
		print_cfs_rq(m, cpu, cfs_rq);
	rcu_read_unlock();
}

#ifdef CONFIG_NUMA_BALANCING
void show_numa_stats(struct task_struct *p, struct seq_file *m)
{
	int node;
	unsigned long tsf = 0, tpf = 0, gsf = 0, gpf = 0;
	struct numa_group *ng;

	rcu_read_lock();
	ng = rcu_dereference(p->numa_group);
	for_each_online_node(node) {
		if (p->numa_faults) {
			tsf = p->numa_faults[task_faults_idx(NUMA_MEM, node, 0)];
			tpf = p->numa_faults[task_faults_idx(NUMA_MEM, node, 1)];
		}
		if (ng) {
			gsf = ng->faults[task_faults_idx(NUMA_MEM, node, 0)],
			gpf = ng->faults[task_faults_idx(NUMA_MEM, node, 1)];
		}
		print_numa_stats(m, node, tsf, tpf, gsf, gpf);
	}
	rcu_read_unlock();
}
#endif /* CONFIG_NUMA_BALANCING */
#endif /* CONFIG_SCHED_DEBUG */

__init void init_sched_fair_class(void)
{
#ifdef CONFIG_SMP
	int i;

	for_each_possible_cpu(i) {
		zalloc_cpumask_var_node(&per_cpu(load_balance_mask, i), GFP_KERNEL, cpu_to_node(i));
		zalloc_cpumask_var_node(&per_cpu(select_rq_mask,    i), GFP_KERNEL, cpu_to_node(i));
	}

	open_softirq(SCHED_SOFTIRQ, run_rebalance_domains);

#ifdef CONFIG_NO_HZ_COMMON
	nohz.next_balance = jiffies;
	nohz.next_blocked = jiffies;
	zalloc_cpumask_var(&nohz.idle_cpus_mask, GFP_NOWAIT);
#endif
#endif /* SMP */

}<|MERGE_RESOLUTION|>--- conflicted
+++ resolved
@@ -4705,11 +4705,7 @@
 		vruntime -= thresh;
 	}
 
-<<<<<<< HEAD
-	/* ensure we never gain time by being placed backwards. */
-	se->vruntime = max_vruntime(se->vruntime, vruntime);
 	trace_android_rvh_place_entity(cfs_rq, se, initial, &vruntime);
-=======
 	/*
 	 * Pull vruntime of the entity being placed to the base level of
 	 * cfs_rq, to prevent boosting it if placed backwards.
@@ -4733,7 +4729,6 @@
 		se->vruntime = vruntime;
 	else
 		se->vruntime = max_vruntime(se->vruntime, vruntime);
->>>>>>> b4ecddcc
 }
 
 static void check_enqueue_throttle(struct cfs_rq *cfs_rq);
@@ -6066,20 +6061,15 @@
 #ifdef CONFIG_SMP
 static inline bool cpu_overutilized(int cpu)
 {
-<<<<<<< HEAD
+	unsigned long rq_util_min = uclamp_rq_get(cpu_rq(cpu), UCLAMP_MIN);
+	unsigned long rq_util_max = uclamp_rq_get(cpu_rq(cpu), UCLAMP_MAX);
 	int overutilized = -1;
 
 	trace_android_rvh_cpu_overutilized(cpu, &overutilized);
 	if (overutilized != -1)
 		return overutilized;
 
-	return !fits_capacity(cpu_util_cfs(cpu), capacity_of(cpu));
-=======
-	unsigned long rq_util_min = uclamp_rq_get(cpu_rq(cpu), UCLAMP_MIN);
-	unsigned long rq_util_max = uclamp_rq_get(cpu_rq(cpu), UCLAMP_MAX);
-
 	return !util_fits_cpu(cpu_util_cfs(cpu), rq_util_min, rq_util_max, cpu);
->>>>>>> b4ecddcc
 }
 
 static inline void update_overutilized_status(struct rq *rq)
@@ -7288,7 +7278,7 @@
 	cpu = smp_processor_id();
 	if (sync && cpu_rq(cpu)->nr_running == 1 &&
 	    cpumask_test_cpu(cpu, p->cpus_ptr) &&
-	    task_fits_capacity(p, capacity_of(cpu))) {
+	    task_fits_cpu(p, cpu)) {
 		rcu_read_unlock();
 		return cpu;
 	}
@@ -7305,12 +7295,7 @@
 
 	target = prev_cpu;
 
-<<<<<<< HEAD
-	if (!task_util_est(p))
-=======
-	sync_entity_load_avg(&p->se);
 	if (!uclamp_task_util(p, p_util_min, p_util_max))
->>>>>>> b4ecddcc
 		goto unlock;
 
 	eenv_task_busy_time(&eenv, p, prev_cpu);
