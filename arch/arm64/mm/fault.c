// SPDX-License-Identifier: GPL-2.0-only
/*
 * Based on arch/arm/mm/fault.c
 *
 * Copyright (C) 1995  Linus Torvalds
 * Copyright (C) 1995-2004 Russell King
 * Copyright (C) 2012 ARM Ltd.
 */

#include <linux/acpi.h>
#include <linux/bitfield.h>
#include <linux/extable.h>
#include <linux/kfence.h>
#include <linux/signal.h>
#include <linux/mm.h>
#include <linux/hardirq.h>
#include <linux/init.h>
#include <linux/kasan.h>
#include <linux/kprobes.h>
#include <linux/uaccess.h>
#include <linux/page-flags.h>
#include <linux/sched/signal.h>
#include <linux/sched/debug.h>
#include <linux/highmem.h>
#include <linux/perf_event.h>
#include <linux/preempt.h>
#include <linux/hugetlb.h>

#include <asm/acpi.h>
#include <asm/bug.h>
#include <asm/cmpxchg.h>
#include <asm/cpufeature.h>
#include <asm/efi.h>
#include <asm/exception.h>
#include <asm/daifflags.h>
#include <asm/debug-monitors.h>
#include <asm/esr.h>
#include <asm/kprobes.h>
#include <asm/mte.h>
#include <asm/processor.h>
#include <asm/sysreg.h>
#include <asm/system_misc.h>
#include <asm/tlbflush.h>
#include <asm/traps.h>
#include <asm/virt.h>
<<<<<<< HEAD
=======

#include <trace/hooks/fault.h>
>>>>>>> 93e4fc4c

struct fault_info {
	int	(*fn)(unsigned long far, unsigned long esr,
		      struct pt_regs *regs);
	int	sig;
	int	code;
	const char *name;
};

static const struct fault_info fault_info[];
static struct fault_info debug_fault_info[];

static inline const struct fault_info *esr_to_fault_info(unsigned long esr)
{
	return fault_info + (esr & ESR_ELx_FSC);
}

static inline const struct fault_info *esr_to_debug_fault_info(unsigned long esr)
{
	return debug_fault_info + DBG_ESR_EVT(esr);
}

static void data_abort_decode(unsigned long esr)
{
	pr_alert("Data abort info:\n");

	if (esr & ESR_ELx_ISV) {
		pr_alert("  Access size = %u byte(s)\n",
			 1U << ((esr & ESR_ELx_SAS) >> ESR_ELx_SAS_SHIFT));
		pr_alert("  SSE = %lu, SRT = %lu\n",
			 (esr & ESR_ELx_SSE) >> ESR_ELx_SSE_SHIFT,
			 (esr & ESR_ELx_SRT_MASK) >> ESR_ELx_SRT_SHIFT);
		pr_alert("  SF = %lu, AR = %lu\n",
			 (esr & ESR_ELx_SF) >> ESR_ELx_SF_SHIFT,
			 (esr & ESR_ELx_AR) >> ESR_ELx_AR_SHIFT);
	} else {
		pr_alert("  ISV = 0, ISS = 0x%08lx\n", esr & ESR_ELx_ISS_MASK);
	}

	pr_alert("  CM = %lu, WnR = %lu\n",
		 (esr & ESR_ELx_CM) >> ESR_ELx_CM_SHIFT,
		 (esr & ESR_ELx_WNR) >> ESR_ELx_WNR_SHIFT);
}

static void mem_abort_decode(unsigned long esr)
{
	pr_alert("Mem abort info:\n");

	pr_alert("  ESR = 0x%016lx\n", esr);
	pr_alert("  EC = 0x%02lx: %s, IL = %u bits\n",
		 ESR_ELx_EC(esr), esr_get_class_string(esr),
		 (esr & ESR_ELx_IL) ? 32 : 16);
	pr_alert("  SET = %lu, FnV = %lu\n",
		 (esr & ESR_ELx_SET_MASK) >> ESR_ELx_SET_SHIFT,
		 (esr & ESR_ELx_FnV) >> ESR_ELx_FnV_SHIFT);
	pr_alert("  EA = %lu, S1PTW = %lu\n",
		 (esr & ESR_ELx_EA) >> ESR_ELx_EA_SHIFT,
		 (esr & ESR_ELx_S1PTW) >> ESR_ELx_S1PTW_SHIFT);
	pr_alert("  FSC = 0x%02lx: %s\n", (esr & ESR_ELx_FSC),
		 esr_to_fault_info(esr)->name);

	if (esr_is_data_abort(esr))
		data_abort_decode(esr);
}

static inline unsigned long mm_to_pgd_phys(struct mm_struct *mm)
{
	/* Either init_pg_dir or swapper_pg_dir */
	if (mm == &init_mm)
		return __pa_symbol(mm->pgd);

	return (unsigned long)virt_to_phys(mm->pgd);
}

/*
 * Dump out the page tables associated with 'addr' in the currently active mm.
 */
static void show_pte(unsigned long addr)
{
	struct mm_struct *mm;
	pgd_t *pgdp;
	pgd_t pgd;

	if (is_ttbr0_addr(addr)) {
		/* TTBR0 */
		mm = current->active_mm;
		if (mm == &init_mm) {
			pr_alert("[%016lx] user address but active_mm is swapper\n",
				 addr);
			return;
		}
	} else if (is_ttbr1_addr(addr)) {
		/* TTBR1 */
		mm = &init_mm;
	} else {
		pr_alert("[%016lx] address between user and kernel address ranges\n",
			 addr);
		return;
	}

	pr_alert("%s pgtable: %luk pages, %llu-bit VAs, pgdp=%016lx\n",
		 mm == &init_mm ? "swapper" : "user", PAGE_SIZE / SZ_1K,
		 vabits_actual, mm_to_pgd_phys(mm));
	pgdp = pgd_offset(mm, addr);
	pgd = READ_ONCE(*pgdp);
	pr_alert("[%016lx] pgd=%016llx", addr, pgd_val(pgd));

	do {
		p4d_t *p4dp, p4d;
		pud_t *pudp, pud;
		pmd_t *pmdp, pmd;
		pte_t *ptep, pte;

		if (pgd_none(pgd) || pgd_bad(pgd))
			break;

		p4dp = p4d_offset(pgdp, addr);
		p4d = READ_ONCE(*p4dp);
		pr_cont(", p4d=%016llx", p4d_val(p4d));
		if (p4d_none(p4d) || p4d_bad(p4d))
			break;

		pudp = pud_offset(p4dp, addr);
		pud = READ_ONCE(*pudp);
		pr_cont(", pud=%016llx", pud_val(pud));
		if (pud_none(pud) || pud_bad(pud))
			break;

		pmdp = pmd_offset(pudp, addr);
		pmd = READ_ONCE(*pmdp);
		pr_cont(", pmd=%016llx", pmd_val(pmd));
		if (pmd_none(pmd) || pmd_bad(pmd))
			break;

		ptep = pte_offset_map(pmdp, addr);
		pte = READ_ONCE(*ptep);
		pr_cont(", pte=%016llx", pte_val(pte));
		pte_unmap(ptep);
	} while(0);

	pr_cont("\n");
}

/*
 * This function sets the access flags (dirty, accessed), as well as write
 * permission, and only to a more permissive setting.
 *
 * It needs to cope with hardware update of the accessed/dirty state by other
 * agents in the system and can safely skip the __sync_icache_dcache() call as,
 * like set_pte_at(), the PTE is never changed from no-exec to exec here.
 *
 * Returns whether or not the PTE actually changed.
 */
int ptep_set_access_flags(struct vm_area_struct *vma,
			  unsigned long address, pte_t *ptep,
			  pte_t entry, int dirty)
{
	pteval_t old_pteval, pteval;
	pte_t pte = READ_ONCE(*ptep);

	if (pte_same(pte, entry))
		return 0;

	/* only preserve the access flags and write permission */
	pte_val(entry) &= PTE_RDONLY | PTE_AF | PTE_WRITE | PTE_DIRTY;

	/*
	 * Setting the flags must be done atomically to avoid racing with the
	 * hardware update of the access/dirty state. The PTE_RDONLY bit must
	 * be set to the most permissive (lowest value) of *ptep and entry
	 * (calculated as: a & b == ~(~a | ~b)).
	 */
	pte_val(entry) ^= PTE_RDONLY;
	pteval = pte_val(pte);
	do {
		old_pteval = pteval;
		pteval ^= PTE_RDONLY;
		pteval |= pte_val(entry);
		pteval ^= PTE_RDONLY;
		pteval = cmpxchg_relaxed(&pte_val(*ptep), old_pteval, pteval);
	} while (pteval != old_pteval);

	/* Invalidate a stale read-only entry */
	if (dirty)
		flush_tlb_page(vma, address);
	return 1;
}

static bool is_el1_instruction_abort(unsigned long esr)
{
	return ESR_ELx_EC(esr) == ESR_ELx_EC_IABT_CUR;
}

static bool is_el1_data_abort(unsigned long esr)
{
	return ESR_ELx_EC(esr) == ESR_ELx_EC_DABT_CUR;
}

static inline bool is_el1_permission_fault(unsigned long addr, unsigned long esr,
					   struct pt_regs *regs)
{
	unsigned long fsc_type = esr & ESR_ELx_FSC_TYPE;

	if (!is_el1_data_abort(esr) && !is_el1_instruction_abort(esr))
		return false;

	if (fsc_type == ESR_ELx_FSC_PERM)
		return true;

	if (is_ttbr0_addr(addr) && system_uses_ttbr0_pan())
		return fsc_type == ESR_ELx_FSC_FAULT &&
			(regs->pstate & PSR_PAN_BIT);

	return false;
}

static bool is_pkvm_stage2_abort(unsigned int esr)
{
	/*
	 * S1PTW should only ever be set in ESR_EL1 if the pkvm hypervisor
	 * injected a stage-2 abort -- see host_inject_abort().
	 */
	return is_pkvm_initialized() && (esr & ESR_ELx_S1PTW);
}

static bool __kprobes is_spurious_el1_translation_fault(unsigned long addr,
							unsigned long esr,
							struct pt_regs *regs)
{
	unsigned long flags;
	u64 par, dfsc;

	if (!is_el1_data_abort(esr) ||
	    (esr & ESR_ELx_FSC_TYPE) != ESR_ELx_FSC_FAULT)
		return false;

	if (is_pkvm_stage2_abort(esr))
		return false;

	local_irq_save(flags);
	asm volatile("at s1e1r, %0" :: "r" (addr));
	isb();
	par = read_sysreg_par();
	local_irq_restore(flags);

	/*
	 * If we now have a valid translation, treat the translation fault as
	 * spurious.
	 */
	if (!(par & SYS_PAR_EL1_F))
		return true;

	/*
	 * If we got a different type of fault from the AT instruction,
	 * treat the translation fault as spurious.
	 */
	dfsc = FIELD_GET(SYS_PAR_EL1_FST, par);
	return (dfsc & ESR_ELx_FSC_TYPE) != ESR_ELx_FSC_FAULT;
}

static void die_kernel_fault(const char *msg, unsigned long addr,
			     unsigned long esr, struct pt_regs *regs)
{
	bust_spinlocks(1);

	pr_alert("Unable to handle kernel %s at virtual address %016lx\n", msg,
		 addr);

	kasan_non_canonical_hook(addr);

	trace_android_rvh_die_kernel_fault(msg, addr, esr, regs);
	mem_abort_decode(esr);

	show_pte(addr);
	die("Oops", regs, esr);
	bust_spinlocks(0);
	make_task_dead(SIGKILL);
}

#ifdef CONFIG_KASAN_HW_TAGS
static void report_tag_fault(unsigned long addr, unsigned long esr,
			     struct pt_regs *regs)
{
	/*
	 * SAS bits aren't set for all faults reported in EL1, so we can't
	 * find out access size.
	 */
	bool is_write = !!(esr & ESR_ELx_WNR);
	kasan_report(addr, 0, is_write, regs->pc);
}
#else
/* Tag faults aren't enabled without CONFIG_KASAN_HW_TAGS. */
static inline void report_tag_fault(unsigned long addr, unsigned long esr,
				    struct pt_regs *regs) { }
#endif

static void do_tag_recovery(unsigned long addr, unsigned long esr,
			   struct pt_regs *regs)
{

	report_tag_fault(addr, esr, regs);

	/*
	 * Disable MTE Tag Checking on the local CPU for the current EL.
	 * It will be done lazily on the other CPUs when they will hit a
	 * tag fault.
	 */
	sysreg_clear_set(sctlr_el1, SCTLR_EL1_TCF_MASK,
			 SYS_FIELD_PREP_ENUM(SCTLR_EL1, TCF, NONE));
	isb();
}

static bool is_el1_mte_sync_tag_check_fault(unsigned long esr)
{
	unsigned long fsc = esr & ESR_ELx_FSC;

	if (!is_el1_data_abort(esr))
		return false;

	if (fsc == ESR_ELx_FSC_MTE)
		return true;

	return false;
}

static bool is_translation_fault(unsigned long esr)
{
	return (esr & ESR_ELx_FSC_TYPE) == ESR_ELx_FSC_FAULT;
}

static void __do_kernel_fault(unsigned long addr, unsigned long esr,
			      struct pt_regs *regs)
{
	const char *msg;

	/*
	 * Are we prepared to handle this kernel fault?
	 * We are almost certainly not prepared to handle instruction faults.
	 */
	if (!is_el1_instruction_abort(esr) && fixup_exception(regs))
		return;

	if (WARN_RATELIMIT(is_spurious_el1_translation_fault(addr, esr, regs),
	    "Ignoring spurious kernel translation fault at virtual address %016lx\n", addr))
		return;

	if (is_el1_mte_sync_tag_check_fault(esr)) {
		do_tag_recovery(addr, esr, regs);

		return;
	}

	if (is_el1_permission_fault(addr, esr, regs)) {
		if (esr & ESR_ELx_WNR)
			msg = "write to read-only memory";
		else if (is_el1_instruction_abort(esr))
			msg = "execute from non-executable memory";
		else
			msg = "read from unreadable memory";
	} else if (addr < PAGE_SIZE) {
		msg = "NULL pointer dereference";
	} else if (is_pkvm_stage2_abort(esr)) {
		msg = "access to hypervisor-protected memory";
	} else {
		if (is_translation_fault(esr) &&
		    kfence_handle_page_fault(addr, esr & ESR_ELx_WNR, regs))
			return;

		msg = "paging request";
	}

	if (efi_runtime_fixup_exception(regs, msg))
		return;

	die_kernel_fault(msg, addr, esr, regs);
}

static void set_thread_esr(unsigned long address, unsigned long esr)
{
	current->thread.fault_address = address;

	/*
	 * If the faulting address is in the kernel, we must sanitize the ESR.
	 * From userspace's point of view, kernel-only mappings don't exist
	 * at all, so we report them as level 0 translation faults.
	 * (This is not quite the way that "no mapping there at all" behaves:
	 * an alignment fault not caused by the memory type would take
	 * precedence over translation fault for a real access to empty
	 * space. Unfortunately we can't easily distinguish "alignment fault
	 * not caused by memory type" from "alignment fault caused by memory
	 * type", so we ignore this wrinkle and just return the translation
	 * fault.)
	 */
	if (!is_ttbr0_addr(current->thread.fault_address)) {
		switch (ESR_ELx_EC(esr)) {
		case ESR_ELx_EC_DABT_LOW:
			/*
			 * These bits provide only information about the
			 * faulting instruction, which userspace knows already.
			 * We explicitly clear bits which are architecturally
			 * RES0 in case they are given meanings in future.
			 * We always report the ESR as if the fault was taken
			 * to EL1 and so ISV and the bits in ISS[23:14] are
			 * clear. (In fact it always will be a fault to EL1.)
			 */
			esr &= ESR_ELx_EC_MASK | ESR_ELx_IL |
				ESR_ELx_CM | ESR_ELx_WNR;
			esr |= ESR_ELx_FSC_FAULT;
			break;
		case ESR_ELx_EC_IABT_LOW:
			/*
			 * Claim a level 0 translation fault.
			 * All other bits are architecturally RES0 for faults
			 * reported with that DFSC value, so we clear them.
			 */
			esr &= ESR_ELx_EC_MASK | ESR_ELx_IL;
			esr |= ESR_ELx_FSC_FAULT;
			break;
		default:
			/*
			 * This should never happen (entry.S only brings us
			 * into this code for insn and data aborts from a lower
			 * exception level). Fail safe by not providing an ESR
			 * context record at all.
			 */
			WARN(1, "ESR 0x%lx is not DABT or IABT from EL0\n", esr);
			esr = 0;
			break;
		}
	}

	current->thread.fault_code = esr;
}

static void do_bad_area(unsigned long far, unsigned long esr,
			struct pt_regs *regs)
{
	unsigned long addr = untagged_addr(far);

	/*
	 * If we are in kernel mode at this point, we have no context to
	 * handle this fault with.
	 */
	if (user_mode(regs)) {
		const struct fault_info *inf = esr_to_fault_info(esr);

		set_thread_esr(addr, esr);
		arm64_force_sig_fault(inf->sig, inf->code, far, inf->name);
	} else {
		__do_kernel_fault(addr, esr, regs);
	}
}

#define VM_FAULT_BADMAP		0x010000
#define VM_FAULT_BADACCESS	0x020000

static vm_fault_t __do_page_fault(struct mm_struct *mm, unsigned long addr,
				  unsigned int mm_flags, unsigned long vm_flags,
				  struct pt_regs *regs)
{
	struct vm_area_struct *vma = find_vma(mm, addr);

	if (unlikely(!vma))
		return VM_FAULT_BADMAP;

	/*
	 * Ok, we have a good vm_area for this memory access, so we can handle
	 * it.
	 */
	if (unlikely(vma->vm_start > addr)) {
		if (!(vma->vm_flags & VM_GROWSDOWN))
			return VM_FAULT_BADMAP;
		if (expand_stack(vma, addr))
			return VM_FAULT_BADMAP;
	}

	/*
	 * Check that the permissions on the VMA allow for the fault which
	 * occurred.
	 */
	if (!(vma->vm_flags & vm_flags))
		return VM_FAULT_BADACCESS;
	return handle_mm_fault(vma, addr, mm_flags, regs);
}

static bool is_el0_instruction_abort(unsigned long esr)
{
	return ESR_ELx_EC(esr) == ESR_ELx_EC_IABT_LOW;
}

/*
 * Note: not valid for EL1 DC IVAC, but we never use that such that it
 * should fault. EL0 cannot issue DC IVAC (undef).
 */
static bool is_write_abort(unsigned long esr)
{
	return (esr & ESR_ELx_WNR) && !(esr & ESR_ELx_CM);
}

static int __kprobes do_page_fault(unsigned long far, unsigned long esr,
				   struct pt_regs *regs)
{
	const struct fault_info *inf;
	struct mm_struct *mm = current->mm;
	vm_fault_t fault;
	unsigned long vm_flags;
	unsigned int mm_flags = FAULT_FLAG_DEFAULT;
	unsigned long addr = untagged_addr(far);

	if (kprobe_page_fault(regs, esr))
		return 0;

	/*
	 * If we're in an interrupt or have no user context, we must not take
	 * the fault.
	 */
	if (faulthandler_disabled() || !mm)
		goto no_context;

	if (user_mode(regs))
		mm_flags |= FAULT_FLAG_USER;

	/*
	 * vm_flags tells us what bits we must have in vma->vm_flags
	 * for the fault to be benign, __do_page_fault() would check
	 * vma->vm_flags & vm_flags and returns an error if the
	 * intersection is empty
	 */
	if (is_el0_instruction_abort(esr)) {
		/* It was exec fault */
		vm_flags = VM_EXEC;
		mm_flags |= FAULT_FLAG_INSTRUCTION;
	} else if (is_write_abort(esr)) {
		/* It was write fault */
		vm_flags = VM_WRITE;
		mm_flags |= FAULT_FLAG_WRITE;
	} else {
		/* It was read fault */
		vm_flags = VM_READ;
		/* Write implies read */
		vm_flags |= VM_WRITE;
		/* If EPAN is absent then exec implies read */
		if (!cpus_have_const_cap(ARM64_HAS_EPAN))
			vm_flags |= VM_EXEC;
	}

	if (is_ttbr0_addr(addr) && is_el1_permission_fault(addr, esr, regs)) {
		if (is_el1_instruction_abort(esr))
			die_kernel_fault("execution of user memory",
					 addr, esr, regs);

		if (!search_exception_tables(regs->pc))
			die_kernel_fault("access to user memory outside uaccess routines",
					 addr, esr, regs);
	}

	if (is_pkvm_stage2_abort(esr)) {
		if (!user_mode(regs))
			goto no_context;
		arm64_force_sig_fault(SIGSEGV, SEGV_ACCERR, far, "stage-2 fault");
		return 0;
	}

	perf_sw_event(PERF_COUNT_SW_PAGE_FAULTS, 1, regs, addr);

	/*
	 * As per x86, we may deadlock here. However, since the kernel only
	 * validly references user space from well defined areas of the code,
	 * we can bug out early if this is from code which shouldn't.
	 */
	if (!mmap_read_trylock(mm)) {
		if (!user_mode(regs) && !search_exception_tables(regs->pc))
			goto no_context;
retry:
		mmap_read_lock(mm);
	} else {
		/*
		 * The above mmap_read_trylock() might have succeeded in which
		 * case, we'll have missed the might_sleep() from down_read().
		 */
		might_sleep();
#ifdef CONFIG_DEBUG_VM
		if (!user_mode(regs) && !search_exception_tables(regs->pc)) {
			mmap_read_unlock(mm);
			goto no_context;
		}
#endif
	}

	fault = __do_page_fault(mm, addr, mm_flags, vm_flags, regs);

	/* Quick path to respond to signals */
	if (fault_signal_pending(fault, regs)) {
		if (!user_mode(regs))
			goto no_context;
		return 0;
	}

	/* The fault is fully completed (including releasing mmap lock) */
	if (fault & VM_FAULT_COMPLETED)
		return 0;

	if (fault & VM_FAULT_RETRY) {
		mm_flags |= FAULT_FLAG_TRIED;
		goto retry;
	}
	mmap_read_unlock(mm);

	/*
	 * Handle the "normal" (no error) case first.
	 */
	if (likely(!(fault & (VM_FAULT_ERROR | VM_FAULT_BADMAP |
			      VM_FAULT_BADACCESS))))
		return 0;

	/*
	 * If we are in kernel mode at this point, we have no context to
	 * handle this fault with.
	 */
	if (!user_mode(regs))
		goto no_context;

	if (fault & VM_FAULT_OOM) {
		/*
		 * We ran out of memory, call the OOM killer, and return to
		 * userspace (which will retry the fault, or kill us if we got
		 * oom-killed).
		 */
		pagefault_out_of_memory();
		return 0;
	}

	inf = esr_to_fault_info(esr);
	set_thread_esr(addr, esr);
	if (fault & VM_FAULT_SIGBUS) {
		/*
		 * We had some memory, but were unable to successfully fix up
		 * this page fault.
		 */
		arm64_force_sig_fault(SIGBUS, BUS_ADRERR, far, inf->name);
	} else if (fault & (VM_FAULT_HWPOISON_LARGE | VM_FAULT_HWPOISON)) {
		unsigned int lsb;

		lsb = PAGE_SHIFT;
		if (fault & VM_FAULT_HWPOISON_LARGE)
			lsb = hstate_index_to_shift(VM_FAULT_GET_HINDEX(fault));

		arm64_force_sig_mceerr(BUS_MCEERR_AR, far, lsb, inf->name);
	} else {
		/*
		 * Something tried to access memory that isn't in our memory
		 * map.
		 */
		arm64_force_sig_fault(SIGSEGV,
				      fault == VM_FAULT_BADACCESS ? SEGV_ACCERR : SEGV_MAPERR,
				      far, inf->name);
	}

	return 0;

no_context:
	__do_kernel_fault(addr, esr, regs);
	return 0;
}

static int __kprobes do_translation_fault(unsigned long far,
					  unsigned long esr,
					  struct pt_regs *regs)
{
	unsigned long addr = untagged_addr(far);

	if (is_ttbr0_addr(addr))
		return do_page_fault(far, esr, regs);

	do_bad_area(far, esr, regs);
	return 0;
}

static int do_alignment_fault(unsigned long far, unsigned long esr,
			      struct pt_regs *regs)
{
	if (IS_ENABLED(CONFIG_COMPAT_ALIGNMENT_FIXUPS) &&
	    compat_user_mode(regs))
		return do_compat_alignment_fixup(far, regs);
	do_bad_area(far, esr, regs);
	return 0;
}

static int do_bad(unsigned long far, unsigned long esr, struct pt_regs *regs)
{
	return 1; /* "fault" */
}

static int do_sea(unsigned long far, unsigned long esr, struct pt_regs *regs)
{
	const struct fault_info *inf;
	unsigned long siaddr;

	inf = esr_to_fault_info(esr);

	if (user_mode(regs) && apei_claim_sea(regs) == 0) {
		/*
		 * APEI claimed this as a firmware-first notification.
		 * Some processing deferred to task_work before ret_to_user().
		 */
		return 0;
	}

	if (esr & ESR_ELx_FnV) {
		siaddr = 0;
	} else {
		/*
		 * The architecture specifies that the tag bits of FAR_EL1 are
		 * UNKNOWN for synchronous external aborts. Mask them out now
		 * so that userspace doesn't see them.
		 */
		siaddr  = untagged_addr(far);
	}
	trace_android_rvh_do_sea(siaddr, esr, regs);
	arm64_notify_die(inf->name, regs, inf->sig, inf->code, siaddr, esr);

	return 0;
}

static int do_tag_check_fault(unsigned long far, unsigned long esr,
			      struct pt_regs *regs)
{
	/*
	 * The architecture specifies that bits 63:60 of FAR_EL1 are UNKNOWN
	 * for tag check faults. Set them to corresponding bits in the untagged
	 * address.
	 */
	far = (__untagged_addr(far) & ~MTE_TAG_MASK) | (far & MTE_TAG_MASK);
	do_bad_area(far, esr, regs);
	return 0;
}

static const struct fault_info fault_info[] = {
	{ do_bad,		SIGKILL, SI_KERNEL,	"ttbr address size fault"	},
	{ do_bad,		SIGKILL, SI_KERNEL,	"level 1 address size fault"	},
	{ do_bad,		SIGKILL, SI_KERNEL,	"level 2 address size fault"	},
	{ do_bad,		SIGKILL, SI_KERNEL,	"level 3 address size fault"	},
	{ do_translation_fault,	SIGSEGV, SEGV_MAPERR,	"level 0 translation fault"	},
	{ do_translation_fault,	SIGSEGV, SEGV_MAPERR,	"level 1 translation fault"	},
	{ do_translation_fault,	SIGSEGV, SEGV_MAPERR,	"level 2 translation fault"	},
	{ do_translation_fault,	SIGSEGV, SEGV_MAPERR,	"level 3 translation fault"	},
	{ do_bad,		SIGKILL, SI_KERNEL,	"unknown 8"			},
	{ do_page_fault,	SIGSEGV, SEGV_ACCERR,	"level 1 access flag fault"	},
	{ do_page_fault,	SIGSEGV, SEGV_ACCERR,	"level 2 access flag fault"	},
	{ do_page_fault,	SIGSEGV, SEGV_ACCERR,	"level 3 access flag fault"	},
	{ do_bad,		SIGKILL, SI_KERNEL,	"unknown 12"			},
	{ do_page_fault,	SIGSEGV, SEGV_ACCERR,	"level 1 permission fault"	},
	{ do_page_fault,	SIGSEGV, SEGV_ACCERR,	"level 2 permission fault"	},
	{ do_page_fault,	SIGSEGV, SEGV_ACCERR,	"level 3 permission fault"	},
	{ do_sea,		SIGBUS,  BUS_OBJERR,	"synchronous external abort"	},
	{ do_tag_check_fault,	SIGSEGV, SEGV_MTESERR,	"synchronous tag check fault"	},
	{ do_bad,		SIGKILL, SI_KERNEL,	"unknown 18"			},
	{ do_bad,		SIGKILL, SI_KERNEL,	"unknown 19"			},
	{ do_sea,		SIGKILL, SI_KERNEL,	"level 0 (translation table walk)"	},
	{ do_sea,		SIGKILL, SI_KERNEL,	"level 1 (translation table walk)"	},
	{ do_sea,		SIGKILL, SI_KERNEL,	"level 2 (translation table walk)"	},
	{ do_sea,		SIGKILL, SI_KERNEL,	"level 3 (translation table walk)"	},
	{ do_sea,		SIGBUS,  BUS_OBJERR,	"synchronous parity or ECC error" },	// Reserved when RAS is implemented
	{ do_bad,		SIGKILL, SI_KERNEL,	"unknown 25"			},
	{ do_bad,		SIGKILL, SI_KERNEL,	"unknown 26"			},
	{ do_bad,		SIGKILL, SI_KERNEL,	"unknown 27"			},
	{ do_sea,		SIGKILL, SI_KERNEL,	"level 0 synchronous parity error (translation table walk)"	},	// Reserved when RAS is implemented
	{ do_sea,		SIGKILL, SI_KERNEL,	"level 1 synchronous parity error (translation table walk)"	},	// Reserved when RAS is implemented
	{ do_sea,		SIGKILL, SI_KERNEL,	"level 2 synchronous parity error (translation table walk)"	},	// Reserved when RAS is implemented
	{ do_sea,		SIGKILL, SI_KERNEL,	"level 3 synchronous parity error (translation table walk)"	},	// Reserved when RAS is implemented
	{ do_bad,		SIGKILL, SI_KERNEL,	"unknown 32"			},
	{ do_alignment_fault,	SIGBUS,  BUS_ADRALN,	"alignment fault"		},
	{ do_bad,		SIGKILL, SI_KERNEL,	"unknown 34"			},
	{ do_bad,		SIGKILL, SI_KERNEL,	"unknown 35"			},
	{ do_bad,		SIGKILL, SI_KERNEL,	"unknown 36"			},
	{ do_bad,		SIGKILL, SI_KERNEL,	"unknown 37"			},
	{ do_bad,		SIGKILL, SI_KERNEL,	"unknown 38"			},
	{ do_bad,		SIGKILL, SI_KERNEL,	"unknown 39"			},
	{ do_bad,		SIGKILL, SI_KERNEL,	"unknown 40"			},
	{ do_bad,		SIGKILL, SI_KERNEL,	"unknown 41"			},
	{ do_bad,		SIGKILL, SI_KERNEL,	"unknown 42"			},
	{ do_bad,		SIGKILL, SI_KERNEL,	"unknown 43"			},
	{ do_bad,		SIGKILL, SI_KERNEL,	"unknown 44"			},
	{ do_bad,		SIGKILL, SI_KERNEL,	"unknown 45"			},
	{ do_bad,		SIGKILL, SI_KERNEL,	"unknown 46"			},
	{ do_bad,		SIGKILL, SI_KERNEL,	"unknown 47"			},
	{ do_bad,		SIGKILL, SI_KERNEL,	"TLB conflict abort"		},
	{ do_bad,		SIGKILL, SI_KERNEL,	"Unsupported atomic hardware update fault"	},
	{ do_bad,		SIGKILL, SI_KERNEL,	"unknown 50"			},
	{ do_bad,		SIGKILL, SI_KERNEL,	"unknown 51"			},
	{ do_bad,		SIGKILL, SI_KERNEL,	"implementation fault (lockdown abort)" },
	{ do_bad,		SIGBUS,  BUS_OBJERR,	"implementation fault (unsupported exclusive)" },
	{ do_bad,		SIGKILL, SI_KERNEL,	"unknown 54"			},
	{ do_bad,		SIGKILL, SI_KERNEL,	"unknown 55"			},
	{ do_bad,		SIGKILL, SI_KERNEL,	"unknown 56"			},
	{ do_bad,		SIGKILL, SI_KERNEL,	"unknown 57"			},
	{ do_bad,		SIGKILL, SI_KERNEL,	"unknown 58" 			},
	{ do_bad,		SIGKILL, SI_KERNEL,	"unknown 59"			},
	{ do_bad,		SIGKILL, SI_KERNEL,	"unknown 60"			},
	{ do_bad,		SIGKILL, SI_KERNEL,	"section domain fault"		},
	{ do_bad,		SIGKILL, SI_KERNEL,	"page domain fault"		},
	{ do_bad,		SIGKILL, SI_KERNEL,	"unknown 63"			},
};

void do_mem_abort(unsigned long far, unsigned long esr, struct pt_regs *regs)
{
	const struct fault_info *inf = esr_to_fault_info(esr);
	unsigned long addr = untagged_addr(far);

	if (!inf->fn(far, esr, regs))
		return;

	if (!user_mode(regs))
		die_kernel_fault(inf->name, addr, esr, regs);

	/*
	 * At this point we have an unrecognized fault type whose tag bits may
	 * have been defined as UNKNOWN. Therefore we only expose the untagged
	 * address to the signal handler.
	 */
	arm64_notify_die(inf->name, regs, inf->sig, inf->code, addr, esr);
}
NOKPROBE_SYMBOL(do_mem_abort);

void do_sp_pc_abort(unsigned long addr, unsigned long esr, struct pt_regs *regs)
{
	trace_android_rvh_do_sp_pc_abort(addr, esr, regs);

	arm64_notify_die("SP/PC alignment exception", regs, SIGBUS, BUS_ADRALN,
			 addr, esr);
}
NOKPROBE_SYMBOL(do_sp_pc_abort);

int __init early_brk64(unsigned long addr, unsigned long esr,
		       struct pt_regs *regs);

/*
 * __refdata because early_brk64 is __init, but the reference to it is
 * clobbered at arch_initcall time.
 * See traps.c and debug-monitors.c:debug_traps_init().
 */
static struct fault_info __refdata debug_fault_info[] = {
	{ do_bad,	SIGTRAP,	TRAP_HWBKPT,	"hardware breakpoint"	},
	{ do_bad,	SIGTRAP,	TRAP_HWBKPT,	"hardware single-step"	},
	{ do_bad,	SIGTRAP,	TRAP_HWBKPT,	"hardware watchpoint"	},
	{ do_bad,	SIGKILL,	SI_KERNEL,	"unknown 3"		},
	{ do_bad,	SIGTRAP,	TRAP_BRKPT,	"aarch32 BKPT"		},
	{ do_bad,	SIGKILL,	SI_KERNEL,	"aarch32 vector catch"	},
	{ early_brk64,	SIGTRAP,	TRAP_BRKPT,	"aarch64 BRK"		},
	{ do_bad,	SIGKILL,	SI_KERNEL,	"unknown 7"		},
};

void __init hook_debug_fault_code(int nr,
				  int (*fn)(unsigned long, unsigned long, struct pt_regs *),
				  int sig, int code, const char *name)
{
	BUG_ON(nr < 0 || nr >= ARRAY_SIZE(debug_fault_info));

	debug_fault_info[nr].fn		= fn;
	debug_fault_info[nr].sig	= sig;
	debug_fault_info[nr].code	= code;
	debug_fault_info[nr].name	= name;
}

/*
 * In debug exception context, we explicitly disable preemption despite
 * having interrupts disabled.
 * This serves two purposes: it makes it much less likely that we would
 * accidentally schedule in exception context and it will force a warning
 * if we somehow manage to schedule by accident.
 */
static void debug_exception_enter(struct pt_regs *regs)
{
	preempt_disable();

	/* This code is a bit fragile.  Test it. */
	RCU_LOCKDEP_WARN(!rcu_is_watching(), "exception_enter didn't work");
}
NOKPROBE_SYMBOL(debug_exception_enter);

static void debug_exception_exit(struct pt_regs *regs)
{
	preempt_enable_no_resched();
}
NOKPROBE_SYMBOL(debug_exception_exit);

void do_debug_exception(unsigned long addr_if_watchpoint, unsigned long esr,
			struct pt_regs *regs)
{
	const struct fault_info *inf = esr_to_debug_fault_info(esr);
	unsigned long pc = instruction_pointer(regs);

	debug_exception_enter(regs);

	if (user_mode(regs) && !is_ttbr0_addr(pc))
		arm64_apply_bp_hardening();

	if (inf->fn(addr_if_watchpoint, esr, regs)) {
		arm64_notify_die(inf->name, regs, inf->sig, inf->code, pc, esr);
	}

	debug_exception_exit(regs);
}
NOKPROBE_SYMBOL(do_debug_exception);

/*
 * Used during anonymous page fault handling.
 */
struct page *alloc_zeroed_user_highpage_movable(struct vm_area_struct *vma,
						unsigned long vaddr)
{
	gfp_t flags = GFP_HIGHUSER_MOVABLE | __GFP_ZERO;

	/*
	 * If the page is mapped with PROT_MTE, initialise the tags at the
	 * point of allocation and page zeroing as this is usually faster than
	 * separate DC ZVA and STGM.
	 */
	if (vma->vm_flags & VM_MTE)
		flags |= __GFP_ZEROTAGS;

	return alloc_page_vma(flags, vma, vaddr);
}

void tag_clear_highpage(struct page *page)
{
	mte_zero_clear_page_tags(page_address(page));
	set_page_mte_tagged(page);
}<|MERGE_RESOLUTION|>--- conflicted
+++ resolved
@@ -43,11 +43,8 @@
 #include <asm/tlbflush.h>
 #include <asm/traps.h>
 #include <asm/virt.h>
-<<<<<<< HEAD
-=======
 
 #include <trace/hooks/fault.h>
->>>>>>> 93e4fc4c
 
 struct fault_info {
 	int	(*fn)(unsigned long far, unsigned long esr,
