// SPDX-License-Identifier: GPL-2.0-only
/*
 * AArch64 loadable module support.
 *
 * Copyright (C) 2012 ARM Limited
 *
 * Author: Will Deacon <will.deacon@arm.com>
 */

#include <linux/bitops.h>
#include <linux/elf.h>
#include <linux/gfp.h>
#include <linux/kasan.h>
#include <linux/kernel.h>
#include <linux/mm.h>
#include <linux/moduleloader.h>
#include <linux/vmalloc.h>
#include <asm/alternative.h>
#include <asm/insn.h>
#include <asm/sections.h>

void *module_alloc(unsigned long size)
{
	u64 module_alloc_end = module_alloc_base + MODULES_VSIZE;
	gfp_t gfp_mask = GFP_KERNEL;
	void *p;

	/* Silence the initial allocation */
	if (IS_ENABLED(CONFIG_ARM64_MODULE_PLTS))
		gfp_mask |= __GFP_NOWARN;

	if (IS_ENABLED(CONFIG_KASAN))
		/* don't exceed the static module region - see below */
		module_alloc_end = MODULES_END;

	p = __vmalloc_node_range(size, MODULE_ALIGN, module_alloc_base,
<<<<<<< HEAD
				module_alloc_end, gfp_mask, PAGE_KERNEL_EXEC, 0,
=======
				module_alloc_end, gfp_mask, PAGE_KERNEL, 0,
>>>>>>> f7688b48
				NUMA_NO_NODE, __builtin_return_address(0));

	if (!p && IS_ENABLED(CONFIG_ARM64_MODULE_PLTS) &&
	    !IS_ENABLED(CONFIG_KASAN))
		/*
		 * KASAN can only deal with module allocations being served
		 * from the reserved module region, since the remainder of
		 * the vmalloc region is already backed by zero shadow pages,
		 * and punching holes into it is non-trivial. Since the module
		 * region is not randomized when KASAN is enabled, it is even
		 * less likely that the module region gets exhausted, so we
		 * can simply omit this fallback in that case.
		 */
		p = __vmalloc_node_range(size, MODULE_ALIGN, module_alloc_base,
				module_alloc_base + SZ_2G, GFP_KERNEL,
<<<<<<< HEAD
				PAGE_KERNEL_EXEC, 0, NUMA_NO_NODE,
=======
				PAGE_KERNEL, 0, NUMA_NO_NODE,
>>>>>>> f7688b48
				__builtin_return_address(0));

	if (p && (kasan_module_alloc(p, size) < 0)) {
		vfree(p);
		return NULL;
	}

	return p;
}

enum aarch64_reloc_op {
	RELOC_OP_NONE,
	RELOC_OP_ABS,
	RELOC_OP_PREL,
	RELOC_OP_PAGE,
};

static u64 do_reloc(enum aarch64_reloc_op reloc_op, __le32 *place, u64 val)
{
	switch (reloc_op) {
	case RELOC_OP_ABS:
		return val;
	case RELOC_OP_PREL:
		return val - (u64)place;
	case RELOC_OP_PAGE:
		return (val & ~0xfff) - ((u64)place & ~0xfff);
	case RELOC_OP_NONE:
		return 0;
	}

	pr_err("do_reloc: unknown relocation operation %d\n", reloc_op);
	return 0;
}

static int reloc_data(enum aarch64_reloc_op op, void *place, u64 val, int len)
{
	s64 sval = do_reloc(op, place, val);

	/*
	 * The ELF psABI for AArch64 documents the 16-bit and 32-bit place
	 * relative and absolute relocations as having a range of [-2^15, 2^16)
	 * or [-2^31, 2^32), respectively. However, in order to be able to
	 * detect overflows reliably, we have to choose whether we interpret
	 * such quantities as signed or as unsigned, and stick with it.
	 * The way we organize our address space requires a signed
	 * interpretation of 32-bit relative references, so let's use that
	 * for all R_AARCH64_PRELxx relocations. This means our upper
	 * bound for overflow detection should be Sxx_MAX rather than Uxx_MAX.
	 */

	switch (len) {
	case 16:
		*(s16 *)place = sval;
		switch (op) {
		case RELOC_OP_ABS:
			if (sval < 0 || sval > U16_MAX)
				return -ERANGE;
			break;
		case RELOC_OP_PREL:
			if (sval < S16_MIN || sval > S16_MAX)
				return -ERANGE;
			break;
		default:
			pr_err("Invalid 16-bit data relocation (%d)\n", op);
			return 0;
		}
		break;
	case 32:
		*(s32 *)place = sval;
		switch (op) {
		case RELOC_OP_ABS:
			if (sval < 0 || sval > U32_MAX)
				return -ERANGE;
			break;
		case RELOC_OP_PREL:
			if (sval < S32_MIN || sval > S32_MAX)
				return -ERANGE;
			break;
		default:
			pr_err("Invalid 32-bit data relocation (%d)\n", op);
			return 0;
		}
		break;
	case 64:
		*(s64 *)place = sval;
		break;
	default:
		pr_err("Invalid length (%d) for data relocation\n", len);
		return 0;
	}
	return 0;
}

enum aarch64_insn_movw_imm_type {
	AARCH64_INSN_IMM_MOVNZ,
	AARCH64_INSN_IMM_MOVKZ,
};

static int reloc_insn_movw(enum aarch64_reloc_op op, __le32 *place, u64 val,
			   int lsb, enum aarch64_insn_movw_imm_type imm_type)
{
	u64 imm;
	s64 sval;
	u32 insn = le32_to_cpu(*place);

	sval = do_reloc(op, place, val);
	imm = sval >> lsb;

	if (imm_type == AARCH64_INSN_IMM_MOVNZ) {
		/*
		 * For signed MOVW relocations, we have to manipulate the
		 * instruction encoding depending on whether or not the
		 * immediate is less than zero.
		 */
		insn &= ~(3 << 29);
		if (sval >= 0) {
			/* >=0: Set the instruction to MOVZ (opcode 10b). */
			insn |= 2 << 29;
		} else {
			/*
			 * <0: Set the instruction to MOVN (opcode 00b).
			 *     Since we've masked the opcode already, we
			 *     don't need to do anything other than
			 *     inverting the new immediate field.
			 */
			imm = ~imm;
		}
	}

	/* Update the instruction with the new encoding. */
	insn = aarch64_insn_encode_immediate(AARCH64_INSN_IMM_16, insn, imm);
	*place = cpu_to_le32(insn);

	if (imm > U16_MAX)
		return -ERANGE;

	return 0;
}

static int reloc_insn_imm(enum aarch64_reloc_op op, __le32 *place, u64 val,
			  int lsb, int len, enum aarch64_insn_imm_type imm_type)
{
	u64 imm, imm_mask;
	s64 sval;
	u32 insn = le32_to_cpu(*place);

	/* Calculate the relocation value. */
	sval = do_reloc(op, place, val);
	sval >>= lsb;

	/* Extract the value bits and shift them to bit 0. */
	imm_mask = (BIT(lsb + len) - 1) >> lsb;
	imm = sval & imm_mask;

	/* Update the instruction's immediate field. */
	insn = aarch64_insn_encode_immediate(imm_type, insn, imm);
	*place = cpu_to_le32(insn);

	/*
	 * Extract the upper value bits (including the sign bit) and
	 * shift them to bit 0.
	 */
	sval = (s64)(sval & ~(imm_mask >> 1)) >> (len - 1);

	/*
	 * Overflow has occurred if the upper bits are not all equal to
	 * the sign bit of the value.
	 */
	if ((u64)(sval + 1) >= 2)
		return -ERANGE;

	return 0;
}

static int reloc_insn_adrp(struct module *mod, Elf64_Shdr *sechdrs,
			   __le32 *place, u64 val)
{
	u32 insn;

	if (!is_forbidden_offset_for_adrp(place))
		return reloc_insn_imm(RELOC_OP_PAGE, place, val, 12, 21,
				      AARCH64_INSN_IMM_ADR);

	/* patch ADRP to ADR if it is in range */
	if (!reloc_insn_imm(RELOC_OP_PREL, place, val & ~0xfff, 0, 21,
			    AARCH64_INSN_IMM_ADR)) {
		insn = le32_to_cpu(*place);
		insn &= ~BIT(31);
	} else {
		/* out of range for ADR -> emit a veneer */
		val = module_emit_veneer_for_adrp(mod, sechdrs, place, val & ~0xfff);
		if (!val)
			return -ENOEXEC;
		insn = aarch64_insn_gen_branch_imm((u64)place, val,
						   AARCH64_INSN_BRANCH_NOLINK);
	}

	*place = cpu_to_le32(insn);
	return 0;
}

int apply_relocate_add(Elf64_Shdr *sechdrs,
		       const char *strtab,
		       unsigned int symindex,
		       unsigned int relsec,
		       struct module *me)
{
	unsigned int i;
	int ovf;
	bool overflow_check;
	Elf64_Sym *sym;
	void *loc;
	u64 val;
	Elf64_Rela *rel = (void *)sechdrs[relsec].sh_addr;

	for (i = 0; i < sechdrs[relsec].sh_size / sizeof(*rel); i++) {
		/* loc corresponds to P in the AArch64 ELF document. */
		loc = (void *)sechdrs[sechdrs[relsec].sh_info].sh_addr
			+ rel[i].r_offset;

		/* sym is the ELF symbol we're referring to. */
		sym = (Elf64_Sym *)sechdrs[symindex].sh_addr
			+ ELF64_R_SYM(rel[i].r_info);

		/* val corresponds to (S + A) in the AArch64 ELF document. */
		val = sym->st_value + rel[i].r_addend;

		/* Check for overflow by default. */
		overflow_check = true;

		/* Perform the static relocation. */
		switch (ELF64_R_TYPE(rel[i].r_info)) {
		/* Null relocations. */
		case R_ARM_NONE:
		case R_AARCH64_NONE:
			ovf = 0;
			break;

		/* Data relocations. */
		case R_AARCH64_ABS64:
			overflow_check = false;
			ovf = reloc_data(RELOC_OP_ABS, loc, val, 64);
			break;
		case R_AARCH64_ABS32:
			ovf = reloc_data(RELOC_OP_ABS, loc, val, 32);
			break;
		case R_AARCH64_ABS16:
			ovf = reloc_data(RELOC_OP_ABS, loc, val, 16);
			break;
		case R_AARCH64_PREL64:
			overflow_check = false;
			ovf = reloc_data(RELOC_OP_PREL, loc, val, 64);
			break;
		case R_AARCH64_PREL32:
			ovf = reloc_data(RELOC_OP_PREL, loc, val, 32);
			break;
		case R_AARCH64_PREL16:
			ovf = reloc_data(RELOC_OP_PREL, loc, val, 16);
			break;

		/* MOVW instruction relocations. */
		case R_AARCH64_MOVW_UABS_G0_NC:
			overflow_check = false;
			/* Fall through */
		case R_AARCH64_MOVW_UABS_G0:
			ovf = reloc_insn_movw(RELOC_OP_ABS, loc, val, 0,
					      AARCH64_INSN_IMM_MOVKZ);
			break;
		case R_AARCH64_MOVW_UABS_G1_NC:
			overflow_check = false;
			/* Fall through */
		case R_AARCH64_MOVW_UABS_G1:
			ovf = reloc_insn_movw(RELOC_OP_ABS, loc, val, 16,
					      AARCH64_INSN_IMM_MOVKZ);
			break;
		case R_AARCH64_MOVW_UABS_G2_NC:
			overflow_check = false;
			/* Fall through */
		case R_AARCH64_MOVW_UABS_G2:
			ovf = reloc_insn_movw(RELOC_OP_ABS, loc, val, 32,
					      AARCH64_INSN_IMM_MOVKZ);
			break;
		case R_AARCH64_MOVW_UABS_G3:
			/* We're using the top bits so we can't overflow. */
			overflow_check = false;
			ovf = reloc_insn_movw(RELOC_OP_ABS, loc, val, 48,
					      AARCH64_INSN_IMM_MOVKZ);
			break;
		case R_AARCH64_MOVW_SABS_G0:
			ovf = reloc_insn_movw(RELOC_OP_ABS, loc, val, 0,
					      AARCH64_INSN_IMM_MOVNZ);
			break;
		case R_AARCH64_MOVW_SABS_G1:
			ovf = reloc_insn_movw(RELOC_OP_ABS, loc, val, 16,
					      AARCH64_INSN_IMM_MOVNZ);
			break;
		case R_AARCH64_MOVW_SABS_G2:
			ovf = reloc_insn_movw(RELOC_OP_ABS, loc, val, 32,
					      AARCH64_INSN_IMM_MOVNZ);
			break;
		case R_AARCH64_MOVW_PREL_G0_NC:
			overflow_check = false;
			ovf = reloc_insn_movw(RELOC_OP_PREL, loc, val, 0,
					      AARCH64_INSN_IMM_MOVKZ);
			break;
		case R_AARCH64_MOVW_PREL_G0:
			ovf = reloc_insn_movw(RELOC_OP_PREL, loc, val, 0,
					      AARCH64_INSN_IMM_MOVNZ);
			break;
		case R_AARCH64_MOVW_PREL_G1_NC:
			overflow_check = false;
			ovf = reloc_insn_movw(RELOC_OP_PREL, loc, val, 16,
					      AARCH64_INSN_IMM_MOVKZ);
			break;
		case R_AARCH64_MOVW_PREL_G1:
			ovf = reloc_insn_movw(RELOC_OP_PREL, loc, val, 16,
					      AARCH64_INSN_IMM_MOVNZ);
			break;
		case R_AARCH64_MOVW_PREL_G2_NC:
			overflow_check = false;
			ovf = reloc_insn_movw(RELOC_OP_PREL, loc, val, 32,
					      AARCH64_INSN_IMM_MOVKZ);
			break;
		case R_AARCH64_MOVW_PREL_G2:
			ovf = reloc_insn_movw(RELOC_OP_PREL, loc, val, 32,
					      AARCH64_INSN_IMM_MOVNZ);
			break;
		case R_AARCH64_MOVW_PREL_G3:
			/* We're using the top bits so we can't overflow. */
			overflow_check = false;
			ovf = reloc_insn_movw(RELOC_OP_PREL, loc, val, 48,
					      AARCH64_INSN_IMM_MOVNZ);
			break;

		/* Immediate instruction relocations. */
		case R_AARCH64_LD_PREL_LO19:
			ovf = reloc_insn_imm(RELOC_OP_PREL, loc, val, 2, 19,
					     AARCH64_INSN_IMM_19);
			break;
		case R_AARCH64_ADR_PREL_LO21:
			ovf = reloc_insn_imm(RELOC_OP_PREL, loc, val, 0, 21,
					     AARCH64_INSN_IMM_ADR);
			break;
		case R_AARCH64_ADR_PREL_PG_HI21_NC:
			overflow_check = false;
			/* Fall through */
		case R_AARCH64_ADR_PREL_PG_HI21:
			ovf = reloc_insn_adrp(me, sechdrs, loc, val);
			if (ovf && ovf != -ERANGE)
				return ovf;
			break;
		case R_AARCH64_ADD_ABS_LO12_NC:
		case R_AARCH64_LDST8_ABS_LO12_NC:
			overflow_check = false;
			ovf = reloc_insn_imm(RELOC_OP_ABS, loc, val, 0, 12,
					     AARCH64_INSN_IMM_12);
			break;
		case R_AARCH64_LDST16_ABS_LO12_NC:
			overflow_check = false;
			ovf = reloc_insn_imm(RELOC_OP_ABS, loc, val, 1, 11,
					     AARCH64_INSN_IMM_12);
			break;
		case R_AARCH64_LDST32_ABS_LO12_NC:
			overflow_check = false;
			ovf = reloc_insn_imm(RELOC_OP_ABS, loc, val, 2, 10,
					     AARCH64_INSN_IMM_12);
			break;
		case R_AARCH64_LDST64_ABS_LO12_NC:
			overflow_check = false;
			ovf = reloc_insn_imm(RELOC_OP_ABS, loc, val, 3, 9,
					     AARCH64_INSN_IMM_12);
			break;
		case R_AARCH64_LDST128_ABS_LO12_NC:
			overflow_check = false;
			ovf = reloc_insn_imm(RELOC_OP_ABS, loc, val, 4, 8,
					     AARCH64_INSN_IMM_12);
			break;
		case R_AARCH64_TSTBR14:
			ovf = reloc_insn_imm(RELOC_OP_PREL, loc, val, 2, 14,
					     AARCH64_INSN_IMM_14);
			break;
		case R_AARCH64_CONDBR19:
			ovf = reloc_insn_imm(RELOC_OP_PREL, loc, val, 2, 19,
					     AARCH64_INSN_IMM_19);
			break;
		case R_AARCH64_JUMP26:
		case R_AARCH64_CALL26:
			ovf = reloc_insn_imm(RELOC_OP_PREL, loc, val, 2, 26,
					     AARCH64_INSN_IMM_26);

			if (IS_ENABLED(CONFIG_ARM64_MODULE_PLTS) &&
			    ovf == -ERANGE) {
				val = module_emit_plt_entry(me, sechdrs, loc, &rel[i], sym);
				if (!val)
					return -ENOEXEC;
				ovf = reloc_insn_imm(RELOC_OP_PREL, loc, val, 2,
						     26, AARCH64_INSN_IMM_26);
			}
			break;

		default:
			pr_err("module %s: unsupported RELA relocation: %llu\n",
			       me->name, ELF64_R_TYPE(rel[i].r_info));
			return -ENOEXEC;
		}

		if (overflow_check && ovf == -ERANGE)
			goto overflow;

	}

	return 0;

overflow:
	pr_err("module %s: overflow in relocation type %d val %Lx\n",
	       me->name, (int)ELF64_R_TYPE(rel[i].r_info), val);
	return -ENOEXEC;
}

int module_finalize(const Elf_Ehdr *hdr,
		    const Elf_Shdr *sechdrs,
		    struct module *me)
{
	const Elf_Shdr *s, *se;
	const char *secstrs = (void *)hdr + sechdrs[hdr->e_shstrndx].sh_offset;

	for (s = sechdrs, se = sechdrs + hdr->e_shnum; s < se; s++) {
		if (strcmp(".altinstructions", secstrs + s->sh_name) == 0)
			apply_alternatives_module((void *)s->sh_addr, s->sh_size);
#ifdef CONFIG_ARM64_MODULE_PLTS
		if (IS_ENABLED(CONFIG_DYNAMIC_FTRACE) &&
		    !strcmp(".text.ftrace_trampoline", secstrs + s->sh_name))
			me->arch.ftrace_trampoline = (void *)s->sh_addr;
#endif
	}

	return 0;
}<|MERGE_RESOLUTION|>--- conflicted
+++ resolved
@@ -34,11 +34,7 @@
 		module_alloc_end = MODULES_END;
 
 	p = __vmalloc_node_range(size, MODULE_ALIGN, module_alloc_base,
-<<<<<<< HEAD
-				module_alloc_end, gfp_mask, PAGE_KERNEL_EXEC, 0,
-=======
 				module_alloc_end, gfp_mask, PAGE_KERNEL, 0,
->>>>>>> f7688b48
 				NUMA_NO_NODE, __builtin_return_address(0));
 
 	if (!p && IS_ENABLED(CONFIG_ARM64_MODULE_PLTS) &&
@@ -54,11 +50,7 @@
 		 */
 		p = __vmalloc_node_range(size, MODULE_ALIGN, module_alloc_base,
 				module_alloc_base + SZ_2G, GFP_KERNEL,
-<<<<<<< HEAD
-				PAGE_KERNEL_EXEC, 0, NUMA_NO_NODE,
-=======
 				PAGE_KERNEL, 0, NUMA_NO_NODE,
->>>>>>> f7688b48
 				__builtin_return_address(0));
 
 	if (p && (kasan_module_alloc(p, size) < 0)) {
