/* SPDX-License-Identifier: GPL-2.0 */
/*
 * Copyright (C) 2020 ARM Ltd.
 */
#ifndef __ASM_MTE_H
#define __ASM_MTE_H

#include <asm/compiler.h>
#include <asm/mte-def.h>

#ifndef __ASSEMBLY__

#include <linux/bitfield.h>
#include <linux/page-flags.h>
#include <linux/types.h>

#include <asm/pgtable-types.h>

extern u64 gcr_kernel_excl;

void mte_clear_page_tags(void *addr);
unsigned long mte_copy_tags_from_user(void *to, const void __user *from,
				      unsigned long n);
unsigned long mte_copy_tags_to_user(void __user *to, void *from,
				    unsigned long n);
int mte_save_tags(struct page *page);
void mte_save_page_tags(const void *page_addr, void *tag_storage);
bool mte_restore_tags(swp_entry_t entry, struct page *page);
void mte_restore_page_tags(void *page_addr, const void *tag_storage);
void mte_invalidate_tags(int type, pgoff_t offset);
void mte_invalidate_tags_area(int type);
void *mte_allocate_tag_storage(void);
void mte_free_tag_storage(char *storage);

#ifdef CONFIG_ARM64_MTE

/* track which pages have valid allocation tags */
#define PG_mte_tagged	PG_arch_2

void mte_zero_clear_page_tags(void *addr);
void mte_sync_tags(pte_t *ptep, pte_t pte);
void mte_copy_page_tags(void *kto, const void *kfrom);
void flush_mte_state(void);
void mte_thread_switch(struct task_struct *next);
void mte_suspend_enter(void);
void mte_suspend_exit(void);
long set_mte_ctrl(struct task_struct *task, unsigned long arg);
long get_mte_ctrl(struct task_struct *task);
int mte_ptrace_copy_tags(struct task_struct *child, long request,
			 unsigned long addr, unsigned long data);

<<<<<<< HEAD
void mte_assign_mem_tag_range(void *addr, size_t size);

=======
>>>>>>> f4d6e832
#else /* CONFIG_ARM64_MTE */

/* unused if !CONFIG_ARM64_MTE, silence the compiler */
#define PG_mte_tagged	0

static inline void mte_zero_clear_page_tags(void *addr)
{
}
static inline void mte_sync_tags(pte_t *ptep, pte_t pte)
{
}
static inline void mte_copy_page_tags(void *kto, const void *kfrom)
{
}
static inline void flush_mte_state(void)
{
}
static inline void mte_thread_switch(struct task_struct *next)
{
}
static inline void mte_suspend_enter(void)
{
}
static inline void mte_suspend_exit(void)
{
}
static inline long set_mte_ctrl(struct task_struct *task, unsigned long arg)
{
	return 0;
}
static inline long get_mte_ctrl(struct task_struct *task)
{
	return 0;
}
static inline int mte_ptrace_copy_tags(struct task_struct *child,
				       long request, unsigned long addr,
				       unsigned long data)
{
	return -EIO;
}

<<<<<<< HEAD
static inline void mte_assign_mem_tag_range(void *addr, size_t size)
{
}

=======
>>>>>>> f4d6e832
#endif /* CONFIG_ARM64_MTE */

#ifdef CONFIG_KASAN_HW_TAGS
/* Whether the MTE asynchronous mode is enabled. */
DECLARE_STATIC_KEY_FALSE(mte_async_mode);

static inline bool system_uses_mte_async_mode(void)
{
	return static_branch_unlikely(&mte_async_mode);
}

void mte_check_tfsr_el1(void);

static inline void mte_check_tfsr_entry(void)
{
	mte_check_tfsr_el1();
}

static inline void mte_check_tfsr_exit(void)
{
	/*
	 * The asynchronous faults are sync'ed automatically with
	 * TFSR_EL1 on kernel entry but for exit an explicit dsb()
	 * is required.
	 */
	dsb(nsh);
	isb();

	mte_check_tfsr_el1();
}
#else
static inline bool system_uses_mte_async_mode(void)
{
	return false;
}
static inline void mte_check_tfsr_el1(void)
{
}
static inline void mte_check_tfsr_entry(void)
{
}
static inline void mte_check_tfsr_exit(void)
{
}
#endif /* CONFIG_KASAN_HW_TAGS */

#endif /* __ASSEMBLY__ */
#endif /* __ASM_MTE_H  */<|MERGE_RESOLUTION|>--- conflicted
+++ resolved
@@ -49,11 +49,6 @@
 int mte_ptrace_copy_tags(struct task_struct *child, long request,
 			 unsigned long addr, unsigned long data);
 
-<<<<<<< HEAD
-void mte_assign_mem_tag_range(void *addr, size_t size);
-
-=======
->>>>>>> f4d6e832
 #else /* CONFIG_ARM64_MTE */
 
 /* unused if !CONFIG_ARM64_MTE, silence the compiler */
@@ -95,13 +90,6 @@
 	return -EIO;
 }
 
-<<<<<<< HEAD
-static inline void mte_assign_mem_tag_range(void *addr, size_t size)
-{
-}
-
-=======
->>>>>>> f4d6e832
 #endif /* CONFIG_ARM64_MTE */
 
 #ifdef CONFIG_KASAN_HW_TAGS
