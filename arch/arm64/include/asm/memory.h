/* SPDX-License-Identifier: GPL-2.0-only */
/*
 * Based on arch/arm/include/asm/memory.h
 *
 * Copyright (C) 2000-2002 Russell King
 * Copyright (C) 2012 ARM Ltd.
 *
 * Note: this file should not be included by non-asm/.h files
 */
#ifndef __ASM_MEMORY_H
#define __ASM_MEMORY_H

#include <linux/compiler.h>
#include <linux/const.h>
#include <linux/sizes.h>
#include <linux/types.h>
#include <asm/bug.h>
#include <asm/page-def.h>

/*
 * Size of the PCI I/O space. This must remain a power of two so that
 * IO_SPACE_LIMIT acts as a mask for the low bits of I/O addresses.
 */
#define PCI_IO_SIZE		SZ_16M

/*
 * VMEMMAP_SIZE - allows the whole linear region to be covered by
 *                a struct page array
 *
 * If we are configured with a 52-bit kernel VA then our VMEMMAP_SIZE
 * needs to cover the memory region from the beginning of the 52-bit
 * PAGE_OFFSET all the way to PAGE_END for 48-bit. This allows us to
 * keep a constant PAGE_OFFSET and "fallback" to using the higher end
 * of the VMEMMAP where 52-bit support is not available in hardware.
 */
#define VMEMMAP_SIZE ((_PAGE_END(VA_BITS_MIN) - PAGE_OFFSET) \
			>> (PAGE_SHIFT - STRUCT_PAGE_MAX_SHIFT))

/*
 * PAGE_OFFSET - the virtual address of the start of the linear map, at the
 *               start of the TTBR1 address space.
 * PAGE_END - the end of the linear map, where all other kernel mappings begin.
 * KIMAGE_VADDR - the virtual address of the start of the kernel image.
 * VA_BITS - the maximum number of bits for virtual addresses.
 */
#define VA_BITS			(CONFIG_ARM64_VA_BITS)
#define _PAGE_OFFSET(va)	(-(UL(1) << (va)))
#define PAGE_OFFSET		(_PAGE_OFFSET(VA_BITS))
#define KIMAGE_VADDR		(MODULES_END)
#define BPF_JIT_REGION_START	(KASAN_SHADOW_END)
#define BPF_JIT_REGION_SIZE	(SZ_128M)
#define BPF_JIT_REGION_END	(BPF_JIT_REGION_START + BPF_JIT_REGION_SIZE)
#define MODULES_END		(MODULES_VADDR + MODULES_VSIZE)
#define MODULES_VADDR		(BPF_JIT_REGION_END)
#define MODULES_VSIZE		(SZ_128M)
#define VMEMMAP_START		(-VMEMMAP_SIZE - SZ_2M)
#define PCI_IO_END		(VMEMMAP_START - SZ_2M)
#define PCI_IO_START		(PCI_IO_END - PCI_IO_SIZE)
#define FIXADDR_TOP		(PCI_IO_START - SZ_2M)

#if VA_BITS > 48
#define VA_BITS_MIN		(48)
#else
#define VA_BITS_MIN		(VA_BITS)
#endif

#define _PAGE_END(va)		(-(UL(1) << ((va) - 1)))

#define KERNEL_START		_text
#define KERNEL_END		_end

#ifdef CONFIG_ARM64_VA_BITS_52
#define MAX_USER_VA_BITS	52
#else
#define MAX_USER_VA_BITS	VA_BITS
#endif

/*
<<<<<<< HEAD
 * KASAN requires 1/8th of the kernel virtual address space for the shadow
 * region. KASAN can bloat the stack significantly, so double the (minimum)
 * stack size when KASAN is in use, and then double it again if KASAN_EXTRA is
 * on.
 */
#ifdef CONFIG_KASAN
#define KASAN_SHADOW_SCALE_SHIFT 3
#define KASAN_SHADOW_SIZE	(UL(1) << (VA_BITS - KASAN_SHADOW_SCALE_SHIFT))
#ifdef CONFIG_KASAN_EXTRA
#define KASAN_THREAD_SHIFT	2
#else
=======
 * Generic and tag-based KASAN require 1/8th and 1/16th of the kernel virtual
 * address space for the shadow region respectively. They can bloat the stack
 * significantly, so double the (minimum) stack size when they are in use.
 */
#ifdef CONFIG_KASAN
#define KASAN_SHADOW_OFFSET	_AC(CONFIG_KASAN_SHADOW_OFFSET, UL)
#define KASAN_SHADOW_END	((UL(1) << (64 - KASAN_SHADOW_SCALE_SHIFT)) \
					+ KASAN_SHADOW_OFFSET)
>>>>>>> f7688b48
#define KASAN_THREAD_SHIFT	1
#endif /* CONFIG_KASAN_EXTRA */
#else
#define KASAN_THREAD_SHIFT	0
#define KASAN_SHADOW_END	(_PAGE_END(VA_BITS_MIN))
#endif /* CONFIG_KASAN */

#define MIN_THREAD_SHIFT	(14 + KASAN_THREAD_SHIFT)

/*
 * VMAP'd stacks are allocated at page granularity, so we must ensure that such
 * stacks are a multiple of page size.
 */
#if defined(CONFIG_VMAP_STACK) && (MIN_THREAD_SHIFT < PAGE_SHIFT)
#define THREAD_SHIFT		PAGE_SHIFT
#else
#define THREAD_SHIFT		MIN_THREAD_SHIFT
#endif

#if THREAD_SHIFT >= PAGE_SHIFT
#define THREAD_SIZE_ORDER	(THREAD_SHIFT - PAGE_SHIFT)
#endif

#define THREAD_SIZE		(UL(1) << THREAD_SHIFT)

/*
 * By aligning VMAP'd stacks to 2 * THREAD_SIZE, we can detect overflow by
 * checking sp & (1 << THREAD_SHIFT), which we can do cheaply in the entry
 * assembly.
 */
#ifdef CONFIG_VMAP_STACK
#define THREAD_ALIGN		(2 * THREAD_SIZE)
#else
#define THREAD_ALIGN		THREAD_SIZE
#endif

#define IRQ_STACK_SIZE		THREAD_SIZE

#define OVERFLOW_STACK_SIZE	SZ_4K

/*
 * Alignment of kernel segments (e.g. .text, .data).
 */
#if defined(CONFIG_DEBUG_ALIGN_RODATA)
/*
 *  4 KB granule:   1 level 2 entry
 * 16 KB granule: 128 level 3 entries, with contiguous bit
 * 64 KB granule:  32 level 3 entries, with contiguous bit
 */
#define SEGMENT_ALIGN		SZ_2M
#else
/*
 *  4 KB granule:  16 level 3 entries, with contiguous bit
 * 16 KB granule:   4 level 3 entries, without contiguous bit
 * 64 KB granule:   1 level 3 entry
 */
#define SEGMENT_ALIGN		SZ_64K
#endif

/*
 * Memory types available.
 */
#define MT_DEVICE_nGnRnE	0
#define MT_DEVICE_nGnRE		1
#define MT_DEVICE_GRE		2
#define MT_NORMAL_NC		3
#define MT_NORMAL		4
#define MT_NORMAL_WT		5

/*
 * Memory types for Stage-2 translation
 */
#define MT_S2_NORMAL		0xf
#define MT_S2_DEVICE_nGnRE	0x1

/*
 * Memory types for Stage-2 translation when ID_AA64MMFR2_EL1.FWB is 0001
 * Stage-2 enforces Normal-WB and Device-nGnRE
 */
#define MT_S2_FWB_NORMAL	6
#define MT_S2_FWB_DEVICE_nGnRE	1

#ifdef CONFIG_ARM64_4K_PAGES
#define IOREMAP_MAX_ORDER	(PUD_SHIFT)
#else
#define IOREMAP_MAX_ORDER	(PMD_SHIFT)
#endif

#ifndef __ASSEMBLY__
extern u64			vabits_actual;
#define PAGE_END		(_PAGE_END(vabits_actual))

#include <linux/bitops.h>
#include <linux/mmdebug.h>

extern s64			physvirt_offset;
extern s64			memstart_addr;
/* PHYS_OFFSET - the physical address of the start of memory. */
#define PHYS_OFFSET		({ VM_BUG_ON(memstart_addr & 1); memstart_addr; })

/* the virtual base of the kernel image (minus TEXT_OFFSET) */
extern u64			kimage_vaddr;

/* the offset between the kernel virtual and physical mappings */
extern u64			kimage_voffset;

static inline unsigned long kaslr_offset(void)
{
	return kimage_vaddr - KIMAGE_VADDR;
}

/*
 * Allow all memory at the discovery stage. We will clip it later.
 */
#define MIN_MEMBLOCK_ADDR	0
#define MAX_MEMBLOCK_ADDR	U64_MAX

/*
 * PFNs are used to describe any physical page; this means
 * PFN 0 == physical address 0.
 *
 * This is the PFN of the first RAM page in the kernel
 * direct-mapped view.  We assume this is the first page
 * of RAM in the mem_map as well.
 */
#define PHYS_PFN_OFFSET	(PHYS_OFFSET >> PAGE_SHIFT)

/*
 * When dealing with data aborts, watchpoints, or instruction traps we may end
 * up with a tagged userland pointer. Clear the tag to get a sane pointer to
 * pass on to access_ok(), for instance.
 */
#define __untagged_addr(addr)	\
	((__force __typeof__(addr))sign_extend64((__force u64)(addr), 55))

#define untagged_addr(addr)	({					\
	u64 __addr = (__force u64)addr;					\
	__addr &= __untagged_addr(__addr);				\
	(__force __typeof__(addr))__addr;				\
})

#ifdef CONFIG_KASAN_SW_TAGS
#define __tag_shifted(tag)	((u64)(tag) << 56)
#define __tag_reset(addr)	__untagged_addr(addr)
#define __tag_get(addr)		(__u8)((u64)(addr) >> 56)
#else
#define __tag_shifted(tag)	0UL
#define __tag_reset(addr)	(addr)
#define __tag_get(addr)		0
#endif /* CONFIG_KASAN_SW_TAGS */

static inline const void *__tag_set(const void *addr, u8 tag)
{
	u64 __addr = (u64)addr & ~__tag_shifted(0xff);
	return (const void *)(__addr | __tag_shifted(tag));
}

/*
 * Physical vs virtual RAM address space conversion.  These are
 * private definitions which should NOT be used outside memory.h
 * files.  Use virt_to_phys/phys_to_virt/__pa/__va instead.
 */


/*
 * The linear kernel range starts at the bottom of the virtual address
 * space. Testing the top bit for the start of the region is a
 * sufficient check and avoids having to worry about the tag.
 */
#define __is_lm_address(addr)	(!(((u64)addr) & BIT(vabits_actual - 1)))

#define __lm_to_phys(addr)	(((addr) + physvirt_offset))
#define __kimg_to_phys(addr)	((addr) - kimage_voffset)

#define __virt_to_phys_nodebug(x) ({					\
	phys_addr_t __x = (phys_addr_t)(__tag_reset(x));		\
	__is_lm_address(__x) ? __lm_to_phys(__x) : __kimg_to_phys(__x);	\
})

#define __pa_symbol_nodebug(x)	__kimg_to_phys((phys_addr_t)(x))

#ifdef CONFIG_DEBUG_VIRTUAL
extern phys_addr_t __virt_to_phys(unsigned long x);
extern phys_addr_t __phys_addr_symbol(unsigned long x);
#else
#define __virt_to_phys(x)	__virt_to_phys_nodebug(x)
#define __phys_addr_symbol(x)	__pa_symbol_nodebug(x)
#endif /* CONFIG_DEBUG_VIRTUAL */

#define __phys_to_virt(x)	((unsigned long)((x) - physvirt_offset))
#define __phys_to_kimg(x)	((unsigned long)((x) + kimage_voffset))

/*
 * Convert a page to/from a physical address
 */
#define page_to_phys(page)	(__pfn_to_phys(page_to_pfn(page)))
#define phys_to_page(phys)	(pfn_to_page(__phys_to_pfn(phys)))

/*
 * Note: Drivers should NOT use these.  They are the wrong
 * translation for translating DMA addresses.  Use the driver
 * DMA support - see dma-mapping.h.
 */
#define virt_to_phys virt_to_phys
static inline phys_addr_t virt_to_phys(const volatile void *x)
{
	return __virt_to_phys((unsigned long)(x));
}

#define phys_to_virt phys_to_virt
static inline void *phys_to_virt(phys_addr_t x)
{
	return (void *)(__phys_to_virt(x));
}

/*
 * Drivers should NOT use these either.
 */
#define __pa(x)			__virt_to_phys((unsigned long)(x))
#define __pa_symbol(x)		__phys_addr_symbol(RELOC_HIDE((unsigned long)(x), 0))
#define __pa_nodebug(x)		__virt_to_phys_nodebug((unsigned long)(x))
#define __va(x)			((void *)__phys_to_virt((phys_addr_t)(x)))
#define pfn_to_kaddr(pfn)	__va((pfn) << PAGE_SHIFT)
#define virt_to_pfn(x)		__phys_to_pfn(__virt_to_phys((unsigned long)(x)))
#define sym_to_pfn(x)		__phys_to_pfn(__pa_symbol(x))

/*
 *  virt_to_page(x)	convert a _valid_ virtual address to struct page *
 *  virt_addr_valid(x)	indicates whether a virtual address is valid
 */
#define ARCH_PFN_OFFSET		((unsigned long)PHYS_PFN_OFFSET)

#if !defined(CONFIG_SPARSEMEM_VMEMMAP) || defined(CONFIG_DEBUG_VIRTUAL)
#define virt_to_page(x)		pfn_to_page(virt_to_pfn(x))
#else
#define page_to_virt(x)	({						\
	__typeof__(x) __page = x;					\
	u64 __idx = ((u64)__page - VMEMMAP_START) / sizeof(struct page);\
	u64 __addr = PAGE_OFFSET + (__idx * PAGE_SIZE);			\
	(void *)__tag_set((const void *)__addr, page_kasan_tag(__page));\
})

#define virt_to_page(x)	({						\
	u64 __idx = (__tag_reset((u64)x) - PAGE_OFFSET) / PAGE_SIZE;	\
	u64 __addr = VMEMMAP_START + (__idx * sizeof(struct page));	\
	(struct page *)__addr;						\
})
#endif /* !CONFIG_SPARSEMEM_VMEMMAP || CONFIG_DEBUG_VIRTUAL */

#define virt_addr_valid(addr)	({					\
	__typeof__(addr) __addr = addr;					\
	__is_lm_address(__addr) && pfn_valid(virt_to_pfn(__addr));	\
})

#endif /* !ASSEMBLY */

/*
 * Given that the GIC architecture permits ITS implementations that can only be
 * configured with a LPI table address once, GICv3 systems with many CPUs may
 * end up reserving a lot of different regions after a kexec for their LPI
 * tables (one per CPU), as we are forced to reuse the same memory after kexec
 * (and thus reserve it persistently with EFI beforehand)
 */
#if defined(CONFIG_EFI) && defined(CONFIG_ARM_GIC_V3_ITS)
# define INIT_MEMBLOCK_RESERVED_REGIONS	(INIT_MEMBLOCK_REGIONS + NR_CPUS + 1)
#endif

#include <asm-generic/memory_model.h>

#endif /* __ASM_MEMORY_H */<|MERGE_RESOLUTION|>--- conflicted
+++ resolved
@@ -76,19 +76,6 @@
 #endif
 
 /*
-<<<<<<< HEAD
- * KASAN requires 1/8th of the kernel virtual address space for the shadow
- * region. KASAN can bloat the stack significantly, so double the (minimum)
- * stack size when KASAN is in use, and then double it again if KASAN_EXTRA is
- * on.
- */
-#ifdef CONFIG_KASAN
-#define KASAN_SHADOW_SCALE_SHIFT 3
-#define KASAN_SHADOW_SIZE	(UL(1) << (VA_BITS - KASAN_SHADOW_SCALE_SHIFT))
-#ifdef CONFIG_KASAN_EXTRA
-#define KASAN_THREAD_SHIFT	2
-#else
-=======
  * Generic and tag-based KASAN require 1/8th and 1/16th of the kernel virtual
  * address space for the shadow region respectively. They can bloat the stack
  * significantly, so double the (minimum) stack size when they are in use.
@@ -97,9 +84,7 @@
 #define KASAN_SHADOW_OFFSET	_AC(CONFIG_KASAN_SHADOW_OFFSET, UL)
 #define KASAN_SHADOW_END	((UL(1) << (64 - KASAN_SHADOW_SCALE_SHIFT)) \
 					+ KASAN_SHADOW_OFFSET)
->>>>>>> f7688b48
 #define KASAN_THREAD_SHIFT	1
-#endif /* CONFIG_KASAN_EXTRA */
 #else
 #define KASAN_THREAD_SHIFT	0
 #define KASAN_SHADOW_END	(_PAGE_END(VA_BITS_MIN))
