/*
 * Copyright (C) 2012,2013 - ARM Ltd
 * Author: Marc Zyngier <marc.zyngier@arm.com>
 *
 * This program is free software; you can redistribute it and/or modify
 * it under the terms of the GNU General Public License version 2 as
 * published by the Free Software Foundation.
 *
 * This program is distributed in the hope that it will be useful,
 * but WITHOUT ANY WARRANTY; without even the implied warranty of
 * MERCHANTABILITY or FITNESS FOR A PARTICULAR PURPOSE.  See the
 * GNU General Public License for more details.
 *
 * You should have received a copy of the GNU General Public License
 * along with this program.  If not, see <http://www.gnu.org/licenses/>.
 */

#ifndef __ARM64_KVM_MMU_H__
#define __ARM64_KVM_MMU_H__

#include <asm/page.h>
#include <asm/memory.h>

/*
 * As we only have the TTBR0_EL2 register, we cannot express
 * "negative" addresses. This makes it impossible to directly share
 * mappings with the kernel.
 *
 * Instead, give the HYP mode its own VA region at a fixed offset from
 * the kernel by just masking the top bits (which are all ones for a
 * kernel address).
 */
#define HYP_PAGE_OFFSET_SHIFT	VA_BITS
#define HYP_PAGE_OFFSET_MASK	((UL(1) << HYP_PAGE_OFFSET_SHIFT) - 1)
#define HYP_PAGE_OFFSET		(PAGE_OFFSET & HYP_PAGE_OFFSET_MASK)

/*
 * Our virtual mapping for the idmap-ed MMU-enable code. Must be
 * shared across all the page-tables. Conveniently, we use the last
 * possible page, where no kernel mapping will ever exist.
 */
#define TRAMPOLINE_VA		(HYP_PAGE_OFFSET_MASK & PAGE_MASK)

#ifdef __ASSEMBLY__

/*
 * Convert a kernel VA into a HYP VA.
 * reg: VA to be converted.
 */
.macro kern_hyp_va	reg
	and	\reg, \reg, #HYP_PAGE_OFFSET_MASK
.endm

#else

#include <asm/cachetype.h>
#include <asm/cacheflush.h>

#define KERN_TO_HYP(kva)	((unsigned long)kva - PAGE_OFFSET + HYP_PAGE_OFFSET)

/*
 * We currently only support a 40bit IPA.
 */
#define KVM_PHYS_SHIFT	(40)
#define KVM_PHYS_SIZE	(1UL << KVM_PHYS_SHIFT)
#define KVM_PHYS_MASK	(KVM_PHYS_SIZE - 1UL)

/* Make sure we get the right size, and thus the right alignment */
#define PTRS_PER_S2_PGD (1 << (KVM_PHYS_SHIFT - PGDIR_SHIFT))
#define S2_PGD_ORDER	get_order(PTRS_PER_S2_PGD * sizeof(pgd_t))

#define kvm_pgd_index(addr)    (((addr) >> PGDIR_SHIFT) & (PTRS_PER_S2_PGD - 1))

int create_hyp_mappings(void *from, void *to);
int create_hyp_io_mappings(void *from, void *to, phys_addr_t);
void free_boot_hyp_pgd(void);
void free_hyp_pgds(void);

void stage2_unmap_vm(struct kvm *kvm);
int kvm_alloc_stage2_pgd(struct kvm *kvm);
void kvm_free_stage2_pgd(struct kvm *kvm);
int kvm_phys_addr_ioremap(struct kvm *kvm, phys_addr_t guest_ipa,
			  phys_addr_t pa, unsigned long size);

int kvm_handle_guest_abort(struct kvm_vcpu *vcpu, struct kvm_run *run);

void kvm_mmu_free_memory_caches(struct kvm_vcpu *vcpu);

phys_addr_t kvm_mmu_get_httbr(void);
phys_addr_t kvm_mmu_get_boot_httbr(void);
phys_addr_t kvm_get_idmap_vector(void);
int kvm_mmu_init(void);
void kvm_clear_hyp_idmap(void);

#define	kvm_set_pte(ptep, pte)		set_pte(ptep, pte)
#define	kvm_set_pmd(pmdp, pmd)		set_pmd(pmdp, pmd)

static inline void kvm_clean_pgd(pgd_t *pgd) {}
static inline void kvm_clean_pmd_entry(pmd_t *pmd) {}
static inline void kvm_clean_pte(pte_t *pte) {}
static inline void kvm_clean_pte_entry(pte_t *pte) {}

static inline void kvm_set_s2pte_writable(pte_t *pte)
{
	pte_val(*pte) |= PTE_S2_RDWR;
}

static inline void kvm_set_s2pmd_writable(pmd_t *pmd)
{
	pmd_val(*pmd) |= PMD_S2_RDWR;
}

#define kvm_pgd_addr_end(addr, end)	pgd_addr_end(addr, end)
#define kvm_pud_addr_end(addr, end)	pud_addr_end(addr, end)
#define kvm_pmd_addr_end(addr, end)	pmd_addr_end(addr, end)

static inline bool kvm_page_empty(void *ptr)
{
	struct page *ptr_page = virt_to_page(ptr);
	return page_count(ptr_page) == 1;
}

#define kvm_pte_table_empty(ptep) kvm_page_empty(ptep)
#ifndef CONFIG_ARM64_64K_PAGES
#define kvm_pmd_table_empty(pmdp) kvm_page_empty(pmdp)
#else
#define kvm_pmd_table_empty(pmdp) (0)
#endif
#define kvm_pud_table_empty(pudp) (0)


struct kvm;

#define kvm_flush_dcache_to_poc(a,l)	__flush_dcache_area((a), (l))

static inline bool vcpu_has_cache_enabled(struct kvm_vcpu *vcpu)
<<<<<<< HEAD
{
	return (vcpu_sys_reg(vcpu, SCTLR_EL1) & 0b101) == 0b101;
}

static inline void coherent_cache_guest_page(struct kvm_vcpu *vcpu, hva_t hva,
					     unsigned long size)
{
=======
{
	return (vcpu_sys_reg(vcpu, SCTLR_EL1) & 0b101) == 0b101;
}

static inline void coherent_cache_guest_page(struct kvm_vcpu *vcpu, hva_t hva,
					     unsigned long size)
{
>>>>>>> 0e136a71
	if (!vcpu_has_cache_enabled(vcpu))
		kvm_flush_dcache_to_poc((void *)hva, size);

	if (!icache_is_aliasing()) {		/* PIPT */
		flush_icache_range(hva, hva + size);
	} else if (!icache_is_aivivt()) {	/* non ASID-tagged VIVT */
		/* any kind of VIPT cache */
		__flush_icache_all();
	}
}

#define kvm_virt_to_phys(x)		__virt_to_phys((unsigned long)(x))

void stage2_flush_vm(struct kvm *kvm);

#endif /* __ASSEMBLY__ */
#endif /* __ARM64_KVM_MMU_H__ */<|MERGE_RESOLUTION|>--- conflicted
+++ resolved
@@ -134,7 +134,6 @@
 #define kvm_flush_dcache_to_poc(a,l)	__flush_dcache_area((a), (l))
 
 static inline bool vcpu_has_cache_enabled(struct kvm_vcpu *vcpu)
-<<<<<<< HEAD
 {
 	return (vcpu_sys_reg(vcpu, SCTLR_EL1) & 0b101) == 0b101;
 }
@@ -142,15 +141,6 @@
 static inline void coherent_cache_guest_page(struct kvm_vcpu *vcpu, hva_t hva,
 					     unsigned long size)
 {
-=======
-{
-	return (vcpu_sys_reg(vcpu, SCTLR_EL1) & 0b101) == 0b101;
-}
-
-static inline void coherent_cache_guest_page(struct kvm_vcpu *vcpu, hva_t hva,
-					     unsigned long size)
-{
->>>>>>> 0e136a71
 	if (!vcpu_has_cache_enabled(vcpu))
 		kvm_flush_dcache_to_poc((void *)hva, size);
 
