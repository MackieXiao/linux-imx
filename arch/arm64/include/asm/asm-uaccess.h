/* SPDX-License-Identifier: GPL-2.0 */
#ifndef __ASM_ASM_UACCESS_H
#define __ASM_ASM_UACCESS_H

#include <asm/alternative-macros.h>
#include <asm/kernel-pgtable.h>
#include <asm/mmu.h>
#include <asm/sysreg.h>
#include <asm/assembler.h>

/*
 * User access enabling/disabling macros.
 */
#ifdef CONFIG_ARM64_SW_TTBR0_PAN
	.macro	__uaccess_ttbr0_disable, tmp1
	mrs	\tmp1, ttbr1_el1			// swapper_pg_dir
	bic	\tmp1, \tmp1, #TTBR_ASID_MASK
	sub	\tmp1, \tmp1, #RESERVED_TTBR0_SIZE	// reserved_ttbr0 just before swapper_pg_dir
	msr	ttbr0_el1, \tmp1			// set reserved TTBR0_EL1
	isb
	add	\tmp1, \tmp1, #RESERVED_TTBR0_SIZE
	msr	ttbr1_el1, \tmp1		// set reserved ASID
	isb
	.endm

	.macro	__uaccess_ttbr0_enable, tmp1, tmp2
	get_current_task \tmp1
	ldr	\tmp1, [\tmp1, #TSK_TI_TTBR0]	// load saved TTBR0_EL1
	mrs	\tmp2, ttbr1_el1
	extr    \tmp2, \tmp2, \tmp1, #48
	ror     \tmp2, \tmp2, #16
	msr	ttbr1_el1, \tmp2		// set the active ASID
	isb
	msr	ttbr0_el1, \tmp1		// set the non-PAN TTBR0_EL1
	isb
	.endm

	.macro	uaccess_ttbr0_disable, tmp1, tmp2
alternative_if_not ARM64_HAS_PAN
	save_and_disable_irq \tmp2		// avoid preemption
	__uaccess_ttbr0_disable \tmp1
	restore_irq \tmp2
alternative_else_nop_endif
	.endm

	.macro	uaccess_ttbr0_enable, tmp1, tmp2, tmp3
alternative_if_not ARM64_HAS_PAN
	save_and_disable_irq \tmp3		// avoid preemption
	__uaccess_ttbr0_enable \tmp1, \tmp2
	restore_irq \tmp3
alternative_else_nop_endif
	.endm
#else
	.macro	uaccess_ttbr0_disable, tmp1, tmp2
	.endm

	.macro	uaccess_ttbr0_enable, tmp1, tmp2, tmp3
	.endm
#endif

/*
<<<<<<< HEAD
 * Generate the assembly for UAO alternatives with exception table entries.
 * This is complicated as there is no post-increment or pair versions of the
 * unprivileged instructions, and USER() only works for single instructions.
 */
#ifdef CONFIG_ARM64_UAO
	.macro uao_ldp l, reg1, reg2, addr, post_inc
		alternative_if_not ARM64_HAS_UAO
8888:			ldp	\reg1, \reg2, [\addr], \post_inc;
8889:			nop;
			nop;
		alternative_else
			ldtr	\reg1, [\addr];
			ldtr	\reg2, [\addr, #8];
			add	\addr, \addr, \post_inc;
		alternative_endif
=======
 * Generate the assembly for LDTR/STTR with exception table entries.
 * This is complicated as there is no post-increment or pair versions of the
 * unprivileged instructions, and USER() only works for single instructions.
 */
	.macro uao_ldp l, reg1, reg2, addr, post_inc
8888:		ldtr	\reg1, [\addr];
8889:		ldtr	\reg2, [\addr, #8];
		add	\addr, \addr, \post_inc;
>>>>>>> ae8c2a75

		_asm_extable	8888b,\l;
		_asm_extable	8889b,\l;
	.endm

	.macro uao_stp l, reg1, reg2, addr, post_inc
<<<<<<< HEAD
		alternative_if_not ARM64_HAS_UAO
8888:			stp	\reg1, \reg2, [\addr], \post_inc;
8889:			nop;
			nop;
		alternative_else
			sttr	\reg1, [\addr];
			sttr	\reg2, [\addr, #8];
			add	\addr, \addr, \post_inc;
		alternative_endif
=======
8888:		sttr	\reg1, [\addr];
8889:		sttr	\reg2, [\addr, #8];
		add	\addr, \addr, \post_inc;
>>>>>>> ae8c2a75

		_asm_extable	8888b,\l;
		_asm_extable	8889b,\l;
	.endm

	.macro uao_user_alternative l, inst, alt_inst, reg, addr, post_inc
<<<<<<< HEAD
		alternative_if_not ARM64_HAS_UAO
8888:			\inst	\reg, [\addr], \post_inc;
			nop;
		alternative_else
			\alt_inst	\reg, [\addr];
			add		\addr, \addr, \post_inc;
		alternative_endif

		_asm_extable	8888b,\l;
	.endm
#else
	.macro uao_ldp l, reg1, reg2, addr, post_inc
		USER(\l, ldp \reg1, \reg2, [\addr], \post_inc)
	.endm
	.macro uao_stp l, reg1, reg2, addr, post_inc
		USER(\l, stp \reg1, \reg2, [\addr], \post_inc)
	.endm
	.macro uao_user_alternative l, inst, alt_inst, reg, addr, post_inc
		USER(\l, \inst \reg, [\addr], \post_inc)
	.endm
#endif

=======
8888:		\alt_inst	\reg, [\addr];
		add		\addr, \addr, \post_inc;

		_asm_extable	8888b,\l;
	.endm
>>>>>>> ae8c2a75
#endif<|MERGE_RESOLUTION|>--- conflicted
+++ resolved
@@ -59,23 +59,6 @@
 #endif
 
 /*
-<<<<<<< HEAD
- * Generate the assembly for UAO alternatives with exception table entries.
- * This is complicated as there is no post-increment or pair versions of the
- * unprivileged instructions, and USER() only works for single instructions.
- */
-#ifdef CONFIG_ARM64_UAO
-	.macro uao_ldp l, reg1, reg2, addr, post_inc
-		alternative_if_not ARM64_HAS_UAO
-8888:			ldp	\reg1, \reg2, [\addr], \post_inc;
-8889:			nop;
-			nop;
-		alternative_else
-			ldtr	\reg1, [\addr];
-			ldtr	\reg2, [\addr, #8];
-			add	\addr, \addr, \post_inc;
-		alternative_endif
-=======
  * Generate the assembly for LDTR/STTR with exception table entries.
  * This is complicated as there is no post-increment or pair versions of the
  * unprivileged instructions, and USER() only works for single instructions.
@@ -84,62 +67,24 @@
 8888:		ldtr	\reg1, [\addr];
 8889:		ldtr	\reg2, [\addr, #8];
 		add	\addr, \addr, \post_inc;
->>>>>>> ae8c2a75
 
 		_asm_extable	8888b,\l;
 		_asm_extable	8889b,\l;
 	.endm
 
 	.macro uao_stp l, reg1, reg2, addr, post_inc
-<<<<<<< HEAD
-		alternative_if_not ARM64_HAS_UAO
-8888:			stp	\reg1, \reg2, [\addr], \post_inc;
-8889:			nop;
-			nop;
-		alternative_else
-			sttr	\reg1, [\addr];
-			sttr	\reg2, [\addr, #8];
-			add	\addr, \addr, \post_inc;
-		alternative_endif
-=======
 8888:		sttr	\reg1, [\addr];
 8889:		sttr	\reg2, [\addr, #8];
 		add	\addr, \addr, \post_inc;
->>>>>>> ae8c2a75
 
 		_asm_extable	8888b,\l;
 		_asm_extable	8889b,\l;
 	.endm
 
 	.macro uao_user_alternative l, inst, alt_inst, reg, addr, post_inc
-<<<<<<< HEAD
-		alternative_if_not ARM64_HAS_UAO
-8888:			\inst	\reg, [\addr], \post_inc;
-			nop;
-		alternative_else
-			\alt_inst	\reg, [\addr];
-			add		\addr, \addr, \post_inc;
-		alternative_endif
-
-		_asm_extable	8888b,\l;
-	.endm
-#else
-	.macro uao_ldp l, reg1, reg2, addr, post_inc
-		USER(\l, ldp \reg1, \reg2, [\addr], \post_inc)
-	.endm
-	.macro uao_stp l, reg1, reg2, addr, post_inc
-		USER(\l, stp \reg1, \reg2, [\addr], \post_inc)
-	.endm
-	.macro uao_user_alternative l, inst, alt_inst, reg, addr, post_inc
-		USER(\l, \inst \reg, [\addr], \post_inc)
-	.endm
-#endif
-
-=======
 8888:		\alt_inst	\reg, [\addr];
 		add		\addr, \addr, \post_inc;
 
 		_asm_extable	8888b,\l;
 	.endm
->>>>>>> ae8c2a75
 #endif