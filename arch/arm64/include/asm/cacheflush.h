/* SPDX-License-Identifier: GPL-2.0-only */
/*
 * Based on arch/arm/include/asm/cacheflush.h
 *
 * Copyright (C) 1999-2002 Russell King.
 * Copyright (C) 2012 ARM Ltd.
 */
#ifndef __ASM_CACHEFLUSH_H
#define __ASM_CACHEFLUSH_H

#include <linux/kgdb.h>
#include <linux/mm.h>

/*
 * This flag is used to indicate that the page pointed to by a pte is clean
 * and does not require cleaning before returning it to the user.
 */
#define PG_dcache_clean PG_arch_1

/*
 *	MM Cache Management
 *	===================
 *
 *	The arch/arm64/mm/cache.S implements these methods.
 *
 *	Start addresses are inclusive and end addresses are exclusive; start
 *	addresses should be rounded down, end addresses up.
 *
 *	See Documentation/core-api/cachetlb.rst for more information. Please note that
 *	the implementation assumes non-aliasing VIPT D-cache and (aliasing)
 *	VIPT I-cache.
 *
 *	flush_cache_mm(mm)
 *
 *		Clean and invalidate all user space cache entries
 *		before a change of page tables.
 *
 *	flush_icache_range(start, end)
 *
 *		Ensure coherency between the I-cache and the D-cache in the
 *		region described by start, end.
 *		- start  - virtual start address
 *		- end    - virtual end address
 *
 *	invalidate_icache_range(start, end)
 *
 *		Invalidate the I-cache in the region described by start, end.
 *		- start  - virtual start address
 *		- end    - virtual end address
 *
 *	__flush_cache_user_range(start, end)
 *
 *		Ensure coherency between the I-cache and the D-cache in the
 *		region described by start, end.
 *		- start  - virtual start address
 *		- end    - virtual end address
 *
 *	__flush_dcache_area(kaddr, size)
 *
 *		Ensure that the data held in page is written back.
 *		- kaddr  - page address
 *		- size   - region size
 */
extern void __flush_icache_range(unsigned long start, unsigned long end);
extern int  invalidate_icache_range(unsigned long start, unsigned long end);
extern void __flush_dcache_area(void *addr, size_t len);
extern void __inval_dcache_area(void *addr, size_t len);
extern void __clean_dcache_area_poc(void *addr, size_t len);
extern void __clean_dcache_area_pop(void *addr, size_t len);
extern void __clean_dcache_area_pou(void *addr, size_t len);
extern long __flush_cache_user_range(unsigned long start, unsigned long end);
extern void sync_icache_aliases(void *kaddr, unsigned long len);

static inline void flush_icache_range(unsigned long start, unsigned long end)
{
	__flush_icache_range(start, end);

	/*
	 * IPI all online CPUs so that they undergo a context synchronization
	 * event and are forced to refetch the new instructions.
	 */

	/*
	 * KGDB performs cache maintenance with interrupts disabled, so we
	 * will deadlock trying to IPI the secondary CPUs. In theory, we can
	 * set CACHE_FLUSH_IS_SAFE to 0 to avoid this known issue, but that
	 * just means that KGDB will elide the maintenance altogether! As it
	 * turns out, KGDB uses IPIs to round-up the secondary CPUs during
	 * the patching operation, so we don't need extra IPIs here anyway.
	 * In which case, add a KGDB-specific bodge and return early.
	 */
	if (in_dbg_master())
		return;
<<<<<<< HEAD

	kick_all_cpus_sync();
}
=======
>>>>>>> ad8c735b

	kick_all_cpus_sync();
}
#define flush_icache_range flush_icache_range

/*
 * Cache maintenance functions used by the DMA API. No to be used directly.
 */
extern void __dma_map_area(const void *, size_t, int);
extern void __dma_unmap_area(const void *, size_t, int);
extern void __dma_flush_area(const void *, size_t);

/*
 * Copy user data from/to a page which is mapped into a different
 * processes address space.  Really, we want to allow our "user
 * space" model to handle this.
 */
extern void copy_to_user_page(struct vm_area_struct *, struct page *,
	unsigned long, void *, const void *, unsigned long);
#define copy_to_user_page copy_to_user_page

/*
 * flush_dcache_page is used when the kernel has written to the page
 * cache page at virtual address page->virtual.
 *
 * If this page isn't mapped (ie, page_mapping == NULL), or it might
 * have userspace mappings, then we _must_ always clean + invalidate
 * the dcache entries associated with the kernel mapping.
 *
 * Otherwise we can defer the operation, and clean the cache when we are
 * about to change to user space.  This is the same method as used on SPARC64.
 * See update_mmu_cache for the user space part.
 */
#define ARCH_IMPLEMENTS_FLUSH_DCACHE_PAGE 1
extern void flush_dcache_page(struct page *);

static __always_inline void __flush_icache_all(void)
{
	if (cpus_have_const_cap(ARM64_HAS_CACHE_DIC))
		return;

	asm("ic	ialluis");
	dsb(ish);
}

int set_memory_valid(unsigned long addr, int numpages, int enable);

int set_direct_map_invalid_noflush(struct page *page);
int set_direct_map_default_noflush(struct page *page);

#include <asm-generic/cacheflush.h>

#endif /* __ASM_CACHEFLUSH_H */<|MERGE_RESOLUTION|>--- conflicted
+++ resolved
@@ -91,12 +91,6 @@
 	 */
 	if (in_dbg_master())
 		return;
-<<<<<<< HEAD
-
-	kick_all_cpus_sync();
-}
-=======
->>>>>>> ad8c735b
 
 	kick_all_cpus_sync();
 }
