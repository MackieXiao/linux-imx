--- conflicted
+++ resolved
@@ -437,15 +437,12 @@
 	 */
 	vcpu->arch.ctxt.regs.pstate = read_sysreg_el2(SYS_SPSR);
 
-<<<<<<< HEAD
-=======
 	/*
 	 * Check whether we want to repaint the state one way or
 	 * another.
 	 */
 	early_exit_filter(vcpu, exit_code);
 
->>>>>>> 92b4b594
 	if (ARM_EXCEPTION_CODE(*exit_code) != ARM_EXCEPTION_IRQ)
 		vcpu->arch.fault.esr_el2 = read_sysreg_el2(SYS_ESR);
 
