// SPDX-License-Identifier: GPL-2.0-only
/*
 * Copyright (C) 2021 Google LLC
 * Author: Fuad Tabba <tabba@google.com>
 */

#include <linux/kvm_host.h>
#include <linux/mm.h>

#include <kvm/arm_hypercalls.h>
#include <kvm/arm_psci.h>

#include <asm/kvm_emulate.h>

<<<<<<< HEAD
=======
#include <nvhe/arm-smccc.h>
>>>>>>> 93e4fc4c
#include <nvhe/mem_protect.h>
#include <nvhe/memory.h>
#include <nvhe/mm.h>
#include <nvhe/pkvm.h>
#include <nvhe/trap_handler.h>

/* Used by icache_is_vpipt(). */
unsigned long __icache_flags;

/* Used by kvm_get_vttbr(). */
unsigned int kvm_arm_vmid_bits;

<<<<<<< HEAD
=======
unsigned int kvm_host_sve_max_vl;

>>>>>>> 93e4fc4c
/*
 * The currently loaded hyp vCPU for each physical CPU. Used only when
 * protected KVM is enabled, but for both protected and non-protected VMs.
 */
static DEFINE_PER_CPU(struct pkvm_hyp_vcpu *, loaded_hyp_vcpu);

<<<<<<< HEAD
=======
/*
 * Host fp state for all cpus. This could include the host simd state, as well
 * as the sve and sme states if supported. Written to when the guest accesses
 * its own FPSIMD state, and read when the guest state is live and we need to
 * switch back to the host.
 *
 * Only valid when (fp_state == FP_STATE_GUEST_OWNED) in the hyp vCPU structure.
 */
void *host_fp_state;

static void *__get_host_fpsimd_bytes(void)
{
	void *state = host_fp_state +
		      size_mul(pkvm_host_fp_state_size(), hyp_smp_processor_id());

	if (state < host_fp_state)
		return NULL;

	return state;
}

struct user_fpsimd_state *get_host_fpsimd_state(struct kvm_vcpu *vcpu)
{
	if (likely(!is_protected_kvm_enabled()))
		return vcpu->arch.host_fpsimd_state;

	WARN_ON(system_supports_sve());
	return __get_host_fpsimd_bytes();
}

struct kvm_host_sve_state *get_host_sve_state(struct kvm_vcpu *vcpu)
{
	WARN_ON(!system_supports_sve());
	WARN_ON(!is_protected_kvm_enabled());
	return __get_host_fpsimd_bytes();
}

>>>>>>> 93e4fc4c
/*
 * Set trap register values based on features in ID_AA64PFR0.
 */
static void pvm_init_traps_aa64pfr0(struct kvm_vcpu *vcpu)
{
	const u64 feature_ids = pvm_read_id_reg(vcpu, SYS_ID_AA64PFR0_EL1);
	u64 hcr_set = HCR_RW;
	u64 hcr_clear = 0;
	u64 cptr_set = 0;

	/* Protected KVM does not support AArch32 guests. */
	BUILD_BUG_ON(FIELD_GET(ARM64_FEATURE_MASK(ID_AA64PFR0_EL1_EL0),
		PVM_ID_AA64PFR0_RESTRICT_UNSIGNED) != ID_AA64PFR0_EL1_ELx_64BIT_ONLY);
	BUILD_BUG_ON(FIELD_GET(ARM64_FEATURE_MASK(ID_AA64PFR0_EL1_EL1),
		PVM_ID_AA64PFR0_RESTRICT_UNSIGNED) != ID_AA64PFR0_EL1_ELx_64BIT_ONLY);

	/*
	 * Linux guests assume support for floating-point and Advanced SIMD. Do
	 * not change the trapping behavior for these from the KVM default.
	 */
	BUILD_BUG_ON(!FIELD_GET(ARM64_FEATURE_MASK(ID_AA64PFR0_EL1_FP),
				PVM_ID_AA64PFR0_ALLOW));
	BUILD_BUG_ON(!FIELD_GET(ARM64_FEATURE_MASK(ID_AA64PFR0_EL1_AdvSIMD),
				PVM_ID_AA64PFR0_ALLOW));

	/* Trap RAS unless all current versions are supported */
	if (FIELD_GET(ARM64_FEATURE_MASK(ID_AA64PFR0_EL1_RAS), feature_ids) <
	    ID_AA64PFR0_EL1_RAS_V1P1) {
		hcr_set |= HCR_TERR | HCR_TEA;
		hcr_clear |= HCR_FIEN;
	}

	/* Trap AMU */
	if (!FIELD_GET(ARM64_FEATURE_MASK(ID_AA64PFR0_EL1_AMU), feature_ids)) {
		hcr_clear |= HCR_AMVOFFEN;
		cptr_set |= CPTR_EL2_TAM;
	}

	/* Trap SVE */
	if (!FIELD_GET(ARM64_FEATURE_MASK(ID_AA64PFR0_EL1_SVE), feature_ids))
		cptr_set |= CPTR_EL2_TZ;

	vcpu->arch.hcr_el2 |= hcr_set;
	vcpu->arch.hcr_el2 &= ~hcr_clear;
	vcpu->arch.cptr_el2 |= cptr_set;
}

/*
 * Set trap register values based on features in ID_AA64PFR1.
 */
static void pvm_init_traps_aa64pfr1(struct kvm_vcpu *vcpu)
{
	const u64 feature_ids = pvm_read_id_reg(vcpu, SYS_ID_AA64PFR1_EL1);
	u64 hcr_set = 0;
	u64 hcr_clear = 0;

	/* Memory Tagging: Trap and Treat as Untagged if not supported. */
	if (!FIELD_GET(ARM64_FEATURE_MASK(ID_AA64PFR1_EL1_MTE), feature_ids)) {
		hcr_set |= HCR_TID5;
		hcr_clear |= HCR_DCT | HCR_ATA;
	}

	vcpu->arch.hcr_el2 |= hcr_set;
	vcpu->arch.hcr_el2 &= ~hcr_clear;
}

/*
 * Set trap register values based on features in ID_AA64DFR0.
 */
static void pvm_init_traps_aa64dfr0(struct kvm_vcpu *vcpu)
{
	const u64 feature_ids = pvm_read_id_reg(vcpu, SYS_ID_AA64DFR0_EL1);
	u64 mdcr_set = 0;
	u64 mdcr_clear = 0;
	u64 cptr_set = 0;

	/* Trap/constrain PMU */
	if (!FIELD_GET(ARM64_FEATURE_MASK(ID_AA64DFR0_EL1_PMUVer), feature_ids)) {
		mdcr_set |= MDCR_EL2_TPM | MDCR_EL2_TPMCR;
		mdcr_clear |= MDCR_EL2_HPME | MDCR_EL2_MTPME |
			      MDCR_EL2_HPMN_MASK;
	}

	/* Trap Debug */
	if (!FIELD_GET(ARM64_FEATURE_MASK(ID_AA64DFR0_EL1_DebugVer), feature_ids))
		mdcr_set |= MDCR_EL2_TDRA | MDCR_EL2_TDA;

	/* Trap OS Double Lock */
	if (!FIELD_GET(ARM64_FEATURE_MASK(ID_AA64DFR0_EL1_DoubleLock), feature_ids))
		mdcr_set |= MDCR_EL2_TDOSA;

	/* Trap SPE */
	if (!FIELD_GET(ARM64_FEATURE_MASK(ID_AA64DFR0_EL1_PMSVer), feature_ids)) {
		mdcr_set |= MDCR_EL2_TPMS;
		mdcr_clear |= MDCR_EL2_E2PB_MASK << MDCR_EL2_E2PB_SHIFT;
	}

	/* Trap Trace Filter */
	if (!FIELD_GET(ARM64_FEATURE_MASK(ID_AA64DFR0_EL1_TraceFilt), feature_ids))
		mdcr_set |= MDCR_EL2_TTRF;

	/* Trap Trace */
	if (!FIELD_GET(ARM64_FEATURE_MASK(ID_AA64DFR0_EL1_TraceVer), feature_ids))
		cptr_set |= CPTR_EL2_TTA;

	vcpu->arch.mdcr_el2 |= mdcr_set;
	vcpu->arch.mdcr_el2 &= ~mdcr_clear;
	vcpu->arch.cptr_el2 |= cptr_set;
}

/*
 * Set trap register values based on features in ID_AA64MMFR0.
 */
static void pvm_init_traps_aa64mmfr0(struct kvm_vcpu *vcpu)
{
	const u64 feature_ids = pvm_read_id_reg(vcpu, SYS_ID_AA64MMFR0_EL1);
	u64 mdcr_set = 0;

	/* Trap Debug Communications Channel registers */
	if (!FIELD_GET(ARM64_FEATURE_MASK(ID_AA64MMFR0_EL1_FGT), feature_ids))
		mdcr_set |= MDCR_EL2_TDCC;

	vcpu->arch.mdcr_el2 |= mdcr_set;
}

/*
 * Set trap register values based on features in ID_AA64MMFR1.
 */
static void pvm_init_traps_aa64mmfr1(struct kvm_vcpu *vcpu)
{
	const u64 feature_ids = pvm_read_id_reg(vcpu, SYS_ID_AA64MMFR1_EL1);
	u64 hcr_set = 0;

	/* Trap LOR */
	if (!FIELD_GET(ARM64_FEATURE_MASK(ID_AA64MMFR1_EL1_LO), feature_ids))
		hcr_set |= HCR_TLOR;

	vcpu->arch.hcr_el2 |= hcr_set;
}

/*
 * Set baseline trap register values.
 */
static void pvm_init_trap_regs(struct kvm_vcpu *vcpu)
{
	/*
	 * Always trap:
	 * - Feature id registers: to control features exposed to guests
	 * - Implementation-defined features
	 */
	vcpu->arch.hcr_el2 = HCR_GUEST_FLAGS |
			     HCR_TID3 | HCR_TACR | HCR_TIDCP | HCR_TID1;
<<<<<<< HEAD

	if (cpus_have_const_cap(ARM64_HAS_RAS_EXTN)) {
		/* route synchronous external abort exceptions to EL2 */
		vcpu->arch.hcr_el2 |= HCR_TEA;
		/* trap error record accesses */
		vcpu->arch.hcr_el2 |= HCR_TERR;
	}

	if (cpus_have_const_cap(ARM64_HAS_STAGE2_FWB))
		vcpu->arch.hcr_el2 |= HCR_FWB;

=======

	if (cpus_have_const_cap(ARM64_HAS_RAS_EXTN)) {
		/* route synchronous external abort exceptions to EL2 */
		vcpu->arch.hcr_el2 |= HCR_TEA;
		/* trap error record accesses */
		vcpu->arch.hcr_el2 |= HCR_TERR;
	}

	if (cpus_have_const_cap(ARM64_HAS_STAGE2_FWB))
		vcpu->arch.hcr_el2 |= HCR_FWB;

>>>>>>> 93e4fc4c
	if (cpus_have_const_cap(ARM64_MISMATCHED_CACHE_TYPE))
		vcpu->arch.hcr_el2 |= HCR_TID2;
}

/*
 * Initialize trap register values for protected VMs.
 */
static void pkvm_vcpu_init_traps(struct pkvm_hyp_vcpu *hyp_vcpu)
{
	hyp_vcpu->vcpu.arch.cptr_el2 = CPTR_EL2_DEFAULT;
	hyp_vcpu->vcpu.arch.mdcr_el2 = 0;

	if (!pkvm_hyp_vcpu_is_protected(hyp_vcpu)) {
		u64 hcr = READ_ONCE(hyp_vcpu->host_vcpu->arch.hcr_el2);

		hyp_vcpu->vcpu.arch.hcr_el2 = HCR_GUEST_FLAGS | hcr;
		return;
	}

	pvm_init_trap_regs(&hyp_vcpu->vcpu);
	pvm_init_traps_aa64pfr0(&hyp_vcpu->vcpu);
	pvm_init_traps_aa64pfr1(&hyp_vcpu->vcpu);
	pvm_init_traps_aa64dfr0(&hyp_vcpu->vcpu);
	pvm_init_traps_aa64mmfr0(&hyp_vcpu->vcpu);
	pvm_init_traps_aa64mmfr1(&hyp_vcpu->vcpu);
}

/*
 * Start the VM table handle at the offset defined instead of at 0.
 * Mainly for sanity checking and debugging.
 */
#define HANDLE_OFFSET 0x1000

static unsigned int vm_handle_to_idx(pkvm_handle_t handle)
{
	return handle - HANDLE_OFFSET;
}

static pkvm_handle_t idx_to_vm_handle(unsigned int idx)
{
	return idx + HANDLE_OFFSET;
}

/*
 * Spinlock for protecting state related to the VM table. Protects writes
 * to 'vm_table' and 'nr_table_entries' as well as reads and writes to
 * 'last_hyp_vcpu_lookup'.
 */
static DEFINE_HYP_SPINLOCK(vm_table_lock);

/*
 * The table of VM entries for protected VMs in hyp.
 * Allocated at hyp initialization and setup.
 */
static struct pkvm_hyp_vm **vm_table;

void pkvm_hyp_vm_table_init(void *tbl)
{
	WARN_ON(vm_table);
	vm_table = tbl;
}

<<<<<<< HEAD
=======
void pkvm_hyp_host_fp_init(void *host_fp)
{
	WARN_ON(host_fp_state);
	host_fp_state = host_fp;
}

>>>>>>> 93e4fc4c
/*
 * Return the hyp vm structure corresponding to the handle.
 */
static struct pkvm_hyp_vm *get_vm_by_handle(pkvm_handle_t handle)
{
	unsigned int idx = vm_handle_to_idx(handle);

	if (unlikely(idx >= KVM_MAX_PVMS))
		return NULL;

	return vm_table[idx];
}

<<<<<<< HEAD
=======
int __pkvm_reclaim_dying_guest_page(pkvm_handle_t handle, u64 pfn, u64 ipa)
{
	struct pkvm_hyp_vm *hyp_vm;
	int ret = -EINVAL;

	hyp_spin_lock(&vm_table_lock);
	hyp_vm = get_vm_by_handle(handle);
	if (!hyp_vm || !hyp_vm->is_dying)
		goto unlock;

	ret = __pkvm_host_reclaim_page(hyp_vm, pfn, ipa);
	if (ret)
		goto unlock;

	drain_hyp_pool(hyp_vm, &hyp_vm->host_kvm->arch.pkvm.teardown_stage2_mc);
unlock:
	hyp_spin_unlock(&vm_table_lock);

	return ret;
}

>>>>>>> 93e4fc4c
struct pkvm_hyp_vcpu *pkvm_load_hyp_vcpu(pkvm_handle_t handle,
					 unsigned int vcpu_idx)
{
	struct pkvm_hyp_vcpu *hyp_vcpu = NULL;
	struct pkvm_hyp_vm *hyp_vm;

	/* Cannot load a new vcpu without putting the old one first. */
	if (__this_cpu_read(loaded_hyp_vcpu))
		return NULL;

	hyp_spin_lock(&vm_table_lock);
	hyp_vm = get_vm_by_handle(handle);
<<<<<<< HEAD
	if (!hyp_vm || hyp_vm->nr_vcpus <= vcpu_idx)
=======
	if (!hyp_vm || hyp_vm->is_dying || hyp_vm->nr_vcpus <= vcpu_idx)
>>>>>>> 93e4fc4c
		goto unlock;

	hyp_vcpu = hyp_vm->vcpus[vcpu_idx];

	/* Ensure vcpu isn't loaded on more than one cpu simultaneously. */
	if (unlikely(hyp_vcpu->loaded_hyp_vcpu)) {
		hyp_vcpu = NULL;
		goto unlock;
	}

	hyp_vcpu->loaded_hyp_vcpu = this_cpu_ptr(&loaded_hyp_vcpu);
	hyp_page_ref_inc(hyp_virt_to_page(hyp_vm));
unlock:
	hyp_spin_unlock(&vm_table_lock);

	if (hyp_vcpu)
		__this_cpu_write(loaded_hyp_vcpu, hyp_vcpu);
	return hyp_vcpu;
}

void pkvm_put_hyp_vcpu(struct pkvm_hyp_vcpu *hyp_vcpu)
{
	struct pkvm_hyp_vm *hyp_vm = pkvm_hyp_vcpu_to_hyp_vm(hyp_vcpu);

	hyp_spin_lock(&vm_table_lock);
	hyp_vcpu->loaded_hyp_vcpu = NULL;
	__this_cpu_write(loaded_hyp_vcpu, NULL);
	hyp_page_ref_dec(hyp_virt_to_page(hyp_vm));
	hyp_spin_unlock(&vm_table_lock);
}

struct pkvm_hyp_vcpu *pkvm_get_loaded_hyp_vcpu(void)
{
	return __this_cpu_read(loaded_hyp_vcpu);
}

static void pkvm_vcpu_init_features_from_host(struct pkvm_hyp_vcpu *hyp_vcpu)
{
	struct kvm_vcpu *host_vcpu = hyp_vcpu->host_vcpu;
	DECLARE_BITMAP(allowed_features, KVM_VCPU_MAX_FEATURES);

	/* No restrictions for non-protected VMs. */
	if (!pkvm_hyp_vcpu_is_protected(hyp_vcpu)) {
		bitmap_copy(hyp_vcpu->vcpu.arch.features,
			    host_vcpu->arch.features,
			    KVM_VCPU_MAX_FEATURES);
		return;
	}

	bitmap_zero(allowed_features, KVM_VCPU_MAX_FEATURES);

	/*
	 * For protected vms, always allow:
	 * - CPU starting in poweroff state
	 * - PSCI v0.2
	 */
	set_bit(KVM_ARM_VCPU_POWER_OFF, allowed_features);
	set_bit(KVM_ARM_VCPU_PSCI_0_2, allowed_features);

	/*
	 * Check if remaining features are allowed:
	 * - Performance Monitoring
	 * - Scalable Vectors
	 * - Pointer Authentication
	 */
	if (FIELD_GET(ARM64_FEATURE_MASK(ID_AA64DFR0_EL1_PMUVer), PVM_ID_AA64DFR0_ALLOW))
		set_bit(KVM_ARM_VCPU_PMU_V3, allowed_features);

	if (FIELD_GET(ARM64_FEATURE_MASK(ID_AA64PFR0_EL1_SVE), PVM_ID_AA64PFR0_ALLOW))
		set_bit(KVM_ARM_VCPU_SVE, allowed_features);

	if (FIELD_GET(ARM64_FEATURE_MASK(ID_AA64ISAR1_EL1_API), PVM_ID_AA64ISAR1_ALLOW) &&
	    FIELD_GET(ARM64_FEATURE_MASK(ID_AA64ISAR1_EL1_APA), PVM_ID_AA64ISAR1_ALLOW))
		set_bit(KVM_ARM_VCPU_PTRAUTH_ADDRESS, allowed_features);

	if (FIELD_GET(ARM64_FEATURE_MASK(ID_AA64ISAR1_EL1_GPI), PVM_ID_AA64ISAR1_ALLOW) &&
	    FIELD_GET(ARM64_FEATURE_MASK(ID_AA64ISAR1_EL1_GPA), PVM_ID_AA64ISAR1_ALLOW))
		set_bit(KVM_ARM_VCPU_PTRAUTH_GENERIC, allowed_features);

	bitmap_and(hyp_vcpu->vcpu.arch.features, host_vcpu->arch.features,
		   allowed_features, KVM_VCPU_MAX_FEATURES);

	/*
	 * Now sanitise the configuration flags that we have inherited
	 * from the host, as they may refer to features that protected
	 * mode doesn't support.
	 */
	if (!vcpu_has_feature(&hyp_vcpu->vcpu,(KVM_ARM_VCPU_SVE))) {
		vcpu_clear_flag(&hyp_vcpu->vcpu, GUEST_HAS_SVE);
		vcpu_clear_flag(&hyp_vcpu->vcpu, VCPU_SVE_FINALIZED);
	}

	if (!vcpu_has_feature(&hyp_vcpu->vcpu, KVM_ARM_VCPU_PTRAUTH_ADDRESS) ||
	    !vcpu_has_feature(&hyp_vcpu->vcpu, KVM_ARM_VCPU_PTRAUTH_GENERIC))
		vcpu_clear_flag(&hyp_vcpu->vcpu, GUEST_HAS_PTRAUTH);
}

static int pkvm_vcpu_init_ptrauth(struct pkvm_hyp_vcpu *hyp_vcpu)
{
	struct kvm_vcpu *vcpu = &hyp_vcpu->vcpu;
	int ret = 0;

	if (test_bit(KVM_ARM_VCPU_PTRAUTH_ADDRESS, vcpu->arch.features) ||
	    test_bit(KVM_ARM_VCPU_PTRAUTH_GENERIC, vcpu->arch.features))
		ret = kvm_vcpu_enable_ptrauth(vcpu);

	return ret;
}

static int pkvm_vcpu_init_psci(struct pkvm_hyp_vcpu *hyp_vcpu)
{
	struct vcpu_reset_state *reset_state = &hyp_vcpu->vcpu.arch.reset_state;
	struct pkvm_hyp_vm *hyp_vm = pkvm_hyp_vcpu_to_hyp_vm(hyp_vcpu);

	if (test_bit(KVM_ARM_VCPU_POWER_OFF, hyp_vcpu->vcpu.arch.features)) {
		reset_state->reset = false;
		hyp_vcpu->power_state = PSCI_0_2_AFFINITY_LEVEL_OFF;
	} else if (pkvm_hyp_vm_has_pvmfw(hyp_vm)) {
		if (hyp_vm->pvmfw_entry_vcpu)
			return -EINVAL;

		hyp_vm->pvmfw_entry_vcpu = hyp_vcpu;
		reset_state->reset = true;
		hyp_vcpu->power_state = PSCI_0_2_AFFINITY_LEVEL_ON_PENDING;
	} else {
		struct kvm_vcpu *host_vcpu = hyp_vcpu->host_vcpu;

		reset_state->pc = READ_ONCE(host_vcpu->arch.ctxt.regs.pc);
		reset_state->r0 = READ_ONCE(host_vcpu->arch.ctxt.regs.regs[0]);
		reset_state->reset = true;
		hyp_vcpu->power_state = PSCI_0_2_AFFINITY_LEVEL_ON_PENDING;
	}

	return 0;
}

static void unpin_host_vcpu(struct kvm_vcpu *host_vcpu)
{
	if (host_vcpu)
		hyp_unpin_shared_mem(host_vcpu, host_vcpu + 1);
}

static void unpin_host_sve_state(struct pkvm_hyp_vcpu *hyp_vcpu)
{
	void *sve_state;

	if (!test_bit(KVM_ARM_VCPU_SVE, hyp_vcpu->vcpu.arch.features))
		return;

	sve_state = kern_hyp_va(hyp_vcpu->vcpu.arch.sve_state);
	hyp_unpin_shared_mem(sve_state,
			     sve_state + vcpu_sve_state_size(&hyp_vcpu->vcpu));
}

static void unpin_host_vcpus(struct pkvm_hyp_vcpu *hyp_vcpus[],
			     unsigned int nr_vcpus)
{
	int i;

	for (i = 0; i < nr_vcpus; i++) {
		struct pkvm_hyp_vcpu *hyp_vcpu = hyp_vcpus[i];

		unpin_host_vcpu(hyp_vcpu->host_vcpu);
		unpin_host_sve_state(hyp_vcpu);
	}
}

static size_t pkvm_get_last_ran_size(void)
{
	return array_size(hyp_nr_cpus, sizeof(int));
}

static void init_pkvm_hyp_vm(struct kvm *host_kvm, struct pkvm_hyp_vm *hyp_vm,
			     int *last_ran, unsigned int nr_vcpus)
{
	u64 pvmfw_load_addr = PVMFW_INVALID_LOAD_ADDR;

	hyp_vm->host_kvm = host_kvm;
	hyp_vm->kvm.created_vcpus = nr_vcpus;
	hyp_vm->kvm.arch.vtcr = host_mmu.arch.vtcr;
	hyp_vm->kvm.arch.pkvm.enabled = READ_ONCE(host_kvm->arch.pkvm.enabled);

	if (hyp_vm->kvm.arch.pkvm.enabled)
		pvmfw_load_addr = READ_ONCE(host_kvm->arch.pkvm.pvmfw_load_addr);
	hyp_vm->kvm.arch.pkvm.pvmfw_load_addr = pvmfw_load_addr;

	hyp_vm->kvm.arch.mmu.last_vcpu_ran = (int __percpu *)last_ran;
	memset(last_ran, -1, pkvm_get_last_ran_size());
}

static int init_pkvm_hyp_vcpu(struct pkvm_hyp_vcpu *hyp_vcpu,
			      struct pkvm_hyp_vm *hyp_vm,
			      struct kvm_vcpu *host_vcpu,
			      unsigned int vcpu_idx)
{
	int ret = 0;

	if (hyp_pin_shared_mem(host_vcpu, host_vcpu + 1))
		return -EBUSY;

	if (host_vcpu->vcpu_idx != vcpu_idx) {
		ret = -EINVAL;
		goto done;
	}

	hyp_vcpu->host_vcpu = host_vcpu;

	hyp_vcpu->vcpu.kvm = &hyp_vm->kvm;
	hyp_vcpu->vcpu.vcpu_id = READ_ONCE(host_vcpu->vcpu_id);
	hyp_vcpu->vcpu.vcpu_idx = vcpu_idx;

	hyp_vcpu->vcpu.arch.hw_mmu = &hyp_vm->kvm.arch.mmu;
	hyp_vcpu->vcpu.arch.cflags = READ_ONCE(host_vcpu->arch.cflags);
	hyp_vcpu->vcpu.arch.mp_state.mp_state = KVM_MP_STATE_STOPPED;
	hyp_vcpu->vcpu.arch.debug_ptr = &host_vcpu->arch.vcpu_debug_state;

	pkvm_vcpu_init_features_from_host(hyp_vcpu);

	ret = pkvm_vcpu_init_ptrauth(hyp_vcpu);
	if (ret)
		goto done;

	ret = pkvm_vcpu_init_psci(hyp_vcpu);
	if (ret)
		goto done;

	if (test_bit(KVM_ARM_VCPU_SVE, hyp_vcpu->vcpu.arch.features)) {
		size_t sve_state_size;
		void *sve_state;

		hyp_vcpu->vcpu.arch.sve_state = READ_ONCE(host_vcpu->arch.sve_state);
		hyp_vcpu->vcpu.arch.sve_max_vl = READ_ONCE(host_vcpu->arch.sve_max_vl);

		sve_state = kern_hyp_va(hyp_vcpu->vcpu.arch.sve_state);
		sve_state_size = vcpu_sve_state_size(&hyp_vcpu->vcpu);

		if (!hyp_vcpu->vcpu.arch.sve_state || !sve_state_size ||
		    hyp_pin_shared_mem(sve_state, sve_state + sve_state_size)) {
			clear_bit(KVM_ARM_VCPU_SVE, hyp_vcpu->vcpu.arch.features);
			hyp_vcpu->vcpu.arch.sve_state = NULL;
			hyp_vcpu->vcpu.arch.sve_max_vl = 0;
			ret = -EINVAL;
			goto done;
		}
	}

	pkvm_vcpu_init_traps(hyp_vcpu);
	kvm_reset_pvm_sys_regs(&hyp_vcpu->vcpu);
done:
	if (ret)
		unpin_host_vcpu(host_vcpu);
	return ret;
}

static int find_free_vm_table_entry(struct kvm *host_kvm)
{
	int i;

	for (i = 0; i < KVM_MAX_PVMS; ++i) {
		if (!vm_table[i])
			return i;
	}

	return -ENOMEM;
}

/*
 * Allocate a VM table entry and insert a pointer to the new vm.
 *
 * Return a unique handle to the protected VM on success,
 * negative error code on failure.
 */
static pkvm_handle_t insert_vm_table_entry(struct kvm *host_kvm,
					   struct pkvm_hyp_vm *hyp_vm)
{
	struct kvm_s2_mmu *mmu = &hyp_vm->kvm.arch.mmu;
	int idx;

	hyp_assert_lock_held(&vm_table_lock);

	/*
	 * Initializing protected state might have failed, yet a malicious
	 * host could trigger this function. Thus, ensure that 'vm_table'
	 * exists.
	 */
	if (unlikely(!vm_table))
		return -EINVAL;

	idx = find_free_vm_table_entry(host_kvm);
	if (idx < 0)
		return idx;

	hyp_vm->kvm.arch.pkvm.handle = idx_to_vm_handle(idx);

	/* VMID 0 is reserved for the host */
	atomic64_set(&mmu->vmid.id, idx + 1);

	mmu->arch = &hyp_vm->kvm.arch;
	mmu->pgt = &hyp_vm->pgt;

	vm_table[idx] = hyp_vm;
	return hyp_vm->kvm.arch.pkvm.handle;
}

/*
 * Deallocate and remove the VM table entry corresponding to the handle.
 */
static void remove_vm_table_entry(pkvm_handle_t handle)
{
	hyp_assert_lock_held(&vm_table_lock);
	vm_table[vm_handle_to_idx(handle)] = NULL;
}

static size_t pkvm_get_hyp_vm_size(unsigned int nr_vcpus)
{
	return size_add(sizeof(struct pkvm_hyp_vm),
		size_mul(sizeof(struct pkvm_hyp_vcpu *), nr_vcpus));
}

static void *map_donated_memory_noclear(unsigned long host_va, size_t size)
{
	void *va = (void *)kern_hyp_va(host_va);

	if (!PAGE_ALIGNED(va))
		return NULL;

	if (__pkvm_host_donate_hyp(hyp_virt_to_pfn(va),
				   PAGE_ALIGN(size) >> PAGE_SHIFT))
		return NULL;

	return va;
}

static void *map_donated_memory(unsigned long host_va, size_t size)
{
	void *va = map_donated_memory_noclear(host_va, size);

	if (va)
		memset(va, 0, size);

	return va;
}

static void __unmap_donated_memory(void *va, size_t size)
{
	kvm_flush_dcache_to_poc(va, size);
	WARN_ON(__pkvm_hyp_donate_host(hyp_virt_to_pfn(va),
				       PAGE_ALIGN(size) >> PAGE_SHIFT));
}

static void unmap_donated_memory(void *va, size_t size)
{
	if (!va)
		return;

	memset(va, 0, size);
	__unmap_donated_memory(va, size);
}

static void unmap_donated_memory_noclear(void *va, size_t size)
{
	if (!va)
		return;

	__unmap_donated_memory(va, size);
}

/*
 * Initialize the hypervisor copy of the protected VM state using the
 * memory donated by the host.
 *
 * Unmaps the donated memory from the host at stage 2.
 *
 * host_kvm: A pointer to the host's struct kvm.
 * vm_hva: The host va of the area being donated for the VM state.
 *	   Must be page aligned.
 * pgd_hva: The host va of the area being donated for the stage-2 PGD for
 *	    the VM. Must be page aligned. Its size is implied by the VM's
 *	    VTCR.
 * last_ran_hva: The host va of the area being donated for hyp to use to track
 *		 the most recent physical cpu on which each vcpu has run.
 * Return a unique handle to the protected VM on success,
 * negative error code on failure.
 */
int __pkvm_init_vm(struct kvm *host_kvm, unsigned long vm_hva,
		   unsigned long pgd_hva, unsigned long last_ran_hva)
{
	struct pkvm_hyp_vm *hyp_vm = NULL;
	int *last_ran = NULL;
	size_t vm_size, pgd_size, last_ran_size;
	unsigned int nr_vcpus;
	void *pgd = NULL;
	int ret;

	ret = hyp_pin_shared_mem(host_kvm, host_kvm + 1);
	if (ret)
		return ret;

	nr_vcpus = READ_ONCE(host_kvm->created_vcpus);
	if (nr_vcpus < 1) {
		ret = -EINVAL;
		goto err_unpin_kvm;
	}

	vm_size = pkvm_get_hyp_vm_size(nr_vcpus);
	last_ran_size = pkvm_get_last_ran_size();
	pgd_size = kvm_pgtable_stage2_pgd_size(host_mmu.arch.vtcr);

	ret = -ENOMEM;

	hyp_vm = map_donated_memory(vm_hva, vm_size);
	if (!hyp_vm)
		goto err_remove_mappings;

	last_ran = map_donated_memory(last_ran_hva, last_ran_size);
	if (!last_ran)
		goto err_remove_mappings;

	pgd = map_donated_memory_noclear(pgd_hva, pgd_size);
	if (!pgd)
		goto err_remove_mappings;

	init_pkvm_hyp_vm(host_kvm, hyp_vm, last_ran, nr_vcpus);

	hyp_spin_lock(&vm_table_lock);
	ret = insert_vm_table_entry(host_kvm, hyp_vm);
	if (ret < 0)
		goto err_unlock;

	ret = kvm_guest_prepare_stage2(hyp_vm, pgd);
	if (ret)
		goto err_remove_vm_table_entry;
	hyp_spin_unlock(&vm_table_lock);

	return hyp_vm->kvm.arch.pkvm.handle;

err_remove_vm_table_entry:
	remove_vm_table_entry(hyp_vm->kvm.arch.pkvm.handle);
err_unlock:
	hyp_spin_unlock(&vm_table_lock);
err_remove_mappings:
	unmap_donated_memory(hyp_vm, vm_size);
	unmap_donated_memory(last_ran, last_ran_size);
	unmap_donated_memory(pgd, pgd_size);
err_unpin_kvm:
	hyp_unpin_shared_mem(host_kvm, host_kvm + 1);
	return ret;
}

/*
 * Initialize the hypervisor copy of the protected vCPU state using the
 * memory donated by the host.
 *
 * handle: The handle for the protected vm.
 * host_vcpu: A pointer to the corresponding host vcpu.
 * vcpu_hva: The host va of the area being donated for the vcpu state.
 *	     Must be page aligned. The size of the area must be equal to
 *	     the page-aligned size of 'struct pkvm_hyp_vcpu'.
 * Return 0 on success, negative error code on failure.
 */
int __pkvm_init_vcpu(pkvm_handle_t handle, struct kvm_vcpu *host_vcpu,
		     unsigned long vcpu_hva)
<<<<<<< HEAD
{
	struct pkvm_hyp_vcpu *hyp_vcpu;
	struct pkvm_hyp_vm *hyp_vm;
	unsigned int idx;
	int ret;

	hyp_vcpu = map_donated_memory(vcpu_hva, sizeof(*hyp_vcpu));
	if (!hyp_vcpu)
		return -ENOMEM;

	hyp_spin_lock(&vm_table_lock);

	hyp_vm = get_vm_by_handle(handle);
	if (!hyp_vm) {
		ret = -ENOENT;
		goto unlock;
	}

	idx = hyp_vm->nr_vcpus;
	if (idx >= hyp_vm->kvm.created_vcpus) {
		ret = -EINVAL;
		goto unlock;
	}

	ret = init_pkvm_hyp_vcpu(hyp_vcpu, hyp_vm, host_vcpu, idx);
	if (ret)
		goto unlock;

	hyp_vm->vcpus[idx] = hyp_vcpu;
	hyp_vm->nr_vcpus++;
unlock:
	hyp_spin_unlock(&vm_table_lock);

	if (ret)
		unmap_donated_memory(hyp_vcpu, sizeof(*hyp_vcpu));

	return ret;
}

static void
teardown_donated_memory(struct kvm_hyp_memcache *mc, void *addr, size_t size)
{
	void *start;

	size = PAGE_ALIGN(size);
	memset(addr, 0, size);

	for (start = addr; start < addr + size; start += PAGE_SIZE)
		push_hyp_memcache(mc, start, hyp_virt_to_phys);

	unmap_donated_memory_noclear(addr, size);
}

int __pkvm_teardown_vm(pkvm_handle_t handle)
{
	struct kvm_hyp_memcache *mc, *stage2_mc;
	size_t vm_size, last_ran_size;
	int __percpu *last_vcpu_ran;
	struct pkvm_hyp_vm *hyp_vm;
	struct kvm *host_kvm;
	unsigned int idx;
	int err;

	hyp_spin_lock(&vm_table_lock);
	hyp_vm = get_vm_by_handle(handle);
	if (!hyp_vm) {
		err = -ENOENT;
		goto err_unlock;
	}

	if (WARN_ON(hyp_page_count(hyp_vm))) {
		err = -EBUSY;
		goto err_unlock;
	}

	host_kvm = hyp_vm->host_kvm;

	/* Ensure the VMID is clean before it can be reallocated */
	__kvm_tlb_flush_vmid(&hyp_vm->kvm.arch.mmu);
	remove_vm_table_entry(handle);
	hyp_spin_unlock(&vm_table_lock);

	mc = &host_kvm->arch.pkvm.teardown_mc;
	stage2_mc = &host_kvm->arch.pkvm.teardown_stage2_mc;

	/* Reclaim guest pages (including page-table pages) */
	reclaim_guest_pages(hyp_vm, stage2_mc);
	unpin_host_vcpus(hyp_vm->vcpus, hyp_vm->nr_vcpus);

	/* Push the metadata pages to the teardown memcache */
	for (idx = 0; idx < hyp_vm->nr_vcpus; ++idx) {
		struct pkvm_hyp_vcpu *hyp_vcpu = hyp_vm->vcpus[idx];
		struct kvm_hyp_memcache *vcpu_mc;
		void *addr;

		vcpu_mc = &hyp_vcpu->vcpu.arch.pkvm_memcache;
		while (vcpu_mc->nr_pages) {
			addr = pop_hyp_memcache(vcpu_mc, hyp_phys_to_virt);
			push_hyp_memcache(stage2_mc, addr, hyp_virt_to_phys);
			unmap_donated_memory_noclear(addr, PAGE_SIZE);
		}

		teardown_donated_memory(mc, hyp_vcpu, sizeof(*hyp_vcpu));
	}

	last_vcpu_ran = hyp_vm->kvm.arch.mmu.last_vcpu_ran;
	last_ran_size = pkvm_get_last_ran_size();
	teardown_donated_memory(mc, (__force void *)last_vcpu_ran,
				last_ran_size);

	vm_size = pkvm_get_hyp_vm_size(hyp_vm->kvm.created_vcpus);
	teardown_donated_memory(mc, hyp_vm, vm_size);
	hyp_unpin_shared_mem(host_kvm, host_kvm + 1);
	return 0;

err_unlock:
	hyp_spin_unlock(&vm_table_lock);
	return err;
}

int pkvm_load_pvmfw_pages(struct pkvm_hyp_vm *vm, u64 ipa, phys_addr_t phys,
			  u64 size)
{
	struct kvm_protected_vm *pkvm = &vm->kvm.arch.pkvm;
	u64 npages, offset = ipa - pkvm->pvmfw_load_addr;
	void *src = hyp_phys_to_virt(pvmfw_base) + offset;

	if (offset >= pvmfw_size)
		return -EINVAL;

	size = min(size, pvmfw_size - offset);
	if (!PAGE_ALIGNED(size) || !PAGE_ALIGNED(src))
		return -EINVAL;

	npages = size >> PAGE_SHIFT;
	while (npages--) {
		/*
		 * No need for cache maintenance here, as the pgtable code will
		 * take care of this when installing the pte in the guest's
		 * stage-2 page table.
		 */
		memcpy(hyp_fixmap_map(phys), src, PAGE_SIZE);
		hyp_fixmap_unmap();

		src += PAGE_SIZE;
		phys += PAGE_SIZE;
	}

	return 0;
}

void pkvm_poison_pvmfw_pages(void)
{
	u64 npages = pvmfw_size >> PAGE_SHIFT;
	phys_addr_t addr = pvmfw_base;

	while (npages--) {
		hyp_poison_page(addr);
		addr += PAGE_SIZE;
	}
}

/*
 * This function sets the registers on the vcpu to their architecturally defined
 * reset values.
 *
 * Note: Can only be called by the vcpu on itself, after it has been turned on.
 */
void pkvm_reset_vcpu(struct pkvm_hyp_vcpu *hyp_vcpu)
{
	struct vcpu_reset_state *reset_state = &hyp_vcpu->vcpu.arch.reset_state;
	struct pkvm_hyp_vm *hyp_vm = pkvm_hyp_vcpu_to_hyp_vm(hyp_vcpu);

	WARN_ON(!reset_state->reset);

	pkvm_vcpu_init_ptrauth(hyp_vcpu);
	kvm_reset_vcpu_core(&hyp_vcpu->vcpu);
	kvm_reset_pvm_sys_regs(&hyp_vcpu->vcpu);

	/* Must be done after reseting sys registers. */
	kvm_reset_vcpu_psci(&hyp_vcpu->vcpu, reset_state);
	if (hyp_vm->pvmfw_entry_vcpu == hyp_vcpu) {
		struct kvm_vcpu *host_vcpu = hyp_vcpu->host_vcpu;
		u64 entry = hyp_vm->kvm.arch.pkvm.pvmfw_load_addr;
		int i;

		/* X0 - X14 provided by the VMM (preserved) */
		for (i = 0; i <= 14; ++i) {
			u64 val = vcpu_get_reg(host_vcpu, i);

			vcpu_set_reg(&hyp_vcpu->vcpu, i, val);
		}

		/* X15: Boot protocol version */
		vcpu_set_reg(&hyp_vcpu->vcpu, 15, 0);

		/* PC: IPA of pvmfw base */
		*vcpu_pc(&hyp_vcpu->vcpu) = entry;
		hyp_vm->pvmfw_entry_vcpu = NULL;

		/* Auto enroll MMIO guard */
		set_bit(KVM_ARCH_FLAG_MMIO_GUARD, &hyp_vm->kvm.arch.flags);
	}

	reset_state->reset = false;

	hyp_vcpu->exit_code = 0;

	WARN_ON(hyp_vcpu->power_state != PSCI_0_2_AFFINITY_LEVEL_ON_PENDING);
	WRITE_ONCE(hyp_vcpu->vcpu.arch.mp_state.mp_state, KVM_MP_STATE_RUNNABLE);
	WRITE_ONCE(hyp_vcpu->power_state, PSCI_0_2_AFFINITY_LEVEL_ON);
}

struct pkvm_hyp_vcpu *pkvm_mpidr_to_hyp_vcpu(struct pkvm_hyp_vm *hyp_vm,
					     u64 mpidr)
{
	int i;

	mpidr &= MPIDR_HWID_BITMASK;

	for (i = 0; i < hyp_vm->nr_vcpus; i++) {
		struct pkvm_hyp_vcpu *hyp_vcpu = hyp_vm->vcpus[i];

		if (mpidr == kvm_vcpu_get_mpidr_aff(&hyp_vcpu->vcpu))
			return hyp_vcpu;
	}

	return NULL;
}

/*
 * Returns true if the hypervisor has handled the PSCI call, and control should
 * go back to the guest, or false if the host needs to do some additional work
 * (i.e., wake up the vcpu).
 */
static bool pvm_psci_vcpu_on(struct pkvm_hyp_vcpu *hyp_vcpu)
{
	struct pkvm_hyp_vm *hyp_vm = pkvm_hyp_vcpu_to_hyp_vm(hyp_vcpu);
	struct vcpu_reset_state *reset_state;
	struct pkvm_hyp_vcpu *target;
	unsigned long cpu_id, ret;
	int power_state;

	cpu_id = smccc_get_arg1(&hyp_vcpu->vcpu);
	if (!kvm_psci_valid_affinity(&hyp_vcpu->vcpu, cpu_id)) {
		ret = PSCI_RET_INVALID_PARAMS;
		goto error;
	}

	target = pkvm_mpidr_to_hyp_vcpu(hyp_vm, cpu_id);
	if (!target) {
		ret = PSCI_RET_INVALID_PARAMS;
		goto error;
	}

	/*
	 * Make sure the requested vcpu is not on to begin with.
	 * Atomic to avoid race between vcpus trying to power on the same vcpu.
	 */
	power_state = cmpxchg(&target->power_state,
			      PSCI_0_2_AFFINITY_LEVEL_OFF,
			      PSCI_0_2_AFFINITY_LEVEL_ON_PENDING);
	switch (power_state) {
	case PSCI_0_2_AFFINITY_LEVEL_ON_PENDING:
		ret = PSCI_RET_ON_PENDING;
		goto error;
	case PSCI_0_2_AFFINITY_LEVEL_ON:
		ret = PSCI_RET_ALREADY_ON;
		goto error;
	case PSCI_0_2_AFFINITY_LEVEL_OFF:
		break;
	default:
		ret = PSCI_RET_INTERNAL_FAILURE;
		goto error;
	}

	reset_state = &target->vcpu.arch.reset_state;
	reset_state->pc = smccc_get_arg2(&hyp_vcpu->vcpu);
	reset_state->r0 = smccc_get_arg3(&hyp_vcpu->vcpu);
	/* Propagate caller endianness */
	reset_state->be = kvm_vcpu_is_be(&hyp_vcpu->vcpu);
	reset_state->reset = true;

	/*
	 * Return to the host, which should make the KVM_REQ_VCPU_RESET request
	 * as well as kvm_vcpu_wake_up() to schedule the vcpu.
	 */
	return false;

error:
	/* If there's an error go back straight to the guest. */
	smccc_set_retval(&hyp_vcpu->vcpu, ret, 0, 0, 0);
	return true;
}

static bool pvm_psci_vcpu_affinity_info(struct pkvm_hyp_vcpu *hyp_vcpu)
{
	unsigned long target_affinity_mask, target_affinity, lowest_affinity_level;
	struct pkvm_hyp_vm *hyp_vm = pkvm_hyp_vcpu_to_hyp_vm(hyp_vcpu);
	struct kvm_vcpu *vcpu = &hyp_vcpu->vcpu;
	unsigned long mpidr, ret;
	int i, matching_cpus = 0;

	target_affinity = smccc_get_arg1(vcpu);
	lowest_affinity_level = smccc_get_arg2(vcpu);
	if (!kvm_psci_valid_affinity(vcpu, target_affinity)) {
		ret = PSCI_RET_INVALID_PARAMS;
		goto done;
	}

	/* Determine target affinity mask */
	target_affinity_mask = psci_affinity_mask(lowest_affinity_level);
	if (!target_affinity_mask) {
		ret = PSCI_RET_INVALID_PARAMS;
		goto done;
	}

	/* Ignore other bits of target affinity */
	target_affinity &= target_affinity_mask;
	ret = PSCI_0_2_AFFINITY_LEVEL_OFF;

	/*
	 * If at least one vcpu matching target affinity is ON then return ON,
	 * then if at least one is PENDING_ON then return PENDING_ON.
	 * Otherwise, return OFF.
	 */
	for (i = 0; i < hyp_vm->nr_vcpus; i++) {
		struct pkvm_hyp_vcpu *target = hyp_vm->vcpus[i];

		mpidr = kvm_vcpu_get_mpidr_aff(&target->vcpu);

		if ((mpidr & target_affinity_mask) == target_affinity) {
			int power_state;

			matching_cpus++;
			power_state = READ_ONCE(target->power_state);
			switch (power_state) {
			case PSCI_0_2_AFFINITY_LEVEL_ON_PENDING:
				ret = PSCI_0_2_AFFINITY_LEVEL_ON_PENDING;
				break;
			case PSCI_0_2_AFFINITY_LEVEL_ON:
				ret = PSCI_0_2_AFFINITY_LEVEL_ON;
				goto done;
			case PSCI_0_2_AFFINITY_LEVEL_OFF:
				break;
			default:
				ret = PSCI_RET_INTERNAL_FAILURE;
				goto done;
			}
		}
	}

	if (!matching_cpus)
		ret = PSCI_RET_INVALID_PARAMS;

done:
	/* Nothing to be handled by the host. Go back to the guest. */
	smccc_set_retval(vcpu, ret, 0, 0, 0);
	return true;
}

/*
 * Returns true if the hypervisor has handled the PSCI call, and control should
 * go back to the guest, or false if the host needs to do some additional work
 * (e.g., turn off and update vcpu scheduling status).
 */
static bool pvm_psci_vcpu_off(struct pkvm_hyp_vcpu *hyp_vcpu)
{
	struct kvm_vcpu *vcpu = &hyp_vcpu->vcpu;

	WARN_ON(vcpu->arch.mp_state.mp_state == KVM_MP_STATE_STOPPED);
	WARN_ON(hyp_vcpu->power_state != PSCI_0_2_AFFINITY_LEVEL_ON);

	WRITE_ONCE(vcpu->arch.mp_state.mp_state, KVM_MP_STATE_STOPPED);
	WRITE_ONCE(hyp_vcpu->power_state, PSCI_0_2_AFFINITY_LEVEL_OFF);

	/* Return to the host so that it can finish powering off the vcpu. */
	return false;
}

static bool pvm_psci_version(struct pkvm_hyp_vcpu *hyp_vcpu)
{
	/* Nothing to be handled by the host. Go back to the guest. */
	smccc_set_retval(&hyp_vcpu->vcpu, KVM_ARM_PSCI_1_1, 0, 0, 0);
	return true;
}

static bool pvm_psci_not_supported(struct pkvm_hyp_vcpu *hyp_vcpu)
{
	/* Nothing to be handled by the host. Go back to the guest. */
	smccc_set_retval(&hyp_vcpu->vcpu, PSCI_RET_NOT_SUPPORTED, 0, 0, 0);
	return true;
}

static bool pvm_psci_features(struct pkvm_hyp_vcpu *hyp_vcpu)
{
	struct kvm_vcpu *vcpu = &hyp_vcpu->vcpu;
	u32 feature = smccc_get_arg1(vcpu);
	unsigned long val;

	switch (feature) {
	case PSCI_0_2_FN_PSCI_VERSION:
	case PSCI_0_2_FN_CPU_SUSPEND:
	case PSCI_0_2_FN64_CPU_SUSPEND:
	case PSCI_0_2_FN_CPU_OFF:
	case PSCI_0_2_FN_CPU_ON:
	case PSCI_0_2_FN64_CPU_ON:
	case PSCI_0_2_FN_AFFINITY_INFO:
	case PSCI_0_2_FN64_AFFINITY_INFO:
	case PSCI_0_2_FN_SYSTEM_OFF:
	case PSCI_0_2_FN_SYSTEM_RESET:
	case PSCI_1_0_FN_PSCI_FEATURES:
	case PSCI_1_1_FN_SYSTEM_RESET2:
	case PSCI_1_1_FN64_SYSTEM_RESET2:
	case ARM_SMCCC_VERSION_FUNC_ID:
		val = PSCI_RET_SUCCESS;
		break;
	default:
		val = PSCI_RET_NOT_SUPPORTED;
		break;
	}

	/* Nothing to be handled by the host. Go back to the guest. */
	smccc_set_retval(vcpu, val, 0, 0, 0);
	return true;
}

static bool pkvm_handle_psci(struct pkvm_hyp_vcpu *hyp_vcpu)
{
	struct kvm_vcpu *vcpu = &hyp_vcpu->vcpu;
	u32 psci_fn = smccc_get_function(vcpu);

	switch (psci_fn) {
	case PSCI_0_2_FN_CPU_ON:
		kvm_psci_narrow_to_32bit(vcpu);
		fallthrough;
	case PSCI_0_2_FN64_CPU_ON:
		return pvm_psci_vcpu_on(hyp_vcpu);
	case PSCI_0_2_FN_CPU_OFF:
		return pvm_psci_vcpu_off(hyp_vcpu);
	case PSCI_0_2_FN_AFFINITY_INFO:
		kvm_psci_narrow_to_32bit(vcpu);
		fallthrough;
	case PSCI_0_2_FN64_AFFINITY_INFO:
		return pvm_psci_vcpu_affinity_info(hyp_vcpu);
	case PSCI_0_2_FN_PSCI_VERSION:
		return pvm_psci_version(hyp_vcpu);
	case PSCI_1_0_FN_PSCI_FEATURES:
		return pvm_psci_features(hyp_vcpu);
	case PSCI_0_2_FN_SYSTEM_RESET:
	case PSCI_0_2_FN_CPU_SUSPEND:
	case PSCI_0_2_FN64_CPU_SUSPEND:
	case PSCI_0_2_FN_SYSTEM_OFF:
	case PSCI_1_1_FN_SYSTEM_RESET2:
	case PSCI_1_1_FN64_SYSTEM_RESET2:
		return false; /* Handled by the host. */
	default:
		break;
	}

	return pvm_psci_not_supported(hyp_vcpu);
}

static u64 __pkvm_memshare_page_req(struct pkvm_hyp_vcpu *hyp_vcpu, u64 ipa)
{
	struct kvm_vcpu *vcpu = &hyp_vcpu->vcpu;
	u64 elr;

	/* Fake up a data abort (Level 3 translation fault on write) */
	vcpu->arch.fault.esr_el2 = (u32)ESR_ELx_EC_DABT_LOW << ESR_ELx_EC_SHIFT |
				   ESR_ELx_WNR | ESR_ELx_FSC_FAULT |
				   FIELD_PREP(ESR_ELx_FSC_LEVEL, 3);

	/* Shuffle the IPA around into the HPFAR */
	vcpu->arch.fault.hpfar_el2 = (ipa >> 8) & HPFAR_MASK;

	/* This is a virtual address. 0's good. Let's go with 0. */
	vcpu->arch.fault.far_el2 = 0;

	/* Rewind the ELR so we return to the HVC once the IPA is mapped */
	elr = read_sysreg(elr_el2);
	elr -= 4;
	write_sysreg(elr, elr_el2);

	return ARM_EXCEPTION_TRAP;
}

static bool pkvm_memshare_call(struct pkvm_hyp_vcpu *hyp_vcpu, u64 *exit_code)
{
	struct kvm_vcpu *vcpu = &hyp_vcpu->vcpu;
	u64 ipa = smccc_get_arg1(vcpu);
	u64 arg2 = smccc_get_arg2(vcpu);
	u64 arg3 = smccc_get_arg3(vcpu);
	int err;

	if (arg2 || arg3)
		goto out_guest_err;

	err = __pkvm_guest_share_host(hyp_vcpu, ipa);
	switch (err) {
	case 0:
		/* Success! Now tell the host. */
		goto out_host;
	case -EFAULT:
		/*
		 * Convert the exception into a data abort so that the page
		 * being shared is mapped into the guest next time.
		 */
		*exit_code = __pkvm_memshare_page_req(hyp_vcpu, ipa);
		goto out_host;
	}

out_guest_err:
	smccc_set_retval(vcpu, SMCCC_RET_INVALID_PARAMETER, 0, 0, 0);
	return true;

out_host:
	return false;
}

static bool pkvm_memunshare_call(struct pkvm_hyp_vcpu *hyp_vcpu)
{
	struct kvm_vcpu *vcpu = &hyp_vcpu->vcpu;
	u64 ipa = smccc_get_arg1(vcpu);
	u64 arg2 = smccc_get_arg2(vcpu);
	u64 arg3 = smccc_get_arg3(vcpu);
	int err;

	if (arg2 || arg3)
		goto out_guest_err;

	err = __pkvm_guest_unshare_host(hyp_vcpu, ipa);
	if (err)
		goto out_guest_err;

	return false;

out_guest_err:
	smccc_set_retval(vcpu, SMCCC_RET_INVALID_PARAMETER, 0, 0, 0);
	return true;
}

static bool pkvm_meminfo_call(struct pkvm_hyp_vcpu *hyp_vcpu)
{
	struct kvm_vcpu *vcpu = &hyp_vcpu->vcpu;
	u64 arg1 = smccc_get_arg1(vcpu);
	u64 arg2 = smccc_get_arg2(vcpu);
	u64 arg3 = smccc_get_arg3(vcpu);

	if (arg1 || arg2 || arg3)
		goto out_guest_err;

	smccc_set_retval(vcpu, PAGE_SIZE, 0, 0, 0);
	return true;

out_guest_err:
	smccc_set_retval(vcpu, SMCCC_RET_INVALID_PARAMETER, 0, 0, 0);
	return true;
}

static bool pkvm_memrelinquish_call(struct pkvm_hyp_vcpu *hyp_vcpu)
{
	struct kvm_vcpu *vcpu = &hyp_vcpu->vcpu;
	u64 ipa = smccc_get_arg1(vcpu);
	u64 arg2 = smccc_get_arg2(vcpu);
	u64 arg3 = smccc_get_arg3(vcpu);
	u64 pa = 0;
	int ret;

	if (arg2 || arg3)
		goto out_guest_err;

	ret = __pkvm_guest_relinquish_to_host(hyp_vcpu, ipa, &pa);
	if (ret)
		goto out_guest_err;

	if (pa != 0) {
		/* Now pass to host. */
		return false;
	}

	/* This was a NOP as no page was actually mapped at the IPA. */
	smccc_set_retval(vcpu, 0, 0, 0, 0);
	return true;

out_guest_err:
	smccc_set_retval(vcpu, SMCCC_RET_INVALID_PARAMETER, 0, 0, 0);
	return true;
}

static bool pkvm_install_ioguard_page(struct pkvm_hyp_vcpu *hyp_vcpu, u64 *exit_code)
{
	u64 retval = SMCCC_RET_SUCCESS;
	u64 ipa = smccc_get_arg1(&hyp_vcpu->vcpu);
	int ret;

	ret = __pkvm_install_ioguard_page(hyp_vcpu, ipa);
	if (ret == -ENOMEM) {
		/*
		 * We ran out of memcache, let's ask for more. Cancel
		 * the effects of the HVC that took us here, and
		 * forward the hypercall to the host for page donation
		 * purposes.
		 */
		write_sysreg_el2(read_sysreg_el2(SYS_ELR) - 4, SYS_ELR);
		return false;
	}

	if (ret)
		retval = SMCCC_RET_INVALID_PARAMETER;

	smccc_set_retval(&hyp_vcpu->vcpu, retval, 0, 0, 0);
	return true;
}

bool smccc_trng_available;

static bool pkvm_forward_trng(struct kvm_vcpu *vcpu)
{
	u32 fn = smccc_get_function(vcpu);
	struct arm_smccc_res res;
	unsigned long arg1 = 0;

	/*
	 * Forward TRNG calls to EL3, as we can't trust the host to handle
	 * these for us.
	 */
	switch (fn) {
	case ARM_SMCCC_TRNG_FEATURES:
	case ARM_SMCCC_TRNG_RND32:
	case ARM_SMCCC_TRNG_RND64:
		arg1 = smccc_get_arg1(vcpu);
		fallthrough;
	case ARM_SMCCC_TRNG_VERSION:
	case ARM_SMCCC_TRNG_GET_UUID:
		arm_smccc_1_1_smc(fn, arg1, &res);
		smccc_set_retval(vcpu, res.a0, res.a1, res.a2, res.a3);
		memzero_explicit(&res, sizeof(res));
		break;
	}

	return true;
}

/*
 * Handler for protected VM HVC calls.
 *
 * Returns true if the hypervisor has handled the exit, and control should go
 * back to the guest, or false if it hasn't.
 */
bool kvm_handle_pvm_hvc64(struct kvm_vcpu *vcpu, u64 *exit_code)
{
	u64 val[4] = { SMCCC_RET_NOT_SUPPORTED };
	u32 fn = smccc_get_function(vcpu);
	struct pkvm_hyp_vcpu *hyp_vcpu;

	hyp_vcpu = container_of(vcpu, struct pkvm_hyp_vcpu, vcpu);

	switch (fn) {
	case ARM_SMCCC_VERSION_FUNC_ID:
		/* Nothing to be handled by the host. Go back to the guest. */
		val[0] = ARM_SMCCC_VERSION_1_1;
		break;
	case ARM_SMCCC_VENDOR_HYP_CALL_UID_FUNC_ID:
		val[0] = ARM_SMCCC_VENDOR_HYP_UID_KVM_REG_0;
		val[1] = ARM_SMCCC_VENDOR_HYP_UID_KVM_REG_1;
		val[2] = ARM_SMCCC_VENDOR_HYP_UID_KVM_REG_2;
		val[3] = ARM_SMCCC_VENDOR_HYP_UID_KVM_REG_3;
		break;
	case ARM_SMCCC_VENDOR_HYP_KVM_FEATURES_FUNC_ID:
		val[0] = BIT(ARM_SMCCC_KVM_FUNC_FEATURES);
		val[0] |= BIT(ARM_SMCCC_KVM_FUNC_HYP_MEMINFO);
		val[0] |= BIT(ARM_SMCCC_KVM_FUNC_MEM_SHARE);
		val[0] |= BIT(ARM_SMCCC_KVM_FUNC_MEM_UNSHARE);
		val[0] |= BIT(ARM_SMCCC_KVM_FUNC_MEM_RELINQUISH);
		val[0] |= BIT(ARM_SMCCC_KVM_FUNC_MMIO_GUARD_INFO);
		val[0] |= BIT(ARM_SMCCC_KVM_FUNC_MMIO_GUARD_ENROLL);
		val[0] |= BIT(ARM_SMCCC_KVM_FUNC_MMIO_GUARD_MAP);
		val[0] |= BIT(ARM_SMCCC_KVM_FUNC_MMIO_GUARD_UNMAP);
		break;
	case ARM_SMCCC_VENDOR_HYP_KVM_MMIO_GUARD_ENROLL_FUNC_ID:
		set_bit(KVM_ARCH_FLAG_MMIO_GUARD, &vcpu->kvm->arch.flags);
		val[0] = SMCCC_RET_SUCCESS;
		break;
	case ARM_SMCCC_VENDOR_HYP_KVM_MMIO_GUARD_MAP_FUNC_ID:
		return pkvm_install_ioguard_page(hyp_vcpu, exit_code);
	case ARM_SMCCC_VENDOR_HYP_KVM_MMIO_GUARD_UNMAP_FUNC_ID:
		if (__pkvm_remove_ioguard_page(hyp_vcpu, vcpu_get_reg(vcpu, 1)))
			val[0] = SMCCC_RET_INVALID_PARAMETER;
		else
			val[0] = SMCCC_RET_SUCCESS;
		break;
	case ARM_SMCCC_VENDOR_HYP_KVM_MMIO_GUARD_INFO_FUNC_ID:
	case ARM_SMCCC_VENDOR_HYP_KVM_HYP_MEMINFO_FUNC_ID:
		return pkvm_meminfo_call(hyp_vcpu);
	case ARM_SMCCC_VENDOR_HYP_KVM_MEM_SHARE_FUNC_ID:
		return pkvm_memshare_call(hyp_vcpu, exit_code);
	case ARM_SMCCC_VENDOR_HYP_KVM_MEM_UNSHARE_FUNC_ID:
		return pkvm_memunshare_call(hyp_vcpu);
	case ARM_SMCCC_VENDOR_HYP_KVM_MEM_RELINQUISH_FUNC_ID:
		return pkvm_memrelinquish_call(hyp_vcpu);
	case ARM_SMCCC_TRNG_VERSION ... ARM_SMCCC_TRNG_RND32:
	case ARM_SMCCC_TRNG_RND64:
		if (smccc_trng_available)
			return pkvm_forward_trng(vcpu);
		break;
	default:
		return pkvm_handle_psci(hyp_vcpu);
	}

	smccc_set_retval(vcpu, val[0], val[1], val[2], val[3]);
	return true;
}

/*
 * Handler for non-protected VM HVC calls.
 *
 * Returns true if the hypervisor has handled the exit, and control should go
 * back to the guest, or false if it hasn't.
 */
bool kvm_hyp_handle_hvc64(struct kvm_vcpu *vcpu, u64 *exit_code)
{
	u32 fn = smccc_get_function(vcpu);
	struct pkvm_hyp_vcpu *hyp_vcpu;

	hyp_vcpu = container_of(vcpu, struct pkvm_hyp_vcpu, vcpu);

	switch (fn) {
	case ARM_SMCCC_VENDOR_HYP_KVM_HYP_MEMINFO_FUNC_ID:
		return pkvm_meminfo_call(hyp_vcpu);
	case ARM_SMCCC_VENDOR_HYP_KVM_MEM_RELINQUISH_FUNC_ID:
		return pkvm_memrelinquish_call(hyp_vcpu);
	}

	return false;
=======
{
	struct pkvm_hyp_vcpu *hyp_vcpu;
	struct pkvm_hyp_vm *hyp_vm;
	unsigned int idx;
	int ret;

	hyp_vcpu = map_donated_memory(vcpu_hva, sizeof(*hyp_vcpu));
	if (!hyp_vcpu)
		return -ENOMEM;

	hyp_spin_lock(&vm_table_lock);

	hyp_vm = get_vm_by_handle(handle);
	if (!hyp_vm) {
		ret = -ENOENT;
		goto unlock;
	}

	idx = hyp_vm->nr_vcpus;
	if (idx >= hyp_vm->kvm.created_vcpus) {
		ret = -EINVAL;
		goto unlock;
	}

	ret = init_pkvm_hyp_vcpu(hyp_vcpu, hyp_vm, host_vcpu, idx);
	if (ret)
		goto unlock;

	hyp_vm->vcpus[idx] = hyp_vcpu;
	hyp_vm->nr_vcpus++;
unlock:
	hyp_spin_unlock(&vm_table_lock);

	if (ret)
		unmap_donated_memory(hyp_vcpu, sizeof(*hyp_vcpu));

	return ret;
}

static void
teardown_donated_memory(struct kvm_hyp_memcache *mc, void *addr, size_t size)
{
	void *start;

	size = PAGE_ALIGN(size);
	memset(addr, 0, size);

	for (start = addr; start < addr + size; start += PAGE_SIZE)
		push_hyp_memcache(mc, start, hyp_virt_to_phys);

	unmap_donated_memory_noclear(addr, size);
}

int __pkvm_start_teardown_vm(pkvm_handle_t handle)
{
	struct pkvm_hyp_vm *hyp_vm;
	int ret = 0;

	hyp_spin_lock(&vm_table_lock);
	hyp_vm = get_vm_by_handle(handle);
	if (!hyp_vm) {
		ret = -ENOENT;
		goto unlock;
	} else if (WARN_ON(hyp_page_count(hyp_vm))) {
		ret = -EBUSY;
		goto unlock;
	} else if (hyp_vm->is_dying) {
		ret = -EINVAL;
		goto unlock;
	}

	hyp_vm->is_dying = true;

unlock:
	hyp_spin_unlock(&vm_table_lock);

	return ret;
}

int __pkvm_finalize_teardown_vm(pkvm_handle_t handle)
{
	struct kvm_hyp_memcache *mc, *stage2_mc;
	size_t vm_size, last_ran_size;
	int __percpu *last_vcpu_ran;
	struct pkvm_hyp_vm *hyp_vm;
	struct kvm *host_kvm;
	unsigned int idx;
	int err;

	hyp_spin_lock(&vm_table_lock);
	hyp_vm = get_vm_by_handle(handle);
	if (!hyp_vm) {
		err = -ENOENT;
		goto err_unlock;
	} else if (!hyp_vm->is_dying) {
		err = -EBUSY;
		goto err_unlock;
	}

	host_kvm = hyp_vm->host_kvm;

	/* Ensure the VMID is clean before it can be reallocated */
	__kvm_tlb_flush_vmid(&hyp_vm->kvm.arch.mmu);
	remove_vm_table_entry(handle);
	hyp_spin_unlock(&vm_table_lock);

	mc = &host_kvm->arch.pkvm.teardown_mc;
	stage2_mc = &host_kvm->arch.pkvm.teardown_stage2_mc;

	destroy_hyp_vm_pgt(hyp_vm);
	drain_hyp_pool(hyp_vm, stage2_mc);
	unpin_host_vcpus(hyp_vm->vcpus, hyp_vm->nr_vcpus);

	/* Push the metadata pages to the teardown memcache */
	for (idx = 0; idx < hyp_vm->nr_vcpus; ++idx) {
		struct pkvm_hyp_vcpu *hyp_vcpu = hyp_vm->vcpus[idx];
		struct kvm_hyp_memcache *vcpu_mc;
		void *addr;

		vcpu_mc = &hyp_vcpu->vcpu.arch.pkvm_memcache;
		while (vcpu_mc->nr_pages) {
			addr = pop_hyp_memcache(vcpu_mc, hyp_phys_to_virt);
			push_hyp_memcache(stage2_mc, addr, hyp_virt_to_phys);
			unmap_donated_memory_noclear(addr, PAGE_SIZE);
		}

		teardown_donated_memory(mc, hyp_vcpu, sizeof(*hyp_vcpu));
	}

	last_vcpu_ran = hyp_vm->kvm.arch.mmu.last_vcpu_ran;
	last_ran_size = pkvm_get_last_ran_size();
	teardown_donated_memory(mc, (__force void *)last_vcpu_ran,
				last_ran_size);

	vm_size = pkvm_get_hyp_vm_size(hyp_vm->kvm.created_vcpus);
	teardown_donated_memory(mc, hyp_vm, vm_size);
	hyp_unpin_shared_mem(host_kvm, host_kvm + 1);
	return 0;

err_unlock:
	hyp_spin_unlock(&vm_table_lock);
	return err;
}

int pkvm_load_pvmfw_pages(struct pkvm_hyp_vm *vm, u64 ipa, phys_addr_t phys,
			  u64 size)
{
	struct kvm_protected_vm *pkvm = &vm->kvm.arch.pkvm;
	u64 npages, offset = ipa - pkvm->pvmfw_load_addr;
	void *src = hyp_phys_to_virt(pvmfw_base) + offset;

	if (offset >= pvmfw_size)
		return -EINVAL;

	size = min(size, pvmfw_size - offset);
	if (!PAGE_ALIGNED(size) || !PAGE_ALIGNED(src))
		return -EINVAL;

	npages = size >> PAGE_SHIFT;
	while (npages--) {
		/*
		 * No need for cache maintenance here, as the pgtable code will
		 * take care of this when installing the pte in the guest's
		 * stage-2 page table.
		 */
		memcpy(hyp_fixmap_map(phys), src, PAGE_SIZE);
		hyp_fixmap_unmap();

		src += PAGE_SIZE;
		phys += PAGE_SIZE;
	}

	return 0;
}

void pkvm_poison_pvmfw_pages(void)
{
	u64 npages = pvmfw_size >> PAGE_SHIFT;
	phys_addr_t addr = pvmfw_base;

	while (npages--) {
		hyp_poison_page(addr);
		addr += PAGE_SIZE;
	}
}

/*
 * This function sets the registers on the vcpu to their architecturally defined
 * reset values.
 *
 * Note: Can only be called by the vcpu on itself, after it has been turned on.
 */
void pkvm_reset_vcpu(struct pkvm_hyp_vcpu *hyp_vcpu)
{
	struct vcpu_reset_state *reset_state = &hyp_vcpu->vcpu.arch.reset_state;
	struct pkvm_hyp_vm *hyp_vm = pkvm_hyp_vcpu_to_hyp_vm(hyp_vcpu);

	WARN_ON(!reset_state->reset);

	pkvm_vcpu_init_ptrauth(hyp_vcpu);
	kvm_reset_vcpu_core(&hyp_vcpu->vcpu);
	kvm_reset_pvm_sys_regs(&hyp_vcpu->vcpu);

	/* Must be done after reseting sys registers. */
	kvm_reset_vcpu_psci(&hyp_vcpu->vcpu, reset_state);
	if (hyp_vm->pvmfw_entry_vcpu == hyp_vcpu) {
		struct kvm_vcpu *host_vcpu = hyp_vcpu->host_vcpu;
		u64 entry = hyp_vm->kvm.arch.pkvm.pvmfw_load_addr;
		int i;

		/* X0 - X14 provided by the VMM (preserved) */
		for (i = 0; i <= 14; ++i) {
			u64 val = vcpu_get_reg(host_vcpu, i);

			vcpu_set_reg(&hyp_vcpu->vcpu, i, val);
		}

		/* X15: Boot protocol version */
		vcpu_set_reg(&hyp_vcpu->vcpu, 15, 0);

		/* PC: IPA of pvmfw base */
		*vcpu_pc(&hyp_vcpu->vcpu) = entry;
		hyp_vm->pvmfw_entry_vcpu = NULL;

		/* Auto enroll MMIO guard */
		set_bit(KVM_ARCH_FLAG_MMIO_GUARD, &hyp_vm->kvm.arch.flags);
	}

	reset_state->reset = false;

	hyp_vcpu->exit_code = 0;

	WARN_ON(hyp_vcpu->power_state != PSCI_0_2_AFFINITY_LEVEL_ON_PENDING);
	WRITE_ONCE(hyp_vcpu->vcpu.arch.mp_state.mp_state, KVM_MP_STATE_RUNNABLE);
	WRITE_ONCE(hyp_vcpu->power_state, PSCI_0_2_AFFINITY_LEVEL_ON);
}

struct pkvm_hyp_vcpu *pkvm_mpidr_to_hyp_vcpu(struct pkvm_hyp_vm *hyp_vm,
					     u64 mpidr)
{
	int i;

	mpidr &= MPIDR_HWID_BITMASK;

	for (i = 0; i < hyp_vm->nr_vcpus; i++) {
		struct pkvm_hyp_vcpu *hyp_vcpu = hyp_vm->vcpus[i];

		if (mpidr == kvm_vcpu_get_mpidr_aff(&hyp_vcpu->vcpu))
			return hyp_vcpu;
	}

	return NULL;
}

/*
 * Returns true if the hypervisor has handled the PSCI call, and control should
 * go back to the guest, or false if the host needs to do some additional work
 * (i.e., wake up the vcpu).
 */
static bool pvm_psci_vcpu_on(struct pkvm_hyp_vcpu *hyp_vcpu)
{
	struct pkvm_hyp_vm *hyp_vm = pkvm_hyp_vcpu_to_hyp_vm(hyp_vcpu);
	struct vcpu_reset_state *reset_state;
	struct pkvm_hyp_vcpu *target;
	unsigned long cpu_id, ret;
	int power_state;

	cpu_id = smccc_get_arg1(&hyp_vcpu->vcpu);
	if (!kvm_psci_valid_affinity(&hyp_vcpu->vcpu, cpu_id)) {
		ret = PSCI_RET_INVALID_PARAMS;
		goto error;
	}

	target = pkvm_mpidr_to_hyp_vcpu(hyp_vm, cpu_id);
	if (!target) {
		ret = PSCI_RET_INVALID_PARAMS;
		goto error;
	}

	/*
	 * Make sure the requested vcpu is not on to begin with.
	 * Atomic to avoid race between vcpus trying to power on the same vcpu.
	 */
	power_state = cmpxchg(&target->power_state,
			      PSCI_0_2_AFFINITY_LEVEL_OFF,
			      PSCI_0_2_AFFINITY_LEVEL_ON_PENDING);
	switch (power_state) {
	case PSCI_0_2_AFFINITY_LEVEL_ON_PENDING:
		ret = PSCI_RET_ON_PENDING;
		goto error;
	case PSCI_0_2_AFFINITY_LEVEL_ON:
		ret = PSCI_RET_ALREADY_ON;
		goto error;
	case PSCI_0_2_AFFINITY_LEVEL_OFF:
		break;
	default:
		ret = PSCI_RET_INTERNAL_FAILURE;
		goto error;
	}

	reset_state = &target->vcpu.arch.reset_state;
	reset_state->pc = smccc_get_arg2(&hyp_vcpu->vcpu);
	reset_state->r0 = smccc_get_arg3(&hyp_vcpu->vcpu);
	/* Propagate caller endianness */
	reset_state->be = kvm_vcpu_is_be(&hyp_vcpu->vcpu);
	reset_state->reset = true;

	/*
	 * Return to the host, which should make the KVM_REQ_VCPU_RESET request
	 * as well as kvm_vcpu_wake_up() to schedule the vcpu.
	 */
	return false;

error:
	/* If there's an error go back straight to the guest. */
	smccc_set_retval(&hyp_vcpu->vcpu, ret, 0, 0, 0);
	return true;
}

static bool pvm_psci_vcpu_affinity_info(struct pkvm_hyp_vcpu *hyp_vcpu)
{
	unsigned long target_affinity_mask, target_affinity, lowest_affinity_level;
	struct pkvm_hyp_vm *hyp_vm = pkvm_hyp_vcpu_to_hyp_vm(hyp_vcpu);
	struct kvm_vcpu *vcpu = &hyp_vcpu->vcpu;
	unsigned long mpidr, ret;
	int i, matching_cpus = 0;

	target_affinity = smccc_get_arg1(vcpu);
	lowest_affinity_level = smccc_get_arg2(vcpu);
	if (!kvm_psci_valid_affinity(vcpu, target_affinity)) {
		ret = PSCI_RET_INVALID_PARAMS;
		goto done;
	}

	/* Determine target affinity mask */
	target_affinity_mask = psci_affinity_mask(lowest_affinity_level);
	if (!target_affinity_mask) {
		ret = PSCI_RET_INVALID_PARAMS;
		goto done;
	}

	/* Ignore other bits of target affinity */
	target_affinity &= target_affinity_mask;
	ret = PSCI_0_2_AFFINITY_LEVEL_OFF;

	/*
	 * If at least one vcpu matching target affinity is ON then return ON,
	 * then if at least one is PENDING_ON then return PENDING_ON.
	 * Otherwise, return OFF.
	 */
	for (i = 0; i < hyp_vm->nr_vcpus; i++) {
		struct pkvm_hyp_vcpu *target = hyp_vm->vcpus[i];

		mpidr = kvm_vcpu_get_mpidr_aff(&target->vcpu);

		if ((mpidr & target_affinity_mask) == target_affinity) {
			int power_state;

			matching_cpus++;
			power_state = READ_ONCE(target->power_state);
			switch (power_state) {
			case PSCI_0_2_AFFINITY_LEVEL_ON_PENDING:
				ret = PSCI_0_2_AFFINITY_LEVEL_ON_PENDING;
				break;
			case PSCI_0_2_AFFINITY_LEVEL_ON:
				ret = PSCI_0_2_AFFINITY_LEVEL_ON;
				goto done;
			case PSCI_0_2_AFFINITY_LEVEL_OFF:
				break;
			default:
				ret = PSCI_RET_INTERNAL_FAILURE;
				goto done;
			}
		}
	}

	if (!matching_cpus)
		ret = PSCI_RET_INVALID_PARAMS;

done:
	/* Nothing to be handled by the host. Go back to the guest. */
	smccc_set_retval(vcpu, ret, 0, 0, 0);
	return true;
}

/*
 * Returns true if the hypervisor has handled the PSCI call, and control should
 * go back to the guest, or false if the host needs to do some additional work
 * (e.g., turn off and update vcpu scheduling status).
 */
static bool pvm_psci_vcpu_off(struct pkvm_hyp_vcpu *hyp_vcpu)
{
	struct kvm_vcpu *vcpu = &hyp_vcpu->vcpu;

	WARN_ON(vcpu->arch.mp_state.mp_state == KVM_MP_STATE_STOPPED);
	WARN_ON(hyp_vcpu->power_state != PSCI_0_2_AFFINITY_LEVEL_ON);

	WRITE_ONCE(vcpu->arch.mp_state.mp_state, KVM_MP_STATE_STOPPED);
	WRITE_ONCE(hyp_vcpu->power_state, PSCI_0_2_AFFINITY_LEVEL_OFF);

	/* Return to the host so that it can finish powering off the vcpu. */
	return false;
}

static bool pvm_psci_version(struct pkvm_hyp_vcpu *hyp_vcpu)
{
	/* Nothing to be handled by the host. Go back to the guest. */
	smccc_set_retval(&hyp_vcpu->vcpu, KVM_ARM_PSCI_1_1, 0, 0, 0);
	return true;
}

static bool pvm_psci_not_supported(struct pkvm_hyp_vcpu *hyp_vcpu)
{
	/* Nothing to be handled by the host. Go back to the guest. */
	smccc_set_retval(&hyp_vcpu->vcpu, PSCI_RET_NOT_SUPPORTED, 0, 0, 0);
	return true;
}

static bool pvm_psci_features(struct pkvm_hyp_vcpu *hyp_vcpu)
{
	struct kvm_vcpu *vcpu = &hyp_vcpu->vcpu;
	u32 feature = smccc_get_arg1(vcpu);
	unsigned long val;

	switch (feature) {
	case PSCI_0_2_FN_PSCI_VERSION:
	case PSCI_0_2_FN_CPU_SUSPEND:
	case PSCI_0_2_FN64_CPU_SUSPEND:
	case PSCI_0_2_FN_CPU_OFF:
	case PSCI_0_2_FN_CPU_ON:
	case PSCI_0_2_FN64_CPU_ON:
	case PSCI_0_2_FN_AFFINITY_INFO:
	case PSCI_0_2_FN64_AFFINITY_INFO:
	case PSCI_0_2_FN_SYSTEM_OFF:
	case PSCI_0_2_FN_SYSTEM_RESET:
	case PSCI_1_0_FN_PSCI_FEATURES:
	case PSCI_1_1_FN_SYSTEM_RESET2:
	case PSCI_1_1_FN64_SYSTEM_RESET2:
	case ARM_SMCCC_VERSION_FUNC_ID:
		val = PSCI_RET_SUCCESS;
		break;
	default:
		val = PSCI_RET_NOT_SUPPORTED;
		break;
	}

	/* Nothing to be handled by the host. Go back to the guest. */
	smccc_set_retval(vcpu, val, 0, 0, 0);
	return true;
}

static bool pkvm_handle_psci(struct pkvm_hyp_vcpu *hyp_vcpu)
{
	struct kvm_vcpu *vcpu = &hyp_vcpu->vcpu;
	u32 psci_fn = smccc_get_function(vcpu);

	switch (psci_fn) {
	case PSCI_0_2_FN_CPU_ON:
		kvm_psci_narrow_to_32bit(vcpu);
		fallthrough;
	case PSCI_0_2_FN64_CPU_ON:
		return pvm_psci_vcpu_on(hyp_vcpu);
	case PSCI_0_2_FN_CPU_OFF:
		return pvm_psci_vcpu_off(hyp_vcpu);
	case PSCI_0_2_FN_AFFINITY_INFO:
		kvm_psci_narrow_to_32bit(vcpu);
		fallthrough;
	case PSCI_0_2_FN64_AFFINITY_INFO:
		return pvm_psci_vcpu_affinity_info(hyp_vcpu);
	case PSCI_0_2_FN_PSCI_VERSION:
		return pvm_psci_version(hyp_vcpu);
	case PSCI_1_0_FN_PSCI_FEATURES:
		return pvm_psci_features(hyp_vcpu);
	case PSCI_0_2_FN_SYSTEM_RESET:
	case PSCI_0_2_FN_CPU_SUSPEND:
	case PSCI_0_2_FN64_CPU_SUSPEND:
	case PSCI_0_2_FN_SYSTEM_OFF:
	case PSCI_1_1_FN_SYSTEM_RESET2:
	case PSCI_1_1_FN64_SYSTEM_RESET2:
		return false; /* Handled by the host. */
	default:
		break;
	}

	return pvm_psci_not_supported(hyp_vcpu);
}

static u64 __pkvm_memshare_page_req(struct pkvm_hyp_vcpu *hyp_vcpu, u64 ipa)
{
	struct kvm_vcpu *vcpu = &hyp_vcpu->vcpu;
	u64 elr;

	/* Fake up a data abort (Level 3 translation fault on write) */
	vcpu->arch.fault.esr_el2 = (u32)ESR_ELx_EC_DABT_LOW << ESR_ELx_EC_SHIFT |
				   ESR_ELx_WNR | ESR_ELx_FSC_FAULT |
				   FIELD_PREP(ESR_ELx_FSC_LEVEL, 3);

	/* Shuffle the IPA around into the HPFAR */
	vcpu->arch.fault.hpfar_el2 = (ipa >> 8) & HPFAR_MASK;

	/* This is a virtual address. 0's good. Let's go with 0. */
	vcpu->arch.fault.far_el2 = 0;

	/* Rewind the ELR so we return to the HVC once the IPA is mapped */
	elr = read_sysreg(elr_el2);
	elr -= 4;
	write_sysreg(elr, elr_el2);

	return ARM_EXCEPTION_TRAP;
}

static bool pkvm_memshare_call(struct pkvm_hyp_vcpu *hyp_vcpu, u64 *exit_code)
{
	struct kvm_vcpu *vcpu = &hyp_vcpu->vcpu;
	u64 ipa = smccc_get_arg1(vcpu);
	u64 arg2 = smccc_get_arg2(vcpu);
	u64 arg3 = smccc_get_arg3(vcpu);
	int err;

	if (arg2 || arg3)
		goto out_guest_err;

	err = __pkvm_guest_share_host(hyp_vcpu, ipa);
	switch (err) {
	case 0:
		/* Success! Now tell the host. */
		goto out_host;
	case -EFAULT:
		/*
		 * Convert the exception into a data abort so that the page
		 * being shared is mapped into the guest next time.
		 */
		*exit_code = __pkvm_memshare_page_req(hyp_vcpu, ipa);
		goto out_host;
	}

out_guest_err:
	smccc_set_retval(vcpu, SMCCC_RET_INVALID_PARAMETER, 0, 0, 0);
	return true;

out_host:
	return false;
}

static bool pkvm_memunshare_call(struct pkvm_hyp_vcpu *hyp_vcpu)
{
	struct kvm_vcpu *vcpu = &hyp_vcpu->vcpu;
	u64 ipa = smccc_get_arg1(vcpu);
	u64 arg2 = smccc_get_arg2(vcpu);
	u64 arg3 = smccc_get_arg3(vcpu);
	int err;

	if (arg2 || arg3)
		goto out_guest_err;

	err = __pkvm_guest_unshare_host(hyp_vcpu, ipa);
	if (err)
		goto out_guest_err;

	return false;

out_guest_err:
	smccc_set_retval(vcpu, SMCCC_RET_INVALID_PARAMETER, 0, 0, 0);
	return true;
}

static bool pkvm_meminfo_call(struct pkvm_hyp_vcpu *hyp_vcpu)
{
	struct kvm_vcpu *vcpu = &hyp_vcpu->vcpu;
	u64 arg1 = smccc_get_arg1(vcpu);
	u64 arg2 = smccc_get_arg2(vcpu);
	u64 arg3 = smccc_get_arg3(vcpu);

	if (arg1 || arg2 || arg3)
		goto out_guest_err;

	smccc_set_retval(vcpu, PAGE_SIZE, 0, 0, 0);
	return true;

out_guest_err:
	smccc_set_retval(vcpu, SMCCC_RET_INVALID_PARAMETER, 0, 0, 0);
	return true;
}

static bool pkvm_memrelinquish_call(struct pkvm_hyp_vcpu *hyp_vcpu)
{
	struct kvm_vcpu *vcpu = &hyp_vcpu->vcpu;
	u64 ipa = smccc_get_arg1(vcpu);
	u64 arg2 = smccc_get_arg2(vcpu);
	u64 arg3 = smccc_get_arg3(vcpu);
	u64 pa = 0;
	int ret;

	if (arg2 || arg3)
		goto out_guest_err;

	ret = __pkvm_guest_relinquish_to_host(hyp_vcpu, ipa, &pa);
	if (ret)
		goto out_guest_err;

	if (pa != 0) {
		/* Now pass to host. */
		return false;
	}

	/* This was a NOP as no page was actually mapped at the IPA. */
	smccc_set_retval(vcpu, 0, 0, 0, 0);
	return true;

out_guest_err:
	smccc_set_retval(vcpu, SMCCC_RET_INVALID_PARAMETER, 0, 0, 0);
	return true;
}

static bool pkvm_install_ioguard_page(struct pkvm_hyp_vcpu *hyp_vcpu, u64 *exit_code)
{
	u64 retval = SMCCC_RET_SUCCESS;
	u64 ipa = smccc_get_arg1(&hyp_vcpu->vcpu);
	int ret;

	ret = __pkvm_install_ioguard_page(hyp_vcpu, ipa);
	if (ret == -ENOMEM) {
		/*
		 * We ran out of memcache, let's ask for more. Cancel
		 * the effects of the HVC that took us here, and
		 * forward the hypercall to the host for page donation
		 * purposes.
		 */
		write_sysreg_el2(read_sysreg_el2(SYS_ELR) - 4, SYS_ELR);
		return false;
	}

	if (ret)
		retval = SMCCC_RET_INVALID_PARAMETER;

	smccc_set_retval(&hyp_vcpu->vcpu, retval, 0, 0, 0);
	return true;
}

bool smccc_trng_available;

static bool pkvm_forward_trng(struct kvm_vcpu *vcpu)
{
	u32 fn = smccc_get_function(vcpu);
	struct arm_smccc_res res;
	unsigned long arg1 = 0;

	/*
	 * Forward TRNG calls to EL3, as we can't trust the host to handle
	 * these for us.
	 */
	switch (fn) {
	case ARM_SMCCC_TRNG_FEATURES:
	case ARM_SMCCC_TRNG_RND32:
	case ARM_SMCCC_TRNG_RND64:
		arg1 = smccc_get_arg1(vcpu);
		fallthrough;
	case ARM_SMCCC_TRNG_VERSION:
	case ARM_SMCCC_TRNG_GET_UUID:
		arm_smccc_1_1_smc(fn, arg1, &res);
		smccc_set_retval(vcpu, res.a0, res.a1, res.a2, res.a3);
		memzero_explicit(&res, sizeof(res));
		break;
	}

	return true;
}

/*
 * Handler for protected VM HVC calls.
 *
 * Returns true if the hypervisor has handled the exit, and control should go
 * back to the guest, or false if it hasn't.
 */
bool kvm_handle_pvm_hvc64(struct kvm_vcpu *vcpu, u64 *exit_code)
{
	u64 val[4] = { SMCCC_RET_NOT_SUPPORTED };
	u32 fn = smccc_get_function(vcpu);
	struct pkvm_hyp_vcpu *hyp_vcpu;

	hyp_vcpu = container_of(vcpu, struct pkvm_hyp_vcpu, vcpu);

	switch (fn) {
	case ARM_SMCCC_VERSION_FUNC_ID:
		/* Nothing to be handled by the host. Go back to the guest. */
		val[0] = ARM_SMCCC_VERSION_1_1;
		break;
	case ARM_SMCCC_VENDOR_HYP_CALL_UID_FUNC_ID:
		val[0] = ARM_SMCCC_VENDOR_HYP_UID_KVM_REG_0;
		val[1] = ARM_SMCCC_VENDOR_HYP_UID_KVM_REG_1;
		val[2] = ARM_SMCCC_VENDOR_HYP_UID_KVM_REG_2;
		val[3] = ARM_SMCCC_VENDOR_HYP_UID_KVM_REG_3;
		break;
	case ARM_SMCCC_VENDOR_HYP_KVM_FEATURES_FUNC_ID:
		val[0] = BIT(ARM_SMCCC_KVM_FUNC_FEATURES);
		val[0] |= BIT(ARM_SMCCC_KVM_FUNC_HYP_MEMINFO);
		val[0] |= BIT(ARM_SMCCC_KVM_FUNC_MEM_SHARE);
		val[0] |= BIT(ARM_SMCCC_KVM_FUNC_MEM_UNSHARE);
		val[0] |= BIT(ARM_SMCCC_KVM_FUNC_MEM_RELINQUISH);
		val[0] |= BIT(ARM_SMCCC_KVM_FUNC_MMIO_GUARD_INFO);
		val[0] |= BIT(ARM_SMCCC_KVM_FUNC_MMIO_GUARD_ENROLL);
		val[0] |= BIT(ARM_SMCCC_KVM_FUNC_MMIO_GUARD_MAP);
		val[0] |= BIT(ARM_SMCCC_KVM_FUNC_MMIO_GUARD_UNMAP);
		break;
	case ARM_SMCCC_VENDOR_HYP_KVM_MMIO_GUARD_ENROLL_FUNC_ID:
		set_bit(KVM_ARCH_FLAG_MMIO_GUARD, &vcpu->kvm->arch.flags);
		val[0] = SMCCC_RET_SUCCESS;
		break;
	case ARM_SMCCC_VENDOR_HYP_KVM_MMIO_GUARD_MAP_FUNC_ID:
		return pkvm_install_ioguard_page(hyp_vcpu, exit_code);
	case ARM_SMCCC_VENDOR_HYP_KVM_MMIO_GUARD_UNMAP_FUNC_ID:
		if (__pkvm_remove_ioguard_page(hyp_vcpu, vcpu_get_reg(vcpu, 1)))
			val[0] = SMCCC_RET_INVALID_PARAMETER;
		else
			val[0] = SMCCC_RET_SUCCESS;
		break;
	case ARM_SMCCC_VENDOR_HYP_KVM_MMIO_GUARD_INFO_FUNC_ID:
	case ARM_SMCCC_VENDOR_HYP_KVM_HYP_MEMINFO_FUNC_ID:
		return pkvm_meminfo_call(hyp_vcpu);
	case ARM_SMCCC_VENDOR_HYP_KVM_MEM_SHARE_FUNC_ID:
		return pkvm_memshare_call(hyp_vcpu, exit_code);
	case ARM_SMCCC_VENDOR_HYP_KVM_MEM_UNSHARE_FUNC_ID:
		return pkvm_memunshare_call(hyp_vcpu);
	case ARM_SMCCC_VENDOR_HYP_KVM_MEM_RELINQUISH_FUNC_ID:
		return pkvm_memrelinquish_call(hyp_vcpu);
	case ARM_SMCCC_TRNG_VERSION ... ARM_SMCCC_TRNG_RND32:
	case ARM_SMCCC_TRNG_RND64:
		if (smccc_trng_available)
			return pkvm_forward_trng(vcpu);
		break;
	default:
		return pkvm_handle_psci(hyp_vcpu);
	}

	smccc_set_retval(vcpu, val[0], val[1], val[2], val[3]);
	return true;
}

/*
 * Handler for non-protected VM HVC calls.
 *
 * Returns true if the hypervisor has handled the exit, and control should go
 * back to the guest, or false if it hasn't.
 */
bool kvm_hyp_handle_hvc64(struct kvm_vcpu *vcpu, u64 *exit_code)
{
	u32 fn = smccc_get_function(vcpu);
	struct pkvm_hyp_vcpu *hyp_vcpu;

	hyp_vcpu = container_of(vcpu, struct pkvm_hyp_vcpu, vcpu);

	switch (fn) {
	case ARM_SMCCC_VENDOR_HYP_KVM_HYP_MEMINFO_FUNC_ID:
		return pkvm_meminfo_call(hyp_vcpu);
	case ARM_SMCCC_VENDOR_HYP_KVM_MEM_RELINQUISH_FUNC_ID:
		return pkvm_memrelinquish_call(hyp_vcpu);
	}

	return false;
}

/*
 * Notify pKVM about events that can undermine pKVM security.
 */
void pkvm_handle_system_misconfiguration(enum pkvm_system_misconfiguration event)
{
	if (event == NO_DMA_ISOLATION)
		pkvm_poison_pvmfw_pages();
	else
		BUG();
>>>>>>> 93e4fc4c
}<|MERGE_RESOLUTION|>--- conflicted
+++ resolved
@@ -12,10 +12,7 @@
 
 #include <asm/kvm_emulate.h>
 
-<<<<<<< HEAD
-=======
 #include <nvhe/arm-smccc.h>
->>>>>>> 93e4fc4c
 #include <nvhe/mem_protect.h>
 #include <nvhe/memory.h>
 #include <nvhe/mm.h>
@@ -28,19 +25,14 @@
 /* Used by kvm_get_vttbr(). */
 unsigned int kvm_arm_vmid_bits;
 
-<<<<<<< HEAD
-=======
 unsigned int kvm_host_sve_max_vl;
 
->>>>>>> 93e4fc4c
 /*
  * The currently loaded hyp vCPU for each physical CPU. Used only when
  * protected KVM is enabled, but for both protected and non-protected VMs.
  */
 static DEFINE_PER_CPU(struct pkvm_hyp_vcpu *, loaded_hyp_vcpu);
 
-<<<<<<< HEAD
-=======
 /*
  * Host fp state for all cpus. This could include the host simd state, as well
  * as the sve and sme states if supported. Written to when the guest accesses
@@ -78,7 +70,6 @@
 	return __get_host_fpsimd_bytes();
 }
 
->>>>>>> 93e4fc4c
 /*
  * Set trap register values based on features in ID_AA64PFR0.
  */
@@ -231,7 +222,6 @@
 	 */
 	vcpu->arch.hcr_el2 = HCR_GUEST_FLAGS |
 			     HCR_TID3 | HCR_TACR | HCR_TIDCP | HCR_TID1;
-<<<<<<< HEAD
 
 	if (cpus_have_const_cap(ARM64_HAS_RAS_EXTN)) {
 		/* route synchronous external abort exceptions to EL2 */
@@ -243,19 +233,6 @@
 	if (cpus_have_const_cap(ARM64_HAS_STAGE2_FWB))
 		vcpu->arch.hcr_el2 |= HCR_FWB;
 
-=======
-
-	if (cpus_have_const_cap(ARM64_HAS_RAS_EXTN)) {
-		/* route synchronous external abort exceptions to EL2 */
-		vcpu->arch.hcr_el2 |= HCR_TEA;
-		/* trap error record accesses */
-		vcpu->arch.hcr_el2 |= HCR_TERR;
-	}
-
-	if (cpus_have_const_cap(ARM64_HAS_STAGE2_FWB))
-		vcpu->arch.hcr_el2 |= HCR_FWB;
-
->>>>>>> 93e4fc4c
 	if (cpus_have_const_cap(ARM64_MISMATCHED_CACHE_TYPE))
 		vcpu->arch.hcr_el2 |= HCR_TID2;
 }
@@ -318,15 +295,12 @@
 	vm_table = tbl;
 }
 
-<<<<<<< HEAD
-=======
 void pkvm_hyp_host_fp_init(void *host_fp)
 {
 	WARN_ON(host_fp_state);
 	host_fp_state = host_fp;
 }
 
->>>>>>> 93e4fc4c
 /*
  * Return the hyp vm structure corresponding to the handle.
  */
@@ -340,8 +314,6 @@
 	return vm_table[idx];
 }
 
-<<<<<<< HEAD
-=======
 int __pkvm_reclaim_dying_guest_page(pkvm_handle_t handle, u64 pfn, u64 ipa)
 {
 	struct pkvm_hyp_vm *hyp_vm;
@@ -363,7 +335,6 @@
 	return ret;
 }
 
->>>>>>> 93e4fc4c
 struct pkvm_hyp_vcpu *pkvm_load_hyp_vcpu(pkvm_handle_t handle,
 					 unsigned int vcpu_idx)
 {
@@ -376,11 +347,7 @@
 
 	hyp_spin_lock(&vm_table_lock);
 	hyp_vm = get_vm_by_handle(handle);
-<<<<<<< HEAD
-	if (!hyp_vm || hyp_vm->nr_vcpus <= vcpu_idx)
-=======
 	if (!hyp_vm || hyp_vm->is_dying || hyp_vm->nr_vcpus <= vcpu_idx)
->>>>>>> 93e4fc4c
 		goto unlock;
 
 	hyp_vcpu = hyp_vm->vcpus[vcpu_idx];
@@ -843,7 +810,6 @@
  */
 int __pkvm_init_vcpu(pkvm_handle_t handle, struct kvm_vcpu *host_vcpu,
 		     unsigned long vcpu_hva)
-<<<<<<< HEAD
 {
 	struct pkvm_hyp_vcpu *hyp_vcpu;
 	struct pkvm_hyp_vm *hyp_vm;
@@ -897,7 +863,33 @@
 	unmap_donated_memory_noclear(addr, size);
 }
 
-int __pkvm_teardown_vm(pkvm_handle_t handle)
+int __pkvm_start_teardown_vm(pkvm_handle_t handle)
+{
+	struct pkvm_hyp_vm *hyp_vm;
+	int ret = 0;
+
+	hyp_spin_lock(&vm_table_lock);
+	hyp_vm = get_vm_by_handle(handle);
+	if (!hyp_vm) {
+		ret = -ENOENT;
+		goto unlock;
+	} else if (WARN_ON(hyp_page_count(hyp_vm))) {
+		ret = -EBUSY;
+		goto unlock;
+	} else if (hyp_vm->is_dying) {
+		ret = -EINVAL;
+		goto unlock;
+	}
+
+	hyp_vm->is_dying = true;
+
+unlock:
+	hyp_spin_unlock(&vm_table_lock);
+
+	return ret;
+}
+
+int __pkvm_finalize_teardown_vm(pkvm_handle_t handle)
 {
 	struct kvm_hyp_memcache *mc, *stage2_mc;
 	size_t vm_size, last_ran_size;
@@ -912,9 +904,7 @@
 	if (!hyp_vm) {
 		err = -ENOENT;
 		goto err_unlock;
-	}
-
-	if (WARN_ON(hyp_page_count(hyp_vm))) {
+	} else if (!hyp_vm->is_dying) {
 		err = -EBUSY;
 		goto err_unlock;
 	}
@@ -929,8 +919,8 @@
 	mc = &host_kvm->arch.pkvm.teardown_mc;
 	stage2_mc = &host_kvm->arch.pkvm.teardown_stage2_mc;
 
-	/* Reclaim guest pages (including page-table pages) */
-	reclaim_guest_pages(hyp_vm, stage2_mc);
+	destroy_hyp_vm_pgt(hyp_vm);
+	drain_hyp_pool(hyp_vm, stage2_mc);
 	unpin_host_vcpus(hyp_vm->vcpus, hyp_vm->nr_vcpus);
 
 	/* Push the metadata pages to the teardown memcache */
@@ -1579,766 +1569,6 @@
 	}
 
 	return false;
-=======
-{
-	struct pkvm_hyp_vcpu *hyp_vcpu;
-	struct pkvm_hyp_vm *hyp_vm;
-	unsigned int idx;
-	int ret;
-
-	hyp_vcpu = map_donated_memory(vcpu_hva, sizeof(*hyp_vcpu));
-	if (!hyp_vcpu)
-		return -ENOMEM;
-
-	hyp_spin_lock(&vm_table_lock);
-
-	hyp_vm = get_vm_by_handle(handle);
-	if (!hyp_vm) {
-		ret = -ENOENT;
-		goto unlock;
-	}
-
-	idx = hyp_vm->nr_vcpus;
-	if (idx >= hyp_vm->kvm.created_vcpus) {
-		ret = -EINVAL;
-		goto unlock;
-	}
-
-	ret = init_pkvm_hyp_vcpu(hyp_vcpu, hyp_vm, host_vcpu, idx);
-	if (ret)
-		goto unlock;
-
-	hyp_vm->vcpus[idx] = hyp_vcpu;
-	hyp_vm->nr_vcpus++;
-unlock:
-	hyp_spin_unlock(&vm_table_lock);
-
-	if (ret)
-		unmap_donated_memory(hyp_vcpu, sizeof(*hyp_vcpu));
-
-	return ret;
-}
-
-static void
-teardown_donated_memory(struct kvm_hyp_memcache *mc, void *addr, size_t size)
-{
-	void *start;
-
-	size = PAGE_ALIGN(size);
-	memset(addr, 0, size);
-
-	for (start = addr; start < addr + size; start += PAGE_SIZE)
-		push_hyp_memcache(mc, start, hyp_virt_to_phys);
-
-	unmap_donated_memory_noclear(addr, size);
-}
-
-int __pkvm_start_teardown_vm(pkvm_handle_t handle)
-{
-	struct pkvm_hyp_vm *hyp_vm;
-	int ret = 0;
-
-	hyp_spin_lock(&vm_table_lock);
-	hyp_vm = get_vm_by_handle(handle);
-	if (!hyp_vm) {
-		ret = -ENOENT;
-		goto unlock;
-	} else if (WARN_ON(hyp_page_count(hyp_vm))) {
-		ret = -EBUSY;
-		goto unlock;
-	} else if (hyp_vm->is_dying) {
-		ret = -EINVAL;
-		goto unlock;
-	}
-
-	hyp_vm->is_dying = true;
-
-unlock:
-	hyp_spin_unlock(&vm_table_lock);
-
-	return ret;
-}
-
-int __pkvm_finalize_teardown_vm(pkvm_handle_t handle)
-{
-	struct kvm_hyp_memcache *mc, *stage2_mc;
-	size_t vm_size, last_ran_size;
-	int __percpu *last_vcpu_ran;
-	struct pkvm_hyp_vm *hyp_vm;
-	struct kvm *host_kvm;
-	unsigned int idx;
-	int err;
-
-	hyp_spin_lock(&vm_table_lock);
-	hyp_vm = get_vm_by_handle(handle);
-	if (!hyp_vm) {
-		err = -ENOENT;
-		goto err_unlock;
-	} else if (!hyp_vm->is_dying) {
-		err = -EBUSY;
-		goto err_unlock;
-	}
-
-	host_kvm = hyp_vm->host_kvm;
-
-	/* Ensure the VMID is clean before it can be reallocated */
-	__kvm_tlb_flush_vmid(&hyp_vm->kvm.arch.mmu);
-	remove_vm_table_entry(handle);
-	hyp_spin_unlock(&vm_table_lock);
-
-	mc = &host_kvm->arch.pkvm.teardown_mc;
-	stage2_mc = &host_kvm->arch.pkvm.teardown_stage2_mc;
-
-	destroy_hyp_vm_pgt(hyp_vm);
-	drain_hyp_pool(hyp_vm, stage2_mc);
-	unpin_host_vcpus(hyp_vm->vcpus, hyp_vm->nr_vcpus);
-
-	/* Push the metadata pages to the teardown memcache */
-	for (idx = 0; idx < hyp_vm->nr_vcpus; ++idx) {
-		struct pkvm_hyp_vcpu *hyp_vcpu = hyp_vm->vcpus[idx];
-		struct kvm_hyp_memcache *vcpu_mc;
-		void *addr;
-
-		vcpu_mc = &hyp_vcpu->vcpu.arch.pkvm_memcache;
-		while (vcpu_mc->nr_pages) {
-			addr = pop_hyp_memcache(vcpu_mc, hyp_phys_to_virt);
-			push_hyp_memcache(stage2_mc, addr, hyp_virt_to_phys);
-			unmap_donated_memory_noclear(addr, PAGE_SIZE);
-		}
-
-		teardown_donated_memory(mc, hyp_vcpu, sizeof(*hyp_vcpu));
-	}
-
-	last_vcpu_ran = hyp_vm->kvm.arch.mmu.last_vcpu_ran;
-	last_ran_size = pkvm_get_last_ran_size();
-	teardown_donated_memory(mc, (__force void *)last_vcpu_ran,
-				last_ran_size);
-
-	vm_size = pkvm_get_hyp_vm_size(hyp_vm->kvm.created_vcpus);
-	teardown_donated_memory(mc, hyp_vm, vm_size);
-	hyp_unpin_shared_mem(host_kvm, host_kvm + 1);
-	return 0;
-
-err_unlock:
-	hyp_spin_unlock(&vm_table_lock);
-	return err;
-}
-
-int pkvm_load_pvmfw_pages(struct pkvm_hyp_vm *vm, u64 ipa, phys_addr_t phys,
-			  u64 size)
-{
-	struct kvm_protected_vm *pkvm = &vm->kvm.arch.pkvm;
-	u64 npages, offset = ipa - pkvm->pvmfw_load_addr;
-	void *src = hyp_phys_to_virt(pvmfw_base) + offset;
-
-	if (offset >= pvmfw_size)
-		return -EINVAL;
-
-	size = min(size, pvmfw_size - offset);
-	if (!PAGE_ALIGNED(size) || !PAGE_ALIGNED(src))
-		return -EINVAL;
-
-	npages = size >> PAGE_SHIFT;
-	while (npages--) {
-		/*
-		 * No need for cache maintenance here, as the pgtable code will
-		 * take care of this when installing the pte in the guest's
-		 * stage-2 page table.
-		 */
-		memcpy(hyp_fixmap_map(phys), src, PAGE_SIZE);
-		hyp_fixmap_unmap();
-
-		src += PAGE_SIZE;
-		phys += PAGE_SIZE;
-	}
-
-	return 0;
-}
-
-void pkvm_poison_pvmfw_pages(void)
-{
-	u64 npages = pvmfw_size >> PAGE_SHIFT;
-	phys_addr_t addr = pvmfw_base;
-
-	while (npages--) {
-		hyp_poison_page(addr);
-		addr += PAGE_SIZE;
-	}
-}
-
-/*
- * This function sets the registers on the vcpu to their architecturally defined
- * reset values.
- *
- * Note: Can only be called by the vcpu on itself, after it has been turned on.
- */
-void pkvm_reset_vcpu(struct pkvm_hyp_vcpu *hyp_vcpu)
-{
-	struct vcpu_reset_state *reset_state = &hyp_vcpu->vcpu.arch.reset_state;
-	struct pkvm_hyp_vm *hyp_vm = pkvm_hyp_vcpu_to_hyp_vm(hyp_vcpu);
-
-	WARN_ON(!reset_state->reset);
-
-	pkvm_vcpu_init_ptrauth(hyp_vcpu);
-	kvm_reset_vcpu_core(&hyp_vcpu->vcpu);
-	kvm_reset_pvm_sys_regs(&hyp_vcpu->vcpu);
-
-	/* Must be done after reseting sys registers. */
-	kvm_reset_vcpu_psci(&hyp_vcpu->vcpu, reset_state);
-	if (hyp_vm->pvmfw_entry_vcpu == hyp_vcpu) {
-		struct kvm_vcpu *host_vcpu = hyp_vcpu->host_vcpu;
-		u64 entry = hyp_vm->kvm.arch.pkvm.pvmfw_load_addr;
-		int i;
-
-		/* X0 - X14 provided by the VMM (preserved) */
-		for (i = 0; i <= 14; ++i) {
-			u64 val = vcpu_get_reg(host_vcpu, i);
-
-			vcpu_set_reg(&hyp_vcpu->vcpu, i, val);
-		}
-
-		/* X15: Boot protocol version */
-		vcpu_set_reg(&hyp_vcpu->vcpu, 15, 0);
-
-		/* PC: IPA of pvmfw base */
-		*vcpu_pc(&hyp_vcpu->vcpu) = entry;
-		hyp_vm->pvmfw_entry_vcpu = NULL;
-
-		/* Auto enroll MMIO guard */
-		set_bit(KVM_ARCH_FLAG_MMIO_GUARD, &hyp_vm->kvm.arch.flags);
-	}
-
-	reset_state->reset = false;
-
-	hyp_vcpu->exit_code = 0;
-
-	WARN_ON(hyp_vcpu->power_state != PSCI_0_2_AFFINITY_LEVEL_ON_PENDING);
-	WRITE_ONCE(hyp_vcpu->vcpu.arch.mp_state.mp_state, KVM_MP_STATE_RUNNABLE);
-	WRITE_ONCE(hyp_vcpu->power_state, PSCI_0_2_AFFINITY_LEVEL_ON);
-}
-
-struct pkvm_hyp_vcpu *pkvm_mpidr_to_hyp_vcpu(struct pkvm_hyp_vm *hyp_vm,
-					     u64 mpidr)
-{
-	int i;
-
-	mpidr &= MPIDR_HWID_BITMASK;
-
-	for (i = 0; i < hyp_vm->nr_vcpus; i++) {
-		struct pkvm_hyp_vcpu *hyp_vcpu = hyp_vm->vcpus[i];
-
-		if (mpidr == kvm_vcpu_get_mpidr_aff(&hyp_vcpu->vcpu))
-			return hyp_vcpu;
-	}
-
-	return NULL;
-}
-
-/*
- * Returns true if the hypervisor has handled the PSCI call, and control should
- * go back to the guest, or false if the host needs to do some additional work
- * (i.e., wake up the vcpu).
- */
-static bool pvm_psci_vcpu_on(struct pkvm_hyp_vcpu *hyp_vcpu)
-{
-	struct pkvm_hyp_vm *hyp_vm = pkvm_hyp_vcpu_to_hyp_vm(hyp_vcpu);
-	struct vcpu_reset_state *reset_state;
-	struct pkvm_hyp_vcpu *target;
-	unsigned long cpu_id, ret;
-	int power_state;
-
-	cpu_id = smccc_get_arg1(&hyp_vcpu->vcpu);
-	if (!kvm_psci_valid_affinity(&hyp_vcpu->vcpu, cpu_id)) {
-		ret = PSCI_RET_INVALID_PARAMS;
-		goto error;
-	}
-
-	target = pkvm_mpidr_to_hyp_vcpu(hyp_vm, cpu_id);
-	if (!target) {
-		ret = PSCI_RET_INVALID_PARAMS;
-		goto error;
-	}
-
-	/*
-	 * Make sure the requested vcpu is not on to begin with.
-	 * Atomic to avoid race between vcpus trying to power on the same vcpu.
-	 */
-	power_state = cmpxchg(&target->power_state,
-			      PSCI_0_2_AFFINITY_LEVEL_OFF,
-			      PSCI_0_2_AFFINITY_LEVEL_ON_PENDING);
-	switch (power_state) {
-	case PSCI_0_2_AFFINITY_LEVEL_ON_PENDING:
-		ret = PSCI_RET_ON_PENDING;
-		goto error;
-	case PSCI_0_2_AFFINITY_LEVEL_ON:
-		ret = PSCI_RET_ALREADY_ON;
-		goto error;
-	case PSCI_0_2_AFFINITY_LEVEL_OFF:
-		break;
-	default:
-		ret = PSCI_RET_INTERNAL_FAILURE;
-		goto error;
-	}
-
-	reset_state = &target->vcpu.arch.reset_state;
-	reset_state->pc = smccc_get_arg2(&hyp_vcpu->vcpu);
-	reset_state->r0 = smccc_get_arg3(&hyp_vcpu->vcpu);
-	/* Propagate caller endianness */
-	reset_state->be = kvm_vcpu_is_be(&hyp_vcpu->vcpu);
-	reset_state->reset = true;
-
-	/*
-	 * Return to the host, which should make the KVM_REQ_VCPU_RESET request
-	 * as well as kvm_vcpu_wake_up() to schedule the vcpu.
-	 */
-	return false;
-
-error:
-	/* If there's an error go back straight to the guest. */
-	smccc_set_retval(&hyp_vcpu->vcpu, ret, 0, 0, 0);
-	return true;
-}
-
-static bool pvm_psci_vcpu_affinity_info(struct pkvm_hyp_vcpu *hyp_vcpu)
-{
-	unsigned long target_affinity_mask, target_affinity, lowest_affinity_level;
-	struct pkvm_hyp_vm *hyp_vm = pkvm_hyp_vcpu_to_hyp_vm(hyp_vcpu);
-	struct kvm_vcpu *vcpu = &hyp_vcpu->vcpu;
-	unsigned long mpidr, ret;
-	int i, matching_cpus = 0;
-
-	target_affinity = smccc_get_arg1(vcpu);
-	lowest_affinity_level = smccc_get_arg2(vcpu);
-	if (!kvm_psci_valid_affinity(vcpu, target_affinity)) {
-		ret = PSCI_RET_INVALID_PARAMS;
-		goto done;
-	}
-
-	/* Determine target affinity mask */
-	target_affinity_mask = psci_affinity_mask(lowest_affinity_level);
-	if (!target_affinity_mask) {
-		ret = PSCI_RET_INVALID_PARAMS;
-		goto done;
-	}
-
-	/* Ignore other bits of target affinity */
-	target_affinity &= target_affinity_mask;
-	ret = PSCI_0_2_AFFINITY_LEVEL_OFF;
-
-	/*
-	 * If at least one vcpu matching target affinity is ON then return ON,
-	 * then if at least one is PENDING_ON then return PENDING_ON.
-	 * Otherwise, return OFF.
-	 */
-	for (i = 0; i < hyp_vm->nr_vcpus; i++) {
-		struct pkvm_hyp_vcpu *target = hyp_vm->vcpus[i];
-
-		mpidr = kvm_vcpu_get_mpidr_aff(&target->vcpu);
-
-		if ((mpidr & target_affinity_mask) == target_affinity) {
-			int power_state;
-
-			matching_cpus++;
-			power_state = READ_ONCE(target->power_state);
-			switch (power_state) {
-			case PSCI_0_2_AFFINITY_LEVEL_ON_PENDING:
-				ret = PSCI_0_2_AFFINITY_LEVEL_ON_PENDING;
-				break;
-			case PSCI_0_2_AFFINITY_LEVEL_ON:
-				ret = PSCI_0_2_AFFINITY_LEVEL_ON;
-				goto done;
-			case PSCI_0_2_AFFINITY_LEVEL_OFF:
-				break;
-			default:
-				ret = PSCI_RET_INTERNAL_FAILURE;
-				goto done;
-			}
-		}
-	}
-
-	if (!matching_cpus)
-		ret = PSCI_RET_INVALID_PARAMS;
-
-done:
-	/* Nothing to be handled by the host. Go back to the guest. */
-	smccc_set_retval(vcpu, ret, 0, 0, 0);
-	return true;
-}
-
-/*
- * Returns true if the hypervisor has handled the PSCI call, and control should
- * go back to the guest, or false if the host needs to do some additional work
- * (e.g., turn off and update vcpu scheduling status).
- */
-static bool pvm_psci_vcpu_off(struct pkvm_hyp_vcpu *hyp_vcpu)
-{
-	struct kvm_vcpu *vcpu = &hyp_vcpu->vcpu;
-
-	WARN_ON(vcpu->arch.mp_state.mp_state == KVM_MP_STATE_STOPPED);
-	WARN_ON(hyp_vcpu->power_state != PSCI_0_2_AFFINITY_LEVEL_ON);
-
-	WRITE_ONCE(vcpu->arch.mp_state.mp_state, KVM_MP_STATE_STOPPED);
-	WRITE_ONCE(hyp_vcpu->power_state, PSCI_0_2_AFFINITY_LEVEL_OFF);
-
-	/* Return to the host so that it can finish powering off the vcpu. */
-	return false;
-}
-
-static bool pvm_psci_version(struct pkvm_hyp_vcpu *hyp_vcpu)
-{
-	/* Nothing to be handled by the host. Go back to the guest. */
-	smccc_set_retval(&hyp_vcpu->vcpu, KVM_ARM_PSCI_1_1, 0, 0, 0);
-	return true;
-}
-
-static bool pvm_psci_not_supported(struct pkvm_hyp_vcpu *hyp_vcpu)
-{
-	/* Nothing to be handled by the host. Go back to the guest. */
-	smccc_set_retval(&hyp_vcpu->vcpu, PSCI_RET_NOT_SUPPORTED, 0, 0, 0);
-	return true;
-}
-
-static bool pvm_psci_features(struct pkvm_hyp_vcpu *hyp_vcpu)
-{
-	struct kvm_vcpu *vcpu = &hyp_vcpu->vcpu;
-	u32 feature = smccc_get_arg1(vcpu);
-	unsigned long val;
-
-	switch (feature) {
-	case PSCI_0_2_FN_PSCI_VERSION:
-	case PSCI_0_2_FN_CPU_SUSPEND:
-	case PSCI_0_2_FN64_CPU_SUSPEND:
-	case PSCI_0_2_FN_CPU_OFF:
-	case PSCI_0_2_FN_CPU_ON:
-	case PSCI_0_2_FN64_CPU_ON:
-	case PSCI_0_2_FN_AFFINITY_INFO:
-	case PSCI_0_2_FN64_AFFINITY_INFO:
-	case PSCI_0_2_FN_SYSTEM_OFF:
-	case PSCI_0_2_FN_SYSTEM_RESET:
-	case PSCI_1_0_FN_PSCI_FEATURES:
-	case PSCI_1_1_FN_SYSTEM_RESET2:
-	case PSCI_1_1_FN64_SYSTEM_RESET2:
-	case ARM_SMCCC_VERSION_FUNC_ID:
-		val = PSCI_RET_SUCCESS;
-		break;
-	default:
-		val = PSCI_RET_NOT_SUPPORTED;
-		break;
-	}
-
-	/* Nothing to be handled by the host. Go back to the guest. */
-	smccc_set_retval(vcpu, val, 0, 0, 0);
-	return true;
-}
-
-static bool pkvm_handle_psci(struct pkvm_hyp_vcpu *hyp_vcpu)
-{
-	struct kvm_vcpu *vcpu = &hyp_vcpu->vcpu;
-	u32 psci_fn = smccc_get_function(vcpu);
-
-	switch (psci_fn) {
-	case PSCI_0_2_FN_CPU_ON:
-		kvm_psci_narrow_to_32bit(vcpu);
-		fallthrough;
-	case PSCI_0_2_FN64_CPU_ON:
-		return pvm_psci_vcpu_on(hyp_vcpu);
-	case PSCI_0_2_FN_CPU_OFF:
-		return pvm_psci_vcpu_off(hyp_vcpu);
-	case PSCI_0_2_FN_AFFINITY_INFO:
-		kvm_psci_narrow_to_32bit(vcpu);
-		fallthrough;
-	case PSCI_0_2_FN64_AFFINITY_INFO:
-		return pvm_psci_vcpu_affinity_info(hyp_vcpu);
-	case PSCI_0_2_FN_PSCI_VERSION:
-		return pvm_psci_version(hyp_vcpu);
-	case PSCI_1_0_FN_PSCI_FEATURES:
-		return pvm_psci_features(hyp_vcpu);
-	case PSCI_0_2_FN_SYSTEM_RESET:
-	case PSCI_0_2_FN_CPU_SUSPEND:
-	case PSCI_0_2_FN64_CPU_SUSPEND:
-	case PSCI_0_2_FN_SYSTEM_OFF:
-	case PSCI_1_1_FN_SYSTEM_RESET2:
-	case PSCI_1_1_FN64_SYSTEM_RESET2:
-		return false; /* Handled by the host. */
-	default:
-		break;
-	}
-
-	return pvm_psci_not_supported(hyp_vcpu);
-}
-
-static u64 __pkvm_memshare_page_req(struct pkvm_hyp_vcpu *hyp_vcpu, u64 ipa)
-{
-	struct kvm_vcpu *vcpu = &hyp_vcpu->vcpu;
-	u64 elr;
-
-	/* Fake up a data abort (Level 3 translation fault on write) */
-	vcpu->arch.fault.esr_el2 = (u32)ESR_ELx_EC_DABT_LOW << ESR_ELx_EC_SHIFT |
-				   ESR_ELx_WNR | ESR_ELx_FSC_FAULT |
-				   FIELD_PREP(ESR_ELx_FSC_LEVEL, 3);
-
-	/* Shuffle the IPA around into the HPFAR */
-	vcpu->arch.fault.hpfar_el2 = (ipa >> 8) & HPFAR_MASK;
-
-	/* This is a virtual address. 0's good. Let's go with 0. */
-	vcpu->arch.fault.far_el2 = 0;
-
-	/* Rewind the ELR so we return to the HVC once the IPA is mapped */
-	elr = read_sysreg(elr_el2);
-	elr -= 4;
-	write_sysreg(elr, elr_el2);
-
-	return ARM_EXCEPTION_TRAP;
-}
-
-static bool pkvm_memshare_call(struct pkvm_hyp_vcpu *hyp_vcpu, u64 *exit_code)
-{
-	struct kvm_vcpu *vcpu = &hyp_vcpu->vcpu;
-	u64 ipa = smccc_get_arg1(vcpu);
-	u64 arg2 = smccc_get_arg2(vcpu);
-	u64 arg3 = smccc_get_arg3(vcpu);
-	int err;
-
-	if (arg2 || arg3)
-		goto out_guest_err;
-
-	err = __pkvm_guest_share_host(hyp_vcpu, ipa);
-	switch (err) {
-	case 0:
-		/* Success! Now tell the host. */
-		goto out_host;
-	case -EFAULT:
-		/*
-		 * Convert the exception into a data abort so that the page
-		 * being shared is mapped into the guest next time.
-		 */
-		*exit_code = __pkvm_memshare_page_req(hyp_vcpu, ipa);
-		goto out_host;
-	}
-
-out_guest_err:
-	smccc_set_retval(vcpu, SMCCC_RET_INVALID_PARAMETER, 0, 0, 0);
-	return true;
-
-out_host:
-	return false;
-}
-
-static bool pkvm_memunshare_call(struct pkvm_hyp_vcpu *hyp_vcpu)
-{
-	struct kvm_vcpu *vcpu = &hyp_vcpu->vcpu;
-	u64 ipa = smccc_get_arg1(vcpu);
-	u64 arg2 = smccc_get_arg2(vcpu);
-	u64 arg3 = smccc_get_arg3(vcpu);
-	int err;
-
-	if (arg2 || arg3)
-		goto out_guest_err;
-
-	err = __pkvm_guest_unshare_host(hyp_vcpu, ipa);
-	if (err)
-		goto out_guest_err;
-
-	return false;
-
-out_guest_err:
-	smccc_set_retval(vcpu, SMCCC_RET_INVALID_PARAMETER, 0, 0, 0);
-	return true;
-}
-
-static bool pkvm_meminfo_call(struct pkvm_hyp_vcpu *hyp_vcpu)
-{
-	struct kvm_vcpu *vcpu = &hyp_vcpu->vcpu;
-	u64 arg1 = smccc_get_arg1(vcpu);
-	u64 arg2 = smccc_get_arg2(vcpu);
-	u64 arg3 = smccc_get_arg3(vcpu);
-
-	if (arg1 || arg2 || arg3)
-		goto out_guest_err;
-
-	smccc_set_retval(vcpu, PAGE_SIZE, 0, 0, 0);
-	return true;
-
-out_guest_err:
-	smccc_set_retval(vcpu, SMCCC_RET_INVALID_PARAMETER, 0, 0, 0);
-	return true;
-}
-
-static bool pkvm_memrelinquish_call(struct pkvm_hyp_vcpu *hyp_vcpu)
-{
-	struct kvm_vcpu *vcpu = &hyp_vcpu->vcpu;
-	u64 ipa = smccc_get_arg1(vcpu);
-	u64 arg2 = smccc_get_arg2(vcpu);
-	u64 arg3 = smccc_get_arg3(vcpu);
-	u64 pa = 0;
-	int ret;
-
-	if (arg2 || arg3)
-		goto out_guest_err;
-
-	ret = __pkvm_guest_relinquish_to_host(hyp_vcpu, ipa, &pa);
-	if (ret)
-		goto out_guest_err;
-
-	if (pa != 0) {
-		/* Now pass to host. */
-		return false;
-	}
-
-	/* This was a NOP as no page was actually mapped at the IPA. */
-	smccc_set_retval(vcpu, 0, 0, 0, 0);
-	return true;
-
-out_guest_err:
-	smccc_set_retval(vcpu, SMCCC_RET_INVALID_PARAMETER, 0, 0, 0);
-	return true;
-}
-
-static bool pkvm_install_ioguard_page(struct pkvm_hyp_vcpu *hyp_vcpu, u64 *exit_code)
-{
-	u64 retval = SMCCC_RET_SUCCESS;
-	u64 ipa = smccc_get_arg1(&hyp_vcpu->vcpu);
-	int ret;
-
-	ret = __pkvm_install_ioguard_page(hyp_vcpu, ipa);
-	if (ret == -ENOMEM) {
-		/*
-		 * We ran out of memcache, let's ask for more. Cancel
-		 * the effects of the HVC that took us here, and
-		 * forward the hypercall to the host for page donation
-		 * purposes.
-		 */
-		write_sysreg_el2(read_sysreg_el2(SYS_ELR) - 4, SYS_ELR);
-		return false;
-	}
-
-	if (ret)
-		retval = SMCCC_RET_INVALID_PARAMETER;
-
-	smccc_set_retval(&hyp_vcpu->vcpu, retval, 0, 0, 0);
-	return true;
-}
-
-bool smccc_trng_available;
-
-static bool pkvm_forward_trng(struct kvm_vcpu *vcpu)
-{
-	u32 fn = smccc_get_function(vcpu);
-	struct arm_smccc_res res;
-	unsigned long arg1 = 0;
-
-	/*
-	 * Forward TRNG calls to EL3, as we can't trust the host to handle
-	 * these for us.
-	 */
-	switch (fn) {
-	case ARM_SMCCC_TRNG_FEATURES:
-	case ARM_SMCCC_TRNG_RND32:
-	case ARM_SMCCC_TRNG_RND64:
-		arg1 = smccc_get_arg1(vcpu);
-		fallthrough;
-	case ARM_SMCCC_TRNG_VERSION:
-	case ARM_SMCCC_TRNG_GET_UUID:
-		arm_smccc_1_1_smc(fn, arg1, &res);
-		smccc_set_retval(vcpu, res.a0, res.a1, res.a2, res.a3);
-		memzero_explicit(&res, sizeof(res));
-		break;
-	}
-
-	return true;
-}
-
-/*
- * Handler for protected VM HVC calls.
- *
- * Returns true if the hypervisor has handled the exit, and control should go
- * back to the guest, or false if it hasn't.
- */
-bool kvm_handle_pvm_hvc64(struct kvm_vcpu *vcpu, u64 *exit_code)
-{
-	u64 val[4] = { SMCCC_RET_NOT_SUPPORTED };
-	u32 fn = smccc_get_function(vcpu);
-	struct pkvm_hyp_vcpu *hyp_vcpu;
-
-	hyp_vcpu = container_of(vcpu, struct pkvm_hyp_vcpu, vcpu);
-
-	switch (fn) {
-	case ARM_SMCCC_VERSION_FUNC_ID:
-		/* Nothing to be handled by the host. Go back to the guest. */
-		val[0] = ARM_SMCCC_VERSION_1_1;
-		break;
-	case ARM_SMCCC_VENDOR_HYP_CALL_UID_FUNC_ID:
-		val[0] = ARM_SMCCC_VENDOR_HYP_UID_KVM_REG_0;
-		val[1] = ARM_SMCCC_VENDOR_HYP_UID_KVM_REG_1;
-		val[2] = ARM_SMCCC_VENDOR_HYP_UID_KVM_REG_2;
-		val[3] = ARM_SMCCC_VENDOR_HYP_UID_KVM_REG_3;
-		break;
-	case ARM_SMCCC_VENDOR_HYP_KVM_FEATURES_FUNC_ID:
-		val[0] = BIT(ARM_SMCCC_KVM_FUNC_FEATURES);
-		val[0] |= BIT(ARM_SMCCC_KVM_FUNC_HYP_MEMINFO);
-		val[0] |= BIT(ARM_SMCCC_KVM_FUNC_MEM_SHARE);
-		val[0] |= BIT(ARM_SMCCC_KVM_FUNC_MEM_UNSHARE);
-		val[0] |= BIT(ARM_SMCCC_KVM_FUNC_MEM_RELINQUISH);
-		val[0] |= BIT(ARM_SMCCC_KVM_FUNC_MMIO_GUARD_INFO);
-		val[0] |= BIT(ARM_SMCCC_KVM_FUNC_MMIO_GUARD_ENROLL);
-		val[0] |= BIT(ARM_SMCCC_KVM_FUNC_MMIO_GUARD_MAP);
-		val[0] |= BIT(ARM_SMCCC_KVM_FUNC_MMIO_GUARD_UNMAP);
-		break;
-	case ARM_SMCCC_VENDOR_HYP_KVM_MMIO_GUARD_ENROLL_FUNC_ID:
-		set_bit(KVM_ARCH_FLAG_MMIO_GUARD, &vcpu->kvm->arch.flags);
-		val[0] = SMCCC_RET_SUCCESS;
-		break;
-	case ARM_SMCCC_VENDOR_HYP_KVM_MMIO_GUARD_MAP_FUNC_ID:
-		return pkvm_install_ioguard_page(hyp_vcpu, exit_code);
-	case ARM_SMCCC_VENDOR_HYP_KVM_MMIO_GUARD_UNMAP_FUNC_ID:
-		if (__pkvm_remove_ioguard_page(hyp_vcpu, vcpu_get_reg(vcpu, 1)))
-			val[0] = SMCCC_RET_INVALID_PARAMETER;
-		else
-			val[0] = SMCCC_RET_SUCCESS;
-		break;
-	case ARM_SMCCC_VENDOR_HYP_KVM_MMIO_GUARD_INFO_FUNC_ID:
-	case ARM_SMCCC_VENDOR_HYP_KVM_HYP_MEMINFO_FUNC_ID:
-		return pkvm_meminfo_call(hyp_vcpu);
-	case ARM_SMCCC_VENDOR_HYP_KVM_MEM_SHARE_FUNC_ID:
-		return pkvm_memshare_call(hyp_vcpu, exit_code);
-	case ARM_SMCCC_VENDOR_HYP_KVM_MEM_UNSHARE_FUNC_ID:
-		return pkvm_memunshare_call(hyp_vcpu);
-	case ARM_SMCCC_VENDOR_HYP_KVM_MEM_RELINQUISH_FUNC_ID:
-		return pkvm_memrelinquish_call(hyp_vcpu);
-	case ARM_SMCCC_TRNG_VERSION ... ARM_SMCCC_TRNG_RND32:
-	case ARM_SMCCC_TRNG_RND64:
-		if (smccc_trng_available)
-			return pkvm_forward_trng(vcpu);
-		break;
-	default:
-		return pkvm_handle_psci(hyp_vcpu);
-	}
-
-	smccc_set_retval(vcpu, val[0], val[1], val[2], val[3]);
-	return true;
-}
-
-/*
- * Handler for non-protected VM HVC calls.
- *
- * Returns true if the hypervisor has handled the exit, and control should go
- * back to the guest, or false if it hasn't.
- */
-bool kvm_hyp_handle_hvc64(struct kvm_vcpu *vcpu, u64 *exit_code)
-{
-	u32 fn = smccc_get_function(vcpu);
-	struct pkvm_hyp_vcpu *hyp_vcpu;
-
-	hyp_vcpu = container_of(vcpu, struct pkvm_hyp_vcpu, vcpu);
-
-	switch (fn) {
-	case ARM_SMCCC_VENDOR_HYP_KVM_HYP_MEMINFO_FUNC_ID:
-		return pkvm_meminfo_call(hyp_vcpu);
-	case ARM_SMCCC_VENDOR_HYP_KVM_MEM_RELINQUISH_FUNC_ID:
-		return pkvm_memrelinquish_call(hyp_vcpu);
-	}
-
-	return false;
 }
 
 /*
@@ -2350,5 +1580,4 @@
 		pkvm_poison_pvmfw_pages();
 	else
 		BUG();
->>>>>>> 93e4fc4c
 }