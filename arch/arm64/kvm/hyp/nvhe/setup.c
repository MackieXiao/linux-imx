--- conflicted
+++ resolved
@@ -34,10 +34,7 @@
 static void *hyp_pgt_base;
 static void *host_s2_pgt_base;
 static void *ffa_proxy_pages;
-<<<<<<< HEAD
-=======
 static void *hyp_host_fp_base;
->>>>>>> 93e4fc4c
 static struct kvm_pgtable_mm_ops pkvm_pgtable_mm_ops;
 static struct hyp_pool hpool;
 
@@ -72,14 +69,11 @@
 	if (!ffa_proxy_pages)
 		return -ENOMEM;
 
-<<<<<<< HEAD
-=======
 	nr_pages = hyp_host_fp_pages(hyp_nr_cpus);
 	hyp_host_fp_base = hyp_early_alloc_contig(nr_pages);
 	if (!hyp_host_fp_base)
 		return -ENOMEM;
 
->>>>>>> 93e4fc4c
 	return 0;
 }
 
@@ -262,7 +256,6 @@
 	}
 
 	return host_stage2_idmap_locked(phys, PAGE_SIZE, prot, false);
-<<<<<<< HEAD
 }
 
 static int fix_hyp_pgtable_refcnt_walker(u64 addr, u64 end, u32 level,
@@ -284,29 +277,6 @@
 	return 0;
 }
 
-=======
-}
-
-static int fix_hyp_pgtable_refcnt_walker(u64 addr, u64 end, u32 level,
-					 kvm_pte_t *ptep,
-					 enum kvm_pgtable_walk_flags flag,
-					 void * const arg)
-{
-	struct kvm_pgtable_mm_ops *mm_ops = arg;
-	kvm_pte_t pte = *ptep;
-
-	/*
-	 * Fix-up the refcount for the page-table pages as the early allocator
-	 * was unable to access the hyp_vmemmap and so the buddy allocator has
-	 * initialised the refcount to '1'.
-	 */
-	if (kvm_pte_valid(pte))
-		mm_ops->get_page(ptep);
-
-	return 0;
-}
-
->>>>>>> 93e4fc4c
 static int fix_host_ownership(void)
 {
 	struct kvm_pgtable_walker walker = {
@@ -339,8 +309,6 @@
 				&walker);
 }
 
-<<<<<<< HEAD
-=======
 static int unmap_protected_regions(void)
 {
 	struct pkvm_moveable_reg *reg;
@@ -358,7 +326,6 @@
 	return 0;
 }
 
->>>>>>> 93e4fc4c
 void __noreturn __pkvm_init_finalise(void)
 {
 	struct kvm_host_data *host_data = this_cpu_ptr(&kvm_host_data);
@@ -400,22 +367,16 @@
 	if (ret)
 		goto out;
 
-<<<<<<< HEAD
-=======
 	ret = unmap_protected_regions();
 	if (ret)
 		goto out;
 
->>>>>>> 93e4fc4c
 	ret = hyp_ffa_init(ffa_proxy_pages);
 	if (ret)
 		goto out;
 
 	pkvm_hyp_vm_table_init(vm_table_base);
-<<<<<<< HEAD
-=======
 	pkvm_hyp_host_fp_init(hyp_host_fp_base);
->>>>>>> 93e4fc4c
 out:
 	/*
 	 * We tail-called to here from handle___pkvm_init() and will not return,
