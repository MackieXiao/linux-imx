// SPDX-License-Identifier: GPL-2.0-only
/*
 * Copyright (C) 2020 - Google Inc
 * Author: Andrew Scull <ascull@google.com>
 */

#include <kvm/arm_hypercalls.h>

#include <hyp/adjust_pc.h>

#include <asm/pgtable-types.h>
#include <asm/kvm_asm.h>
#include <asm/kvm_emulate.h>
#include <asm/kvm_host.h>
#include <asm/kvm_hyp.h>
#include <asm/kvm_mmu.h>

#include <nvhe/ffa.h>
#include <nvhe/iommu.h>
#include <nvhe/mem_protect.h>
#include <nvhe/mm.h>
#include <nvhe/pkvm.h>
#include <nvhe/trap_handler.h>

#include <linux/irqchip/arm-gic-v3.h>
#include <uapi/linux/psci.h>

#include "../../sys_regs.h"

struct pkvm_loaded_state {
	/* loaded vcpu is HYP VA */
	struct kvm_vcpu			*vcpu;
	bool				is_protected;

	/*
	 * Host FPSIMD state. Written to when the guest accesses its
	 * own FPSIMD state, and read when the guest state is live and
	 * that it needs to be switched back to the host.
	 *
	 * Only valid when the KVM_ARM64_FP_ENABLED flag is set in the
	 * shadow structure.
	 */
	struct user_fpsimd_state	host_fpsimd_state;
};

static DEFINE_PER_CPU(struct pkvm_loaded_state, loaded_state);

DEFINE_PER_CPU(struct kvm_nvhe_init_params, kvm_init_params);

struct kvm_iommu_ops kvm_iommu_ops;

void __kvm_hyp_host_forward_smc(struct kvm_cpu_context *host_ctxt);

typedef void (*shadow_entry_exit_handler_fn)(struct kvm_vcpu *, struct kvm_vcpu *);

static void handle_pvm_entry_wfx(struct kvm_vcpu *host_vcpu, struct kvm_vcpu *shadow_vcpu)
{
	shadow_vcpu->arch.flags |= host_vcpu->arch.flags & KVM_ARM64_INCREMENT_PC;
}

static int pkvm_refill_memcache(struct kvm_vcpu *shadow_vcpu,
				struct kvm_vcpu *host_vcpu)
{
	u64 nr_pages;

	nr_pages = VTCR_EL2_LVLS(shadow_vcpu->arch.pkvm.shadow_vm->arch.vtcr) - 1;
	return refill_memcache(&shadow_vcpu->arch.pkvm_memcache, nr_pages,
			       &host_vcpu->arch.pkvm_memcache);
}

static void handle_pvm_entry_psci(struct kvm_vcpu *host_vcpu, struct kvm_vcpu *shadow_vcpu)
{
	u32 psci_fn = smccc_get_function(shadow_vcpu);
	u64 ret = vcpu_get_reg(host_vcpu, 0);

	switch (psci_fn) {
	case PSCI_0_2_FN_CPU_ON:
	case PSCI_0_2_FN64_CPU_ON:
		/*
		 * Check whether the cpu_on request to the host was successful.
		 * If not, reset the vcpu state from ON_PENDING to OFF.
		 * This could happen if this vcpu attempted to turn on the other
		 * vcpu while the other one is in the process of turning itself
		 * off.
		 */
		if (ret != PSCI_RET_SUCCESS) {
			struct kvm_shadow_vm *vm = shadow_vcpu->arch.pkvm.shadow_vm;
			unsigned long cpu_id = smccc_get_arg1(shadow_vcpu);
			struct kvm_vcpu *vcpu = pvm_mpidr_to_vcpu(vm, cpu_id);

			if (vcpu && READ_ONCE(vcpu->arch.pkvm.power_state) == PSCI_0_2_AFFINITY_LEVEL_ON_PENDING)
				WRITE_ONCE(vcpu->arch.pkvm.power_state, PSCI_0_2_AFFINITY_LEVEL_OFF);

			ret = PSCI_RET_INTERNAL_FAILURE;
		}
		break;
	default:
		break;
	}

	vcpu_set_reg(shadow_vcpu, 0, ret);
}

static void handle_pvm_entry_hvc64(struct kvm_vcpu *host_vcpu, struct kvm_vcpu *shadow_vcpu)
{
	u32 fn = smccc_get_function(shadow_vcpu);

	switch (fn) {
	case ARM_SMCCC_VENDOR_HYP_KVM_MMIO_GUARD_MAP_FUNC_ID:
		pkvm_refill_memcache(shadow_vcpu, host_vcpu);
		break;
	case ARM_SMCCC_VENDOR_HYP_KVM_MEM_SHARE_FUNC_ID:
		fallthrough;
	case ARM_SMCCC_VENDOR_HYP_KVM_MEM_UNSHARE_FUNC_ID:
		vcpu_set_reg(shadow_vcpu, 0, SMCCC_RET_SUCCESS);
		break;
	default:
		handle_pvm_entry_psci(host_vcpu, shadow_vcpu);
		break;
	}
}

static void handle_pvm_entry_sys64(struct kvm_vcpu *host_vcpu, struct kvm_vcpu *shadow_vcpu)
{
	unsigned long host_flags;

	host_flags = READ_ONCE(host_vcpu->arch.flags);

	/* Exceptions have priority on anything else */
	if (host_flags & KVM_ARM64_PENDING_EXCEPTION) {
		/* Exceptions caused by this should be undef exceptions. */
		u32 esr = (ESR_ELx_EC_UNKNOWN << ESR_ELx_EC_SHIFT);

		__vcpu_sys_reg(shadow_vcpu, ESR_EL1) = esr;
		shadow_vcpu->arch.flags &= ~(KVM_ARM64_PENDING_EXCEPTION |
					     KVM_ARM64_EXCEPT_MASK);
		shadow_vcpu->arch.flags |= (KVM_ARM64_PENDING_EXCEPTION |
					    KVM_ARM64_EXCEPT_AA64_ELx_SYNC |
					    KVM_ARM64_EXCEPT_AA64_EL1);

		return;
	}


	if (host_flags & KVM_ARM64_INCREMENT_PC) {
		shadow_vcpu->arch.flags &= ~(KVM_ARM64_PENDING_EXCEPTION |
					     KVM_ARM64_EXCEPT_MASK);
		shadow_vcpu->arch.flags |= KVM_ARM64_INCREMENT_PC;
	}

	if (!esr_sys64_to_params(shadow_vcpu->arch.fault.esr_el2).is_write) {
		/* r0 as transfer register between the guest and the host. */
		u64 rt_val = vcpu_get_reg(host_vcpu, 0);
		int rt = kvm_vcpu_sys_get_rt(shadow_vcpu);

		vcpu_set_reg(shadow_vcpu, rt, rt_val);
	}
}

static void handle_pvm_entry_iabt(struct kvm_vcpu *host_vcpu, struct kvm_vcpu *shadow_vcpu)
{
	unsigned long cpsr = *vcpu_cpsr(shadow_vcpu);
	unsigned long host_flags;
	u32 esr = ESR_ELx_IL;

	host_flags = READ_ONCE(host_vcpu->arch.flags);

	if (!(host_flags & KVM_ARM64_PENDING_EXCEPTION))
		return;

	/*
	 * If the host wants to inject an exception, get syndrom and
	 * fault address.
	 */
	if ((cpsr & PSR_MODE_MASK) == PSR_MODE_EL0t)
		esr |= (ESR_ELx_EC_IABT_LOW << ESR_ELx_EC_SHIFT);
	else
		esr |= (ESR_ELx_EC_IABT_CUR << ESR_ELx_EC_SHIFT);

	esr |= ESR_ELx_FSC_EXTABT;

	__vcpu_sys_reg(shadow_vcpu, ESR_EL1) = esr;
	__vcpu_sys_reg(shadow_vcpu, FAR_EL1) = kvm_vcpu_get_hfar(shadow_vcpu);

	/* Tell the run loop that we want to inject something */
	shadow_vcpu->arch.flags &= ~(KVM_ARM64_PENDING_EXCEPTION |
				     KVM_ARM64_EXCEPT_MASK);
	shadow_vcpu->arch.flags |= (KVM_ARM64_PENDING_EXCEPTION |
				    KVM_ARM64_EXCEPT_AA64_ELx_SYNC |
				    KVM_ARM64_EXCEPT_AA64_EL1);
}

static void handle_pvm_entry_dabt(struct kvm_vcpu *host_vcpu, struct kvm_vcpu *shadow_vcpu)
{
	unsigned long host_flags;
	bool rd_update;

	host_flags = READ_ONCE(host_vcpu->arch.flags);

	/* Exceptions have priority over anything else */
	if (host_flags & KVM_ARM64_PENDING_EXCEPTION) {
		unsigned long cpsr = *vcpu_cpsr(shadow_vcpu);
		u32 esr = ESR_ELx_IL;

		if ((cpsr & PSR_MODE_MASK) == PSR_MODE_EL0t)
			esr |= (ESR_ELx_EC_DABT_LOW << ESR_ELx_EC_SHIFT);
		else
			esr |= (ESR_ELx_EC_DABT_CUR << ESR_ELx_EC_SHIFT);

		esr |= ESR_ELx_FSC_EXTABT;

		__vcpu_sys_reg(shadow_vcpu, ESR_EL1) = esr;
		__vcpu_sys_reg(shadow_vcpu, FAR_EL1) = kvm_vcpu_get_hfar(shadow_vcpu);
		/* Tell the run loop that we want to inject something */
		shadow_vcpu->arch.flags &= ~(KVM_ARM64_PENDING_EXCEPTION |
					     KVM_ARM64_EXCEPT_MASK);
		shadow_vcpu->arch.flags |= (KVM_ARM64_PENDING_EXCEPTION |
					    KVM_ARM64_EXCEPT_AA64_ELx_SYNC |
					    KVM_ARM64_EXCEPT_AA64_EL1);

		/* Cancel potential in-flight MMIO */
		shadow_vcpu->mmio_needed = false;
		return;
	}

	/* Handle PC increment on MMIO */
	if ((host_flags & KVM_ARM64_INCREMENT_PC) && shadow_vcpu->mmio_needed) {
		shadow_vcpu->arch.flags &= ~(KVM_ARM64_PENDING_EXCEPTION |
					     KVM_ARM64_EXCEPT_MASK);
		shadow_vcpu->arch.flags |= KVM_ARM64_INCREMENT_PC;
	}

	/* If we were doing an MMIO read access, update the register*/
	rd_update = (shadow_vcpu->mmio_needed &&
		     (host_flags & KVM_ARM64_INCREMENT_PC));
	rd_update &= !kvm_vcpu_dabt_iswrite(shadow_vcpu);

	if (rd_update) {
		/* r0 as transfer register between the guest and the host. */
		u64 rd_val = vcpu_get_reg(host_vcpu, 0);
		int rd = kvm_vcpu_dabt_get_rd(shadow_vcpu);

		vcpu_set_reg(shadow_vcpu, rd, rd_val);
	}

	shadow_vcpu->mmio_needed = false;
}

static void handle_pvm_exit_wfx(struct kvm_vcpu *host_vcpu, struct kvm_vcpu *shadow_vcpu)
{
	host_vcpu->arch.ctxt.regs.pstate = shadow_vcpu->arch.ctxt.regs.pstate &
		PSR_MODE_MASK;
	host_vcpu->arch.fault.esr_el2 = shadow_vcpu->arch.fault.esr_el2;
}

static void handle_pvm_exit_sys64(struct kvm_vcpu *host_vcpu, struct kvm_vcpu *shadow_vcpu)
{
	u32 esr_el2 = shadow_vcpu->arch.fault.esr_el2;

	/* r0 as transfer register between the guest and the host. */
	WRITE_ONCE(host_vcpu->arch.fault.esr_el2,
		   esr_el2 & ~ESR_ELx_SYS64_ISS_RT_MASK);

	/* The mode is required for the host to emulate some sysregs */
	WRITE_ONCE(host_vcpu->arch.ctxt.regs.pstate,
		   shadow_vcpu->arch.ctxt.regs.pstate & PSR_MODE_MASK);

	if (esr_sys64_to_params(esr_el2).is_write) {
		int rt = kvm_vcpu_sys_get_rt(shadow_vcpu);
		u64 rt_val = vcpu_get_reg(shadow_vcpu, rt);

		vcpu_set_reg(host_vcpu, 0, rt_val);
	}
}

static void handle_pvm_exit_hvc64(struct kvm_vcpu *host_vcpu, struct kvm_vcpu *shadow_vcpu)
{
	int n, i;

	switch (smccc_get_function(shadow_vcpu)) {
	/*
	 * CPU_ON takes 3 arguments, however, to wake up the target vcpu the
	 * host only needs to know the target's cpu_id, which is passed as the
	 * first argument. The processing of the reset state is done at hyp.
	 */
	case PSCI_0_2_FN_CPU_ON:
	case PSCI_0_2_FN64_CPU_ON:
		n = 2;
		break;

	case PSCI_0_2_FN_CPU_OFF:
	case PSCI_0_2_FN_SYSTEM_OFF:
	case PSCI_0_2_FN_SYSTEM_RESET:
	case PSCI_0_2_FN_CPU_SUSPEND:
	case PSCI_0_2_FN64_CPU_SUSPEND:
		n = 1;
		break;

	case ARM_SMCCC_VENDOR_HYP_KVM_MEM_SHARE_FUNC_ID:
		fallthrough;
	case ARM_SMCCC_VENDOR_HYP_KVM_MEM_UNSHARE_FUNC_ID:
		n = 4;
		break;

	case PSCI_1_1_FN_SYSTEM_RESET2:
	case PSCI_1_1_FN64_SYSTEM_RESET2:
	case ARM_SMCCC_VENDOR_HYP_KVM_MMIO_GUARD_MAP_FUNC_ID:
		n = 3;
		break;

	/*
	 * The rest are either blocked or handled by HYP, so we should
	 * really never be here.
	 */
	default:
		BUG();
	}

	host_vcpu->arch.fault.esr_el2 = shadow_vcpu->arch.fault.esr_el2;

	/* Pass the hvc function id (r0) as well as any potential arguments. */
	for (i = 0; i < n; i++)
		vcpu_set_reg(host_vcpu, i, vcpu_get_reg(shadow_vcpu, i));
}

static void handle_pvm_exit_iabt(struct kvm_vcpu *host_vcpu, struct kvm_vcpu *shadow_vcpu)
{
	WRITE_ONCE(host_vcpu->arch.fault.esr_el2,
		   shadow_vcpu->arch.fault.esr_el2);
	WRITE_ONCE(host_vcpu->arch.fault.hpfar_el2,
		   shadow_vcpu->arch.fault.hpfar_el2);
}

static void handle_pvm_exit_dabt(struct kvm_vcpu *host_vcpu, struct kvm_vcpu *shadow_vcpu)
{
	shadow_vcpu->mmio_needed = __pkvm_check_ioguard_page(shadow_vcpu);

	if (shadow_vcpu->mmio_needed) {
		/* r0 as transfer register between the guest and the host. */
		WRITE_ONCE(host_vcpu->arch.fault.esr_el2,
			   shadow_vcpu->arch.fault.esr_el2 & ~ESR_ELx_SRT_MASK);

		if (kvm_vcpu_dabt_iswrite(shadow_vcpu)) {
			int rt = kvm_vcpu_dabt_get_rd(shadow_vcpu);
			u64 rt_val = vcpu_get_reg(shadow_vcpu, rt);

			vcpu_set_reg(host_vcpu, 0, rt_val);
		}
	} else {
		WRITE_ONCE(host_vcpu->arch.fault.esr_el2,
			   shadow_vcpu->arch.fault.esr_el2 & ~ESR_ELx_ISV);
	}

	WRITE_ONCE(host_vcpu->arch.ctxt.regs.pstate,
		   shadow_vcpu->arch.ctxt.regs.pstate & PSR_MODE_MASK);
	WRITE_ONCE(host_vcpu->arch.fault.far_el2,
		   shadow_vcpu->arch.fault.far_el2 & FAR_MASK);
	WRITE_ONCE(host_vcpu->arch.fault.hpfar_el2,
		   shadow_vcpu->arch.fault.hpfar_el2);
	WRITE_ONCE(__vcpu_sys_reg(host_vcpu, SCTLR_EL1),
		   __vcpu_sys_reg(shadow_vcpu, SCTLR_EL1) & (SCTLR_ELx_EE | SCTLR_EL1_E0E));
}

static void handle_vm_entry_generic(struct kvm_vcpu *host_vcpu, struct kvm_vcpu *shadow_vcpu)
{
	unsigned long host_flags = READ_ONCE(host_vcpu->arch.flags);

	shadow_vcpu->arch.flags &= ~(KVM_ARM64_PENDING_EXCEPTION |
				     KVM_ARM64_EXCEPT_MASK);

	if (host_flags & KVM_ARM64_PENDING_EXCEPTION) {
		shadow_vcpu->arch.flags |= KVM_ARM64_PENDING_EXCEPTION;
		shadow_vcpu->arch.flags |= host_flags & KVM_ARM64_EXCEPT_MASK;
	} else if (host_flags & KVM_ARM64_INCREMENT_PC) {
		shadow_vcpu->arch.flags |= KVM_ARM64_INCREMENT_PC;
	}
}

static void handle_vm_exit_generic(struct kvm_vcpu *host_vcpu, struct kvm_vcpu *shadow_vcpu)
{
	host_vcpu->arch.fault.esr_el2 = shadow_vcpu->arch.fault.esr_el2;
}

static void handle_vm_exit_abt(struct kvm_vcpu *host_vcpu, struct kvm_vcpu *shadow_vcpu)
{
	host_vcpu->arch.fault = shadow_vcpu->arch.fault;
}

static const shadow_entry_exit_handler_fn entry_pvm_shadow_handlers[] = {
	[0 ... ESR_ELx_EC_MAX]		= NULL,
	[ESR_ELx_EC_WFx]		= handle_pvm_entry_wfx,
	[ESR_ELx_EC_HVC64]		= handle_pvm_entry_hvc64,
	[ESR_ELx_EC_SYS64]		= handle_pvm_entry_sys64,
	[ESR_ELx_EC_IABT_LOW]		= handle_pvm_entry_iabt,
	[ESR_ELx_EC_DABT_LOW]		= handle_pvm_entry_dabt,
};

static const shadow_entry_exit_handler_fn exit_pvm_shadow_handlers[] = {
	[0 ... ESR_ELx_EC_MAX]		= NULL,
	[ESR_ELx_EC_WFx]		= handle_pvm_exit_wfx,
	[ESR_ELx_EC_HVC64]		= handle_pvm_exit_hvc64,
	[ESR_ELx_EC_SYS64]		= handle_pvm_exit_sys64,
	[ESR_ELx_EC_IABT_LOW]		= handle_pvm_exit_iabt,
	[ESR_ELx_EC_DABT_LOW]		= handle_pvm_exit_dabt,
};

static const shadow_entry_exit_handler_fn entry_vm_shadow_handlers[] = {
	[0 ... ESR_ELx_EC_MAX]		= handle_vm_entry_generic,
};

static const shadow_entry_exit_handler_fn exit_vm_shadow_handlers[] = {
	[0 ... ESR_ELx_EC_MAX]		= handle_vm_exit_generic,
	[ESR_ELx_EC_IABT_LOW]		= handle_vm_exit_abt,
	[ESR_ELx_EC_DABT_LOW]		= handle_vm_exit_abt,
};

static void flush_vgic_state(struct kvm_vcpu *host_vcpu,
			     struct kvm_vcpu *shadow_vcpu)
{
	struct vgic_v3_cpu_if *host_cpu_if, *shadow_cpu_if;
	unsigned int used_lrs, max_lrs, i;

	host_cpu_if	= &host_vcpu->arch.vgic_cpu.vgic_v3;
	shadow_cpu_if	= &shadow_vcpu->arch.vgic_cpu.vgic_v3;

	max_lrs = (read_gicreg(ICH_VTR_EL2) & 0xf) + 1;
	used_lrs = READ_ONCE(host_cpu_if->used_lrs);
	used_lrs = min(used_lrs, max_lrs);

	shadow_cpu_if->vgic_hcr	= host_cpu_if->vgic_hcr;
	/* Should be a one-off */
	shadow_cpu_if->vgic_sre = (ICC_SRE_EL1_DIB |
				   ICC_SRE_EL1_DFB |
				   ICC_SRE_EL1_SRE);
	shadow_cpu_if->used_lrs	= used_lrs;

	for (i = 0; i < used_lrs; i++)
		shadow_cpu_if->vgic_lr[i] = host_cpu_if->vgic_lr[i];
}

static void sync_vgic_state(struct kvm_vcpu *host_vcpu,
			    struct kvm_vcpu *shadow_vcpu)
{
	struct vgic_v3_cpu_if *host_cpu_if, *shadow_cpu_if;
	unsigned int i;

	host_cpu_if	= &host_vcpu->arch.vgic_cpu.vgic_v3;
	shadow_cpu_if	= &shadow_vcpu->arch.vgic_cpu.vgic_v3;

	host_cpu_if->vgic_hcr	= shadow_cpu_if->vgic_hcr;

	for (i = 0; i < shadow_cpu_if->used_lrs; i++)
		host_cpu_if->vgic_lr[i] = shadow_cpu_if->vgic_lr[i];
}

static void flush_timer_state(struct pkvm_loaded_state *state)
{
	struct kvm_vcpu *shadow_vcpu = state->vcpu;

	if (!state->is_protected)
		return;

	/*
	 * A shadow vcpu has no offset, and sees vtime == ptime. The
	 * ptimer is fully emulated by EL1 and cannot be trusted.
	 */
	write_sysreg(0, cntvoff_el2);
	isb();
	write_sysreg_el0(__vcpu_sys_reg(shadow_vcpu, CNTV_CVAL_EL0), SYS_CNTV_CVAL);
	write_sysreg_el0(__vcpu_sys_reg(shadow_vcpu, CNTV_CTL_EL0), SYS_CNTV_CTL);
}

static void sync_timer_state(struct pkvm_loaded_state *state)
{
	struct kvm_vcpu *shadow_vcpu = state->vcpu;

	if (!state->is_protected)
		return;

	/*
	 * Preserve the vtimer state so that it is always correct,
	 * even if the host tries to make a mess.
	 */
	__vcpu_sys_reg(shadow_vcpu, CNTV_CVAL_EL0) = read_sysreg_el0(SYS_CNTV_CVAL);
	__vcpu_sys_reg(shadow_vcpu, CNTV_CTL_EL0) = read_sysreg_el0(SYS_CNTV_CTL);
}

static void __copy_vcpu_state(const struct kvm_vcpu *from_vcpu,
			      struct kvm_vcpu *to_vcpu)
{
	int i;

	to_vcpu->arch.ctxt.regs		= from_vcpu->arch.ctxt.regs;
	to_vcpu->arch.ctxt.spsr_abt	= from_vcpu->arch.ctxt.spsr_abt;
	to_vcpu->arch.ctxt.spsr_und	= from_vcpu->arch.ctxt.spsr_und;
	to_vcpu->arch.ctxt.spsr_irq	= from_vcpu->arch.ctxt.spsr_irq;
	to_vcpu->arch.ctxt.spsr_fiq	= from_vcpu->arch.ctxt.spsr_fiq;

	/*
	 * Copy the sysregs, but don't mess with the timer state which
	 * is directly handled by EL1 and is expected to be preserved.
	 */
	for (i = 1; i < NR_SYS_REGS; i++) {
		if (i >= CNTVOFF_EL2 && i <= CNTP_CTL_EL0)
			continue;
		to_vcpu->arch.ctxt.sys_regs[i] = from_vcpu->arch.ctxt.sys_regs[i];
	}
}

static void __sync_vcpu_state(struct kvm_vcpu *shadow_vcpu)
{
	struct kvm_vcpu *host_vcpu = shadow_vcpu->arch.pkvm.host_vcpu;

	__copy_vcpu_state(shadow_vcpu, host_vcpu);
}

static void __flush_vcpu_state(struct kvm_vcpu *shadow_vcpu)
{
	struct kvm_vcpu *host_vcpu = shadow_vcpu->arch.pkvm.host_vcpu;

	__copy_vcpu_state(host_vcpu, shadow_vcpu);
}

static void flush_shadow_state(struct pkvm_loaded_state *state)
{
	struct kvm_vcpu *shadow_vcpu = state->vcpu;
	struct kvm_vcpu *host_vcpu = shadow_vcpu->arch.pkvm.host_vcpu;
	u8 esr_ec;
	shadow_entry_exit_handler_fn ec_handler;

	if (READ_ONCE(shadow_vcpu->arch.pkvm.power_state) == PSCI_0_2_AFFINITY_LEVEL_ON_PENDING)
		pkvm_reset_vcpu(shadow_vcpu);

	/*
	 * If we deal with a non-protected guest and that the state is
	 * dirty (from a host perspective), copy the state back into
	 * the shadow.
	 */
	if (!state->is_protected) {
		if (READ_ONCE(host_vcpu->arch.flags) & KVM_ARM64_PKVM_STATE_DIRTY)
			__flush_vcpu_state(shadow_vcpu);

		state->vcpu->arch.hcr_el2 = HCR_GUEST_FLAGS & ~(HCR_RW | HCR_TWI | HCR_TWE);
		state->vcpu->arch.hcr_el2 |= host_vcpu->arch.hcr_el2;
	}

	flush_vgic_state(host_vcpu, shadow_vcpu);
	flush_timer_state(state);

	switch (ARM_EXCEPTION_CODE(shadow_vcpu->arch.pkvm.exit_code)) {
	case ARM_EXCEPTION_IRQ:
	case ARM_EXCEPTION_EL1_SERROR:
	case ARM_EXCEPTION_IL:
		break;
	case ARM_EXCEPTION_TRAP:
		esr_ec = ESR_ELx_EC(kvm_vcpu_get_esr(shadow_vcpu));
		if (state->is_protected)
			ec_handler = entry_pvm_shadow_handlers[esr_ec];
		else
			ec_handler = entry_vm_shadow_handlers[esr_ec];

		if (ec_handler)
			ec_handler(host_vcpu, shadow_vcpu);

		break;
	default:
		BUG();
	}

	shadow_vcpu->arch.pkvm.exit_code = 0;
}

static void sync_shadow_state(struct pkvm_loaded_state *state, u32 exit_reason)
{
	struct kvm_vcpu *shadow_vcpu = state->vcpu;
	struct kvm_vcpu *host_vcpu = shadow_vcpu->arch.pkvm.host_vcpu;
	u8 esr_ec;
	shadow_entry_exit_handler_fn ec_handler;

	/*
	 * Don't sync the vcpu GPR/sysreg state after a run. Instead,
	 * leave it in the shadow until someone actually requires it.
	 */
	sync_vgic_state(host_vcpu, shadow_vcpu);
	sync_timer_state(state);

	switch (ARM_EXCEPTION_CODE(exit_reason)) {
	case ARM_EXCEPTION_IRQ:
		break;
	case ARM_EXCEPTION_TRAP:
		esr_ec = ESR_ELx_EC(kvm_vcpu_get_esr(shadow_vcpu));
		if (state->is_protected)
			ec_handler = exit_pvm_shadow_handlers[esr_ec];
		else
			ec_handler = exit_vm_shadow_handlers[esr_ec];

		if (ec_handler)
			ec_handler(host_vcpu, shadow_vcpu);

		break;
	case ARM_EXCEPTION_EL1_SERROR:
	case ARM_EXCEPTION_IL:
		break;
	default:
		BUG();
	}

	host_vcpu->arch.flags &= ~(KVM_ARM64_PENDING_EXCEPTION | KVM_ARM64_INCREMENT_PC);
	shadow_vcpu->arch.pkvm.exit_code = exit_reason;
}

static void fpsimd_host_restore(void)
{
	sysreg_clear_set(cptr_el2, CPTR_EL2_TZ | CPTR_EL2_TFP, 0);
	isb();

	if (unlikely(is_protected_kvm_enabled())) {
		struct pkvm_loaded_state *state = this_cpu_ptr(&loaded_state);

		__fpsimd_save_state(&state->vcpu->arch.ctxt.fp_regs);
		__fpsimd_restore_state(&state->host_fpsimd_state);

		state->vcpu->arch.flags &= ~KVM_ARM64_FP_ENABLED;
		state->vcpu->arch.flags |= KVM_ARM64_FP_HOST;
	}

	if (system_supports_sve())
		sve_cond_update_zcr_vq(ZCR_ELx_LEN_MASK, SYS_ZCR_EL2);
}

static void handle___pkvm_vcpu_load(struct kvm_cpu_context *host_ctxt)
{
	DECLARE_REG(int, shadow_handle, host_ctxt, 1);
	DECLARE_REG(int, vcpu_idx, host_ctxt, 2);
	DECLARE_REG(u64, hcr_el2, host_ctxt, 3);
	struct pkvm_loaded_state *state;

	/* Why did you bother? */
	if (!is_protected_kvm_enabled())
		return;

	state = this_cpu_ptr(&loaded_state);

	/* Nice try */
	if (state->vcpu)
		return;

	state->vcpu = get_shadow_vcpu(shadow_handle, vcpu_idx);

	if (!state->vcpu)
		return;

	state->is_protected = state->vcpu->arch.pkvm.shadow_vm->arch.pkvm.enabled;

	state->vcpu->arch.host_fpsimd_state = &state->host_fpsimd_state;
	state->vcpu->arch.flags |= KVM_ARM64_FP_HOST;

	if (state->is_protected) {
		/* Propagate WFx trapping flags, trap ptrauth */
		state->vcpu->arch.hcr_el2 &= ~(HCR_TWE | HCR_TWI |
					       HCR_API | HCR_APK);
		state->vcpu->arch.hcr_el2 |= hcr_el2 & (HCR_TWE | HCR_TWI);
	}
}

static void handle___pkvm_vcpu_put(struct kvm_cpu_context *host_ctxt)
{
	if (unlikely(is_protected_kvm_enabled())) {
		struct pkvm_loaded_state *state = this_cpu_ptr(&loaded_state);

		if (state->vcpu) {
			struct kvm_vcpu *host_vcpu = state->vcpu->arch.pkvm.host_vcpu;

			if (state->vcpu->arch.flags & KVM_ARM64_FP_ENABLED)
				fpsimd_host_restore();

			if (!state->is_protected &&
			    !(READ_ONCE(host_vcpu->arch.flags) & KVM_ARM64_PKVM_STATE_DIRTY))
				__sync_vcpu_state(state->vcpu);

			put_shadow_vcpu(state->vcpu);

			/* "It's over and done with..." */
			state->vcpu = NULL;
		}
	}
}

static void handle___pkvm_vcpu_sync_state(struct kvm_cpu_context *host_ctxt)
{
	if (unlikely(is_protected_kvm_enabled())) {
		struct pkvm_loaded_state *state = this_cpu_ptr(&loaded_state);

		if (!state->vcpu || state->is_protected)
			return;

		__sync_vcpu_state(state->vcpu);
	}
}

<<<<<<< HEAD
static void handle___kvm_vcpu_run(struct kvm_cpu_context *host_ctxt)
{
	DECLARE_REG(struct kvm_vcpu *, vcpu, host_ctxt, 1);
	int ret;

	if (unlikely(is_protected_kvm_enabled())) {
		struct pkvm_loaded_state *state = this_cpu_ptr(&loaded_state);

		flush_shadow_state(state);

		ret = __kvm_vcpu_run(state->vcpu);

		sync_shadow_state(state, ret);

		if (state->vcpu->arch.flags & KVM_ARM64_FP_ENABLED) {
			/*
			 * The guest has used the FP, trap all accesses
			 * from the host (both FP and SVE).
			 */
			u64 reg = CPTR_EL2_TFP;
			if (system_supports_sve())
				reg |= CPTR_EL2_TZ;

			sysreg_clear_set(cptr_el2, 0, reg);
		}
	} else {
		ret = __kvm_vcpu_run(kern_hyp_va(vcpu));
	}

	cpu_reg(host_ctxt, 1) =  ret;
}

static void handle___pkvm_host_donate_guest(struct kvm_cpu_context *host_ctxt)
{
	DECLARE_REG(u64, pfn, host_ctxt, 1);
	DECLARE_REG(u64, gfn, host_ctxt, 2);
	struct kvm_vcpu *host_vcpu;
	struct pkvm_loaded_state *state;
	int ret = -EINVAL;

	if (!is_protected_kvm_enabled())
		goto out;

=======
static struct kvm_vcpu *__get_current_vcpu(struct kvm_vcpu *vcpu,
					   struct pkvm_loaded_state **state)
{
	struct pkvm_loaded_state *sstate = NULL;

	vcpu = kern_hyp_va(vcpu);

	if (unlikely(is_protected_kvm_enabled())) {
		sstate = this_cpu_ptr(&loaded_state);

		if (!sstate || vcpu != sstate->vcpu->arch.pkvm.host_vcpu) {
			sstate = NULL;
			vcpu = NULL;
		}
	}

	*state = sstate;
	return vcpu;
}

#define get_current_vcpu(ctxt, regnr, statepp)				\
	({								\
		DECLARE_REG(struct kvm_vcpu *, __vcpu, ctxt, regnr);	\
		__get_current_vcpu(__vcpu, statepp);			\
	})

#define get_current_vcpu_from_cpu_if(ctxt, regnr, statepp)		\
	({								\
		DECLARE_REG(struct vgic_v3_cpu_if *, cif, ctxt, regnr); \
		struct kvm_vcpu *__vcpu;				\
		__vcpu = container_of(cif,				\
				      struct kvm_vcpu,			\
				      arch.vgic_cpu.vgic_v3);		\
									\
		__get_current_vcpu(__vcpu, statepp);			\
	})

static void handle___kvm_vcpu_run(struct kvm_cpu_context *host_ctxt)
{
	struct pkvm_loaded_state *shadow_state;
	struct kvm_vcpu *vcpu;
	int ret;

	vcpu = get_current_vcpu(host_ctxt, 1, &shadow_state);
	if (!vcpu) {
		cpu_reg(host_ctxt, 1) =  -EINVAL;
		return;
	}

	if (unlikely(shadow_state)) {
		flush_shadow_state(shadow_state);

		ret = __kvm_vcpu_run(shadow_state->vcpu);

		sync_shadow_state(shadow_state, ret);

		if (shadow_state->vcpu->arch.flags & KVM_ARM64_FP_ENABLED) {
			/*
			 * The guest has used the FP, trap all accesses
			 * from the host (both FP and SVE).
			 */
			u64 reg = CPTR_EL2_TFP;
			if (system_supports_sve())
				reg |= CPTR_EL2_TZ;

			sysreg_clear_set(cptr_el2, 0, reg);
		}
	} else {
		ret = __kvm_vcpu_run(vcpu);
	}

	cpu_reg(host_ctxt, 1) =  ret;
}

static void handle___pkvm_host_donate_guest(struct kvm_cpu_context *host_ctxt)
{
	DECLARE_REG(u64, pfn, host_ctxt, 1);
	DECLARE_REG(u64, gfn, host_ctxt, 2);
	struct kvm_vcpu *host_vcpu;
	struct pkvm_loaded_state *state;
	int ret = -EINVAL;

	if (!is_protected_kvm_enabled())
		goto out;

>>>>>>> 7bf263ef
	state = this_cpu_ptr(&loaded_state);
	if (!state->vcpu)
		goto out;

	host_vcpu = state->vcpu->arch.pkvm.host_vcpu;

	/* Topup shadow memcache with the host's */
	ret = pkvm_refill_memcache(state->vcpu, host_vcpu);
	if (!ret) {
		if (state->is_protected)
			ret = __pkvm_host_donate_guest(pfn, gfn, state->vcpu);
		else
			ret = __pkvm_host_share_guest(pfn, gfn, state->vcpu);
	}
out:
	cpu_reg(host_ctxt, 1) =  ret;
}

static void handle___kvm_adjust_pc(struct kvm_cpu_context *host_ctxt)
{
	struct pkvm_loaded_state *shadow_state;
	struct kvm_vcpu *vcpu;

<<<<<<< HEAD
	vcpu = kern_hyp_va(vcpu);

	if (unlikely(is_protected_kvm_enabled())) {
		struct pkvm_loaded_state *state = this_cpu_ptr(&loaded_state);

		/*
		 * A shadow vcpu can never be updated from EL1, and we
		 * must have a vcpu loaded when protected mode is
		 * enabled.
		 */
		if (!state->vcpu || state->is_protected)
			return;
=======
	vcpu = get_current_vcpu(host_ctxt, 1, &shadow_state);
	if (!vcpu)
		return;

	if (shadow_state) {
		/* This only applies to non-protected VMs */
		if (shadow_state->is_protected)
			return;

		vcpu = shadow_state->vcpu;
>>>>>>> 7bf263ef
	}

	__kvm_adjust_pc(vcpu);
}

static void handle___kvm_flush_vm_context(struct kvm_cpu_context *host_ctxt)
{
	__kvm_flush_vm_context();
}

static void handle___kvm_tlb_flush_vmid_ipa(struct kvm_cpu_context *host_ctxt)
{
	DECLARE_REG(struct kvm_s2_mmu *, mmu, host_ctxt, 1);
	DECLARE_REG(phys_addr_t, ipa, host_ctxt, 2);
	DECLARE_REG(int, level, host_ctxt, 3);

	__kvm_tlb_flush_vmid_ipa(kern_hyp_va(mmu), ipa, level);
}

static void handle___kvm_tlb_flush_vmid(struct kvm_cpu_context *host_ctxt)
{
	DECLARE_REG(struct kvm_s2_mmu *, mmu, host_ctxt, 1);

	__kvm_tlb_flush_vmid(kern_hyp_va(mmu));
}

static void handle___kvm_flush_cpu_context(struct kvm_cpu_context *host_ctxt)
{
	DECLARE_REG(struct kvm_s2_mmu *, mmu, host_ctxt, 1);

	__kvm_flush_cpu_context(kern_hyp_va(mmu));
}

static void handle___kvm_timer_set_cntvoff(struct kvm_cpu_context *host_ctxt)
{
	__kvm_timer_set_cntvoff(cpu_reg(host_ctxt, 1));
}

static void handle___kvm_enable_ssbs(struct kvm_cpu_context *host_ctxt)
{
	u64 tmp;

	tmp = read_sysreg_el2(SYS_SCTLR);
	tmp |= SCTLR_ELx_DSSBS;
	write_sysreg_el2(tmp, SYS_SCTLR);
}

static void handle___vgic_v3_get_gic_config(struct kvm_cpu_context *host_ctxt)
{
	cpu_reg(host_ctxt, 1) = __vgic_v3_get_gic_config();
}

static void handle___vgic_v3_init_lrs(struct kvm_cpu_context *host_ctxt)
{
	__vgic_v3_init_lrs();
}

static void handle___kvm_get_mdcr_el2(struct kvm_cpu_context *host_ctxt)
{
	cpu_reg(host_ctxt, 1) = __kvm_get_mdcr_el2();
}

<<<<<<< HEAD
static struct vgic_v3_cpu_if *get_shadow_vgic_v3_cpu_if(struct vgic_v3_cpu_if *cpu_if)
{
	if (unlikely(is_protected_kvm_enabled())) {
		struct pkvm_loaded_state *state = this_cpu_ptr(&loaded_state);
		struct kvm_vcpu *host_vcpu;

		if (!state->vcpu)
			return NULL;

		host_vcpu = state->vcpu->arch.pkvm.host_vcpu;

		if (&host_vcpu->arch.vgic_cpu.vgic_v3 != cpu_if)
			return NULL;
	}

	return cpu_if;
}

static void handle___vgic_v3_save_vmcr_aprs(struct kvm_cpu_context *host_ctxt)
{
	DECLARE_REG(struct vgic_v3_cpu_if *, cpu_if, host_ctxt, 1);
	struct vgic_v3_cpu_if *shadow_cpu_if;

	cpu_if = kern_hyp_va(cpu_if);
	shadow_cpu_if = get_shadow_vgic_v3_cpu_if(cpu_if);

	__vgic_v3_save_vmcr_aprs(shadow_cpu_if);

	if (cpu_if != shadow_cpu_if) {
		int i;

=======
static void handle___vgic_v3_save_vmcr_aprs(struct kvm_cpu_context *host_ctxt)
{
	struct pkvm_loaded_state *shadow_state;
	struct kvm_vcpu *vcpu;

	vcpu = get_current_vcpu_from_cpu_if(host_ctxt, 1, &shadow_state);
	if (!vcpu)
		return;

	if (shadow_state) {
		struct vgic_v3_cpu_if *shadow_cpu_if, *cpu_if;
		int i;

		shadow_cpu_if = &shadow_state->vcpu->arch.vgic_cpu.vgic_v3;
		__vgic_v3_save_vmcr_aprs(shadow_cpu_if);

		cpu_if = &vcpu->arch.vgic_cpu.vgic_v3;

>>>>>>> 7bf263ef
		cpu_if->vgic_vmcr = shadow_cpu_if->vgic_vmcr;
		for (i = 0; i < ARRAY_SIZE(cpu_if->vgic_ap0r); i++) {
			cpu_if->vgic_ap0r[i] = shadow_cpu_if->vgic_ap0r[i];
			cpu_if->vgic_ap1r[i] = shadow_cpu_if->vgic_ap1r[i];
		}
<<<<<<< HEAD
=======
	} else {
		__vgic_v3_save_vmcr_aprs(&vcpu->arch.vgic_cpu.vgic_v3);
>>>>>>> 7bf263ef
	}
}

static void handle___vgic_v3_restore_vmcr_aprs(struct kvm_cpu_context *host_ctxt)
{
<<<<<<< HEAD
	DECLARE_REG(struct vgic_v3_cpu_if *, cpu_if, host_ctxt, 1);
	struct vgic_v3_cpu_if *shadow_cpu_if;

	cpu_if = kern_hyp_va(cpu_if);
	shadow_cpu_if = get_shadow_vgic_v3_cpu_if(cpu_if);

	if (cpu_if != shadow_cpu_if) {
		int i;

		shadow_cpu_if->vgic_vmcr = cpu_if->vgic_vmcr;
		/* Should be a one-off */
		shadow_cpu_if->vgic_sre = (ICC_SRE_EL1_DIB |
					   ICC_SRE_EL1_DFB |
					   ICC_SRE_EL1_SRE);
		for (i = 0; i < ARRAY_SIZE(cpu_if->vgic_ap0r); i++) {
			shadow_cpu_if->vgic_ap0r[i] = cpu_if->vgic_ap0r[i];
			shadow_cpu_if->vgic_ap1r[i] = cpu_if->vgic_ap1r[i];
		}
	}

	__vgic_v3_restore_vmcr_aprs(shadow_cpu_if);
=======
	struct pkvm_loaded_state *shadow_state;
	struct kvm_vcpu *vcpu;

	vcpu = get_current_vcpu_from_cpu_if(host_ctxt, 1, &shadow_state);
	if (!vcpu)
		return;

	if (shadow_state) {
		struct vgic_v3_cpu_if *shadow_cpu_if, *cpu_if;
		int i;

		shadow_cpu_if = &shadow_state->vcpu->arch.vgic_cpu.vgic_v3;
		cpu_if = &vcpu->arch.vgic_cpu.vgic_v3;

		shadow_cpu_if->vgic_vmcr = cpu_if->vgic_vmcr;
		/* Should be a one-off */
		shadow_cpu_if->vgic_sre = (ICC_SRE_EL1_DIB |
					   ICC_SRE_EL1_DFB |
					   ICC_SRE_EL1_SRE);
		for (i = 0; i < ARRAY_SIZE(cpu_if->vgic_ap0r); i++) {
			shadow_cpu_if->vgic_ap0r[i] = cpu_if->vgic_ap0r[i];
			shadow_cpu_if->vgic_ap1r[i] = cpu_if->vgic_ap1r[i];
		}

		__vgic_v3_restore_vmcr_aprs(shadow_cpu_if);
	} else {
		__vgic_v3_restore_vmcr_aprs(&vcpu->arch.vgic_cpu.vgic_v3);
	}
>>>>>>> 7bf263ef
}

static void handle___pkvm_init(struct kvm_cpu_context *host_ctxt)
{
	DECLARE_REG(phys_addr_t, phys, host_ctxt, 1);
	DECLARE_REG(unsigned long, size, host_ctxt, 2);
	DECLARE_REG(unsigned long, nr_cpus, host_ctxt, 3);
	DECLARE_REG(unsigned long *, per_cpu_base, host_ctxt, 4);
	DECLARE_REG(u32, hyp_va_bits, host_ctxt, 5);
	DECLARE_REG(enum kvm_iommu_driver, iommu_driver, host_ctxt, 6);

	/*
	 * __pkvm_init() will return only if an error occurred, otherwise it
	 * will tail-call in __pkvm_init_finalise() which will have to deal
	 * with the host context directly.
	 */
	cpu_reg(host_ctxt, 1) = __pkvm_init(phys, size, nr_cpus, per_cpu_base,
					    hyp_va_bits, iommu_driver);
}

static void handle___pkvm_cpu_set_vector(struct kvm_cpu_context *host_ctxt)
{
	DECLARE_REG(enum arm64_hyp_spectre_vector, slot, host_ctxt, 1);

	cpu_reg(host_ctxt, 1) = pkvm_cpu_set_vector(slot);
}

static void handle___pkvm_host_share_hyp(struct kvm_cpu_context *host_ctxt)
{
	DECLARE_REG(u64, pfn, host_ctxt, 1);

	cpu_reg(host_ctxt, 1) = __pkvm_host_share_hyp(pfn);
}

static void handle___pkvm_host_unshare_hyp(struct kvm_cpu_context *host_ctxt)
{
	DECLARE_REG(u64, pfn, host_ctxt, 1);

	cpu_reg(host_ctxt, 1) = __pkvm_host_unshare_hyp(pfn);
}

static void handle___pkvm_host_reclaim_page(struct kvm_cpu_context *host_ctxt)
{
	DECLARE_REG(u64, pfn, host_ctxt, 1);

	cpu_reg(host_ctxt, 1) = __pkvm_host_reclaim_page(pfn);
}

static void handle___pkvm_create_private_mapping(struct kvm_cpu_context *host_ctxt)
{
	DECLARE_REG(phys_addr_t, phys, host_ctxt, 1);
	DECLARE_REG(size_t, size, host_ctxt, 2);
	DECLARE_REG(enum kvm_pgtable_prot, prot, host_ctxt, 3);

	cpu_reg(host_ctxt, 1) = __pkvm_create_private_mapping(phys, size, prot);
}

static void handle___pkvm_prot_finalize(struct kvm_cpu_context *host_ctxt)
{
	cpu_reg(host_ctxt, 1) = __pkvm_prot_finalize();
}

static void handle___pkvm_init_shadow(struct kvm_cpu_context *host_ctxt)
{
	DECLARE_REG(struct kvm *, host_kvm, host_ctxt, 1);
	DECLARE_REG(void *, host_shadow_va, host_ctxt, 2);
	DECLARE_REG(size_t, shadow_size, host_ctxt, 3);
	DECLARE_REG(void *, pgd, host_ctxt, 4);

	cpu_reg(host_ctxt, 1) = __pkvm_init_shadow(host_kvm, host_shadow_va,
						   shadow_size, pgd);
}

static void handle___pkvm_teardown_shadow(struct kvm_cpu_context *host_ctxt)
{
	DECLARE_REG(int, shadow_handle, host_ctxt, 1);

	cpu_reg(host_ctxt, 1) = __pkvm_teardown_shadow(shadow_handle);
}

<<<<<<< HEAD
=======
static void handle___pkvm_iommu_driver_init(struct kvm_cpu_context *host_ctxt)
{
	DECLARE_REG(enum pkvm_iommu_driver_id, id, host_ctxt, 1);
	DECLARE_REG(void *, data, host_ctxt, 2);
	DECLARE_REG(size_t, size, host_ctxt, 3);

	cpu_reg(host_ctxt, 1) = __pkvm_iommu_driver_init(id, data, size);
}

static void handle___pkvm_iommu_register(struct kvm_cpu_context *host_ctxt)
{
	DECLARE_REG(unsigned long, dev_id, host_ctxt, 1);
	DECLARE_REG(enum pkvm_iommu_driver_id, drv_id, host_ctxt, 2);
	DECLARE_REG(phys_addr_t, dev_pa, host_ctxt, 3);
	DECLARE_REG(size_t, dev_size, host_ctxt, 4);
	DECLARE_REG(unsigned long, parent_id, host_ctxt, 5);
	DECLARE_REG(void *, mem, host_ctxt, 6);
	DECLARE_REG(size_t, mem_size, host_ctxt, 7);

	cpu_reg(host_ctxt, 1) = __pkvm_iommu_register(dev_id, drv_id, dev_pa,
						      dev_size, parent_id,
						      mem, mem_size);
}

static void handle___pkvm_iommu_pm_notify(struct kvm_cpu_context *host_ctxt)
{
	DECLARE_REG(unsigned long, dev_id, host_ctxt, 1);
	DECLARE_REG(enum pkvm_iommu_pm_event, event, host_ctxt, 2);

	cpu_reg(host_ctxt, 1) = __pkvm_iommu_pm_notify(dev_id, event);
}

static void handle___pkvm_iommu_finalize(struct kvm_cpu_context *host_ctxt)
{
	cpu_reg(host_ctxt, 1) = __pkvm_iommu_finalize();
}

>>>>>>> 7bf263ef
typedef void (*hcall_t)(struct kvm_cpu_context *);

#define HANDLE_FUNC(x)	[__KVM_HOST_SMCCC_FUNC_##x] = (hcall_t)handle_##x

static const hcall_t host_hcall[] = {
	/* ___kvm_hyp_init */
	HANDLE_FUNC(__kvm_get_mdcr_el2),
	HANDLE_FUNC(__pkvm_init),
	HANDLE_FUNC(__pkvm_create_private_mapping),
	HANDLE_FUNC(__pkvm_cpu_set_vector),
	HANDLE_FUNC(__kvm_enable_ssbs),
	HANDLE_FUNC(__vgic_v3_init_lrs),
	HANDLE_FUNC(__vgic_v3_get_gic_config),
	HANDLE_FUNC(__kvm_flush_vm_context),
	HANDLE_FUNC(__kvm_tlb_flush_vmid_ipa),
	HANDLE_FUNC(__kvm_tlb_flush_vmid),
	HANDLE_FUNC(__kvm_flush_cpu_context),
	HANDLE_FUNC(__pkvm_prot_finalize),

	HANDLE_FUNC(__pkvm_host_share_hyp),
	HANDLE_FUNC(__pkvm_host_unshare_hyp),
	HANDLE_FUNC(__pkvm_host_reclaim_page),
	HANDLE_FUNC(__pkvm_host_donate_guest),
	HANDLE_FUNC(__kvm_adjust_pc),
	HANDLE_FUNC(__kvm_vcpu_run),
	HANDLE_FUNC(__kvm_timer_set_cntvoff),
	HANDLE_FUNC(__vgic_v3_save_vmcr_aprs),
	HANDLE_FUNC(__vgic_v3_restore_vmcr_aprs),
	HANDLE_FUNC(__pkvm_init_shadow),
	HANDLE_FUNC(__pkvm_teardown_shadow),
	HANDLE_FUNC(__pkvm_vcpu_load),
	HANDLE_FUNC(__pkvm_vcpu_put),
	HANDLE_FUNC(__pkvm_vcpu_sync_state),
<<<<<<< HEAD
=======
	HANDLE_FUNC(__pkvm_iommu_driver_init),
	HANDLE_FUNC(__pkvm_iommu_register),
	HANDLE_FUNC(__pkvm_iommu_pm_notify),
	HANDLE_FUNC(__pkvm_iommu_finalize),
>>>>>>> 7bf263ef
};

static void handle_host_hcall(struct kvm_cpu_context *host_ctxt)
{
	DECLARE_REG(unsigned long, id, host_ctxt, 0);
	unsigned long hcall_min = 0;
	hcall_t hfn;

	/*
	 * If pKVM has been initialised then reject any calls to the
	 * early "privileged" hypercalls. Note that we cannot reject
	 * calls to __pkvm_prot_finalize for two reasons: (1) The static
	 * key used to determine initialisation must be toggled prior to
	 * finalisation and (2) finalisation is performed on a per-CPU
	 * basis. This is all fine, however, since __pkvm_prot_finalize
	 * returns -EPERM after the first call for a given CPU.
	 */
	if (static_branch_unlikely(&kvm_protected_mode_initialized))
		hcall_min = __KVM_HOST_SMCCC_FUNC___pkvm_prot_finalize;

	id -= KVM_HOST_SMCCC_ID(0);

	if (unlikely(id < hcall_min || id >= ARRAY_SIZE(host_hcall)))
		goto inval;

	hfn = host_hcall[id];
	if (unlikely(!hfn))
		goto inval;

	cpu_reg(host_ctxt, 0) = SMCCC_RET_SUCCESS;
	hfn(host_ctxt);

	return;
inval:
	cpu_reg(host_ctxt, 0) = SMCCC_RET_NOT_SUPPORTED;
}

static void default_host_smc_handler(struct kvm_cpu_context *host_ctxt)
{
	__kvm_hyp_host_forward_smc(host_ctxt);
}

static void handle_host_smc(struct kvm_cpu_context *host_ctxt)
{
	bool handled;

	handled = kvm_host_psci_handler(host_ctxt);
	if (!handled && kvm_iommu_ops.host_smc_handler)
		handled = kvm_iommu_ops.host_smc_handler(host_ctxt);
	if (!handled)
		handled = kvm_host_ffa_handler(host_ctxt);
	if (!handled)
		handled = kvm_host_ffa_handler(host_ctxt);
	if (!handled)
		default_host_smc_handler(host_ctxt);

	/* SMC was trapped, move ELR past the current PC. */
	kvm_skip_host_instr();
}

void handle_trap(struct kvm_cpu_context *host_ctxt)
{
	u64 esr = read_sysreg_el2(SYS_ESR);

	switch (ESR_ELx_EC(esr)) {
	case ESR_ELx_EC_HVC64:
		handle_host_hcall(host_ctxt);
		break;
	case ESR_ELx_EC_SMC64:
		handle_host_smc(host_ctxt);
		break;
	case ESR_ELx_EC_FP_ASIMD:
	case ESR_ELx_EC_SVE:
		fpsimd_host_restore();
		break;
	case ESR_ELx_EC_IABT_LOW:
	case ESR_ELx_EC_DABT_LOW:
		handle_host_mem_abort(host_ctxt);
		break;
	default:
		BUG();
	}
}<|MERGE_RESOLUTION|>--- conflicted
+++ resolved
@@ -46,8 +46,6 @@
 static DEFINE_PER_CPU(struct pkvm_loaded_state, loaded_state);
 
 DEFINE_PER_CPU(struct kvm_nvhe_init_params, kvm_init_params);
-
-struct kvm_iommu_ops kvm_iommu_ops;
 
 void __kvm_hyp_host_forward_smc(struct kvm_cpu_context *host_ctxt);
 
@@ -698,51 +696,6 @@
 	}
 }
 
-<<<<<<< HEAD
-static void handle___kvm_vcpu_run(struct kvm_cpu_context *host_ctxt)
-{
-	DECLARE_REG(struct kvm_vcpu *, vcpu, host_ctxt, 1);
-	int ret;
-
-	if (unlikely(is_protected_kvm_enabled())) {
-		struct pkvm_loaded_state *state = this_cpu_ptr(&loaded_state);
-
-		flush_shadow_state(state);
-
-		ret = __kvm_vcpu_run(state->vcpu);
-
-		sync_shadow_state(state, ret);
-
-		if (state->vcpu->arch.flags & KVM_ARM64_FP_ENABLED) {
-			/*
-			 * The guest has used the FP, trap all accesses
-			 * from the host (both FP and SVE).
-			 */
-			u64 reg = CPTR_EL2_TFP;
-			if (system_supports_sve())
-				reg |= CPTR_EL2_TZ;
-
-			sysreg_clear_set(cptr_el2, 0, reg);
-		}
-	} else {
-		ret = __kvm_vcpu_run(kern_hyp_va(vcpu));
-	}
-
-	cpu_reg(host_ctxt, 1) =  ret;
-}
-
-static void handle___pkvm_host_donate_guest(struct kvm_cpu_context *host_ctxt)
-{
-	DECLARE_REG(u64, pfn, host_ctxt, 1);
-	DECLARE_REG(u64, gfn, host_ctxt, 2);
-	struct kvm_vcpu *host_vcpu;
-	struct pkvm_loaded_state *state;
-	int ret = -EINVAL;
-
-	if (!is_protected_kvm_enabled())
-		goto out;
-
-=======
 static struct kvm_vcpu *__get_current_vcpu(struct kvm_vcpu *vcpu,
 					   struct pkvm_loaded_state **state)
 {
@@ -828,7 +781,6 @@
 	if (!is_protected_kvm_enabled())
 		goto out;
 
->>>>>>> 7bf263ef
 	state = this_cpu_ptr(&loaded_state);
 	if (!state->vcpu)
 		goto out;
@@ -852,20 +804,6 @@
 	struct pkvm_loaded_state *shadow_state;
 	struct kvm_vcpu *vcpu;
 
-<<<<<<< HEAD
-	vcpu = kern_hyp_va(vcpu);
-
-	if (unlikely(is_protected_kvm_enabled())) {
-		struct pkvm_loaded_state *state = this_cpu_ptr(&loaded_state);
-
-		/*
-		 * A shadow vcpu can never be updated from EL1, and we
-		 * must have a vcpu loaded when protected mode is
-		 * enabled.
-		 */
-		if (!state->vcpu || state->is_protected)
-			return;
-=======
 	vcpu = get_current_vcpu(host_ctxt, 1, &shadow_state);
 	if (!vcpu)
 		return;
@@ -876,7 +814,6 @@
 			return;
 
 		vcpu = shadow_state->vcpu;
->>>>>>> 7bf263ef
 	}
 
 	__kvm_adjust_pc(vcpu);
@@ -939,39 +876,6 @@
 	cpu_reg(host_ctxt, 1) = __kvm_get_mdcr_el2();
 }
 
-<<<<<<< HEAD
-static struct vgic_v3_cpu_if *get_shadow_vgic_v3_cpu_if(struct vgic_v3_cpu_if *cpu_if)
-{
-	if (unlikely(is_protected_kvm_enabled())) {
-		struct pkvm_loaded_state *state = this_cpu_ptr(&loaded_state);
-		struct kvm_vcpu *host_vcpu;
-
-		if (!state->vcpu)
-			return NULL;
-
-		host_vcpu = state->vcpu->arch.pkvm.host_vcpu;
-
-		if (&host_vcpu->arch.vgic_cpu.vgic_v3 != cpu_if)
-			return NULL;
-	}
-
-	return cpu_if;
-}
-
-static void handle___vgic_v3_save_vmcr_aprs(struct kvm_cpu_context *host_ctxt)
-{
-	DECLARE_REG(struct vgic_v3_cpu_if *, cpu_if, host_ctxt, 1);
-	struct vgic_v3_cpu_if *shadow_cpu_if;
-
-	cpu_if = kern_hyp_va(cpu_if);
-	shadow_cpu_if = get_shadow_vgic_v3_cpu_if(cpu_if);
-
-	__vgic_v3_save_vmcr_aprs(shadow_cpu_if);
-
-	if (cpu_if != shadow_cpu_if) {
-		int i;
-
-=======
 static void handle___vgic_v3_save_vmcr_aprs(struct kvm_cpu_context *host_ctxt)
 {
 	struct pkvm_loaded_state *shadow_state;
@@ -990,31 +894,31 @@
 
 		cpu_if = &vcpu->arch.vgic_cpu.vgic_v3;
 
->>>>>>> 7bf263ef
 		cpu_if->vgic_vmcr = shadow_cpu_if->vgic_vmcr;
 		for (i = 0; i < ARRAY_SIZE(cpu_if->vgic_ap0r); i++) {
 			cpu_if->vgic_ap0r[i] = shadow_cpu_if->vgic_ap0r[i];
 			cpu_if->vgic_ap1r[i] = shadow_cpu_if->vgic_ap1r[i];
 		}
-<<<<<<< HEAD
-=======
 	} else {
 		__vgic_v3_save_vmcr_aprs(&vcpu->arch.vgic_cpu.vgic_v3);
->>>>>>> 7bf263ef
 	}
 }
 
 static void handle___vgic_v3_restore_vmcr_aprs(struct kvm_cpu_context *host_ctxt)
 {
-<<<<<<< HEAD
-	DECLARE_REG(struct vgic_v3_cpu_if *, cpu_if, host_ctxt, 1);
-	struct vgic_v3_cpu_if *shadow_cpu_if;
-
-	cpu_if = kern_hyp_va(cpu_if);
-	shadow_cpu_if = get_shadow_vgic_v3_cpu_if(cpu_if);
-
-	if (cpu_if != shadow_cpu_if) {
+	struct pkvm_loaded_state *shadow_state;
+	struct kvm_vcpu *vcpu;
+
+	vcpu = get_current_vcpu_from_cpu_if(host_ctxt, 1, &shadow_state);
+	if (!vcpu)
+		return;
+
+	if (shadow_state) {
+		struct vgic_v3_cpu_if *shadow_cpu_if, *cpu_if;
 		int i;
+
+		shadow_cpu_if = &shadow_state->vcpu->arch.vgic_cpu.vgic_v3;
+		cpu_if = &vcpu->arch.vgic_cpu.vgic_v3;
 
 		shadow_cpu_if->vgic_vmcr = cpu_if->vgic_vmcr;
 		/* Should be a one-off */
@@ -1025,39 +929,11 @@
 			shadow_cpu_if->vgic_ap0r[i] = cpu_if->vgic_ap0r[i];
 			shadow_cpu_if->vgic_ap1r[i] = cpu_if->vgic_ap1r[i];
 		}
-	}
-
-	__vgic_v3_restore_vmcr_aprs(shadow_cpu_if);
-=======
-	struct pkvm_loaded_state *shadow_state;
-	struct kvm_vcpu *vcpu;
-
-	vcpu = get_current_vcpu_from_cpu_if(host_ctxt, 1, &shadow_state);
-	if (!vcpu)
-		return;
-
-	if (shadow_state) {
-		struct vgic_v3_cpu_if *shadow_cpu_if, *cpu_if;
-		int i;
-
-		shadow_cpu_if = &shadow_state->vcpu->arch.vgic_cpu.vgic_v3;
-		cpu_if = &vcpu->arch.vgic_cpu.vgic_v3;
-
-		shadow_cpu_if->vgic_vmcr = cpu_if->vgic_vmcr;
-		/* Should be a one-off */
-		shadow_cpu_if->vgic_sre = (ICC_SRE_EL1_DIB |
-					   ICC_SRE_EL1_DFB |
-					   ICC_SRE_EL1_SRE);
-		for (i = 0; i < ARRAY_SIZE(cpu_if->vgic_ap0r); i++) {
-			shadow_cpu_if->vgic_ap0r[i] = cpu_if->vgic_ap0r[i];
-			shadow_cpu_if->vgic_ap1r[i] = cpu_if->vgic_ap1r[i];
-		}
 
 		__vgic_v3_restore_vmcr_aprs(shadow_cpu_if);
 	} else {
 		__vgic_v3_restore_vmcr_aprs(&vcpu->arch.vgic_cpu.vgic_v3);
 	}
->>>>>>> 7bf263ef
 }
 
 static void handle___pkvm_init(struct kvm_cpu_context *host_ctxt)
@@ -1067,7 +943,6 @@
 	DECLARE_REG(unsigned long, nr_cpus, host_ctxt, 3);
 	DECLARE_REG(unsigned long *, per_cpu_base, host_ctxt, 4);
 	DECLARE_REG(u32, hyp_va_bits, host_ctxt, 5);
-	DECLARE_REG(enum kvm_iommu_driver, iommu_driver, host_ctxt, 6);
 
 	/*
 	 * __pkvm_init() will return only if an error occurred, otherwise it
@@ -1075,7 +950,7 @@
 	 * with the host context directly.
 	 */
 	cpu_reg(host_ctxt, 1) = __pkvm_init(phys, size, nr_cpus, per_cpu_base,
-					    hyp_va_bits, iommu_driver);
+					    hyp_va_bits);
 }
 
 static void handle___pkvm_cpu_set_vector(struct kvm_cpu_context *host_ctxt)
@@ -1138,8 +1013,6 @@
 	cpu_reg(host_ctxt, 1) = __pkvm_teardown_shadow(shadow_handle);
 }
 
-<<<<<<< HEAD
-=======
 static void handle___pkvm_iommu_driver_init(struct kvm_cpu_context *host_ctxt)
 {
 	DECLARE_REG(enum pkvm_iommu_driver_id, id, host_ctxt, 1);
@@ -1177,7 +1050,6 @@
 	cpu_reg(host_ctxt, 1) = __pkvm_iommu_finalize();
 }
 
->>>>>>> 7bf263ef
 typedef void (*hcall_t)(struct kvm_cpu_context *);
 
 #define HANDLE_FUNC(x)	[__KVM_HOST_SMCCC_FUNC_##x] = (hcall_t)handle_##x
@@ -1211,13 +1083,10 @@
 	HANDLE_FUNC(__pkvm_vcpu_load),
 	HANDLE_FUNC(__pkvm_vcpu_put),
 	HANDLE_FUNC(__pkvm_vcpu_sync_state),
-<<<<<<< HEAD
-=======
 	HANDLE_FUNC(__pkvm_iommu_driver_init),
 	HANDLE_FUNC(__pkvm_iommu_register),
 	HANDLE_FUNC(__pkvm_iommu_pm_notify),
 	HANDLE_FUNC(__pkvm_iommu_finalize),
->>>>>>> 7bf263ef
 };
 
 static void handle_host_hcall(struct kvm_cpu_context *host_ctxt)
@@ -1265,10 +1134,6 @@
 	bool handled;
 
 	handled = kvm_host_psci_handler(host_ctxt);
-	if (!handled && kvm_iommu_ops.host_smc_handler)
-		handled = kvm_iommu_ops.host_smc_handler(host_ctxt);
-	if (!handled)
-		handled = kvm_host_ffa_handler(host_ctxt);
 	if (!handled)
 		handled = kvm_host_ffa_handler(host_ctxt);
 	if (!handled)
