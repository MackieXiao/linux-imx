--- conflicted
+++ resolved
@@ -146,15 +146,6 @@
 		return -ENOSYS;
 	}
 
-<<<<<<< HEAD
-	/* Page table accesses IO mem: tell guest to fix its TTBR */
-	if (kvm_vcpu_abt_iss1tw(vcpu)) {
-		kvm_inject_dabt(vcpu, kvm_vcpu_get_hfar(vcpu));
-		return 1;
-	}
-
-=======
->>>>>>> 85b047c6
 	/*
 	 * Prepare MMIO operation. First decode the syndrome data we get
 	 * from the CPU. Then try if some in-kernel emulation feels
