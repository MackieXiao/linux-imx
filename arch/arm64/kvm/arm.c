--- conflicted
+++ resolved
@@ -63,10 +63,6 @@
 static DEFINE_PER_CPU(unsigned char, kvm_arm_hardware_enabled);
 DEFINE_STATIC_KEY_FALSE(userspace_irqchip_in_use);
 
-/* KVM "vendor" hypercalls which may be forwarded to userspace on request. */
-#define KVM_EXIT_HYPERCALL_VALID_MASK	(BIT(ARM_SMCCC_KVM_FUNC_MEM_SHARE) |	\
-					 BIT(ARM_SMCCC_KVM_FUNC_MEM_UNSHARE))
-
 int kvm_arch_vcpu_should_kick(struct kvm_vcpu *vcpu)
 {
 	return kvm_vcpu_exiting_guest_mode(vcpu) == IN_GUEST_MODE;
@@ -116,16 +112,6 @@
 			set_bit(KVM_ARCH_FLAG_MTE_ENABLED, &kvm->arch.flags);
 		}
 		mutex_unlock(&kvm->lock);
-		break;
-	case KVM_CAP_EXIT_HYPERCALL:
-		if (cap->args[0] & ~KVM_EXIT_HYPERCALL_VALID_MASK)
-			return -EINVAL;
-
-		if (cap->args[1] || cap->args[2] || cap->args[3])
-			return -EINVAL;
-
-		WRITE_ONCE(kvm->arch.hypercall_exit_enabled, cap->args[0]);
-		r = 0;
 		break;
 	default:
 		r = -EINVAL;
@@ -316,9 +302,6 @@
 	case KVM_CAP_ARM_PTRAUTH_GENERIC:
 		r = system_has_full_ptr_auth();
 		break;
-	case KVM_CAP_EXIT_HYPERCALL:
-		r = KVM_EXIT_HYPERCALL_VALID_MASK;
-		break;
 	default:
 		r = 0;
 	}
@@ -343,10 +326,6 @@
 	case KVM_CAP_MAX_VCPU_ID:
 	case KVM_CAP_MSI_DEVID:
 	case KVM_CAP_ARM_VM_IPA_SIZE:
-<<<<<<< HEAD
-	case KVM_CAP_EXIT_HYPERCALL:
-=======
->>>>>>> 7bf263ef
 		r = kvm_cap;
 		break;
 	case KVM_CAP_GUEST_DEBUG_HW_BPS:
@@ -954,12 +933,6 @@
 		ret = kvm_handle_mmio_return(vcpu);
 		if (ret)
 			return ret;
-	} else if (run->exit_reason == KVM_EXIT_HYPERCALL) {
-		smccc_set_retval(vcpu,
-				 vcpu->run->hypercall.ret,
-				 vcpu->run->hypercall.args[0],
-				 vcpu->run->hypercall.args[1],
-				 vcpu->run->hypercall.args[2]);
 	}
 
 	vcpu_load(vcpu);
@@ -1903,17 +1876,6 @@
 	return true;
 }
 
-static int init_stage2_iommu(void)
-{
-	int ret;
-
-	ret = kvm_s2mpu_init();
-	if (!ret)
-		return KVM_IOMMU_DRIVER_S2MPU;
-
-	return (ret == -ENODEV) ? KVM_IOMMU_DRIVER_NONE : ret;
-}
-
 static int init_subsystems(void)
 {
 	int err = 0;
@@ -1973,7 +1935,7 @@
 	}
 }
 
-static int do_pkvm_init(u32 hyp_va_bits, enum kvm_iommu_driver iommu_driver)
+static int do_pkvm_init(u32 hyp_va_bits)
 {
 	void *per_cpu_base = kvm_ksym_ref(kvm_nvhe_sym(kvm_arm_hyp_percpu_base));
 	int ret;
@@ -1982,11 +1944,7 @@
 	cpu_hyp_init_context();
 	ret = kvm_call_hyp_nvhe(__pkvm_init, hyp_mem_base, hyp_mem_size,
 				num_possible_cpus(), kern_hyp_va(per_cpu_base),
-<<<<<<< HEAD
-				hyp_va_bits, iommu_driver);
-=======
 				hyp_va_bits);
->>>>>>> 7bf263ef
 	cpu_hyp_init_features();
 
 	/*
@@ -2018,11 +1976,7 @@
 	if (ret)
 		return ret;
 
-	ret = init_stage2_iommu();
-	if (ret < 0)
-		return ret;
-
-	ret = do_pkvm_init(hyp_va_bits, (enum kvm_iommu_driver)ret);
+	ret = do_pkvm_init(hyp_va_bits);
 	if (ret)
 		return ret;
 
