// SPDX-License-Identifier: GPL-2.0-only
/*
 * Copyright (C) 2012 - Virtual Open Systems and Columbia University
 * Author: Christoffer Dall <c.dall@virtualopensystems.com>
 */

#include <linux/bug.h>
#include <linux/cpu_pm.h>
#include <linux/errno.h>
#include <linux/err.h>
#include <linux/kvm_host.h>
#include <linux/list.h>
#include <linux/module.h>
#include <linux/vmalloc.h>
#include <linux/fs.h>
#include <linux/mman.h>
#include <linux/sched.h>
#include <linux/kvm.h>
#include <linux/kvm_irqfd.h>
#include <linux/irqbypass.h>
#include <linux/sched/stat.h>
#include <linux/psci.h>
#include <trace/events/kvm.h>

#define CREATE_TRACE_POINTS
#include "trace_arm.h"

#include <linux/uaccess.h>
#include <asm/ptrace.h>
#include <asm/mman.h>
#include <asm/tlbflush.h>
#include <asm/cacheflush.h>
#include <asm/cpufeature.h>
#include <asm/virt.h>
#include <asm/kvm_arm.h>
#include <asm/kvm_asm.h>
#include <asm/kvm_mmu.h>
#include <asm/kvm_emulate.h>
#include <asm/sections.h>

#include <kvm/arm_hypercalls.h>
#include <kvm/arm_pmu.h>
#include <kvm/arm_psci.h>

#ifdef REQUIRES_VIRT
__asm__(".arch_extension	virt");
#endif

static enum kvm_mode kvm_mode = KVM_MODE_DEFAULT;
DEFINE_STATIC_KEY_FALSE(kvm_protected_mode_initialized);

DECLARE_KVM_HYP_PER_CPU(unsigned long, kvm_hyp_vector);

static DEFINE_PER_CPU(unsigned long, kvm_arm_hyp_stack_page);
unsigned long kvm_arm_hyp_percpu_base[NR_CPUS];
DECLARE_KVM_NVHE_PER_CPU(struct kvm_nvhe_init_params, kvm_init_params);

/* The VMID used in the VTTBR */
static atomic64_t kvm_vmid_gen = ATOMIC64_INIT(1);
static u32 kvm_next_vmid;
static DEFINE_SPINLOCK(kvm_vmid_lock);

static bool vgic_present;

static DEFINE_PER_CPU(unsigned char, kvm_arm_hardware_enabled);
DEFINE_STATIC_KEY_FALSE(userspace_irqchip_in_use);

int kvm_arch_vcpu_should_kick(struct kvm_vcpu *vcpu)
{
	return kvm_vcpu_exiting_guest_mode(vcpu) == IN_GUEST_MODE;
}

int kvm_arch_hardware_setup(void *opaque)
{
	return 0;
}

int kvm_arch_check_processor_compat(void *opaque)
{
	return 0;
}

int kvm_vm_ioctl_enable_cap(struct kvm *kvm,
			    struct kvm_enable_cap *cap)
{
	int r;

	if (cap->flags)
		return -EINVAL;

	switch (cap->cap) {
	case KVM_CAP_ARM_NISV_TO_USER:
		r = 0;
		kvm->arch.return_nisv_io_abort_to_user = true;
		break;
	default:
		r = -EINVAL;
		break;
	}

	return r;
}

static int kvm_arm_default_max_vcpus(void)
{
	return vgic_present ? kvm_vgic_get_max_vcpus() : KVM_MAX_VCPUS;
}

static void set_default_spectre(struct kvm *kvm)
{
	/*
	 * The default is to expose CSV2 == 1 if the HW isn't affected.
	 * Although this is a per-CPU feature, we make it global because
	 * asymmetric systems are just a nuisance.
	 *
	 * Userspace can override this as long as it doesn't promise
	 * the impossible.
	 */
	if (arm64_get_spectre_v2_state() == SPECTRE_UNAFFECTED)
		kvm->arch.pfr0_csv2 = 1;
	if (arm64_get_meltdown_state() == SPECTRE_UNAFFECTED)
		kvm->arch.pfr0_csv3 = 1;
}

/**
 * kvm_arch_init_vm - initializes a VM data structure
 * @kvm:	pointer to the KVM struct
 */
int kvm_arch_init_vm(struct kvm *kvm, unsigned long type)
{
	int ret;

	ret = kvm_arm_setup_stage2(kvm, type);
	if (ret)
		return ret;

	ret = kvm_init_stage2_mmu(kvm, &kvm->arch.mmu);
	if (ret)
		return ret;

	ret = create_hyp_mappings(kvm, kvm + 1, PAGE_HYP);
	if (ret)
		goto out_free_stage2_pgd;

	kvm_vgic_early_init(kvm);

	/* The maximum number of VCPUs is limited by the host's GIC model */
	kvm->arch.max_vcpus = kvm_arm_default_max_vcpus();

	set_default_spectre(kvm);

	return ret;
out_free_stage2_pgd:
	kvm_free_stage2_pgd(&kvm->arch.mmu);
	return ret;
}

vm_fault_t kvm_arch_vcpu_fault(struct kvm_vcpu *vcpu, struct vm_fault *vmf)
{
	return VM_FAULT_SIGBUS;
}


/**
 * kvm_arch_destroy_vm - destroy the VM data structure
 * @kvm:	pointer to the KVM struct
 */
void kvm_arch_destroy_vm(struct kvm *kvm)
{
	int i;

	bitmap_free(kvm->arch.pmu_filter);

	kvm_vgic_destroy(kvm);

	for (i = 0; i < KVM_MAX_VCPUS; ++i) {
		if (kvm->vcpus[i]) {
			kvm_vcpu_destroy(kvm->vcpus[i]);
			kvm->vcpus[i] = NULL;
		}
	}
	atomic_set(&kvm->online_vcpus, 0);
}

int kvm_vm_ioctl_check_extension(struct kvm *kvm, long ext)
{
	int r;
	switch (ext) {
	case KVM_CAP_IRQCHIP:
		r = vgic_present;
		break;
	case KVM_CAP_IOEVENTFD:
	case KVM_CAP_DEVICE_CTRL:
	case KVM_CAP_USER_MEMORY:
	case KVM_CAP_SYNC_MMU:
	case KVM_CAP_DESTROY_MEMORY_REGION_WORKS:
	case KVM_CAP_ONE_REG:
	case KVM_CAP_ARM_PSCI:
	case KVM_CAP_ARM_PSCI_0_2:
	case KVM_CAP_READONLY_MEM:
	case KVM_CAP_MP_STATE:
	case KVM_CAP_IMMEDIATE_EXIT:
	case KVM_CAP_VCPU_EVENTS:
	case KVM_CAP_ARM_IRQ_LINE_LAYOUT_2:
	case KVM_CAP_ARM_NISV_TO_USER:
	case KVM_CAP_ARM_INJECT_EXT_DABT:
	case KVM_CAP_SET_GUEST_DEBUG:
	case KVM_CAP_VCPU_ATTRIBUTES:
		r = 1;
		break;
	case KVM_CAP_ARM_SET_DEVICE_ADDR:
		r = 1;
		break;
	case KVM_CAP_NR_VCPUS:
		r = num_online_cpus();
		break;
	case KVM_CAP_MAX_VCPUS:
	case KVM_CAP_MAX_VCPU_ID:
		if (kvm)
			r = kvm->arch.max_vcpus;
		else
			r = kvm_arm_default_max_vcpus();
		break;
	case KVM_CAP_MSI_DEVID:
		if (!kvm)
			r = -EINVAL;
		else
			r = kvm->arch.vgic.msis_require_devid;
		break;
	case KVM_CAP_ARM_USER_IRQ:
		/*
		 * 1: EL1_VTIMER, EL1_PTIMER, and PMU.
		 * (bump this number if adding more devices)
		 */
		r = 1;
		break;
	case KVM_CAP_STEAL_TIME:
		r = kvm_arm_pvtime_supported();
		break;
	case KVM_CAP_ARM_EL1_32BIT:
		r = cpus_have_const_cap(ARM64_HAS_32BIT_EL1);
		break;
	case KVM_CAP_GUEST_DEBUG_HW_BPS:
		r = get_num_brps();
		break;
	case KVM_CAP_GUEST_DEBUG_HW_WPS:
		r = get_num_wrps();
		break;
	case KVM_CAP_ARM_PMU_V3:
		r = kvm_arm_support_pmu_v3();
		break;
	case KVM_CAP_ARM_INJECT_SERROR_ESR:
		r = cpus_have_const_cap(ARM64_HAS_RAS_EXTN);
		break;
	case KVM_CAP_ARM_VM_IPA_SIZE:
		r = get_kvm_ipa_limit();
		break;
	case KVM_CAP_ARM_SVE:
		r = system_supports_sve();
		break;
	case KVM_CAP_ARM_PTRAUTH_ADDRESS:
	case KVM_CAP_ARM_PTRAUTH_GENERIC:
		r = system_has_full_ptr_auth();
		break;
	default:
		r = 0;
	}

	return r;
}

long kvm_arch_dev_ioctl(struct file *filp,
			unsigned int ioctl, unsigned long arg)
{
	return -EINVAL;
}

struct kvm *kvm_arch_alloc_vm(void)
{
	if (!has_vhe())
		return kzalloc(sizeof(struct kvm), GFP_KERNEL);

	return vzalloc(sizeof(struct kvm));
}

void kvm_arch_free_vm(struct kvm *kvm)
{
	if (!has_vhe())
		kfree(kvm);
	else
		vfree(kvm);
}

int kvm_arch_vcpu_precreate(struct kvm *kvm, unsigned int id)
{
	if (irqchip_in_kernel(kvm) && vgic_initialized(kvm))
		return -EBUSY;

	if (id >= kvm->arch.max_vcpus)
		return -EINVAL;

	return 0;
}

int kvm_arch_vcpu_create(struct kvm_vcpu *vcpu)
{
	int err;

	/* Force users to call KVM_ARM_VCPU_INIT */
	vcpu->arch.target = -1;
	bitmap_zero(vcpu->arch.features, KVM_VCPU_MAX_FEATURES);

	vcpu->arch.mmu_page_cache.gfp_zero = __GFP_ZERO;

	/* Set up the timer */
	kvm_timer_vcpu_init(vcpu);

	kvm_pmu_vcpu_init(vcpu);

	kvm_arm_reset_debug_ptr(vcpu);

	kvm_arm_pvtime_vcpu_init(&vcpu->arch);

	vcpu->arch.hw_mmu = &vcpu->kvm->arch.mmu;

	err = kvm_vgic_vcpu_init(vcpu);
	if (err)
		return err;

	return create_hyp_mappings(vcpu, vcpu + 1, PAGE_HYP);
}

void kvm_arch_vcpu_postcreate(struct kvm_vcpu *vcpu)
{
}

void kvm_arch_vcpu_destroy(struct kvm_vcpu *vcpu)
{
	if (vcpu->arch.has_run_once && unlikely(!irqchip_in_kernel(vcpu->kvm)))
		static_branch_dec(&userspace_irqchip_in_use);

	kvm_mmu_free_memory_cache(&vcpu->arch.mmu_page_cache);
	kvm_timer_vcpu_terminate(vcpu);
	kvm_pmu_vcpu_destroy(vcpu);

	kvm_arm_vcpu_destroy(vcpu);
}

int kvm_cpu_has_pending_timer(struct kvm_vcpu *vcpu)
{
	return kvm_timer_is_pending(vcpu);
}

void kvm_arch_vcpu_blocking(struct kvm_vcpu *vcpu)
{
	/*
	 * If we're about to block (most likely because we've just hit a
	 * WFI), we need to sync back the state of the GIC CPU interface
	 * so that we have the latest PMR and group enables. This ensures
	 * that kvm_arch_vcpu_runnable has up-to-date data to decide
	 * whether we have pending interrupts.
	 *
	 * For the same reason, we want to tell GICv4 that we need
	 * doorbells to be signalled, should an interrupt become pending.
	 */
	preempt_disable();
	kvm_vgic_vmcr_sync(vcpu);
	vgic_v4_put(vcpu, true);
	preempt_enable();
}

void kvm_arch_vcpu_unblocking(struct kvm_vcpu *vcpu)
{
	preempt_disable();
	vgic_v4_load(vcpu);
	preempt_enable();
}

void kvm_arch_vcpu_load(struct kvm_vcpu *vcpu, int cpu)
{
	struct kvm_s2_mmu *mmu;
	int *last_ran;

	mmu = vcpu->arch.hw_mmu;
	last_ran = this_cpu_ptr(mmu->last_vcpu_ran);

	/*
	 * We guarantee that both TLBs and I-cache are private to each
	 * vcpu. If detecting that a vcpu from the same VM has
	 * previously run on the same physical CPU, call into the
	 * hypervisor code to nuke the relevant contexts.
	 *
	 * We might get preempted before the vCPU actually runs, but
	 * over-invalidation doesn't affect correctness.
	 */
	if (*last_ran != vcpu->vcpu_id) {
		kvm_call_hyp(__kvm_flush_cpu_context, mmu);
		*last_ran = vcpu->vcpu_id;
	}

	vcpu->cpu = cpu;

	kvm_vgic_load(vcpu);
	kvm_timer_vcpu_load(vcpu);
	if (has_vhe())
		kvm_vcpu_load_sysregs_vhe(vcpu);
	kvm_arch_vcpu_load_fp(vcpu);
	kvm_vcpu_pmu_restore_guest(vcpu);
	if (kvm_arm_is_pvtime_enabled(&vcpu->arch))
		kvm_make_request(KVM_REQ_RECORD_STEAL, vcpu);

	if (single_task_running())
		vcpu_clear_wfx_traps(vcpu);
	else
		vcpu_set_wfx_traps(vcpu);

	if (vcpu_has_ptrauth(vcpu))
		vcpu_ptrauth_disable(vcpu);
	kvm_arch_vcpu_load_debug_state_flags(vcpu);
}

void kvm_arch_vcpu_put(struct kvm_vcpu *vcpu)
{
	kvm_arch_vcpu_put_debug_state_flags(vcpu);
	kvm_arch_vcpu_put_fp(vcpu);
	if (has_vhe())
		kvm_vcpu_put_sysregs_vhe(vcpu);
	kvm_timer_vcpu_put(vcpu);
	kvm_vgic_put(vcpu);
	kvm_vcpu_pmu_restore_host(vcpu);

	vcpu->cpu = -1;
}

static void vcpu_power_off(struct kvm_vcpu *vcpu)
{
	vcpu->arch.power_off = true;
	kvm_make_request(KVM_REQ_SLEEP, vcpu);
	kvm_vcpu_kick(vcpu);
}

int kvm_arch_vcpu_ioctl_get_mpstate(struct kvm_vcpu *vcpu,
				    struct kvm_mp_state *mp_state)
{
	if (vcpu->arch.power_off)
		mp_state->mp_state = KVM_MP_STATE_STOPPED;
	else
		mp_state->mp_state = KVM_MP_STATE_RUNNABLE;

	return 0;
}

int kvm_arch_vcpu_ioctl_set_mpstate(struct kvm_vcpu *vcpu,
				    struct kvm_mp_state *mp_state)
{
	int ret = 0;

	switch (mp_state->mp_state) {
	case KVM_MP_STATE_RUNNABLE:
		vcpu->arch.power_off = false;
		break;
	case KVM_MP_STATE_STOPPED:
		vcpu_power_off(vcpu);
		break;
	default:
		ret = -EINVAL;
	}

	return ret;
}

/**
 * kvm_arch_vcpu_runnable - determine if the vcpu can be scheduled
 * @v:		The VCPU pointer
 *
 * If the guest CPU is not waiting for interrupts or an interrupt line is
 * asserted, the CPU is by definition runnable.
 */
int kvm_arch_vcpu_runnable(struct kvm_vcpu *v)
{
	bool irq_lines = *vcpu_hcr(v) & (HCR_VI | HCR_VF);
	return ((irq_lines || kvm_vgic_vcpu_pending_irq(v))
		&& !v->arch.power_off && !v->arch.pause);
}

bool kvm_arch_vcpu_in_kernel(struct kvm_vcpu *vcpu)
{
	return vcpu_mode_priv(vcpu);
}

/* Just ensure a guest exit from a particular CPU */
static void exit_vm_noop(void *info)
{
}

void force_vm_exit(const cpumask_t *mask)
{
	preempt_disable();
	smp_call_function_many(mask, exit_vm_noop, NULL, true);
	preempt_enable();
}

/**
 * need_new_vmid_gen - check that the VMID is still valid
 * @vmid: The VMID to check
 *
 * return true if there is a new generation of VMIDs being used
 *
 * The hardware supports a limited set of values with the value zero reserved
 * for the host, so we check if an assigned value belongs to a previous
 * generation, which requires us to assign a new value. If we're the first to
 * use a VMID for the new generation, we must flush necessary caches and TLBs
 * on all CPUs.
 */
static bool need_new_vmid_gen(struct kvm_vmid *vmid)
{
	u64 current_vmid_gen = atomic64_read(&kvm_vmid_gen);
	smp_rmb(); /* Orders read of kvm_vmid_gen and kvm->arch.vmid */
	return unlikely(READ_ONCE(vmid->vmid_gen) != current_vmid_gen);
}

/**
 * update_vmid - Update the vmid with a valid VMID for the current generation
 * @vmid: The stage-2 VMID information struct
 */
static void update_vmid(struct kvm_vmid *vmid)
{
	if (!need_new_vmid_gen(vmid))
		return;

	spin_lock(&kvm_vmid_lock);

	/*
	 * We need to re-check the vmid_gen here to ensure that if another vcpu
	 * already allocated a valid vmid for this vm, then this vcpu should
	 * use the same vmid.
	 */
	if (!need_new_vmid_gen(vmid)) {
		spin_unlock(&kvm_vmid_lock);
		return;
	}

	/* First user of a new VMID generation? */
	if (unlikely(kvm_next_vmid == 0)) {
		atomic64_inc(&kvm_vmid_gen);
		kvm_next_vmid = 1;

		/*
		 * On SMP we know no other CPUs can use this CPU's or each
		 * other's VMID after force_vm_exit returns since the
		 * kvm_vmid_lock blocks them from reentry to the guest.
		 */
		force_vm_exit(cpu_all_mask);
		/*
		 * Now broadcast TLB + ICACHE invalidation over the inner
		 * shareable domain to make sure all data structures are
		 * clean.
		 */
		kvm_call_hyp(__kvm_flush_vm_context);
	}

	vmid->vmid = kvm_next_vmid;
	kvm_next_vmid++;
	kvm_next_vmid &= (1 << kvm_get_vmid_bits()) - 1;

	smp_wmb();
	WRITE_ONCE(vmid->vmid_gen, atomic64_read(&kvm_vmid_gen));

	spin_unlock(&kvm_vmid_lock);
}

static int kvm_vcpu_first_run_init(struct kvm_vcpu *vcpu)
{
	struct kvm *kvm = vcpu->kvm;
	int ret = 0;

	if (likely(vcpu->arch.has_run_once))
		return 0;

	if (!kvm_arm_vcpu_is_finalized(vcpu))
		return -EPERM;

	vcpu->arch.has_run_once = true;

	kvm_arm_vcpu_init_debug(vcpu);

	if (likely(irqchip_in_kernel(kvm))) {
		/*
		 * Map the VGIC hardware resources before running a vcpu the
		 * first time on this VM.
		 */
		ret = kvm_vgic_map_resources(kvm);
		if (ret)
			return ret;
	} else {
		/*
		 * Tell the rest of the code that there are userspace irqchip
		 * VMs in the wild.
		 */
		static_branch_inc(&userspace_irqchip_in_use);
	}

	ret = kvm_timer_enable(vcpu);
	if (ret)
		return ret;

	ret = kvm_arm_pmu_v3_enable(vcpu);

	return ret;
}

bool kvm_arch_intc_initialized(struct kvm *kvm)
{
	return vgic_initialized(kvm);
}

void kvm_arm_halt_guest(struct kvm *kvm)
{
	int i;
	struct kvm_vcpu *vcpu;

	kvm_for_each_vcpu(i, vcpu, kvm)
		vcpu->arch.pause = true;
	kvm_make_all_cpus_request(kvm, KVM_REQ_SLEEP);
}

void kvm_arm_resume_guest(struct kvm *kvm)
{
	int i;
	struct kvm_vcpu *vcpu;

	kvm_for_each_vcpu(i, vcpu, kvm) {
		vcpu->arch.pause = false;
		rcuwait_wake_up(kvm_arch_vcpu_get_wait(vcpu));
	}
}

static void vcpu_req_sleep(struct kvm_vcpu *vcpu)
{
	struct rcuwait *wait = kvm_arch_vcpu_get_wait(vcpu);

	rcuwait_wait_event(wait,
			   (!vcpu->arch.power_off) &&(!vcpu->arch.pause),
			   TASK_INTERRUPTIBLE);

	if (vcpu->arch.power_off || vcpu->arch.pause) {
		/* Awaken to handle a signal, request we sleep again later. */
		kvm_make_request(KVM_REQ_SLEEP, vcpu);
	}

	/*
	 * Make sure we will observe a potential reset request if we've
	 * observed a change to the power state. Pairs with the smp_wmb() in
	 * kvm_psci_vcpu_on().
	 */
	smp_rmb();
}

static int kvm_vcpu_initialized(struct kvm_vcpu *vcpu)
{
	return vcpu->arch.target >= 0;
}

static void check_vcpu_requests(struct kvm_vcpu *vcpu)
{
	if (kvm_request_pending(vcpu)) {
		if (kvm_check_request(KVM_REQ_SLEEP, vcpu))
			vcpu_req_sleep(vcpu);

		if (kvm_check_request(KVM_REQ_VCPU_RESET, vcpu))
			kvm_reset_vcpu(vcpu);

		/*
		 * Clear IRQ_PENDING requests that were made to guarantee
		 * that a VCPU sees new virtual interrupts.
		 */
		kvm_check_request(KVM_REQ_IRQ_PENDING, vcpu);

		if (kvm_check_request(KVM_REQ_RECORD_STEAL, vcpu))
			kvm_update_stolen_time(vcpu);

		if (kvm_check_request(KVM_REQ_RELOAD_GICv4, vcpu)) {
			/* The distributor enable bits were changed */
			preempt_disable();
			vgic_v4_put(vcpu, false);
			vgic_v4_load(vcpu);
			preempt_enable();
		}
	}
}

static bool vcpu_mode_is_bad_32bit(struct kvm_vcpu *vcpu)
{
	if (likely(!vcpu_mode_is_32bit(vcpu)))
		return false;

	return !system_supports_32bit_el0() ||
		static_branch_unlikely(&arm64_mismatched_32bit_el0);
}

/**
 * kvm_arch_vcpu_ioctl_run - the main VCPU run function to execute guest code
 * @vcpu:	The VCPU pointer
 *
 * This function is called through the VCPU_RUN ioctl called from user space. It
 * will execute VM code in a loop until the time slice for the process is used
 * or some emulation is needed from user space in which case the function will
 * return with return value 0 and with the kvm_run structure filled in with the
 * required data for the requested emulation.
 */
int kvm_arch_vcpu_ioctl_run(struct kvm_vcpu *vcpu)
{
	struct kvm_run *run = vcpu->run;
	int ret;

	if (unlikely(!kvm_vcpu_initialized(vcpu)))
		return -ENOEXEC;

	ret = kvm_vcpu_first_run_init(vcpu);
	if (ret)
		return ret;

	if (run->exit_reason == KVM_EXIT_MMIO) {
		ret = kvm_handle_mmio_return(vcpu);
		if (ret)
			return ret;
	}

	if (run->immediate_exit)
		return -EINTR;

	vcpu_load(vcpu);

	kvm_sigset_activate(vcpu);

	ret = 1;
	run->exit_reason = KVM_EXIT_UNKNOWN;
	while (ret > 0) {
		/*
		 * Check conditions before entering the guest
		 */
		cond_resched();

		update_vmid(&vcpu->arch.hw_mmu->vmid);

		check_vcpu_requests(vcpu);

		/*
		 * Preparing the interrupts to be injected also
		 * involves poking the GIC, which must be done in a
		 * non-preemptible context.
		 */
		preempt_disable();

		kvm_pmu_flush_hwstate(vcpu);

		local_irq_disable();

		kvm_vgic_flush_hwstate(vcpu);

		/*
		 * Exit if we have a signal pending so that we can deliver the
		 * signal to user space.
		 */
		if (signal_pending(current)) {
			ret = -EINTR;
			run->exit_reason = KVM_EXIT_INTR;
		}

		/*
		 * If we're using a userspace irqchip, then check if we need
		 * to tell a userspace irqchip about timer or PMU level
		 * changes and if so, exit to userspace (the actual level
		 * state gets updated in kvm_timer_update_run and
		 * kvm_pmu_update_run below).
		 */
		if (static_branch_unlikely(&userspace_irqchip_in_use)) {
			if (kvm_timer_should_notify_user(vcpu) ||
			    kvm_pmu_should_notify_user(vcpu)) {
				ret = -EINTR;
				run->exit_reason = KVM_EXIT_INTR;
			}
		}

		/*
		 * Ensure we set mode to IN_GUEST_MODE after we disable
		 * interrupts and before the final VCPU requests check.
		 * See the comment in kvm_vcpu_exiting_guest_mode() and
		 * Documentation/virt/kvm/vcpu-requests.rst
		 */
		smp_store_mb(vcpu->mode, IN_GUEST_MODE);

		if (ret <= 0 || need_new_vmid_gen(&vcpu->arch.hw_mmu->vmid) ||
		    kvm_request_pending(vcpu)) {
			vcpu->mode = OUTSIDE_GUEST_MODE;
			isb(); /* Ensure work in x_flush_hwstate is committed */
			kvm_pmu_sync_hwstate(vcpu);
			if (static_branch_unlikely(&userspace_irqchip_in_use))
				kvm_timer_sync_user(vcpu);
			kvm_vgic_sync_hwstate(vcpu);
			local_irq_enable();
			preempt_enable();
			continue;
		}

		kvm_arm_setup_debug(vcpu);

		/**************************************************************
		 * Enter the guest
		 */
		trace_kvm_entry(*vcpu_pc(vcpu));
		guest_enter_irqoff();

		ret = kvm_call_hyp_ret(__kvm_vcpu_run, vcpu);

		vcpu->mode = OUTSIDE_GUEST_MODE;
		vcpu->stat.exits++;
		/*
		 * Back from guest
		 *************************************************************/

		kvm_arm_clear_debug(vcpu);

		/*
		 * We must sync the PMU state before the vgic state so
		 * that the vgic can properly sample the updated state of the
		 * interrupt line.
		 */
		kvm_pmu_sync_hwstate(vcpu);

		/*
		 * Sync the vgic state before syncing the timer state because
		 * the timer code needs to know if the virtual timer
		 * interrupts are active.
		 */
		kvm_vgic_sync_hwstate(vcpu);

		/*
		 * Sync the timer hardware state before enabling interrupts as
		 * we don't want vtimer interrupts to race with syncing the
		 * timer virtual interrupt state.
		 */
		if (static_branch_unlikely(&userspace_irqchip_in_use))
			kvm_timer_sync_user(vcpu);

		kvm_arch_vcpu_ctxsync_fp(vcpu);

		/*
		 * We may have taken a host interrupt in HYP mode (ie
		 * while executing the guest). This interrupt is still
		 * pending, as we haven't serviced it yet!
		 *
		 * We're now back in SVC mode, with interrupts
		 * disabled.  Enabling the interrupts now will have
		 * the effect of taking the interrupt again, in SVC
		 * mode this time.
		 */
		local_irq_enable();

		/*
		 * We do local_irq_enable() before calling guest_exit() so
		 * that if a timer interrupt hits while running the guest we
		 * account that tick as being spent in the guest.  We enable
		 * preemption after calling guest_exit() so that if we get
		 * preempted we make sure ticks after that is not counted as
		 * guest time.
		 */
		guest_exit();
		trace_kvm_exit(ret, kvm_vcpu_trap_get_class(vcpu), *vcpu_pc(vcpu));

		/* Exit types that need handling before we can be preempted */
		handle_exit_early(vcpu, ret);

		preempt_enable();

		/*
		 * The ARMv8 architecture doesn't give the hypervisor
		 * a mechanism to prevent a guest from dropping to AArch32 EL0
		 * if implemented by the CPU. If we spot the guest in such
		 * state and that we decided it wasn't supposed to do so (like
		 * with the asymmetric AArch32 case), return to userspace with
		 * a fatal error.
		 */
		if (vcpu_mode_is_bad_32bit(vcpu)) {
			/*
			 * As we have caught the guest red-handed, decide that
			 * it isn't fit for purpose anymore by making the vcpu
			 * invalid. The VMM can try and fix it by issuing  a
			 * KVM_ARM_VCPU_INIT if it really wants to.
			 */
			vcpu->arch.target = -1;
			ret = ARM_EXCEPTION_IL;
		}

		ret = handle_exit(vcpu, ret);
	}

	/* Tell userspace about in-kernel device output levels */
	if (unlikely(!irqchip_in_kernel(vcpu->kvm))) {
		kvm_timer_update_run(vcpu);
		kvm_pmu_update_run(vcpu);
	}

	kvm_sigset_deactivate(vcpu);

	vcpu_put(vcpu);
	return ret;
}

static int vcpu_interrupt_line(struct kvm_vcpu *vcpu, int number, bool level)
{
	int bit_index;
	bool set;
	unsigned long *hcr;

	if (number == KVM_ARM_IRQ_CPU_IRQ)
		bit_index = __ffs(HCR_VI);
	else /* KVM_ARM_IRQ_CPU_FIQ */
		bit_index = __ffs(HCR_VF);

	hcr = vcpu_hcr(vcpu);
	if (level)
		set = test_and_set_bit(bit_index, hcr);
	else
		set = test_and_clear_bit(bit_index, hcr);

	/*
	 * If we didn't change anything, no need to wake up or kick other CPUs
	 */
	if (set == level)
		return 0;

	/*
	 * The vcpu irq_lines field was updated, wake up sleeping VCPUs and
	 * trigger a world-switch round on the running physical CPU to set the
	 * virtual IRQ/FIQ fields in the HCR appropriately.
	 */
	kvm_make_request(KVM_REQ_IRQ_PENDING, vcpu);
	kvm_vcpu_kick(vcpu);

	return 0;
}

int kvm_vm_ioctl_irq_line(struct kvm *kvm, struct kvm_irq_level *irq_level,
			  bool line_status)
{
	u32 irq = irq_level->irq;
	unsigned int irq_type, vcpu_idx, irq_num;
	int nrcpus = atomic_read(&kvm->online_vcpus);
	struct kvm_vcpu *vcpu = NULL;
	bool level = irq_level->level;

	irq_type = (irq >> KVM_ARM_IRQ_TYPE_SHIFT) & KVM_ARM_IRQ_TYPE_MASK;
	vcpu_idx = (irq >> KVM_ARM_IRQ_VCPU_SHIFT) & KVM_ARM_IRQ_VCPU_MASK;
	vcpu_idx += ((irq >> KVM_ARM_IRQ_VCPU2_SHIFT) & KVM_ARM_IRQ_VCPU2_MASK) * (KVM_ARM_IRQ_VCPU_MASK + 1);
	irq_num = (irq >> KVM_ARM_IRQ_NUM_SHIFT) & KVM_ARM_IRQ_NUM_MASK;

	trace_kvm_irq_line(irq_type, vcpu_idx, irq_num, irq_level->level);

	switch (irq_type) {
	case KVM_ARM_IRQ_TYPE_CPU:
		if (irqchip_in_kernel(kvm))
			return -ENXIO;

		if (vcpu_idx >= nrcpus)
			return -EINVAL;

		vcpu = kvm_get_vcpu(kvm, vcpu_idx);
		if (!vcpu)
			return -EINVAL;

		if (irq_num > KVM_ARM_IRQ_CPU_FIQ)
			return -EINVAL;

		return vcpu_interrupt_line(vcpu, irq_num, level);
	case KVM_ARM_IRQ_TYPE_PPI:
		if (!irqchip_in_kernel(kvm))
			return -ENXIO;

		if (vcpu_idx >= nrcpus)
			return -EINVAL;

		vcpu = kvm_get_vcpu(kvm, vcpu_idx);
		if (!vcpu)
			return -EINVAL;

		if (irq_num < VGIC_NR_SGIS || irq_num >= VGIC_NR_PRIVATE_IRQS)
			return -EINVAL;

		return kvm_vgic_inject_irq(kvm, vcpu->vcpu_id, irq_num, level, NULL);
	case KVM_ARM_IRQ_TYPE_SPI:
		if (!irqchip_in_kernel(kvm))
			return -ENXIO;

		if (irq_num < VGIC_NR_PRIVATE_IRQS)
			return -EINVAL;

		return kvm_vgic_inject_irq(kvm, 0, irq_num, level, NULL);
	}

	return -EINVAL;
}

static int kvm_vcpu_set_target(struct kvm_vcpu *vcpu,
			       const struct kvm_vcpu_init *init)
{
	unsigned int i, ret;
	int phys_target = kvm_target_cpu();

	if (init->target != phys_target)
		return -EINVAL;

	/*
	 * Secondary and subsequent calls to KVM_ARM_VCPU_INIT must
	 * use the same target.
	 */
	if (vcpu->arch.target != -1 && vcpu->arch.target != init->target)
		return -EINVAL;

	/* -ENOENT for unknown features, -EINVAL for invalid combinations. */
	for (i = 0; i < sizeof(init->features) * 8; i++) {
		bool set = (init->features[i / 32] & (1 << (i % 32)));

		if (set && i >= KVM_VCPU_MAX_FEATURES)
			return -ENOENT;

		/*
		 * Secondary and subsequent calls to KVM_ARM_VCPU_INIT must
		 * use the same feature set.
		 */
		if (vcpu->arch.target != -1 && i < KVM_VCPU_MAX_FEATURES &&
		    test_bit(i, vcpu->arch.features) != set)
			return -EINVAL;

		if (set)
			set_bit(i, vcpu->arch.features);
	}

	vcpu->arch.target = phys_target;

	/* Now we know what it is, we can reset it. */
	ret = kvm_reset_vcpu(vcpu);
	if (ret) {
		vcpu->arch.target = -1;
		bitmap_zero(vcpu->arch.features, KVM_VCPU_MAX_FEATURES);
	}

	return ret;
}

static int kvm_arch_vcpu_ioctl_vcpu_init(struct kvm_vcpu *vcpu,
					 struct kvm_vcpu_init *init)
{
	int ret;

	ret = kvm_vcpu_set_target(vcpu, init);
	if (ret)
		return ret;

	/*
	 * Ensure a rebooted VM will fault in RAM pages and detect if the
	 * guest MMU is turned off and flush the caches as needed.
	 *
	 * S2FWB enforces all memory accesses to RAM being cacheable,
	 * ensuring that the data side is always coherent. We still
	 * need to invalidate the I-cache though, as FWB does *not*
	 * imply CTR_EL0.DIC.
	 */
	if (vcpu->arch.has_run_once) {
		if (!cpus_have_final_cap(ARM64_HAS_STAGE2_FWB))
			stage2_unmap_vm(vcpu->kvm);
		else
			__flush_icache_all();
	}

	vcpu_reset_hcr(vcpu);

	/*
	 * Handle the "start in power-off" case.
	 */
	if (test_bit(KVM_ARM_VCPU_POWER_OFF, vcpu->arch.features))
		vcpu_power_off(vcpu);
	else
		vcpu->arch.power_off = false;

	return 0;
}

static int kvm_arm_vcpu_set_attr(struct kvm_vcpu *vcpu,
				 struct kvm_device_attr *attr)
{
	int ret = -ENXIO;

	switch (attr->group) {
	default:
		ret = kvm_arm_vcpu_arch_set_attr(vcpu, attr);
		break;
	}

	return ret;
}

static int kvm_arm_vcpu_get_attr(struct kvm_vcpu *vcpu,
				 struct kvm_device_attr *attr)
{
	int ret = -ENXIO;

	switch (attr->group) {
	default:
		ret = kvm_arm_vcpu_arch_get_attr(vcpu, attr);
		break;
	}

	return ret;
}

static int kvm_arm_vcpu_has_attr(struct kvm_vcpu *vcpu,
				 struct kvm_device_attr *attr)
{
	int ret = -ENXIO;

	switch (attr->group) {
	default:
		ret = kvm_arm_vcpu_arch_has_attr(vcpu, attr);
		break;
	}

	return ret;
}

static int kvm_arm_vcpu_get_events(struct kvm_vcpu *vcpu,
				   struct kvm_vcpu_events *events)
{
	memset(events, 0, sizeof(*events));

	return __kvm_arm_vcpu_get_events(vcpu, events);
}

static int kvm_arm_vcpu_set_events(struct kvm_vcpu *vcpu,
				   struct kvm_vcpu_events *events)
{
	int i;

	/* check whether the reserved field is zero */
	for (i = 0; i < ARRAY_SIZE(events->reserved); i++)
		if (events->reserved[i])
			return -EINVAL;

	/* check whether the pad field is zero */
	for (i = 0; i < ARRAY_SIZE(events->exception.pad); i++)
		if (events->exception.pad[i])
			return -EINVAL;

	return __kvm_arm_vcpu_set_events(vcpu, events);
}

long kvm_arch_vcpu_ioctl(struct file *filp,
			 unsigned int ioctl, unsigned long arg)
{
	struct kvm_vcpu *vcpu = filp->private_data;
	void __user *argp = (void __user *)arg;
	struct kvm_device_attr attr;
	long r;

	switch (ioctl) {
	case KVM_ARM_VCPU_INIT: {
		struct kvm_vcpu_init init;

		r = -EFAULT;
		if (copy_from_user(&init, argp, sizeof(init)))
			break;

		r = kvm_arch_vcpu_ioctl_vcpu_init(vcpu, &init);
		break;
	}
	case KVM_SET_ONE_REG:
	case KVM_GET_ONE_REG: {
		struct kvm_one_reg reg;

		r = -ENOEXEC;
		if (unlikely(!kvm_vcpu_initialized(vcpu)))
			break;

		r = -EFAULT;
		if (copy_from_user(&reg, argp, sizeof(reg)))
			break;

		if (ioctl == KVM_SET_ONE_REG)
			r = kvm_arm_set_reg(vcpu, &reg);
		else
			r = kvm_arm_get_reg(vcpu, &reg);
		break;
	}
	case KVM_GET_REG_LIST: {
		struct kvm_reg_list __user *user_list = argp;
		struct kvm_reg_list reg_list;
		unsigned n;

		r = -ENOEXEC;
		if (unlikely(!kvm_vcpu_initialized(vcpu)))
			break;

		r = -EPERM;
		if (!kvm_arm_vcpu_is_finalized(vcpu))
			break;

		r = -EFAULT;
		if (copy_from_user(&reg_list, user_list, sizeof(reg_list)))
			break;
		n = reg_list.n;
		reg_list.n = kvm_arm_num_regs(vcpu);
		if (copy_to_user(user_list, &reg_list, sizeof(reg_list)))
			break;
		r = -E2BIG;
		if (n < reg_list.n)
			break;
		r = kvm_arm_copy_reg_indices(vcpu, user_list->reg);
		break;
	}
	case KVM_SET_DEVICE_ATTR: {
		r = -EFAULT;
		if (copy_from_user(&attr, argp, sizeof(attr)))
			break;
		r = kvm_arm_vcpu_set_attr(vcpu, &attr);
		break;
	}
	case KVM_GET_DEVICE_ATTR: {
		r = -EFAULT;
		if (copy_from_user(&attr, argp, sizeof(attr)))
			break;
		r = kvm_arm_vcpu_get_attr(vcpu, &attr);
		break;
	}
	case KVM_HAS_DEVICE_ATTR: {
		r = -EFAULT;
		if (copy_from_user(&attr, argp, sizeof(attr)))
			break;
		r = kvm_arm_vcpu_has_attr(vcpu, &attr);
		break;
	}
	case KVM_GET_VCPU_EVENTS: {
		struct kvm_vcpu_events events;

		if (kvm_arm_vcpu_get_events(vcpu, &events))
			return -EINVAL;

		if (copy_to_user(argp, &events, sizeof(events)))
			return -EFAULT;

		return 0;
	}
	case KVM_SET_VCPU_EVENTS: {
		struct kvm_vcpu_events events;

		if (copy_from_user(&events, argp, sizeof(events)))
			return -EFAULT;

		return kvm_arm_vcpu_set_events(vcpu, &events);
	}
	case KVM_ARM_VCPU_FINALIZE: {
		int what;

		if (!kvm_vcpu_initialized(vcpu))
			return -ENOEXEC;

		if (get_user(what, (const int __user *)argp))
			return -EFAULT;

		return kvm_arm_vcpu_finalize(vcpu, what);
	}
	default:
		r = -EINVAL;
	}

	return r;
}

void kvm_arch_sync_dirty_log(struct kvm *kvm, struct kvm_memory_slot *memslot)
{

}

void kvm_arch_flush_remote_tlbs_memslot(struct kvm *kvm,
					struct kvm_memory_slot *memslot)
{
	kvm_flush_remote_tlbs(kvm);
}

static int kvm_vm_ioctl_set_device_addr(struct kvm *kvm,
					struct kvm_arm_device_addr *dev_addr)
{
	unsigned long dev_id, type;

	dev_id = (dev_addr->id & KVM_ARM_DEVICE_ID_MASK) >>
		KVM_ARM_DEVICE_ID_SHIFT;
	type = (dev_addr->id & KVM_ARM_DEVICE_TYPE_MASK) >>
		KVM_ARM_DEVICE_TYPE_SHIFT;

	switch (dev_id) {
	case KVM_ARM_DEVICE_VGIC_V2:
		if (!vgic_present)
			return -ENXIO;
		return kvm_vgic_addr(kvm, type, &dev_addr->addr, true);
	default:
		return -ENODEV;
	}
}

long kvm_arch_vm_ioctl(struct file *filp,
		       unsigned int ioctl, unsigned long arg)
{
	struct kvm *kvm = filp->private_data;
	void __user *argp = (void __user *)arg;

	switch (ioctl) {
	case KVM_CREATE_IRQCHIP: {
		int ret;
		if (!vgic_present)
			return -ENXIO;
		mutex_lock(&kvm->lock);
		ret = kvm_vgic_create(kvm, KVM_DEV_TYPE_ARM_VGIC_V2);
		mutex_unlock(&kvm->lock);
		return ret;
	}
	case KVM_ARM_SET_DEVICE_ADDR: {
		struct kvm_arm_device_addr dev_addr;

		if (copy_from_user(&dev_addr, argp, sizeof(dev_addr)))
			return -EFAULT;
		return kvm_vm_ioctl_set_device_addr(kvm, &dev_addr);
	}
	case KVM_ARM_PREFERRED_TARGET: {
		int err;
		struct kvm_vcpu_init init;

		err = kvm_vcpu_preferred_target(&init);
		if (err)
			return err;

		if (copy_to_user(argp, &init, sizeof(init)))
			return -EFAULT;

		return 0;
	}
	default:
		return -EINVAL;
	}
}

static unsigned long nvhe_percpu_size(void)
{
	return (unsigned long)CHOOSE_NVHE_SYM(__per_cpu_end) -
		(unsigned long)CHOOSE_NVHE_SYM(__per_cpu_start);
}

static unsigned long nvhe_percpu_order(void)
{
	unsigned long size = nvhe_percpu_size();

	return size ? get_order(size) : 0;
}

/* A lookup table holding the hypervisor VA for each vector slot */
static void *hyp_spectre_vector_selector[BP_HARDEN_EL2_SLOTS];

static void kvm_init_vector_slot(void *base, enum arm64_hyp_spectre_vector slot)
{
	hyp_spectre_vector_selector[slot] = __kvm_vector_slot2addr(base, slot);
}
<<<<<<< HEAD

static int kvm_init_vector_slots(void)
{
	int err;
	void *base;

	base = kern_hyp_va(kvm_ksym_ref(__kvm_hyp_vector));
	kvm_init_vector_slot(base, HYP_VECTOR_DIRECT);

=======

static int kvm_init_vector_slots(void)
{
	int err;
	void *base;

	base = kern_hyp_va(kvm_ksym_ref(__kvm_hyp_vector));
	kvm_init_vector_slot(base, HYP_VECTOR_DIRECT);

>>>>>>> f4d6e832
	base = kern_hyp_va(kvm_ksym_ref(__bp_harden_hyp_vecs));
	kvm_init_vector_slot(base, HYP_VECTOR_SPECTRE_DIRECT);

	if (!cpus_have_const_cap(ARM64_SPECTRE_V3A))
		return 0;

	if (!has_vhe()) {
		err = create_hyp_exec_mappings(__pa_symbol(__bp_harden_hyp_vecs),
					       __BP_HARDEN_HYP_VECS_SZ, &base);
		if (err)
			return err;
	}

	kvm_init_vector_slot(base, HYP_VECTOR_INDIRECT);
	kvm_init_vector_slot(base, HYP_VECTOR_SPECTRE_INDIRECT);
	return 0;
}

static void cpu_prepare_hyp_mode(int cpu)
{
	struct kvm_nvhe_init_params *params = per_cpu_ptr_nvhe_sym(kvm_init_params, cpu);
	unsigned long tcr;

	/*
	 * Calculate the raw per-cpu offset without a translation from the
	 * kernel's mapping to the linear mapping, and store it in tpidr_el2
	 * so that we can use adr_l to access per-cpu variables in EL2.
	 * Also drop the KASAN tag which gets in the way...
	 */
	params->tpidr_el2 = (unsigned long)kasan_reset_tag(per_cpu_ptr_nvhe_sym(__per_cpu_start, cpu)) -
			    (unsigned long)kvm_ksym_ref(CHOOSE_NVHE_SYM(__per_cpu_start));
<<<<<<< HEAD

	params->mair_el2 = read_sysreg(mair_el1);

	/*
	 * The ID map may be configured to use an extended virtual address
	 * range. This is only the case if system RAM is out of range for the
	 * currently configured page size and VA_BITS, in which case we will
	 * also need the extended virtual range for the HYP ID map, or we won't
	 * be able to enable the EL2 MMU.
	 *
	 * However, at EL2, there is only one TTBR register, and we can't switch
	 * between translation tables *and* update TCR_EL2.T0SZ at the same
	 * time. Bottom line: we need to use the extended range with *both* our
	 * translation tables.
	 *
	 * So use the same T0SZ value we use for the ID map.
	 */
	tcr = (read_sysreg(tcr_el1) & TCR_EL2_MASK) | TCR_EL2_RES1;
	tcr &= ~TCR_T0SZ_MASK;
	tcr |= (idmap_t0sz & GENMASK(TCR_TxSZ_WIDTH - 1, 0)) << TCR_T0SZ_OFFSET;
	params->tcr_el2 = tcr;

	params->stack_hyp_va = kern_hyp_va(per_cpu(kvm_arm_hyp_stack_page, cpu) + PAGE_SIZE);
	params->pgd_pa = kvm_mmu_get_httbr();
	if (is_protected_kvm_enabled())
		params->hcr_el2 = HCR_HOST_NVHE_PROTECTED_FLAGS;
	else
		params->hcr_el2 = HCR_HOST_NVHE_FLAGS;
	params->vttbr = params->vtcr = 0;

	/*
	 * Flush the init params from the data cache because the struct will
	 * be read while the MMU is off.
	 */
	kvm_flush_dcache_to_poc(params, sizeof(*params));
}

static void hyp_install_host_vector(void)
{
	struct kvm_nvhe_init_params *params;
	struct arm_smccc_res res;

=======

	params->mair_el2 = read_sysreg(mair_el1);

	/*
	 * The ID map may be configured to use an extended virtual address
	 * range. This is only the case if system RAM is out of range for the
	 * currently configured page size and VA_BITS, in which case we will
	 * also need the extended virtual range for the HYP ID map, or we won't
	 * be able to enable the EL2 MMU.
	 *
	 * However, at EL2, there is only one TTBR register, and we can't switch
	 * between translation tables *and* update TCR_EL2.T0SZ at the same
	 * time. Bottom line: we need to use the extended range with *both* our
	 * translation tables.
	 *
	 * So use the same T0SZ value we use for the ID map.
	 */
	tcr = (read_sysreg(tcr_el1) & TCR_EL2_MASK) | TCR_EL2_RES1;
	tcr &= ~TCR_T0SZ_MASK;
	tcr |= (idmap_t0sz & GENMASK(TCR_TxSZ_WIDTH - 1, 0)) << TCR_T0SZ_OFFSET;
	params->tcr_el2 = tcr;

	params->stack_hyp_va = kern_hyp_va(per_cpu(kvm_arm_hyp_stack_page, cpu) + PAGE_SIZE);
	params->pgd_pa = kvm_mmu_get_httbr();
	if (is_protected_kvm_enabled())
		params->hcr_el2 = HCR_HOST_NVHE_PROTECTED_FLAGS;
	else
		params->hcr_el2 = HCR_HOST_NVHE_FLAGS;
	params->vttbr = params->vtcr = 0;

	/*
	 * Flush the init params from the data cache because the struct will
	 * be read while the MMU is off.
	 */
	kvm_flush_dcache_to_poc(params, sizeof(*params));
}

static void hyp_install_host_vector(void)
{
	struct kvm_nvhe_init_params *params;
	struct arm_smccc_res res;

>>>>>>> f4d6e832
	/* Switch from the HYP stub to our own HYP init vector */
	__hyp_set_vectors(kvm_get_idmap_vector());

	/*
	 * Call initialization code, and switch to the full blown HYP code.
	 * If the cpucaps haven't been finalized yet, something has gone very
	 * wrong, and hyp will crash and burn when it uses any
	 * cpus_have_const_cap() wrapper.
	 */
	BUG_ON(!system_capabilities_finalized());
	params = this_cpu_ptr_nvhe_sym(kvm_init_params);
	arm_smccc_1_1_hvc(KVM_HOST_SMCCC_FUNC(__kvm_hyp_init), virt_to_phys(params), &res);
	WARN_ON(res.a0 != SMCCC_RET_SUCCESS);
}

static void cpu_init_hyp_mode(void)
{
	hyp_install_host_vector();

	/*
	 * Disabling SSBD on a non-VHE system requires us to enable SSBS
	 * at EL2.
	 */
	if (this_cpu_has_cap(ARM64_SSBS) &&
	    arm64_get_spectre_v4_state() == SPECTRE_VULNERABLE) {
		kvm_call_hyp_nvhe(__kvm_enable_ssbs);
	}
}

static void cpu_hyp_reset(void)
{
	if (!is_kernel_in_hyp_mode())
		__hyp_reset_vectors();
}

/*
 * EL2 vectors can be mapped and rerouted in a number of ways,
 * depending on the kernel configuration and CPU present:
 *
 * - If the CPU is affected by Spectre-v2, the hardening sequence is
 *   placed in one of the vector slots, which is executed before jumping
 *   to the real vectors.
 *
 * - If the CPU also has the ARM64_SPECTRE_V3A cap, the slot
 *   containing the hardening sequence is mapped next to the idmap page,
 *   and executed before jumping to the real vectors.
 *
 * - If the CPU only has the ARM64_SPECTRE_V3A cap, then an
 *   empty slot is selected, mapped next to the idmap page, and
 *   executed before jumping to the real vectors.
 *
 * Note that ARM64_SPECTRE_V3A is somewhat incompatible with
 * VHE, as we don't have hypervisor-specific mappings. If the system
 * is VHE and yet selects this capability, it will be ignored.
 */
static void cpu_set_hyp_vector(void)
{
	struct bp_hardening_data *data = this_cpu_ptr(&bp_hardening_data);
	void *vector = hyp_spectre_vector_selector[data->slot];

	if (!is_protected_kvm_enabled())
		*this_cpu_ptr_hyp_sym(kvm_hyp_vector) = (unsigned long)vector;
	else
		kvm_call_hyp_nvhe(__pkvm_cpu_set_vector, data->slot);
}

static void cpu_hyp_reinit(void)
{
	kvm_init_host_cpu_context(&this_cpu_ptr_hyp_sym(kvm_host_data)->host_ctxt);

	cpu_hyp_reset();

	if (is_kernel_in_hyp_mode())
		kvm_timer_init_vhe();
	else
		cpu_init_hyp_mode();

	cpu_set_hyp_vector();

	kvm_arm_init_debug();

	if (vgic_present)
		kvm_vgic_init_cpu_hardware();
}

static void _kvm_arch_hardware_enable(void *discard)
{
	if (!__this_cpu_read(kvm_arm_hardware_enabled)) {
		cpu_hyp_reinit();
		__this_cpu_write(kvm_arm_hardware_enabled, 1);
	}
}

int kvm_arch_hardware_enable(void)
{
	_kvm_arch_hardware_enable(NULL);
	return 0;
}

static void _kvm_arch_hardware_disable(void *discard)
{
	if (__this_cpu_read(kvm_arm_hardware_enabled)) {
		cpu_hyp_reset();
		__this_cpu_write(kvm_arm_hardware_enabled, 0);
	}
}

void kvm_arch_hardware_disable(void)
{
	if (!is_protected_kvm_enabled())
		_kvm_arch_hardware_disable(NULL);
}

#ifdef CONFIG_CPU_PM
static int hyp_init_cpu_pm_notifier(struct notifier_block *self,
				    unsigned long cmd,
				    void *v)
{
	/*
	 * kvm_arm_hardware_enabled is left with its old value over
	 * PM_ENTER->PM_EXIT. It is used to indicate PM_EXIT should
	 * re-enable hyp.
	 */
	switch (cmd) {
	case CPU_PM_ENTER:
		if (__this_cpu_read(kvm_arm_hardware_enabled))
			/*
			 * don't update kvm_arm_hardware_enabled here
			 * so that the hardware will be re-enabled
			 * when we resume. See below.
			 */
			cpu_hyp_reset();

		return NOTIFY_OK;
	case CPU_PM_ENTER_FAILED:
	case CPU_PM_EXIT:
		if (__this_cpu_read(kvm_arm_hardware_enabled))
			/* The hardware was enabled before suspend. */
			cpu_hyp_reinit();

		return NOTIFY_OK;

	default:
		return NOTIFY_DONE;
	}
}

static struct notifier_block hyp_init_cpu_pm_nb = {
	.notifier_call = hyp_init_cpu_pm_notifier,
};

static void hyp_cpu_pm_init(void)
{
	if (!is_protected_kvm_enabled())
		cpu_pm_register_notifier(&hyp_init_cpu_pm_nb);
}
static void hyp_cpu_pm_exit(void)
{
	if (!is_protected_kvm_enabled())
		cpu_pm_unregister_notifier(&hyp_init_cpu_pm_nb);
}
#else
static inline void hyp_cpu_pm_init(void)
{
}
static inline void hyp_cpu_pm_exit(void)
{
}
#endif

static void init_cpu_logical_map(void)
{
	unsigned int cpu;

	/*
	 * Copy the MPIDR <-> logical CPU ID mapping to hyp.
	 * Only copy the set of online CPUs whose features have been chacked
	 * against the finalized system capabilities. The hypervisor will not
	 * allow any other CPUs from the `possible` set to boot.
	 */
	for_each_online_cpu(cpu)
		hyp_cpu_logical_map[cpu] = cpu_logical_map(cpu);
}

#define init_psci_0_1_impl_state(config, what)	\
	config.psci_0_1_ ## what ## _implemented = psci_ops.what

static bool init_psci_relay(void)
{
	/*
	 * If PSCI has not been initialized, protected KVM cannot install
	 * itself on newly booted CPUs.
	 */
	if (!psci_ops.get_version) {
		kvm_err("Cannot initialize protected mode without PSCI\n");
		return false;
	}

	kvm_host_psci_config.version = psci_ops.get_version();

	if (kvm_host_psci_config.version == PSCI_VERSION(0, 1)) {
		kvm_host_psci_config.function_ids_0_1 = get_psci_0_1_function_ids();
		init_psci_0_1_impl_state(kvm_host_psci_config, cpu_suspend);
		init_psci_0_1_impl_state(kvm_host_psci_config, cpu_on);
		init_psci_0_1_impl_state(kvm_host_psci_config, cpu_off);
		init_psci_0_1_impl_state(kvm_host_psci_config, migrate);
	}
	return true;
}

static int init_common_resources(void)
{
	return kvm_set_ipa_limit();
}

static int init_subsystems(void)
{
	int err = 0;

	/*
	 * Enable hardware so that subsystem initialisation can access EL2.
	 */
	on_each_cpu(_kvm_arch_hardware_enable, NULL, 1);

	/*
	 * Register CPU lower-power notifier
	 */
	hyp_cpu_pm_init();

	/*
	 * Init HYP view of VGIC
	 */
	err = kvm_vgic_hyp_init();
	switch (err) {
	case 0:
		vgic_present = true;
		break;
	case -ENODEV:
	case -ENXIO:
		vgic_present = false;
		err = 0;
		break;
	default:
		goto out;
	}

	/*
	 * Init HYP architected timer support
	 */
	err = kvm_timer_hyp_init(vgic_present);
	if (err)
		goto out;

	kvm_perf_init();
	kvm_sys_reg_table_init();

out:
	if (err || !is_protected_kvm_enabled())
		on_each_cpu(_kvm_arch_hardware_disable, NULL, 1);

	return err;
}

static void teardown_hyp_mode(void)
{
	int cpu;

	free_hyp_pgds();
	for_each_possible_cpu(cpu) {
		free_page(per_cpu(kvm_arm_hyp_stack_page, cpu));
		free_pages(kvm_arm_hyp_percpu_base[cpu], nvhe_percpu_order());
	}
}

static int do_pkvm_init(u32 hyp_va_bits)
{
	void *per_cpu_base = kvm_ksym_ref(kvm_arm_hyp_percpu_base);
	int ret;

	preempt_disable();
	hyp_install_host_vector();
	ret = kvm_call_hyp_nvhe(__pkvm_init, hyp_mem_base, hyp_mem_size,
				num_possible_cpus(), kern_hyp_va(per_cpu_base),
				hyp_va_bits);
	preempt_enable();

	return ret;
}

static int kvm_hyp_init_protection(u32 hyp_va_bits)
{
	void *addr = phys_to_virt(hyp_mem_base);
	int ret;

	kvm_nvhe_sym(id_aa64mmfr0_el1_sys_val) = read_sanitised_ftr_reg(SYS_ID_AA64MMFR0_EL1);
	kvm_nvhe_sym(id_aa64mmfr1_el1_sys_val) = read_sanitised_ftr_reg(SYS_ID_AA64MMFR1_EL1);

	ret = create_hyp_mappings(addr, addr + hyp_mem_size, PAGE_HYP);
	if (ret)
		return ret;

	ret = do_pkvm_init(hyp_va_bits);
	if (ret)
		return ret;

	free_hyp_pgds();

	return 0;
}

/**
 * Inits Hyp-mode on all online CPUs
 */
static int init_hyp_mode(void)
{
	u32 hyp_va_bits;
	int cpu;
	int err = -ENOMEM;

	/*
	 * The protected Hyp-mode cannot be initialized if the memory pool
	 * allocation has failed.
	 */
	if (is_protected_kvm_enabled() && !hyp_mem_base)
		goto out_err;

	/*
	 * Allocate Hyp PGD and setup Hyp identity mapping
	 */
	err = kvm_mmu_init(&hyp_va_bits);
	if (err)
		goto out_err;

	/*
	 * Allocate stack pages for Hypervisor-mode
	 */
	for_each_possible_cpu(cpu) {
		unsigned long stack_page;

		stack_page = __get_free_page(GFP_KERNEL);
		if (!stack_page) {
			err = -ENOMEM;
			goto out_err;
		}

		per_cpu(kvm_arm_hyp_stack_page, cpu) = stack_page;
	}

	/*
	 * Allocate and initialize pages for Hypervisor-mode percpu regions.
	 */
	for_each_possible_cpu(cpu) {
		struct page *page;
		void *page_addr;

		page = alloc_pages(GFP_KERNEL, nvhe_percpu_order());
		if (!page) {
			err = -ENOMEM;
			goto out_err;
		}

		page_addr = page_address(page);
		memcpy(page_addr, CHOOSE_NVHE_SYM(__per_cpu_start), nvhe_percpu_size());
		kvm_arm_hyp_percpu_base[cpu] = (unsigned long)page_addr;
	}

	/*
	 * Map the Hyp-code called directly from the host
	 */
	err = create_hyp_mappings(kvm_ksym_ref(__hyp_text_start),
				  kvm_ksym_ref(__hyp_text_end), PAGE_HYP_EXEC);
	if (err) {
		kvm_err("Cannot map world-switch code\n");
		goto out_err;
	}

	err = create_hyp_mappings(kvm_ksym_ref(__hyp_rodata_start),
				  kvm_ksym_ref(__hyp_rodata_end), PAGE_HYP_RO);
	if (err) {
		kvm_err("Cannot map .hyp.rodata section\n");
		goto out_err;
	}

	err = create_hyp_mappings(kvm_ksym_ref(__start_rodata),
				  kvm_ksym_ref(__end_rodata), PAGE_HYP_RO);
	if (err) {
		kvm_err("Cannot map rodata section\n");
		goto out_err;
	}

	/*
	 * .hyp.bss is guaranteed to be placed at the beginning of the .bss
	 * section thanks to an assertion in the linker script. Map it RW and
	 * the rest of .bss RO.
	 */
	err = create_hyp_mappings(kvm_ksym_ref(__hyp_bss_start),
				  kvm_ksym_ref(__hyp_bss_end), PAGE_HYP);
	if (err) {
		kvm_err("Cannot map hyp bss section: %d\n", err);
		goto out_err;
	}

	err = create_hyp_mappings(kvm_ksym_ref(__hyp_bss_end),
				  kvm_ksym_ref(__bss_stop), PAGE_HYP_RO);
	if (err) {
		kvm_err("Cannot map bss section\n");
		goto out_err;
	}

	/*
	 * Map the Hyp stack pages
	 */
	for_each_possible_cpu(cpu) {
		char *stack_page = (char *)per_cpu(kvm_arm_hyp_stack_page, cpu);
		err = create_hyp_mappings(stack_page, stack_page + PAGE_SIZE,
					  PAGE_HYP);

		if (err) {
			kvm_err("Cannot map hyp stack\n");
			goto out_err;
		}
	}

	for_each_possible_cpu(cpu) {
		char *percpu_begin = (char *)kvm_arm_hyp_percpu_base[cpu];
		char *percpu_end = percpu_begin + nvhe_percpu_size();

		/* Map Hyp percpu pages */
		err = create_hyp_mappings(percpu_begin, percpu_end, PAGE_HYP);
		if (err) {
			kvm_err("Cannot map hyp percpu region\n");
			goto out_err;
		}

		/* Prepare the CPU initialization parameters */
		cpu_prepare_hyp_mode(cpu);
	}

	if (is_protected_kvm_enabled()) {
		init_cpu_logical_map();

<<<<<<< HEAD
		if (!init_psci_relay())
			goto out_err;
=======
		if (!init_psci_relay()) {
			err = -ENODEV;
			goto out_err;
		}
>>>>>>> f4d6e832
	}

	if (is_protected_kvm_enabled()) {
		err = kvm_hyp_init_protection(hyp_va_bits);
		if (err) {
			kvm_err("Failed to init hyp memory protection\n");
			goto out_err;
		}
	}

	return 0;

out_err:
	teardown_hyp_mode();
	kvm_err("error initializing Hyp mode: %d\n", err);
	return err;
}

void _kvm_host_prot_finalize(void *discard)
{
	WARN_ON(kvm_call_hyp_nvhe(__pkvm_prot_finalize));
}

static inline int pkvm_mark_hyp(phys_addr_t start, phys_addr_t end)
{
	return kvm_call_hyp_nvhe(__pkvm_mark_hyp, start, end);
}

#define pkvm_mark_hyp_section(__section)		\
	pkvm_mark_hyp(__pa_symbol(__section##_start),	\
			__pa_symbol(__section##_end))

static int finalize_hyp_mode(void)
{
	int cpu, ret;

	if (!is_protected_kvm_enabled())
		return 0;

	ret = pkvm_mark_hyp_section(__hyp_idmap_text);
	if (ret)
		return ret;

	ret = pkvm_mark_hyp_section(__hyp_text);
	if (ret)
		return ret;

	ret = pkvm_mark_hyp_section(__hyp_rodata);
	if (ret)
		return ret;

	ret = pkvm_mark_hyp_section(__hyp_bss);
	if (ret)
		return ret;

	ret = pkvm_mark_hyp(hyp_mem_base, hyp_mem_base + hyp_mem_size);
	if (ret)
		return ret;

	for_each_possible_cpu(cpu) {
		phys_addr_t start = virt_to_phys((void *)kvm_arm_hyp_percpu_base[cpu]);
		phys_addr_t end = start + (PAGE_SIZE << nvhe_percpu_order());

		ret = pkvm_mark_hyp(start, end);
		if (ret)
			return ret;

		start = virt_to_phys((void *)per_cpu(kvm_arm_hyp_stack_page, cpu));
		end = start + PAGE_SIZE;
		ret = pkvm_mark_hyp(start, end);
		if (ret)
			return ret;
	}

	/*
	 * Flip the static key upfront as that may no longer be possible
	 * once the host stage 2 is installed.
	 */
	static_branch_enable(&kvm_protected_mode_initialized);
	on_each_cpu(_kvm_host_prot_finalize, NULL, 1);

	return 0;
}

static void check_kvm_target_cpu(void *ret)
{
	*(int *)ret = kvm_target_cpu();
}

struct kvm_vcpu *kvm_mpidr_to_vcpu(struct kvm *kvm, unsigned long mpidr)
{
	struct kvm_vcpu *vcpu;
	int i;

	mpidr &= MPIDR_HWID_BITMASK;
	kvm_for_each_vcpu(i, vcpu, kvm) {
		if (mpidr == kvm_vcpu_get_mpidr_aff(vcpu))
			return vcpu;
	}
	return NULL;
}

bool kvm_arch_has_irq_bypass(void)
{
	return true;
}

int kvm_arch_irq_bypass_add_producer(struct irq_bypass_consumer *cons,
				      struct irq_bypass_producer *prod)
{
	struct kvm_kernel_irqfd *irqfd =
		container_of(cons, struct kvm_kernel_irqfd, consumer);

	return kvm_vgic_v4_set_forwarding(irqfd->kvm, prod->irq,
					  &irqfd->irq_entry);
}
void kvm_arch_irq_bypass_del_producer(struct irq_bypass_consumer *cons,
				      struct irq_bypass_producer *prod)
{
	struct kvm_kernel_irqfd *irqfd =
		container_of(cons, struct kvm_kernel_irqfd, consumer);

	kvm_vgic_v4_unset_forwarding(irqfd->kvm, prod->irq,
				     &irqfd->irq_entry);
}

void kvm_arch_irq_bypass_stop(struct irq_bypass_consumer *cons)
{
	struct kvm_kernel_irqfd *irqfd =
		container_of(cons, struct kvm_kernel_irqfd, consumer);

	kvm_arm_halt_guest(irqfd->kvm);
}

void kvm_arch_irq_bypass_start(struct irq_bypass_consumer *cons)
{
	struct kvm_kernel_irqfd *irqfd =
		container_of(cons, struct kvm_kernel_irqfd, consumer);

	kvm_arm_resume_guest(irqfd->kvm);
}

/**
 * Initialize Hyp-mode and memory mappings on all CPUs.
 */
int kvm_arch_init(void *opaque)
{
	int err;
	int ret, cpu;
	bool in_hyp_mode;

	if (!is_hyp_mode_available()) {
		kvm_info("HYP mode not available\n");
		return -ENODEV;
	}

	in_hyp_mode = is_kernel_in_hyp_mode();

	if (cpus_have_final_cap(ARM64_WORKAROUND_DEVICE_LOAD_ACQUIRE) ||
	    cpus_have_final_cap(ARM64_WORKAROUND_1508412))
		kvm_info("Guests without required CPU erratum workarounds can deadlock system!\n" \
			 "Only trusted guests should be used on this system.\n");

	for_each_online_cpu(cpu) {
		smp_call_function_single(cpu, check_kvm_target_cpu, &ret, 1);
		if (ret < 0) {
			kvm_err("Error, CPU %d not supported!\n", cpu);
			return -ENODEV;
		}
	}

	err = init_common_resources();
	if (err)
		return err;

	err = kvm_arm_init_sve();
	if (err)
		return err;

	if (!in_hyp_mode) {
		err = init_hyp_mode();
		if (err)
			goto out_err;
	}

	err = kvm_init_vector_slots();
	if (err) {
		kvm_err("Cannot initialise vector slots\n");
		goto out_err;
	}

	err = init_subsystems();
	if (err)
		goto out_hyp;

	if (!in_hyp_mode) {
		err = finalize_hyp_mode();
		if (err) {
			kvm_err("Failed to finalize Hyp protection\n");
			goto out_hyp;
		}
	}

	if (is_protected_kvm_enabled()) {
		kvm_info("Protected nVHE mode initialized successfully\n");
	} else if (in_hyp_mode) {
		kvm_info("VHE mode initialized successfully\n");
	} else {
		kvm_info("Hyp mode initialized successfully\n");
	}

	return 0;

out_hyp:
	hyp_cpu_pm_exit();
	if (!in_hyp_mode)
		teardown_hyp_mode();
out_err:
	return err;
}

/* NOP: Compiling as a module not supported */
void kvm_arch_exit(void)
{
	kvm_perf_teardown();
}

static int __init early_kvm_mode_cfg(char *arg)
{
	if (!arg)
		return -EINVAL;

	if (strcmp(arg, "protected") == 0) {
		kvm_mode = KVM_MODE_PROTECTED;
		return 0;
	}

	if (strcmp(arg, "nvhe") == 0 && !WARN_ON(is_kernel_in_hyp_mode()))
		return 0;

	return -EINVAL;
}
early_param("kvm-arm.mode", early_kvm_mode_cfg);

enum kvm_mode kvm_get_mode(void)
{
	return kvm_mode;
}

static int arm_init(void)
{
	int rc = kvm_init(NULL, sizeof(struct kvm_vcpu), 0, THIS_MODULE);
	return rc;
}

module_init(arm_init);<|MERGE_RESOLUTION|>--- conflicted
+++ resolved
@@ -1367,7 +1367,6 @@
 {
 	hyp_spectre_vector_selector[slot] = __kvm_vector_slot2addr(base, slot);
 }
-<<<<<<< HEAD
 
 static int kvm_init_vector_slots(void)
 {
@@ -1377,17 +1376,6 @@
 	base = kern_hyp_va(kvm_ksym_ref(__kvm_hyp_vector));
 	kvm_init_vector_slot(base, HYP_VECTOR_DIRECT);
 
-=======
-
-static int kvm_init_vector_slots(void)
-{
-	int err;
-	void *base;
-
-	base = kern_hyp_va(kvm_ksym_ref(__kvm_hyp_vector));
-	kvm_init_vector_slot(base, HYP_VECTOR_DIRECT);
-
->>>>>>> f4d6e832
 	base = kern_hyp_va(kvm_ksym_ref(__bp_harden_hyp_vecs));
 	kvm_init_vector_slot(base, HYP_VECTOR_SPECTRE_DIRECT);
 
@@ -1419,7 +1407,6 @@
 	 */
 	params->tpidr_el2 = (unsigned long)kasan_reset_tag(per_cpu_ptr_nvhe_sym(__per_cpu_start, cpu)) -
 			    (unsigned long)kvm_ksym_ref(CHOOSE_NVHE_SYM(__per_cpu_start));
-<<<<<<< HEAD
 
 	params->mair_el2 = read_sysreg(mair_el1);
 
@@ -1462,50 +1449,6 @@
 	struct kvm_nvhe_init_params *params;
 	struct arm_smccc_res res;
 
-=======
-
-	params->mair_el2 = read_sysreg(mair_el1);
-
-	/*
-	 * The ID map may be configured to use an extended virtual address
-	 * range. This is only the case if system RAM is out of range for the
-	 * currently configured page size and VA_BITS, in which case we will
-	 * also need the extended virtual range for the HYP ID map, or we won't
-	 * be able to enable the EL2 MMU.
-	 *
-	 * However, at EL2, there is only one TTBR register, and we can't switch
-	 * between translation tables *and* update TCR_EL2.T0SZ at the same
-	 * time. Bottom line: we need to use the extended range with *both* our
-	 * translation tables.
-	 *
-	 * So use the same T0SZ value we use for the ID map.
-	 */
-	tcr = (read_sysreg(tcr_el1) & TCR_EL2_MASK) | TCR_EL2_RES1;
-	tcr &= ~TCR_T0SZ_MASK;
-	tcr |= (idmap_t0sz & GENMASK(TCR_TxSZ_WIDTH - 1, 0)) << TCR_T0SZ_OFFSET;
-	params->tcr_el2 = tcr;
-
-	params->stack_hyp_va = kern_hyp_va(per_cpu(kvm_arm_hyp_stack_page, cpu) + PAGE_SIZE);
-	params->pgd_pa = kvm_mmu_get_httbr();
-	if (is_protected_kvm_enabled())
-		params->hcr_el2 = HCR_HOST_NVHE_PROTECTED_FLAGS;
-	else
-		params->hcr_el2 = HCR_HOST_NVHE_FLAGS;
-	params->vttbr = params->vtcr = 0;
-
-	/*
-	 * Flush the init params from the data cache because the struct will
-	 * be read while the MMU is off.
-	 */
-	kvm_flush_dcache_to_poc(params, sizeof(*params));
-}
-
-static void hyp_install_host_vector(void)
-{
-	struct kvm_nvhe_init_params *params;
-	struct arm_smccc_res res;
-
->>>>>>> f4d6e832
 	/* Switch from the HYP stub to our own HYP init vector */
 	__hyp_set_vectors(kvm_get_idmap_vector());
 
@@ -1947,15 +1890,10 @@
 	if (is_protected_kvm_enabled()) {
 		init_cpu_logical_map();
 
-<<<<<<< HEAD
-		if (!init_psci_relay())
-			goto out_err;
-=======
 		if (!init_psci_relay()) {
 			err = -ENODEV;
 			goto out_err;
 		}
->>>>>>> f4d6e832
 	}
 
 	if (is_protected_kvm_enabled()) {
