--- conflicted
+++ resolved
@@ -1102,8 +1102,6 @@
 			      <0x0 0xf1060000 0 0x110000>;
 			interrupts = <GIC_PPI 9
 				      (GIC_CPU_MASK_SIMPLE(1) | IRQ_TYPE_LEVEL_HIGH)>;
-<<<<<<< HEAD
-=======
 		};
 
 		fcpvd0: fcp@fea10000 {
@@ -1142,7 +1140,6 @@
 			resets = <&cpg 831>;
 
 			renesas,fcp = <&fcpvd1>;
->>>>>>> 3b17187f
 		};
 
 		prr: chipid@fff00044 {
