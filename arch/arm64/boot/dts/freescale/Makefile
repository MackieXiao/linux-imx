--- conflicted
+++ resolved
@@ -132,11 +132,8 @@
 				 fsl-imx8mm-evk-revb.dtb \
 				 fsl-imx8mm-evk-revb-rm67191.dtb \
 				 fsl-imx8mm-ddr4-evk-rm67191.dtb \
-<<<<<<< HEAD
-				 fsl-imx8mm-trusty-evk.dtb
-=======
+				 fsl-imx8mm-trusty-evk.dtb \
 				 fsl-imx8mm-ddr4-cyw43455-evk.dtb
->>>>>>> 66e703fb
 always		:= $(dtb-y)
 subdir-y	:= $(dts-dirs)
 clean-files	:= *.dtb