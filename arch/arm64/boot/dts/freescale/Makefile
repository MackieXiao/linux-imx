# SPDX-License-Identifier: GPL-2.0

dtb-$(CONFIG_ARCH_LAYERSCAPE) += fsl-ls1012a-2g5rdb.dtb
dtb-$(CONFIG_ARCH_LAYERSCAPE) += fsl-ls1012a-frdm.dtb
dtb-$(CONFIG_ARCH_LAYERSCAPE) += fsl-ls1012a-frwy.dtb
dtb-$(CONFIG_ARCH_LAYERSCAPE) += fsl-ls1012a-oxalis.dtb
dtb-$(CONFIG_ARCH_LAYERSCAPE) += fsl-ls1012a-qds.dtb
dtb-$(CONFIG_ARCH_LAYERSCAPE) += fsl-ls1012a-rdb.dtb
dtb-$(CONFIG_ARCH_LAYERSCAPE) += fsl-ls1028a-kontron-kbox-a-230-ls.dtb
dtb-$(CONFIG_ARCH_LAYERSCAPE) += fsl-ls1028a-kontron-sl28.dtb
dtb-$(CONFIG_ARCH_LAYERSCAPE) += fsl-ls1028a-kontron-sl28-var1.dtb
dtb-$(CONFIG_ARCH_LAYERSCAPE) += fsl-ls1028a-kontron-sl28-var2.dtb
dtb-$(CONFIG_ARCH_LAYERSCAPE) += fsl-ls1028a-kontron-sl28-var3-ads2.dtb
dtb-$(CONFIG_ARCH_LAYERSCAPE) += fsl-ls1028a-kontron-sl28-var4.dtb
dtb-$(CONFIG_ARCH_LAYERSCAPE) += fsl-ls1028a-qds.dtb
dtb-$(CONFIG_ARCH_LAYERSCAPE) += fsl-ls1028a-rdb.dtb
dtb-$(CONFIG_ARCH_LAYERSCAPE) += fsl-ls1028a-rdb-dpdk.dtb
dtb-$(CONFIG_ARCH_LAYERSCAPE) += fsl-ls1043a-qds.dtb
dtb-$(CONFIG_ARCH_LAYERSCAPE) += fsl-ls1043a-qds-sdk.dtb
dtb-$(CONFIG_ARCH_LAYERSCAPE) += fsl-ls1043a-rdb.dtb
dtb-$(CONFIG_ARCH_LAYERSCAPE) += fsl-ls1043a-rdb-sdk.dtb
dtb-$(CONFIG_ARCH_LAYERSCAPE) += fsl-ls1043a-rdb-usdpaa.dtb
dtb-$(CONFIG_ARCH_LAYERSCAPE) += fsl-ls1046a-frwy.dtb
dtb-$(CONFIG_ARCH_LAYERSCAPE) += fsl-ls1046a-frwy-sdk.dtb
dtb-$(CONFIG_ARCH_LAYERSCAPE) += fsl-ls1046a-frwy-usdpaa.dtb
dtb-$(CONFIG_ARCH_LAYERSCAPE) += fsl-ls1046a-qds.dtb
dtb-$(CONFIG_ARCH_LAYERSCAPE) += fsl-ls1046a-qds-sdk.dtb
dtb-$(CONFIG_ARCH_LAYERSCAPE) += fsl-ls1046a-rdb.dtb
dtb-$(CONFIG_ARCH_LAYERSCAPE) += fsl-ls1046a-rdb-sdk.dtb
dtb-$(CONFIG_ARCH_LAYERSCAPE) += fsl-ls1046a-rdb-usdpaa.dtb
dtb-$(CONFIG_ARCH_LAYERSCAPE) += fsl-ls1046a-rdb-shared-mac9-only.dtb
dtb-$(CONFIG_ARCH_LAYERSCAPE) += fsl-ls1046a-rdb-usdpaa-shared-mac10.dtb
dtb-$(CONFIG_ARCH_LAYERSCAPE) += fsl-ls1046a-rdb-usdpaa-shared.dtb
dtb-$(CONFIG_ARCH_LAYERSCAPE) += fsl-ls1088a-qds.dtb
dtb-$(CONFIG_ARCH_LAYERSCAPE) += fsl-ls1088a-rdb.dtb
dtb-$(CONFIG_ARCH_LAYERSCAPE) += fsl-ls1088a-ten64.dtb
dtb-$(CONFIG_ARCH_LAYERSCAPE) += fsl-ls2080a-qds.dtb
dtb-$(CONFIG_ARCH_LAYERSCAPE) += fsl-ls2080a-rdb.dtb
dtb-$(CONFIG_ARCH_LAYERSCAPE) += fsl-ls2081a-rdb.dtb
dtb-$(CONFIG_ARCH_LAYERSCAPE) += fsl-ls2080a-simu.dtb
dtb-$(CONFIG_ARCH_LAYERSCAPE) += fsl-ls2088a-qds.dtb
dtb-$(CONFIG_ARCH_LAYERSCAPE) += fsl-ls2088a-rdb.dtb
dtb-$(CONFIG_ARCH_LAYERSCAPE) += fsl-lx2160a-bluebox3.dtb
dtb-$(CONFIG_ARCH_LAYERSCAPE) += fsl-lx2160a-bluebox3-rev-a.dtb
dtb-$(CONFIG_ARCH_LAYERSCAPE) += fsl-lx2160a-clearfog-cx.dtb
dtb-$(CONFIG_ARCH_LAYERSCAPE) += fsl-lx2160a-honeycomb.dtb
dtb-$(CONFIG_ARCH_LAYERSCAPE) += fsl-lx2160a-qds.dtb
dtb-$(CONFIG_ARCH_LAYERSCAPE) += fsl-lx2160a-rdb.dtb
dtb-$(CONFIG_ARCH_LAYERSCAPE) += fsl-lx2162a-qds.dtb

fsl-ls1028a-qds-13bb-dtbs := fsl-ls1028a-qds.dtb fsl-ls1028a-qds-13bb.dtbo
fsl-ls1028a-qds-65bb-dtbs := fsl-ls1028a-qds.dtb fsl-ls1028a-qds-65bb.dtbo
fsl-ls1028a-qds-7777-dtbs := fsl-ls1028a-qds.dtb fsl-ls1028a-qds-7777.dtbo
fsl-ls1028a-qds-85bb-dtbs := fsl-ls1028a-qds.dtb fsl-ls1028a-qds-85bb.dtbo
fsl-ls1028a-qds-899b-dtbs := fsl-ls1028a-qds.dtb fsl-ls1028a-qds-899b.dtbo
fsl-ls1028a-qds-9999-dtbs := fsl-ls1028a-qds.dtb fsl-ls1028a-qds-9999.dtbo

dtb-$(CONFIG_ARCH_LAYERSCAPE) += fsl-ls1028a-qds-13bb.dtb
dtb-$(CONFIG_ARCH_LAYERSCAPE) += fsl-ls1028a-qds-65bb.dtb
dtb-$(CONFIG_ARCH_LAYERSCAPE) += fsl-ls1028a-qds-7777.dtb
dtb-$(CONFIG_ARCH_LAYERSCAPE) += fsl-ls1028a-qds-85bb.dtb
dtb-$(CONFIG_ARCH_LAYERSCAPE) += fsl-ls1028a-qds-899b.dtb
dtb-$(CONFIG_ARCH_LAYERSCAPE) += fsl-ls1028a-qds-9999.dtb

dtb-$(CONFIG_ARCH_MXC) += imx8dxl-evk.dtb
dtb-$(CONFIG_ARCH_MXC) += imx8mm-ab2.dtb imx8mm-ab2-m4.dtb imx8mm-ddr4-ab2.dtb imx8mm-ddr4-ab2-m4.dtb \
			  imx8mm-ddr4-ab2-revb.dtb imx8mm-ddr4-ab2-m4-revb.dtb
dtb-$(CONFIG_ARCH_MXC) += imx8mm-evk.dtb imx8mm-evk-rpmsg.dtb imx8mm-evk-rm67191.dtb \
			  imx8mm-evk-root.dtb imx8mm-evk-inmate.dtb imx8mm-evk-revb-qca-wifi.dtb \
			  imx8mm-evk-ecspi-slave.dtb \
			  imx8mm-evk-pcie-ep.dtb \
			  imx8mm-evk-usd-wifi.dtb \
			  imx8mm-evk-qca-wifi.dtb \
			  imx8mm-evk-dpdk.dtb \
			  imx8mm-evk-rm67199.dtb imx8mm-evk-rm67191-cmd-ram.dtb imx8mm-evk-rm67199-cmd-ram.dtb \
			  imx8mm-evk-lk.dtb imx8mm-evk-rpmsg-wm8524-lpv.dtb
dtb-$(CONFIG_ARCH_MXC) += imx8mm-evk-rpmsg-wm8524.dtb
dtb-$(CONFIG_ARCH_MXC) += imx8mm-evk-ak4497.dtb imx8mm-evk-ak5558.dtb imx8mm-evk-audio-tdm.dtb
dtb-$(CONFIG_ARCH_MXC) += imx8mm-evk-8mic-revE.dtb imx8mm-evk-8mic-swpdm.dtb \
			  imx8mm-evk-iqaudio-dacplus.dtb imx8mm-evk-iqaudio-dacpro.dtb imx8mm-evk-hifiberry-dacplus.dtb \
			  imx8mm-evk-hifiberry-dac2.dtb imx8mm-evk-hifiberry-dacplusadc.dtb
dtb-$(CONFIG_ARCH_MXC) += imx8mm-ddr4-evk.dtb imx8mm-ddr4-evk-rm67191.dtb imx8mm-ddr4-evk-revb.dtb \
			  imx8mm-ddr4-evk-revb-rm67191.dtb \
			  imx8mm-ddr4-evk-revb-rm67191-cmd-ram.dtb \
			  imx8mm-ddr4-evk-root.dtb \
			  imx8mm-ddr4-evk-inmate.dtb \
			  imx8mm-ddr4-evk-pcie-ep.dtb \
			  imx8mm-ddr4-evk-revb-rm67199.dtb \
			  imx8mm-ddr4-evk-revb-rm67199-cmd-ram.dtb \
			  imx8mm-ddr4-evk-rm67199.dtb \
			  imx8mm-ddr4-evk-rm67191-cmd-ram.dtb \
			  imx8mm-ddr4-evk-rm67199-cmd-ram.dtb
dtb-$(CONFIG_ARCH_MXC) += imx8mm-emcon-avari.dtb
dtb-$(CONFIG_ARCH_MXC) += imx8mm-icore-mx8mm-ctouch2.dtb
dtb-$(CONFIG_ARCH_MXC) += imx8mm-icore-mx8mm-edimm2.2.dtb
dtb-$(CONFIG_ARCH_MXC) += imx8mm-nitrogen-r2.dtb
dtb-$(CONFIG_ARCH_MXC) += imx8mn-bsh-smm-s2.dtb
dtb-$(CONFIG_ARCH_MXC) += imx8mn-bsh-smm-s2pro.dtb
dtb-$(CONFIG_ARCH_MXC) += imx8mn-evk.dtb imx8mn-evk-rm67191.dtb imx8mn-evk-rm67199.dtb \
			  imx8mn-evk-rm67191-cmd-ram.dtb imx8mn-evk-rm67199-cmd-ram.dtb \
			  imx8mn-evk-rpmsg.dtb imx8mn-evk-8mic-revE.dtb \
			  imx8mn-evk-8mic-swpdm.dtb imx8mn-evk-usd-wifi.dtb
dtb-$(CONFIG_ARCH_MXC) += imx8mn-ddr3l-evk.dtb
dtb-$(CONFIG_ARCH_MXC) += imx8mn-ddr4-evk.dtb imx8mn-ddr4-evk-rm67191.dtb imx8mn-ddr4-evk-rm67199.dtb \
			  imx8mn-ddr4-evk-rm67191-cmd-ram.dtb imx8mn-ddr4-evk-rm67199-cmd-ram.dtb \
			  imx8mn-ddr4-evk-usd-wifi.dtb
dtb-$(CONFIG_ARCH_MXC) += imx8mn-ddr4-evk-rpmsg.dtb imx8mn-ddr3l-evk-rpmsg.dtb
dtb-$(CONFIG_ARCH_MXC) += imx8mn-ddr4-evk-root.dtb imx8mn-ddr4-evk-inmate.dtb imx8mn-evk-root.dtb imx8mn-evk-inmate.dtb \
			  imx8mn-evk-lk.dtb imx8mn-ddr4-evk-lk.dtb
dtb-$(CONFIG_ARCH_MXC) += imx8mn-ddr3l-evk-ak5558.dtb imx8mn-ddr4-evk-ak5558.dtb imx8mn-evk-ak5558.dtb
dtb-$(CONFIG_ARCH_MXC) += imx8mn-ab2.dtb imx8mn-ddr3l-ab2.dtb imx8mn-ddr4-ab2.dtb
dtb-$(CONFIG_ARCH_MXC) += imx8mn-evk-iqaudio-dacplus.dtb imx8mn-evk-iqaudio-dacpro.dtb imx8mn-evk-hifiberry-dacplus.dtb \
			  imx8mn-evk-hifiberry-dac2.dtb
dtb-$(CONFIG_ARCH_MXC) += imx8mp-evk.dtb imx8mp-evk-rm67191.dtb imx8mp-evk-it6263-lvds-dual-channel.dtb \
			  imx8mp-evk-pcie-ep.dtb  imx8mp-evk-rpmsg.dtb imx8mp-evk-ecspi-slave.dtb \
			  imx8mp-evk-jdi-wuxga-lvds-panel.dtb imx8mp-evk-flexcan2.dtb \
			  imx8mp-evk-root.dtb imx8mp-evk-inmate.dtb imx8mp-evk-ov2775.dtb \
			  imx8mp-evk-ov2775-ov5640.dtb imx8mp-evk-basler-ov5640.dtb imx8mp-evk-basler.dtb \
			  imx8mp-evk-basler-ov2775.dtb imx8mp-evk-dual-basler.dtb \
			  imx8mp-evk-dual-ov2775.dtb imx8mp-evk-spdif-lb.dtb imx8mp-evk-dsp.dtb \
			  imx8mp-evk-sof-wm8960.dtb \
			  imx8mp-evk-os08a20-ov5640.dtb imx8mp-evk-os08a20.dtb \
			  imx8mp-evk-dual-os08a20.dtb \
			  imx8mp-evk-iqaudio-dacplus.dtb imx8mp-evk-iqaudio-dacpro.dtb imx8mp-evk-hifiberry-dacplus.dtb \
			  imx8mp-evk-hifiberry-dac2.dtb imx8mp-evk-hifiberry-dacplusadc.dtb \
			  imx8mp-evk-usdhc1-m2.dtb imx8mp-evk-rm67199.dtb \
			  imx8mp-evk-dpdk.dtb imx8mp-evk-8mic-swpdm.dtb imx8mp-evk-rpmsg-lpv.dtb imx8mp-evk-revA3-8mic-revE.dtb
dtb-$(CONFIG_ARCH_MXC) += imx8mp-msc-sm2s-ep1.dtb
dtb-$(CONFIG_ARCH_MXC) += imx8mp-phyboard-pollux-rdk.dtb
dtb-$(CONFIG_ARCH_MXC) += imx8mp-ab2.dtb
dtb-$(CONFIG_ARCH_MXC) += imx8mp-ddr4-evk.dtb
dtb-$(CONFIG_ARCH_MXC) += imx8mp-evk-ndm.dtb

imx8mp-evk-revb4-dtbs := imx8mp-evk.dtb imx8mp-evk-revb4.dtbo
imx8mp-evk-revb4-rm67191-dtbs := imx8mp-evk-rm67191.dtb imx8mp-evk-revb4.dtbo
imx8mp-evk-revb4-it6263-lvds-dual-channel-dtbs := imx8mp-evk-it6263-lvds-dual-channel.dtb imx8mp-evk-revb4.dtbo
imx8mp-evk-revb4-pcie-ep-dtbs := imx8mp-evk-pcie-ep.dtb imx8mp-evk-revb4.dtbo
imx8mp-evk-revb4-ecspi-slave-dtbs := imx8mp-evk-ecspi-slave.dtb imx8mp-evk-revb4.dtbo
imx8mp-evk-revb4-jdi-wuxga-lvds-panel-dtbs := imx8mp-evk-jdi-wuxga-lvds-panel.dtb imx8mp-evk-revb4.dtbo
imx8mp-evk-revb4-flexcan2-dtbs := imx8mp-evk-flexcan2.dtb imx8mp-evk-revb4.dtbo
imx8mp-evk-revb4-root-dtbs := imx8mp-evk-root.dtb imx8mp-evk-revb4.dtbo
imx8mp-evk-revb4-ov2775-dtbs := imx8mp-evk-ov2775.dtb imx8mp-evk-revb4.dtbo
imx8mp-evk-revb4-ov2775-ov5640-dtbs := imx8mp-evk-ov2775-ov5640.dtb imx8mp-evk-revb4.dtbo
imx8mp-evk-revb4-basler-ov5640-dtbs := imx8mp-evk-basler-ov5640.dtb imx8mp-evk-revb4.dtbo
imx8mp-evk-revb4-basler-dtbs := imx8mp-evk-basler.dtb imx8mp-evk-revb4.dtbo
imx8mp-evk-revb4-basler-ov2775-dtbs := imx8mp-evk-basler-ov2775.dtb imx8mp-evk-revb4.dtbo
imx8mp-evk-revb4-dual-basler-dtbs := imx8mp-evk-dual-basler.dtb imx8mp-evk-revb4.dtbo
imx8mp-evk-revb4-dual-ov2775-dtbs := imx8mp-evk-dual-ov2775.dtb imx8mp-evk-revb4.dtbo
imx8mp-evk-revb4-spdif-lb-dtbs := imx8mp-evk-spdif-lb.dtb imx8mp-evk-revb4.dtbo
imx8mp-evk-revb4-os08a20-ov5640-dtbs := imx8mp-evk-os08a20-ov5640.dtb imx8mp-evk-revb4.dtbo
imx8mp-evk-revb4-os08a20-dtbs := imx8mp-evk-os08a20.dtb imx8mp-evk-revb4.dtbo
imx8mp-evk-revb4-dual-os08a20-dtbs := imx8mp-evk-dual-os08a20.dtb imx8mp-evk-revb4.dtbo
imx8mp-evk-revb4-iqaudio-dacplus-dtbs := imx8mp-evk-iqaudio-dacplus.dtb imx8mp-evk-revb4.dtbo
imx8mp-evk-revb4-iqaudio-dacpro-dtbs := imx8mp-evk-iqaudio-dacpro.dtb imx8mp-evk-revb4.dtbo
imx8mp-evk-revb4-hifiberry-dacplus-dtbs := imx8mp-evk-hifiberry-dacplus.dtb imx8mp-evk-revb4.dtbo
imx8mp-evk-revb4-hifiberry-dac2-dtbs := imx8mp-evk-hifiberry-dac2.dtb imx8mp-evk-revb4.dtbo
imx8mp-evk-revb4-hifiberry-dacplusadc-dtbs := imx8mp-evk-hifiberry-dacplusadc.dtb imx8mp-evk-revb4.dtbo
imx8mp-evk-revb4-usdhc1-m2-dtbs := imx8mp-evk-usdhc1-m2.dtb imx8mp-evk-revb4.dtbo
imx8mp-evk-revb4-rm67199-dtbs := imx8mp-evk-rm67199.dtb imx8mp-evk-revb4.dtbo
imx8mp-evk-revb4-dpdk-dtbs := imx8mp-evk-dpdk.dtb imx8mp-evk-revb4.dtbo
imx8mp-evk-revb4-8mic-swpdm-dtbs := imx8mp-evk-8mic-swpdm.dtb imx8mp-evk-revb4.dtbo
imx8mp-evk-revb4-8mic-revE-dtbs := imx8mp-evk-revA3-8mic-revE.dtb imx8mp-evk-revb4.dtbo
imx8mp-ddr4-evk-revb4-dtbs := imx8mp-ddr4-evk.dtb imx8mp-evk-revb4.dtbo
imx8mp-evk-revb4-ndm-dtbs := imx8mp-evk-ndm.dtb imx8mp-evk-revb4.dtbo

dtb-$(CONFIG_ARCH_MXC) += imx8mp-evk-revb4.dtb
dtb-$(CONFIG_ARCH_MXC) += imx8mp-evk-revb4-rm67191.dtb
dtb-$(CONFIG_ARCH_MXC) += imx8mp-evk-revb4-it6263-lvds-dual-channel.dtb
dtb-$(CONFIG_ARCH_MXC) += imx8mp-evk-revb4-pcie-ep.dtb
dtb-$(CONFIG_ARCH_MXC) += imx8mp-evk-revb4-ecspi-slave.dtb
dtb-$(CONFIG_ARCH_MXC) += imx8mp-evk-revb4-jdi-wuxga-lvds-panel.dtb
dtb-$(CONFIG_ARCH_MXC) += imx8mp-evk-revb4-flexcan2.dtb
dtb-$(CONFIG_ARCH_MXC) += imx8mp-evk-revb4-root.dtb
dtb-$(CONFIG_ARCH_MXC) += imx8mp-evk-revb4-ov2775.dtb
dtb-$(CONFIG_ARCH_MXC) += imx8mp-evk-revb4-ov2775-ov5640.dtb
dtb-$(CONFIG_ARCH_MXC) += imx8mp-evk-revb4-basler-ov5640.dtb
dtb-$(CONFIG_ARCH_MXC) += imx8mp-evk-revb4-basler.dtb
dtb-$(CONFIG_ARCH_MXC) += imx8mp-evk-revb4-basler-ov2775.dtb
dtb-$(CONFIG_ARCH_MXC) += imx8mp-evk-revb4-dual-basler.dtb
dtb-$(CONFIG_ARCH_MXC) += imx8mp-evk-revb4-dual-ov2775.dtb
dtb-$(CONFIG_ARCH_MXC) += imx8mp-evk-revb4-spdif-lb.dtb
dtb-$(CONFIG_ARCH_MXC) += imx8mp-evk-revb4-os08a20-ov5640.dtb
dtb-$(CONFIG_ARCH_MXC) += imx8mp-evk-revb4-os08a20.dtb
dtb-$(CONFIG_ARCH_MXC) += imx8mp-evk-revb4-dual-os08a20.dtb
dtb-$(CONFIG_ARCH_MXC) += imx8mp-evk-revb4-iqaudio-dacplus.dtb
dtb-$(CONFIG_ARCH_MXC) += imx8mp-evk-revb4-iqaudio-dacpro.dtb
dtb-$(CONFIG_ARCH_MXC) += imx8mp-evk-revb4-hifiberry-dacplus.dtb
dtb-$(CONFIG_ARCH_MXC) += imx8mp-evk-revb4-hifiberry-dac2.dtb
dtb-$(CONFIG_ARCH_MXC) += imx8mp-evk-revb4-hifiberry-dacplusadc.dtb
dtb-$(CONFIG_ARCH_MXC) += imx8mp-evk-revb4-usdhc1-m2.dtb
dtb-$(CONFIG_ARCH_MXC) += imx8mp-evk-revb4-rm67199.dtb
dtb-$(CONFIG_ARCH_MXC) += imx8mp-evk-revb4-dpdk.dtb
dtb-$(CONFIG_ARCH_MXC) += imx8mp-evk-revb4-8mic-swpdm.dtb
dtb-$(CONFIG_ARCH_MXC) += imx8mp-evk-revb4-8mic-revE.dtb
dtb-$(CONFIG_ARCH_MXC) += imx8mp-ddr4-evk-revb4.dtb
dtb-$(CONFIG_ARCH_MXC) += imx8mp-evk-revb4-ndm.dtb
dtb-$(CONFIG_ARCH_MXC) += imx8mp-evk-revb4-sof-wm8962.dtb
dtb-$(CONFIG_ARCH_MXC) += imx8mp-evk-revb4-rpmsg.dtb
dtb-$(CONFIG_ARCH_MXC) += imx8mp-evk-revb4-rpmsg-lpv.dtb

dtb-$(CONFIG_ARCH_MXC) += imx8mq-evk.dtb imx8mq-evk-rpmsg.dtb
dtb-$(CONFIG_ARCH_MXC) += imx8mq-evk.dtb imx8mq-evk-rpmsg.dtb imx8mq-evk-pcie1-m2.dtb imx8mq-evk-usd-wifi.dtb \
			  imx8mq-evk-usdhc2-m2.dtb
dtb-$(CONFIG_ARCH_MXC) += imx8mq-evk-ak4497.dtb imx8mq-evk-audio-tdm.dtb imx8mq-evk-pdm.dtb
dtb-$(CONFIG_ARCH_MXC) += imx8mq-evk-root.dtb imx8mq-evk-inmate.dtb
dtb-$(CONFIG_ARCH_MXC) += imx8mq-evk-lcdif-rm67191.dtb imx8mq-evk-lcdif-adv7535.dtb
dtb-$(CONFIG_ARCH_MXC) += imx8mq-evk-lcdif-rm67199.dtb
dtb-$(CONFIG_ARCH_MXC) += imx8mq-evk-dcss-rm67191.dtb imx8mq-evk-dcss-adv7535.dtb
dtb-$(CONFIG_ARCH_MXC) += imx8mq-evk-dcss-rm67199.dtb
dtb-$(CONFIG_ARCH_MXC) += imx8mq-evk-dual-display.dtb
dtb-$(CONFIG_ARCH_MXC) += imx8mq-hummingboard-pulse.dtb
dtb-$(CONFIG_ARCH_MXC) += imx8mq-kontron-pitx-imx8m.dtb
dtb-$(CONFIG_ARCH_MXC) += imx8mq-mnt-reform2.dtb
dtb-$(CONFIG_ARCH_MXC) += imx8mq-nitrogen.dtb
dtb-$(CONFIG_ARCH_MXC) += imx8mq-phanbell.dtb
dtb-$(CONFIG_ARCH_MXC) += imx8mq-pico-pi.dtb
dtb-$(CONFIG_ARCH_MXC) += imx8mq-thor96.dtb
dtb-$(CONFIG_ARCH_MXC) += imx8mq-evk-dp.dtb
dtb-$(CONFIG_ARCH_MXC) += imx8mq-zii-ultra-rmb3.dtb
dtb-$(CONFIG_ARCH_MXC) += imx8mq-zii-ultra-zest.dtb
dtb-$(CONFIG_ARCH_MXC) += imx8mq-ddr3l-val.dtb imx8mq-ddr4-val.dtb imx8mq-ddr4-val-gpmi-nand.dtb
dtb-$(CONFIG_ARCH_MXC) += imx8mq-evk-pcie-ep.dtb
dtb-$(CONFIG_ARCH_MXC) += imx8mq-wevk.dtb
dtb-$(CONFIG_ARCH_MXC) += imx8qm-mek.dtb
dtb-$(CONFIG_ARCH_MXC) += imx8qxp-ai_ml.dtb
dtb-$(CONFIG_ARCH_MXC) += imx8qxp-colibri-eval-v3.dtb
dtb-$(CONFIG_ARCH_MXC) += imx8qxp-mek.dtb
dtb-$(CONFIG_ARCH_MXC) += imx8ulp-evk.dtb imx8ulp-evk-lpspi-slave.dtb \
			  imx8ulp-evk-i3c.dtb imx8ulp-evk-rk055hdmipi4m.dtb imx8ulp-evk-rk055hdmipi4mv2.dtb \
			  imx8ulp-evk-epdc.dtb imx8ulp-evk-sof-btsco.dtb \
			  imx8ulp-evk-flexio-i2c.dtb imx8ulp-evk-nd.dtb imx8ulp-9x9-evk.dtb \
			  imx8ulp-9x9-evk-rk055hdmipi4m.dtb imx8ulp-9x9-evk-rk055hdmipi4mv2.dtb \
			  imx8ulp-9x9-evk-lpspi.dtb imx8ulp-9x9-evk-lpspi-slave.dtb \
			  imx8ulp-9x9-evk-i3c.dtb imx8ulp-9x9-evk-sof-btsco.dtb \
			  imx8ulp-evk-lpa.dtb imx8ulp-9x9-evk-lpa.dtb
dtb-$(CONFIG_ARCH_MXC) += imx8qm-mek.dtb imx8qm-mek-ov5640.dtb \
			  imx8qm-mek-enet2-tja1100.dtb imx8qm-mek-rpmsg.dtb \
			  imx8qm-mek-hdmi.dtb \
			  imx8qm-mek-jdi-wuxga-lvds1-panel.dtb \
			  imx8qm-mek-jdi-wuxga-lvds1-panel-rpmsg.dtb \
			  imx8qm-mek-pcie-ep.dtb \
			  imx8qm-mek-usdhc3-m2.dtb imx8qm-mek-usd-wifi.dtb \
			  imx8qm-mek-hdmi-rx.dtb \
			  imx8qm-mek-hdmi-rx-ov5640.dtb \
			  imx8qm-lpddr4-val.dtb imx8qm-lpddr4-val-mqs.dtb \
			  imx8qm-lpddr4-val-spdif.dtb imx8qm-mek-ca53.dtb \
			  imx8qm-mek-ca72.dtb imx8qm-lpddr4-val-ca53.dtb \
			  imx8qm-lpddr4-val-ca72.dtb imx8qm-ddr4-val.dtb \
			  imx8qm-lpddr4-val-lpspi.dtb imx8qm-lpddr4-val-lpspi-slave.dtb \
			  imx8qm-mek-dsi-rm67191.dtb imx8qm-mek-dsi-rm67199.dtb \
			  imx8qm-lpddr4-val-dp.dtb\
			  imx8qp-lpddr4-val.dtb imx8dm-lpddr4-val.dtb imx8qm-pcieax2pciebx1.dtb \
			  imx8qm-mek-cockpit-a53.dtb imx8qm-mek-cockpit-a72.dtb \
			  imx8qm-mek-esai.dtb
dtb-$(CONFIG_ARCH_MXC) += imx8qm-mek-dom0.dtb imx8qm-mek-domu.dtb \
			  imx8qm-mek-root.dtb imx8qm-mek-inmate.dtb

imx8qm-mek-revd-dtbs := imx8qm-mek.dtb imx8qm-mek-revd.dtbo
imx8qm-mek-revd-rpmsg-dtbs := imx8qm-mek-rpmsg.dtb imx8qm-mek-revd.dtbo
imx8qm-mek-revd-ov5640-dtbs := imx8qm-mek-ov5640.dtb imx8qm-mek-revd.dtbo
imx8qm-mek-revd-enet2-tja1100-dtbs := imx8qm-mek-enet2-tja1100.dtb imx8qm-mek-revd.dtbo
imx8qm-mek-revd-hdmi-dtbs := imx8qm-mek-hdmi.dtb imx8qm-mek-revd.dtbo
imx8qm-mek-revd-jdi-wuxga-lvds1-panel-dtbs := imx8qm-mek-jdi-wuxga-lvds1-panel.dtb imx8qm-mek-revd.dtbo
imx8qm-mek-revd-jdi-wuxga-lvds1-panel-rpmsg-dtbs := imx8qm-mek-jdi-wuxga-lvds1-panel-rpmsg.dtb imx8qm-mek-revd.dtbo
imx8qm-mek-revd-pcie-ep-dtbs := imx8qm-mek-pcie-ep.dtb imx8qm-mek-revd.dtbo
imx8qm-mek-revd-usdhc3-m2-dtbs := imx8qm-mek-usdhc3-m2.dtb imx8qm-mek-revd.dtbo
imx8qm-mek-revd-usd-wifi-dtbs := imx8qm-mek-usd-wifi.dtb imx8qm-mek-revd.dtbo
imx8qm-mek-revd-hdmi-rx-dtbs := imx8qm-mek-hdmi-rx.dtb imx8qm-mek-revd.dtbo
imx8qm-mek-revd-hdmi-rx-ov5640-dtbs := imx8qm-mek-hdmi-rx-ov5640.dtb imx8qm-mek-revd.dtbo
imx8qm-mek-revd-ca53-dtbs := imx8qm-mek-ca53.dtb imx8qm-mek-revd.dtbo
imx8qm-mek-revd-ca72-dtbs := imx8qm-mek-ca72.dtb imx8qm-mek-revd.dtbo
imx8qm-mek-revd-dsi-rm67191-dtbs := imx8qm-mek-dsi-rm67191.dtb imx8qm-mek-revd.dtbo
imx8qm-mek-revd-dsi-rm67199-dtbs := imx8qm-mek-dsi-rm67199.dtb imx8qm-mek-revd.dtbo
imx8qm-pcieax2pciebx1-revd-dtbs := imx8qm-pcieax2pciebx1.dtb imx8qm-mek-revd.dtbo
imx8qm-mek-revd-esai-dtbs := imx8qm-mek-esai.dtb imx8qm-mek-revd.dtbo
imx8qm-mek-revd-root-dtbs := imx8qm-mek-root.dtb imx8qm-mek-revd.dtbo

dtb-$(CONFIG_ARCH_MXC) += imx8qm-mek-revd.dtb
dtb-$(CONFIG_ARCH_MXC) += imx8qm-mek-revd-rpmsg.dtb
dtb-$(CONFIG_ARCH_MXC) += imx8qm-mek-revd-ov5640.dtb
dtb-$(CONFIG_ARCH_MXC) += imx8qm-mek-revd-enet2-tja1100.dtb
dtb-$(CONFIG_ARCH_MXC) += imx8qm-mek-revd-hdmi.dtb
dtb-$(CONFIG_ARCH_MXC) += imx8qm-mek-revd-jdi-wuxga-lvds1-panel.dtb
dtb-$(CONFIG_ARCH_MXC) += imx8qm-mek-revd-jdi-wuxga-lvds1-panel-rpmsg.dtb
dtb-$(CONFIG_ARCH_MXC) += imx8qm-mek-revd-pcie-ep.dtb
dtb-$(CONFIG_ARCH_MXC) += imx8qm-mek-revd-usdhc3-m2.dtb
dtb-$(CONFIG_ARCH_MXC) += imx8qm-mek-revd-usd-wifi.dtb
dtb-$(CONFIG_ARCH_MXC) += imx8qm-mek-revd-hdmi-rx.dtb
dtb-$(CONFIG_ARCH_MXC) += imx8qm-mek-revd-hdmi-rx-ov5640.dtb
dtb-$(CONFIG_ARCH_MXC) += imx8qm-mek-revd-ca53.dtb
dtb-$(CONFIG_ARCH_MXC) += imx8qm-mek-revd-ca72.dtb
dtb-$(CONFIG_ARCH_MXC) += imx8qm-mek-revd-dsi-rm67191.dtb
dtb-$(CONFIG_ARCH_MXC) += imx8qm-mek-revd-dsi-rm67199.dtb
dtb-$(CONFIG_ARCH_MXC) += imx8qm-pcieax2pciebx1-revd.dtb
dtb-$(CONFIG_ARCH_MXC) += imx8qm-mek-revd-esai.dtb
dtb-$(CONFIG_ARCH_MXC) += imx8qm-mek-revd-root.dtb

dtb-$(CONFIG_ARCH_MXC) += imx8qxp-ai_ml.dtb
dtb-$(CONFIG_ARCH_MXC) += imx8qxp-colibri-eval-v3.dtb
dtb-$(CONFIG_ARCH_MXC) += imx8dxl-evk.dtb \
			  imx8dxl-evk-enet0.dtb imx8dxl-evk-enet0-tja1100.dtb \
			  imx8dxl-evk-pcie-ep.dtb \
			  imx8dxl-evk-lcdif.dtb \
			  imx8dxl-evk-lpspi-slave.dtb \
			  imx8dxl-evk-rpmsg.dtb \
			  imx8dxl-ddr3l-evk.dtb \
			  imx8dxl-ddr3l-evk-rpmsg.dtb
dtb-$(CONFIG_ARCH_MXC) += imx8dxl-phantom-mek.dtb \
			  imx8dxl-phantom-mek-rpmsg.dtb \
			  imx8dxl-orangebox.dtb \
			  imx8dxl-orangebox-sd.dtb
dtb-$(CONFIG_ARCH_MXC) += imx8qxp-mek.dtb imx8qxp-mek-ov5640.dtb \
			  imx8qxp-mek-enet2.dtb imx8qxp-mek-enet2-tja1100.dtb \
			  imx8qxp-mek-sof-cs42888.dtb imx8qxp-mek-sof-wm8960.dtb imx8qxp-mek-sof.dtb\
			  imx8qxp-mek-rpmsg.dtb imx8qxp-mek-a0.dtb \
			  imx8qxp-mek-it6263-lvds0-dual-channel.dtb \
			  imx8qxp-mek-it6263-lvds1-dual-channel.dtb \
			  imx8qxp-mek-it6263-lvds0-dual-channel-rpmsg.dtb \
			  imx8qxp-mek-it6263-lvds1-dual-channel-rpmsg.dtb \
			  imx8qxp-mek-jdi-wuxga-lvds0-panel.dtb \
			  imx8qxp-mek-jdi-wuxga-lvds1-panel.dtb \
			  imx8qxp-mek-jdi-wuxga-lvds0-panel-rpmsg.dtb \
			  imx8qxp-mek-jdi-wuxga-lvds1-panel-rpmsg.dtb \
			  imx8qxp-mek-dsi-rm67191.dtb \
			  imx8qxp-mek-dsi-rm67191-rpmsg.dtb \
			  imx8qxp-mek-dsi-rm67199.dtb \
			  imx8qxp-mek-dsi-rm67199-rpmsg.dtb \
			  imx8qxp-mek-ov5640-rpmsg.dtb \
			  imx8qxp-mek-dpu-lcdif.dtb \
			  imx8qxp-mek-dpu-lcdif-rpmsg.dtb \
			  imx8qxp-mek-pcie-ep.dtb \
			  imx8dx-mek.dtb imx8dx-mek-rpmsg.dtb \
			  imx8dx-mek-enet2-tja1100.dtb \
			  imx8dx-mek-it6263-lvds0-dual-channel.dtb \
			  imx8dx-mek-it6263-lvds1-dual-channel.dtb \
			  imx8dx-mek-it6263-lvds0-dual-channel-rpmsg.dtb \
			  imx8dx-mek-it6263-lvds1-dual-channel-rpmsg.dtb \
			  imx8dx-mek-jdi-wuxga-lvds0-panel.dtb \
			  imx8dx-mek-jdi-wuxga-lvds1-panel.dtb \
			  imx8dx-mek-jdi-wuxga-lvds0-panel-rpmsg.dtb \
			  imx8dx-mek-jdi-wuxga-lvds1-panel-rpmsg.dtb \
			  imx8dx-mek-ov5640.dtb \
			  imx8dx-mek-ov5640-rpmsg.dtb \
			  imx8dx-mek-dsi-rm67191.dtb \
			  imx8dx-mek-dsi-rm67191-rpmsg.dtb \
			  imx8qxp-mek-lcdif.dtb \
			  imx8qxp-mek-lcdif-rpmsg.dtb \
			  imx8qxp-lpddr4-val-a0.dtb \
			  imx8qxp-lpddr4-val.dtb imx8qxp-lpddr4-val-mqs.dtb imx8qxp-ddr3l-val.dtb \
			  imx8qxp-lpddr4-val-lpspi.dtb imx8qxp-lpddr4-val-lpspi-slave.dtb \
			  imx8qxp-lpddr4-val-spdif.dtb imx8qxp-lpddr4-val-gpmi-nand.dtb imx8dxp-lpddr4-val.dtb \
			  imx8qxp-17x17-val.dtb imx8dx-lpddr4-val.dtb imx8dx-17x17-val.dtb
dtb-$(CONFIG_ARCH_MXC) += imx8qxp-mek-dom0.dtb imx8qxp-mek-root.dtb \
			  imx8qxp-mek-inmate.dtb
dtb-$(CONFIG_ARCH_MXC) += imx93-14x14-evk.dtb \
			  imx93-14x14-evk-tja1103.dtb imx93-14x14-evk-rm67199.dtb \
			  imx93-14x14-evk-mqs.dtb imx93-14x14-evk-aud-hat.dtb
dtb-$(CONFIG_ARCH_MXC) += imx93-11x11-evk.dtb \
			  imx93-11x11-evk-inmate.dtb imx93-11x11-evk-root.dtb imx93-11x11-evk-flexio-i2c.dtb \
			  imx93-11x11-evk-lpspi.dtb imx93-11x11-evk-lpspi-slave.dtb \
			  imx93-11x11-evk-i3c.dtb imx93-11x11-evk-lpuart.dtb \
			  imx93-11x11-evk-mqs.dtb imx93-11x11-evk-aud-hat.dtb \
			  imx93-11x11-evk-rm67199.dtb imx93-11x11-evk-boe-wxga-lvds-panel.dtb \
			  imx93-11x11-evk-flexspi-m2.dtb \
			  imx93-11x11-evk-mt9m114.dtb \
			  imx93-11x11-evk-ld.dtb \
			  imx93-11x11-evk-rpmsg.dtb imx93-11x11-evk-rpmsg-lpv.dtb
dtb-$(CONFIG_ARCH_MXC) += imx93-9x9-qsb.dtb \
			  imx93-9x9-qsb-can1.dtb \
			  imx93-9x9-qsb-flexspi-m2.dtb \
			  imx93-9x9-qsb-ontat-wvga-panel.dtb \
			  imx93-9x9-qsb-mt9m114.dtb \
			  imx93-9x9-qsb-i3c.dtb \
			  imx93-9x9-qsb-lpspi.dtb imx93-9x9-qsb-lpspi-slave.dtb \
			  imx93-9x9-qsb-ld.dtb imx93-9x9-qsb-aud-hat.dtb

dtb-$(CONFIG_ARCH_MXC) += imx8mm-venice-gw72xx-0x-imx219.dtb
dtb-$(CONFIG_ARCH_MXC) += imx8mm-venice-gw72xx-0x-rs232-rts.dtb
dtb-$(CONFIG_ARCH_MXC) += imx8mm-venice-gw72xx-0x-rs422.dtb
dtb-$(CONFIG_ARCH_MXC) += imx8mm-venice-gw72xx-0x-rs485.dtb
dtb-$(CONFIG_ARCH_MXC) += imx8mm-venice-gw73xx-0x-imx219.dtb
dtb-$(CONFIG_ARCH_MXC) += imx8mm-venice-gw73xx-0x-rs232-rts.dtb
dtb-$(CONFIG_ARCH_MXC) += imx8mm-venice-gw73xx-0x-rs422.dtb
dtb-$(CONFIG_ARCH_MXC) += imx8mm-venice-gw73xx-0x-rs485.dtb

dtb-$(CONFIG_ARCH_S32) += s32g274a-evb.dtb
dtb-$(CONFIG_ARCH_S32) += s32g274a-rdb2.dtb
dtb-$(CONFIG_ARCH_S32) += s32v234-evb.dtb \
			  s32v234-sbc.dtb
<<<<<<< HEAD
dtb-$(CONFIG_ARCH_MXC) += imx8qm-mek-sof-cs42888.dtb imx8qm-mek-sof-wm8960.dtb imx8qm-mek-sof.dtb
dtb-$(CONFIG_ARCH_MXC) += imx8qm-mek-md.dtb
dtb-$(CONFIG_ARCH_MXC) += imx8mp-evk-powersave.dtb imx8mp-evk-powersave-non-rpmsg.dtb \
                          imx8mp-evk-hifiberry-dacpp-m-rpmsg.dtb
dtb-$(CONFIG_ARCH_MXC) += imx8mq-evk-pcie1-m2-gki.dtb imx8mq-evk-lcdif-adv7535-gki.dtb \
                          imx8mq-evk-dcss-rm67199-gki.dtb  imx8mq-evk-dcss-rm67191-gki.dtb imx8mq-evk-dual-display-gki.dtb

imx8mp-evk-revb4-powersave-non-rpmsg-dtbs := imx8mp-evk-powersave-non-rpmsg.dtb imx8mp-evk-revb4.dtbo

dtb-$(CONFIG_ARCH_MXC) += imx8mp-evk-revb4-powersave-non-rpmsg.dtb
dtb-$(CONFIG_ARCH_MXC) += imx8mp-evk-revb4-powersave.dtb
dtb-$(CONFIG_ARCH_MXC) += imx8ulp-watch.dtb
=======
dtb-$(CONFIG_ARCH_MXC) += imx8qm-mek-sof-cs42888.dtb imx8qm-mek-sof-wm8960.dtb \
			  imx8qm-mek-revd-sof-wm8962.dtb imx8qm-mek-sof.dtb
>>>>>>> 910178d1
<|MERGE_RESOLUTION|>--- conflicted
+++ resolved
@@ -387,8 +387,8 @@
 dtb-$(CONFIG_ARCH_S32) += s32g274a-rdb2.dtb
 dtb-$(CONFIG_ARCH_S32) += s32v234-evb.dtb \
 			  s32v234-sbc.dtb
-<<<<<<< HEAD
-dtb-$(CONFIG_ARCH_MXC) += imx8qm-mek-sof-cs42888.dtb imx8qm-mek-sof-wm8960.dtb imx8qm-mek-sof.dtb
+dtb-$(CONFIG_ARCH_MXC) += imx8qm-mek-sof-cs42888.dtb imx8qm-mek-sof-wm8960.dtb \
+			  imx8qm-mek-revd-sof-wm8962.dtb imx8qm-mek-sof.dtb
 dtb-$(CONFIG_ARCH_MXC) += imx8qm-mek-md.dtb
 dtb-$(CONFIG_ARCH_MXC) += imx8mp-evk-powersave.dtb imx8mp-evk-powersave-non-rpmsg.dtb \
                           imx8mp-evk-hifiberry-dacpp-m-rpmsg.dtb
@@ -399,8 +399,4 @@
 
 dtb-$(CONFIG_ARCH_MXC) += imx8mp-evk-revb4-powersave-non-rpmsg.dtb
 dtb-$(CONFIG_ARCH_MXC) += imx8mp-evk-revb4-powersave.dtb
-dtb-$(CONFIG_ARCH_MXC) += imx8ulp-watch.dtb
-=======
-dtb-$(CONFIG_ARCH_MXC) += imx8qm-mek-sof-cs42888.dtb imx8qm-mek-sof-wm8960.dtb \
-			  imx8qm-mek-revd-sof-wm8962.dtb imx8qm-mek-sof.dtb
->>>>>>> 910178d1
+dtb-$(CONFIG_ARCH_MXC) += imx8ulp-watch.dtb