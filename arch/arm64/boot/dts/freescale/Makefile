# SPDX-License-Identifier: GPL-2.0
dtb-$(CONFIG_ARCH_LAYERSCAPE) += fsl-ls1012a-frdm.dtb
dtb-$(CONFIG_ARCH_LAYERSCAPE) += fsl-ls1012a-qds.dtb
dtb-$(CONFIG_ARCH_LAYERSCAPE) += fsl-ls1012a-rdb.dtb
dtb-$(CONFIG_ARCH_LAYERSCAPE) += fsl-ls1043a-qds.dtb
dtb-$(CONFIG_ARCH_LAYERSCAPE) += fsl-ls1043a-rdb.dtb
dtb-$(CONFIG_ARCH_LAYERSCAPE) += fsl-ls1046a-qds.dtb
dtb-$(CONFIG_ARCH_LAYERSCAPE) += fsl-ls1046a-rdb.dtb
dtb-$(CONFIG_ARCH_LAYERSCAPE) += fsl-ls1088a-qds.dtb
dtb-$(CONFIG_ARCH_LAYERSCAPE) += fsl-ls1088a-rdb.dtb
dtb-$(CONFIG_ARCH_LAYERSCAPE) += fsl-ls2080a-qds.dtb
dtb-$(CONFIG_ARCH_LAYERSCAPE) += fsl-ls2080a-rdb.dtb
dtb-$(CONFIG_ARCH_LAYERSCAPE) += fsl-ls2080a-simu.dtb
dtb-$(CONFIG_ARCH_LAYERSCAPE) += fsl-ls2088a-qds.dtb
dtb-$(CONFIG_ARCH_LAYERSCAPE) += fsl-ls2088a-rdb.dtb
 
dtb-$(CONFIG_ARCH_FSL_IMX8QM) += fsl-imx8qm-lpddr4-arm2.dtb \
				 fsl-imx8qm-lpddr4-arm2-dom0.dtb \
				 fsl-imx8qm-lpddr4-arm2-domu.dtb \
				 fsl-imx8qm-ddr4-arm2.dtb \
				 fsl-imx8qm-ddr4-arm2-hdmi.dtb \
				 fsl-imx8qm-lpddr4-arm2_ca53.dtb \
				 fsl-imx8qm-lpddr4-arm2_ca72.dtb \
				 fsl-imx8qm-mek.dtb \
<<<<<<< HEAD
				 fsl-imx8qm-mek-car.dtb \
				 fsl-imx8qm-mek-car2.dtb \
=======
				 fsl-imx8qm-mek-rpmsg.dtb \
>>>>>>> d9189e25
				 fsl-imx8qm-mek-dsp.dtb \
				 fsl-imx8qm-mek-ov5640.dtb \
				 fsl-imx8qm-mek_ca53.dtb \
				 fsl-imx8qm-mek_ca72.dtb \
				 fsl-imx8qm-mek-hdmi.dtb \
				 fsl-imx8qm-mek-hdmi-in.dtb \
				 fsl-imx8qm-mek-dsi-rm67191.dtb \
				 fsl-imx8qm-mek-enet2-tja1100.dtb \
				 fsl-imx8qm-mek-jdi-wuxga-lvds1-panel.dtb \
				 fsl-imx8qm-mek-dom0.dtb \
				 fsl-imx8qm-mek-dom0-dpu2.dtb \
				 fsl-imx8qm-mek-domu.dtb \
				 fsl-imx8qm-mek-domu-car.dtb \
				 fsl-imx8qm-mek-domu-dpu1.dtb \
				 fsl-imx8qm-mek-domu-dpu1-hdmi.dtb \
				 fsl-imx8qm-mek-root.dtb \
				 fsl-imx8qm-mek-inmate.dtb \
				 fsl-imx8qm-lpddr4-arm2-dp.dtb \
				 fsl-imx8qm-lpddr4-arm2-hdmi.dtb \
				 fsl-imx8qm-lpddr4-arm2-hdmi-in.dtb \
				 fsl-imx8qm-lpddr4-arm2-8cam.dtb \
				 fsl-imx8qm-lpddr4-arm2-it6263-dual-channel.dtb \
				 fsl-imx8qm-lpddr4-arm2-jdi-wuxga-lvds1-panel.dtb \
				 fsl-imx8qm-lpddr4-arm2-lpspi.dtb \
				 fsl-imx8qm-lpddr4-arm2-lpspi-slave.dtb \
				 fsl-imx8qm-lpddr4-arm2-spdif.dtb \
				 fsl-imx8qm-lpddr4-arm2-mqs.dtb \
				 fsl-imx8qm-lpddr4-arm2-usb3.dtb \
				 fsl-imx8qm-lpddr4-arm2-dsi-rm67191.dtb \
				 fsl-imx8qm-lpddr4-arm2-enet2-tja1100.dtb \
				 fsl-imx8qm-lpddr4-arm2-hsic.dtb \
				 fsl-imx8dm-lpddr4-arm2.dtb \
				 fsl-imx8qp-lpddr4-arm2.dtb \
				 fsl-imx8qm-lpddr4-arm2-dp-dig-pll.dtb
dtb-$(CONFIG_ARCH_FSL_IMX8QXP) += fsl-imx8qxp-lpddr4-arm2.dtb \
				  fsl-imx8qxp-mek.dtb \
<<<<<<< HEAD
				  fsl-imx8qxp-mek-car.dtb \
				  fsl-imx8qxp-mek-car2.dtb \
=======
				  fsl-imx8qxp-mek-rpmsg.dtb \
>>>>>>> d9189e25
				  fsl-imx8qxp-mek-dsp.dtb \
				  fsl-imx8qxp-mek-dom0.dtb \
				  fsl-imx8qxp-mek-ov5640.dtb \
				  fsl-imx8qxp-mek-ov5640-rpmsg.dtb \
				  fsl-imx8qxp-mek-enet2.dtb \
				  fsl-imx8qxp-mek-enet2-tja1100.dtb \
				  fsl-imx8qxp-mek-dsi-rm67191.dtb \
				  fsl-imx8qxp-mek-a0.dtb \
				  fsl-imx8qxp-mek-lcdif.dtb \
				  fsl-imx8qxp-mek-it6263-lvds0-dual-channel.dtb \
				  fsl-imx8qxp-mek-it6263-lvds1-dual-channel.dtb \
				  fsl-imx8qxp-mek-jdi-wuxga-lvds0-panel.dtb \
				  fsl-imx8qxp-mek-jdi-wuxga-lvds1-panel.dtb \
				  fsl-imx8qxp-mek-root.dtb \
				  fsl-imx8qxp-mek-inmate.dtb \
				  fsl-imx8qxp-lpddr4-arm2-enet2.dtb \
				  fsl-imx8qxp-lpddr4-arm2-enet2-tja1100.dtb \
				  fsl-imx8qxp-lpddr4-arm2-gpmi-nand.dtb \
				  fsl-imx8qxp-lpddr4-arm2-lpspi.dtb \
				  fsl-imx8qxp-lpddr4-arm2-lpspi-slave.dtb \
				  fsl-imx8qxp-lpddr4-arm2-spdif.dtb \
				  fsl-imx8qxp-lpddr4-arm2-mlb.dtb \
				  fsl-imx8qxp-lpddr4-arm2-mqs.dtb \
				  fsl-imx8qxp-lpddr4-arm2-wm8962.dtb \
				  fsl-imx8qxp-lpddr4-arm2-dsp.dtb \
				  fsl-imx8qxp-lpddr4-arm2-dsi-rm67191.dtb \
				  fsl-imx8qxp-lpddr4-arm2-a0.dtb \
				  fsl-imx8qxp-17x17-val.dtb \
				  fsl-imx8qxp-ddr3l-val.dtb \
				  fsl-imx8dx-17x17-val.dtb \
				  fsl-imx8dx-lpddr4-arm2.dtb \
				  fsl-imx8dxp-lpddr4-arm2.dtb
dtb-$(CONFIG_ARCH_FSL_IMX8MQ) += fsl-imx8mq-ddr3l-arm2.dtb \
				 fsl-imx8mq-ddr4-arm2.dtb \
				 fsl-imx8mq-ddr4-arm2-gpmi-nand.dtb \
				 fsl-imx8mq-evk.dtb \
				 fsl-imx8mq-evk-b3.dtb \
				 fsl-imx8mq-evk-m4.dtb \
				 fsl-imx8mq-evk-pcie1-m2.dtb \
				 fsl-imx8mq-evk-lcdif-adv7535.dtb \
				 fsl-imx8mq-evk-lcdif-adv7535-b3.dtb \
				 fsl-imx8mq-evk-mipi-csi2.dtb \
				 fsl-imx8mq-evk-pdm.dtb \
				 fsl-imx8mq-evk-dcss-adv7535.dtb \
				 fsl-imx8mq-evk-dcss-adv7535-b3.dtb \
				 fsl-imx8mq-evk-dcss-rm67191.dtb \
				 fsl-imx8mq-evk-dcss-rm67191-b3.dtb \
				 fsl-imx8mq-evk-dual-display.dtb \
				 fsl-imx8mq-evk-dual-display-b3.dtb \
				 fsl-imx8mq-evk-ak4497.dtb \
				 fsl-imx8mq-evk-audio-tdm.dtb \
				 fsl-imx8mq-evk-drm.dtb \
				 fsl-imx8mq-evk-root.dtb \
				 fsl-imx8mq-evk-inmate.dtb \
				 fsl-imx8mq-evk-dp.dtb \
				 fsl-imx8mq-evk-edp.dtb \
				 fsl-imx8mq-phanbell.dtb
dtb-$(CONFIG_ARCH_FSL_IMX8MM) += fsl-imx8mm-evk.dtb \
				 fsl-imx8mm-evk-drm.dtb \
				 fsl-imx8mm-evk-ak4497.dtb \
				 fsl-imx8mm-evk-m4.dtb \
				 fsl-imx8mm-evk-ak5558.dtb \
				 fsl-imx8mm-evk-audio-tdm.dtb \
				 fsl-imx8mm-ddr3l-val.dtb \
				 fsl-imx8mm-ddr4-evk.dtb \
				 fsl-imx8mm-ddr4-val.dtb \
				 fsl-imx8mm-evk-rm67191.dtb \
				 fsl-imx8mm-evk-root.dtb \
				 fsl-imx8mm-evk-revb.dtb \
				 fsl-imx8mm-evk-revb-rm67191.dtb \
				 fsl-imx8mm-ddr4-evk-rm67191.dtb \
				 fsl-imx8mm-trusty-evk.dtb \
				 fsl-imx8mm-ddr4-qca9377-evk.dtb
always		:= $(dtb-y)
subdir-y	:= $(dts-dirs)
clean-files	:= *.dtb<|MERGE_RESOLUTION|>--- conflicted
+++ resolved
@@ -22,12 +22,9 @@
 				 fsl-imx8qm-lpddr4-arm2_ca53.dtb \
 				 fsl-imx8qm-lpddr4-arm2_ca72.dtb \
 				 fsl-imx8qm-mek.dtb \
-<<<<<<< HEAD
 				 fsl-imx8qm-mek-car.dtb \
 				 fsl-imx8qm-mek-car2.dtb \
-=======
 				 fsl-imx8qm-mek-rpmsg.dtb \
->>>>>>> d9189e25
 				 fsl-imx8qm-mek-dsp.dtb \
 				 fsl-imx8qm-mek-ov5640.dtb \
 				 fsl-imx8qm-mek_ca53.dtb \
@@ -64,12 +61,9 @@
 				 fsl-imx8qm-lpddr4-arm2-dp-dig-pll.dtb
 dtb-$(CONFIG_ARCH_FSL_IMX8QXP) += fsl-imx8qxp-lpddr4-arm2.dtb \
 				  fsl-imx8qxp-mek.dtb \
-<<<<<<< HEAD
 				  fsl-imx8qxp-mek-car.dtb \
 				  fsl-imx8qxp-mek-car2.dtb \
-=======
 				  fsl-imx8qxp-mek-rpmsg.dtb \
->>>>>>> d9189e25
 				  fsl-imx8qxp-mek-dsp.dtb \
 				  fsl-imx8qxp-mek-dom0.dtb \
 				  fsl-imx8qxp-mek-ov5640.dtb \
