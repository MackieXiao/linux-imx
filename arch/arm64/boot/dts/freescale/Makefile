# SPDX-License-Identifier: GPL-2.0

# required for overlay support
DTC_FLAGS_fsl-ls1028a-qds := -@
DTC_FLAGS_fsl-ls1028a-qds-13bb := -@
DTC_FLAGS_fsl-ls1028a-qds-65bb := -@
DTC_FLAGS_fsl-ls1028a-qds-7777 := -@
DTC_FLAGS_fsl-ls1028a-qds-85bb := -@
DTC_FLAGS_fsl-ls1028a-qds-899b := -@
DTC_FLAGS_fsl-ls1028a-qds-9999 := -@

dtb-$(CONFIG_ARCH_LAYERSCAPE) += fsl-ls1012a-2g5rdb.dtb
dtb-$(CONFIG_ARCH_LAYERSCAPE) += fsl-ls1012a-frdm.dtb
dtb-$(CONFIG_ARCH_LAYERSCAPE) += fsl-ls1012a-frwy.dtb
dtb-$(CONFIG_ARCH_LAYERSCAPE) += fsl-ls1012a-oxalis.dtb
dtb-$(CONFIG_ARCH_LAYERSCAPE) += fsl-ls1012a-qds.dtb
dtb-$(CONFIG_ARCH_LAYERSCAPE) += fsl-ls1012a-rdb.dtb
dtb-$(CONFIG_ARCH_LAYERSCAPE) += fsl-ls1028a-kontron-kbox-a-230-ls.dtb
dtb-$(CONFIG_ARCH_LAYERSCAPE) += fsl-ls1028a-kontron-sl28.dtb
dtb-$(CONFIG_ARCH_LAYERSCAPE) += fsl-ls1028a-kontron-sl28-var1.dtb
dtb-$(CONFIG_ARCH_LAYERSCAPE) += fsl-ls1028a-kontron-sl28-var2.dtb
dtb-$(CONFIG_ARCH_LAYERSCAPE) += fsl-ls1028a-kontron-sl28-var3-ads2.dtb
dtb-$(CONFIG_ARCH_LAYERSCAPE) += fsl-ls1028a-kontron-sl28-var4.dtb
dtb-$(CONFIG_ARCH_LAYERSCAPE) += fsl-ls1028a-qds.dtb
dtb-$(CONFIG_ARCH_LAYERSCAPE) += fsl-ls1028a-qds-13bb.dtb
dtb-$(CONFIG_ARCH_LAYERSCAPE) += fsl-ls1028a-qds-65bb.dtb
dtb-$(CONFIG_ARCH_LAYERSCAPE) += fsl-ls1028a-qds-7777.dtb
dtb-$(CONFIG_ARCH_LAYERSCAPE) += fsl-ls1028a-qds-85bb.dtb
dtb-$(CONFIG_ARCH_LAYERSCAPE) += fsl-ls1028a-qds-899b.dtb
dtb-$(CONFIG_ARCH_LAYERSCAPE) += fsl-ls1028a-qds-9999.dtb
dtb-$(CONFIG_ARCH_LAYERSCAPE) += fsl-ls1028a-rdb.dtb
dtb-$(CONFIG_ARCH_LAYERSCAPE) += fsl-ls1028a-rdb-dpdk.dtb
dtb-$(CONFIG_ARCH_LAYERSCAPE) += fsl-ls1043a-qds.dtb
dtb-$(CONFIG_ARCH_LAYERSCAPE) += fsl-ls1043a-qds-sdk.dtb
dtb-$(CONFIG_ARCH_LAYERSCAPE) += fsl-ls1043a-rdb.dtb
dtb-$(CONFIG_ARCH_LAYERSCAPE) += fsl-ls1043a-rdb-sdk.dtb
dtb-$(CONFIG_ARCH_LAYERSCAPE) += fsl-ls1043a-rdb-usdpaa.dtb
dtb-$(CONFIG_ARCH_LAYERSCAPE) += fsl-ls1046a-frwy.dtb
dtb-$(CONFIG_ARCH_LAYERSCAPE) += fsl-ls1046a-frwy-sdk.dtb
dtb-$(CONFIG_ARCH_LAYERSCAPE) += fsl-ls1046a-frwy-usdpaa.dtb
dtb-$(CONFIG_ARCH_LAYERSCAPE) += fsl-ls1046a-qds.dtb
dtb-$(CONFIG_ARCH_LAYERSCAPE) += fsl-ls1046a-qds-sdk.dtb
dtb-$(CONFIG_ARCH_LAYERSCAPE) += fsl-ls1046a-rdb.dtb
dtb-$(CONFIG_ARCH_LAYERSCAPE) += fsl-ls1046a-rdb-sdk.dtb
dtb-$(CONFIG_ARCH_LAYERSCAPE) += fsl-ls1046a-rdb-usdpaa.dtb
dtb-$(CONFIG_ARCH_LAYERSCAPE) += fsl-ls1046a-rdb-shared-mac9-only.dtb
dtb-$(CONFIG_ARCH_LAYERSCAPE) += fsl-ls1046a-rdb-usdpaa-shared-mac10.dtb
dtb-$(CONFIG_ARCH_LAYERSCAPE) += fsl-ls1046a-rdb-usdpaa-shared.dtb
dtb-$(CONFIG_ARCH_LAYERSCAPE) += fsl-ls1088a-qds.dtb
dtb-$(CONFIG_ARCH_LAYERSCAPE) += fsl-ls1088a-rdb.dtb
dtb-$(CONFIG_ARCH_LAYERSCAPE) += fsl-ls1088a-ten64.dtb
dtb-$(CONFIG_ARCH_LAYERSCAPE) += fsl-ls2080a-qds.dtb
dtb-$(CONFIG_ARCH_LAYERSCAPE) += fsl-ls2080a-rdb.dtb
dtb-$(CONFIG_ARCH_LAYERSCAPE) += fsl-ls2081a-rdb.dtb
dtb-$(CONFIG_ARCH_LAYERSCAPE) += fsl-ls2080a-simu.dtb
dtb-$(CONFIG_ARCH_LAYERSCAPE) += fsl-ls2088a-qds.dtb
dtb-$(CONFIG_ARCH_LAYERSCAPE) += fsl-ls2088a-rdb.dtb
dtb-$(CONFIG_ARCH_LAYERSCAPE) += fsl-lx2160a-clearfog-cx.dtb
dtb-$(CONFIG_ARCH_LAYERSCAPE) += fsl-lx2160a-honeycomb.dtb
dtb-$(CONFIG_ARCH_LAYERSCAPE) += fsl-lx2160a-qds.dtb
dtb-$(CONFIG_ARCH_LAYERSCAPE) += fsl-lx2160a-rdb.dtb
dtb-$(CONFIG_ARCH_LAYERSCAPE) += fsl-lx2162a-qds.dtb

dtb-$(CONFIG_ARCH_MXC) += imx8mm-beacon-kit.dtb
dtb-$(CONFIG_ARCH_MXC) += imx8mm-evk.dtb imx8mm-evk-rpmsg.dtb imx8mm-evk-rm67191.dtb \
			  imx8mm-evk-root.dtb imx8mm-evk-inmate.dtb imx8mm-evk-revb-qca-wifi.dtb \
			  imx8mm-evk-ecspi-slave.dtb \
			  imx8mm-evk-pcie-ep.dtb \
			  imx8mm-evk-usd-wifi.dtb \
			  imx8mm-evk-qca-wifi.dtb \
			  imx8mm-evk-dpdk.dtb \
			  imx8mm-evk-rm67199.dtb imx8mm-evk-rm67191-cmd-ram.dtb imx8mm-evk-rm67199-cmd-ram.dtb \
			  imx8mm-evk-lk.dtb
dtb-$(CONFIG_ARCH_MXC) += imx8mm-evk-rpmsg-wm8524.dtb
dtb-$(CONFIG_ARCH_MXC) += imx8mm-evk-ak4497.dtb imx8mm-evk-ak5558.dtb imx8mm-evk-audio-tdm.dtb
dtb-$(CONFIG_ARCH_MXC) += imx8mm-evk-8mic-revE.dtb imx8mm-evk-8mic-swpdm.dtb \
			  imx8mm-evk-iqaudio-dacplus.dtb imx8mm-evk-iqaudio-dacpro.dtb imx8mm-evk-hifiberry-dacplus.dtb
dtb-$(CONFIG_ARCH_MXC) += imx8mm-ddr4-evk.dtb imx8mm-ddr4-evk-rm67191.dtb imx8mm-ddr4-evk-revb.dtb \
			  imx8mm-ddr4-evk-revb-rm67191.dtb \
			  imx8mm-ddr4-evk-revb-rm67191-cmd-ram.dtb \
			  imx8mm-ddr4-evk-root.dtb \
			  imx8mm-ddr4-evk-pcie-ep.dtb \
			  imx8mm-ddr4-evk-inmate.dtb \
			  imx8mm-ddr4-evk-revb-rm67199.dtb \
			  imx8mm-ddr4-evk-revb-rm67199-cmd-ram.dtb \
			  imx8mm-ddr4-evk-rm67199.dtb \
			  imx8mm-ddr4-evk-rm67191-cmd-ram.dtb \
			  imx8mm-ddr4-evk-rm67199-cmd-ram.dtb
dtb-$(CONFIG_ARCH_MXC) += imx8mm-icore-mx8mm-ctouch2.dtb
dtb-$(CONFIG_ARCH_MXC) += imx8mm-icore-mx8mm-edimm2.2.dtb
dtb-$(CONFIG_ARCH_MXC) += imx8mm-kontron-n801x-s.dtb
dtb-$(CONFIG_ARCH_MXC) += imx8mm-nitrogen-r2.dtb
dtb-$(CONFIG_ARCH_MXC) += imx8mm-var-som-symphony.dtb
dtb-$(CONFIG_ARCH_MXC) += imx8mm-venice-gw71xx-0x.dtb
dtb-$(CONFIG_ARCH_MXC) += imx8mm-venice-gw72xx-0x.dtb
dtb-$(CONFIG_ARCH_MXC) += imx8mm-venice-gw73xx-0x.dtb
dtb-$(CONFIG_ARCH_MXC) += imx8mm-venice-gw7901.dtb
dtb-$(CONFIG_ARCH_MXC) += imx8mm-venice-gw7902.dtb
dtb-$(CONFIG_ARCH_MXC) += imx8mn-beacon-kit.dtb
dtb-$(CONFIG_ARCH_MXC) += imx8mn-evk.dtb imx8mn-evk-rm67191.dtb imx8mn-evk-rpmsg.dtb
dtb-$(CONFIG_ARCH_MXC) += imx8mm-ab2.dtb imx8mm-ab2-m4.dtb imx8mm-ddr4-ab2.dtb imx8mm-ddr4-ab2-m4.dtb \
			  imx8mm-ddr4-ab2-revb.dtb imx8mm-ddr4-ab2-m4-revb.dtb
dtb-$(CONFIG_ARCH_MXC) += imx8mn-evk.dtb imx8mn-evk-rm67191.dtb imx8mn-evk-rpmsg.dtb imx8mn-evk-ak5558.dtb \
			  imx8mn-evk-8mic-revE.dtb imx8mn-ddr3l-evk.dtb \
			  imx8mn-evk-iqaudio-dacplus.dtb imx8mn-evk-iqaudio-dacpro.dtb imx8mn-evk-hifiberry-dacplus.dtb \
			  imx8mn-evk-rm67199.dtb imx8mn-evk-rm67191-cmd-ram.dtb imx8mn-evk-rm67199-cmd-ram.dtb \
			  imx8mn-ddr3l-evk-ak5558.dtb imx8mn-ddr3l-evk-rpmsg.dtb
dtb-$(CONFIG_ARCH_MXC) += imx8mn-ddr4-evk.dtb imx8mn-ddr4-evk-ak5558.dtb imx8mn-ddr4-evk-rm67191.dtb \
			  imx8mn-ddr4-evk-rpmsg.dtb imx8mn-ddr4-evk-usd-wifi.dtb imx8mn-ddr4-evk-rm67199.dtb \
			  imx8mn-ddr4-evk-rm67191-cmd-ram.dtb imx8mn-ddr4-evk-rm67199-cmd-ram.dtb
dtb-$(CONFIG_ARCH_MXC) += imx8mn-ddr4-evk-root.dtb imx8mn-ddr4-evk-inmate.dtb imx8mn-evk-root.dtb imx8mn-evk-inmate.dtb imx8mn-evk-lk.dtb imx8mn-ddr4-evk-lk.dtb
dtb-$(CONFIG_ARCH_MXC) += imx8mn-ab2.dtb imx8mn-ddr4-ab2.dtb imx8mn-ddr3l-ab2.dtb
dtb-$(CONFIG_ARCH_MXC) += imx8mn-var-som-symphony.dtb
dtb-$(CONFIG_ARCH_MXC) += imx8mn-venice-gw7902.dtb
dtb-$(CONFIG_ARCH_MXC) += imx8mp-evk.dtb imx8mp-evk-rm67191.dtb imx8mp-evk-it6263-lvds-dual-channel.dtb \
			  imx8mp-evk-pcie-ep.dtb  imx8mp-evk-rpmsg.dtb imx8mp-evk-ecspi-slave.dtb \
			  imx8mp-evk-jdi-wuxga-lvds-panel.dtb imx8mp-evk-flexcan2.dtb \
			  imx8mp-evk-root.dtb imx8mp-evk-inmate.dtb imx8mp-evk-ov2775.dtb \
			  imx8mp-evk-ov2775-ov5640.dtb imx8mp-evk-basler-ov5640.dtb imx8mp-evk-basler.dtb \
			  imx8mp-evk-basler-ov2775.dtb imx8mp-evk-dual-basler.dtb \
			  imx8mp-evk-dual-ov2775.dtb imx8mp-evk-spdif-lb.dtb \
			  imx8mp-evk-sof-wm8960.dtb imx8mp-evk-dsp.dtb \
			  imx8mp-evk-iqaudio-dacplus.dtb imx8mp-evk-iqaudio-dacpro.dtb imx8mp-evk-hifiberry-dacplus.dtb \
			  imx8mp-evk-usdhc1-m2.dtb imx8mp-evk-rm67199.dtb
dtb-$(CONFIG_ARCH_MXC) += imx8mp-phyboard-pollux-rdk.dtb
dtb-$(CONFIG_ARCH_MXC) += imx8mq-evk.dtb imx8mq-evk-rpmsg.dtb imx8mp-ab2.dtb
dtb-$(CONFIG_ARCH_MXC) += imx8mp-ddr4-evk.dtb
dtb-$(CONFIG_ARCH_MXC) += imx8mp-evk-ndm.dtb
dtb-$(CONFIG_ARCH_MXC) += imx8mq-evk.dtb imx8mq-evk-rpmsg.dtb imx8mq-evk-pcie1-m2.dtb imx8mq-evk-usd-wifi.dtb \
			  imx8mq-evk-usdhc2-m2.dtb
dtb-$(CONFIG_ARCH_MXC) += imx8mq-evk-ak4497.dtb imx8mq-evk-audio-tdm.dtb imx8mq-evk-pdm.dtb
dtb-$(CONFIG_ARCH_MXC) += imx8mq-evk-root.dtb imx8mq-evk-inmate.dtb
dtb-$(CONFIG_ARCH_MXC) += imx8mq-evk-lcdif-rm67191.dtb imx8mq-evk-lcdif-adv7535.dtb
dtb-$(CONFIG_ARCH_MXC) += imx8mq-evk-lcdif-rm67199.dtb
dtb-$(CONFIG_ARCH_MXC) += imx8mq-evk-dcss-rm67191.dtb imx8mq-evk-dcss-adv7535.dtb
dtb-$(CONFIG_ARCH_MXC) += imx8mq-evk-dcss-rm67199.dtb
dtb-$(CONFIG_ARCH_MXC) += imx8mq-evk-dual-display.dtb
dtb-$(CONFIG_ARCH_MXC) += imx8mq-hummingboard-pulse.dtb
dtb-$(CONFIG_ARCH_MXC) += imx8mq-kontron-pitx-imx8m.dtb
dtb-$(CONFIG_ARCH_MXC) += imx8mq-librem5-devkit.dtb
dtb-$(CONFIG_ARCH_MXC) += imx8mq-librem5-r2.dtb
dtb-$(CONFIG_ARCH_MXC) += imx8mq-librem5-r3.dtb
dtb-$(CONFIG_ARCH_MXC) += imx8mq-librem5-r4.dtb
dtb-$(CONFIG_ARCH_MXC) += imx8mq-mnt-reform2.dtb
dtb-$(CONFIG_ARCH_MXC) += imx8mq-nitrogen.dtb
dtb-$(CONFIG_ARCH_MXC) += imx8mq-phanbell.dtb
dtb-$(CONFIG_ARCH_MXC) += imx8mq-pico-pi.dtb
dtb-$(CONFIG_ARCH_MXC) += imx8mq-thor96.dtb
dtb-$(CONFIG_ARCH_MXC) += imx8mq-evk-dp.dtb
dtb-$(CONFIG_ARCH_MXC) += imx8mq-zii-ultra-rmb3.dtb
dtb-$(CONFIG_ARCH_MXC) += imx8mq-zii-ultra-zest.dtb
dtb-$(CONFIG_ARCH_MXC) += imx8mq-ddr3l-val.dtb imx8mq-ddr4-val.dtb imx8mq-ddr4-val-gpmi-nand.dtb
dtb-$(CONFIG_ARCH_MXC) += imx8mq-evk-pcie-ep.dtb
dtb-$(CONFIG_ARCH_MXC) += imx8qm-mek.dtb imx8qm-mek-ov5640.dtb \
			  imx8qm-mek-enet2-tja1100.dtb imx8qm-mek-rpmsg.dtb \
			  imx8qm-mek-hdmi.dtb \
			  imx8qm-mek-jdi-wuxga-lvds1-panel.dtb \
			  imx8qm-mek-jdi-wuxga-lvds1-panel-rpmsg.dtb \
			  imx8qm-mek-pcie-ep.dtb \
			  imx8qm-mek-usdhc3-m2.dtb imx8qm-mek-usd-wifi.dtb \
			  imx8qm-mek-hdmi-rx.dtb \
			  imx8qm-lpddr4-val.dtb imx8qm-lpddr4-val-mqs.dtb \
			  imx8qm-lpddr4-val-spdif.dtb imx8qm-mek-ca53.dtb \
			  imx8qm-mek-ca72.dtb imx8qm-lpddr4-val-ca53.dtb \
			  imx8qm-lpddr4-val-ca72.dtb imx8qm-ddr4-val.dtb \
			  imx8qm-lpddr4-val-lpspi.dtb imx8qm-lpddr4-val-lpspi-slave.dtb \
			  imx8qm-mek-dsi-rm67191.dtb imx8qm-lpddr4-val-dp.dtb\
			  imx8qp-lpddr4-val.dtb imx8dm-lpddr4-val.dtb imx8qm-pcieax2pciebx1.dtb \
			  imx8qm-mek-cockpit-a53.dtb imx8qm-mek-cockpit-a72.dtb \
			  imx8qm-mek-esai.dtb
dtb-$(CONFIG_ARCH_MXC) += imx8qm-mek-dom0.dtb imx8qm-mek-domu.dtb \
			  imx8qm-mek-root.dtb imx8qm-mek-inmate.dtb
dtb-$(CONFIG_ARCH_MXC) += imx8qxp-ai_ml.dtb
dtb-$(CONFIG_ARCH_MXC) += imx8qxp-colibri-eval-v3.dtb
dtb-$(CONFIG_ARCH_MXC) += imx8dxl-evk.dtb \
			  imx8dxl-evk-enet0.dtb imx8dxl-evk-enet0-tja1100.dtb \
			  imx8dxl-evk-pcie-ep.dtb \
			  imx8dxl-evk-lcdif.dtb \
			  imx8dxl-evk-lpspi-slave.dtb \
			  imx8dxl-evk-rpmsg.dtb \
			  imx8dxl-ddr3-evk.dtb \
			  imx8dxl-ddr3-evk-rpmsg.dtb
dtb-$(CONFIG_ARCH_MXC) += imx8dxl-phantom-mek.dtb \
			  imx8dxl-phantom-mek-rpmsg.dtb
dtb-$(CONFIG_ARCH_MXC) += imx8qxp-mek.dtb imx8qxp-mek-ov5640.dtb \
			  imx8qxp-mek-enet2.dtb imx8qxp-mek-enet2-tja1100.dtb \
			  imx8qxp-mek-sof-cs42888.dtb imx8qxp-mek-sof-wm8960.dtb \
			  imx8qxp-mek-rpmsg.dtb imx8qxp-mek-a0.dtb \
			  imx8qxp-mek-it6263-lvds0-dual-channel.dtb \
			  imx8qxp-mek-it6263-lvds1-dual-channel.dtb \
			  imx8qxp-mek-it6263-lvds0-dual-channel-rpmsg.dtb \
			  imx8qxp-mek-it6263-lvds1-dual-channel-rpmsg.dtb \
			  imx8qxp-mek-jdi-wuxga-lvds0-panel.dtb \
			  imx8qxp-mek-jdi-wuxga-lvds1-panel.dtb \
			  imx8qxp-mek-jdi-wuxga-lvds0-panel-rpmsg.dtb \
			  imx8qxp-mek-jdi-wuxga-lvds1-panel-rpmsg.dtb \
			  imx8qxp-mek-dsi-rm67191.dtb \
			  imx8qxp-mek-dsi-rm67191-rpmsg.dtb \
			  imx8qxp-mek-ov5640-rpmsg.dtb \
			  imx8qxp-mek-dpu-lcdif.dtb \
			  imx8qxp-mek-dpu-lcdif-rpmsg.dtb \
			  imx8qxp-mek-pcie-ep.dtb \
			  imx8dx-mek.dtb imx8dx-mek-rpmsg.dtb \
			  imx8dx-mek-enet2-tja1100.dtb \
			  imx8dx-mek-it6263-lvds0-dual-channel.dtb \
			  imx8dx-mek-it6263-lvds1-dual-channel.dtb \
			  imx8dx-mek-it6263-lvds0-dual-channel-rpmsg.dtb \
			  imx8dx-mek-it6263-lvds1-dual-channel-rpmsg.dtb \
			  imx8dx-mek-jdi-wuxga-lvds0-panel.dtb \
			  imx8dx-mek-jdi-wuxga-lvds1-panel.dtb \
			  imx8dx-mek-jdi-wuxga-lvds0-panel-rpmsg.dtb \
			  imx8dx-mek-jdi-wuxga-lvds1-panel-rpmsg.dtb \
			  imx8dx-mek-ov5640.dtb \
			  imx8dx-mek-ov5640-rpmsg.dtb \
			  imx8dx-mek-dsi-rm67191.dtb \
			  imx8dx-mek-dsi-rm67191-rpmsg.dtb \
			  imx8qxp-mek-lcdif.dtb \
			  imx8qxp-mek-lcdif-rpmsg.dtb \
			  imx8qxp-lpddr4-val-a0.dtb \
			  imx8qxp-lpddr4-val.dtb imx8qxp-lpddr4-val-mqs.dtb imx8qxp-ddr3l-val.dtb \
			  imx8qxp-lpddr4-val-lpspi.dtb imx8qxp-lpddr4-val-lpspi-slave.dtb \
			  imx8qxp-lpddr4-val-spdif.dtb imx8qxp-lpddr4-val-gpmi-nand.dtb imx8dxp-lpddr4-val.dtb \
			  imx8qxp-17x17-val.dtb imx8dx-lpddr4-val.dtb imx8dx-17x17-val.dtb
dtb-$(CONFIG_ARCH_MXC) += imx8qxp-mek-dom0.dtb imx8qxp-mek-root.dtb \
			  imx8qxp-mek-inmate.dtb

dtb-$(CONFIG_ARCH_MXC) += imx8ulp-evk.dtb imx8ulp-evk-lpspi-slave.dtb \
			  imx8ulp-evk-i3c.dtb imx8ulp-evk-rk055hdmipi4m.dtb imx8ulp-evk-rk055hdmipi4mv2.dtb \
			  imx8ulp-evk-epdc.dtb imx8ulp-evk-sof-btsco.dtb \
			  imx8ulp-evk-flexio-i2c.dtb imx8ulp-evk-nd.dtb

<<<<<<< HEAD
dtb-$(CONFIG_ARCH_S32) += s32v234-evb.dtb
dtb-$(CONFIG_ARCH_MXC) += imx8qm-mek-sof-cs42888.dtb imx8qm-mek-sof-wm8960.dtb
dtb-$(CONFIG_ARCH_MXC) += imx8dxl-evk-root.dtb imx8dxl-evk-inmate.dtb
=======
dtb-$(CONFIG_ARCH_S32) += s32v234-evb.dtb \
			  s32v234-sbc.dtb
>>>>>>> ca12ab59
<|MERGE_RESOLUTION|>--- conflicted
+++ resolved
@@ -229,11 +229,7 @@
 			  imx8ulp-evk-epdc.dtb imx8ulp-evk-sof-btsco.dtb \
 			  imx8ulp-evk-flexio-i2c.dtb imx8ulp-evk-nd.dtb
 
-<<<<<<< HEAD
-dtb-$(CONFIG_ARCH_S32) += s32v234-evb.dtb
 dtb-$(CONFIG_ARCH_MXC) += imx8qm-mek-sof-cs42888.dtb imx8qm-mek-sof-wm8960.dtb
 dtb-$(CONFIG_ARCH_MXC) += imx8dxl-evk-root.dtb imx8dxl-evk-inmate.dtb
-=======
 dtb-$(CONFIG_ARCH_S32) += s32v234-evb.dtb \
-			  s32v234-sbc.dtb
->>>>>>> ca12ab59
+			  s32v234-sbc.dtb