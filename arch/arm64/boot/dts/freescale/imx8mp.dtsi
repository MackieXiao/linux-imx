--- conflicted
+++ resolved
@@ -1561,10 +1561,6 @@
 				reg = <0x32fc2000 0x1000>;
 				interrupts = <GIC_SPI 43 IRQ_TYPE_LEVEL_HIGH>;
 				interrupt-controller;
-<<<<<<< HEAD
-				interrupt-parent = <&gic>;
-=======
->>>>>>> 987140ce
 				#interrupt-cells = <1>;
 				fsl,channel = <1>;
 				fsl,num-irqs = <64>;
