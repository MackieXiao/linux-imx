--- conflicted
+++ resolved
@@ -1487,11 +1487,10 @@
 	};
 };
 
-<<<<<<< HEAD
 &crypto {
        status = "disabled";
 };
-=======
+
 &vpu_decoder {
 	core_type = <2>;
 	status = "okay";
@@ -1500,6 +1499,4 @@
 &vpu_encoder {
 	core_type = <2>;
 	status = "okay";
-};
-
->>>>>>> 8534e889
+};