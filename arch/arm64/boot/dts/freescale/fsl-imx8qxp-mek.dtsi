--- conflicted
+++ resolved
@@ -486,14 +486,8 @@
 
 		pinctrl_i2c0_mipi_lvds0: mipi_lvds0_i2c0_grp {
 			fsl,pins = <
-<<<<<<< HEAD
-				SC_P_MIPI_DSI0_I2C0_SCL_MIPI_DSI0_I2C0_SCL	0xc6000020
-				SC_P_MIPI_DSI0_I2C0_SDA_MIPI_DSI0_I2C0_SDA	0xc6000020
-				SC_P_MIPI_DSI0_GPIO0_01_MIPI_DSI0_GPIO0_IO01	0x00000020
-=======
 				SC_P_MIPI_DSI0_I2C0_SCL_MIPI_DSI0_I2C0_SCL 0xc6000020
 				SC_P_MIPI_DSI0_I2C0_SDA_MIPI_DSI0_I2C0_SDA 0xc6000020
->>>>>>> 452f7571
 			>;
 		};
 
@@ -505,14 +499,8 @@
 
 		pinctrl_i2c0_mipi_lvds1: mipi_lvds1_i2c0_grp {
 			fsl,pins = <
-<<<<<<< HEAD
-				SC_P_MIPI_DSI1_I2C0_SCL_MIPI_DSI1_I2C0_SCL	0xc6000020
-				SC_P_MIPI_DSI1_I2C0_SDA_MIPI_DSI1_I2C0_SDA	0xc6000020
-				SC_P_MIPI_DSI1_GPIO0_01_MIPI_DSI1_GPIO0_IO01	0x00000020
-=======
 				SC_P_MIPI_DSI1_I2C0_SCL_MIPI_DSI1_I2C0_SCL 0xc6000020
 				SC_P_MIPI_DSI1_I2C0_SDA_MIPI_DSI1_I2C0_SDA 0xc6000020
->>>>>>> 452f7571
 			>;
 		};
 
