--- conflicted
+++ resolved
@@ -74,20 +74,6 @@
 		#size-cells = <2>;
 		ranges;
 
-<<<<<<< HEAD
-		rpmsg_reserved: rpmsg@0x90000000 {
-			no-map;
-			reg = <0 0x90000000 0 0x400000>;
-		};
-
-		ramoops@0x94400000 {
-			compatible = "ramoops";
-			reg = <0 0x94400000 0 0x00100000>;
-			record-size     = <0x00020000>;
-			console-size    = <0x00020000>;
-			ftrace-size     = <0x00020000>;
-			pmsg-size       = <0x00020000>;
-=======
 		/*
 		 * reserved-memory layout
 		 * 0x8800_0000 ~ 0x8FFF_FFFF is reserved for M4
@@ -95,20 +81,19 @@
 		 *
 		 */
 
-		/* global autoconfigured region for contiguous allocations */
-		linux,cma {
-			compatible = "shared-dma-pool";
-			reusable;
-			size = <0 0x28000000>;
-			alloc-ranges = <0 0x96000000 0 0x28000000>;
-			linux,cma-default;
-		};
-
 		rpmsg_reserved: rpmsg@0x90000000 {
 			no-map;
 			reg = <0 0x90000000 0 0x400000>;
->>>>>>> 519a7ae2
 		};
+
+                ramoops@0x94400000 {
+                        compatible = "ramoops";
+                        reg = <0 0x94400000 0 0x00100000>;
+                        record-size     = <0x00020000>;
+                        console-size    = <0x00020000>;
+                        ftrace-size     = <0x00020000>;
+                        pmsg-size       = <0x00020000>;
+               }; 
 	};
 
 	gic: interrupt-controller@51a00000 {
