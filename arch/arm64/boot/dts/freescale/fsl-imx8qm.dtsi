--- conflicted
+++ resolved
@@ -94,7 +94,6 @@
 			reg = <0 0x90000000 0 0x400000>;
 		};
 
-<<<<<<< HEAD
 		ramoops@0x94400000 {
 			compatible = "ramoops";
 			reg = <0 0x94400000 0 0x00100000>;
@@ -103,7 +102,6 @@
 			ftrace-size     = <0x00020000>;
 			pmsg-size       = <0x00020000>;
 		}; 
-=======
 		decoder_rpc: decoder_rpc@0x90400000 {
 			no-map;
 			reg = <0 0x90400000 0 0x1000000>;
@@ -112,7 +110,6 @@
 			no-map;
 			reg = <0 0x91400000 0 0x1000000>;
 		};
->>>>>>> 329e37a9
 		dsp_reserved: dsp@0x92400000 {
 			no-map;
 			reg = <0 0x92400000 0 0x2000000>;
