// SPDX-License-Identifier: (GPL-2.0+ OR MIT)
/*
 * Copyright (c) 2017 T-Chip Intelligent Technology Co., Ltd
 */

/dts-v1/;
#include "rk3328.dtsi"

/ {
	model = "Firefly roc-rk3328-cc";
	compatible = "firefly,roc-rk3328-cc", "rockchip,rk3328";

	chosen {
		stdout-path = "serial2:1500000n8";
	};

	gmac_clkin: external-gmac-clock {
		compatible = "fixed-clock";
		clock-frequency = <125000000>;
		clock-output-names = "gmac_clkin";
		#clock-cells = <0>;
	};

	dc_12v: dc-12v {
		compatible = "regulator-fixed";
		regulator-name = "dc_12v";
		regulator-always-on;
		regulator-boot-on;
		regulator-min-microvolt = <12000000>;
		regulator-max-microvolt = <12000000>;
	};

	vcc_sd: sdmmc-regulator {
		compatible = "regulator-fixed";
		gpio = <&gpio0 RK_PD6 GPIO_ACTIVE_LOW>;
		pinctrl-names = "default";
		pinctrl-0 = <&sdmmc0m1_gpio>;
		regulator-name = "vcc_sd";
		regulator-min-microvolt = <3300000>;
		regulator-max-microvolt = <3300000>;
		vin-supply = <&vcc_io>;
	};

	vcc_sdio: sdmmcio-regulator {
		compatible = "regulator-gpio";
		gpios = <&grf_gpio 0 GPIO_ACTIVE_HIGH>;
		states = <1800000 0x1
			  3300000 0x0>;
		regulator-name = "vcc_sdio";
		regulator-type = "voltage";
		regulator-min-microvolt = <1800000>;
		regulator-max-microvolt = <3300000>;
		regulator-always-on;
		vin-supply = <&vcc_sys>;
	};

	vcc_host1_5v: vcc_otg_5v: vcc-host1-5v-regulator {
		compatible = "regulator-fixed";
		enable-active-high;
		gpio = <&gpio1 RK_PD2 GPIO_ACTIVE_HIGH>;
		pinctrl-names = "default";
		pinctrl-0 = <&usb20_host_drv>;
		regulator-name = "vcc_host1_5v";
		regulator-always-on;
		vin-supply = <&vcc_sys>;
	};

	vcc_sys: vcc-sys {
		compatible = "regulator-fixed";
		regulator-name = "vcc_sys";
		regulator-always-on;
		regulator-boot-on;
		regulator-min-microvolt = <5000000>;
		regulator-max-microvolt = <5000000>;
		vin-supply = <&dc_12v>;
	};

	vcc_phy: vcc-phy-regulator {
		compatible = "regulator-fixed";
		regulator-name = "vcc_phy";
		regulator-always-on;
		regulator-boot-on;
	};

	leds {
		compatible = "gpio-leds";

		power {
			label = "firefly:blue:power";
			linux,default-trigger = "heartbeat";
			gpios = <&rk805 1 GPIO_ACTIVE_LOW>;
			default-state = "on";
			mode = <0x23>;
		};

		user {
			label = "firefly:yellow:user";
			linux,default-trigger = "mmc1";
			gpios = <&rk805 0 GPIO_ACTIVE_LOW>;
			default-state = "off";
			mode = <0x05>;
		};
	};
};

&cpu0 {
	cpu-supply = <&vdd_arm>;
};

&cpu1 {
	cpu-supply = <&vdd_arm>;
};

&cpu2 {
	cpu-supply = <&vdd_arm>;
};

&cpu3 {
	cpu-supply = <&vdd_arm>;
};

&emmc {
	bus-width = <8>;
	cap-mmc-highspeed;
	max-frequency = <150000000>;
	mmc-ddr-1_8v;
	mmc-hs200-1_8v;
	non-removable;
	pinctrl-names = "default";
	pinctrl-0 = <&emmc_clk &emmc_cmd &emmc_bus8>;
	vmmc-supply = <&vcc_io>;
	vqmmc-supply = <&vcc18_emmc>;
	status = "okay";
};

&gmac2io {
	assigned-clocks = <&cru SCLK_MAC2IO>, <&cru SCLK_MAC2IO_EXT>;
	assigned-clock-parents = <&gmac_clkin>, <&gmac_clkin>;
	clock_in_out = "input";
	phy-supply = <&vcc_phy>;
	phy-mode = "rgmii";
	pinctrl-names = "default";
	pinctrl-0 = <&rgmiim1_pins>;
	snps,aal;
	snps,reset-gpio = <&gpio1 RK_PC2 GPIO_ACTIVE_LOW>;
	snps,reset-active-low;
	snps,reset-delays-us = <0 10000 50000>;
<<<<<<< HEAD
	tx_delay = <0x24>;
	rx_delay = <0x18>;
=======
	snps,rxpbl = <0x4>;
	snps,txpbl = <0x4>;
	tx_delay = <0x24>;
	rx_delay = <0x18>;
	status = "okay";
};

&hdmi {
	status = "okay";
};

&hdmiphy {
>>>>>>> f7688b48
	status = "okay";
};

&i2c1 {
	status = "okay";

	rk805: pmic@18 {
		compatible = "rockchip,rk805";
		reg = <0x18>;
		interrupt-parent = <&gpio1>;
		interrupts = <24 IRQ_TYPE_LEVEL_LOW>;
		#clock-cells = <1>;
		clock-output-names = "xin32k", "rk805-clkout2";
		gpio-controller;
		#gpio-cells = <2>;
		pinctrl-names = "default";
		pinctrl-0 = <&pmic_int_l>;
		rockchip,system-power-controller;
		wakeup-source;

		vcc1-supply = <&vcc_sys>;
		vcc2-supply = <&vcc_sys>;
		vcc3-supply = <&vcc_sys>;
		vcc4-supply = <&vcc_sys>;
		vcc5-supply = <&vcc_io>;
		vcc6-supply = <&vcc_io>;

		regulators {
			vdd_logic: DCDC_REG1 {
				regulator-name = "vdd_logic";
				regulator-min-microvolt = <712500>;
				regulator-max-microvolt = <1450000>;
				regulator-always-on;
				regulator-boot-on;
				regulator-state-mem {
					regulator-on-in-suspend;
					regulator-suspend-microvolt = <1000000>;
				};
			};

			vdd_arm: DCDC_REG2 {
				regulator-name = "vdd_arm";
				regulator-min-microvolt = <712500>;
				regulator-max-microvolt = <1450000>;
				regulator-always-on;
				regulator-boot-on;
				regulator-state-mem {
					regulator-on-in-suspend;
					regulator-suspend-microvolt = <950000>;
				};
			};

			vcc_ddr: DCDC_REG3 {
				regulator-name = "vcc_ddr";
				regulator-always-on;
				regulator-boot-on;
				regulator-state-mem {
					regulator-on-in-suspend;
				};
			};

			vcc_io: DCDC_REG4 {
				regulator-name = "vcc_io";
				regulator-min-microvolt = <3300000>;
				regulator-max-microvolt = <3300000>;
				regulator-always-on;
				regulator-boot-on;
				regulator-state-mem {
					regulator-on-in-suspend;
					regulator-suspend-microvolt = <3300000>;
				};
			};

			vcc_18: LDO_REG1 {
				regulator-name = "vcc_18";
				regulator-min-microvolt = <1800000>;
				regulator-max-microvolt = <1800000>;
				regulator-always-on;
				regulator-boot-on;
				regulator-state-mem {
					regulator-on-in-suspend;
					regulator-suspend-microvolt = <1800000>;
				};
			};

			vcc18_emmc: LDO_REG2 {
				regulator-name = "vcc18_emmc";
				regulator-min-microvolt = <1800000>;
				regulator-max-microvolt = <1800000>;
				regulator-always-on;
				regulator-boot-on;
				regulator-state-mem {
					regulator-on-in-suspend;
					regulator-suspend-microvolt = <1800000>;
				};
			};

			vdd_10: LDO_REG3 {
				regulator-name = "vdd_10";
				regulator-min-microvolt = <1000000>;
				regulator-max-microvolt = <1000000>;
				regulator-always-on;
				regulator-boot-on;
				regulator-state-mem {
					regulator-on-in-suspend;
					regulator-suspend-microvolt = <1000000>;
				};
			};
		};
	};
};

&io_domains {
	status = "okay";

	vccio1-supply = <&vcc_io>;
	vccio2-supply = <&vcc18_emmc>;
	vccio3-supply = <&vcc_sdio>;
	vccio4-supply = <&vcc_18>;
	vccio5-supply = <&vcc_io>;
	vccio6-supply = <&vcc_io>;
	pmuio-supply = <&vcc_io>;
};

&pinctrl {
	pmic {
		pmic_int_l: pmic-int-l {
			rockchip,pins = <1 RK_PD0 RK_FUNC_GPIO &pcfg_pull_up>;
		};
	};

	usb2 {
		usb20_host_drv: usb20-host-drv {
			rockchip,pins = <1 RK_PD2 RK_FUNC_GPIO &pcfg_pull_none>;
		};
	};
};

&sdmmc {
	bus-width = <4>;
	cap-mmc-highspeed;
	cap-sd-highspeed;
	disable-wp;
	max-frequency = <150000000>;
	pinctrl-names = "default";
	pinctrl-0 = <&sdmmc0_clk &sdmmc0_cmd &sdmmc0_dectn &sdmmc0_bus4>;
	sd-uhs-sdr12;
	sd-uhs-sdr25;
	sd-uhs-sdr50;
	sd-uhs-sdr104;
	vmmc-supply = <&vcc_sd>;
	vqmmc-supply = <&vcc_sdio>;
	status = "okay";
};

&tsadc {
	status = "okay";
};

&u2phy {
	status = "okay";
};

&u2phy_host {
	status = "okay";
};

&u2phy_otg {
	status = "okay";
};

&uart2 {
	status = "okay";
};

&usb20_otg {
	status = "okay";
};

&usb_host0_ehci {
	status = "okay";
};

&usb_host0_ohci {
	status = "okay";
};

&vop {
	status = "okay";
};

&vop_mmu {
	status = "okay";
};<|MERGE_RESOLUTION|>--- conflicted
+++ resolved
@@ -145,10 +145,6 @@
 	snps,reset-gpio = <&gpio1 RK_PC2 GPIO_ACTIVE_LOW>;
 	snps,reset-active-low;
 	snps,reset-delays-us = <0 10000 50000>;
-<<<<<<< HEAD
-	tx_delay = <0x24>;
-	rx_delay = <0x18>;
-=======
 	snps,rxpbl = <0x4>;
 	snps,txpbl = <0x4>;
 	tx_delay = <0x24>;
@@ -161,7 +157,6 @@
 };
 
 &hdmiphy {
->>>>>>> f7688b48
 	status = "okay";
 };
 
