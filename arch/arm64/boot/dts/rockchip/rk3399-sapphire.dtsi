// SPDX-License-Identifier: (GPL-2.0+ OR MIT)
/*
 * Copyright (c) 2017 Fuzhou Rockchip Electronics Co., Ltd.
 */

#include "dt-bindings/pwm/pwm.h"
#include "dt-bindings/input/input.h"
#include "rk3399.dtsi"
#include "rk3399-opp.dtsi"

/ {
	compatible = "rockchip,rk3399-sapphire", "rockchip,rk3399";

	chosen {
		stdout-path = "serial2:1500000n8";
	};

	clkin_gmac: external-gmac-clock {
		compatible = "fixed-clock";
		clock-frequency = <125000000>;
		clock-output-names = "clkin_gmac";
		#clock-cells = <0>;
	};

	dc_12v: dc-12v {
		compatible = "regulator-fixed";
		regulator-name = "dc_12v";
		regulator-always-on;
		regulator-boot-on;
		regulator-min-microvolt = <12000000>;
		regulator-max-microvolt = <12000000>;
	};

	/*
	 * The fan power supply comes from the baseboard.
	 * For the standalone Sapphire one option is to connect a wire
	 * from  R90030 DNP R0805 pin2  to  C90002 10uF C0805 pin1 (vcc_sys).
	 */
	fan0: gpio-fan {
		#cooling-cells = <2>;
		compatible = "gpio-fan";
		gpio-fan,speed-map = <0 0 3000 1>;
		gpios = <&gpio1 RK_PC2 GPIO_ACTIVE_HIGH>;
		status = "okay";
	};

	keys: gpio-keys {
		compatible = "gpio-keys";
		autorepeat;

		power {
			debounce-interval = <100>;
			gpios = <&gpio0 RK_PA5 GPIO_ACTIVE_LOW>;
			label = "GPIO Power";
			linux,code = <KEY_POWER>;
			linux,input-type = <1>;
			pinctrl-names = "default";
			pinctrl-0 = <&pwr_btn>;
			wakeup-source;
		};
	};

	/* switched by pmic_sleep */
	vcc1v8_s3: vcca1v8_s3: vcc1v8-s3 {
		compatible = "regulator-fixed";
		regulator-name = "vcc1v8_s3";
		regulator-always-on;
		regulator-boot-on;
		regulator-min-microvolt = <1800000>;
		regulator-max-microvolt = <1800000>;
		vin-supply = <&vcc_1v8>;
	};

	vcc3v0_sd: vcc3v0-sd {
		compatible = "regulator-fixed";
		enable-active-high;
		gpio = <&gpio0 RK_PA1 GPIO_ACTIVE_HIGH>;
		pinctrl-names = "default";
		pinctrl-0 = <&sdmmc0_pwr_h>;
		regulator-always-on;
		regulator-max-microvolt = <3000000>;
		regulator-min-microvolt = <3000000>;
		regulator-name = "vcc3v0_sd";
		vin-supply = <&vcc3v3_sys>;
	};

	vcc3v3_sys: vcc3v3-sys {
		compatible = "regulator-fixed";
		regulator-name = "vcc3v3_sys";
		regulator-always-on;
		regulator-boot-on;
		regulator-min-microvolt = <3300000>;
		regulator-max-microvolt = <3300000>;
		vin-supply = <&vcc_sys>;
	};

	vcc5v0_host: vcc5v0-host-regulator {
		compatible = "regulator-fixed";
		enable-active-high;
		gpio = <&gpio4 RK_PD1 GPIO_ACTIVE_HIGH>;
		pinctrl-names = "default";
		pinctrl-0 = <&vcc5v0_host_en>;
		regulator-name = "vcc5v0_host";
		regulator-always-on;
		vin-supply = <&vcc_sys>;
	};

	vcc5v0_typec0: vcc5v0-typec0-regulator {
		compatible = "regulator-fixed";
		enable-active-high;
		gpio = <&gpio2 RK_PA0 GPIO_ACTIVE_HIGH>;
		pinctrl-names = "default";
		pinctrl-0 = <&vcc5v0_typec0_en>;
		regulator-name = "vcc5v0_typec0";
		vin-supply = <&vcc_sys>;
	};

	vcc_sys: vcc-sys {
		compatible = "regulator-fixed";
		regulator-name = "vcc_sys";
		regulator-always-on;
		regulator-boot-on;
		regulator-min-microvolt = <5000000>;
		regulator-max-microvolt = <5000000>;
		vin-supply = <&dc_12v>;
	};

	vdd_log: vdd-log {
		compatible = "pwm-regulator";
		pwms = <&pwm2 0 25000 1>;
		regulator-name = "vdd_log";
		regulator-always-on;
		regulator-boot-on;
		regulator-min-microvolt = <800000>;
		regulator-max-microvolt = <1400000>;
		vin-supply = <&vcc_sys>;
	};
};

&cpu_l0 {
	cpu-supply = <&vdd_cpu_l>;
};

&cpu_l1 {
	cpu-supply = <&vdd_cpu_l>;
};

&cpu_l2 {
	cpu-supply = <&vdd_cpu_l>;
};

&cpu_l3 {
	cpu-supply = <&vdd_cpu_l>;
};

&cpu_b0 {
	cpu-supply = <&vdd_cpu_b>;
};

&cpu_b1 {
	cpu-supply = <&vdd_cpu_b>;
};

&cpu_thermal {
	trips {
		cpu_hot: cpu_hot {
			hysteresis = <10000>;
			temperature = <55000>;
			type = "active";
		};
	};

	cooling-maps {
		map2 {
			cooling-device =
				<&fan0 THERMAL_NO_LIMIT THERMAL_NO_LIMIT>;
			trip = <&cpu_hot>;
		};
	};
};

&emmc_phy {
	status = "okay";
};

&gmac {
	assigned-clocks = <&cru SCLK_RMII_SRC>;
	assigned-clock-parents = <&clkin_gmac>;
	clock_in_out = "input";
	phy-supply = <&vcc_lan>;
	phy-mode = "rgmii";
	pinctrl-names = "default";
	pinctrl-0 = <&rgmii_pins>;
	snps,reset-gpio = <&gpio3 RK_PB7 GPIO_ACTIVE_LOW>;
	snps,reset-active-low;
	snps,reset-delays-us = <0 10000 50000>;
	tx_delay = <0x28>;
	rx_delay = <0x11>;
	status = "okay";
};

&gpu {
	mali-supply = <&vdd_gpu>;
	status = "okay";
};

&hdmi {
	ddc-i2c-bus = <&i2c3>;
	status = "okay";
};

&hdmi_sound {
	status = "okay";
};

&i2c0 {
	clock-frequency = <400000>;
	i2c-scl-rising-time-ns = <168>;
	i2c-scl-falling-time-ns = <4>;
	status = "okay";

	rk808: pmic@1b {
		compatible = "rockchip,rk808";
		reg = <0x1b>;
		interrupt-parent = <&gpio1>;
		interrupts = <21 IRQ_TYPE_LEVEL_LOW>;
		#clock-cells = <1>;
		clock-output-names = "xin32k", "rk808-clkout2";
		pinctrl-names = "default";
		pinctrl-0 = <&pmic_int_l>;
		rockchip,system-power-controller;
		wakeup-source;

		vcc1-supply = <&vcc_sys>;
		vcc2-supply = <&vcc_sys>;
		vcc3-supply = <&vcc_sys>;
		vcc4-supply = <&vcc_sys>;
		vcc6-supply = <&vcc_sys>;
		vcc7-supply = <&vcc_sys>;
		vcc8-supply = <&vcc3v3_sys>;
		vcc9-supply = <&vcc_sys>;
		vcc10-supply = <&vcc_sys>;
		vcc11-supply = <&vcc_sys>;
		vcc12-supply = <&vcc3v3_sys>;
		vddio-supply = <&vcc1v8_pmu>;

		regulators {
			vdd_center: DCDC_REG1 {
				regulator-name = "vdd_center";
				regulator-always-on;
				regulator-boot-on;
				regulator-min-microvolt = <750000>;
				regulator-max-microvolt = <1350000>;
				regulator-ramp-delay = <6001>;
				regulator-state-mem {
					regulator-off-in-suspend;
				};
			};

			vdd_cpu_l: DCDC_REG2 {
				regulator-name = "vdd_cpu_l";
				regulator-always-on;
				regulator-boot-on;
				regulator-min-microvolt = <750000>;
				regulator-max-microvolt = <1350000>;
				regulator-ramp-delay = <6001>;
				regulator-state-mem {
					regulator-off-in-suspend;
				};
			};

			vcc_ddr: DCDC_REG3 {
				regulator-name = "vcc_ddr";
				regulator-always-on;
				regulator-boot-on;
				regulator-state-mem {
					regulator-on-in-suspend;
				};
			};

			vcc_1v8: DCDC_REG4 {
				regulator-name = "vcc_1v8";
				regulator-always-on;
				regulator-boot-on;
				regulator-min-microvolt = <1800000>;
				regulator-max-microvolt = <1800000>;
				regulator-state-mem {
					regulator-on-in-suspend;
					regulator-suspend-microvolt = <1800000>;
				};
			};

			vcc1v8_dvp: LDO_REG1 {
				regulator-name = "vcc1v8_dvp";
				regulator-always-on;
				regulator-boot-on;
				regulator-min-microvolt = <1800000>;
				regulator-max-microvolt = <1800000>;
				regulator-state-mem {
					regulator-off-in-suspend;
				};
			};

			vcc3v0_tp: LDO_REG2 {
				regulator-name = "vcc3v0_tp";
				regulator-always-on;
				regulator-boot-on;
				regulator-min-microvolt = <3000000>;
				regulator-max-microvolt = <3000000>;
				regulator-state-mem {
					regulator-off-in-suspend;
				};
			};

			vcc1v8_pmu: LDO_REG3 {
				regulator-name = "vcc1v8_pmu";
				regulator-always-on;
				regulator-boot-on;
				regulator-min-microvolt = <1800000>;
				regulator-max-microvolt = <1800000>;
				regulator-state-mem {
					regulator-on-in-suspend;
					regulator-suspend-microvolt = <1800000>;
				};
			};

			vcc_sdio: LDO_REG4 {
				regulator-name = "vcc_sdio";
				regulator-always-on;
				regulator-boot-on;
				regulator-min-microvolt = <1800000>;
				regulator-max-microvolt = <3300000>;
				regulator-state-mem {
					regulator-on-in-suspend;
					regulator-suspend-microvolt = <3000000>;
				};
			};

			vcca3v0_codec: LDO_REG5 {
				regulator-name = "vcca3v0_codec";
				regulator-always-on;
				regulator-boot-on;
				regulator-min-microvolt = <3000000>;
				regulator-max-microvolt = <3000000>;
				regulator-state-mem {
					regulator-off-in-suspend;
				};
			};

			vcc_1v5: LDO_REG6 {
				regulator-name = "vcc_1v5";
				regulator-always-on;
				regulator-boot-on;
				regulator-min-microvolt = <1500000>;
				regulator-max-microvolt = <1500000>;
				regulator-state-mem {
					regulator-on-in-suspend;
					regulator-suspend-microvolt = <1500000>;
				};
			};

			vcca1v8_codec: LDO_REG7 {
				regulator-name = "vcca1v8_codec";
				regulator-always-on;
				regulator-boot-on;
				regulator-min-microvolt = <1800000>;
				regulator-max-microvolt = <1800000>;
				regulator-state-mem {
					regulator-off-in-suspend;
				};
			};

			vcc_3v0: LDO_REG8 {
				regulator-name = "vcc_3v0";
				regulator-always-on;
				regulator-boot-on;
				regulator-min-microvolt = <3000000>;
				regulator-max-microvolt = <3000000>;
				regulator-state-mem {
					regulator-on-in-suspend;
					regulator-suspend-microvolt = <3000000>;
				};
			};

			vcc3v3_s3: vcc_lan: SWITCH_REG1 {
				regulator-name = "vcc3v3_s3";
				regulator-always-on;
				regulator-boot-on;
				regulator-state-mem {
					regulator-off-in-suspend;
				};
			};

			vcc3v3_s0: SWITCH_REG2 {
				regulator-name = "vcc3v3_s0";
				regulator-always-on;
				regulator-boot-on;
				regulator-state-mem {
					regulator-off-in-suspend;
				};
			};
		};
	};

	vdd_cpu_b: regulator@40 {
		compatible = "silergy,syr827";
		reg = <0x40>;
		fcs,suspend-voltage-selector = <1>;
		regulator-name = "vdd_cpu_b";
		regulator-min-microvolt = <712500>;
		regulator-max-microvolt = <1500000>;
		regulator-ramp-delay = <1000>;
		regulator-always-on;
		regulator-boot-on;
		vin-supply = <&vcc_sys>;

		regulator-state-mem {
			regulator-off-in-suspend;
		};
	};

	vdd_gpu: regulator@41 {
		compatible = "silergy,syr828";
		reg = <0x41>;
		fcs,suspend-voltage-selector = <1>;
		regulator-name = "vdd_gpu";
		regulator-min-microvolt = <712500>;
		regulator-max-microvolt = <1500000>;
		regulator-ramp-delay = <1000>;
		regulator-always-on;
		regulator-boot-on;
		vin-supply = <&vcc_sys>;

		regulator-state-mem {
			regulator-off-in-suspend;
		};
	};
};

&i2c3 {
	i2c-scl-rising-time-ns = <450>;
	i2c-scl-falling-time-ns = <15>;
	status = "okay";
};

&i2s2 {
	status = "okay";
};

&io_domains {
	status = "okay";

	bt656-supply = <&vcc_3v0>;
	audio-supply = <&vcca1v8_codec>;
	sdmmc-supply = <&vcc_sdio>;
	gpio1830-supply = <&vcc_3v0>;
};

&pmu_io_domains {
	pmu1830-supply = <&vcc_3v0>;
	status = "okay";
};

&pinctrl {
	buttons {
		pwr_btn: pwr-btn {
			rockchip,pins = <0 RK_PA5 RK_FUNC_GPIO &pcfg_pull_up>;
		};
	};

	fan {
		motor_pwr: motor-pwr {
			rockchip,pins =
				<1 RK_PC2 RK_FUNC_GPIO &pcfg_pull_none>;
		};
	};

	pmic {
		pmic_int_l: pmic-int-l {
			rockchip,pins =
				<1 RK_PC5 RK_FUNC_GPIO &pcfg_pull_up>;
		};

		vsel1_gpio: vsel1-gpio {
			rockchip,pins = <1 RK_PC1 RK_FUNC_GPIO &pcfg_pull_down>;
		};

		vsel2_gpio: vsel2-gpio {
			rockchip,pins = <1 RK_PB6 RK_FUNC_GPIO &pcfg_pull_down>;
		};
	};

	sd {
		sdmmc0_pwr_h: sdmmc0-pwr-h {
			rockchip,pins =
<<<<<<< HEAD
				<RK_GPIO0 RK_PA1 RK_FUNC_GPIO &pcfg_pull_none>;
=======
				<0 RK_PA1 RK_FUNC_GPIO &pcfg_pull_none>;
>>>>>>> f7688b48
		};
	};

	usb2 {
		vcc5v0_host_en: vcc5v0-host-en {
			rockchip,pins =
				<4 RK_PD1 RK_FUNC_GPIO &pcfg_pull_none>;
		};
		vcc5v0_typec0_en: vcc5v0-typec0-en {
			rockchip,pins =
				<2 RK_PA0 RK_FUNC_GPIO &pcfg_pull_none>;
		};
	};
};

&pwm0 {
	status = "okay";
};

&pwm2 {
	status = "okay";
};

&saradc {
	vref-supply = <&vcca1v8_s3>;
	status = "okay";
};

&sdhci {
	bus-width = <8>;
	mmc-hs400-1_8v;
	mmc-hs400-enhanced-strobe;
	non-removable;
	status = "okay";
};

&sdmmc {
	broken-cd;
	bus-width = <4>;
	cap-mmc-highspeed;
	cap-sd-highspeed;
	clock-frequency = <150000000>;
	disable-wp;
	max-frequency = <150000000>;
	pinctrl-names = "default";
	pinctrl-0 = <&sdmmc_clk &sdmmc_cmd &sdmmc_cd &sdmmc_bus4>;
	vmmc-supply = <&vcc3v0_sd>;
	vqmmc-supply = <&vcc_sdio>;
	status = "okay";
};

&tcphy0 {
	status = "okay";
};

&tcphy1 {
	status = "okay";
};

&tsadc {
	/* tshut mode 0:CRU 1:GPIO */
	rockchip,hw-tshut-mode = <1>;
	/* tshut polarity 0:LOW 1:HIGH */
	rockchip,hw-tshut-polarity = <1>;
	status = "okay";
};

&u2phy0 {
	status = "okay";

	u2phy0_otg: otg-port {
		status = "okay";
	};

	u2phy0_host: host-port {
		phy-supply = <&vcc5v0_typec0>;
		status = "okay";
	};
};

&u2phy1 {
	status = "okay";

	u2phy1_otg: otg-port {
		status = "okay";
	};

	u2phy1_host: host-port {
		phy-supply = <&vcc5v0_host>;
		status = "okay";
	};
};

&uart0 {
	pinctrl-names = "default";
	pinctrl-0 = <&uart0_xfer &uart0_cts>;
	status = "okay";
};

&uart2 {
	status = "okay";
};

&usb_host0_ehci {
	status = "okay";
};

&usb_host0_ohci {
	status = "okay";
};

&usb_host1_ehci {
	status = "okay";
};

&usb_host1_ohci {
	status = "okay";
};

&usbdrd3_0 {
	status = "okay";
};

&usbdrd_dwc3_0 {
	status = "okay";
	dr_mode = "host";
};

&usbdrd3_1 {
	status = "okay";
};

&usbdrd_dwc3_1 {
	status = "okay";
	dr_mode = "host";
};

&vopb {
	status = "okay";
};

&vopb_mmu {
	status = "okay";
};

&vopl {
	status = "okay";
};

&vopl_mmu {
	status = "okay";
};<|MERGE_RESOLUTION|>--- conflicted
+++ resolved
@@ -493,11 +493,7 @@
 	sd {
 		sdmmc0_pwr_h: sdmmc0-pwr-h {
 			rockchip,pins =
-<<<<<<< HEAD
-				<RK_GPIO0 RK_PA1 RK_FUNC_GPIO &pcfg_pull_none>;
-=======
 				<0 RK_PA1 RK_FUNC_GPIO &pcfg_pull_none>;
->>>>>>> f7688b48
 		};
 	};
 
