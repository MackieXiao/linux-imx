--- conflicted
+++ resolved
@@ -522,11 +522,6 @@
 		clkdev_add_pmu("1e10b308.eth", NULL, 0, 0, PMU_SWITCH |
 			       PMU_PPE_DP | PMU_PPE_TC);
 		clkdev_add_pmu("1da00000.usif", "NULL", 1, 0, PMU_USIF);
-<<<<<<< HEAD
-		clkdev_add_pmu("1e108000.switch", "gphy0", 0, 0, PMU_GPHY);
-		clkdev_add_pmu("1e108000.switch", "gphy1", 0, 0, PMU_GPHY);
-=======
->>>>>>> d1988041
 		clkdev_add_pmu("1e103100.deu", NULL, 1, 0, PMU_DEU);
 		clkdev_add_pmu("1e116000.mei", "afe", 1, 2, PMU_ANALOG_DSL_AFE);
 		clkdev_add_pmu("1e116000.mei", "dfe", 1, 0, PMU_DFE);
