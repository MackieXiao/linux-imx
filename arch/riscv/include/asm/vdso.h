--- conflicted
+++ resolved
@@ -9,18 +9,11 @@
 #define _ASM_RISCV_VDSO_H
 
 
-<<<<<<< HEAD
-#ifndef CONFIG_GENERIC_TIME_VSYSCALL
-struct vdso_data {
-};
-#endif
-=======
 /*
  * All systems with an MMU have a VDSO, but systems without an MMU don't
  * support shared libraries and therefor don't have one.
  */
 #ifdef CONFIG_MMU
->>>>>>> 3b17187f
 
 #include <linux/types.h>
 /*
