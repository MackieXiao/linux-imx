// SPDX-License-Identifier: GPL-2.0
/*
 * Core of Xen paravirt_ops implementation.
 *
 * This file contains the xen_paravirt_ops structure itself, and the
 * implementations for:
 * - privileged instructions
 * - interrupt flags
 * - segment operations
 * - booting and setup
 *
 * Jeremy Fitzhardinge <jeremy@xensource.com>, XenSource Inc, 2007
 */

#include <linux/cpu.h>
#include <linux/kernel.h>
#include <linux/init.h>
#include <linux/smp.h>
#include <linux/preempt.h>
#include <linux/hardirq.h>
#include <linux/percpu.h>
#include <linux/delay.h>
#include <linux/start_kernel.h>
#include <linux/sched.h>
#include <linux/kprobes.h>
#include <linux/memblock.h>
#include <linux/export.h>
#include <linux/mm.h>
#include <linux/page-flags.h>
#include <linux/highmem.h>
#include <linux/pci.h>
#include <linux/gfp.h>
#include <linux/edd.h>
#include <linux/objtool.h>

#include <xen/xen.h>
#include <xen/events.h>
#include <xen/interface/xen.h>
#include <xen/interface/version.h>
#include <xen/interface/physdev.h>
#include <xen/interface/vcpu.h>
#include <xen/interface/memory.h>
#include <xen/interface/nmi.h>
#include <xen/interface/xen-mca.h>
#include <xen/features.h>
#include <xen/page.h>
#include <xen/hvc-console.h>
#include <xen/acpi.h>

#include <asm/paravirt.h>
#include <asm/apic.h>
#include <asm/page.h>
#include <asm/xen/pci.h>
#include <asm/xen/hypercall.h>
#include <asm/xen/hypervisor.h>
#include <asm/xen/cpuid.h>
#include <asm/fixmap.h>
#include <asm/processor.h>
#include <asm/proto.h>
#include <asm/msr-index.h>
#include <asm/traps.h>
#include <asm/setup.h>
#include <asm/desc.h>
#include <asm/pgalloc.h>
#include <asm/tlbflush.h>
#include <asm/reboot.h>
#include <asm/stackprotector.h>
#include <asm/hypervisor.h>
#include <asm/mach_traps.h>
#include <asm/mwait.h>
#include <asm/pci_x86.h>
#include <asm/cpu.h>
#ifdef CONFIG_X86_IOPL_IOPERM
#include <asm/io_bitmap.h>
#endif

#ifdef CONFIG_ACPI
#include <linux/acpi.h>
#include <asm/acpi.h>
#include <acpi/pdc_intel.h>
#include <acpi/processor.h>
#include <xen/interface/platform.h>
#endif

#include "xen-ops.h"
#include "mmu.h"
#include "smp.h"
#include "multicalls.h"
#include "pmu.h"

#include "../kernel/cpu/cpu.h" /* get_cpu_cap() */

void *xen_initial_gdt;

static int xen_cpu_up_prepare_pv(unsigned int cpu);
static int xen_cpu_dead_pv(unsigned int cpu);

struct tls_descs {
	struct desc_struct desc[3];
};

/*
 * Updating the 3 TLS descriptors in the GDT on every task switch is
 * surprisingly expensive so we avoid updating them if they haven't
 * changed.  Since Xen writes different descriptors than the one
 * passed in the update_descriptor hypercall we keep shadow copies to
 * compare against.
 */
static DEFINE_PER_CPU(struct tls_descs, shadow_tls_desc);

static void __init xen_pv_init_platform(void)
{
	populate_extra_pte(fix_to_virt(FIX_PARAVIRT_BOOTMAP));

	set_fixmap(FIX_PARAVIRT_BOOTMAP, xen_start_info->shared_info);
	HYPERVISOR_shared_info = (void *)fix_to_virt(FIX_PARAVIRT_BOOTMAP);

	/* xen clock uses per-cpu vcpu_info, need to init it for boot cpu */
	xen_vcpu_info_reset(0);

	/* pvclock is in shared info area */
	xen_init_time_ops();
}

static void __init xen_pv_guest_late_init(void)
{
#ifndef CONFIG_SMP
	/* Setup shared vcpu info for non-smp configurations */
	xen_setup_vcpu_info_placement();
#endif
}

static __read_mostly unsigned int cpuid_leaf5_ecx_val;
static __read_mostly unsigned int cpuid_leaf5_edx_val;

static void xen_cpuid(unsigned int *ax, unsigned int *bx,
		      unsigned int *cx, unsigned int *dx)
{
	unsigned maskebx = ~0;

	/*
	 * Mask out inconvenient features, to try and disable as many
	 * unsupported kernel subsystems as possible.
	 */
	switch (*ax) {
	case CPUID_MWAIT_LEAF:
		/* Synthesize the values.. */
		*ax = 0;
		*bx = 0;
		*cx = cpuid_leaf5_ecx_val;
		*dx = cpuid_leaf5_edx_val;
		return;

	case 0xb:
		/* Suppress extended topology stuff */
		maskebx = 0;
		break;
	}

	asm(XEN_EMULATE_PREFIX "cpuid"
		: "=a" (*ax),
		  "=b" (*bx),
		  "=c" (*cx),
		  "=d" (*dx)
		: "0" (*ax), "2" (*cx));

	*bx &= maskebx;
}
STACK_FRAME_NON_STANDARD(xen_cpuid); /* XEN_EMULATE_PREFIX */

static bool __init xen_check_mwait(void)
{
#ifdef CONFIG_ACPI
	struct xen_platform_op op = {
		.cmd			= XENPF_set_processor_pminfo,
		.u.set_pminfo.id	= -1,
		.u.set_pminfo.type	= XEN_PM_PDC,
	};
	uint32_t buf[3];
	unsigned int ax, bx, cx, dx;
	unsigned int mwait_mask;

	/* We need to determine whether it is OK to expose the MWAIT
	 * capability to the kernel to harvest deeper than C3 states from ACPI
	 * _CST using the processor_harvest_xen.c module. For this to work, we
	 * need to gather the MWAIT_LEAF values (which the cstate.c code
	 * checks against). The hypervisor won't expose the MWAIT flag because
	 * it would break backwards compatibility; so we will find out directly
	 * from the hardware and hypercall.
	 */
	if (!xen_initial_domain())
		return false;

	/*
	 * When running under platform earlier than Xen4.2, do not expose
	 * mwait, to avoid the risk of loading native acpi pad driver
	 */
	if (!xen_running_on_version_or_later(4, 2))
		return false;

	ax = 1;
	cx = 0;

	native_cpuid(&ax, &bx, &cx, &dx);

	mwait_mask = (1 << (X86_FEATURE_EST % 32)) |
		     (1 << (X86_FEATURE_MWAIT % 32));

	if ((cx & mwait_mask) != mwait_mask)
		return false;

	/* We need to emulate the MWAIT_LEAF and for that we need both
	 * ecx and edx. The hypercall provides only partial information.
	 */

	ax = CPUID_MWAIT_LEAF;
	bx = 0;
	cx = 0;
	dx = 0;

	native_cpuid(&ax, &bx, &cx, &dx);

	/* Ask the Hypervisor whether to clear ACPI_PDC_C_C2C3_FFH. If so,
	 * don't expose MWAIT_LEAF and let ACPI pick the IOPORT version of C3.
	 */
	buf[0] = ACPI_PDC_REVISION_ID;
	buf[1] = 1;
	buf[2] = (ACPI_PDC_C_CAPABILITY_SMP | ACPI_PDC_EST_CAPABILITY_SWSMP);

	set_xen_guest_handle(op.u.set_pminfo.pdc, buf);

	if ((HYPERVISOR_platform_op(&op) == 0) &&
	    (buf[2] & (ACPI_PDC_C_C1_FFH | ACPI_PDC_C_C2C3_FFH))) {
		cpuid_leaf5_ecx_val = cx;
		cpuid_leaf5_edx_val = dx;
	}
	return true;
#else
	return false;
#endif
}

static bool __init xen_check_xsave(void)
{
	unsigned int cx, xsave_mask;

	cx = cpuid_ecx(1);

	xsave_mask = (1 << (X86_FEATURE_XSAVE % 32)) |
		     (1 << (X86_FEATURE_OSXSAVE % 32));

	/* Xen will set CR4.OSXSAVE if supported and not disabled by force */
	return (cx & xsave_mask) == xsave_mask;
}

static void __init xen_init_capabilities(void)
{
	setup_force_cpu_cap(X86_FEATURE_XENPV);
	setup_clear_cpu_cap(X86_FEATURE_DCA);
	setup_clear_cpu_cap(X86_FEATURE_APERFMPERF);
	setup_clear_cpu_cap(X86_FEATURE_MTRR);
	setup_clear_cpu_cap(X86_FEATURE_ACC);
	setup_clear_cpu_cap(X86_FEATURE_X2APIC);
	setup_clear_cpu_cap(X86_FEATURE_SME);

	/*
	 * Xen PV would need some work to support PCID: CR3 handling as well
	 * as xen_flush_tlb_others() would need updating.
	 */
	setup_clear_cpu_cap(X86_FEATURE_PCID);

	if (!xen_initial_domain())
		setup_clear_cpu_cap(X86_FEATURE_ACPI);

	if (xen_check_mwait())
		setup_force_cpu_cap(X86_FEATURE_MWAIT);
	else
		setup_clear_cpu_cap(X86_FEATURE_MWAIT);

	if (!xen_check_xsave()) {
		setup_clear_cpu_cap(X86_FEATURE_XSAVE);
		setup_clear_cpu_cap(X86_FEATURE_OSXSAVE);
	}
}

static void xen_set_debugreg(int reg, unsigned long val)
{
	HYPERVISOR_set_debugreg(reg, val);
}

static unsigned long xen_get_debugreg(int reg)
{
	return HYPERVISOR_get_debugreg(reg);
}

static void xen_end_context_switch(struct task_struct *next)
{
	xen_mc_flush();
	paravirt_end_context_switch(next);
}

static unsigned long xen_store_tr(void)
{
	return 0;
}

/*
 * Set the page permissions for a particular virtual address.  If the
 * address is a vmalloc mapping (or other non-linear mapping), then
 * find the linear mapping of the page and also set its protections to
 * match.
 */
static void set_aliased_prot(void *v, pgprot_t prot)
{
	int level;
	pte_t *ptep;
	pte_t pte;
	unsigned long pfn;
	unsigned char dummy;
	void *va;

	ptep = lookup_address((unsigned long)v, &level);
	BUG_ON(ptep == NULL);

	pfn = pte_pfn(*ptep);
	pte = pfn_pte(pfn, prot);

	/*
	 * Careful: update_va_mapping() will fail if the virtual address
	 * we're poking isn't populated in the page tables.  We don't
	 * need to worry about the direct map (that's always in the page
	 * tables), but we need to be careful about vmap space.  In
	 * particular, the top level page table can lazily propagate
	 * entries between processes, so if we've switched mms since we
	 * vmapped the target in the first place, we might not have the
	 * top-level page table entry populated.
	 *
	 * We disable preemption because we want the same mm active when
	 * we probe the target and when we issue the hypercall.  We'll
	 * have the same nominal mm, but if we're a kernel thread, lazy
	 * mm dropping could change our pgd.
	 *
	 * Out of an abundance of caution, this uses __get_user() to fault
	 * in the target address just in case there's some obscure case
	 * in which the target address isn't readable.
	 */

	preempt_disable();

	copy_from_kernel_nofault(&dummy, v, 1);

	if (HYPERVISOR_update_va_mapping((unsigned long)v, pte, 0))
		BUG();

	va = __va(PFN_PHYS(pfn));

	if (va != v && HYPERVISOR_update_va_mapping((unsigned long)va, pte, 0))
		BUG();

	preempt_enable();
}

static void xen_alloc_ldt(struct desc_struct *ldt, unsigned entries)
{
	const unsigned entries_per_page = PAGE_SIZE / LDT_ENTRY_SIZE;
	int i;

	/*
	 * We need to mark the all aliases of the LDT pages RO.  We
	 * don't need to call vm_flush_aliases(), though, since that's
	 * only responsible for flushing aliases out the TLBs, not the
	 * page tables, and Xen will flush the TLB for us if needed.
	 *
	 * To avoid confusing future readers: none of this is necessary
	 * to load the LDT.  The hypervisor only checks this when the
	 * LDT is faulted in due to subsequent descriptor access.
	 */

	for (i = 0; i < entries; i += entries_per_page)
		set_aliased_prot(ldt + i, PAGE_KERNEL_RO);
}

static void xen_free_ldt(struct desc_struct *ldt, unsigned entries)
{
	const unsigned entries_per_page = PAGE_SIZE / LDT_ENTRY_SIZE;
	int i;

	for (i = 0; i < entries; i += entries_per_page)
		set_aliased_prot(ldt + i, PAGE_KERNEL);
}

static void xen_set_ldt(const void *addr, unsigned entries)
{
	struct mmuext_op *op;
	struct multicall_space mcs = xen_mc_entry(sizeof(*op));

	trace_xen_cpu_set_ldt(addr, entries);

	op = mcs.args;
	op->cmd = MMUEXT_SET_LDT;
	op->arg1.linear_addr = (unsigned long)addr;
	op->arg2.nr_ents = entries;

	MULTI_mmuext_op(mcs.mc, op, 1, NULL, DOMID_SELF);

	xen_mc_issue(PARAVIRT_LAZY_CPU);
}

static void xen_load_gdt(const struct desc_ptr *dtr)
{
	unsigned long va = dtr->address;
	unsigned int size = dtr->size + 1;
	unsigned long pfn, mfn;
	int level;
	pte_t *ptep;
	void *virt;

	/* @size should be at most GDT_SIZE which is smaller than PAGE_SIZE. */
	BUG_ON(size > PAGE_SIZE);
	BUG_ON(va & ~PAGE_MASK);

	/*
	 * The GDT is per-cpu and is in the percpu data area.
	 * That can be virtually mapped, so we need to do a
	 * page-walk to get the underlying MFN for the
	 * hypercall.  The page can also be in the kernel's
	 * linear range, so we need to RO that mapping too.
	 */
	ptep = lookup_address(va, &level);
	BUG_ON(ptep == NULL);

	pfn = pte_pfn(*ptep);
	mfn = pfn_to_mfn(pfn);
	virt = __va(PFN_PHYS(pfn));

	make_lowmem_page_readonly((void *)va);
	make_lowmem_page_readonly(virt);

	if (HYPERVISOR_set_gdt(&mfn, size / sizeof(struct desc_struct)))
		BUG();
}

/*
 * load_gdt for early boot, when the gdt is only mapped once
 */
static void __init xen_load_gdt_boot(const struct desc_ptr *dtr)
{
	unsigned long va = dtr->address;
	unsigned int size = dtr->size + 1;
	unsigned long pfn, mfn;
	pte_t pte;

	/* @size should be at most GDT_SIZE which is smaller than PAGE_SIZE. */
	BUG_ON(size > PAGE_SIZE);
	BUG_ON(va & ~PAGE_MASK);

	pfn = virt_to_pfn(va);
	mfn = pfn_to_mfn(pfn);

	pte = pfn_pte(pfn, PAGE_KERNEL_RO);

	if (HYPERVISOR_update_va_mapping((unsigned long)va, pte, 0))
		BUG();

	if (HYPERVISOR_set_gdt(&mfn, size / sizeof(struct desc_struct)))
		BUG();
}

static inline bool desc_equal(const struct desc_struct *d1,
			      const struct desc_struct *d2)
{
	return !memcmp(d1, d2, sizeof(*d1));
}

static void load_TLS_descriptor(struct thread_struct *t,
				unsigned int cpu, unsigned int i)
{
	struct desc_struct *shadow = &per_cpu(shadow_tls_desc, cpu).desc[i];
	struct desc_struct *gdt;
	xmaddr_t maddr;
	struct multicall_space mc;

	if (desc_equal(shadow, &t->tls_array[i]))
		return;

	*shadow = t->tls_array[i];

	gdt = get_cpu_gdt_rw(cpu);
	maddr = arbitrary_virt_to_machine(&gdt[GDT_ENTRY_TLS_MIN+i]);
	mc = __xen_mc_entry(0);

	MULTI_update_descriptor(mc.mc, maddr.maddr, t->tls_array[i]);
}

static void xen_load_tls(struct thread_struct *t, unsigned int cpu)
{
	/*
	 * In lazy mode we need to zero %fs, otherwise we may get an
	 * exception between the new %fs descriptor being loaded and
	 * %fs being effectively cleared at __switch_to().
	 */
	if (paravirt_get_lazy_mode() == PARAVIRT_LAZY_CPU)
		loadsegment(fs, 0);

	xen_mc_batch();

	load_TLS_descriptor(t, cpu, 0);
	load_TLS_descriptor(t, cpu, 1);
	load_TLS_descriptor(t, cpu, 2);

	xen_mc_issue(PARAVIRT_LAZY_CPU);
}

static void xen_load_gs_index(unsigned int idx)
{
	if (HYPERVISOR_set_segment_base(SEGBASE_GS_USER_SEL, idx))
		BUG();
}

static void xen_write_ldt_entry(struct desc_struct *dt, int entrynum,
				const void *ptr)
{
	xmaddr_t mach_lp = arbitrary_virt_to_machine(&dt[entrynum]);
	u64 entry = *(u64 *)ptr;

	trace_xen_cpu_write_ldt_entry(dt, entrynum, entry);

	preempt_disable();

	xen_mc_flush();
	if (HYPERVISOR_update_descriptor(mach_lp.maddr, entry))
		BUG();

	preempt_enable();
}

void noist_exc_debug(struct pt_regs *regs);

DEFINE_IDTENTRY_RAW(xenpv_exc_nmi)
{
	/* On Xen PV, NMI doesn't use IST.  The C part is the same as native. */
	exc_nmi(regs);
}

DEFINE_IDTENTRY_RAW_ERRORCODE(xenpv_exc_double_fault)
{
	/* On Xen PV, DF doesn't use IST.  The C part is the same as native. */
	exc_double_fault(regs, error_code);
}

DEFINE_IDTENTRY_RAW(xenpv_exc_debug)
{
	/*
	 * There's no IST on Xen PV, but we still need to dispatch
	 * to the correct handler.
	 */
	if (user_mode(regs))
		noist_exc_debug(regs);
	else
		exc_debug(regs);
}

DEFINE_IDTENTRY_RAW(exc_xen_unknown_trap)
{
	/* This should never happen and there is no way to handle it. */
	instrumentation_begin();
	pr_err("Unknown trap in Xen PV mode.");
	BUG();
	instrumentation_end();
}

<<<<<<< HEAD
=======
#ifdef CONFIG_X86_MCE
DEFINE_IDTENTRY_RAW(xenpv_exc_machine_check)
{
	/*
	 * There's no IST on Xen PV, but we still need to dispatch
	 * to the correct handler.
	 */
	if (user_mode(regs))
		noist_exc_machine_check(regs);
	else
		exc_machine_check(regs);
}
#endif

>>>>>>> 3b17187f
struct trap_array_entry {
	void (*orig)(void);
	void (*xen)(void);
	bool ist_okay;
};

#define TRAP_ENTRY(func, ist_ok) {			\
	.orig		= asm_##func,			\
	.xen		= xen_asm_##func,		\
	.ist_okay	= ist_ok }

#define TRAP_ENTRY_REDIR(func, ist_ok) {		\
	.orig		= asm_##func,			\
	.xen		= xen_asm_xenpv_##func,		\
	.ist_okay	= ist_ok }

static struct trap_array_entry trap_array[] = {
	TRAP_ENTRY_REDIR(exc_debug,			true  ),
	TRAP_ENTRY_REDIR(exc_double_fault,		true  ),
#ifdef CONFIG_X86_MCE
	TRAP_ENTRY_REDIR(exc_machine_check,		true  ),
#endif
	TRAP_ENTRY_REDIR(exc_nmi,			true  ),
	TRAP_ENTRY(exc_int3,				false ),
	TRAP_ENTRY(exc_overflow,			false ),
#ifdef CONFIG_IA32_EMULATION
	{ entry_INT80_compat,          xen_entry_INT80_compat,          false },
#endif
	TRAP_ENTRY(exc_page_fault,			false ),
	TRAP_ENTRY(exc_divide_error,			false ),
	TRAP_ENTRY(exc_bounds,				false ),
	TRAP_ENTRY(exc_invalid_op,			false ),
	TRAP_ENTRY(exc_device_not_available,		false ),
	TRAP_ENTRY(exc_coproc_segment_overrun,		false ),
	TRAP_ENTRY(exc_invalid_tss,			false ),
	TRAP_ENTRY(exc_segment_not_present,		false ),
	TRAP_ENTRY(exc_stack_segment,			false ),
	TRAP_ENTRY(exc_general_protection,		false ),
	TRAP_ENTRY(exc_spurious_interrupt_bug,		false ),
	TRAP_ENTRY(exc_coprocessor_error,		false ),
	TRAP_ENTRY(exc_alignment_check,			false ),
	TRAP_ENTRY(exc_simd_coprocessor_error,		false ),
};

static bool __ref get_trap_addr(void **addr, unsigned int ist)
{
	unsigned int nr;
	bool ist_okay = false;
	bool found = false;

	/*
	 * Replace trap handler addresses by Xen specific ones.
	 * Check for known traps using IST and whitelist them.
	 * The debugger ones are the only ones we care about.
	 * Xen will handle faults like double_fault, so we should never see
	 * them.  Warn if there's an unexpected IST-using fault handler.
	 */
	for (nr = 0; nr < ARRAY_SIZE(trap_array); nr++) {
		struct trap_array_entry *entry = trap_array + nr;

		if (*addr == entry->orig) {
			*addr = entry->xen;
			ist_okay = entry->ist_okay;
			found = true;
			break;
		}
	}

	if (nr == ARRAY_SIZE(trap_array) &&
	    *addr >= (void *)early_idt_handler_array[0] &&
	    *addr < (void *)early_idt_handler_array[NUM_EXCEPTION_VECTORS]) {
		nr = (*addr - (void *)early_idt_handler_array[0]) /
		     EARLY_IDT_HANDLER_SIZE;
		*addr = (void *)xen_early_idt_handler_array[nr];
		found = true;
	}

	if (!found)
		*addr = (void *)xen_asm_exc_xen_unknown_trap;

	if (WARN_ON(found && ist != 0 && !ist_okay))
		return false;

	return true;
}

static int cvt_gate_to_trap(int vector, const gate_desc *val,
			    struct trap_info *info)
{
	unsigned long addr;

	if (val->bits.type != GATE_TRAP && val->bits.type != GATE_INTERRUPT)
		return 0;

	info->vector = vector;

	addr = gate_offset(val);
	if (!get_trap_addr((void **)&addr, val->bits.ist))
		return 0;
	info->address = addr;

	info->cs = gate_segment(val);
	info->flags = val->bits.dpl;
	/* interrupt gates clear IF */
	if (val->bits.type == GATE_INTERRUPT)
		info->flags |= 1 << 2;

	return 1;
}

/* Locations of each CPU's IDT */
static DEFINE_PER_CPU(struct desc_ptr, idt_desc);

/* Set an IDT entry.  If the entry is part of the current IDT, then
   also update Xen. */
static void xen_write_idt_entry(gate_desc *dt, int entrynum, const gate_desc *g)
{
	unsigned long p = (unsigned long)&dt[entrynum];
	unsigned long start, end;

	trace_xen_cpu_write_idt_entry(dt, entrynum, g);

	preempt_disable();

	start = __this_cpu_read(idt_desc.address);
	end = start + __this_cpu_read(idt_desc.size) + 1;

	xen_mc_flush();

	native_write_idt_entry(dt, entrynum, g);

	if (p >= start && (p + 8) <= end) {
		struct trap_info info[2];

		info[1].address = 0;

		if (cvt_gate_to_trap(entrynum, g, &info[0]))
			if (HYPERVISOR_set_trap_table(info))
				BUG();
	}

	preempt_enable();
}

static unsigned xen_convert_trap_info(const struct desc_ptr *desc,
				      struct trap_info *traps, bool full)
{
	unsigned in, out, count;

	count = (desc->size+1) / sizeof(gate_desc);
	BUG_ON(count > 256);

	for (in = out = 0; in < count; in++) {
		gate_desc *entry = (gate_desc *)(desc->address) + in;

		if (cvt_gate_to_trap(in, entry, &traps[out]) || full)
			out++;
	}

	return out;
}

void xen_copy_trap_info(struct trap_info *traps)
{
	const struct desc_ptr *desc = this_cpu_ptr(&idt_desc);

	xen_convert_trap_info(desc, traps, true);
}

/* Load a new IDT into Xen.  In principle this can be per-CPU, so we
   hold a spinlock to protect the static traps[] array (static because
   it avoids allocation, and saves stack space). */
static void xen_load_idt(const struct desc_ptr *desc)
{
	static DEFINE_SPINLOCK(lock);
	static struct trap_info traps[257];
	unsigned out;

	trace_xen_cpu_load_idt(desc);

	spin_lock(&lock);

	memcpy(this_cpu_ptr(&idt_desc), desc, sizeof(idt_desc));

	out = xen_convert_trap_info(desc, traps, false);
	memset(&traps[out], 0, sizeof(traps[0]));

	xen_mc_flush();
	if (HYPERVISOR_set_trap_table(traps))
		BUG();

	spin_unlock(&lock);
}

/* Write a GDT descriptor entry.  Ignore LDT descriptors, since
   they're handled differently. */
static void xen_write_gdt_entry(struct desc_struct *dt, int entry,
				const void *desc, int type)
{
	trace_xen_cpu_write_gdt_entry(dt, entry, desc, type);

	preempt_disable();

	switch (type) {
	case DESC_LDT:
	case DESC_TSS:
		/* ignore */
		break;

	default: {
		xmaddr_t maddr = arbitrary_virt_to_machine(&dt[entry]);

		xen_mc_flush();
		if (HYPERVISOR_update_descriptor(maddr.maddr, *(u64 *)desc))
			BUG();
	}

	}

	preempt_enable();
}

/*
 * Version of write_gdt_entry for use at early boot-time needed to
 * update an entry as simply as possible.
 */
static void __init xen_write_gdt_entry_boot(struct desc_struct *dt, int entry,
					    const void *desc, int type)
{
	trace_xen_cpu_write_gdt_entry(dt, entry, desc, type);

	switch (type) {
	case DESC_LDT:
	case DESC_TSS:
		/* ignore */
		break;

	default: {
		xmaddr_t maddr = virt_to_machine(&dt[entry]);

		if (HYPERVISOR_update_descriptor(maddr.maddr, *(u64 *)desc))
			dt[entry] = *(struct desc_struct *)desc;
	}

	}
}

static void xen_load_sp0(unsigned long sp0)
{
	struct multicall_space mcs;

	mcs = xen_mc_entry(0);
	MULTI_stack_switch(mcs.mc, __KERNEL_DS, sp0);
	xen_mc_issue(PARAVIRT_LAZY_CPU);
	this_cpu_write(cpu_tss_rw.x86_tss.sp0, sp0);
}

#ifdef CONFIG_X86_IOPL_IOPERM
static void xen_invalidate_io_bitmap(void)
{
	struct physdev_set_iobitmap iobitmap = {
		.bitmap = NULL,
		.nr_ports = 0,
	};

	native_tss_invalidate_io_bitmap();
	HYPERVISOR_physdev_op(PHYSDEVOP_set_iobitmap, &iobitmap);
}

static void xen_update_io_bitmap(void)
{
	struct physdev_set_iobitmap iobitmap;
	struct tss_struct *tss = this_cpu_ptr(&cpu_tss_rw);

	native_tss_update_io_bitmap();

	iobitmap.bitmap = (uint8_t *)(&tss->x86_tss) +
			  tss->x86_tss.io_bitmap_base;
	if (tss->x86_tss.io_bitmap_base == IO_BITMAP_OFFSET_INVALID)
		iobitmap.nr_ports = 0;
	else
		iobitmap.nr_ports = IO_BITMAP_BITS;

	HYPERVISOR_physdev_op(PHYSDEVOP_set_iobitmap, &iobitmap);
}
#endif

static void xen_io_delay(void)
{
}

static DEFINE_PER_CPU(unsigned long, xen_cr0_value);

static unsigned long xen_read_cr0(void)
{
	unsigned long cr0 = this_cpu_read(xen_cr0_value);

	if (unlikely(cr0 == 0)) {
		cr0 = native_read_cr0();
		this_cpu_write(xen_cr0_value, cr0);
	}

	return cr0;
}

static void xen_write_cr0(unsigned long cr0)
{
	struct multicall_space mcs;

	this_cpu_write(xen_cr0_value, cr0);

	/* Only pay attention to cr0.TS; everything else is
	   ignored. */
	mcs = xen_mc_entry(0);

	MULTI_fpu_taskswitch(mcs.mc, (cr0 & X86_CR0_TS) != 0);

	xen_mc_issue(PARAVIRT_LAZY_CPU);
}

static void xen_write_cr4(unsigned long cr4)
{
	cr4 &= ~(X86_CR4_PGE | X86_CR4_PSE | X86_CR4_PCE);

	native_write_cr4(cr4);
}

static u64 xen_read_msr_safe(unsigned int msr, int *err)
{
	u64 val;

	if (pmu_msr_read(msr, &val, err))
		return val;

	val = native_read_msr_safe(msr, err);
	switch (msr) {
	case MSR_IA32_APICBASE:
		val &= ~X2APIC_ENABLE;
		break;
	}
	return val;
}

static int xen_write_msr_safe(unsigned int msr, unsigned low, unsigned high)
{
	int ret;
	unsigned int which;
	u64 base;

	ret = 0;

	switch (msr) {
	case MSR_FS_BASE:		which = SEGBASE_FS; goto set;
	case MSR_KERNEL_GS_BASE:	which = SEGBASE_GS_USER; goto set;
	case MSR_GS_BASE:		which = SEGBASE_GS_KERNEL; goto set;

	set:
		base = ((u64)high << 32) | low;
		if (HYPERVISOR_set_segment_base(which, base) != 0)
			ret = -EIO;
		break;

	case MSR_STAR:
	case MSR_CSTAR:
	case MSR_LSTAR:
	case MSR_SYSCALL_MASK:
	case MSR_IA32_SYSENTER_CS:
	case MSR_IA32_SYSENTER_ESP:
	case MSR_IA32_SYSENTER_EIP:
		/* Fast syscall setup is all done in hypercalls, so
		   these are all ignored.  Stub them out here to stop
		   Xen console noise. */
		break;

	default:
		if (!pmu_msr_write(msr, low, high, &ret))
			ret = native_write_msr_safe(msr, low, high);
	}

	return ret;
}

static u64 xen_read_msr(unsigned int msr)
{
	/*
	 * This will silently swallow a #GP from RDMSR.  It may be worth
	 * changing that.
	 */
	int err;

	return xen_read_msr_safe(msr, &err);
}

static void xen_write_msr(unsigned int msr, unsigned low, unsigned high)
{
	/*
	 * This will silently swallow a #GP from WRMSR.  It may be worth
	 * changing that.
	 */
	xen_write_msr_safe(msr, low, high);
}

/* This is called once we have the cpu_possible_mask */
void __init xen_setup_vcpu_info_placement(void)
{
	int cpu;

	for_each_possible_cpu(cpu) {
		/* Set up direct vCPU id mapping for PV guests. */
		per_cpu(xen_vcpu_id, cpu) = cpu;

		/*
		 * xen_vcpu_setup(cpu) can fail  -- in which case it
		 * falls back to the shared_info version for cpus
		 * where xen_vcpu_nr(cpu) < MAX_VIRT_CPUS.
		 *
		 * xen_cpu_up_prepare_pv() handles the rest by failing
		 * them in hotplug.
		 */
		(void) xen_vcpu_setup(cpu);
	}

	/*
	 * xen_vcpu_setup managed to place the vcpu_info within the
	 * percpu area for all cpus, so make use of it.
	 */
	if (xen_have_vcpu_info_placement) {
		pv_ops.irq.save_fl = __PV_IS_CALLEE_SAVE(xen_save_fl_direct);
		pv_ops.irq.irq_disable =
			__PV_IS_CALLEE_SAVE(xen_irq_disable_direct);
		pv_ops.irq.irq_enable =
			__PV_IS_CALLEE_SAVE(xen_irq_enable_direct);
		pv_ops.mmu.read_cr2 =
			__PV_IS_CALLEE_SAVE(xen_read_cr2_direct);
	}
}

static const struct pv_info xen_info __initconst = {
	.extra_user_64bit_cs = FLAT_USER_CS64,
	.name = "Xen",
};

static const struct pv_cpu_ops xen_cpu_ops __initconst = {
	.cpuid = xen_cpuid,

	.set_debugreg = xen_set_debugreg,
	.get_debugreg = xen_get_debugreg,

	.read_cr0 = xen_read_cr0,
	.write_cr0 = xen_write_cr0,

	.write_cr4 = xen_write_cr4,

	.wbinvd = native_wbinvd,

	.read_msr = xen_read_msr,
	.write_msr = xen_write_msr,

	.read_msr_safe = xen_read_msr_safe,
	.write_msr_safe = xen_write_msr_safe,

	.read_pmc = xen_read_pmc,

	.load_tr_desc = paravirt_nop,
	.set_ldt = xen_set_ldt,
	.load_gdt = xen_load_gdt,
	.load_idt = xen_load_idt,
	.load_tls = xen_load_tls,
	.load_gs_index = xen_load_gs_index,

	.alloc_ldt = xen_alloc_ldt,
	.free_ldt = xen_free_ldt,

	.store_tr = xen_store_tr,

	.write_ldt_entry = xen_write_ldt_entry,
	.write_gdt_entry = xen_write_gdt_entry,
	.write_idt_entry = xen_write_idt_entry,
	.load_sp0 = xen_load_sp0,

#ifdef CONFIG_X86_IOPL_IOPERM
	.invalidate_io_bitmap = xen_invalidate_io_bitmap,
	.update_io_bitmap = xen_update_io_bitmap,
#endif
	.io_delay = xen_io_delay,

	.start_context_switch = paravirt_start_context_switch,
	.end_context_switch = xen_end_context_switch,
};

static void xen_restart(char *msg)
{
	xen_reboot(SHUTDOWN_reboot);
}

static void xen_machine_halt(void)
{
	xen_reboot(SHUTDOWN_poweroff);
}

static void xen_machine_power_off(void)
{
	if (pm_power_off)
		pm_power_off();
	xen_reboot(SHUTDOWN_poweroff);
}

static void xen_crash_shutdown(struct pt_regs *regs)
{
	xen_reboot(SHUTDOWN_crash);
}

static const struct machine_ops xen_machine_ops __initconst = {
	.restart = xen_restart,
	.halt = xen_machine_halt,
	.power_off = xen_machine_power_off,
	.shutdown = xen_machine_halt,
	.crash_shutdown = xen_crash_shutdown,
	.emergency_restart = xen_emergency_restart,
};

static unsigned char xen_get_nmi_reason(void)
{
	unsigned char reason = 0;

	/* Construct a value which looks like it came from port 0x61. */
	if (test_bit(_XEN_NMIREASON_io_error,
		     &HYPERVISOR_shared_info->arch.nmi_reason))
		reason |= NMI_REASON_IOCHK;
	if (test_bit(_XEN_NMIREASON_pci_serr,
		     &HYPERVISOR_shared_info->arch.nmi_reason))
		reason |= NMI_REASON_SERR;

	return reason;
}

static void __init xen_boot_params_init_edd(void)
{
#if IS_ENABLED(CONFIG_EDD)
	struct xen_platform_op op;
	struct edd_info *edd_info;
	u32 *mbr_signature;
	unsigned nr;
	int ret;

	edd_info = boot_params.eddbuf;
	mbr_signature = boot_params.edd_mbr_sig_buffer;

	op.cmd = XENPF_firmware_info;

	op.u.firmware_info.type = XEN_FW_DISK_INFO;
	for (nr = 0; nr < EDDMAXNR; nr++) {
		struct edd_info *info = edd_info + nr;

		op.u.firmware_info.index = nr;
		info->params.length = sizeof(info->params);
		set_xen_guest_handle(op.u.firmware_info.u.disk_info.edd_params,
				     &info->params);
		ret = HYPERVISOR_platform_op(&op);
		if (ret)
			break;

#define C(x) info->x = op.u.firmware_info.u.disk_info.x
		C(device);
		C(version);
		C(interface_support);
		C(legacy_max_cylinder);
		C(legacy_max_head);
		C(legacy_sectors_per_track);
#undef C
	}
	boot_params.eddbuf_entries = nr;

	op.u.firmware_info.type = XEN_FW_DISK_MBR_SIGNATURE;
	for (nr = 0; nr < EDD_MBR_SIG_MAX; nr++) {
		op.u.firmware_info.index = nr;
		ret = HYPERVISOR_platform_op(&op);
		if (ret)
			break;
		mbr_signature[nr] = op.u.firmware_info.u.disk_mbr_signature.mbr_signature;
	}
	boot_params.edd_mbr_sig_buf_entries = nr;
#endif
}

/*
 * Set up the GDT and segment registers for -fstack-protector.  Until
 * we do this, we have to be careful not to call any stack-protected
 * function, which is most of the kernel.
 */
static void __init xen_setup_gdt(int cpu)
{
	pv_ops.cpu.write_gdt_entry = xen_write_gdt_entry_boot;
	pv_ops.cpu.load_gdt = xen_load_gdt_boot;

	switch_to_new_gdt(cpu);

	pv_ops.cpu.write_gdt_entry = xen_write_gdt_entry;
	pv_ops.cpu.load_gdt = xen_load_gdt;
}

static void __init xen_dom0_set_legacy_features(void)
{
	x86_platform.legacy.rtc = 1;
}

static void __init xen_domu_set_legacy_features(void)
{
	x86_platform.legacy.rtc = 0;
}

/* First C function to be called on Xen boot */
asmlinkage __visible void __init xen_start_kernel(void)
{
	struct physdev_set_iopl set_iopl;
	unsigned long initrd_start = 0;
	int rc;

	if (!xen_start_info)
		return;

	xen_domain_type = XEN_PV_DOMAIN;
	xen_start_flags = xen_start_info->flags;

	xen_setup_features();

	/* Install Xen paravirt ops */
	pv_info = xen_info;
	pv_ops.cpu = xen_cpu_ops;
	paravirt_iret = xen_iret;
	xen_init_irq_ops();

	/*
	 * Setup xen_vcpu early because it is needed for
	 * local_irq_disable(), irqs_disabled(), e.g. in printk().
	 *
	 * Don't do the full vcpu_info placement stuff until we have
	 * the cpu_possible_mask and a non-dummy shared_info.
	 */
	xen_vcpu_info_reset(0);

	x86_platform.get_nmi_reason = xen_get_nmi_reason;

	x86_init.resources.memory_setup = xen_memory_setup;
	x86_init.irqs.intr_mode_select	= x86_init_noop;
	x86_init.irqs.intr_mode_init	= x86_init_noop;
	x86_init.oem.arch_setup = xen_arch_setup;
	x86_init.oem.banner = xen_banner;
	x86_init.hyper.init_platform = xen_pv_init_platform;
	x86_init.hyper.guest_late_init = xen_pv_guest_late_init;

	/*
	 * Set up some pagetable state before starting to set any ptes.
	 */

	xen_setup_machphys_mapping();
	xen_init_mmu_ops();

	/* Prevent unwanted bits from being set in PTEs. */
	__supported_pte_mask &= ~_PAGE_GLOBAL;
	__default_kernel_pte_mask &= ~_PAGE_GLOBAL;

	/*
	 * Prevent page tables from being allocated in highmem, even
	 * if CONFIG_HIGHPTE is enabled.
	 */
	__userpte_alloc_gfp &= ~__GFP_HIGHMEM;

	/* Get mfn list */
	xen_build_dynamic_phys_to_machine();

	/* Work out if we support NX */
	get_cpu_cap(&boot_cpu_data);
	x86_configure_nx();

	/*
	 * Set up kernel GDT and segment registers, mainly so that
	 * -fstack-protector code can be executed.
	 */
	xen_setup_gdt(0);

	/* Determine virtual and physical address sizes */
	get_cpu_address_sizes(&boot_cpu_data);

	/* Let's presume PV guests always boot on vCPU with id 0. */
	per_cpu(xen_vcpu_id, 0) = 0;

	idt_setup_early_handler();

	xen_init_capabilities();

#ifdef CONFIG_X86_LOCAL_APIC
	/*
	 * set up the basic apic ops.
	 */
	xen_init_apic();
#endif

	machine_ops = xen_machine_ops;

	/*
	 * The only reliable way to retain the initial address of the
	 * percpu gdt_page is to remember it here, so we can go and
	 * mark it RW later, when the initial percpu area is freed.
	 */
	xen_initial_gdt = &per_cpu(gdt_page, 0);

	xen_smp_init();

#ifdef CONFIG_ACPI_NUMA
	/*
	 * The pages we from Xen are not related to machine pages, so
	 * any NUMA information the kernel tries to get from ACPI will
	 * be meaningless.  Prevent it from trying.
	 */
	disable_srat();
#endif
	WARN_ON(xen_cpuhp_setup(xen_cpu_up_prepare_pv, xen_cpu_dead_pv));

	local_irq_disable();
	early_boot_irqs_disabled = true;

	xen_raw_console_write("mapping kernel into physical memory\n");
	xen_setup_kernel_pagetable((pgd_t *)xen_start_info->pt_base,
				   xen_start_info->nr_pages);
	xen_reserve_special_pages();

	/*
	 * We used to do this in xen_arch_setup, but that is too late
	 * on AMD were early_cpu_init (run before ->arch_setup()) calls
	 * early_amd_init which pokes 0xcf8 port.
	 */
	set_iopl.iopl = 1;
	rc = HYPERVISOR_physdev_op(PHYSDEVOP_set_iopl, &set_iopl);
	if (rc != 0)
		xen_raw_printk("physdev_op failed %d\n", rc);


	if (xen_start_info->mod_start) {
	    if (xen_start_info->flags & SIF_MOD_START_PFN)
		initrd_start = PFN_PHYS(xen_start_info->mod_start);
	    else
		initrd_start = __pa(xen_start_info->mod_start);
	}

	/* Poke various useful things into boot_params */
	boot_params.hdr.type_of_loader = (9 << 4) | 0;
	boot_params.hdr.ramdisk_image = initrd_start;
	boot_params.hdr.ramdisk_size = xen_start_info->mod_len;
	boot_params.hdr.cmd_line_ptr = __pa(xen_start_info->cmd_line);
	boot_params.hdr.hardware_subarch = X86_SUBARCH_XEN;

	if (!xen_initial_domain()) {
		if (pci_xen)
			x86_init.pci.arch_init = pci_xen_init;
		x86_platform.set_legacy_features =
				xen_domu_set_legacy_features;
	} else {
		const struct dom0_vga_console_info *info =
			(void *)((char *)xen_start_info +
				 xen_start_info->console.dom0.info_off);
		struct xen_platform_op op = {
			.cmd = XENPF_firmware_info,
			.interface_version = XENPF_INTERFACE_VERSION,
			.u.firmware_info.type = XEN_FW_KBD_SHIFT_FLAGS,
		};

		x86_platform.set_legacy_features =
				xen_dom0_set_legacy_features;
		xen_init_vga(info, xen_start_info->console.dom0.info_size);
		xen_start_info->console.domU.mfn = 0;
		xen_start_info->console.domU.evtchn = 0;

		if (HYPERVISOR_platform_op(&op) == 0)
			boot_params.kbd_status = op.u.firmware_info.u.kbd_shift_flags;

		/* Make sure ACS will be enabled */
		pci_request_acs();

		xen_acpi_sleep_register();

		/* Avoid searching for BIOS MP tables */
		x86_init.mpparse.find_smp_config = x86_init_noop;
		x86_init.mpparse.get_smp_config = x86_init_uint_noop;

		xen_boot_params_init_edd();

#ifdef CONFIG_ACPI
		/*
		 * Disable selecting "Firmware First mode" for correctable
		 * memory errors, as this is the duty of the hypervisor to
		 * decide.
		 */
		acpi_disable_cmcff = 1;
#endif
	}

	xen_add_preferred_consoles();

#ifdef CONFIG_PCI
	/* PCI BIOS service won't work from a PV guest. */
	pci_probe &= ~PCI_PROBE_BIOS;
#endif
	xen_raw_console_write("about to get started...\n");

	/* We need this for printk timestamps */
	xen_setup_runstate_info(0);

	xen_efi_init(&boot_params);

	/* Start the world */
	cr4_init_shadow(); /* 32b kernel does this in i386_start_kernel() */
	x86_64_start_reservations((char *)__pa_symbol(&boot_params));
}

static int xen_cpu_up_prepare_pv(unsigned int cpu)
{
	int rc;

	if (per_cpu(xen_vcpu, cpu) == NULL)
		return -ENODEV;

	xen_setup_timer(cpu);

	rc = xen_smp_intr_init(cpu);
	if (rc) {
		WARN(1, "xen_smp_intr_init() for CPU %d failed: %d\n",
		     cpu, rc);
		return rc;
	}

	rc = xen_smp_intr_init_pv(cpu);
	if (rc) {
		WARN(1, "xen_smp_intr_init_pv() for CPU %d failed: %d\n",
		     cpu, rc);
		return rc;
	}

	return 0;
}

static int xen_cpu_dead_pv(unsigned int cpu)
{
	xen_smp_intr_free(cpu);
	xen_smp_intr_free_pv(cpu);

	xen_teardown_timer(cpu);

	return 0;
}

static uint32_t __init xen_platform_pv(void)
{
	if (xen_pv_domain())
		return xen_cpuid_base();

	return 0;
}

const __initconst struct hypervisor_x86 x86_hyper_xen_pv = {
	.name                   = "Xen PV",
	.detect                 = xen_platform_pv,
	.type			= X86_HYPER_XEN_PV,
	.runtime.pin_vcpu       = xen_pin_vcpu,
	.ignore_nopv		= true,
};<|MERGE_RESOLUTION|>--- conflicted
+++ resolved
@@ -569,8 +569,6 @@
 	instrumentation_end();
 }
 
-<<<<<<< HEAD
-=======
 #ifdef CONFIG_X86_MCE
 DEFINE_IDTENTRY_RAW(xenpv_exc_machine_check)
 {
@@ -585,7 +583,6 @@
 }
 #endif
 
->>>>>>> 3b17187f
 struct trap_array_entry {
 	void (*orig)(void);
 	void (*xen)(void);
