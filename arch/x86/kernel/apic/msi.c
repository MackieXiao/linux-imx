// SPDX-License-Identifier: GPL-2.0-only
/*
 * Support of MSI, HPET and DMAR interrupts.
 *
 * Copyright (C) 1997, 1998, 1999, 2000, 2009 Ingo Molnar, Hajnalka Szabo
 *	Moved from arch/x86/kernel/apic/io_apic.c.
 * Jiang Liu <jiang.liu@linux.intel.com>
 *	Convert to hierarchical irqdomain
 */
#include <linux/mm.h>
#include <linux/interrupt.h>
#include <linux/irq.h>
#include <linux/pci.h>
#include <linux/dmar.h>
#include <linux/hpet.h>
#include <linux/msi.h>
#include <asm/irqdomain.h>
#include <asm/hpet.h>
#include <asm/hw_irq.h>
#include <asm/apic.h>
#include <asm/irq_remapping.h>

struct irq_domain *x86_pci_msi_default_domain __ro_after_init;

static void irq_msi_update_msg(struct irq_data *irqd, struct irq_cfg *cfg)
{
	struct msi_msg msg[2] = { [1] = { }, };

	__irq_msi_compose_msg(cfg, msg, false);
	irq_data_get_irq_chip(irqd)->irq_write_msi_msg(irqd, msg);
}

static int
msi_set_affinity(struct irq_data *irqd, const struct cpumask *mask, bool force)
{
	struct irq_cfg old_cfg, *cfg = irqd_cfg(irqd);
	struct irq_data *parent = irqd->parent_data;
	unsigned int cpu;
	int ret;

	/* Save the current configuration */
	cpu = cpumask_first(irq_data_get_effective_affinity_mask(irqd));
	old_cfg = *cfg;

	/* Allocate a new target vector */
	ret = parent->chip->irq_set_affinity(parent, mask, force);
	if (ret < 0 || ret == IRQ_SET_MASK_OK_DONE)
		return ret;

	/*
	 * For non-maskable and non-remapped MSI interrupts the migration
	 * to a different destination CPU and a different vector has to be
	 * done careful to handle the possible stray interrupt which can be
	 * caused by the non-atomic update of the address/data pair.
	 *
	 * Direct update is possible when:
	 * - The MSI is maskable (remapped MSI does not use this code path)).
	 *   The quirk bit is not set in this case.
	 * - The new vector is the same as the old vector
	 * - The old vector is MANAGED_IRQ_SHUTDOWN_VECTOR (interrupt starts up)
	 * - The interrupt is not yet started up
	 * - The new destination CPU is the same as the old destination CPU
	 */
	if (!irqd_msi_nomask_quirk(irqd) ||
	    cfg->vector == old_cfg.vector ||
	    old_cfg.vector == MANAGED_IRQ_SHUTDOWN_VECTOR ||
	    !irqd_is_started(irqd) ||
	    cfg->dest_apicid == old_cfg.dest_apicid) {
		irq_msi_update_msg(irqd, cfg);
		return ret;
	}

	/*
	 * Paranoia: Validate that the interrupt target is the local
	 * CPU.
	 */
	if (WARN_ON_ONCE(cpu != smp_processor_id())) {
		irq_msi_update_msg(irqd, cfg);
		return ret;
	}

	/*
	 * Redirect the interrupt to the new vector on the current CPU
	 * first. This might cause a spurious interrupt on this vector if
	 * the device raises an interrupt right between this update and the
	 * update to the final destination CPU.
	 *
	 * If the vector is in use then the installed device handler will
	 * denote it as spurious which is no harm as this is a rare event
	 * and interrupt handlers have to cope with spurious interrupts
	 * anyway. If the vector is unused, then it is marked so it won't
	 * trigger the 'No irq handler for vector' warning in
	 * common_interrupt().
	 *
	 * This requires to hold vector lock to prevent concurrent updates to
	 * the affected vector.
	 */
	lock_vector_lock();

	/*
	 * Mark the new target vector on the local CPU if it is currently
	 * unused. Reuse the VECTOR_RETRIGGERED state which is also used in
	 * the CPU hotplug path for a similar purpose. This cannot be
	 * undone here as the current CPU has interrupts disabled and
	 * cannot handle the interrupt before the whole set_affinity()
	 * section is done. In the CPU unplug case, the current CPU is
	 * about to vanish and will not handle any interrupts anymore. The
	 * vector is cleaned up when the CPU comes online again.
	 */
	if (IS_ERR_OR_NULL(this_cpu_read(vector_irq[cfg->vector])))
		this_cpu_write(vector_irq[cfg->vector], VECTOR_RETRIGGERED);

	/* Redirect it to the new vector on the local CPU temporarily */
	old_cfg.vector = cfg->vector;
	irq_msi_update_msg(irqd, &old_cfg);

	/* Now transition it to the target CPU */
	irq_msi_update_msg(irqd, cfg);

	/*
	 * All interrupts after this point are now targeted at the new
	 * vector/CPU.
	 *
	 * Drop vector lock before testing whether the temporary assignment
	 * to the local CPU was hit by an interrupt raised in the device,
	 * because the retrigger function acquires vector lock again.
	 */
	unlock_vector_lock();

	/*
	 * Check whether the transition raced with a device interrupt and
	 * is pending in the local APICs IRR. It is safe to do this outside
	 * of vector lock as the irq_desc::lock of this interrupt is still
	 * held and interrupts are disabled: The check is not accessing the
	 * underlying vector store. It's just checking the local APIC's
	 * IRR.
	 */
	if (lapic_vector_set_in_irr(cfg->vector))
		irq_data_get_irq_chip(irqd)->irq_retrigger(irqd);

	return ret;
}

/*
 * IRQ Chip for MSI PCI/PCI-X/PCI-Express Devices,
 * which implement the MSI or MSI-X Capability Structure.
 */
static struct irq_chip pci_msi_controller = {
	.name			= "PCI-MSI",
	.irq_unmask		= pci_msi_unmask_irq,
	.irq_mask		= pci_msi_mask_irq,
	.irq_ack		= irq_chip_ack_parent,
	.irq_retrigger		= irq_chip_retrigger_hierarchy,
	.irq_set_affinity	= msi_set_affinity,
	.flags			= IRQCHIP_SKIP_SET_WAKE |
				  IRQCHIP_AFFINITY_PRE_STARTUP,
};

int pci_msi_prepare(struct irq_domain *domain, struct device *dev, int nvec,
		    msi_alloc_info_t *arg)
{
	struct pci_dev *pdev = to_pci_dev(dev);
	struct msi_desc *desc = first_pci_msi_entry(pdev);

	init_irq_alloc_info(arg, NULL);
	if (desc->msi_attrib.is_msix) {
		arg->type = X86_IRQ_ALLOC_TYPE_PCI_MSIX;
	} else {
		arg->type = X86_IRQ_ALLOC_TYPE_PCI_MSI;
		arg->flags |= X86_IRQ_ALLOC_CONTIGUOUS_VECTORS;
	}

	return 0;
}
EXPORT_SYMBOL_GPL(pci_msi_prepare);

static struct msi_domain_ops pci_msi_domain_ops = {
	.msi_prepare	= pci_msi_prepare,
};

static struct msi_domain_info pci_msi_domain_info = {
	.flags		= MSI_FLAG_USE_DEF_DOM_OPS | MSI_FLAG_USE_DEF_CHIP_OPS |
			  MSI_FLAG_PCI_MSIX,
	.ops		= &pci_msi_domain_ops,
	.chip		= &pci_msi_controller,
	.handler	= handle_edge_irq,
	.handler_name	= "edge",
};

struct irq_domain * __init native_create_pci_msi_domain(void)
{
	struct fwnode_handle *fn;
	struct irq_domain *d;

	if (disable_apic)
		return NULL;

	fn = irq_domain_alloc_named_fwnode("PCI-MSI");
	if (!fn)
		return NULL;

	d = pci_msi_create_irq_domain(fn, &pci_msi_domain_info,
				      x86_vector_domain);
	if (!d) {
		irq_domain_free_fwnode(fn);
		pr_warn("Failed to initialize PCI-MSI irqdomain.\n");
	} else {
		d->flags |= IRQ_DOMAIN_MSI_NOMASK_QUIRK;
	}
	return d;
}

void __init x86_create_pci_msi_domain(void)
{
	x86_pci_msi_default_domain = x86_init.irqs.create_pci_msi_domain();
}

#ifdef CONFIG_IRQ_REMAP
static struct irq_chip pci_msi_ir_controller = {
	.name			= "IR-PCI-MSI",
	.irq_unmask		= pci_msi_unmask_irq,
	.irq_mask		= pci_msi_mask_irq,
	.irq_ack		= irq_chip_ack_parent,
	.irq_retrigger		= irq_chip_retrigger_hierarchy,
	.flags			= IRQCHIP_SKIP_SET_WAKE |
				  IRQCHIP_AFFINITY_PRE_STARTUP,
};

static struct msi_domain_info pci_msi_ir_domain_info = {
	.flags		= MSI_FLAG_USE_DEF_DOM_OPS | MSI_FLAG_USE_DEF_CHIP_OPS |
			  MSI_FLAG_MULTI_PCI_MSI | MSI_FLAG_PCI_MSIX,
	.ops		= &pci_msi_domain_ops,
	.chip		= &pci_msi_ir_controller,
	.handler	= handle_edge_irq,
	.handler_name	= "edge",
};

struct irq_domain *arch_create_remap_msi_irq_domain(struct irq_domain *parent,
						    const char *name, int id)
{
	struct fwnode_handle *fn;
	struct irq_domain *d;

	fn = irq_domain_alloc_named_id_fwnode(name, id);
	if (!fn)
		return NULL;
	d = pci_msi_create_irq_domain(fn, &pci_msi_ir_domain_info, parent);
	if (!d)
		irq_domain_free_fwnode(fn);
	return d;
}
#endif

#ifdef CONFIG_DMAR_TABLE
/*
 * The Intel IOMMU (ab)uses the high bits of the MSI address to contain the
 * high bits of the destination APIC ID. This can't be done in the general
 * case for MSIs as it would be targeting real memory above 4GiB not the
 * APIC.
 */
static void dmar_msi_compose_msg(struct irq_data *data, struct msi_msg *msg)
{
	__irq_msi_compose_msg(irqd_cfg(data), msg, true);
}

static void dmar_msi_write_msg(struct irq_data *data, struct msi_msg *msg)
{
	dmar_msi_write(data->irq, msg);
}

static struct irq_chip dmar_msi_controller = {
	.name			= "DMAR-MSI",
	.irq_unmask		= dmar_msi_unmask,
	.irq_mask		= dmar_msi_mask,
	.irq_ack		= irq_chip_ack_parent,
	.irq_set_affinity	= msi_domain_set_affinity,
	.irq_retrigger		= irq_chip_retrigger_hierarchy,
	.irq_compose_msi_msg	= dmar_msi_compose_msg,
	.irq_write_msi_msg	= dmar_msi_write_msg,
	.flags			= IRQCHIP_SKIP_SET_WAKE |
				  IRQCHIP_AFFINITY_PRE_STARTUP,
};

static int dmar_msi_init(struct irq_domain *domain,
			 struct msi_domain_info *info, unsigned int virq,
			 irq_hw_number_t hwirq, msi_alloc_info_t *arg)
{
	irq_domain_set_info(domain, virq, arg->devid, info->chip, NULL,
			    handle_edge_irq, arg->data, "edge");

	return 0;
}

static struct msi_domain_ops dmar_msi_domain_ops = {
	.msi_init	= dmar_msi_init,
};

static struct msi_domain_info dmar_msi_domain_info = {
	.ops		= &dmar_msi_domain_ops,
	.chip		= &dmar_msi_controller,
	.flags		= MSI_FLAG_USE_DEF_DOM_OPS,
};

static struct irq_domain *dmar_get_irq_domain(void)
{
	static struct irq_domain *dmar_domain;
	static DEFINE_MUTEX(dmar_lock);
	struct fwnode_handle *fn;

	mutex_lock(&dmar_lock);
	if (dmar_domain)
		goto out;

	fn = irq_domain_alloc_named_fwnode("DMAR-MSI");
	if (fn) {
		dmar_domain = msi_create_irq_domain(fn, &dmar_msi_domain_info,
						    x86_vector_domain);
		if (!dmar_domain)
			irq_domain_free_fwnode(fn);
	}
out:
	mutex_unlock(&dmar_lock);
	return dmar_domain;
}

int dmar_alloc_hwirq(int id, int node, void *arg)
{
	struct irq_domain *domain = dmar_get_irq_domain();
	struct irq_alloc_info info;

	if (!domain)
		return -1;

	init_irq_alloc_info(&info, NULL);
	info.type = X86_IRQ_ALLOC_TYPE_DMAR;
	info.devid = id;
	info.hwirq = id;
	info.data = arg;

	return irq_domain_alloc_irqs(domain, 1, node, &info);
}

void dmar_free_hwirq(int irq)
{
	irq_domain_free_irqs(irq, 1);
}
<<<<<<< HEAD
#endif

/*
 * MSI message composition
 */
#ifdef CONFIG_HPET_TIMER
static inline int hpet_dev_id(struct irq_domain *domain)
{
	struct msi_domain_info *info = msi_get_domain_info(domain);

	return (int)(long)info->data;
}

static void hpet_msi_write_msg(struct irq_data *data, struct msi_msg *msg)
{
	hpet_msi_write(irq_data_get_irq_handler_data(data), msg);
}

static struct irq_chip hpet_msi_controller __ro_after_init = {
	.name = "HPET-MSI",
	.irq_unmask = hpet_msi_unmask,
	.irq_mask = hpet_msi_mask,
	.irq_ack = irq_chip_ack_parent,
	.irq_set_affinity = msi_domain_set_affinity,
	.irq_retrigger = irq_chip_retrigger_hierarchy,
	.irq_write_msi_msg = hpet_msi_write_msg,
	.flags = IRQCHIP_SKIP_SET_WAKE | IRQCHIP_AFFINITY_PRE_STARTUP,
};

static int hpet_msi_init(struct irq_domain *domain,
			 struct msi_domain_info *info, unsigned int virq,
			 irq_hw_number_t hwirq, msi_alloc_info_t *arg)
{
	irq_set_status_flags(virq, IRQ_MOVE_PCNTXT);
	irq_domain_set_info(domain, virq, arg->hwirq, info->chip, NULL,
			    handle_edge_irq, arg->data, "edge");

	return 0;
}

static void hpet_msi_free(struct irq_domain *domain,
			  struct msi_domain_info *info, unsigned int virq)
{
	irq_clear_status_flags(virq, IRQ_MOVE_PCNTXT);
}

static struct msi_domain_ops hpet_msi_domain_ops = {
	.msi_init	= hpet_msi_init,
	.msi_free	= hpet_msi_free,
};

static struct msi_domain_info hpet_msi_domain_info = {
	.ops		= &hpet_msi_domain_ops,
	.chip		= &hpet_msi_controller,
	.flags		= MSI_FLAG_USE_DEF_DOM_OPS,
};

struct irq_domain *hpet_create_irq_domain(int hpet_id)
{
	struct msi_domain_info *domain_info;
	struct irq_domain *parent, *d;
	struct irq_alloc_info info;
	struct fwnode_handle *fn;

	if (x86_vector_domain == NULL)
		return NULL;

	domain_info = kzalloc(sizeof(*domain_info), GFP_KERNEL);
	if (!domain_info)
		return NULL;

	*domain_info = hpet_msi_domain_info;
	domain_info->data = (void *)(long)hpet_id;

	init_irq_alloc_info(&info, NULL);
	info.type = X86_IRQ_ALLOC_TYPE_HPET_GET_PARENT;
	info.devid = hpet_id;
	parent = irq_remapping_get_irq_domain(&info);
	if (parent == NULL)
		parent = x86_vector_domain;
	else
		hpet_msi_controller.name = "IR-HPET-MSI";

	fn = irq_domain_alloc_named_id_fwnode(hpet_msi_controller.name,
					      hpet_id);
	if (!fn) {
		kfree(domain_info);
		return NULL;
	}

	d = msi_create_irq_domain(fn, domain_info, parent);
	if (!d) {
		irq_domain_free_fwnode(fn);
		kfree(domain_info);
	}
	return d;
}

int hpet_assign_irq(struct irq_domain *domain, struct hpet_channel *hc,
		    int dev_num)
{
	struct irq_alloc_info info;

	init_irq_alloc_info(&info, NULL);
	info.type = X86_IRQ_ALLOC_TYPE_HPET;
	info.data = hc;
	info.devid = hpet_dev_id(domain);
	info.hwirq = dev_num;

	return irq_domain_alloc_irqs(domain, 1, NUMA_NO_NODE, &info);
}
=======
>>>>>>> 3b17187f
#endif<|MERGE_RESOLUTION|>--- conflicted
+++ resolved
@@ -344,118 +344,4 @@
 {
 	irq_domain_free_irqs(irq, 1);
 }
-<<<<<<< HEAD
-#endif
-
-/*
- * MSI message composition
- */
-#ifdef CONFIG_HPET_TIMER
-static inline int hpet_dev_id(struct irq_domain *domain)
-{
-	struct msi_domain_info *info = msi_get_domain_info(domain);
-
-	return (int)(long)info->data;
-}
-
-static void hpet_msi_write_msg(struct irq_data *data, struct msi_msg *msg)
-{
-	hpet_msi_write(irq_data_get_irq_handler_data(data), msg);
-}
-
-static struct irq_chip hpet_msi_controller __ro_after_init = {
-	.name = "HPET-MSI",
-	.irq_unmask = hpet_msi_unmask,
-	.irq_mask = hpet_msi_mask,
-	.irq_ack = irq_chip_ack_parent,
-	.irq_set_affinity = msi_domain_set_affinity,
-	.irq_retrigger = irq_chip_retrigger_hierarchy,
-	.irq_write_msi_msg = hpet_msi_write_msg,
-	.flags = IRQCHIP_SKIP_SET_WAKE | IRQCHIP_AFFINITY_PRE_STARTUP,
-};
-
-static int hpet_msi_init(struct irq_domain *domain,
-			 struct msi_domain_info *info, unsigned int virq,
-			 irq_hw_number_t hwirq, msi_alloc_info_t *arg)
-{
-	irq_set_status_flags(virq, IRQ_MOVE_PCNTXT);
-	irq_domain_set_info(domain, virq, arg->hwirq, info->chip, NULL,
-			    handle_edge_irq, arg->data, "edge");
-
-	return 0;
-}
-
-static void hpet_msi_free(struct irq_domain *domain,
-			  struct msi_domain_info *info, unsigned int virq)
-{
-	irq_clear_status_flags(virq, IRQ_MOVE_PCNTXT);
-}
-
-static struct msi_domain_ops hpet_msi_domain_ops = {
-	.msi_init	= hpet_msi_init,
-	.msi_free	= hpet_msi_free,
-};
-
-static struct msi_domain_info hpet_msi_domain_info = {
-	.ops		= &hpet_msi_domain_ops,
-	.chip		= &hpet_msi_controller,
-	.flags		= MSI_FLAG_USE_DEF_DOM_OPS,
-};
-
-struct irq_domain *hpet_create_irq_domain(int hpet_id)
-{
-	struct msi_domain_info *domain_info;
-	struct irq_domain *parent, *d;
-	struct irq_alloc_info info;
-	struct fwnode_handle *fn;
-
-	if (x86_vector_domain == NULL)
-		return NULL;
-
-	domain_info = kzalloc(sizeof(*domain_info), GFP_KERNEL);
-	if (!domain_info)
-		return NULL;
-
-	*domain_info = hpet_msi_domain_info;
-	domain_info->data = (void *)(long)hpet_id;
-
-	init_irq_alloc_info(&info, NULL);
-	info.type = X86_IRQ_ALLOC_TYPE_HPET_GET_PARENT;
-	info.devid = hpet_id;
-	parent = irq_remapping_get_irq_domain(&info);
-	if (parent == NULL)
-		parent = x86_vector_domain;
-	else
-		hpet_msi_controller.name = "IR-HPET-MSI";
-
-	fn = irq_domain_alloc_named_id_fwnode(hpet_msi_controller.name,
-					      hpet_id);
-	if (!fn) {
-		kfree(domain_info);
-		return NULL;
-	}
-
-	d = msi_create_irq_domain(fn, domain_info, parent);
-	if (!d) {
-		irq_domain_free_fwnode(fn);
-		kfree(domain_info);
-	}
-	return d;
-}
-
-int hpet_assign_irq(struct irq_domain *domain, struct hpet_channel *hc,
-		    int dev_num)
-{
-	struct irq_alloc_info info;
-
-	init_irq_alloc_info(&info, NULL);
-	info.type = X86_IRQ_ALLOC_TYPE_HPET;
-	info.data = hc;
-	info.devid = hpet_dev_id(domain);
-	info.hwirq = dev_num;
-
-	return irq_domain_alloc_irqs(domain, 1, NUMA_NO_NODE, &info);
-}
-=======
->>>>>>> 3b17187f
 #endif