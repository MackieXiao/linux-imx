--- conflicted
+++ resolved
@@ -610,12 +610,9 @@
 	if (threads > __max_smt_threads)
 		__max_smt_threads = threads;
 
-<<<<<<< HEAD
-=======
 	for_each_cpu(i, topology_sibling_cpumask(cpu))
 		cpu_data(i).smt_active = threads > 1;
 
->>>>>>> 3b17187f
 	/*
 	 * This needs a separate iteration over the cpus because we rely on all
 	 * topology_sibling_cpumask links to be set-up.
