/* SPDX-License-Identifier: GPL-2.0 */
#ifndef __KVM_X86_VMX_H
#define __KVM_X86_VMX_H

#include <linux/kvm_host.h>

#include <asm/kvm.h>
#include <asm/intel_pt.h>

#include "capabilities.h"
#include "kvm_cache_regs.h"
#include "posted_intr.h"
#include "vmcs.h"
#include "vmx_ops.h"
#include "cpuid.h"

#define MSR_TYPE_R	1
#define MSR_TYPE_W	2
#define MSR_TYPE_RW	3

#define X2APIC_MSR(r) (APIC_BASE_MSR + ((r) >> 4))

#ifdef CONFIG_X86_64
#define MAX_NR_USER_RETURN_MSRS	7
#else
#define MAX_NR_USER_RETURN_MSRS	4
#endif

#define MAX_NR_LOADSTORE_MSRS	8

struct vmx_msrs {
	unsigned int		nr;
	struct vmx_msr_entry	val[MAX_NR_LOADSTORE_MSRS];
};

struct vmx_uret_msr {
	bool load_into_hardware;
	u64 data;
	u64 mask;
};

enum segment_cache_field {
	SEG_FIELD_SEL = 0,
	SEG_FIELD_BASE = 1,
	SEG_FIELD_LIMIT = 2,
	SEG_FIELD_AR = 3,

	SEG_FIELD_NR = 4
};

#define RTIT_ADDR_RANGE		4

struct pt_ctx {
	u64 ctl;
	u64 status;
	u64 output_base;
	u64 output_mask;
	u64 cr3_match;
	u64 addr_a[RTIT_ADDR_RANGE];
	u64 addr_b[RTIT_ADDR_RANGE];
};

struct pt_desc {
	u64 ctl_bitmask;
	u32 addr_range;
	u32 caps[PT_CPUID_REGS_NUM * PT_CPUID_LEAVES];
	struct pt_ctx host;
	struct pt_ctx guest;
};

union vmx_exit_reason {
	struct {
		u32	basic			: 16;
		u32	reserved16		: 1;
		u32	reserved17		: 1;
		u32	reserved18		: 1;
		u32	reserved19		: 1;
		u32	reserved20		: 1;
		u32	reserved21		: 1;
		u32	reserved22		: 1;
		u32	reserved23		: 1;
		u32	reserved24		: 1;
		u32	reserved25		: 1;
<<<<<<< HEAD
		u32	reserved26		: 1;
=======
		u32	bus_lock_detected	: 1;
>>>>>>> 3b17187f
		u32	enclave_mode		: 1;
		u32	smi_pending_mtf		: 1;
		u32	smi_from_vmx_root	: 1;
		u32	reserved30		: 1;
		u32	failed_vmentry		: 1;
	};
	u32 full;
};

<<<<<<< HEAD
=======
#define vcpu_to_lbr_desc(vcpu) (&to_vmx(vcpu)->lbr_desc)
#define vcpu_to_lbr_records(vcpu) (&to_vmx(vcpu)->lbr_desc.records)

bool intel_pmu_lbr_is_compatible(struct kvm_vcpu *vcpu);
bool intel_pmu_lbr_is_enabled(struct kvm_vcpu *vcpu);

int intel_pmu_create_guest_lbr_event(struct kvm_vcpu *vcpu);
void vmx_passthrough_lbr_msrs(struct kvm_vcpu *vcpu);

struct lbr_desc {
	/* Basic info about guest LBR records. */
	struct x86_pmu_lbr records;

	/*
	 * Emulate LBR feature via passthrough LBR registers when the
	 * per-vcpu guest LBR event is scheduled on the current pcpu.
	 *
	 * The records may be inaccurate if the host reclaims the LBR.
	 */
	struct perf_event *event;

	/* True if LBRs are marked as not intercepted in the MSR bitmap */
	bool msr_passthrough;
};

>>>>>>> 3b17187f
/*
 * The nested_vmx structure is part of vcpu_vmx, and holds information we need
 * for correct emulation of VMX (i.e., nested VMX) on this vcpu.
 */
struct nested_vmx {
	/* Has the level1 guest done vmxon? */
	bool vmxon;
	gpa_t vmxon_ptr;
	bool pml_full;

	/* The guest-physical address of the current VMCS L1 keeps for L2 */
	gpa_t current_vmptr;
	/*
	 * Cache of the guest's VMCS, existing outside of guest memory.
	 * Loaded from guest memory during VMPTRLD. Flushed to guest
	 * memory during VMCLEAR and VMPTRLD.
	 */
	struct vmcs12 *cached_vmcs12;
	/*
	 * Cache of the guest's shadow VMCS, existing outside of guest
	 * memory. Loaded from guest memory during VM entry. Flushed
	 * to guest memory during VM exit.
	 */
	struct vmcs12 *cached_shadow_vmcs12;

	/*
	 * Indicates if the shadow vmcs or enlightened vmcs must be updated
	 * with the data held by struct vmcs12.
	 */
	bool need_vmcs12_to_shadow_sync;
	bool dirty_vmcs12;

	/*
	 * Indicates lazily loaded guest state has not yet been decached from
	 * vmcs02.
	 */
	bool need_sync_vmcs02_to_vmcs12_rare;

	/*
	 * vmcs02 has been initialized, i.e. state that is constant for
	 * vmcs02 has been written to the backing VMCS.  Initialization
	 * is delayed until L1 actually attempts to run a nested VM.
	 */
	bool vmcs02_initialized;

	bool change_vmcs01_virtual_apic_mode;
	bool reload_vmcs01_apic_access_page;
	bool update_vmcs01_cpu_dirty_logging;

	/*
	 * Enlightened VMCS has been enabled. It does not mean that L1 has to
	 * use it. However, VMX features available to L1 will be limited based
	 * on what the enlightened VMCS supports.
	 */
	bool enlightened_vmcs_enabled;

	/* L2 must run next, and mustn't decide to exit to L1. */
	bool nested_run_pending;

	/* Pending MTF VM-exit into L1.  */
	bool mtf_pending;

	struct loaded_vmcs vmcs02;

	/*
	 * Guest pages referred to in the vmcs02 with host-physical
	 * pointers, so we must keep them pinned while L2 runs.
	 */
	struct page *apic_access_page;
	struct kvm_host_map virtual_apic_map;
	struct kvm_host_map pi_desc_map;

	struct kvm_host_map msr_bitmap_map;

	struct pi_desc *pi_desc;
	bool pi_pending;
	u16 posted_intr_nv;

	struct hrtimer preemption_timer;
	u64 preemption_timer_deadline;
	bool has_preemption_timer_deadline;
	bool preemption_timer_expired;

	/* to migrate it to L2 if VM_ENTRY_LOAD_DEBUG_CONTROLS is off */
	u64 vmcs01_debugctl;
	u64 vmcs01_guest_bndcfgs;

	/* to migrate it to L1 if L2 writes to L1's CR8 directly */
	int l1_tpr_threshold;

	u16 vpid02;
	u16 last_vpid;

	struct nested_vmx_msrs msrs;

	/* SMM related state */
	struct {
		/* in VMX operation on SMM entry? */
		bool vmxon;
		/* in guest mode on SMM entry? */
		bool guest_mode;
	} smm;

	gpa_t hv_evmcs_vmptr;
	struct kvm_host_map hv_evmcs_map;
	struct hv_enlightened_vmcs *hv_evmcs;
};

struct vcpu_vmx {
	struct kvm_vcpu       vcpu;
	u8                    fail;
	u8		      x2apic_msr_bitmap_mode;

	/*
	 * If true, host state has been stored in vmx->loaded_vmcs for
	 * the CPU registers that only need to be switched when transitioning
	 * to/from the kernel, and the registers have been loaded with guest
	 * values.  If false, host state is loaded in the CPU registers
	 * and vmx->loaded_vmcs->host_state is invalid.
	 */
	bool		      guest_state_loaded;

	unsigned long         exit_qualification;
	u32                   exit_intr_info;
	u32                   idt_vectoring_info;
	ulong                 rflags;

	/*
	 * User return MSRs are always emulated when enabled in the guest, but
	 * only loaded into hardware when necessary, e.g. SYSCALL #UDs outside
	 * of 64-bit mode or if EFER.SCE=1, thus the SYSCALL MSRs don't need to
	 * be loaded into hardware if those conditions aren't met.
	 */
	struct vmx_uret_msr   guest_uret_msrs[MAX_NR_USER_RETURN_MSRS];
	bool                  guest_uret_msrs_loaded;
#ifdef CONFIG_X86_64
	u64		      msr_host_kernel_gs_base;
	u64		      msr_guest_kernel_gs_base;
#endif

	u64		      spec_ctrl;
	u32		      msr_ia32_umwait_control;

	/*
	 * loaded_vmcs points to the VMCS currently used in this vcpu. For a
	 * non-nested (L1) guest, it always points to vmcs01. For a nested
	 * guest (L2), it points to a different VMCS.
	 */
	struct loaded_vmcs    vmcs01;
	struct loaded_vmcs   *loaded_vmcs;

	struct msr_autoload {
		struct vmx_msrs guest;
		struct vmx_msrs host;
	} msr_autoload;

	struct msr_autostore {
		struct vmx_msrs guest;
	} msr_autostore;

	struct {
		int vm86_active;
		ulong save_rflags;
		struct kvm_segment segs[8];
	} rmode;
	struct {
		u32 bitmask; /* 4 bits per segment (1 bit per field) */
		struct kvm_save_segment {
			u16 selector;
			unsigned long base;
			u32 limit;
			u32 ar;
		} seg[8];
	} segment_cache;
	int vpid;
	bool emulation_required;

	union vmx_exit_reason exit_reason;

	/* Posted interrupt descriptor */
	struct pi_desc pi_desc;

	/* Support for a guest hypervisor (nested VMX) */
	struct nested_vmx nested;

	/* Dynamic PLE window. */
	unsigned int ple_window;
	bool ple_window_dirty;

	bool req_immediate_exit;

	/* Support for PML */
#define PML_ENTITY_NUM		512
	struct page *pml_pg;

	/* apic deadline value in host tsc */
	u64 hv_deadline_tsc;

	unsigned long host_debugctlmsr;

	/*
	 * Only bits masked by msr_ia32_feature_control_valid_bits can be set in
	 * msr_ia32_feature_control. FEAT_CTL_LOCKED is always included
	 * in msr_ia32_feature_control_valid_bits.
	 */
	u64 msr_ia32_feature_control;
	u64 msr_ia32_feature_control_valid_bits;
	/* SGX Launch Control public key hash */
	u64 msr_ia32_sgxlepubkeyhash[4];

	struct pt_desc pt_desc;
	struct lbr_desc lbr_desc;

	/* Save desired MSR intercept (read: pass-through) state */
#define MAX_POSSIBLE_PASSTHROUGH_MSRS	13
	struct {
		DECLARE_BITMAP(read, MAX_POSSIBLE_PASSTHROUGH_MSRS);
		DECLARE_BITMAP(write, MAX_POSSIBLE_PASSTHROUGH_MSRS);
	} shadow_msr_intercept;
};

struct kvm_vmx {
	struct kvm kvm;

	unsigned int tss_addr;
	bool ept_identity_pagetable_done;
	gpa_t ept_identity_map_addr;
};

bool nested_vmx_allowed(struct kvm_vcpu *vcpu);
void vmx_vcpu_load_vmcs(struct kvm_vcpu *vcpu, int cpu,
			struct loaded_vmcs *buddy);
int allocate_vpid(void);
void free_vpid(int vpid);
void vmx_set_constant_host_state(struct vcpu_vmx *vmx);
void vmx_prepare_switch_to_guest(struct kvm_vcpu *vcpu);
void vmx_set_host_fs_gs(struct vmcs_host_state *host, u16 fs_sel, u16 gs_sel,
			unsigned long fs_base, unsigned long gs_base);
int vmx_get_cpl(struct kvm_vcpu *vcpu);
bool vmx_emulation_required(struct kvm_vcpu *vcpu);
unsigned long vmx_get_rflags(struct kvm_vcpu *vcpu);
void vmx_set_rflags(struct kvm_vcpu *vcpu, unsigned long rflags);
u32 vmx_get_interrupt_shadow(struct kvm_vcpu *vcpu);
void vmx_set_interrupt_shadow(struct kvm_vcpu *vcpu, int mask);
int vmx_set_efer(struct kvm_vcpu *vcpu, u64 efer);
void vmx_set_cr0(struct kvm_vcpu *vcpu, unsigned long cr0);
void vmx_set_cr4(struct kvm_vcpu *vcpu, unsigned long cr4);
void set_cr4_guest_host_mask(struct vcpu_vmx *vmx);
void ept_save_pdptrs(struct kvm_vcpu *vcpu);
void vmx_get_segment(struct kvm_vcpu *vcpu, struct kvm_segment *var, int seg);
void __vmx_set_segment(struct kvm_vcpu *vcpu, struct kvm_segment *var, int seg);
u64 construct_eptp(struct kvm_vcpu *vcpu, hpa_t root_hpa, int root_level);

bool vmx_guest_inject_ac(struct kvm_vcpu *vcpu);
<<<<<<< HEAD
void update_exception_bitmap(struct kvm_vcpu *vcpu);
void vmx_update_msr_bitmap(struct kvm_vcpu *vcpu);
=======
void vmx_update_exception_bitmap(struct kvm_vcpu *vcpu);
>>>>>>> 3b17187f
bool vmx_nmi_blocked(struct kvm_vcpu *vcpu);
bool vmx_interrupt_blocked(struct kvm_vcpu *vcpu);
bool vmx_get_nmi_mask(struct kvm_vcpu *vcpu);
void vmx_set_nmi_mask(struct kvm_vcpu *vcpu, bool masked);
void vmx_set_virtual_apic_mode(struct kvm_vcpu *vcpu);
struct vmx_uret_msr *vmx_find_uret_msr(struct vcpu_vmx *vmx, u32 msr);
void pt_update_intercept_for_msr(struct kvm_vcpu *vcpu);
void vmx_update_host_rsp(struct vcpu_vmx *vmx, unsigned long host_rsp);
bool __vmx_vcpu_run(struct vcpu_vmx *vmx, unsigned long *regs, bool launched);
int vmx_find_loadstore_msr_slot(struct vmx_msrs *m, u32 msr);
void vmx_ept_load_pdptrs(struct kvm_vcpu *vcpu);

void vmx_disable_intercept_for_msr(struct kvm_vcpu *vcpu, u32 msr, int type);
void vmx_enable_intercept_for_msr(struct kvm_vcpu *vcpu, u32 msr, int type);

u64 vmx_get_l2_tsc_offset(struct kvm_vcpu *vcpu);
u64 vmx_get_l2_tsc_multiplier(struct kvm_vcpu *vcpu);

static inline void vmx_set_intercept_for_msr(struct kvm_vcpu *vcpu, u32 msr,
					     int type, bool value)
{
	if (value)
		vmx_enable_intercept_for_msr(vcpu, msr, type);
	else
		vmx_disable_intercept_for_msr(vcpu, msr, type);
}

void vmx_update_cpu_dirty_logging(struct kvm_vcpu *vcpu);

static inline bool vmx_test_msr_bitmap_read(ulong *msr_bitmap, u32 msr)
{
	int f = sizeof(unsigned long);

	if (msr <= 0x1fff)
		return test_bit(msr, msr_bitmap + 0x000 / f);
	else if ((msr >= 0xc0000000) && (msr <= 0xc0001fff))
		return test_bit(msr & 0x1fff, msr_bitmap + 0x400 / f);
	return true;
}

static inline bool vmx_test_msr_bitmap_write(ulong *msr_bitmap, u32 msr)
{
	int f = sizeof(unsigned long);

	if (msr <= 0x1fff)
		return test_bit(msr, msr_bitmap + 0x800 / f);
	else if ((msr >= 0xc0000000) && (msr <= 0xc0001fff))
		return test_bit(msr & 0x1fff, msr_bitmap + 0xc00 / f);
	return true;
}

static inline void vmx_clear_msr_bitmap_read(ulong *msr_bitmap, u32 msr)
{
	int f = sizeof(unsigned long);

	if (msr <= 0x1fff)
		__clear_bit(msr, msr_bitmap + 0x000 / f);
	else if ((msr >= 0xc0000000) && (msr <= 0xc0001fff))
		__clear_bit(msr & 0x1fff, msr_bitmap + 0x400 / f);
}

static inline void vmx_clear_msr_bitmap_write(ulong *msr_bitmap, u32 msr)
{
	int f = sizeof(unsigned long);

	if (msr <= 0x1fff)
		__clear_bit(msr, msr_bitmap + 0x800 / f);
	else if ((msr >= 0xc0000000) && (msr <= 0xc0001fff))
		__clear_bit(msr & 0x1fff, msr_bitmap + 0xc00 / f);
}

static inline void vmx_set_msr_bitmap_read(ulong *msr_bitmap, u32 msr)
{
	int f = sizeof(unsigned long);

	if (msr <= 0x1fff)
		__set_bit(msr, msr_bitmap + 0x000 / f);
	else if ((msr >= 0xc0000000) && (msr <= 0xc0001fff))
		__set_bit(msr & 0x1fff, msr_bitmap + 0x400 / f);
}

static inline void vmx_set_msr_bitmap_write(ulong *msr_bitmap, u32 msr)
{
	int f = sizeof(unsigned long);

	if (msr <= 0x1fff)
		__set_bit(msr, msr_bitmap + 0x800 / f);
	else if ((msr >= 0xc0000000) && (msr <= 0xc0001fff))
		__set_bit(msr & 0x1fff, msr_bitmap + 0xc00 / f);
}


static inline u8 vmx_get_rvi(void)
{
	return vmcs_read16(GUEST_INTR_STATUS) & 0xff;
}

#define BUILD_CONTROLS_SHADOW(lname, uname)				    \
static inline void lname##_controls_set(struct vcpu_vmx *vmx, u32 val)	    \
{									    \
	if (vmx->loaded_vmcs->controls_shadow.lname != val) {		    \
		vmcs_write32(uname, val);				    \
		vmx->loaded_vmcs->controls_shadow.lname = val;		    \
	}								    \
}									    \
static inline u32 __##lname##_controls_get(struct loaded_vmcs *vmcs)	    \
{									    \
	return vmcs->controls_shadow.lname;				    \
}									    \
static inline u32 lname##_controls_get(struct vcpu_vmx *vmx)		    \
{									    \
	return __##lname##_controls_get(vmx->loaded_vmcs);		    \
}									    \
static inline void lname##_controls_setbit(struct vcpu_vmx *vmx, u32 val)   \
{									    \
	lname##_controls_set(vmx, lname##_controls_get(vmx) | val);	    \
}									    \
static inline void lname##_controls_clearbit(struct vcpu_vmx *vmx, u32 val) \
{									    \
	lname##_controls_set(vmx, lname##_controls_get(vmx) & ~val);	    \
}
BUILD_CONTROLS_SHADOW(vm_entry, VM_ENTRY_CONTROLS)
BUILD_CONTROLS_SHADOW(vm_exit, VM_EXIT_CONTROLS)
BUILD_CONTROLS_SHADOW(pin, PIN_BASED_VM_EXEC_CONTROL)
BUILD_CONTROLS_SHADOW(exec, CPU_BASED_VM_EXEC_CONTROL)
BUILD_CONTROLS_SHADOW(secondary_exec, SECONDARY_VM_EXEC_CONTROL)

static inline void vmx_register_cache_reset(struct kvm_vcpu *vcpu)
{
	vcpu->arch.regs_avail = ~((1 << VCPU_REGS_RIP) | (1 << VCPU_REGS_RSP)
				  | (1 << VCPU_EXREG_RFLAGS)
				  | (1 << VCPU_EXREG_PDPTR)
				  | (1 << VCPU_EXREG_SEGMENTS)
				  | (1 << VCPU_EXREG_CR0)
				  | (1 << VCPU_EXREG_CR3)
				  | (1 << VCPU_EXREG_CR4)
				  | (1 << VCPU_EXREG_EXIT_INFO_1)
				  | (1 << VCPU_EXREG_EXIT_INFO_2));
	vcpu->arch.regs_dirty = 0;
}

static inline struct kvm_vmx *to_kvm_vmx(struct kvm *kvm)
{
	return container_of(kvm, struct kvm_vmx, kvm);
}

static inline struct vcpu_vmx *to_vmx(struct kvm_vcpu *vcpu)
{
	return container_of(vcpu, struct vcpu_vmx, vcpu);
}

static inline unsigned long vmx_get_exit_qual(struct kvm_vcpu *vcpu)
{
	struct vcpu_vmx *vmx = to_vmx(vcpu);

	if (!kvm_register_is_available(vcpu, VCPU_EXREG_EXIT_INFO_1)) {
		kvm_register_mark_available(vcpu, VCPU_EXREG_EXIT_INFO_1);
		vmx->exit_qualification = vmcs_readl(EXIT_QUALIFICATION);
	}
	return vmx->exit_qualification;
}

static inline u32 vmx_get_intr_info(struct kvm_vcpu *vcpu)
{
	struct vcpu_vmx *vmx = to_vmx(vcpu);

	if (!kvm_register_is_available(vcpu, VCPU_EXREG_EXIT_INFO_2)) {
		kvm_register_mark_available(vcpu, VCPU_EXREG_EXIT_INFO_2);
		vmx->exit_intr_info = vmcs_read32(VM_EXIT_INTR_INFO);
	}
	return vmx->exit_intr_info;
}

struct vmcs *alloc_vmcs_cpu(bool shadow, int cpu, gfp_t flags);
void free_vmcs(struct vmcs *vmcs);
int alloc_loaded_vmcs(struct loaded_vmcs *loaded_vmcs);
void free_loaded_vmcs(struct loaded_vmcs *loaded_vmcs);
void loaded_vmcs_clear(struct loaded_vmcs *loaded_vmcs);

static inline struct vmcs *alloc_vmcs(bool shadow)
{
	return alloc_vmcs_cpu(shadow, raw_smp_processor_id(),
			      GFP_KERNEL_ACCOUNT);
}

static inline bool vmx_has_waitpkg(struct vcpu_vmx *vmx)
{
	return secondary_exec_controls_get(vmx) &
		SECONDARY_EXEC_ENABLE_USR_WAIT_PAUSE;
}

static inline bool vmx_need_pf_intercept(struct kvm_vcpu *vcpu)
{
	if (!enable_ept)
		return true;

	return allow_smaller_maxphyaddr && cpuid_maxphyaddr(vcpu) < boot_cpu_data.x86_phys_bits;
}

static inline bool is_unrestricted_guest(struct kvm_vcpu *vcpu)
{
	return enable_unrestricted_guest && (!is_guest_mode(vcpu) ||
	    (secondary_exec_controls_get(to_vmx(vcpu)) &
	    SECONDARY_EXEC_UNRESTRICTED_GUEST));
}

bool __vmx_guest_state_valid(struct kvm_vcpu *vcpu);
static inline bool vmx_guest_state_valid(struct kvm_vcpu *vcpu)
{
	return is_unrestricted_guest(vcpu) || __vmx_guest_state_valid(vcpu);
}

void dump_vmcs(struct kvm_vcpu *vcpu);

#endif /* __KVM_X86_VMX_H */<|MERGE_RESOLUTION|>--- conflicted
+++ resolved
@@ -81,11 +81,7 @@
 		u32	reserved23		: 1;
 		u32	reserved24		: 1;
 		u32	reserved25		: 1;
-<<<<<<< HEAD
-		u32	reserved26		: 1;
-=======
 		u32	bus_lock_detected	: 1;
->>>>>>> 3b17187f
 		u32	enclave_mode		: 1;
 		u32	smi_pending_mtf		: 1;
 		u32	smi_from_vmx_root	: 1;
@@ -95,8 +91,6 @@
 	u32 full;
 };
 
-<<<<<<< HEAD
-=======
 #define vcpu_to_lbr_desc(vcpu) (&to_vmx(vcpu)->lbr_desc)
 #define vcpu_to_lbr_records(vcpu) (&to_vmx(vcpu)->lbr_desc.records)
 
@@ -122,7 +116,6 @@
 	bool msr_passthrough;
 };
 
->>>>>>> 3b17187f
 /*
  * The nested_vmx structure is part of vcpu_vmx, and holds information we need
  * for correct emulation of VMX (i.e., nested VMX) on this vcpu.
@@ -377,12 +370,7 @@
 u64 construct_eptp(struct kvm_vcpu *vcpu, hpa_t root_hpa, int root_level);
 
 bool vmx_guest_inject_ac(struct kvm_vcpu *vcpu);
-<<<<<<< HEAD
-void update_exception_bitmap(struct kvm_vcpu *vcpu);
-void vmx_update_msr_bitmap(struct kvm_vcpu *vcpu);
-=======
 void vmx_update_exception_bitmap(struct kvm_vcpu *vcpu);
->>>>>>> 3b17187f
 bool vmx_nmi_blocked(struct kvm_vcpu *vcpu);
 bool vmx_interrupt_blocked(struct kvm_vcpu *vcpu);
 bool vmx_get_nmi_mask(struct kvm_vcpu *vcpu);
