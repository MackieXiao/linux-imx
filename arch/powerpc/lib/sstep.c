// SPDX-License-Identifier: GPL-2.0-or-later
/*
 * Single-step support.
 *
 * Copyright (C) 2004 Paul Mackerras <paulus@au.ibm.com>, IBM
 */
#include <linux/kernel.h>
#include <linux/kprobes.h>
#include <linux/ptrace.h>
#include <linux/prefetch.h>
#include <asm/sstep.h>
#include <asm/processor.h>
#include <linux/uaccess.h>
#include <asm/cpu_has_feature.h>
#include <asm/cputable.h>
#include <asm/disassemble.h>

extern char system_call_common[];
extern char system_call_vectored_emulate[];

#ifdef CONFIG_PPC64
/* Bits in SRR1 that are copied from MSR */
#define MSR_MASK	0xffffffff87c0ffffUL
#else
#define MSR_MASK	0x87c0ffff
#endif

/* Bits in XER */
#define XER_SO		0x80000000U
#define XER_OV		0x40000000U
#define XER_CA		0x20000000U
#define XER_OV32	0x00080000U
#define XER_CA32	0x00040000U

#ifdef CONFIG_VSX
#define VSX_REGISTER_XTP(rd)   ((((rd) & 1) << 5) | ((rd) & 0xfe))
#endif

#ifdef CONFIG_PPC_FPU
/*
 * Functions in ldstfp.S
 */
extern void get_fpr(int rn, double *p);
extern void put_fpr(int rn, const double *p);
extern void get_vr(int rn, __vector128 *p);
extern void put_vr(int rn, __vector128 *p);
extern void load_vsrn(int vsr, const void *p);
extern void store_vsrn(int vsr, void *p);
extern void conv_sp_to_dp(const float *sp, double *dp);
extern void conv_dp_to_sp(const double *dp, float *sp);
#endif

#ifdef __powerpc64__
/*
 * Functions in quad.S
 */
extern int do_lq(unsigned long ea, unsigned long *regs);
extern int do_stq(unsigned long ea, unsigned long val0, unsigned long val1);
extern int do_lqarx(unsigned long ea, unsigned long *regs);
extern int do_stqcx(unsigned long ea, unsigned long val0, unsigned long val1,
		    unsigned int *crp);
#endif

#ifdef __LITTLE_ENDIAN__
#define IS_LE	1
#define IS_BE	0
#else
#define IS_LE	0
#define IS_BE	1
#endif

/*
 * Emulate the truncation of 64 bit values in 32-bit mode.
 */
static nokprobe_inline unsigned long truncate_if_32bit(unsigned long msr,
							unsigned long val)
{
#ifdef __powerpc64__
	if ((msr & MSR_64BIT) == 0)
		val &= 0xffffffffUL;
#endif
	return val;
}

/*
 * Determine whether a conditional branch instruction would branch.
 */
static nokprobe_inline int branch_taken(unsigned int instr,
					const struct pt_regs *regs,
					struct instruction_op *op)
{
	unsigned int bo = (instr >> 21) & 0x1f;
	unsigned int bi;

	if ((bo & 4) == 0) {
		/* decrement counter */
		op->type |= DECCTR;
		if (((bo >> 1) & 1) ^ (regs->ctr == 1))
			return 0;
	}
	if ((bo & 0x10) == 0) {
		/* check bit from CR */
		bi = (instr >> 16) & 0x1f;
		if (((regs->ccr >> (31 - bi)) & 1) != ((bo >> 3) & 1))
			return 0;
	}
	return 1;
}

static nokprobe_inline long address_ok(struct pt_regs *regs,
				       unsigned long ea, int nb)
{
	if (!user_mode(regs))
		return 1;
	if (__access_ok(ea, nb))
		return 1;
	if (__access_ok(ea, 1))
		/* Access overlaps the end of the user region */
		regs->dar = TASK_SIZE_MAX - 1;
	else
		regs->dar = ea;
	return 0;
}

/*
 * Calculate effective address for a D-form instruction
 */
static nokprobe_inline unsigned long dform_ea(unsigned int instr,
					      const struct pt_regs *regs)
{
	int ra;
	unsigned long ea;

	ra = (instr >> 16) & 0x1f;
	ea = (signed short) instr;		/* sign-extend */
	if (ra)
		ea += regs->gpr[ra];

	return ea;
}

#ifdef __powerpc64__
/*
 * Calculate effective address for a DS-form instruction
 */
static nokprobe_inline unsigned long dsform_ea(unsigned int instr,
					       const struct pt_regs *regs)
{
	int ra;
	unsigned long ea;

	ra = (instr >> 16) & 0x1f;
	ea = (signed short) (instr & ~3);	/* sign-extend */
	if (ra)
		ea += regs->gpr[ra];

	return ea;
}

/*
 * Calculate effective address for a DQ-form instruction
 */
static nokprobe_inline unsigned long dqform_ea(unsigned int instr,
					       const struct pt_regs *regs)
{
	int ra;
	unsigned long ea;

	ra = (instr >> 16) & 0x1f;
	ea = (signed short) (instr & ~0xf);	/* sign-extend */
	if (ra)
		ea += regs->gpr[ra];

	return ea;
}
#endif /* __powerpc64 */

/*
 * Calculate effective address for an X-form instruction
 */
static nokprobe_inline unsigned long xform_ea(unsigned int instr,
					      const struct pt_regs *regs)
{
	int ra, rb;
	unsigned long ea;

	ra = (instr >> 16) & 0x1f;
	rb = (instr >> 11) & 0x1f;
	ea = regs->gpr[rb];
	if (ra)
		ea += regs->gpr[ra];

	return ea;
}

/*
 * Calculate effective address for a MLS:D-form / 8LS:D-form
 * prefixed instruction
 */
static nokprobe_inline unsigned long mlsd_8lsd_ea(unsigned int instr,
						  unsigned int suffix,
						  const struct pt_regs *regs)
{
	int ra, prefix_r;
	unsigned int  dd;
	unsigned long ea, d0, d1, d;

	prefix_r = GET_PREFIX_R(instr);
	ra = GET_PREFIX_RA(suffix);

	d0 = instr & 0x3ffff;
	d1 = suffix & 0xffff;
	d = (d0 << 16) | d1;

	/*
	 * sign extend a 34 bit number
	 */
	dd = (unsigned int)(d >> 2);
	ea = (signed int)dd;
	ea = (ea << 2) | (d & 0x3);

	if (!prefix_r && ra)
		ea += regs->gpr[ra];
	else if (!prefix_r && !ra)
		; /* Leave ea as is */
	else if (prefix_r)
		ea += regs->nip;

	/*
	 * (prefix_r && ra) is an invalid form. Should already be
	 * checked for by caller!
	 */

	return ea;
}

/*
 * Return the largest power of 2, not greater than sizeof(unsigned long),
 * such that x is a multiple of it.
 */
static nokprobe_inline unsigned long max_align(unsigned long x)
{
	x |= sizeof(unsigned long);
	return x & -x;		/* isolates rightmost bit */
}

static nokprobe_inline unsigned long byterev_2(unsigned long x)
{
	return ((x >> 8) & 0xff) | ((x & 0xff) << 8);
}

static nokprobe_inline unsigned long byterev_4(unsigned long x)
{
	return ((x >> 24) & 0xff) | ((x >> 8) & 0xff00) |
		((x & 0xff00) << 8) | ((x & 0xff) << 24);
}

#ifdef __powerpc64__
static nokprobe_inline unsigned long byterev_8(unsigned long x)
{
	return (byterev_4(x) << 32) | byterev_4(x >> 32);
}
#endif

static nokprobe_inline void do_byte_reverse(void *ptr, int nb)
{
	switch (nb) {
	case 2:
		*(u16 *)ptr = byterev_2(*(u16 *)ptr);
		break;
	case 4:
		*(u32 *)ptr = byterev_4(*(u32 *)ptr);
		break;
#ifdef __powerpc64__
	case 8:
		*(unsigned long *)ptr = byterev_8(*(unsigned long *)ptr);
		break;
	case 16: {
		unsigned long *up = (unsigned long *)ptr;
		unsigned long tmp;
		tmp = byterev_8(up[0]);
		up[0] = byterev_8(up[1]);
		up[1] = tmp;
		break;
	}
	case 32: {
		unsigned long *up = (unsigned long *)ptr;
		unsigned long tmp;

		tmp = byterev_8(up[0]);
		up[0] = byterev_8(up[3]);
		up[3] = tmp;
		tmp = byterev_8(up[2]);
		up[2] = byterev_8(up[1]);
		up[1] = tmp;
		break;
	}

#endif
	default:
		WARN_ON_ONCE(1);
	}
}

static nokprobe_inline int read_mem_aligned(unsigned long *dest,
					    unsigned long ea, int nb,
					    struct pt_regs *regs)
{
	int err = 0;
	unsigned long x = 0;

	switch (nb) {
	case 1:
		err = __get_user(x, (unsigned char __user *) ea);
		break;
	case 2:
		err = __get_user(x, (unsigned short __user *) ea);
		break;
	case 4:
		err = __get_user(x, (unsigned int __user *) ea);
		break;
#ifdef __powerpc64__
	case 8:
		err = __get_user(x, (unsigned long __user *) ea);
		break;
#endif
	}
	if (!err)
		*dest = x;
	else
		regs->dar = ea;
	return err;
}

/*
 * Copy from userspace to a buffer, using the largest possible
 * aligned accesses, up to sizeof(long).
 */
static nokprobe_inline int copy_mem_in(u8 *dest, unsigned long ea, int nb,
				       struct pt_regs *regs)
{
	int err = 0;
	int c;

	for (; nb > 0; nb -= c) {
		c = max_align(ea);
		if (c > nb)
			c = max_align(nb);
		switch (c) {
		case 1:
			err = __get_user(*dest, (unsigned char __user *) ea);
			break;
		case 2:
			err = __get_user(*(u16 *)dest,
					 (unsigned short __user *) ea);
			break;
		case 4:
			err = __get_user(*(u32 *)dest,
					 (unsigned int __user *) ea);
			break;
#ifdef __powerpc64__
		case 8:
			err = __get_user(*(unsigned long *)dest,
					 (unsigned long __user *) ea);
			break;
#endif
		}
		if (err) {
			regs->dar = ea;
			return err;
		}
		dest += c;
		ea += c;
	}
	return 0;
}

static nokprobe_inline int read_mem_unaligned(unsigned long *dest,
					      unsigned long ea, int nb,
					      struct pt_regs *regs)
{
	union {
		unsigned long ul;
		u8 b[sizeof(unsigned long)];
	} u;
	int i;
	int err;

	u.ul = 0;
	i = IS_BE ? sizeof(unsigned long) - nb : 0;
	err = copy_mem_in(&u.b[i], ea, nb, regs);
	if (!err)
		*dest = u.ul;
	return err;
}

/*
 * Read memory at address ea for nb bytes, return 0 for success
 * or -EFAULT if an error occurred.  N.B. nb must be 1, 2, 4 or 8.
 * If nb < sizeof(long), the result is right-justified on BE systems.
 */
static int read_mem(unsigned long *dest, unsigned long ea, int nb,
			      struct pt_regs *regs)
{
	if (!address_ok(regs, ea, nb))
		return -EFAULT;
	if ((ea & (nb - 1)) == 0)
		return read_mem_aligned(dest, ea, nb, regs);
	return read_mem_unaligned(dest, ea, nb, regs);
}
NOKPROBE_SYMBOL(read_mem);

static nokprobe_inline int write_mem_aligned(unsigned long val,
					     unsigned long ea, int nb,
					     struct pt_regs *regs)
{
	int err = 0;

	switch (nb) {
	case 1:
		err = __put_user(val, (unsigned char __user *) ea);
		break;
	case 2:
		err = __put_user(val, (unsigned short __user *) ea);
		break;
	case 4:
		err = __put_user(val, (unsigned int __user *) ea);
		break;
#ifdef __powerpc64__
	case 8:
		err = __put_user(val, (unsigned long __user *) ea);
		break;
#endif
	}
	if (err)
		regs->dar = ea;
	return err;
}

/*
 * Copy from a buffer to userspace, using the largest possible
 * aligned accesses, up to sizeof(long).
 */
static nokprobe_inline int copy_mem_out(u8 *dest, unsigned long ea, int nb,
					struct pt_regs *regs)
{
	int err = 0;
	int c;

	for (; nb > 0; nb -= c) {
		c = max_align(ea);
		if (c > nb)
			c = max_align(nb);
		switch (c) {
		case 1:
			err = __put_user(*dest, (unsigned char __user *) ea);
			break;
		case 2:
			err = __put_user(*(u16 *)dest,
					 (unsigned short __user *) ea);
			break;
		case 4:
			err = __put_user(*(u32 *)dest,
					 (unsigned int __user *) ea);
			break;
#ifdef __powerpc64__
		case 8:
			err = __put_user(*(unsigned long *)dest,
					 (unsigned long __user *) ea);
			break;
#endif
		}
		if (err) {
			regs->dar = ea;
			return err;
		}
		dest += c;
		ea += c;
	}
	return 0;
}

static nokprobe_inline int write_mem_unaligned(unsigned long val,
					       unsigned long ea, int nb,
					       struct pt_regs *regs)
{
	union {
		unsigned long ul;
		u8 b[sizeof(unsigned long)];
	} u;
	int i;

	u.ul = val;
	i = IS_BE ? sizeof(unsigned long) - nb : 0;
	return copy_mem_out(&u.b[i], ea, nb, regs);
}

/*
 * Write memory at address ea for nb bytes, return 0 for success
 * or -EFAULT if an error occurred.  N.B. nb must be 1, 2, 4 or 8.
 */
static int write_mem(unsigned long val, unsigned long ea, int nb,
			       struct pt_regs *regs)
{
	if (!address_ok(regs, ea, nb))
		return -EFAULT;
	if ((ea & (nb - 1)) == 0)
		return write_mem_aligned(val, ea, nb, regs);
	return write_mem_unaligned(val, ea, nb, regs);
}
NOKPROBE_SYMBOL(write_mem);

#ifdef CONFIG_PPC_FPU
/*
 * These access either the real FP register or the image in the
 * thread_struct, depending on regs->msr & MSR_FP.
 */
static int do_fp_load(struct instruction_op *op, unsigned long ea,
		      struct pt_regs *regs, bool cross_endian)
{
	int err, rn, nb;
	union {
		int i;
		unsigned int u;
		float f;
		double d[2];
		unsigned long l[2];
		u8 b[2 * sizeof(double)];
	} u;

	nb = GETSIZE(op->type);
	if (!address_ok(regs, ea, nb))
		return -EFAULT;
	rn = op->reg;
	err = copy_mem_in(u.b, ea, nb, regs);
	if (err)
		return err;
	if (unlikely(cross_endian)) {
		do_byte_reverse(u.b, min(nb, 8));
		if (nb == 16)
			do_byte_reverse(&u.b[8], 8);
	}
	preempt_disable();
	if (nb == 4) {
		if (op->type & FPCONV)
			conv_sp_to_dp(&u.f, &u.d[0]);
		else if (op->type & SIGNEXT)
			u.l[0] = u.i;
		else
			u.l[0] = u.u;
	}
	if (regs->msr & MSR_FP)
		put_fpr(rn, &u.d[0]);
	else
		current->thread.TS_FPR(rn) = u.l[0];
	if (nb == 16) {
		/* lfdp */
		rn |= 1;
		if (regs->msr & MSR_FP)
			put_fpr(rn, &u.d[1]);
		else
			current->thread.TS_FPR(rn) = u.l[1];
	}
	preempt_enable();
	return 0;
}
NOKPROBE_SYMBOL(do_fp_load);

static int do_fp_store(struct instruction_op *op, unsigned long ea,
		       struct pt_regs *regs, bool cross_endian)
{
	int rn, nb;
	union {
		unsigned int u;
		float f;
		double d[2];
		unsigned long l[2];
		u8 b[2 * sizeof(double)];
	} u;

	nb = GETSIZE(op->type);
	if (!address_ok(regs, ea, nb))
		return -EFAULT;
	rn = op->reg;
	preempt_disable();
	if (regs->msr & MSR_FP)
		get_fpr(rn, &u.d[0]);
	else
		u.l[0] = current->thread.TS_FPR(rn);
	if (nb == 4) {
		if (op->type & FPCONV)
			conv_dp_to_sp(&u.d[0], &u.f);
		else
			u.u = u.l[0];
	}
	if (nb == 16) {
		rn |= 1;
		if (regs->msr & MSR_FP)
			get_fpr(rn, &u.d[1]);
		else
			u.l[1] = current->thread.TS_FPR(rn);
	}
	preempt_enable();
	if (unlikely(cross_endian)) {
		do_byte_reverse(u.b, min(nb, 8));
		if (nb == 16)
			do_byte_reverse(&u.b[8], 8);
	}
	return copy_mem_out(u.b, ea, nb, regs);
}
NOKPROBE_SYMBOL(do_fp_store);
#endif

#ifdef CONFIG_ALTIVEC
/* For Altivec/VMX, no need to worry about alignment */
static nokprobe_inline int do_vec_load(int rn, unsigned long ea,
				       int size, struct pt_regs *regs,
				       bool cross_endian)
{
	int err;
	union {
		__vector128 v;
		u8 b[sizeof(__vector128)];
	} u = {};

	if (!address_ok(regs, ea & ~0xfUL, 16))
		return -EFAULT;
	/* align to multiple of size */
	ea &= ~(size - 1);
	err = copy_mem_in(&u.b[ea & 0xf], ea, size, regs);
	if (err)
		return err;
	if (unlikely(cross_endian))
		do_byte_reverse(&u.b[ea & 0xf], size);
	preempt_disable();
	if (regs->msr & MSR_VEC)
		put_vr(rn, &u.v);
	else
		current->thread.vr_state.vr[rn] = u.v;
	preempt_enable();
	return 0;
}

static nokprobe_inline int do_vec_store(int rn, unsigned long ea,
					int size, struct pt_regs *regs,
					bool cross_endian)
{
	union {
		__vector128 v;
		u8 b[sizeof(__vector128)];
	} u;

	if (!address_ok(regs, ea & ~0xfUL, 16))
		return -EFAULT;
	/* align to multiple of size */
	ea &= ~(size - 1);

	preempt_disable();
	if (regs->msr & MSR_VEC)
		get_vr(rn, &u.v);
	else
		u.v = current->thread.vr_state.vr[rn];
	preempt_enable();
	if (unlikely(cross_endian))
		do_byte_reverse(&u.b[ea & 0xf], size);
	return copy_mem_out(&u.b[ea & 0xf], ea, size, regs);
}
#endif /* CONFIG_ALTIVEC */

#ifdef __powerpc64__
static nokprobe_inline int emulate_lq(struct pt_regs *regs, unsigned long ea,
				      int reg, bool cross_endian)
{
	int err;

	if (!address_ok(regs, ea, 16))
		return -EFAULT;
	/* if aligned, should be atomic */
	if ((ea & 0xf) == 0) {
		err = do_lq(ea, &regs->gpr[reg]);
	} else {
		err = read_mem(&regs->gpr[reg + IS_LE], ea, 8, regs);
		if (!err)
			err = read_mem(&regs->gpr[reg + IS_BE], ea + 8, 8, regs);
	}
	if (!err && unlikely(cross_endian))
		do_byte_reverse(&regs->gpr[reg], 16);
	return err;
}

static nokprobe_inline int emulate_stq(struct pt_regs *regs, unsigned long ea,
				       int reg, bool cross_endian)
{
	int err;
	unsigned long vals[2];

	if (!address_ok(regs, ea, 16))
		return -EFAULT;
	vals[0] = regs->gpr[reg];
	vals[1] = regs->gpr[reg + 1];
	if (unlikely(cross_endian))
		do_byte_reverse(vals, 16);

	/* if aligned, should be atomic */
	if ((ea & 0xf) == 0)
		return do_stq(ea, vals[0], vals[1]);

	err = write_mem(vals[IS_LE], ea, 8, regs);
	if (!err)
		err = write_mem(vals[IS_BE], ea + 8, 8, regs);
	return err;
}
#endif /* __powerpc64 */

#ifdef CONFIG_VSX
void emulate_vsx_load(struct instruction_op *op, union vsx_reg *reg,
		      const void *mem, bool rev)
{
	int size, read_size;
	int i, j;
	const unsigned int *wp;
	const unsigned short *hp;
	const unsigned char *bp;

	size = GETSIZE(op->type);
	reg->d[0] = reg->d[1] = 0;

	switch (op->element_size) {
	case 32:
		/* [p]lxvp[x] */
	case 16:
		/* whole vector; lxv[x] or lxvl[l] */
		if (size == 0)
			break;
		memcpy(reg, mem, size);
		if (IS_LE && (op->vsx_flags & VSX_LDLEFT))
			rev = !rev;
		if (rev)
			do_byte_reverse(reg, size);
		break;
	case 8:
		/* scalar loads, lxvd2x, lxvdsx */
		read_size = (size >= 8) ? 8 : size;
		i = IS_LE ? 8 : 8 - read_size;
		memcpy(&reg->b[i], mem, read_size);
		if (rev)
			do_byte_reverse(&reg->b[i], 8);
		if (size < 8) {
			if (op->type & SIGNEXT) {
				/* size == 4 is the only case here */
				reg->d[IS_LE] = (signed int) reg->d[IS_LE];
			} else if (op->vsx_flags & VSX_FPCONV) {
				preempt_disable();
				conv_sp_to_dp(&reg->fp[1 + IS_LE],
					      &reg->dp[IS_LE]);
				preempt_enable();
			}
		} else {
			if (size == 16) {
				unsigned long v = *(unsigned long *)(mem + 8);
				reg->d[IS_BE] = !rev ? v : byterev_8(v);
			} else if (op->vsx_flags & VSX_SPLAT)
				reg->d[IS_BE] = reg->d[IS_LE];
		}
		break;
	case 4:
		/* lxvw4x, lxvwsx */
		wp = mem;
		for (j = 0; j < size / 4; ++j) {
			i = IS_LE ? 3 - j : j;
			reg->w[i] = !rev ? *wp++ : byterev_4(*wp++);
		}
		if (op->vsx_flags & VSX_SPLAT) {
			u32 val = reg->w[IS_LE ? 3 : 0];
			for (; j < 4; ++j) {
				i = IS_LE ? 3 - j : j;
				reg->w[i] = val;
			}
		}
		break;
	case 2:
		/* lxvh8x */
		hp = mem;
		for (j = 0; j < size / 2; ++j) {
			i = IS_LE ? 7 - j : j;
			reg->h[i] = !rev ? *hp++ : byterev_2(*hp++);
		}
		break;
	case 1:
		/* lxvb16x */
		bp = mem;
		for (j = 0; j < size; ++j) {
			i = IS_LE ? 15 - j : j;
			reg->b[i] = *bp++;
		}
		break;
	}
}
EXPORT_SYMBOL_GPL(emulate_vsx_load);
NOKPROBE_SYMBOL(emulate_vsx_load);

void emulate_vsx_store(struct instruction_op *op, const union vsx_reg *reg,
		       void *mem, bool rev)
{
	int size, write_size;
	int i, j;
	union vsx_reg buf;
	unsigned int *wp;
	unsigned short *hp;
	unsigned char *bp;

	size = GETSIZE(op->type);

	switch (op->element_size) {
	case 32:
		/* [p]stxvp[x] */
		if (size == 0)
			break;
		if (rev) {
			/* reverse 32 bytes */
			union vsx_reg buf32[2];
			buf32[0].d[0] = byterev_8(reg[1].d[1]);
			buf32[0].d[1] = byterev_8(reg[1].d[0]);
			buf32[1].d[0] = byterev_8(reg[0].d[1]);
			buf32[1].d[1] = byterev_8(reg[0].d[0]);
			memcpy(mem, buf32, size);
		} else {
			memcpy(mem, reg, size);
		}
		break;
	case 16:
		/* stxv, stxvx, stxvl, stxvll */
		if (size == 0)
			break;
		if (IS_LE && (op->vsx_flags & VSX_LDLEFT))
			rev = !rev;
		if (rev) {
			/* reverse 16 bytes */
			buf.d[0] = byterev_8(reg->d[1]);
			buf.d[1] = byterev_8(reg->d[0]);
			reg = &buf;
		}
		memcpy(mem, reg, size);
		break;
	case 8:
		/* scalar stores, stxvd2x */
		write_size = (size >= 8) ? 8 : size;
		i = IS_LE ? 8 : 8 - write_size;
		if (size < 8 && op->vsx_flags & VSX_FPCONV) {
			buf.d[0] = buf.d[1] = 0;
			preempt_disable();
			conv_dp_to_sp(&reg->dp[IS_LE], &buf.fp[1 + IS_LE]);
			preempt_enable();
			reg = &buf;
		}
		memcpy(mem, &reg->b[i], write_size);
		if (size == 16)
			memcpy(mem + 8, &reg->d[IS_BE], 8);
		if (unlikely(rev)) {
			do_byte_reverse(mem, write_size);
			if (size == 16)
				do_byte_reverse(mem + 8, 8);
		}
		break;
	case 4:
		/* stxvw4x */
		wp = mem;
		for (j = 0; j < size / 4; ++j) {
			i = IS_LE ? 3 - j : j;
			*wp++ = !rev ? reg->w[i] : byterev_4(reg->w[i]);
		}
		break;
	case 2:
		/* stxvh8x */
		hp = mem;
		for (j = 0; j < size / 2; ++j) {
			i = IS_LE ? 7 - j : j;
			*hp++ = !rev ? reg->h[i] : byterev_2(reg->h[i]);
		}
		break;
	case 1:
		/* stvxb16x */
		bp = mem;
		for (j = 0; j < size; ++j) {
			i = IS_LE ? 15 - j : j;
			*bp++ = reg->b[i];
		}
		break;
	}
}
EXPORT_SYMBOL_GPL(emulate_vsx_store);
NOKPROBE_SYMBOL(emulate_vsx_store);

static nokprobe_inline int do_vsx_load(struct instruction_op *op,
				       unsigned long ea, struct pt_regs *regs,
				       bool cross_endian)
{
	int reg = op->reg;
	int i, j, nr_vsx_regs;
	u8 mem[32];
	union vsx_reg buf[2];
	int size = GETSIZE(op->type);

	if (!address_ok(regs, ea, size) || copy_mem_in(mem, ea, size, regs))
		return -EFAULT;

	nr_vsx_regs = size / sizeof(__vector128);
	emulate_vsx_load(op, buf, mem, cross_endian);
	preempt_disable();
	if (reg < 32) {
		/* FP regs + extensions */
		if (regs->msr & MSR_FP) {
			for (i = 0; i < nr_vsx_regs; i++) {
				j = IS_LE ? nr_vsx_regs - i - 1 : i;
				load_vsrn(reg + i, &buf[j].v);
			}
		} else {
			for (i = 0; i < nr_vsx_regs; i++) {
				j = IS_LE ? nr_vsx_regs - i - 1 : i;
				current->thread.fp_state.fpr[reg + i][0] = buf[j].d[0];
				current->thread.fp_state.fpr[reg + i][1] = buf[j].d[1];
			}
		}
	} else {
		if (regs->msr & MSR_VEC) {
			for (i = 0; i < nr_vsx_regs; i++) {
				j = IS_LE ? nr_vsx_regs - i - 1 : i;
				load_vsrn(reg + i, &buf[j].v);
			}
		} else {
			for (i = 0; i < nr_vsx_regs; i++) {
				j = IS_LE ? nr_vsx_regs - i - 1 : i;
				current->thread.vr_state.vr[reg - 32 + i] = buf[j].v;
			}
		}
	}
	preempt_enable();
	return 0;
}

static nokprobe_inline int do_vsx_store(struct instruction_op *op,
					unsigned long ea, struct pt_regs *regs,
					bool cross_endian)
{
	int reg = op->reg;
	int i, j, nr_vsx_regs;
	u8 mem[32];
	union vsx_reg buf[2];
	int size = GETSIZE(op->type);

	if (!address_ok(regs, ea, size))
		return -EFAULT;

	nr_vsx_regs = size / sizeof(__vector128);
	preempt_disable();
	if (reg < 32) {
		/* FP regs + extensions */
		if (regs->msr & MSR_FP) {
			for (i = 0; i < nr_vsx_regs; i++) {
				j = IS_LE ? nr_vsx_regs - i - 1 : i;
				store_vsrn(reg + i, &buf[j].v);
			}
		} else {
			for (i = 0; i < nr_vsx_regs; i++) {
				j = IS_LE ? nr_vsx_regs - i - 1 : i;
				buf[j].d[0] = current->thread.fp_state.fpr[reg + i][0];
				buf[j].d[1] = current->thread.fp_state.fpr[reg + i][1];
			}
		}
	} else {
		if (regs->msr & MSR_VEC) {
			for (i = 0; i < nr_vsx_regs; i++) {
				j = IS_LE ? nr_vsx_regs - i - 1 : i;
				store_vsrn(reg + i, &buf[j].v);
			}
		} else {
			for (i = 0; i < nr_vsx_regs; i++) {
				j = IS_LE ? nr_vsx_regs - i - 1 : i;
				buf[j].v = current->thread.vr_state.vr[reg - 32 + i];
			}
		}
	}
	preempt_enable();
	emulate_vsx_store(op, buf, mem, cross_endian);
	return  copy_mem_out(mem, ea, size, regs);
}
#endif /* CONFIG_VSX */

int emulate_dcbz(unsigned long ea, struct pt_regs *regs)
{
	int err;
	unsigned long i, size;

#ifdef __powerpc64__
	size = ppc64_caches.l1d.block_size;
	if (!(regs->msr & MSR_64BIT))
		ea &= 0xffffffffUL;
#else
	size = L1_CACHE_BYTES;
#endif
	ea &= ~(size - 1);
	if (!address_ok(regs, ea, size))
		return -EFAULT;
	for (i = 0; i < size; i += sizeof(long)) {
		err = __put_user(0, (unsigned long __user *) (ea + i));
		if (err) {
			regs->dar = ea;
			return err;
		}
	}
	return 0;
}
NOKPROBE_SYMBOL(emulate_dcbz);

#define __put_user_asmx(x, addr, err, op, cr)		\
	__asm__ __volatile__(				\
		"1:	" op " %2,0,%3\n"		\
		"	mfcr	%1\n"			\
		"2:\n"					\
		".section .fixup,\"ax\"\n"		\
		"3:	li	%0,%4\n"		\
		"	b	2b\n"			\
		".previous\n"				\
		EX_TABLE(1b, 3b)			\
		: "=r" (err), "=r" (cr)			\
		: "r" (x), "r" (addr), "i" (-EFAULT), "0" (err))

#define __get_user_asmx(x, addr, err, op)		\
	__asm__ __volatile__(				\
		"1:	"op" %1,0,%2\n"			\
		"2:\n"					\
		".section .fixup,\"ax\"\n"		\
		"3:	li	%0,%3\n"		\
		"	b	2b\n"			\
		".previous\n"				\
		EX_TABLE(1b, 3b)			\
		: "=r" (err), "=r" (x)			\
		: "r" (addr), "i" (-EFAULT), "0" (err))

#define __cacheop_user_asmx(addr, err, op)		\
	__asm__ __volatile__(				\
		"1:	"op" 0,%1\n"			\
		"2:\n"					\
		".section .fixup,\"ax\"\n"		\
		"3:	li	%0,%3\n"		\
		"	b	2b\n"			\
		".previous\n"				\
		EX_TABLE(1b, 3b)			\
		: "=r" (err)				\
		: "r" (addr), "i" (-EFAULT), "0" (err))

static nokprobe_inline void set_cr0(const struct pt_regs *regs,
				    struct instruction_op *op)
{
	long val = op->val;

	op->type |= SETCC;
	op->ccval = (regs->ccr & 0x0fffffff) | ((regs->xer >> 3) & 0x10000000);
#ifdef __powerpc64__
	if (!(regs->msr & MSR_64BIT))
		val = (int) val;
#endif
	if (val < 0)
		op->ccval |= 0x80000000;
	else if (val > 0)
		op->ccval |= 0x40000000;
	else
		op->ccval |= 0x20000000;
}

static nokprobe_inline void set_ca32(struct instruction_op *op, bool val)
{
	if (cpu_has_feature(CPU_FTR_ARCH_300)) {
		if (val)
			op->xerval |= XER_CA32;
		else
			op->xerval &= ~XER_CA32;
	}
}

static nokprobe_inline void add_with_carry(const struct pt_regs *regs,
				     struct instruction_op *op, int rd,
				     unsigned long val1, unsigned long val2,
				     unsigned long carry_in)
{
	unsigned long val = val1 + val2;

	if (carry_in)
		++val;
	op->type = COMPUTE + SETREG + SETXER;
	op->reg = rd;
	op->val = val;
#ifdef __powerpc64__
	if (!(regs->msr & MSR_64BIT)) {
		val = (unsigned int) val;
		val1 = (unsigned int) val1;
	}
#endif
	op->xerval = regs->xer;
	if (val < val1 || (carry_in && val == val1))
		op->xerval |= XER_CA;
	else
		op->xerval &= ~XER_CA;

	set_ca32(op, (unsigned int)val < (unsigned int)val1 ||
			(carry_in && (unsigned int)val == (unsigned int)val1));
}

static nokprobe_inline void do_cmp_signed(const struct pt_regs *regs,
					  struct instruction_op *op,
					  long v1, long v2, int crfld)
{
	unsigned int crval, shift;

	op->type = COMPUTE + SETCC;
	crval = (regs->xer >> 31) & 1;		/* get SO bit */
	if (v1 < v2)
		crval |= 8;
	else if (v1 > v2)
		crval |= 4;
	else
		crval |= 2;
	shift = (7 - crfld) * 4;
	op->ccval = (regs->ccr & ~(0xf << shift)) | (crval << shift);
}

static nokprobe_inline void do_cmp_unsigned(const struct pt_regs *regs,
					    struct instruction_op *op,
					    unsigned long v1,
					    unsigned long v2, int crfld)
{
	unsigned int crval, shift;

	op->type = COMPUTE + SETCC;
	crval = (regs->xer >> 31) & 1;		/* get SO bit */
	if (v1 < v2)
		crval |= 8;
	else if (v1 > v2)
		crval |= 4;
	else
		crval |= 2;
	shift = (7 - crfld) * 4;
	op->ccval = (regs->ccr & ~(0xf << shift)) | (crval << shift);
}

static nokprobe_inline void do_cmpb(const struct pt_regs *regs,
				    struct instruction_op *op,
				    unsigned long v1, unsigned long v2)
{
	unsigned long long out_val, mask;
	int i;

	out_val = 0;
	for (i = 0; i < 8; i++) {
		mask = 0xffUL << (i * 8);
		if ((v1 & mask) == (v2 & mask))
			out_val |= mask;
	}
	op->val = out_val;
}

/*
 * The size parameter is used to adjust the equivalent popcnt instruction.
 * popcntb = 8, popcntw = 32, popcntd = 64
 */
static nokprobe_inline void do_popcnt(const struct pt_regs *regs,
				      struct instruction_op *op,
				      unsigned long v1, int size)
{
	unsigned long long out = v1;

	out -= (out >> 1) & 0x5555555555555555ULL;
	out = (0x3333333333333333ULL & out) +
	      (0x3333333333333333ULL & (out >> 2));
	out = (out + (out >> 4)) & 0x0f0f0f0f0f0f0f0fULL;

	if (size == 8) {	/* popcntb */
		op->val = out;
		return;
	}
	out += out >> 8;
	out += out >> 16;
	if (size == 32) {	/* popcntw */
		op->val = out & 0x0000003f0000003fULL;
		return;
	}

	out = (out + (out >> 32)) & 0x7f;
	op->val = out;	/* popcntd */
}

#ifdef CONFIG_PPC64
static nokprobe_inline void do_bpermd(const struct pt_regs *regs,
				      struct instruction_op *op,
				      unsigned long v1, unsigned long v2)
{
	unsigned char perm, idx;
	unsigned int i;

	perm = 0;
	for (i = 0; i < 8; i++) {
		idx = (v1 >> (i * 8)) & 0xff;
		if (idx < 64)
			if (v2 & PPC_BIT(idx))
				perm |= 1 << i;
	}
	op->val = perm;
}
#endif /* CONFIG_PPC64 */
/*
 * The size parameter adjusts the equivalent prty instruction.
 * prtyw = 32, prtyd = 64
 */
static nokprobe_inline void do_prty(const struct pt_regs *regs,
				    struct instruction_op *op,
				    unsigned long v, int size)
{
	unsigned long long res = v ^ (v >> 8);

	res ^= res >> 16;
	if (size == 32) {		/* prtyw */
		op->val = res & 0x0000000100000001ULL;
		return;
	}

	res ^= res >> 32;
	op->val = res & 1;	/*prtyd */
}

static nokprobe_inline int trap_compare(long v1, long v2)
{
	int ret = 0;

	if (v1 < v2)
		ret |= 0x10;
	else if (v1 > v2)
		ret |= 0x08;
	else
		ret |= 0x04;
	if ((unsigned long)v1 < (unsigned long)v2)
		ret |= 0x02;
	else if ((unsigned long)v1 > (unsigned long)v2)
		ret |= 0x01;
	return ret;
}

/*
 * Elements of 32-bit rotate and mask instructions.
 */
#define MASK32(mb, me)	((0xffffffffUL >> (mb)) + \
			 ((signed long)-0x80000000L >> (me)) + ((me) >= (mb)))
#ifdef __powerpc64__
#define MASK64_L(mb)	(~0UL >> (mb))
#define MASK64_R(me)	((signed long)-0x8000000000000000L >> (me))
#define MASK64(mb, me)	(MASK64_L(mb) + MASK64_R(me) + ((me) >= (mb)))
#define DATA32(x)	(((x) & 0xffffffffUL) | (((x) & 0xffffffffUL) << 32))
#else
#define DATA32(x)	(x)
#endif
#define ROTATE(x, n)	((n) ? (((x) << (n)) | ((x) >> (8 * sizeof(long) - (n)))) : (x))

/*
 * Decode an instruction, and return information about it in *op
 * without changing *regs.
 * Integer arithmetic and logical instructions, branches, and barrier
 * instructions can be emulated just using the information in *op.
 *
 * Return value is 1 if the instruction can be emulated just by
 * updating *regs with the information in *op, -1 if we need the
 * GPRs but *regs doesn't contain the full register set, or 0
 * otherwise.
 */
int analyse_instr(struct instruction_op *op, const struct pt_regs *regs,
		  struct ppc_inst instr)
{
#ifdef CONFIG_PPC64
	unsigned int suffixopcode, prefixtype, prefix_r;
#endif
	unsigned int opcode, ra, rb, rc, rd, spr, u;
	unsigned long int imm;
	unsigned long int val, val2;
	unsigned int mb, me, sh;
	unsigned int word, suffix;
	long ival;

	word = ppc_inst_val(instr);
	suffix = ppc_inst_suffix(instr);

	op->type = COMPUTE;

	opcode = ppc_inst_primary_opcode(instr);
	switch (opcode) {
	case 16:	/* bc */
		op->type = BRANCH;
		imm = (signed short)(word & 0xfffc);
		if ((word & 2) == 0)
			imm += regs->nip;
		op->val = truncate_if_32bit(regs->msr, imm);
		if (word & 1)
			op->type |= SETLK;
		if (branch_taken(word, regs, op))
			op->type |= BRTAKEN;
		return 1;
#ifdef CONFIG_PPC64
	case 17:	/* sc */
		if ((word & 0xfe2) == 2)
			op->type = SYSCALL;
		else if (IS_ENABLED(CONFIG_PPC_BOOK3S_64) &&
				(word & 0xfe3) == 1) {	/* scv */
			op->type = SYSCALL_VECTORED_0;
			if (!cpu_has_feature(CPU_FTR_ARCH_300))
				goto unknown_opcode;
		} else
			op->type = UNKNOWN;
		return 0;
#endif
	case 18:	/* b */
		op->type = BRANCH | BRTAKEN;
		imm = word & 0x03fffffc;
		if (imm & 0x02000000)
			imm -= 0x04000000;
		if ((word & 2) == 0)
			imm += regs->nip;
		op->val = truncate_if_32bit(regs->msr, imm);
		if (word & 1)
			op->type |= SETLK;
		return 1;
	case 19:
		switch ((word >> 1) & 0x3ff) {
		case 0:		/* mcrf */
			op->type = COMPUTE + SETCC;
			rd = 7 - ((word >> 23) & 0x7);
			ra = 7 - ((word >> 18) & 0x7);
			rd *= 4;
			ra *= 4;
			val = (regs->ccr >> ra) & 0xf;
			op->ccval = (regs->ccr & ~(0xfUL << rd)) | (val << rd);
			return 1;

		case 16:	/* bclr */
		case 528:	/* bcctr */
			op->type = BRANCH;
			imm = (word & 0x400)? regs->ctr: regs->link;
			op->val = truncate_if_32bit(regs->msr, imm);
			if (word & 1)
				op->type |= SETLK;
			if (branch_taken(word, regs, op))
				op->type |= BRTAKEN;
			return 1;

		case 18:	/* rfid, scary */
			if (regs->msr & MSR_PR)
				goto priv;
			op->type = RFI;
			return 0;

		case 150:	/* isync */
			op->type = BARRIER | BARRIER_ISYNC;
			return 1;

		case 33:	/* crnor */
		case 129:	/* crandc */
		case 193:	/* crxor */
		case 225:	/* crnand */
		case 257:	/* crand */
		case 289:	/* creqv */
		case 417:	/* crorc */
		case 449:	/* cror */
			op->type = COMPUTE + SETCC;
			ra = (word >> 16) & 0x1f;
			rb = (word >> 11) & 0x1f;
			rd = (word >> 21) & 0x1f;
			ra = (regs->ccr >> (31 - ra)) & 1;
			rb = (regs->ccr >> (31 - rb)) & 1;
			val = (word >> (6 + ra * 2 + rb)) & 1;
			op->ccval = (regs->ccr & ~(1UL << (31 - rd))) |
				(val << (31 - rd));
			return 1;
		}
		break;
	case 31:
		switch ((word >> 1) & 0x3ff) {
		case 598:	/* sync */
			op->type = BARRIER + BARRIER_SYNC;
#ifdef __powerpc64__
			switch ((word >> 21) & 3) {
			case 1:		/* lwsync */
				op->type = BARRIER + BARRIER_LWSYNC;
				break;
			case 2:		/* ptesync */
				op->type = BARRIER + BARRIER_PTESYNC;
				break;
			}
#endif
			return 1;

		case 854:	/* eieio */
			op->type = BARRIER + BARRIER_EIEIO;
			return 1;
		}
		break;
	}

	/* Following cases refer to regs->gpr[], so we need all regs */
	if (!FULL_REGS(regs))
		return -1;

	rd = (word >> 21) & 0x1f;
	ra = (word >> 16) & 0x1f;
	rb = (word >> 11) & 0x1f;
	rc = (word >> 6) & 0x1f;

	switch (opcode) {
#ifdef __powerpc64__
	case 1:
		if (!cpu_has_feature(CPU_FTR_ARCH_31))
<<<<<<< HEAD
			return -1;
=======
			goto unknown_opcode;
>>>>>>> e0733463

		prefix_r = GET_PREFIX_R(word);
		ra = GET_PREFIX_RA(suffix);
		rd = (suffix >> 21) & 0x1f;
		op->reg = rd;
		op->val = regs->gpr[rd];
		suffixopcode = get_op(suffix);
		prefixtype = (word >> 24) & 0x3;
		switch (prefixtype) {
		case 2:
			if (prefix_r && ra)
				return 0;
			switch (suffixopcode) {
			case 14:	/* paddi */
				op->type = COMPUTE | PREFIXED;
				op->val = mlsd_8lsd_ea(word, suffix, regs);
				goto compute_done;
			}
		}
		break;
	case 2:		/* tdi */
		if (rd & trap_compare(regs->gpr[ra], (short) word))
			goto trap;
		return 1;
#endif
	case 3:		/* twi */
		if (rd & trap_compare((int)regs->gpr[ra], (short) word))
			goto trap;
		return 1;

#ifdef __powerpc64__
	case 4:
		/*
		 * There are very many instructions with this primary opcode
		 * introduced in the ISA as early as v2.03. However, the ones
		 * we currently emulate were all introduced with ISA 3.0
		 */
		if (!cpu_has_feature(CPU_FTR_ARCH_300))
			goto unknown_opcode;

		switch (word & 0x3f) {
		case 48:	/* maddhd */
			asm volatile(PPC_MADDHD(%0, %1, %2, %3) :
				     "=r" (op->val) : "r" (regs->gpr[ra]),
				     "r" (regs->gpr[rb]), "r" (regs->gpr[rc]));
			goto compute_done;

		case 49:	/* maddhdu */
			asm volatile(PPC_MADDHDU(%0, %1, %2, %3) :
				     "=r" (op->val) : "r" (regs->gpr[ra]),
				     "r" (regs->gpr[rb]), "r" (regs->gpr[rc]));
			goto compute_done;

		case 51:	/* maddld */
			asm volatile(PPC_MADDLD(%0, %1, %2, %3) :
				     "=r" (op->val) : "r" (regs->gpr[ra]),
				     "r" (regs->gpr[rb]), "r" (regs->gpr[rc]));
			goto compute_done;
		}

		/*
		 * There are other instructions from ISA 3.0 with the same
		 * primary opcode which do not have emulation support yet.
		 */
		goto unknown_opcode;
#endif

	case 7:		/* mulli */
		op->val = regs->gpr[ra] * (short) word;
		goto compute_done;

	case 8:		/* subfic */
		imm = (short) word;
		add_with_carry(regs, op, rd, ~regs->gpr[ra], imm, 1);
		return 1;

	case 10:	/* cmpli */
		imm = (unsigned short) word;
		val = regs->gpr[ra];
#ifdef __powerpc64__
		if ((rd & 1) == 0)
			val = (unsigned int) val;
#endif
		do_cmp_unsigned(regs, op, val, imm, rd >> 2);
		return 1;

	case 11:	/* cmpi */
		imm = (short) word;
		val = regs->gpr[ra];
#ifdef __powerpc64__
		if ((rd & 1) == 0)
			val = (int) val;
#endif
		do_cmp_signed(regs, op, val, imm, rd >> 2);
		return 1;

	case 12:	/* addic */
		imm = (short) word;
		add_with_carry(regs, op, rd, regs->gpr[ra], imm, 0);
		return 1;

	case 13:	/* addic. */
		imm = (short) word;
		add_with_carry(regs, op, rd, regs->gpr[ra], imm, 0);
		set_cr0(regs, op);
		return 1;

	case 14:	/* addi */
		imm = (short) word;
		if (ra)
			imm += regs->gpr[ra];
		op->val = imm;
		goto compute_done;

	case 15:	/* addis */
		imm = ((short) word) << 16;
		if (ra)
			imm += regs->gpr[ra];
		op->val = imm;
		goto compute_done;

	case 19:
		if (((word >> 1) & 0x1f) == 2) {
			/* addpcis */
			if (!cpu_has_feature(CPU_FTR_ARCH_300))
				goto unknown_opcode;
			imm = (short) (word & 0xffc1);	/* d0 + d2 fields */
			imm |= (word >> 15) & 0x3e;	/* d1 field */
			op->val = regs->nip + (imm << 16) + 4;
			goto compute_done;
		}
		op->type = UNKNOWN;
		return 0;

	case 20:	/* rlwimi */
		mb = (word >> 6) & 0x1f;
		me = (word >> 1) & 0x1f;
		val = DATA32(regs->gpr[rd]);
		imm = MASK32(mb, me);
		op->val = (regs->gpr[ra] & ~imm) | (ROTATE(val, rb) & imm);
		goto logical_done;

	case 21:	/* rlwinm */
		mb = (word >> 6) & 0x1f;
		me = (word >> 1) & 0x1f;
		val = DATA32(regs->gpr[rd]);
		op->val = ROTATE(val, rb) & MASK32(mb, me);
		goto logical_done;

	case 23:	/* rlwnm */
		mb = (word >> 6) & 0x1f;
		me = (word >> 1) & 0x1f;
		rb = regs->gpr[rb] & 0x1f;
		val = DATA32(regs->gpr[rd]);
		op->val = ROTATE(val, rb) & MASK32(mb, me);
		goto logical_done;

	case 24:	/* ori */
		op->val = regs->gpr[rd] | (unsigned short) word;
		goto logical_done_nocc;

	case 25:	/* oris */
		imm = (unsigned short) word;
		op->val = regs->gpr[rd] | (imm << 16);
		goto logical_done_nocc;

	case 26:	/* xori */
		op->val = regs->gpr[rd] ^ (unsigned short) word;
		goto logical_done_nocc;

	case 27:	/* xoris */
		imm = (unsigned short) word;
		op->val = regs->gpr[rd] ^ (imm << 16);
		goto logical_done_nocc;

	case 28:	/* andi. */
		op->val = regs->gpr[rd] & (unsigned short) word;
		set_cr0(regs, op);
		goto logical_done_nocc;

	case 29:	/* andis. */
		imm = (unsigned short) word;
		op->val = regs->gpr[rd] & (imm << 16);
		set_cr0(regs, op);
		goto logical_done_nocc;

#ifdef __powerpc64__
	case 30:	/* rld* */
		mb = ((word >> 6) & 0x1f) | (word & 0x20);
		val = regs->gpr[rd];
		if ((word & 0x10) == 0) {
			sh = rb | ((word & 2) << 4);
			val = ROTATE(val, sh);
			switch ((word >> 2) & 3) {
			case 0:		/* rldicl */
				val &= MASK64_L(mb);
				break;
			case 1:		/* rldicr */
				val &= MASK64_R(mb);
				break;
			case 2:		/* rldic */
				val &= MASK64(mb, 63 - sh);
				break;
			case 3:		/* rldimi */
				imm = MASK64(mb, 63 - sh);
				val = (regs->gpr[ra] & ~imm) |
					(val & imm);
			}
			op->val = val;
			goto logical_done;
		} else {
			sh = regs->gpr[rb] & 0x3f;
			val = ROTATE(val, sh);
			switch ((word >> 1) & 7) {
			case 0:		/* rldcl */
				op->val = val & MASK64_L(mb);
				goto logical_done;
			case 1:		/* rldcr */
				op->val = val & MASK64_R(mb);
				goto logical_done;
			}
		}
#endif
		op->type = UNKNOWN;	/* illegal instruction */
		return 0;

	case 31:
		/* isel occupies 32 minor opcodes */
		if (((word >> 1) & 0x1f) == 15) {
			mb = (word >> 6) & 0x1f; /* bc field */
			val = (regs->ccr >> (31 - mb)) & 1;
			val2 = (ra) ? regs->gpr[ra] : 0;

			op->val = (val) ? val2 : regs->gpr[rb];
			goto compute_done;
		}

		switch ((word >> 1) & 0x3ff) {
		case 4:		/* tw */
			if (rd == 0x1f ||
			    (rd & trap_compare((int)regs->gpr[ra],
					       (int)regs->gpr[rb])))
				goto trap;
			return 1;
#ifdef __powerpc64__
		case 68:	/* td */
			if (rd & trap_compare(regs->gpr[ra], regs->gpr[rb]))
				goto trap;
			return 1;
#endif
		case 83:	/* mfmsr */
			if (regs->msr & MSR_PR)
				goto priv;
			op->type = MFMSR;
			op->reg = rd;
			return 0;
		case 146:	/* mtmsr */
			if (regs->msr & MSR_PR)
				goto priv;
			op->type = MTMSR;
			op->reg = rd;
			op->val = 0xffffffff & ~(MSR_ME | MSR_LE);
			return 0;
#ifdef CONFIG_PPC64
		case 178:	/* mtmsrd */
			if (regs->msr & MSR_PR)
				goto priv;
			op->type = MTMSR;
			op->reg = rd;
			/* only MSR_EE and MSR_RI get changed if bit 15 set */
			/* mtmsrd doesn't change MSR_HV, MSR_ME or MSR_LE */
			imm = (word & 0x10000)? 0x8002: 0xefffffffffffeffeUL;
			op->val = imm;
			return 0;
#endif

		case 19:	/* mfcr */
			imm = 0xffffffffUL;
			if ((word >> 20) & 1) {
				imm = 0xf0000000UL;
				for (sh = 0; sh < 8; ++sh) {
					if (word & (0x80000 >> sh))
						break;
					imm >>= 4;
				}
			}
			op->val = regs->ccr & imm;
			goto compute_done;

		case 144:	/* mtcrf */
			op->type = COMPUTE + SETCC;
			imm = 0xf0000000UL;
			val = regs->gpr[rd];
			op->ccval = regs->ccr;
			for (sh = 0; sh < 8; ++sh) {
				if (word & (0x80000 >> sh))
					op->ccval = (op->ccval & ~imm) |
						(val & imm);
				imm >>= 4;
			}
			return 1;

		case 339:	/* mfspr */
			spr = ((word >> 16) & 0x1f) | ((word >> 6) & 0x3e0);
			op->type = MFSPR;
			op->reg = rd;
			op->spr = spr;
			if (spr == SPRN_XER || spr == SPRN_LR ||
			    spr == SPRN_CTR)
				return 1;
			return 0;

		case 467:	/* mtspr */
			spr = ((word >> 16) & 0x1f) | ((word >> 6) & 0x3e0);
			op->type = MTSPR;
			op->val = regs->gpr[rd];
			op->spr = spr;
			if (spr == SPRN_XER || spr == SPRN_LR ||
			    spr == SPRN_CTR)
				return 1;
			return 0;

/*
 * Compare instructions
 */
		case 0:	/* cmp */
			val = regs->gpr[ra];
			val2 = regs->gpr[rb];
#ifdef __powerpc64__
			if ((rd & 1) == 0) {
				/* word (32-bit) compare */
				val = (int) val;
				val2 = (int) val2;
			}
#endif
			do_cmp_signed(regs, op, val, val2, rd >> 2);
			return 1;

		case 32:	/* cmpl */
			val = regs->gpr[ra];
			val2 = regs->gpr[rb];
#ifdef __powerpc64__
			if ((rd & 1) == 0) {
				/* word (32-bit) compare */
				val = (unsigned int) val;
				val2 = (unsigned int) val2;
			}
#endif
			do_cmp_unsigned(regs, op, val, val2, rd >> 2);
			return 1;

		case 508: /* cmpb */
			do_cmpb(regs, op, regs->gpr[rd], regs->gpr[rb]);
			goto logical_done_nocc;

/*
 * Arithmetic instructions
 */
		case 8:	/* subfc */
			add_with_carry(regs, op, rd, ~regs->gpr[ra],
				       regs->gpr[rb], 1);
			goto arith_done;
#ifdef __powerpc64__
		case 9:	/* mulhdu */
			asm("mulhdu %0,%1,%2" : "=r" (op->val) :
			    "r" (regs->gpr[ra]), "r" (regs->gpr[rb]));
			goto arith_done;
#endif
		case 10:	/* addc */
			add_with_carry(regs, op, rd, regs->gpr[ra],
				       regs->gpr[rb], 0);
			goto arith_done;

		case 11:	/* mulhwu */
			asm("mulhwu %0,%1,%2" : "=r" (op->val) :
			    "r" (regs->gpr[ra]), "r" (regs->gpr[rb]));
			goto arith_done;

		case 40:	/* subf */
			op->val = regs->gpr[rb] - regs->gpr[ra];
			goto arith_done;
#ifdef __powerpc64__
		case 73:	/* mulhd */
			asm("mulhd %0,%1,%2" : "=r" (op->val) :
			    "r" (regs->gpr[ra]), "r" (regs->gpr[rb]));
			goto arith_done;
#endif
		case 75:	/* mulhw */
			asm("mulhw %0,%1,%2" : "=r" (op->val) :
			    "r" (regs->gpr[ra]), "r" (regs->gpr[rb]));
			goto arith_done;

		case 104:	/* neg */
			op->val = -regs->gpr[ra];
			goto arith_done;

		case 136:	/* subfe */
			add_with_carry(regs, op, rd, ~regs->gpr[ra],
				       regs->gpr[rb], regs->xer & XER_CA);
			goto arith_done;

		case 138:	/* adde */
			add_with_carry(regs, op, rd, regs->gpr[ra],
				       regs->gpr[rb], regs->xer & XER_CA);
			goto arith_done;

		case 200:	/* subfze */
			add_with_carry(regs, op, rd, ~regs->gpr[ra], 0L,
				       regs->xer & XER_CA);
			goto arith_done;

		case 202:	/* addze */
			add_with_carry(regs, op, rd, regs->gpr[ra], 0L,
				       regs->xer & XER_CA);
			goto arith_done;

		case 232:	/* subfme */
			add_with_carry(regs, op, rd, ~regs->gpr[ra], -1L,
				       regs->xer & XER_CA);
			goto arith_done;
#ifdef __powerpc64__
		case 233:	/* mulld */
			op->val = regs->gpr[ra] * regs->gpr[rb];
			goto arith_done;
#endif
		case 234:	/* addme */
			add_with_carry(regs, op, rd, regs->gpr[ra], -1L,
				       regs->xer & XER_CA);
			goto arith_done;

		case 235:	/* mullw */
			op->val = (long)(int) regs->gpr[ra] *
				(int) regs->gpr[rb];

			goto arith_done;
#ifdef __powerpc64__
		case 265:	/* modud */
			if (!cpu_has_feature(CPU_FTR_ARCH_300))
				goto unknown_opcode;
			op->val = regs->gpr[ra] % regs->gpr[rb];
			goto compute_done;
#endif
		case 266:	/* add */
			op->val = regs->gpr[ra] + regs->gpr[rb];
			goto arith_done;

		case 267:	/* moduw */
			if (!cpu_has_feature(CPU_FTR_ARCH_300))
				goto unknown_opcode;
			op->val = (unsigned int) regs->gpr[ra] %
				(unsigned int) regs->gpr[rb];
			goto compute_done;
#ifdef __powerpc64__
		case 457:	/* divdu */
			op->val = regs->gpr[ra] / regs->gpr[rb];
			goto arith_done;
#endif
		case 459:	/* divwu */
			op->val = (unsigned int) regs->gpr[ra] /
				(unsigned int) regs->gpr[rb];
			goto arith_done;
#ifdef __powerpc64__
		case 489:	/* divd */
			op->val = (long int) regs->gpr[ra] /
				(long int) regs->gpr[rb];
			goto arith_done;
#endif
		case 491:	/* divw */
			op->val = (int) regs->gpr[ra] /
				(int) regs->gpr[rb];
			goto arith_done;
#ifdef __powerpc64__
		case 425:	/* divde[.] */
			asm volatile(PPC_DIVDE(%0, %1, %2) :
				"=r" (op->val) : "r" (regs->gpr[ra]),
				"r" (regs->gpr[rb]));
			goto arith_done;
		case 393:	/* divdeu[.] */
			asm volatile(PPC_DIVDEU(%0, %1, %2) :
				"=r" (op->val) : "r" (regs->gpr[ra]),
				"r" (regs->gpr[rb]));
			goto arith_done;
#endif
		case 755:	/* darn */
			if (!cpu_has_feature(CPU_FTR_ARCH_300))
				goto unknown_opcode;
			switch (ra & 0x3) {
			case 0:
				/* 32-bit conditioned */
				asm volatile(PPC_DARN(%0, 0) : "=r" (op->val));
				goto compute_done;

			case 1:
				/* 64-bit conditioned */
				asm volatile(PPC_DARN(%0, 1) : "=r" (op->val));
				goto compute_done;

			case 2:
				/* 64-bit raw */
				asm volatile(PPC_DARN(%0, 2) : "=r" (op->val));
				goto compute_done;
			}

			goto unknown_opcode;
#ifdef __powerpc64__
		case 777:	/* modsd */
			if (!cpu_has_feature(CPU_FTR_ARCH_300))
				goto unknown_opcode;
			op->val = (long int) regs->gpr[ra] %
				(long int) regs->gpr[rb];
			goto compute_done;
#endif
		case 779:	/* modsw */
			if (!cpu_has_feature(CPU_FTR_ARCH_300))
				goto unknown_opcode;
			op->val = (int) regs->gpr[ra] %
				(int) regs->gpr[rb];
			goto compute_done;


/*
 * Logical instructions
 */
		case 26:	/* cntlzw */
			val = (unsigned int) regs->gpr[rd];
			op->val = ( val ? __builtin_clz(val) : 32 );
			goto logical_done;
#ifdef __powerpc64__
		case 58:	/* cntlzd */
			val = regs->gpr[rd];
			op->val = ( val ? __builtin_clzl(val) : 64 );
			goto logical_done;
#endif
		case 28:	/* and */
			op->val = regs->gpr[rd] & regs->gpr[rb];
			goto logical_done;

		case 60:	/* andc */
			op->val = regs->gpr[rd] & ~regs->gpr[rb];
			goto logical_done;

		case 122:	/* popcntb */
			do_popcnt(regs, op, regs->gpr[rd], 8);
			goto logical_done_nocc;

		case 124:	/* nor */
			op->val = ~(regs->gpr[rd] | regs->gpr[rb]);
			goto logical_done;

		case 154:	/* prtyw */
			do_prty(regs, op, regs->gpr[rd], 32);
			goto logical_done_nocc;

		case 186:	/* prtyd */
			do_prty(regs, op, regs->gpr[rd], 64);
			goto logical_done_nocc;
#ifdef CONFIG_PPC64
		case 252:	/* bpermd */
			do_bpermd(regs, op, regs->gpr[rd], regs->gpr[rb]);
			goto logical_done_nocc;
#endif
		case 284:	/* xor */
			op->val = ~(regs->gpr[rd] ^ regs->gpr[rb]);
			goto logical_done;

		case 316:	/* xor */
			op->val = regs->gpr[rd] ^ regs->gpr[rb];
			goto logical_done;

		case 378:	/* popcntw */
			do_popcnt(regs, op, regs->gpr[rd], 32);
			goto logical_done_nocc;

		case 412:	/* orc */
			op->val = regs->gpr[rd] | ~regs->gpr[rb];
			goto logical_done;

		case 444:	/* or */
			op->val = regs->gpr[rd] | regs->gpr[rb];
			goto logical_done;

		case 476:	/* nand */
			op->val = ~(regs->gpr[rd] & regs->gpr[rb]);
			goto logical_done;
#ifdef CONFIG_PPC64
		case 506:	/* popcntd */
			do_popcnt(regs, op, regs->gpr[rd], 64);
			goto logical_done_nocc;
#endif
		case 538:	/* cnttzw */
			if (!cpu_has_feature(CPU_FTR_ARCH_300))
				goto unknown_opcode;
			val = (unsigned int) regs->gpr[rd];
			op->val = (val ? __builtin_ctz(val) : 32);
			goto logical_done;
#ifdef __powerpc64__
		case 570:	/* cnttzd */
			if (!cpu_has_feature(CPU_FTR_ARCH_300))
				goto unknown_opcode;
			val = regs->gpr[rd];
			op->val = (val ? __builtin_ctzl(val) : 64);
			goto logical_done;
#endif
		case 922:	/* extsh */
			op->val = (signed short) regs->gpr[rd];
			goto logical_done;

		case 954:	/* extsb */
			op->val = (signed char) regs->gpr[rd];
			goto logical_done;
#ifdef __powerpc64__
		case 986:	/* extsw */
			op->val = (signed int) regs->gpr[rd];
			goto logical_done;
#endif

/*
 * Shift instructions
 */
		case 24:	/* slw */
			sh = regs->gpr[rb] & 0x3f;
			if (sh < 32)
				op->val = (regs->gpr[rd] << sh) & 0xffffffffUL;
			else
				op->val = 0;
			goto logical_done;

		case 536:	/* srw */
			sh = regs->gpr[rb] & 0x3f;
			if (sh < 32)
				op->val = (regs->gpr[rd] & 0xffffffffUL) >> sh;
			else
				op->val = 0;
			goto logical_done;

		case 792:	/* sraw */
			op->type = COMPUTE + SETREG + SETXER;
			sh = regs->gpr[rb] & 0x3f;
			ival = (signed int) regs->gpr[rd];
			op->val = ival >> (sh < 32 ? sh : 31);
			op->xerval = regs->xer;
			if (ival < 0 && (sh >= 32 || (ival & ((1ul << sh) - 1)) != 0))
				op->xerval |= XER_CA;
			else
				op->xerval &= ~XER_CA;
			set_ca32(op, op->xerval & XER_CA);
			goto logical_done;

		case 824:	/* srawi */
			op->type = COMPUTE + SETREG + SETXER;
			sh = rb;
			ival = (signed int) regs->gpr[rd];
			op->val = ival >> sh;
			op->xerval = regs->xer;
			if (ival < 0 && (ival & ((1ul << sh) - 1)) != 0)
				op->xerval |= XER_CA;
			else
				op->xerval &= ~XER_CA;
			set_ca32(op, op->xerval & XER_CA);
			goto logical_done;

#ifdef __powerpc64__
		case 27:	/* sld */
			sh = regs->gpr[rb] & 0x7f;
			if (sh < 64)
				op->val = regs->gpr[rd] << sh;
			else
				op->val = 0;
			goto logical_done;

		case 539:	/* srd */
			sh = regs->gpr[rb] & 0x7f;
			if (sh < 64)
				op->val = regs->gpr[rd] >> sh;
			else
				op->val = 0;
			goto logical_done;

		case 794:	/* srad */
			op->type = COMPUTE + SETREG + SETXER;
			sh = regs->gpr[rb] & 0x7f;
			ival = (signed long int) regs->gpr[rd];
			op->val = ival >> (sh < 64 ? sh : 63);
			op->xerval = regs->xer;
			if (ival < 0 && (sh >= 64 || (ival & ((1ul << sh) - 1)) != 0))
				op->xerval |= XER_CA;
			else
				op->xerval &= ~XER_CA;
			set_ca32(op, op->xerval & XER_CA);
			goto logical_done;

		case 826:	/* sradi with sh_5 = 0 */
		case 827:	/* sradi with sh_5 = 1 */
			op->type = COMPUTE + SETREG + SETXER;
			sh = rb | ((word & 2) << 4);
			ival = (signed long int) regs->gpr[rd];
			op->val = ival >> sh;
			op->xerval = regs->xer;
			if (ival < 0 && (ival & ((1ul << sh) - 1)) != 0)
				op->xerval |= XER_CA;
			else
				op->xerval &= ~XER_CA;
			set_ca32(op, op->xerval & XER_CA);
			goto logical_done;

		case 890:	/* extswsli with sh_5 = 0 */
		case 891:	/* extswsli with sh_5 = 1 */
			if (!cpu_has_feature(CPU_FTR_ARCH_300))
				goto unknown_opcode;
			op->type = COMPUTE + SETREG;
			sh = rb | ((word & 2) << 4);
			val = (signed int) regs->gpr[rd];
			if (sh)
				op->val = ROTATE(val, sh) & MASK64(0, 63 - sh);
			else
				op->val = val;
			goto logical_done;

#endif /* __powerpc64__ */

/*
 * Cache instructions
 */
		case 54:	/* dcbst */
			op->type = MKOP(CACHEOP, DCBST, 0);
			op->ea = xform_ea(word, regs);
			return 0;

		case 86:	/* dcbf */
			op->type = MKOP(CACHEOP, DCBF, 0);
			op->ea = xform_ea(word, regs);
			return 0;

		case 246:	/* dcbtst */
			op->type = MKOP(CACHEOP, DCBTST, 0);
			op->ea = xform_ea(word, regs);
			op->reg = rd;
			return 0;

		case 278:	/* dcbt */
			op->type = MKOP(CACHEOP, DCBTST, 0);
			op->ea = xform_ea(word, regs);
			op->reg = rd;
			return 0;

		case 982:	/* icbi */
			op->type = MKOP(CACHEOP, ICBI, 0);
			op->ea = xform_ea(word, regs);
			return 0;

		case 1014:	/* dcbz */
			op->type = MKOP(CACHEOP, DCBZ, 0);
			op->ea = xform_ea(word, regs);
			return 0;
		}
		break;
	}

/*
 * Loads and stores.
 */
	op->type = UNKNOWN;
	op->update_reg = ra;
	op->reg = rd;
	op->val = regs->gpr[rd];
	u = (word >> 20) & UPDATE;
	op->vsx_flags = 0;

	switch (opcode) {
	case 31:
		u = word & UPDATE;
		op->ea = xform_ea(word, regs);
		switch ((word >> 1) & 0x3ff) {
		case 20:	/* lwarx */
			op->type = MKOP(LARX, 0, 4);
			break;

		case 150:	/* stwcx. */
			op->type = MKOP(STCX, 0, 4);
			break;

#ifdef __powerpc64__
		case 84:	/* ldarx */
			op->type = MKOP(LARX, 0, 8);
			break;

		case 214:	/* stdcx. */
			op->type = MKOP(STCX, 0, 8);
			break;

		case 52:	/* lbarx */
			op->type = MKOP(LARX, 0, 1);
			break;

		case 694:	/* stbcx. */
			op->type = MKOP(STCX, 0, 1);
			break;

		case 116:	/* lharx */
			op->type = MKOP(LARX, 0, 2);
			break;

		case 726:	/* sthcx. */
			op->type = MKOP(STCX, 0, 2);
			break;

		case 276:	/* lqarx */
			if (!((rd & 1) || rd == ra || rd == rb))
				op->type = MKOP(LARX, 0, 16);
			break;

		case 182:	/* stqcx. */
			if (!(rd & 1))
				op->type = MKOP(STCX, 0, 16);
			break;
#endif

		case 23:	/* lwzx */
		case 55:	/* lwzux */
			op->type = MKOP(LOAD, u, 4);
			break;

		case 87:	/* lbzx */
		case 119:	/* lbzux */
			op->type = MKOP(LOAD, u, 1);
			break;

#ifdef CONFIG_ALTIVEC
		/*
		 * Note: for the load/store vector element instructions,
		 * bits of the EA say which field of the VMX register to use.
		 */
		case 7:		/* lvebx */
			op->type = MKOP(LOAD_VMX, 0, 1);
			op->element_size = 1;
			break;

		case 39:	/* lvehx */
			op->type = MKOP(LOAD_VMX, 0, 2);
			op->element_size = 2;
			break;

		case 71:	/* lvewx */
			op->type = MKOP(LOAD_VMX, 0, 4);
			op->element_size = 4;
			break;

		case 103:	/* lvx */
		case 359:	/* lvxl */
			op->type = MKOP(LOAD_VMX, 0, 16);
			op->element_size = 16;
			break;

		case 135:	/* stvebx */
			op->type = MKOP(STORE_VMX, 0, 1);
			op->element_size = 1;
			break;

		case 167:	/* stvehx */
			op->type = MKOP(STORE_VMX, 0, 2);
			op->element_size = 2;
			break;

		case 199:	/* stvewx */
			op->type = MKOP(STORE_VMX, 0, 4);
			op->element_size = 4;
			break;

		case 231:	/* stvx */
		case 487:	/* stvxl */
			op->type = MKOP(STORE_VMX, 0, 16);
			break;
#endif /* CONFIG_ALTIVEC */

#ifdef __powerpc64__
		case 21:	/* ldx */
		case 53:	/* ldux */
			op->type = MKOP(LOAD, u, 8);
			break;

		case 149:	/* stdx */
		case 181:	/* stdux */
			op->type = MKOP(STORE, u, 8);
			break;
#endif

		case 151:	/* stwx */
		case 183:	/* stwux */
			op->type = MKOP(STORE, u, 4);
			break;

		case 215:	/* stbx */
		case 247:	/* stbux */
			op->type = MKOP(STORE, u, 1);
			break;

		case 279:	/* lhzx */
		case 311:	/* lhzux */
			op->type = MKOP(LOAD, u, 2);
			break;

#ifdef __powerpc64__
		case 341:	/* lwax */
		case 373:	/* lwaux */
			op->type = MKOP(LOAD, SIGNEXT | u, 4);
			break;
#endif

		case 343:	/* lhax */
		case 375:	/* lhaux */
			op->type = MKOP(LOAD, SIGNEXT | u, 2);
			break;

		case 407:	/* sthx */
		case 439:	/* sthux */
			op->type = MKOP(STORE, u, 2);
			break;

#ifdef __powerpc64__
		case 532:	/* ldbrx */
			op->type = MKOP(LOAD, BYTEREV, 8);
			break;

#endif
		case 533:	/* lswx */
			op->type = MKOP(LOAD_MULTI, 0, regs->xer & 0x7f);
			break;

		case 534:	/* lwbrx */
			op->type = MKOP(LOAD, BYTEREV, 4);
			break;

		case 597:	/* lswi */
			if (rb == 0)
				rb = 32;	/* # bytes to load */
			op->type = MKOP(LOAD_MULTI, 0, rb);
			op->ea = ra ? regs->gpr[ra] : 0;
			break;

#ifdef CONFIG_PPC_FPU
		case 535:	/* lfsx */
		case 567:	/* lfsux */
			op->type = MKOP(LOAD_FP, u | FPCONV, 4);
			break;

		case 599:	/* lfdx */
		case 631:	/* lfdux */
			op->type = MKOP(LOAD_FP, u, 8);
			break;

		case 663:	/* stfsx */
		case 695:	/* stfsux */
			op->type = MKOP(STORE_FP, u | FPCONV, 4);
			break;

		case 727:	/* stfdx */
		case 759:	/* stfdux */
			op->type = MKOP(STORE_FP, u, 8);
			break;

#ifdef __powerpc64__
		case 791:	/* lfdpx */
			op->type = MKOP(LOAD_FP, 0, 16);
			break;

		case 855:	/* lfiwax */
			op->type = MKOP(LOAD_FP, SIGNEXT, 4);
			break;

		case 887:	/* lfiwzx */
			op->type = MKOP(LOAD_FP, 0, 4);
			break;

		case 919:	/* stfdpx */
			op->type = MKOP(STORE_FP, 0, 16);
			break;

		case 983:	/* stfiwx */
			op->type = MKOP(STORE_FP, 0, 4);
			break;
#endif /* __powerpc64 */
#endif /* CONFIG_PPC_FPU */

#ifdef __powerpc64__
		case 660:	/* stdbrx */
			op->type = MKOP(STORE, BYTEREV, 8);
			op->val = byterev_8(regs->gpr[rd]);
			break;

#endif
		case 661:	/* stswx */
			op->type = MKOP(STORE_MULTI, 0, regs->xer & 0x7f);
			break;

		case 662:	/* stwbrx */
			op->type = MKOP(STORE, BYTEREV, 4);
			op->val = byterev_4(regs->gpr[rd]);
			break;

		case 725:	/* stswi */
			if (rb == 0)
				rb = 32;	/* # bytes to store */
			op->type = MKOP(STORE_MULTI, 0, rb);
			op->ea = ra ? regs->gpr[ra] : 0;
			break;

		case 790:	/* lhbrx */
			op->type = MKOP(LOAD, BYTEREV, 2);
			break;

		case 918:	/* sthbrx */
			op->type = MKOP(STORE, BYTEREV, 2);
			op->val = byterev_2(regs->gpr[rd]);
			break;

#ifdef CONFIG_VSX
		case 12:	/* lxsiwzx */
			op->reg = rd | ((word & 1) << 5);
			op->type = MKOP(LOAD_VSX, 0, 4);
			op->element_size = 8;
			break;

		case 76:	/* lxsiwax */
			op->reg = rd | ((word & 1) << 5);
			op->type = MKOP(LOAD_VSX, SIGNEXT, 4);
			op->element_size = 8;
			break;

		case 140:	/* stxsiwx */
			op->reg = rd | ((word & 1) << 5);
			op->type = MKOP(STORE_VSX, 0, 4);
			op->element_size = 8;
			break;

		case 268:	/* lxvx */
			if (!cpu_has_feature(CPU_FTR_ARCH_300))
				goto unknown_opcode;
			op->reg = rd | ((word & 1) << 5);
			op->type = MKOP(LOAD_VSX, 0, 16);
			op->element_size = 16;
			op->vsx_flags = VSX_CHECK_VEC;
			break;

		case 269:	/* lxvl */
		case 301: {	/* lxvll */
			int nb;
			if (!cpu_has_feature(CPU_FTR_ARCH_300))
				goto unknown_opcode;
			op->reg = rd | ((word & 1) << 5);
			op->ea = ra ? regs->gpr[ra] : 0;
			nb = regs->gpr[rb] & 0xff;
			if (nb > 16)
				nb = 16;
			op->type = MKOP(LOAD_VSX, 0, nb);
			op->element_size = 16;
			op->vsx_flags = ((word & 0x20) ? VSX_LDLEFT : 0) |
				VSX_CHECK_VEC;
			break;
		}
		case 332:	/* lxvdsx */
			op->reg = rd | ((word & 1) << 5);
			op->type = MKOP(LOAD_VSX, 0, 8);
			op->element_size = 8;
			op->vsx_flags = VSX_SPLAT;
			break;

		case 333:       /* lxvpx */
			if (!cpu_has_feature(CPU_FTR_ARCH_31))
				goto unknown_opcode;
			op->reg = VSX_REGISTER_XTP(rd);
			op->type = MKOP(LOAD_VSX, 0, 32);
			op->element_size = 32;
			break;

		case 364:	/* lxvwsx */
			if (!cpu_has_feature(CPU_FTR_ARCH_300))
				goto unknown_opcode;
			op->reg = rd | ((word & 1) << 5);
			op->type = MKOP(LOAD_VSX, 0, 4);
			op->element_size = 4;
			op->vsx_flags = VSX_SPLAT | VSX_CHECK_VEC;
			break;

		case 396:	/* stxvx */
			if (!cpu_has_feature(CPU_FTR_ARCH_300))
				goto unknown_opcode;
			op->reg = rd | ((word & 1) << 5);
			op->type = MKOP(STORE_VSX, 0, 16);
			op->element_size = 16;
			op->vsx_flags = VSX_CHECK_VEC;
			break;

		case 397:	/* stxvl */
		case 429: {	/* stxvll */
			int nb;
			if (!cpu_has_feature(CPU_FTR_ARCH_300))
				goto unknown_opcode;
			op->reg = rd | ((word & 1) << 5);
			op->ea = ra ? regs->gpr[ra] : 0;
			nb = regs->gpr[rb] & 0xff;
			if (nb > 16)
				nb = 16;
			op->type = MKOP(STORE_VSX, 0, nb);
			op->element_size = 16;
			op->vsx_flags = ((word & 0x20) ? VSX_LDLEFT : 0) |
				VSX_CHECK_VEC;
			break;
		}
		case 461:       /* stxvpx */
			if (!cpu_has_feature(CPU_FTR_ARCH_31))
				goto unknown_opcode;
			op->reg = VSX_REGISTER_XTP(rd);
			op->type = MKOP(STORE_VSX, 0, 32);
			op->element_size = 32;
			break;
		case 524:	/* lxsspx */
			op->reg = rd | ((word & 1) << 5);
			op->type = MKOP(LOAD_VSX, 0, 4);
			op->element_size = 8;
			op->vsx_flags = VSX_FPCONV;
			break;

		case 588:	/* lxsdx */
			op->reg = rd | ((word & 1) << 5);
			op->type = MKOP(LOAD_VSX, 0, 8);
			op->element_size = 8;
			break;

		case 652:	/* stxsspx */
			op->reg = rd | ((word & 1) << 5);
			op->type = MKOP(STORE_VSX, 0, 4);
			op->element_size = 8;
			op->vsx_flags = VSX_FPCONV;
			break;

		case 716:	/* stxsdx */
			op->reg = rd | ((word & 1) << 5);
			op->type = MKOP(STORE_VSX, 0, 8);
			op->element_size = 8;
			break;

		case 780:	/* lxvw4x */
			op->reg = rd | ((word & 1) << 5);
			op->type = MKOP(LOAD_VSX, 0, 16);
			op->element_size = 4;
			break;

		case 781:	/* lxsibzx */
			if (!cpu_has_feature(CPU_FTR_ARCH_300))
				goto unknown_opcode;
			op->reg = rd | ((word & 1) << 5);
			op->type = MKOP(LOAD_VSX, 0, 1);
			op->element_size = 8;
			op->vsx_flags = VSX_CHECK_VEC;
			break;

		case 812:	/* lxvh8x */
			if (!cpu_has_feature(CPU_FTR_ARCH_300))
				goto unknown_opcode;
			op->reg = rd | ((word & 1) << 5);
			op->type = MKOP(LOAD_VSX, 0, 16);
			op->element_size = 2;
			op->vsx_flags = VSX_CHECK_VEC;
			break;

		case 813:	/* lxsihzx */
			if (!cpu_has_feature(CPU_FTR_ARCH_300))
				goto unknown_opcode;
			op->reg = rd | ((word & 1) << 5);
			op->type = MKOP(LOAD_VSX, 0, 2);
			op->element_size = 8;
			op->vsx_flags = VSX_CHECK_VEC;
			break;

		case 844:	/* lxvd2x */
			op->reg = rd | ((word & 1) << 5);
			op->type = MKOP(LOAD_VSX, 0, 16);
			op->element_size = 8;
			break;

		case 876:	/* lxvb16x */
			if (!cpu_has_feature(CPU_FTR_ARCH_300))
				goto unknown_opcode;
			op->reg = rd | ((word & 1) << 5);
			op->type = MKOP(LOAD_VSX, 0, 16);
			op->element_size = 1;
			op->vsx_flags = VSX_CHECK_VEC;
			break;

		case 908:	/* stxvw4x */
			op->reg = rd | ((word & 1) << 5);
			op->type = MKOP(STORE_VSX, 0, 16);
			op->element_size = 4;
			break;

		case 909:	/* stxsibx */
			if (!cpu_has_feature(CPU_FTR_ARCH_300))
				goto unknown_opcode;
			op->reg = rd | ((word & 1) << 5);
			op->type = MKOP(STORE_VSX, 0, 1);
			op->element_size = 8;
			op->vsx_flags = VSX_CHECK_VEC;
			break;

		case 940:	/* stxvh8x */
			if (!cpu_has_feature(CPU_FTR_ARCH_300))
				goto unknown_opcode;
			op->reg = rd | ((word & 1) << 5);
			op->type = MKOP(STORE_VSX, 0, 16);
			op->element_size = 2;
			op->vsx_flags = VSX_CHECK_VEC;
			break;

		case 941:	/* stxsihx */
			if (!cpu_has_feature(CPU_FTR_ARCH_300))
				goto unknown_opcode;
			op->reg = rd | ((word & 1) << 5);
			op->type = MKOP(STORE_VSX, 0, 2);
			op->element_size = 8;
			op->vsx_flags = VSX_CHECK_VEC;
			break;

		case 972:	/* stxvd2x */
			op->reg = rd | ((word & 1) << 5);
			op->type = MKOP(STORE_VSX, 0, 16);
			op->element_size = 8;
			break;

		case 1004:	/* stxvb16x */
			if (!cpu_has_feature(CPU_FTR_ARCH_300))
				goto unknown_opcode;
			op->reg = rd | ((word & 1) << 5);
			op->type = MKOP(STORE_VSX, 0, 16);
			op->element_size = 1;
			op->vsx_flags = VSX_CHECK_VEC;
			break;

#endif /* CONFIG_VSX */
		}
		break;

	case 32:	/* lwz */
	case 33:	/* lwzu */
		op->type = MKOP(LOAD, u, 4);
		op->ea = dform_ea(word, regs);
		break;

	case 34:	/* lbz */
	case 35:	/* lbzu */
		op->type = MKOP(LOAD, u, 1);
		op->ea = dform_ea(word, regs);
		break;

	case 36:	/* stw */
	case 37:	/* stwu */
		op->type = MKOP(STORE, u, 4);
		op->ea = dform_ea(word, regs);
		break;

	case 38:	/* stb */
	case 39:	/* stbu */
		op->type = MKOP(STORE, u, 1);
		op->ea = dform_ea(word, regs);
		break;

	case 40:	/* lhz */
	case 41:	/* lhzu */
		op->type = MKOP(LOAD, u, 2);
		op->ea = dform_ea(word, regs);
		break;

	case 42:	/* lha */
	case 43:	/* lhau */
		op->type = MKOP(LOAD, SIGNEXT | u, 2);
		op->ea = dform_ea(word, regs);
		break;

	case 44:	/* sth */
	case 45:	/* sthu */
		op->type = MKOP(STORE, u, 2);
		op->ea = dform_ea(word, regs);
		break;

	case 46:	/* lmw */
		if (ra >= rd)
			break;		/* invalid form, ra in range to load */
		op->type = MKOP(LOAD_MULTI, 0, 4 * (32 - rd));
		op->ea = dform_ea(word, regs);
		break;

	case 47:	/* stmw */
		op->type = MKOP(STORE_MULTI, 0, 4 * (32 - rd));
		op->ea = dform_ea(word, regs);
		break;

#ifdef CONFIG_PPC_FPU
	case 48:	/* lfs */
	case 49:	/* lfsu */
		op->type = MKOP(LOAD_FP, u | FPCONV, 4);
		op->ea = dform_ea(word, regs);
		break;

	case 50:	/* lfd */
	case 51:	/* lfdu */
		op->type = MKOP(LOAD_FP, u, 8);
		op->ea = dform_ea(word, regs);
		break;

	case 52:	/* stfs */
	case 53:	/* stfsu */
		op->type = MKOP(STORE_FP, u | FPCONV, 4);
		op->ea = dform_ea(word, regs);
		break;

	case 54:	/* stfd */
	case 55:	/* stfdu */
		op->type = MKOP(STORE_FP, u, 8);
		op->ea = dform_ea(word, regs);
		break;
#endif

#ifdef __powerpc64__
	case 56:	/* lq */
		if (!((rd & 1) || (rd == ra)))
			op->type = MKOP(LOAD, 0, 16);
		op->ea = dqform_ea(word, regs);
		break;
#endif

#ifdef CONFIG_VSX
	case 57:	/* lfdp, lxsd, lxssp */
		op->ea = dsform_ea(word, regs);
		switch (word & 3) {
		case 0:		/* lfdp */
			if (rd & 1)
				break;		/* reg must be even */
			op->type = MKOP(LOAD_FP, 0, 16);
			break;
		case 2:		/* lxsd */
			if (!cpu_has_feature(CPU_FTR_ARCH_300))
				goto unknown_opcode;
			op->reg = rd + 32;
			op->type = MKOP(LOAD_VSX, 0, 8);
			op->element_size = 8;
			op->vsx_flags = VSX_CHECK_VEC;
			break;
		case 3:		/* lxssp */
			if (!cpu_has_feature(CPU_FTR_ARCH_300))
				goto unknown_opcode;
			op->reg = rd + 32;
			op->type = MKOP(LOAD_VSX, 0, 4);
			op->element_size = 8;
			op->vsx_flags = VSX_FPCONV | VSX_CHECK_VEC;
			break;
		}
		break;
#endif /* CONFIG_VSX */

#ifdef __powerpc64__
	case 58:	/* ld[u], lwa */
		op->ea = dsform_ea(word, regs);
		switch (word & 3) {
		case 0:		/* ld */
			op->type = MKOP(LOAD, 0, 8);
			break;
		case 1:		/* ldu */
			op->type = MKOP(LOAD, UPDATE, 8);
			break;
		case 2:		/* lwa */
			op->type = MKOP(LOAD, SIGNEXT, 4);
			break;
		}
		break;
#endif

#ifdef CONFIG_VSX
	case 6:
		if (!cpu_has_feature(CPU_FTR_ARCH_31))
			goto unknown_opcode;
		op->ea = dqform_ea(word, regs);
		op->reg = VSX_REGISTER_XTP(rd);
		op->element_size = 32;
		switch (word & 0xf) {
		case 0:         /* lxvp */
			op->type = MKOP(LOAD_VSX, 0, 32);
			break;
		case 1:         /* stxvp */
			op->type = MKOP(STORE_VSX, 0, 32);
			break;
		}
		break;

	case 61:	/* stfdp, lxv, stxsd, stxssp, stxv */
		switch (word & 7) {
		case 0:		/* stfdp with LSB of DS field = 0 */
		case 4:		/* stfdp with LSB of DS field = 1 */
			op->ea = dsform_ea(word, regs);
			op->type = MKOP(STORE_FP, 0, 16);
			break;

		case 1:		/* lxv */
			if (!cpu_has_feature(CPU_FTR_ARCH_300))
				goto unknown_opcode;
			op->ea = dqform_ea(word, regs);
			if (word & 8)
				op->reg = rd + 32;
			op->type = MKOP(LOAD_VSX, 0, 16);
			op->element_size = 16;
			op->vsx_flags = VSX_CHECK_VEC;
			break;

		case 2:		/* stxsd with LSB of DS field = 0 */
		case 6:		/* stxsd with LSB of DS field = 1 */
			if (!cpu_has_feature(CPU_FTR_ARCH_300))
				goto unknown_opcode;
			op->ea = dsform_ea(word, regs);
			op->reg = rd + 32;
			op->type = MKOP(STORE_VSX, 0, 8);
			op->element_size = 8;
			op->vsx_flags = VSX_CHECK_VEC;
			break;

		case 3:		/* stxssp with LSB of DS field = 0 */
		case 7:		/* stxssp with LSB of DS field = 1 */
			if (!cpu_has_feature(CPU_FTR_ARCH_300))
				goto unknown_opcode;
			op->ea = dsform_ea(word, regs);
			op->reg = rd + 32;
			op->type = MKOP(STORE_VSX, 0, 4);
			op->element_size = 8;
			op->vsx_flags = VSX_FPCONV | VSX_CHECK_VEC;
			break;

		case 5:		/* stxv */
			if (!cpu_has_feature(CPU_FTR_ARCH_300))
				goto unknown_opcode;
			op->ea = dqform_ea(word, regs);
			if (word & 8)
				op->reg = rd + 32;
			op->type = MKOP(STORE_VSX, 0, 16);
			op->element_size = 16;
			op->vsx_flags = VSX_CHECK_VEC;
			break;
		}
		break;
#endif /* CONFIG_VSX */

#ifdef __powerpc64__
	case 62:	/* std[u] */
		op->ea = dsform_ea(word, regs);
		switch (word & 3) {
		case 0:		/* std */
			op->type = MKOP(STORE, 0, 8);
			break;
		case 1:		/* stdu */
			op->type = MKOP(STORE, UPDATE, 8);
			break;
		case 2:		/* stq */
			if (!(rd & 1))
				op->type = MKOP(STORE, 0, 16);
			break;
		}
		break;
	case 1: /* Prefixed instructions */
		if (!cpu_has_feature(CPU_FTR_ARCH_31))
<<<<<<< HEAD
			return -1;
=======
			goto unknown_opcode;
>>>>>>> e0733463

		prefix_r = GET_PREFIX_R(word);
		ra = GET_PREFIX_RA(suffix);
		op->update_reg = ra;
		rd = (suffix >> 21) & 0x1f;
		op->reg = rd;
		op->val = regs->gpr[rd];

		suffixopcode = get_op(suffix);
		prefixtype = (word >> 24) & 0x3;
		switch (prefixtype) {
		case 0: /* Type 00  Eight-Byte Load/Store */
			if (prefix_r && ra)
				break;
			op->ea = mlsd_8lsd_ea(word, suffix, regs);
			switch (suffixopcode) {
			case 41:	/* plwa */
				op->type = MKOP(LOAD, PREFIXED | SIGNEXT, 4);
				break;
#ifdef CONFIG_VSX
			case 42:        /* plxsd */
				op->reg = rd + 32;
				op->type = MKOP(LOAD_VSX, PREFIXED, 8);
				op->element_size = 8;
				op->vsx_flags = VSX_CHECK_VEC;
				break;
			case 43:	/* plxssp */
				op->reg = rd + 32;
				op->type = MKOP(LOAD_VSX, PREFIXED, 4);
				op->element_size = 8;
				op->vsx_flags = VSX_FPCONV | VSX_CHECK_VEC;
				break;
			case 46:	/* pstxsd */
				op->reg = rd + 32;
				op->type = MKOP(STORE_VSX, PREFIXED, 8);
				op->element_size = 8;
				op->vsx_flags = VSX_CHECK_VEC;
				break;
			case 47:	/* pstxssp */
				op->reg = rd + 32;
				op->type = MKOP(STORE_VSX, PREFIXED, 4);
				op->element_size = 8;
				op->vsx_flags = VSX_FPCONV | VSX_CHECK_VEC;
				break;
			case 51:	/* plxv1 */
				op->reg += 32;
				fallthrough;
			case 50:	/* plxv0 */
				op->type = MKOP(LOAD_VSX, PREFIXED, 16);
				op->element_size = 16;
				op->vsx_flags = VSX_CHECK_VEC;
				break;
			case 55:	/* pstxv1 */
				op->reg = rd + 32;
				fallthrough;
			case 54:	/* pstxv0 */
				op->type = MKOP(STORE_VSX, PREFIXED, 16);
				op->element_size = 16;
				op->vsx_flags = VSX_CHECK_VEC;
				break;
#endif /* CONFIG_VSX */
			case 56:        /* plq */
				op->type = MKOP(LOAD, PREFIXED, 16);
				break;
			case 57:	/* pld */
				op->type = MKOP(LOAD, PREFIXED, 8);
				break;
<<<<<<< HEAD
=======
#ifdef CONFIG_VSX
			case 58:        /* plxvp */
				op->reg = VSX_REGISTER_XTP(rd);
				op->type = MKOP(LOAD_VSX, PREFIXED, 32);
				op->element_size = 32;
				break;
#endif /* CONFIG_VSX */
>>>>>>> e0733463
			case 60:        /* pstq */
				op->type = MKOP(STORE, PREFIXED, 16);
				break;
			case 61:	/* pstd */
				op->type = MKOP(STORE, PREFIXED, 8);
				break;
#ifdef CONFIG_VSX
			case 62:        /* pstxvp */
				op->reg = VSX_REGISTER_XTP(rd);
				op->type = MKOP(STORE_VSX, PREFIXED, 32);
				op->element_size = 32;
				break;
#endif /* CONFIG_VSX */
			}
			break;
		case 1: /* Type 01 Eight-Byte Register-to-Register */
			break;
		case 2: /* Type 10 Modified Load/Store */
			if (prefix_r && ra)
				break;
			op->ea = mlsd_8lsd_ea(word, suffix, regs);
			switch (suffixopcode) {
			case 32:	/* plwz */
				op->type = MKOP(LOAD, PREFIXED, 4);
				break;
			case 34:	/* plbz */
				op->type = MKOP(LOAD, PREFIXED, 1);
				break;
			case 36:	/* pstw */
				op->type = MKOP(STORE, PREFIXED, 4);
				break;
			case 38:	/* pstb */
				op->type = MKOP(STORE, PREFIXED, 1);
				break;
			case 40:	/* plhz */
				op->type = MKOP(LOAD, PREFIXED, 2);
				break;
			case 42:	/* plha */
				op->type = MKOP(LOAD, PREFIXED | SIGNEXT, 2);
				break;
			case 44:	/* psth */
				op->type = MKOP(STORE, PREFIXED, 2);
				break;
			case 48:        /* plfs */
				op->type = MKOP(LOAD_FP, PREFIXED | FPCONV, 4);
				break;
			case 50:        /* plfd */
				op->type = MKOP(LOAD_FP, PREFIXED, 8);
				break;
			case 52:        /* pstfs */
				op->type = MKOP(STORE_FP, PREFIXED | FPCONV, 4);
				break;
			case 54:        /* pstfd */
				op->type = MKOP(STORE_FP, PREFIXED, 8);
				break;
			}
			break;
		case 3: /* Type 11 Modified Register-to-Register */
			break;
		}
#endif /* __powerpc64__ */

	}

	if (OP_IS_LOAD_STORE(op->type) && (op->type & UPDATE)) {
		switch (GETTYPE(op->type)) {
		case LOAD:
			if (ra == rd)
				goto unknown_opcode;
			fallthrough;
		case STORE:
		case LOAD_FP:
		case STORE_FP:
			if (ra == 0)
				goto unknown_opcode;
		}
	}

#ifdef CONFIG_VSX
	if ((GETTYPE(op->type) == LOAD_VSX ||
	     GETTYPE(op->type) == STORE_VSX) &&
	    !cpu_has_feature(CPU_FTR_VSX)) {
		return -1;
	}
#endif /* CONFIG_VSX */

	return 0;

 unknown_opcode:
	op->type = UNKNOWN;
	return 0;

 logical_done:
	if (word & 1)
		set_cr0(regs, op);
 logical_done_nocc:
	op->reg = ra;
	op->type |= SETREG;
	return 1;

 arith_done:
	if (word & 1)
		set_cr0(regs, op);
 compute_done:
	op->reg = rd;
	op->type |= SETREG;
	return 1;

 priv:
	op->type = INTERRUPT | 0x700;
	op->val = SRR1_PROGPRIV;
	return 0;

 trap:
	op->type = INTERRUPT | 0x700;
	op->val = SRR1_PROGTRAP;
	return 0;
}
EXPORT_SYMBOL_GPL(analyse_instr);
NOKPROBE_SYMBOL(analyse_instr);

/*
 * For PPC32 we always use stwu with r1 to change the stack pointer.
 * So this emulated store may corrupt the exception frame, now we
 * have to provide the exception frame trampoline, which is pushed
 * below the kprobed function stack. So we only update gpr[1] but
 * don't emulate the real store operation. We will do real store
 * operation safely in exception return code by checking this flag.
 */
static nokprobe_inline int handle_stack_update(unsigned long ea, struct pt_regs *regs)
{
#ifdef CONFIG_PPC32
	/*
	 * Check if we will touch kernel stack overflow
	 */
	if (ea - STACK_INT_FRAME_SIZE <= current->thread.ksp_limit) {
		printk(KERN_CRIT "Can't kprobe this since kernel stack would overflow.\n");
		return -EINVAL;
	}
#endif /* CONFIG_PPC32 */
	/*
	 * Check if we already set since that means we'll
	 * lose the previous value.
	 */
	WARN_ON(test_thread_flag(TIF_EMULATE_STACK_STORE));
	set_thread_flag(TIF_EMULATE_STACK_STORE);
	return 0;
}

static nokprobe_inline void do_signext(unsigned long *valp, int size)
{
	switch (size) {
	case 2:
		*valp = (signed short) *valp;
		break;
	case 4:
		*valp = (signed int) *valp;
		break;
	}
}

static nokprobe_inline void do_byterev(unsigned long *valp, int size)
{
	switch (size) {
	case 2:
		*valp = byterev_2(*valp);
		break;
	case 4:
		*valp = byterev_4(*valp);
		break;
#ifdef __powerpc64__
	case 8:
		*valp = byterev_8(*valp);
		break;
#endif
	}
}

/*
 * Emulate an instruction that can be executed just by updating
 * fields in *regs.
 */
void emulate_update_regs(struct pt_regs *regs, struct instruction_op *op)
{
	unsigned long next_pc;

	next_pc = truncate_if_32bit(regs->msr, regs->nip + GETLENGTH(op->type));
	switch (GETTYPE(op->type)) {
	case COMPUTE:
		if (op->type & SETREG)
			regs->gpr[op->reg] = op->val;
		if (op->type & SETCC)
			regs->ccr = op->ccval;
		if (op->type & SETXER)
			regs->xer = op->xerval;
		break;

	case BRANCH:
		if (op->type & SETLK)
			regs->link = next_pc;
		if (op->type & BRTAKEN)
			next_pc = op->val;
		if (op->type & DECCTR)
			--regs->ctr;
		break;

	case BARRIER:
		switch (op->type & BARRIER_MASK) {
		case BARRIER_SYNC:
			mb();
			break;
		case BARRIER_ISYNC:
			isync();
			break;
		case BARRIER_EIEIO:
			eieio();
			break;
		case BARRIER_LWSYNC:
			asm volatile("lwsync" : : : "memory");
			break;
		case BARRIER_PTESYNC:
			asm volatile("ptesync" : : : "memory");
			break;
		}
		break;

	case MFSPR:
		switch (op->spr) {
		case SPRN_XER:
			regs->gpr[op->reg] = regs->xer & 0xffffffffUL;
			break;
		case SPRN_LR:
			regs->gpr[op->reg] = regs->link;
			break;
		case SPRN_CTR:
			regs->gpr[op->reg] = regs->ctr;
			break;
		default:
			WARN_ON_ONCE(1);
		}
		break;

	case MTSPR:
		switch (op->spr) {
		case SPRN_XER:
			regs->xer = op->val & 0xffffffffUL;
			break;
		case SPRN_LR:
			regs->link = op->val;
			break;
		case SPRN_CTR:
			regs->ctr = op->val;
			break;
		default:
			WARN_ON_ONCE(1);
		}
		break;

	default:
		WARN_ON_ONCE(1);
	}
	regs->nip = next_pc;
}
NOKPROBE_SYMBOL(emulate_update_regs);

/*
 * Emulate a previously-analysed load or store instruction.
 * Return values are:
 * 0 = instruction emulated successfully
 * -EFAULT = address out of range or access faulted (regs->dar
 *	     contains the faulting address)
 * -EACCES = misaligned access, instruction requires alignment
 * -EINVAL = unknown operation in *op
 */
int emulate_loadstore(struct pt_regs *regs, struct instruction_op *op)
{
	int err, size, type;
	int i, rd, nb;
	unsigned int cr;
	unsigned long val;
	unsigned long ea;
	bool cross_endian;

	err = 0;
	size = GETSIZE(op->type);
	type = GETTYPE(op->type);
	cross_endian = (regs->msr & MSR_LE) != (MSR_KERNEL & MSR_LE);
	ea = truncate_if_32bit(regs->msr, op->ea);

	switch (type) {
	case LARX:
		if (ea & (size - 1))
			return -EACCES;		/* can't handle misaligned */
		if (!address_ok(regs, ea, size))
			return -EFAULT;
		err = 0;
		val = 0;
		switch (size) {
#ifdef __powerpc64__
		case 1:
			__get_user_asmx(val, ea, err, "lbarx");
			break;
		case 2:
			__get_user_asmx(val, ea, err, "lharx");
			break;
#endif
		case 4:
			__get_user_asmx(val, ea, err, "lwarx");
			break;
#ifdef __powerpc64__
		case 8:
			__get_user_asmx(val, ea, err, "ldarx");
			break;
		case 16:
			err = do_lqarx(ea, &regs->gpr[op->reg]);
			break;
#endif
		default:
			return -EINVAL;
		}
		if (err) {
			regs->dar = ea;
			break;
		}
		if (size < 16)
			regs->gpr[op->reg] = val;
		break;

	case STCX:
		if (ea & (size - 1))
			return -EACCES;		/* can't handle misaligned */
		if (!address_ok(regs, ea, size))
			return -EFAULT;
		err = 0;
		switch (size) {
#ifdef __powerpc64__
		case 1:
			__put_user_asmx(op->val, ea, err, "stbcx.", cr);
			break;
		case 2:
			__put_user_asmx(op->val, ea, err, "stbcx.", cr);
			break;
#endif
		case 4:
			__put_user_asmx(op->val, ea, err, "stwcx.", cr);
			break;
#ifdef __powerpc64__
		case 8:
			__put_user_asmx(op->val, ea, err, "stdcx.", cr);
			break;
		case 16:
			err = do_stqcx(ea, regs->gpr[op->reg],
				       regs->gpr[op->reg + 1], &cr);
			break;
#endif
		default:
			return -EINVAL;
		}
		if (!err)
			regs->ccr = (regs->ccr & 0x0fffffff) |
				(cr & 0xe0000000) |
				((regs->xer >> 3) & 0x10000000);
		else
			regs->dar = ea;
		break;

	case LOAD:
#ifdef __powerpc64__
		if (size == 16) {
			err = emulate_lq(regs, ea, op->reg, cross_endian);
			break;
		}
#endif
		err = read_mem(&regs->gpr[op->reg], ea, size, regs);
		if (!err) {
			if (op->type & SIGNEXT)
				do_signext(&regs->gpr[op->reg], size);
			if ((op->type & BYTEREV) == (cross_endian ? 0 : BYTEREV))
				do_byterev(&regs->gpr[op->reg], size);
		}
		break;

#ifdef CONFIG_PPC_FPU
	case LOAD_FP:
		/*
		 * If the instruction is in userspace, we can emulate it even
		 * if the VMX state is not live, because we have the state
		 * stored in the thread_struct.  If the instruction is in
		 * the kernel, we must not touch the state in the thread_struct.
		 */
		if (!(regs->msr & MSR_PR) && !(regs->msr & MSR_FP))
			return 0;
		err = do_fp_load(op, ea, regs, cross_endian);
		break;
#endif
#ifdef CONFIG_ALTIVEC
	case LOAD_VMX:
		if (!(regs->msr & MSR_PR) && !(regs->msr & MSR_VEC))
			return 0;
		err = do_vec_load(op->reg, ea, size, regs, cross_endian);
		break;
#endif
#ifdef CONFIG_VSX
	case LOAD_VSX: {
		unsigned long msrbit = MSR_VSX;

		/*
		 * Some VSX instructions check the MSR_VEC bit rather than MSR_VSX
		 * when the target of the instruction is a vector register.
		 */
		if (op->reg >= 32 && (op->vsx_flags & VSX_CHECK_VEC))
			msrbit = MSR_VEC;
		if (!(regs->msr & MSR_PR) && !(regs->msr & msrbit))
			return 0;
		err = do_vsx_load(op, ea, regs, cross_endian);
		break;
	}
#endif
	case LOAD_MULTI:
		if (!address_ok(regs, ea, size))
			return -EFAULT;
		rd = op->reg;
		for (i = 0; i < size; i += 4) {
			unsigned int v32 = 0;

			nb = size - i;
			if (nb > 4)
				nb = 4;
			err = copy_mem_in((u8 *) &v32, ea, nb, regs);
			if (err)
				break;
			if (unlikely(cross_endian))
				v32 = byterev_4(v32);
			regs->gpr[rd] = v32;
			ea += 4;
			/* reg number wraps from 31 to 0 for lsw[ix] */
			rd = (rd + 1) & 0x1f;
		}
		break;

	case STORE:
#ifdef __powerpc64__
		if (size == 16) {
			err = emulate_stq(regs, ea, op->reg, cross_endian);
			break;
		}
#endif
		if ((op->type & UPDATE) && size == sizeof(long) &&
		    op->reg == 1 && op->update_reg == 1 &&
		    !(regs->msr & MSR_PR) &&
		    ea >= regs->gpr[1] - STACK_INT_FRAME_SIZE) {
			err = handle_stack_update(ea, regs);
			break;
		}
		if (unlikely(cross_endian))
			do_byterev(&op->val, size);
		err = write_mem(op->val, ea, size, regs);
		break;

#ifdef CONFIG_PPC_FPU
	case STORE_FP:
		if (!(regs->msr & MSR_PR) && !(regs->msr & MSR_FP))
			return 0;
		err = do_fp_store(op, ea, regs, cross_endian);
		break;
#endif
#ifdef CONFIG_ALTIVEC
	case STORE_VMX:
		if (!(regs->msr & MSR_PR) && !(regs->msr & MSR_VEC))
			return 0;
		err = do_vec_store(op->reg, ea, size, regs, cross_endian);
		break;
#endif
#ifdef CONFIG_VSX
	case STORE_VSX: {
		unsigned long msrbit = MSR_VSX;

		/*
		 * Some VSX instructions check the MSR_VEC bit rather than MSR_VSX
		 * when the target of the instruction is a vector register.
		 */
		if (op->reg >= 32 && (op->vsx_flags & VSX_CHECK_VEC))
			msrbit = MSR_VEC;
		if (!(regs->msr & MSR_PR) && !(regs->msr & msrbit))
			return 0;
		err = do_vsx_store(op, ea, regs, cross_endian);
		break;
	}
#endif
	case STORE_MULTI:
		if (!address_ok(regs, ea, size))
			return -EFAULT;
		rd = op->reg;
		for (i = 0; i < size; i += 4) {
			unsigned int v32 = regs->gpr[rd];

			nb = size - i;
			if (nb > 4)
				nb = 4;
			if (unlikely(cross_endian))
				v32 = byterev_4(v32);
			err = copy_mem_out((u8 *) &v32, ea, nb, regs);
			if (err)
				break;
			ea += 4;
			/* reg number wraps from 31 to 0 for stsw[ix] */
			rd = (rd + 1) & 0x1f;
		}
		break;

	default:
		return -EINVAL;
	}

	if (err)
		return err;

	if (op->type & UPDATE)
		regs->gpr[op->update_reg] = op->ea;

	return 0;
}
NOKPROBE_SYMBOL(emulate_loadstore);

/*
 * Emulate instructions that cause a transfer of control,
 * loads and stores, and a few other instructions.
 * Returns 1 if the step was emulated, 0 if not,
 * or -1 if the instruction is one that should not be stepped,
 * such as an rfid, or a mtmsrd that would clear MSR_RI.
 */
int emulate_step(struct pt_regs *regs, struct ppc_inst instr)
{
	struct instruction_op op;
	int r, err, type;
	unsigned long val;
	unsigned long ea;

	r = analyse_instr(&op, regs, instr);
	if (r < 0)
		return r;
	if (r > 0) {
		emulate_update_regs(regs, &op);
		return 1;
	}

	err = 0;
	type = GETTYPE(op.type);

	if (OP_IS_LOAD_STORE(type)) {
		err = emulate_loadstore(regs, &op);
		if (err)
			return 0;
		goto instr_done;
	}

	switch (type) {
	case CACHEOP:
		ea = truncate_if_32bit(regs->msr, op.ea);
		if (!address_ok(regs, ea, 8))
			return 0;
		switch (op.type & CACHEOP_MASK) {
		case DCBST:
			__cacheop_user_asmx(ea, err, "dcbst");
			break;
		case DCBF:
			__cacheop_user_asmx(ea, err, "dcbf");
			break;
		case DCBTST:
			if (op.reg == 0)
				prefetchw((void *) ea);
			break;
		case DCBT:
			if (op.reg == 0)
				prefetch((void *) ea);
			break;
		case ICBI:
			__cacheop_user_asmx(ea, err, "icbi");
			break;
		case DCBZ:
			err = emulate_dcbz(ea, regs);
			break;
		}
		if (err) {
			regs->dar = ea;
			return 0;
		}
		goto instr_done;

	case MFMSR:
		regs->gpr[op.reg] = regs->msr & MSR_MASK;
		goto instr_done;

	case MTMSR:
		val = regs->gpr[op.reg];
		if ((val & MSR_RI) == 0)
			/* can't step mtmsr[d] that would clear MSR_RI */
			return -1;
		/* here op.val is the mask of bits to change */
		regs->msr = (regs->msr & ~op.val) | (val & op.val);
		goto instr_done;

#ifdef CONFIG_PPC64
	case SYSCALL:	/* sc */
		/*
		 * N.B. this uses knowledge about how the syscall
		 * entry code works.  If that is changed, this will
		 * need to be changed also.
		 */
		if (IS_ENABLED(CONFIG_PPC_FAST_ENDIAN_SWITCH) &&
				cpu_has_feature(CPU_FTR_REAL_LE) &&
				regs->gpr[0] == 0x1ebe) {
			regs->msr ^= MSR_LE;
			goto instr_done;
		}
		regs->gpr[9] = regs->gpr[13];
		regs->gpr[10] = MSR_KERNEL;
		regs->gpr[11] = regs->nip + 4;
		regs->gpr[12] = regs->msr & MSR_MASK;
		regs->gpr[13] = (unsigned long) get_paca();
		regs->nip = (unsigned long) &system_call_common;
		regs->msr = MSR_KERNEL;
		return 1;

#ifdef CONFIG_PPC_BOOK3S_64
	case SYSCALL_VECTORED_0:	/* scv 0 */
		regs->gpr[9] = regs->gpr[13];
		regs->gpr[10] = MSR_KERNEL;
		regs->gpr[11] = regs->nip + 4;
		regs->gpr[12] = regs->msr & MSR_MASK;
		regs->gpr[13] = (unsigned long) get_paca();
		regs->nip = (unsigned long) &system_call_vectored_emulate;
		regs->msr = MSR_KERNEL;
		return 1;
#endif

	case RFI:
		return -1;
#endif
	}
	return 0;

 instr_done:
	regs->nip = truncate_if_32bit(regs->msr, regs->nip + GETLENGTH(op.type));
	return 1;
}
NOKPROBE_SYMBOL(emulate_step);<|MERGE_RESOLUTION|>--- conflicted
+++ resolved
@@ -1414,11 +1414,7 @@
 #ifdef __powerpc64__
 	case 1:
 		if (!cpu_has_feature(CPU_FTR_ARCH_31))
-<<<<<<< HEAD
-			return -1;
-=======
 			goto unknown_opcode;
->>>>>>> e0733463
 
 		prefix_r = GET_PREFIX_R(word);
 		ra = GET_PREFIX_RA(suffix);
@@ -2884,11 +2880,7 @@
 		break;
 	case 1: /* Prefixed instructions */
 		if (!cpu_has_feature(CPU_FTR_ARCH_31))
-<<<<<<< HEAD
-			return -1;
-=======
 			goto unknown_opcode;
->>>>>>> e0733463
 
 		prefix_r = GET_PREFIX_R(word);
 		ra = GET_PREFIX_RA(suffix);
@@ -2956,8 +2948,6 @@
 			case 57:	/* pld */
 				op->type = MKOP(LOAD, PREFIXED, 8);
 				break;
-<<<<<<< HEAD
-=======
 #ifdef CONFIG_VSX
 			case 58:        /* plxvp */
 				op->reg = VSX_REGISTER_XTP(rd);
@@ -2965,7 +2955,6 @@
 				op->element_size = 32;
 				break;
 #endif /* CONFIG_VSX */
->>>>>>> e0733463
 			case 60:        /* pstq */
 				op->type = MKOP(STORE, PREFIXED, 16);
 				break;
