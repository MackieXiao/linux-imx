--- conflicted
+++ resolved
@@ -229,13 +229,6 @@
 	rlwimi	r11, r10, 0, _PAGE_GUARDED | _PAGE_ACCESSED
 	rlwimi	r11, r10, 32 - 9, _PMD_PAGE_512K
 	mtspr	SPRN_MI_TWC, r11
-<<<<<<< HEAD
-#endif
-	rlwinm	r11, r10, 32-7, _PAGE_PRESENT
-	and	r11, r11, r10
-	rlwimi	r10, r11, 0, _PAGE_PRESENT
-=======
->>>>>>> d1988041
 	/* The Linux PTE won't go exactly into the MMU TLB.
 	 * Software indicator bits 20 and 23 must be clear.
 	 * Software indicator bits 22, 24, 25, 26, and 27 must be
@@ -296,21 +289,6 @@
 	rlwimi	r11, r10, 32 - 9, _PMD_PAGE_512K
 	mtspr	SPRN_MD_TWC, r11
 
-<<<<<<< HEAD
-	/* Both _PAGE_ACCESSED and _PAGE_PRESENT has to be set.
-	 * We also need to know if the insn is a load/store, so:
-	 * Clear _PAGE_PRESENT and load that which will
-	 * trap into DTLB Error with store bit set accordinly.
-	 */
-	/* PRESENT=0x1, ACCESSED=0x20
-	 * r11 = ((r10 & PRESENT) & ((r10 & ACCESSED) >> 5));
-	 * r10 = (r10 & ~PRESENT) | r11;
-	 */
-	rlwinm	r11, r10, 32-7, _PAGE_PRESENT
-	and	r11, r11, r10
-	rlwimi	r10, r11, 0, _PAGE_PRESENT
-=======
->>>>>>> d1988041
 	/* The Linux PTE won't go exactly into the MMU TLB.
 	 * Software indicator bits 24, 25, 26, and 27 must be
 	 * set.  All other Linux PTE bits control the behavior
