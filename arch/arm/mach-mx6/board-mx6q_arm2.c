/*
 * Copyright (C) 2011 Freescale Semiconductor, Inc. All Rights Reserved.
 *
 * This program is free software; you can redistribute it and/or modify
 * it under the terms of the GNU General Public License as published by
 * the Free Software Foundation; either version 2 of the License, or
 * (at your option) any later version.

 * This program is distributed in the hope that it will be useful,
 * but WITHOUT ANY WARRANTY; without even the implied warranty of
 * MERCHANTABILITY or FITNESS FOR A PARTICULAR PURPOSE.  See the
 * GNU General Public License for more details.

 * You should have received a copy of the GNU General Public License along
 * with this program; if not, write to the Free Software Foundation, Inc.,
 * 51 Franklin Street, Fifth Floor, Boston, MA 02110-1301 USA.
 */

#include <linux/types.h>
#include <linux/sched.h>
#include <linux/delay.h>
#include <linux/pm.h>
#include <linux/interrupt.h>
#include <linux/irq.h>
#include <linux/init.h>
#include <linux/input.h>
#include <linux/nodemask.h>
#include <linux/clk.h>
#include <linux/platform_device.h>
#include <linux/fsl_devices.h>
#include <linux/smsc911x.h>
#include <linux/spi/spi.h>
#include <linux/spi/flash.h>
#include <linux/i2c.h>
#include <linux/i2c/pca953x.h>
#include <linux/ata.h>
#include <linux/mtd/mtd.h>
#include <linux/mtd/map.h>
#include <linux/mtd/partitions.h>
#include <linux/pmic_external.h>
#include <linux/pmic_status.h>
#include <linux/ipu.h>
#include <linux/mxcfb.h>
#include <linux/pwm_backlight.h>
#include <linux/fec.h>
#include <linux/memblock.h>
#include <linux/gpio.h>
#include <linux/etherdevice.h>
#include <linux/regulator/anatop-regulator.h>
#include <linux/regulator/consumer.h>
#include <linux/regulator/machine.h>
#include <linux/android_pmem.h>
#include <linux/regulator/fixed.h>

#include <mach/common.h>
#include <mach/hardware.h>
#include <mach/mxc_dvfs.h>
#include <mach/memory.h>
#include <mach/iomux-mx6q.h>
#include <mach/imx-uart.h>
#include <mach/viv_gpu.h>
#include <mach/ahci_sata.h>
#include <mach/ipu-v3.h>
#include <mach/mxc_hdmi.h>
#include <mach/mxc_asrc.h>
#include <mach/mipi_dsi.h>
#include <mach/mipi_csi2.h>

#include <asm/irq.h>
#include <asm/setup.h>
#include <asm/mach-types.h>
#include <asm/mach/arch.h>
#include <asm/mach/time.h>

#include "usb.h"
#include "android.h"
#include "devices-imx6q.h"
#include "crm_regs.h"
#include "cpu_op-mx6.h"

#define MX6Q_ARM2_LDB_BACKLIGHT	IMX_GPIO_NR(1, 9)
#define MX6Q_ARM2_ECSPI1_CS0	IMX_GPIO_NR(2, 30)
#define MX6Q_ARM2_ECSPI1_CS1	IMX_GPIO_NR(3, 19)
#define MX6Q_ARM2_DISP0_PWR	IMX_GPIO_NR(3, 24)
#define MX6Q_ARM2_DISP0_I2C_EN	IMX_GPIO_NR(3, 28)
#define MX6Q_ARM2_DISP0_DET_INT	IMX_GPIO_NR(3, 31)
#define MX6Q_ARM2_DISP0_RESET	IMX_GPIO_NR(5, 0)
#define MX6Q_ARM2_SD3_CD	IMX_GPIO_NR(6, 11)
#define MX6Q_ARM2_SD3_WP	IMX_GPIO_NR(6, 14)
#define MX6Q_ARM2_USB_OTG_PWR	IMX_GPIO_NR(3, 22)
#define MX6Q_ARM2_MAX7310_1_BASE_ADDR	IMX_GPIO_NR(8, 0)
#define MX6Q_ARM2_MAX7310_2_BASE_ADDR	IMX_GPIO_NR(8, 8)
#define MX6Q_ARM2_CAP_TCH_INT	IMX_GPIO_NR(3, 31)

#define MX6Q_ARM2_IO_EXP_GPIO1(x) \
		(MX6Q_ARM2_MAX7310_1_BASE_ADDR + (x))
#define MX6Q_ARM2_IO_EXP_GPIO2(x) \
		(MX6Q_ARM2_MAX7310_2_BASE_ADDR + (x))

#define MX6Q_ARM2_CAN1_STBY       IMX_GPIO_NR(7, 12)
#define MX6Q_ARM2_CAN1_EN         IMX_GPIO_NR(7, 13)
#define MX6Q_ARM2_CAN2_STBY       MX6Q_ARM2_IO_EXP_GPIO2(1)
#define MX6Q_ARM2_CAN2_EN         IMX_GPIO_NR(5, 24)

#define MX6Q_SMD_CSI0_RST		IMX_GPIO_NR(4, 5)
#define MX6Q_SMD_CSI0_PWN		IMX_GPIO_NR(5, 23)

#define BMCR_PDOWN      	0x0800 /* PHY Powerdown */

void __init early_console_setup(unsigned long base, struct clk *clk);
static struct clk *sata_clk;
static int esai_record;
static int spdif_en;
static int flexcan_en;

extern struct regulator *(*get_cpu_regulator)(void);
extern void (*put_cpu_regulator)(void);
extern char *gp_reg_id;
extern void mx6_cpu_regulator_init(void);

static iomux_v3_cfg_t mx6q_arm2_pads[] = {

	/* UART4 for debug */
	MX6Q_PAD_KEY_COL0__UART4_TXD,
	MX6Q_PAD_KEY_ROW0__UART4_RXD,
	/* USB HSIC ports use the same pin with ENET */
#ifdef CONFIG_USB_EHCI_ARC_HSIC
	/* USB H2 strobe/data pin */
	MX6Q_PAD_RGMII_TX_CTL__USBOH3_H2_STROBE,
	MX6Q_PAD_RGMII_TXC__USBOH3_H2_DATA,

	/* USB H3 strobe/data pin */
	MX6Q_PAD_RGMII_RXC__USBOH3_H3_STROBE,
	MX6Q_PAD_RGMII_RX_CTL__USBOH3_H3_DATA,
	/* ENET */
#else
	MX6Q_PAD_KEY_COL1__ENET_MDIO,
	MX6Q_PAD_KEY_COL2__ENET_MDC,
	MX6Q_PAD_RGMII_TXC__ENET_RGMII_TXC,
	MX6Q_PAD_RGMII_TD0__ENET_RGMII_TD0,
	MX6Q_PAD_RGMII_TD1__ENET_RGMII_TD1,
	MX6Q_PAD_RGMII_TD2__ENET_RGMII_TD2,
	MX6Q_PAD_RGMII_TD3__ENET_RGMII_TD3,
	MX6Q_PAD_RGMII_TX_CTL__ENET_RGMII_TX_CTL,
	MX6Q_PAD_ENET_REF_CLK__ENET_TX_CLK,
	MX6Q_PAD_RGMII_RXC__ENET_RGMII_RXC,
	MX6Q_PAD_RGMII_RD0__ENET_RGMII_RD0,
	MX6Q_PAD_RGMII_RD1__ENET_RGMII_RD1,
	MX6Q_PAD_RGMII_RD2__ENET_RGMII_RD2,
	MX6Q_PAD_RGMII_RD3__ENET_RGMII_RD3,
	MX6Q_PAD_RGMII_RX_CTL__ENET_RGMII_RX_CTL,
#endif
	/* MCLK for csi0 */
	MX6Q_PAD_GPIO_0__CCM_CLKO,
	MX6Q_PAD_GPIO_3__CCM_CLKO2,

	/* SD1 */
	MX6Q_PAD_SD1_CLK__USDHC1_CLK,
	MX6Q_PAD_SD1_CMD__USDHC1_CMD,
	MX6Q_PAD_SD1_DAT0__USDHC1_DAT0,
	MX6Q_PAD_SD1_DAT1__USDHC1_DAT1,
	MX6Q_PAD_SD1_DAT2__USDHC1_DAT2,
	MX6Q_PAD_SD1_DAT3__USDHC1_DAT3,
	/* SD2 */
	MX6Q_PAD_SD2_CLK__USDHC2_CLK,
	MX6Q_PAD_SD2_CMD__USDHC2_CMD,
	MX6Q_PAD_SD2_DAT0__USDHC2_DAT0,
	MX6Q_PAD_SD2_DAT1__USDHC2_DAT1,
	MX6Q_PAD_SD2_DAT2__USDHC2_DAT2,
	MX6Q_PAD_SD2_DAT3__USDHC2_DAT3,
	/* SD3 */
	MX6Q_PAD_SD3_CLK__USDHC3_CLK_50MHZ,
	MX6Q_PAD_SD3_CMD__USDHC3_CMD_50MHZ,
	MX6Q_PAD_SD3_DAT0__USDHC3_DAT0_50MHZ,
	MX6Q_PAD_SD3_DAT1__USDHC3_DAT1_50MHZ,
	MX6Q_PAD_SD3_DAT2__USDHC3_DAT2_50MHZ,
	MX6Q_PAD_SD3_DAT3__USDHC3_DAT3_50MHZ,
	MX6Q_PAD_SD3_DAT4__USDHC3_DAT4_50MHZ,
	MX6Q_PAD_SD3_DAT5__USDHC3_DAT5_50MHZ,
	MX6Q_PAD_SD3_DAT6__USDHC3_DAT6_50MHZ,
	MX6Q_PAD_SD3_DAT7__USDHC3_DAT7_50MHZ,
	MX6Q_PAD_SD3_RST__USDHC3_RST,
	/* SD3 VSelect */
	MX6Q_PAD_GPIO_18__USDHC3_VSELECT,
	/* SD3_CD and SD3_WP */
	MX6Q_PAD_NANDF_CS0__GPIO_6_11,
	MX6Q_PAD_NANDF_CS1__GPIO_6_14,
	/* SD4 */
	MX6Q_PAD_SD4_CLK__USDHC4_CLK_50MHZ,
	MX6Q_PAD_SD4_CMD__USDHC4_CMD_50MHZ,
	MX6Q_PAD_SD4_DAT0__USDHC4_DAT0_50MHZ,
	MX6Q_PAD_SD4_DAT1__USDHC4_DAT1_50MHZ,
	MX6Q_PAD_SD4_DAT2__USDHC4_DAT2_50MHZ,
	MX6Q_PAD_SD4_DAT3__USDHC4_DAT3_50MHZ,
	MX6Q_PAD_SD4_DAT4__USDHC4_DAT4_50MHZ,
	MX6Q_PAD_SD4_DAT5__USDHC4_DAT5_50MHZ,
	MX6Q_PAD_SD4_DAT6__USDHC4_DAT6_50MHZ,
	MX6Q_PAD_SD4_DAT7__USDHC4_DAT7_50MHZ,
	MX6Q_PAD_NANDF_ALE__USDHC4_RST,
	/* eCSPI1 */
	MX6Q_PAD_EIM_EB2__ECSPI1_SS0,
	MX6Q_PAD_EIM_D16__ECSPI1_SCLK,
	MX6Q_PAD_EIM_D17__ECSPI1_MISO,
	MX6Q_PAD_EIM_D18__ECSPI1_MOSI,
	MX6Q_PAD_EIM_D19__ECSPI1_SS1,
	MX6Q_PAD_EIM_EB2__GPIO_2_30,	/*SS0*/
	MX6Q_PAD_EIM_D19__GPIO_3_19,	/*SS1*/

	/* ESAI */
	MX6Q_PAD_ENET_RXD0__ESAI1_HCKT,
	MX6Q_PAD_ENET_CRS_DV__ESAI1_SCKT,
	MX6Q_PAD_ENET_RXD1__ESAI1_FST,
	MX6Q_PAD_ENET_TX_EN__ESAI1_TX3_RX2,
	MX6Q_PAD_ENET_TXD1__ESAI1_TX2_RX3,
	MX6Q_PAD_ENET_TXD0__ESAI1_TX4_RX1,
	MX6Q_PAD_ENET_MDC__ESAI1_TX5_RX0,
	MX6Q_PAD_NANDF_CS2__ESAI1_TX0,
	MX6Q_PAD_NANDF_CS3__ESAI1_TX1,

	/* I2C1 */
	MX6Q_PAD_CSI0_DAT8__I2C1_SDA,
	MX6Q_PAD_CSI0_DAT9__I2C1_SCL,

	/* I2C2 */
	MX6Q_PAD_KEY_COL3__I2C2_SCL,
	MX6Q_PAD_KEY_ROW3__I2C2_SDA,

	/* DISPLAY */
	MX6Q_PAD_DI0_DISP_CLK__IPU1_DI0_DISP_CLK,
	MX6Q_PAD_DI0_PIN15__IPU1_DI0_PIN15,
	MX6Q_PAD_DI0_PIN2__IPU1_DI0_PIN2,
	MX6Q_PAD_DI0_PIN3__IPU1_DI0_PIN3,
	MX6Q_PAD_DISP0_DAT0__IPU1_DISP0_DAT_0,
	MX6Q_PAD_DISP0_DAT1__IPU1_DISP0_DAT_1,
	MX6Q_PAD_DISP0_DAT2__IPU1_DISP0_DAT_2,
	MX6Q_PAD_DISP0_DAT3__IPU1_DISP0_DAT_3,
	MX6Q_PAD_DISP0_DAT4__IPU1_DISP0_DAT_4,
	MX6Q_PAD_DISP0_DAT5__IPU1_DISP0_DAT_5,
	MX6Q_PAD_DISP0_DAT6__IPU1_DISP0_DAT_6,
	MX6Q_PAD_DISP0_DAT7__IPU1_DISP0_DAT_7,
	MX6Q_PAD_DISP0_DAT8__IPU1_DISP0_DAT_8,
	MX6Q_PAD_DISP0_DAT9__IPU1_DISP0_DAT_9,
	MX6Q_PAD_DISP0_DAT10__IPU1_DISP0_DAT_10,
	MX6Q_PAD_DISP0_DAT11__IPU1_DISP0_DAT_11,
	MX6Q_PAD_DISP0_DAT12__IPU1_DISP0_DAT_12,
	MX6Q_PAD_DISP0_DAT13__IPU1_DISP0_DAT_13,
	MX6Q_PAD_DISP0_DAT14__IPU1_DISP0_DAT_14,
	MX6Q_PAD_DISP0_DAT15__IPU1_DISP0_DAT_15,
	MX6Q_PAD_DISP0_DAT16__IPU1_DISP0_DAT_16,
	MX6Q_PAD_DISP0_DAT17__IPU1_DISP0_DAT_17,
	MX6Q_PAD_DISP0_DAT18__IPU1_DISP0_DAT_18,
	MX6Q_PAD_DISP0_DAT19__IPU1_DISP0_DAT_19,
	MX6Q_PAD_DISP0_DAT20__IPU1_DISP0_DAT_20,
	MX6Q_PAD_DISP0_DAT21__IPU1_DISP0_DAT_21,
	MX6Q_PAD_DISP0_DAT22__IPU1_DISP0_DAT_22,
	MX6Q_PAD_DISP0_DAT23__IPU1_DISP0_DAT_23,

	MX6Q_PAD_EIM_D24__GPIO_3_24,

	/* UART2 */
	MX6Q_PAD_EIM_D26__UART2_RXD,
	MX6Q_PAD_EIM_D27__UART2_TXD,
	MX6Q_PAD_EIM_D28__UART2_RTS,
	MX6Q_PAD_EIM_D29__UART2_CTS,

	/* PWM1 */
	MX6Q_PAD_GPIO_9__PWM1_PWMO,

	/* DISP0 DET */
	MX6Q_PAD_EIM_D31__GPIO_3_31,

	/* DISP0 RESET */
	MX6Q_PAD_EIM_WAIT__GPIO_5_0,

	/* HDMI */
	MX6Q_PAD_EIM_A25__HDMI_TX_CEC_LINE,
	MX6Q_PAD_SD1_DAT1__HDMI_TX_OPHYDTB_0,
	MX6Q_PAD_SD1_DAT0__HDMI_TX_OPHYDTB_1,

	/* USBOTG ID pin */
	MX6Q_PAD_GPIO_1__USBOTG_ID,

	/* MLB150 */
	MX6Q_PAD_GPIO_3__MLB_MLBCLK,
	MX6Q_PAD_GPIO_6__MLB_MLBSIG,
	MX6Q_PAD_GPIO_2__MLB_MLBDAT,
};

static iomux_v3_cfg_t mx6q_arm2_i2c3_pads[] = {
	MX6Q_PAD_GPIO_5__I2C3_SCL,
	MX6Q_PAD_GPIO_16__I2C3_SDA,
};

static iomux_v3_cfg_t mx6q_arm2_spdif_pads[] = {
	/* SPDIF */
	MX6Q_PAD_GPIO_16__SPDIF_IN1,
	MX6Q_PAD_GPIO_17__SPDIF_OUT1,
};

static iomux_v3_cfg_t mx6q_arm2_can_pads[] = {
	/* CAN1 */
	MX6Q_PAD_GPIO_7__CAN1_TXCAN,
	MX6Q_PAD_KEY_ROW2__CAN1_RXCAN,
	MX6Q_PAD_GPIO_17__GPIO_7_12,	/* CAN1 STBY */
	MX6Q_PAD_GPIO_18__GPIO_7_13,	/* CAN1 EN */

	/* CAN2 */
	MX6Q_PAD_KEY_COL4__CAN2_TXCAN,
	MX6Q_PAD_KEY_ROW4__CAN2_RXCAN,
	MX6Q_PAD_CSI0_DAT6__GPIO_5_24,	/* CAN2 EN */
};

static iomux_v3_cfg_t mx6q_arm2_esai_record_pads[] = {
	MX6Q_PAD_ENET_RX_ER__ESAI1_HCKR,
	MX6Q_PAD_ENET_MDIO__ESAI1_SCKR,
	MX6Q_PAD_ENET_REF_CLK__ESAI1_FSR,
};

static iomux_v3_cfg_t mx6q_arm2_csi0_sensor_pads[] = {
	MX6Q_PAD_GPIO_0__CCM_CLKO,
	/* ipu1 csi0 */
	MX6Q_PAD_CSI0_DAT12__IPU1_CSI0_D_12,
	MX6Q_PAD_CSI0_DAT13__IPU1_CSI0_D_13,
	MX6Q_PAD_CSI0_DAT14__IPU1_CSI0_D_14,
	MX6Q_PAD_CSI0_DAT15__IPU1_CSI0_D_15,
	MX6Q_PAD_CSI0_DAT16__IPU1_CSI0_D_16,
	MX6Q_PAD_CSI0_DAT17__IPU1_CSI0_D_17,
	MX6Q_PAD_CSI0_DAT18__IPU1_CSI0_D_18,
	MX6Q_PAD_CSI0_DAT19__IPU1_CSI0_D_19,
	MX6Q_PAD_CSI0_VSYNC__IPU1_CSI0_VSYNC,
	MX6Q_PAD_CSI0_MCLK__IPU1_CSI0_HSYNC,
	MX6Q_PAD_CSI0_PIXCLK__IPU1_CSI0_PIXCLK,
	/* camera reset */
	MX6Q_PAD_GPIO_19__GPIO_4_5,
	/* camera powerdown */
	MX6Q_PAD_CSI0_DAT5__GPIO_5_23,
};

static iomux_v3_cfg_t mx6q_arm2_mipi_sensor_pads[] = {
	MX6Q_PAD_CSI0_MCLK__CCM_CLKO,
};

#define MX6Q_USDHC_PAD_SETTING(id, speed)	\
mx6q_sd##id##_##speed##mhz[] = {		\
	MX6Q_PAD_SD##id##_CLK__USDHC##id##_CLK_##speed##MHZ,	\
	MX6Q_PAD_SD##id##_CMD__USDHC##id##_CMD_##speed##MHZ,	\
	MX6Q_PAD_SD##id##_DAT0__USDHC##id##_DAT0_##speed##MHZ,	\
	MX6Q_PAD_SD##id##_DAT1__USDHC##id##_DAT1_##speed##MHZ,	\
	MX6Q_PAD_SD##id##_DAT2__USDHC##id##_DAT2_##speed##MHZ,	\
	MX6Q_PAD_SD##id##_DAT3__USDHC##id##_DAT3_##speed##MHZ,	\
	MX6Q_PAD_SD##id##_DAT4__USDHC##id##_DAT4_##speed##MHZ,	\
	MX6Q_PAD_SD##id##_DAT5__USDHC##id##_DAT5_##speed##MHZ,	\
	MX6Q_PAD_SD##id##_DAT6__USDHC##id##_DAT6_##speed##MHZ,	\
	MX6Q_PAD_SD##id##_DAT7__USDHC##id##_DAT7_##speed##MHZ,	\
}

static iomux_v3_cfg_t MX6Q_USDHC_PAD_SETTING(3, 50);
static iomux_v3_cfg_t MX6Q_USDHC_PAD_SETTING(3, 100);
static iomux_v3_cfg_t MX6Q_USDHC_PAD_SETTING(3, 200);
static iomux_v3_cfg_t MX6Q_USDHC_PAD_SETTING(4, 50);
static iomux_v3_cfg_t MX6Q_USDHC_PAD_SETTING(4, 100);
static iomux_v3_cfg_t MX6Q_USDHC_PAD_SETTING(4, 200);

enum sd_pad_mode {
	SD_PAD_MODE_LOW_SPEED,
	SD_PAD_MODE_MED_SPEED,
	SD_PAD_MODE_HIGH_SPEED,
};

static int plt_sd3_pad_change(int clock)
{
	static enum sd_pad_mode pad_mode = SD_PAD_MODE_LOW_SPEED;

	if (clock > 100000000) {
		if (pad_mode == SD_PAD_MODE_HIGH_SPEED)
			return 0;

		pad_mode = SD_PAD_MODE_HIGH_SPEED;
		return mxc_iomux_v3_setup_multiple_pads(mx6q_sd3_200mhz,
					ARRAY_SIZE(mx6q_sd3_200mhz));
	} else if (clock > 52000000) {
		if (pad_mode == SD_PAD_MODE_MED_SPEED)
			return 0;

		pad_mode = SD_PAD_MODE_MED_SPEED;
		return mxc_iomux_v3_setup_multiple_pads(mx6q_sd3_100mhz,
					ARRAY_SIZE(mx6q_sd3_100mhz));
	} else {
		if (pad_mode == SD_PAD_MODE_LOW_SPEED)
			return 0;

		pad_mode = SD_PAD_MODE_LOW_SPEED;
		return mxc_iomux_v3_setup_multiple_pads(mx6q_sd3_50mhz,
					ARRAY_SIZE(mx6q_sd3_50mhz));
	}
}

static int plt_sd4_pad_change(int clock)
{
	static enum sd_pad_mode pad_mode = SD_PAD_MODE_LOW_SPEED;

	if (clock > 100000000) {
		if (pad_mode == SD_PAD_MODE_HIGH_SPEED)
			return 0;

		pad_mode = SD_PAD_MODE_HIGH_SPEED;
		return mxc_iomux_v3_setup_multiple_pads(mx6q_sd4_200mhz,
					ARRAY_SIZE(mx6q_sd4_200mhz));
	} else if (clock > 52000000) {
		if (pad_mode == SD_PAD_MODE_MED_SPEED)
			return 0;

		pad_mode = SD_PAD_MODE_MED_SPEED;
		return mxc_iomux_v3_setup_multiple_pads(mx6q_sd4_100mhz,
					ARRAY_SIZE(mx6q_sd4_100mhz));
	} else {
		if (pad_mode == SD_PAD_MODE_LOW_SPEED)
			return 0;

		pad_mode = SD_PAD_MODE_LOW_SPEED;
		return mxc_iomux_v3_setup_multiple_pads(mx6q_sd4_50mhz,
					ARRAY_SIZE(mx6q_sd4_50mhz));
	}
}

static const struct esdhc_platform_data mx6q_arm2_sd3_data __initconst = {
	.cd_gpio = MX6Q_ARM2_SD3_CD,
	.wp_gpio = MX6Q_ARM2_SD3_WP,
	.support_18v = 1,
	.support_8bit = 1,
	.keep_power_at_suspend = 1,
	.delay_line = 0,
	.platform_pad_change = plt_sd3_pad_change,
};

/* No card detect signal for SD4 */
static const struct esdhc_platform_data mx6q_arm2_sd4_data __initconst = {
	.always_present = 1,
	.support_8bit = 1,
	.keep_power_at_suspend = 1,
	.platform_pad_change = plt_sd4_pad_change,
};

/* The GPMI is conflicted with SD3, so init this in the driver. */
static iomux_v3_cfg_t mx6q_gpmi_nand[] __initdata = {
	MX6Q_PAD_NANDF_CLE__RAWNAND_CLE,
	MX6Q_PAD_NANDF_ALE__RAWNAND_ALE,
	MX6Q_PAD_NANDF_CS0__RAWNAND_CE0N,
	MX6Q_PAD_NANDF_CS1__RAWNAND_CE1N,
	MX6Q_PAD_NANDF_CS2__RAWNAND_CE2N,
	MX6Q_PAD_NANDF_CS3__RAWNAND_CE3N,
	MX6Q_PAD_NANDF_RB0__RAWNAND_READY0,
	MX6Q_PAD_SD4_DAT0__RAWNAND_DQS,
	MX6Q_PAD_NANDF_D0__RAWNAND_D0,
	MX6Q_PAD_NANDF_D1__RAWNAND_D1,
	MX6Q_PAD_NANDF_D2__RAWNAND_D2,
	MX6Q_PAD_NANDF_D3__RAWNAND_D3,
	MX6Q_PAD_NANDF_D4__RAWNAND_D4,
	MX6Q_PAD_NANDF_D5__RAWNAND_D5,
	MX6Q_PAD_NANDF_D6__RAWNAND_D6,
	MX6Q_PAD_NANDF_D7__RAWNAND_D7,
	MX6Q_PAD_SD4_CMD__RAWNAND_RDN,
	MX6Q_PAD_SD4_CLK__RAWNAND_WRN,
	MX6Q_PAD_NANDF_WP_B__RAWNAND_RESETN,
};

static int gpmi_nfc_platform_init(void)
{
	return mxc_iomux_v3_setup_multiple_pads(mx6q_gpmi_nand,
					ARRAY_SIZE(mx6q_gpmi_nand));
}

static const struct gpmi_nfc_platform_data
mx6q_gpmi_nfc_platform_data __initconst = {
	.platform_init           = gpmi_nfc_platform_init,
	.min_prop_delay_in_ns    = 5,
	.max_prop_delay_in_ns    = 9,
	.max_chip_count          = 1,
};

static const struct anatop_thermal_platform_data
	mx6q_arm2_anatop_thermal_data __initconst = {
	.name = "anatop_thermal",
};

static const struct imxuart_platform_data mx6q_uart1_data __initconst = {
	.flags = IMXUART_HAVE_RTSCTS | IMXUART_USE_DCEDTE | IMXUART_SDMA,
	.dma_req_rx = MX6Q_DMA_REQ_UART2_RX,
	.dma_req_tx = MX6Q_DMA_REQ_UART2_TX,
};

static inline void mx6q_arm2_init_uart(void)
{
	imx6q_add_imx_uart(0, NULL);
	imx6q_add_imx_uart(1, &mx6q_uart1_data);
}

static int mx6q_arm2_fec_phy_init(struct phy_device *phydev)
{
	unsigned short val;

	/* To enable AR8031 ouput a 125MHz clk from CLK_25M */
	phy_write(phydev, 0xd, 0x7);
	phy_write(phydev, 0xe, 0x8016);
	phy_write(phydev, 0xd, 0x4007);
	val = phy_read(phydev, 0xe);

	val &= 0xffe3;
	val |= 0x18;
	phy_write(phydev, 0xe, val);

	/* introduce tx clock delay */
	phy_write(phydev, 0x1d, 0x5);
	val = phy_read(phydev, 0x1e);
	val |= 0x0100;
	phy_write(phydev, 0x1e, val);

	/*check phy power*/
	val = phy_read(phydev, 0x0);
	if (val & BMCR_PDOWN)
		phy_write(phydev, 0x0, (val & ~BMCR_PDOWN));
	return 0;
}

static int mx6q_arm2_fec_power_hibernate(struct phy_device *phydev)
{
	unsigned short val;

	/*set AR8031 debug reg 0xb to hibernate power*/
	phy_write(phydev, 0x1d, 0xb);
	val = phy_read(phydev, 0x1e);

	val |= 0x8000;
	phy_write(phydev, 0x1e, val);

	return 0;
}

static struct fec_platform_data fec_data __initdata = {
	.init = mx6q_arm2_fec_phy_init,
	.power_hibernate = mx6q_arm2_fec_power_hibernate,
	.phy = PHY_INTERFACE_MODE_RGMII,
};

static int mx6q_arm2_spi_cs[] = {
	MX6Q_ARM2_ECSPI1_CS0,
	MX6Q_ARM2_ECSPI1_CS1,
};

static const struct spi_imx_master mx6q_arm2_spi_data __initconst = {
	.chipselect     = mx6q_arm2_spi_cs,
	.num_chipselect = ARRAY_SIZE(mx6q_arm2_spi_cs),
};

#if defined(CONFIG_MTD_M25P80) || defined(CONFIG_MTD_M25P80_MODULE)
static struct mtd_partition m25p32_partitions[] = {
	{
		.name = "bootloader",
		.offset = 0,
		.size = 0x00040000,
	},
	{
		.name = "kernel",
		.offset = MTDPART_OFS_APPEND,
		.size = MTDPART_SIZ_FULL,
	},
};

static struct flash_platform_data m25p32_spi_flash_data = {
	.name = "m25p32",
	.parts = m25p32_partitions,
	.nr_parts = ARRAY_SIZE(m25p32_partitions),
	.type = "m25p32",
};
#endif

static struct spi_board_info m25p32_spi0_board_info[] __initdata = {
#if defined(CONFIG_MTD_M25P80)
	{
		/* The modalias must be the same as spi device driver name */
		.modalias = "m25p80",
		.max_speed_hz = 20000000,
		.bus_num = 0,
		.chip_select = 1,
		.platform_data = &m25p32_spi_flash_data,
	},
#endif
};

static void spi_device_init(void)
{
	spi_register_board_info(m25p32_spi0_board_info,
				ARRAY_SIZE(m25p32_spi0_board_info));
}

static int max7310_1_setup(struct i2c_client *client,
	unsigned gpio_base, unsigned ngpio,
	void *context)
{
	int max7310_gpio_value[] = {
		0, 1, 0, 1, 0, 0, 0, 0,
	};

	int n;

	 for (n = 0; n < ARRAY_SIZE(max7310_gpio_value); ++n) {
		gpio_request(gpio_base + n, "MAX7310 1 GPIO Expander");
		if (max7310_gpio_value[n] < 0)
			gpio_direction_input(gpio_base + n);
		else
			gpio_direction_output(gpio_base + n,
						max7310_gpio_value[n]);
		gpio_export(gpio_base + n, 0);
	}

	return 0;
}

static struct pca953x_platform_data max7310_platdata = {
	.gpio_base	= MX6Q_ARM2_MAX7310_1_BASE_ADDR,
	.invert		= 0,
	.setup		= max7310_1_setup,
};

static int max7310_u48_setup(struct i2c_client *client,
	unsigned gpio_base, unsigned ngpio,
	void *context)
{
	int max7310_gpio_value[] = {
		1, 1, 1, 1, 0, 1, 0, 0,
	};

	int n;

	 for (n = 0; n < ARRAY_SIZE(max7310_gpio_value); ++n) {
		gpio_request(gpio_base + n, "MAX7310 U48 GPIO Expander");
		if (max7310_gpio_value[n] < 0)
			gpio_direction_input(gpio_base + n);
		else
			gpio_direction_output(gpio_base + n,
						max7310_gpio_value[n]);
		gpio_export(gpio_base + n, 0);
	}

	return 0;
}

static struct pca953x_platform_data max7310_u48_platdata = {
	.gpio_base	= MX6Q_ARM2_MAX7310_2_BASE_ADDR,
	.invert		= 0,
	.setup		= max7310_u48_setup,
};

static void ddc_dvi_init(void)
{
	/* enable DVI I2C */
	gpio_set_value(MX6Q_ARM2_DISP0_I2C_EN, 1);

	/* DISP0 Detect */
	gpio_request(MX6Q_ARM2_DISP0_DET_INT, "disp0-detect");
	gpio_direction_input(MX6Q_ARM2_DISP0_DET_INT);
}

static int ddc_dvi_update(void)
{
	/* DVI cable state */
	if (gpio_get_value(MX6Q_ARM2_DISP0_DET_INT) == 1)
		return 1;
	else
		return 0;
}

static struct fsl_mxc_dvi_platform_data sabr_ddc_dvi_data = {
	.ipu_id = 0,
	.disp_id = 0,
	.init = ddc_dvi_init,
	.update = ddc_dvi_update,
};

static void mx6q_csi0_io_init(void)
{
	mxc_iomux_v3_setup_multiple_pads(mx6q_arm2_csi0_sensor_pads,
			ARRAY_SIZE(mx6q_arm2_csi0_sensor_pads));

	/* Camera reset */
	gpio_request(MX6Q_SMD_CSI0_RST, "cam-reset");
	gpio_direction_output(MX6Q_SMD_CSI0_RST, 1);

	/* Camera power down */
	gpio_request(MX6Q_SMD_CSI0_PWN, "cam-pwdn");
	gpio_direction_output(MX6Q_SMD_CSI0_PWN, 1);
	msleep(1);
	gpio_set_value(MX6Q_SMD_CSI0_PWN, 0);

	/* For MX6Q GPR1 bit19 and bit20 meaning:
	 * Bit19:       0 - Enable mipi to IPU1 CSI0
	 *                      virtual channel is fixed to 0
	 *              1 - Enable parallel interface to IPU1 CSI0
	 * Bit20:       0 - Enable mipi to IPU2 CSI1
	 *                      virtual channel is fixed to 3
	 *              1 - Enable parallel interface to IPU2 CSI1
	 * IPU1 CSI1 directly connect to mipi csi2,
	 *      virtual channel is fixed to 1
	 * IPU2 CSI0 directly connect to mipi csi2,
	 *      virtual channel is fixed to 2
	 */
	mxc_iomux_set_gpr_register(1, 19, 1, 1);
}

static struct fsl_mxc_camera_platform_data camera_data = {
	.analog_regulator = "DA9052_LDO7",
	.core_regulator = "DA9052_LDO9",
	.mclk = 24000000,
	.csi = 0,
	.io_init = mx6q_csi0_io_init,
};

static void mx6q_mipi_sensor_io_init(void)
{
	mxc_iomux_v3_setup_multiple_pads(mx6q_arm2_mipi_sensor_pads,
			ARRAY_SIZE(mx6q_arm2_mipi_sensor_pads));

	mxc_iomux_set_gpr_register(1, 19, 1, 0);
}

static struct fsl_mxc_camera_platform_data ov5640_mipi_data = {
	.mclk = 24000000,
	.csi = 0,
	.io_init = mx6q_mipi_sensor_io_init,
};

static struct i2c_board_info mxc_i2c0_board_info[] __initdata = {
	{
		I2C_BOARD_INFO("cs42888", 0x48),
	},
	{
<<<<<<< HEAD
		I2C_BOARD_INFO("ov5642", 0x3c),
=======
		I2C_BOARD_INFO("ov5640", 0x3c),
>>>>>>> 605a90cf
		.platform_data = (void *)&camera_data,
	},
};

static struct imxi2c_platform_data mx6q_arm2_i2c0_data = {
	.bitrate = 100000,
};

static struct imxi2c_platform_data mx6q_arm2_i2c1_data = {
	.bitrate = 100000,
};

static struct imxi2c_platform_data mx6q_arm2_i2c2_data = {
	.bitrate = 400000,
};

static struct i2c_board_info mxc_i2c2_board_info[] __initdata = {
	{
		I2C_BOARD_INFO("max7310", 0x1F),
		.platform_data = &max7310_platdata,
	},
	{
		I2C_BOARD_INFO("max7310", 0x1B),
		.platform_data = &max7310_u48_platdata,
	},
	{
		I2C_BOARD_INFO("mxc_dvi", 0x50),
		.platform_data = &sabr_ddc_dvi_data,
		.irq = gpio_to_irq(MX6Q_ARM2_DISP0_DET_INT),
	},
	{
		I2C_BOARD_INFO("egalax_ts", 0x4),
		.irq = gpio_to_irq(MX6Q_ARM2_CAP_TCH_INT),
	},

};

static struct i2c_board_info mxc_i2c1_board_info[] __initdata = {
	{
		I2C_BOARD_INFO("egalax_ts", 0x4),
		.irq = gpio_to_irq(MX6Q_ARM2_CAP_TCH_INT),
	},
	{
		I2C_BOARD_INFO("mxc_hdmi_i2c", 0x50),
	},
	{
		I2C_BOARD_INFO("ov5640_mipi", 0x3c),
		.platform_data = (void *)&ov5640_mipi_data,
	},
};

static void imx6q_arm2_usbotg_vbus(bool on)
{
	if (on)
		gpio_set_value(MX6Q_ARM2_USB_OTG_PWR, 1);
	else
		gpio_set_value(MX6Q_ARM2_USB_OTG_PWR, 0);
}

static void __init imx6q_arm2_init_usb(void)
{
	int ret = 0;

	imx_otg_base = MX6_IO_ADDRESS(MX6Q_USB_OTG_BASE_ADDR);
	/* disable external charger detect,
	 * or it will affect signal quality at dp.
	 */

	ret = gpio_request(MX6Q_ARM2_USB_OTG_PWR, "usb-pwr");
	if (ret) {
		printk(KERN_ERR"failed to get GPIO MX6Q_ARM2_USB_OTG_PWR:"
			" %d\n", ret);
		return;
	}
	gpio_direction_output(MX6Q_ARM2_USB_OTG_PWR, 0);
	mxc_iomux_set_gpr_register(1, 13, 1, 1);

	mx6_set_otghost_vbus_func(imx6q_arm2_usbotg_vbus);
	mx6_usb_dr_init();
	mx6_usb_h1_init();
#ifdef CONFIG_USB_EHCI_ARC_HSIC
	mx6_usb_h2_init();
	mx6_usb_h3_init();
#endif
}

static struct viv_gpu_platform_data imx6q_gpu_pdata __initdata = {
	.reserved_mem_size = SZ_128M,
};

/* HW Initialization, if return 0, initialization is successful. */
static int mx6q_arm2_sata_init(struct device *dev, void __iomem *addr)
{
	u32 tmpdata;
	int ret = 0;
	struct clk *clk;

	/* Enable SATA PWR CTRL_0 of MAX7310 */
	gpio_request(MX6Q_ARM2_MAX7310_1_BASE_ADDR, "SATA_PWR_EN");
	gpio_direction_output(MX6Q_ARM2_MAX7310_1_BASE_ADDR, 1);

	sata_clk = clk_get(dev, "imx_sata_clk");
	if (IS_ERR(sata_clk)) {
		dev_err(dev, "no sata clock.\n");
		return PTR_ERR(sata_clk);
	}
	ret = clk_enable(sata_clk);
	if (ret) {
		dev_err(dev, "can't enable sata clock.\n");
		goto put_sata_clk;
	}

	/* Set PHY Paremeters, two steps to configure the GPR13,
	 * one write for rest of parameters, mask of first write is 0x07FFFFFD,
	 * and the other one write for setting the mpll_clk_off_b
	 *.rx_eq_val_0(iomuxc_gpr13[26:24]),
	 *.los_lvl(iomuxc_gpr13[23:19]),
	 *.rx_dpll_mode_0(iomuxc_gpr13[18:16]),
	 *.sata_speed(iomuxc_gpr13[15]),
	 *.mpll_ss_en(iomuxc_gpr13[14]),
	 *.tx_atten_0(iomuxc_gpr13[13:11]),
	 *.tx_boost_0(iomuxc_gpr13[10:7]),
	 *.tx_lvl(iomuxc_gpr13[6:2]),
	 *.mpll_ck_off(iomuxc_gpr13[1]),
	 *.tx_edgerate_0(iomuxc_gpr13[0]),
	 */
	tmpdata = readl(IOMUXC_GPR13);
	writel(((tmpdata & ~0x07FFFFFD) | 0x0593A044), IOMUXC_GPR13);

	/* enable SATA_PHY PLL */
	tmpdata = readl(IOMUXC_GPR13);
	writel(((tmpdata & ~0x2) | 0x2), IOMUXC_GPR13);

	/* Get the AHB clock rate, and configure the TIMER1MS reg later */
	clk = clk_get(NULL, "ahb");
	if (IS_ERR(clk)) {
		dev_err(dev, "no ahb clock.\n");
		ret = PTR_ERR(clk);
		goto release_sata_clk;
	}
	tmpdata = clk_get_rate(clk) / 1000;
	clk_put(clk);

	ret = sata_init(addr, tmpdata);
	if (ret == 0)
		return ret;

release_sata_clk:
	clk_disable(sata_clk);
put_sata_clk:
	clk_put(sata_clk);
	/* Disable SATA PWR CTRL_0 of MAX7310 */
	gpio_request(MX6Q_ARM2_MAX7310_1_BASE_ADDR, "SATA_PWR_EN");
	gpio_direction_output(MX6Q_ARM2_MAX7310_1_BASE_ADDR, 0);

	return ret;
}

static void mx6q_arm2_sata_exit(struct device *dev)
{
	clk_disable(sata_clk);
	clk_put(sata_clk);

	/* Disable SATA PWR CTRL_0 of MAX7310 */
	gpio_request(MX6Q_ARM2_MAX7310_1_BASE_ADDR, "SATA_PWR_EN");
	gpio_direction_output(MX6Q_ARM2_MAX7310_1_BASE_ADDR, 0);

}

static struct ahci_platform_data mx6q_arm2_sata_data = {
	.init = mx6q_arm2_sata_init,
	.exit = mx6q_arm2_sata_exit,
};

static struct imx_asrc_platform_data imx_asrc_data = {
	.channel_bits = 4,
	.clk_map_ver = 2,
};

static void mx6q_sabreauto_reset_mipi_dsi(void)
{
	gpio_set_value(MX6Q_ARM2_DISP0_PWR, 1);
	gpio_set_value(MX6Q_ARM2_DISP0_RESET, 1);
	udelay(10);
	gpio_set_value(MX6Q_ARM2_DISP0_RESET, 0);
	udelay(50);
	gpio_set_value(MX6Q_ARM2_DISP0_RESET, 1);

	/*
	 * it needs to delay 120ms minimum for reset complete
	 */
	msleep(120);
}

static struct mipi_dsi_platform_data mipi_dsi_pdata = {
	.ipu_id	 = 1,
	.disp_id = 1,
	.lcd_panel = "TRULY-WVGA",
	.reset   = mx6q_sabreauto_reset_mipi_dsi,
};

static struct ipuv3_fb_platform_data sabr_fb_data[] = {
	{ /*fb0*/
	.disp_dev = "ldb",
	.interface_pix_fmt = IPU_PIX_FMT_RGB666,
	.mode_str = "LDB-XGA",
	.default_bpp = 32,
	.int_clk = false,
	}, {
	.disp_dev = "mipi_dsi",
	.interface_pix_fmt = IPU_PIX_FMT_RGB24,
	.mode_str = "TRULY-WVGA",
	.default_bpp = 24,
	.int_clk = false,
	}, {
	.disp_dev = "ldb",
	.interface_pix_fmt = IPU_PIX_FMT_RGB666,
	.mode_str = "LDB-XGA",
	.default_bpp = 32,
	.int_clk = false,
	}, {
	.disp_dev = "lcd",
	.interface_pix_fmt = IPU_PIX_FMT_RGB565,
	.mode_str = "CLAA-WVGA",
	.default_bpp = 16,
	.int_clk = false,
	}
};

static void hdmi_init(int ipu_id, int disp_id)
{
	int hdmi_mux_setting;

	if ((ipu_id > 1) || (ipu_id < 0)) {
		printk(KERN_ERR"Invalid IPU select for HDMI: %d. Set to 0\n",
			ipu_id);
		ipu_id = 0;
	}

	if ((disp_id > 1) || (disp_id < 0)) {
		printk(KERN_ERR"Invalid DI select for HDMI: %d. Set to 0\n",
			disp_id);
		disp_id = 0;
	}

	/* Configure the connection between IPU1/2 and HDMI */
	hdmi_mux_setting = 2*ipu_id + disp_id;

	/* GPR3, bits 2-3 = HDMI_MUX_CTL */
	mxc_iomux_set_gpr_register(3, 2, 2, hdmi_mux_setting);
}

static struct android_pmem_platform_data android_pmem_data = {
       .name = "pmem_adsp",
       .size = SZ_64M,
};

static struct android_pmem_platform_data android_pmem_gpu_data = {
       .name = "pmem_gpu",
       .size = SZ_128M,
};

static struct fsl_mxc_hdmi_platform_data hdmi_data = {
	.init = hdmi_init,
};

static struct fsl_mxc_hdmi_core_platform_data hdmi_core_data = {
	.ipu_id = 1,
	.disp_id = 0,
};

static struct fsl_mxc_lcd_platform_data lcdif_data = {
	.ipu_id = 0,
	.disp_id = 0,
	.default_ifmt = IPU_PIX_FMT_RGB565,
};

static struct fsl_mxc_ldb_platform_data ldb_data = {
	.ipu_id = 0,
	.disp_id = 1,
	.ext_ref = 1,
	.mode = LDB_SEP0,
	.sec_ipu_id = 1,
	.sec_disp_id = 0,
};

static struct imx_ipuv3_platform_data ipu_data[] = {
	{
	.rev = 4,
	.csi_clk[0] = "ccm_clk0",
	}, {
	.rev = 4,
	.csi_clk[0] = "ccm_clk0",
	},
};

static struct platform_pwm_backlight_data mx6_arm2_pwm_backlight_data = {
	.pwm_id = 0,
	.max_brightness = 255,
	.dft_brightness = 128,
	.pwm_period_ns = 50000,
};

static struct gpio mx6q_flexcan_gpios[] = {
	{ MX6Q_ARM2_CAN1_EN, GPIOF_OUT_INIT_LOW, "flexcan1-en" },
	{ MX6Q_ARM2_CAN1_STBY, GPIOF_OUT_INIT_LOW, "flexcan1-stby" },
	{ MX6Q_ARM2_CAN2_EN, GPIOF_OUT_INIT_LOW, "flexcan2-en" },
};

static void mx6q_flexcan0_switch(int enable)
{
	if (enable) {
		gpio_set_value(MX6Q_ARM2_CAN1_EN, 1);
		gpio_set_value(MX6Q_ARM2_CAN1_STBY, 1);
	} else {
		gpio_set_value(MX6Q_ARM2_CAN1_EN, 0);
		gpio_set_value(MX6Q_ARM2_CAN1_STBY, 0);
	}
}

static void mx6q_flexcan1_switch(int enable)
{
	if (enable) {
		gpio_set_value(MX6Q_ARM2_CAN2_EN, 1);
		gpio_set_value_cansleep(MX6Q_ARM2_CAN2_STBY, 1);
	} else {
		gpio_set_value(MX6Q_ARM2_CAN2_EN, 0);
		gpio_set_value_cansleep(MX6Q_ARM2_CAN2_STBY, 0);
	}
}

static const struct flexcan_platform_data
		mx6q_arm2_flexcan_pdata[] __initconst = {
	{
		.transceiver_switch = mx6q_flexcan0_switch,
	}, {
		.transceiver_switch = mx6q_flexcan1_switch,
	}
};

static struct mipi_csi2_platform_data mipi_csi2_pdata = {
	.ipu_id	 = 0,
	.csi_id = 0,
	.v_channel = 0,
	.lanes = 2,
	.dphy_clk = "mipi_pllref_clk",
	.pixel_clk = "emi_clk",
};

static void arm2_suspend_enter(void)
{
	/* suspend preparation */
}

static void arm2_suspend_exit(void)
{
	/* resmue resore */
}
static const struct pm_platform_data mx6q_arm2_pm_data __initconst = {
	.name = "imx_pm",
	.suspend_enter = arm2_suspend_enter,
	.suspend_exit = arm2_suspend_exit,
};

static struct mxc_audio_platform_data sab_audio_data = {
	.sysclk = 16934400,
};

static struct platform_device sab_audio_device = {
	.name = "imx-cs42888",
};

static struct imx_esai_platform_data sab_esai_pdata = {
	.flags = IMX_ESAI_NET,
};

static struct regulator_consumer_supply arm2_vmmc_consumers[] = {
	REGULATOR_SUPPLY("vmmc", "sdhci-esdhc-imx.1"),
	REGULATOR_SUPPLY("vmmc", "sdhci-esdhc-imx.2"),
	REGULATOR_SUPPLY("vmmc", "sdhci-esdhc-imx.3"),
};

static struct regulator_init_data arm2_vmmc_init = {
	.num_consumer_supplies = ARRAY_SIZE(arm2_vmmc_consumers),
	.consumer_supplies = arm2_vmmc_consumers,
};

static struct fixed_voltage_config arm2_vmmc_reg_config = {
	.supply_name		= "vmmc",
	.microvolts		= 3300000,
	.gpio			= -1,
	.init_data		= &arm2_vmmc_init,
};

static struct platform_device arm2_vmmc_reg_devices = {
	.name	= "reg-fixed-voltage",
	.id	= 0,
	.dev	= {
		.platform_data = &arm2_vmmc_reg_config,
	},
};

#ifdef CONFIG_SND_SOC_CS42888

static struct regulator_consumer_supply cs42888_arm2_consumer_va = {
	.supply = "VA",
	.dev_name = "0-0048",
};

static struct regulator_consumer_supply cs42888_arm2_consumer_vd = {
	.supply = "VD",
	.dev_name = "0-0048",
};

static struct regulator_consumer_supply cs42888_arm2_consumer_vls = {
	.supply = "VLS",
	.dev_name = "0-0048",
};

static struct regulator_consumer_supply cs42888_arm2_consumer_vlc = {
	.supply = "VLC",
	.dev_name = "0-0048",
};

static struct regulator_init_data cs42888_arm2_va_reg_initdata = {
	.num_consumer_supplies = 1,
	.consumer_supplies = &cs42888_arm2_consumer_va,
};

static struct regulator_init_data cs42888_arm2_vd_reg_initdata = {
	.num_consumer_supplies = 1,
	.consumer_supplies = &cs42888_arm2_consumer_vd,
};

static struct regulator_init_data cs42888_arm2_vls_reg_initdata = {
	.num_consumer_supplies = 1,
	.consumer_supplies = &cs42888_arm2_consumer_vls,
};

static struct regulator_init_data cs42888_arm2_vlc_reg_initdata = {
	.num_consumer_supplies = 1,
	.consumer_supplies = &cs42888_arm2_consumer_vlc,
};

static struct fixed_voltage_config cs42888_arm2_va_reg_config = {
	.supply_name		= "VA",
	.microvolts		= 2800000,
	.gpio			= -1,
	.init_data		= &cs42888_arm2_va_reg_initdata,
};

static struct fixed_voltage_config cs42888_arm2_vd_reg_config = {
	.supply_name		= "VD",
	.microvolts		= 2800000,
	.gpio			= -1,
	.init_data		= &cs42888_arm2_vd_reg_initdata,
};

static struct fixed_voltage_config cs42888_arm2_vls_reg_config = {
	.supply_name		= "VLS",
	.microvolts		= 2800000,
	.gpio			= -1,
	.init_data		= &cs42888_arm2_vls_reg_initdata,
};

static struct fixed_voltage_config cs42888_arm2_vlc_reg_config = {
	.supply_name		= "VLC",
	.microvolts		= 2800000,
	.gpio			= -1,
	.init_data		= &cs42888_arm2_vlc_reg_initdata,
};

static struct platform_device cs42888_arm2_va_reg_devices = {
	.name	= "reg-fixed-voltage",
	.id	= 3,
	.dev	= {
		.platform_data = &cs42888_arm2_va_reg_config,
	},
};

static struct platform_device cs42888_arm2_vd_reg_devices = {
	.name	= "reg-fixed-voltage",
	.id	= 4,
	.dev	= {
		.platform_data = &cs42888_arm2_vd_reg_config,
	},
};

static struct platform_device cs42888_arm2_vls_reg_devices = {
	.name	= "reg-fixed-voltage",
	.id	= 5,
	.dev	= {
		.platform_data = &cs42888_arm2_vls_reg_config,
	},
};

static struct platform_device cs42888_arm2_vlc_reg_devices = {
	.name	= "reg-fixed-voltage",
	.id	= 6,
	.dev	= {
		.platform_data = &cs42888_arm2_vlc_reg_config,
	},
};

#endif /* CONFIG_SND_SOC_CS42888 */

#ifdef CONFIG_SND_SOC_SGTL5000

static struct regulator_consumer_supply sgtl5000_arm2_consumer_vdda = {
	.supply = "VDDA",
	.dev_name = "0-000a",
};

static struct regulator_consumer_supply sgtl5000_arm2_consumer_vddio = {
	.supply = "VDDIO",
	.dev_name = "0-000a",
};

static struct regulator_consumer_supply sgtl5000_arm2_consumer_vddd = {
	.supply = "VDDD",
	.dev_name = "0-000a",
};

static struct regulator_init_data sgtl5000_arm2_vdda_reg_initdata = {
	.num_consumer_supplies = 1,
	.consumer_supplies = &sgtl5000_arm2_consumer_vdda,
};

static struct regulator_init_data sgtl5000_arm2_vddio_reg_initdata = {
	.num_consumer_supplies = 1,
	.consumer_supplies = &sgtl5000_arm2_consumer_vddio,
};

static struct regulator_init_data sgtl5000_arm2_vddd_reg_initdata = {
	.num_consumer_supplies = 1,
	.consumer_supplies = &sgtl5000_arm2_consumer_vddd,
};

static struct fixed_voltage_config sgtl5000_arm2_vdda_reg_config = {
	.supply_name		= "VDDA",
	.microvolts		= 1800000,
	.gpio			= -1,
	.init_data		= &sgtl5000_arm2_vdda_reg_initdata,
};

static struct fixed_voltage_config sgtl5000_arm2_vddio_reg_config = {
	.supply_name		= "VDDIO",
	.microvolts		= 3300000,
	.gpio			= -1,
	.init_data		= &sgtl5000_arm2_vddio_reg_initdata,
};

static struct fixed_voltage_config sgtl5000_arm2_vddd_reg_config = {
	.supply_name		= "VDDD",
	.microvolts		= 0,
	.gpio			= -1,
	.init_data		= &sgtl5000_arm2_vddd_reg_initdata,
};

static struct platform_device sgtl5000_arm2_vdda_reg_devices = {
	.name	= "reg-fixed-voltage",
	.id	= 7,
	.dev	= {
		.platform_data = &sgtl5000_arm2_vdda_reg_config,
	},
};

static struct platform_device sgtl5000_arm2_vddio_reg_devices = {
	.name	= "reg-fixed-voltage",
	.id	= 8,
	.dev	= {
		.platform_data = &sgtl5000_arm2_vddio_reg_config,
	},
};

static struct platform_device sgtl5000_arm2_vddd_reg_devices = {
	.name	= "reg-fixed-voltage",
	.id	= 9,
	.dev	= {
		.platform_data = &sgtl5000_arm2_vddd_reg_config,
	},
};

#endif /* CONFIG_SND_SOC_SGTL5000 */

static int __init imx6q_init_audio(void)
{
	struct clk *pll3_pfd, *esai_clk;
	mxc_register_device(&sab_audio_device, &sab_audio_data);
	imx6q_add_imx_esai(0, &sab_esai_pdata);

	esai_clk = clk_get(NULL, "esai_clk");
	if (IS_ERR(esai_clk))
		return PTR_ERR(esai_clk);

	pll3_pfd = clk_get(NULL, "pll3_pfd_508M");
	if (IS_ERR(pll3_pfd))
		return PTR_ERR(pll3_pfd);

	clk_set_parent(esai_clk, pll3_pfd);
	clk_set_rate(esai_clk, 101647058);

#ifdef CONFIG_SND_SOC_SGTL5000
	platform_device_register(&sgtl5000_arm2_vdda_reg_devices);
	platform_device_register(&sgtl5000_arm2_vddio_reg_devices);
	platform_device_register(&sgtl5000_arm2_vddd_reg_devices);
#endif

#ifdef CONFIG_SND_SOC_CS42888
	platform_device_register(&cs42888_arm2_va_reg_devices);
	platform_device_register(&cs42888_arm2_vd_reg_devices);
	platform_device_register(&cs42888_arm2_vls_reg_devices);
	platform_device_register(&cs42888_arm2_vlc_reg_devices);
#endif
	return 0;
}

static int __init early_use_esai_record(char *p)
{
	esai_record = 1;
	return 0;
}

early_param("esai_record", early_use_esai_record);

static struct mxc_mlb_platform_data mx6q_arm2_mlb150_data = {
	.reg_nvcc = NULL,
	.mlb_clk = "mlb150_clk",
	.mlb_pll_clk = "pll6",
};

static struct mxc_dvfs_platform_data arm2_dvfscore_data = {
	.reg_id = "cpu_vddgp",
	.clk1_id = "cpu_clk",
	.clk2_id = "gpc_dvfs_clk",
	.gpc_cntr_offset = MXC_GPC_CNTR_OFFSET,
	.ccm_cdcr_offset = MXC_CCM_CDCR_OFFSET,
	.ccm_cacrr_offset = MXC_CCM_CACRR_OFFSET,
	.ccm_cdhipr_offset = MXC_CCM_CDHIPR_OFFSET,
	.prediv_mask = 0x1F800,
	.prediv_offset = 11,
	.prediv_val = 3,
	.div3ck_mask = 0xE0000000,
	.div3ck_offset = 29,
	.div3ck_val = 2,
	.emac_val = 0x08,
	.upthr_val = 25,
	.dnthr_val = 9,
	.pncthr_val = 33,
	.upcnt_val = 10,
	.dncnt_val = 10,
	.delay_time = 80,
};

static void __init fixup_mxc_board(struct machine_desc *desc, struct tag *tags,
				   char **cmdline, struct meminfo *mi)
{
	char *str;
	struct tag *t;

	for_each_tag(t, tags) {
		if (t->hdr.tag == ATAG_CMDLINE) {
			str = t->u.cmdline.cmdline;
			str = strstr(str, "pmem=");
			if (str != NULL) {
				str += 5;
				android_pmem_gpu_data.size = memparse(str, &str);
				if (*str == ',') {
					str++;
					android_pmem_data.size = memparse(str, &str);
				}
			}

			break;
		}
	}
}

static int __init early_enable_spdif(char *p)
{
	spdif_en = 1;
	return 0;
}

early_param("spdif", early_enable_spdif);

static int __init early_enable_can(char *p)
{
	flexcan_en = 1;
	return 0;
}

early_param("flexcan", early_enable_can);

static int spdif_clk_set_rate(struct clk *clk, unsigned long rate)
{
	unsigned long rate_actual;
	rate_actual = clk_round_rate(clk, rate);
	clk_set_rate(clk, rate_actual);
	return 0;
}

static struct mxc_spdif_platform_data mxc_spdif_data = {
	.spdif_tx = 1,		/* enable tx */
	.spdif_rx = 1,		/* enable rx */
	/*
	 * spdif0_clk will be 454.7MHz divided by ccm dividers.
	 *
	 * 44.1KHz: 454.7MHz / 7 (ccm) / 23 (spdif) = 44,128 Hz ~ 0.06% error
	 * 48KHz:   454.7MHz / 4 (ccm) / 37 (spdif) = 48,004 Hz ~ 0.01% error
	 * 32KHz:   454.7MHz / 6 (ccm) / 37 (spdif) = 32,003 Hz ~ 0.01% error
	 */
	.spdif_clk_44100 = 1,	/* tx clk from spdif0_clk_root */
	.spdif_clk_48000 = 1,	/* tx clk from spdif0_clk_root */
	.spdif_div_44100 = 23,
	.spdif_div_48000 = 37,
	.spdif_div_32000 = 37,
	.spdif_rx_clk = 0,	/* rx clk from spdif stream */
	.spdif_clk_set_rate = spdif_clk_set_rate,
	.spdif_clk = NULL,	/* spdif bus clk */
};

/*!
 * Board specific initialization.
 */
static void __init mx6_board_init(void)
{
	int i;
	int ret;

	mxc_iomux_v3_setup_multiple_pads(mx6q_arm2_pads,
					ARRAY_SIZE(mx6q_arm2_pads));

	if (esai_record)
	    mxc_iomux_v3_setup_multiple_pads(mx6q_arm2_esai_record_pads,
			ARRAY_SIZE(mx6q_arm2_esai_record_pads));

	/*
	 * S/PDIF in and i2c3 are mutually exclusive because both
	 * use GPIO_16.
	 * S/PDIF out and can1 stby are mutually exclusive because both
	 * use GPIO_17.
	 */
	if (spdif_en) {
		mxc_iomux_v3_setup_multiple_pads(mx6q_arm2_spdif_pads,
			ARRAY_SIZE(mx6q_arm2_spdif_pads));
	} else {
		mxc_iomux_v3_setup_multiple_pads(mx6q_arm2_i2c3_pads,
			ARRAY_SIZE(mx6q_arm2_i2c3_pads));
		if (flexcan_en)
			mxc_iomux_v3_setup_multiple_pads(mx6q_arm2_can_pads,
				ARRAY_SIZE(mx6q_arm2_can_pads));
	}

	gp_reg_id = arm2_dvfscore_data.reg_id;
	mx6q_arm2_init_uart();
	imx6q_add_mipi_csi2(&mipi_csi2_pdata);
	imx6q_add_mxc_hdmi_core(&hdmi_core_data);

	imx6q_add_ipuv3(0, &ipu_data[0]);
	imx6q_add_ipuv3(1, &ipu_data[1]);

	for (i = 0; i < ARRAY_SIZE(sabr_fb_data); i++)
		imx6q_add_ipuv3fb(i, &sabr_fb_data[i]);

	imx6q_add_mipi_dsi(&mipi_dsi_pdata);
	imx6q_add_lcdif(&lcdif_data);
	imx6q_add_ldb(&ldb_data);
	imx6q_add_v4l2_output(0);
	imx6q_add_v4l2_capture(0);

	imx6q_add_imx_snvs_rtc();

	imx6q_add_imx_i2c(0, &mx6q_arm2_i2c0_data);
	imx6q_add_imx_i2c(1, &mx6q_arm2_i2c1_data);
	i2c_register_board_info(0, mxc_i2c0_board_info,
			ARRAY_SIZE(mxc_i2c0_board_info));
	i2c_register_board_info(1, mxc_i2c1_board_info,
			ARRAY_SIZE(mxc_i2c1_board_info));
	if (!spdif_en) {
		imx6q_add_imx_i2c(2, &mx6q_arm2_i2c2_data);
		i2c_register_board_info(2, mxc_i2c2_board_info,
				ARRAY_SIZE(mxc_i2c2_board_info));
	}

	/* SPI */
	imx6q_add_ecspi(0, &mx6q_arm2_spi_data);
	spi_device_init();

	imx6q_add_mxc_hdmi(&hdmi_data);

	imx6q_add_anatop_thermal_imx(1, &mx6q_arm2_anatop_thermal_data);

	if (!esai_record)
		imx6_init_fec(fec_data);

	imx6q_add_pm_imx(0, &mx6q_arm2_pm_data);
	imx6q_add_sdhci_usdhc_imx(3, &mx6q_arm2_sd4_data);
	imx6q_add_sdhci_usdhc_imx(2, &mx6q_arm2_sd3_data);
	imx_add_viv_gpu(&imx6_gpu_data, &imx6q_gpu_pdata);
	imx6q_arm2_init_usb();
	imx6q_add_ahci(0, &mx6q_arm2_sata_data);
	imx6q_add_vpu();
	imx6q_init_audio();
	platform_device_register(&arm2_vmmc_reg_devices);
	mx6_cpu_regulator_init();

	imx_asrc_data.asrc_core_clk = clk_get(NULL, "asrc_clk");
	imx_asrc_data.asrc_audio_clk = clk_get(NULL, "asrc_serial_clk");
	imx6q_add_asrc(&imx_asrc_data);

	/* DISP0 Reset - Assert for i2c disabled mode */
	gpio_request(MX6Q_ARM2_DISP0_RESET, "disp0-reset");
	gpio_direction_output(MX6Q_ARM2_DISP0_RESET, 0);

	/* DISP0 I2C enable */
	gpio_request(MX6Q_ARM2_DISP0_I2C_EN, "disp0-i2c");
	gpio_direction_output(MX6Q_ARM2_DISP0_I2C_EN, 0);

	gpio_request(MX6Q_ARM2_DISP0_PWR, "disp0-pwr");
	gpio_direction_output(MX6Q_ARM2_DISP0_PWR, 1);

	gpio_request(MX6Q_ARM2_LDB_BACKLIGHT, "ldb-backlight");
	gpio_direction_output(MX6Q_ARM2_LDB_BACKLIGHT, 1);
	imx6q_add_otp();
	imx6q_add_viim();
	imx6q_add_imx2_wdt(0, NULL);
	imx6q_add_dma();
	imx6q_add_gpmi(&mx6q_gpmi_nfc_platform_data);

	imx6q_add_dvfs_core(&arm2_dvfscore_data);

	mxc_register_device(&mxc_android_pmem_device, &android_pmem_data);
	mxc_register_device(&mxc_android_pmem_gpu_device,
			    &android_pmem_gpu_data);
	mxc_register_device(&fake_pwrkey_device, NULL);

	imx6q_add_mxc_pwm(0);
	imx6q_add_mxc_pwm_backlight(0, &mx6_arm2_pwm_backlight_data);

	if (spdif_en) {
		mxc_spdif_data.spdif_core_clk = clk_get_sys("mxc_spdif.0", NULL);
		clk_put(mxc_spdif_data.spdif_core_clk);
		imx6q_add_spdif(&mxc_spdif_data);
		imx6q_add_spdif_dai();
		imx6q_add_spdif_audio_device();
	} else if (flexcan_en) {
		ret = gpio_request_array(mx6q_flexcan_gpios,
				ARRAY_SIZE(mx6q_flexcan_gpios));
		if (ret) {
			pr_err("failed to request flexcan-gpios: %d\n", ret);
		} else {
			imx6q_add_flexcan0(&mx6q_arm2_flexcan_pdata[0]);
			imx6q_add_flexcan1(&mx6q_arm2_flexcan_pdata[1]);
		}
	}

	imx6q_add_hdmi_soc();
	imx6q_add_hdmi_soc_dai();
	imx6q_add_perfmon(0);
	imx6q_add_perfmon(1);
	imx6q_add_perfmon(2);
	imx6q_add_mlb150(&mx6q_arm2_mlb150_data);
}

extern void __iomem *twd_base;
static void __init mx6_timer_init(void)
{
	struct clk *uart_clk;
#ifdef CONFIG_LOCAL_TIMERS
	twd_base = ioremap(LOCAL_TWD_ADDR, SZ_256);
	BUG_ON(!twd_base);
#endif
	mx6_clocks_init(32768, 24000000, 0, 0);

	uart_clk = clk_get_sys("imx-uart.0", NULL);
	early_console_setup(UART4_BASE_ADDR, uart_clk);
}

static struct sys_timer mxc_timer = {
	.init   = mx6_timer_init,
};

static void __init mx6q_reserve(void)
{
	phys_addr_t phys;

	if (imx6q_gpu_pdata.reserved_mem_size) {
		phys = memblock_alloc_base(imx6q_gpu_pdata.reserved_mem_size,
			SZ_4K, SZ_2G);
		memblock_free(phys, imx6q_gpu_pdata.reserved_mem_size);
		memblock_remove(phys, imx6q_gpu_pdata.reserved_mem_size);
		imx6q_gpu_pdata.reserved_mem_base = phys;
	}
#ifdef CONFIG_ANDROID_PMEM
	if (android_pmem_data.size) {
		phys = memblock_alloc(android_pmem_data.size, SZ_4K);
		memblock_free(phys, android_pmem_data.size);
		memblock_remove(phys, android_pmem_data.size);
		android_pmem_data.start = phys;
	}

	if (android_pmem_gpu_data.size) {
		phys = memblock_alloc(android_pmem_gpu_data.size, SZ_4K);
		memblock_free(phys, android_pmem_gpu_data.size);
		memblock_remove(phys, android_pmem_gpu_data.size);
		android_pmem_gpu_data.start = phys;
	}
#endif
}

/*
 * initialize __mach_desc_MX6Q_ARM2 data structure.
 */
MACHINE_START(MX6Q_ARM2, "Freescale i.MX 6Quad Armadillo2 Board")
	/* Maintainer: Freescale Semiconductor, Inc. */
	.boot_params = MX6_PHYS_OFFSET + 0x100,
	.fixup = fixup_mxc_board,
	.map_io = mx6_map_io,
	.init_irq = mx6_init_irq,
	.init_machine = mx6_board_init,
	.timer = &mxc_timer,
	.reserve = mx6q_reserve,
MACHINE_END<|MERGE_RESOLUTION|>--- conflicted
+++ resolved
@@ -734,11 +734,7 @@
 		I2C_BOARD_INFO("cs42888", 0x48),
 	},
 	{
-<<<<<<< HEAD
 		I2C_BOARD_INFO("ov5642", 0x3c),
-=======
-		I2C_BOARD_INFO("ov5640", 0x3c),
->>>>>>> 605a90cf
 		.platform_data = (void *)&camera_data,
 	},
 };
