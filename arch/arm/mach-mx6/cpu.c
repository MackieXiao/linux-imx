--- conflicted
+++ resolved
@@ -31,16 +31,6 @@
 #include "crm_regs.h"
 #include "cpu_op-mx6.h"
 
-<<<<<<< HEAD
-extern unsigned int num_cpu_idle_lock;
-
-void *mx6_wait_in_iram_base;
-void (*mx6_wait_in_iram)(void);
-extern void mx6_wait(void);
-extern int init_mmdc_settings(void);
-
-=======
->>>>>>> 8187450b
 struct cpu_op *(*get_cpu_op)(int *op);
 bool enable_wait_mode = true;
 u32 arm_max_freq = CPU_AT_1GHz;
@@ -163,10 +153,6 @@
 	ccm_base = MX6_IO_ADDRESS(CCM_BASE_ADDR);
 
 	num_cpu_idle_lock = 0x0;
-<<<<<<< HEAD
-
-	init_mmdc_settings();
-=======
 	if (cpu_is_mx6dl())
 		num_cpu_idle_lock = 0xffff0000;
 
@@ -195,7 +181,6 @@
 		(mx6dl_revision() < IMX_CHIP_REVISION_1_1))
 		mem_clk_on_in_wait = false;
 
->>>>>>> 8187450b
 	return 0;
 }
 postcore_initcall(post_cpu_init);
