/*
 * Copyright (C) 2011-2012 Freescale Semiconductor, Inc. All Rights Reserved.
 *
 * This program is free software; you can redistribute it and/or modify
 * it under the terms of the GNU General Public License as published by
 * the Free Software Foundation; either version 2 of the License, or
 * (at your option) any later version.

 * This program is distributed in the hope that it will be useful,
 * but WITHOUT ANY WARRANTY; without even the implied warranty of
 * MERCHANTABILITY or FITNESS FOR A PARTICULAR PURPOSE.  See the
 * GNU General Public License for more details.

 * You should have received a copy of the GNU General Public License along
 * with this program; if not, write to the Free Software Foundation, Inc.,
 * 51 Franklin Street, Fifth Floor, Boston, MA 02110-1301 USA.
 */

#include <linux/types.h>
#include <linux/kernel.h>
#include <linux/init.h>
#include <linux/clk.h>
#include <linux/module.h>
#include <linux/iram_alloc.h>
#include <linux/delay.h>

#include <mach/hardware.h>
#include <asm/io.h>
#include <asm/mach/map.h>

#include "crm_regs.h"
#include "cpu_op-mx6.h"

extern unsigned int num_cpu_idle_lock;

void *mx6_wait_in_iram_base;
void (*mx6_wait_in_iram)(void);
extern void mx6_wait(void);
extern int init_mmdc_settings(void);

struct cpu_op *(*get_cpu_op)(int *op);
bool enable_wait_mode;
u32 arm_max_freq = CPU_AT_1GHz;

void __iomem *gpc_base;
void __iomem *ccm_base;

static int cpu_silicon_rev = -1;
#define SI_REV_OFFSET 	0x48

static int get_mx6q_srev(void)
{
	void __iomem *romcp = ioremap(BOOT_ROM_BASE_ADDR, SZ_8K);
	u32 rev;

	if (!romcp) {
		cpu_silicon_rev = -EINVAL;
		return 0;
	}

	rev = __raw_readl(romcp + SI_REV_OFFSET);
	rev &= 0xff;

	iounmap(romcp);
	if (rev == 0x10)
		return IMX_CHIP_REVISION_1_0;
	else if (rev == 0x11)
		return IMX_CHIP_REVISION_1_1;
	else if (rev == 0x20)
		return IMX_CHIP_REVISION_2_0;
	return 0;
}

/*
 * Returns:
 *	the silicon revision of the cpu
 *	-EINVAL - not a mx50
 */
int mx6q_revision(void)
{
	if (!cpu_is_mx6q())
		return -EINVAL;

	if (cpu_silicon_rev == -1)
		cpu_silicon_rev = get_mx6q_srev();

	return cpu_silicon_rev;
}
EXPORT_SYMBOL(mx6q_revision);

static int __init post_cpu_init(void)
{
	unsigned int reg;
	void __iomem *base;

	iram_init(MX6Q_IRAM_BASE_ADDR, MX6Q_IRAM_SIZE);

	base = ioremap(AIPS1_ON_BASE_ADDR, PAGE_SIZE);
	__raw_writel(0x0, base + 0x40);
	__raw_writel(0x0, base + 0x44);
	__raw_writel(0x0, base + 0x48);
	__raw_writel(0x0, base + 0x4C);
	reg = __raw_readl(base + 0x50) & 0x00FFFFFF;
	__raw_writel(reg, base + 0x50);
	iounmap(base);

	base = ioremap(AIPS2_ON_BASE_ADDR, PAGE_SIZE);
	__raw_writel(0x0, base + 0x40);
	__raw_writel(0x0, base + 0x44);
	__raw_writel(0x0, base + 0x48);
	__raw_writel(0x0, base + 0x4C);
	reg = __raw_readl(base + 0x50) & 0x00FFFFFF;
	__raw_writel(reg, base + 0x50);
	iounmap(base);

	if (enable_wait_mode) {
		/* Allow SCU_CLK to be disabled when all cores are in WFI*/
		base = IO_ADDRESS(SCU_BASE_ADDR);
		reg = __raw_readl(base);
		reg |= 0x20;
		__raw_writel(reg, base);
	}

	/* Disable SRC warm reset to work aound system reboot issue */
	base = IO_ADDRESS(SRC_BASE_ADDR);
	reg = __raw_readl(base);
	reg &= ~0x1;
	__raw_writel(reg, base);

	gpc_base = MX6_IO_ADDRESS(GPC_BASE_ADDR);
	ccm_base = MX6_IO_ADDRESS(CCM_BASE_ADDR);

	num_cpu_idle_lock = 0x0;

<<<<<<< HEAD
=======
	init_mmdc_settings();
>>>>>>> 9664763f
	return 0;
}
postcore_initcall(post_cpu_init);

static int __init enable_wait(char *p)
{
	if (memcmp(p, "on", 2) == 0) {
		enable_wait_mode = true;
		p += 2;
	} else if (memcmp(p, "off", 3) == 0) {
		enable_wait_mode = false;
		p += 3;
	}
	return 0;
}
early_param("enable_wait_mode", enable_wait);

static int __init arm_core_max(char *p)
{
	if (memcmp(p, "1200", 4) == 0) {
		arm_max_freq = CPU_AT_1_2GHz;
		p += 4;
	} else if (memcmp(p, "1000", 4) == 0) {
		arm_max_freq = CPU_AT_1GHz;
		p += 4;
	} else if (memcmp(p, "800", 3) == 0) {
		arm_max_freq = CPU_AT_800MHz;
		p += 3;
	}
	return 0;
}

early_param("arm_freq", arm_core_max);

<|MERGE_RESOLUTION|>--- conflicted
+++ resolved
@@ -132,10 +132,7 @@
 
 	num_cpu_idle_lock = 0x0;
 
-<<<<<<< HEAD
-=======
 	init_mmdc_settings();
->>>>>>> 9664763f
 	return 0;
 }
 postcore_initcall(post_cpu_init);
