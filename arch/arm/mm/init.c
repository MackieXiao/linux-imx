// SPDX-License-Identifier: GPL-2.0-only
/*
 *  linux/arch/arm/mm/init.c
 *
 *  Copyright (C) 1995-2005 Russell King
 */
#include <linux/kernel.h>
#include <linux/errno.h>
#include <linux/swap.h>
#include <linux/init.h>
#include <linux/mman.h>
#include <linux/sched/signal.h>
#include <linux/sched/task.h>
#include <linux/export.h>
#include <linux/nodemask.h>
#include <linux/initrd.h>
#include <linux/of_fdt.h>
#include <linux/highmem.h>
#include <linux/gfp.h>
#include <linux/memblock.h>
#include <linux/dma-contiguous.h>
#include <linux/sizes.h>
#include <linux/stop_machine.h>
#include <linux/swiotlb.h>

#include <asm/cp15.h>
#include <asm/mach-types.h>
#include <asm/memblock.h>
#include <asm/memory.h>
#include <asm/prom.h>
#include <asm/sections.h>
#include <asm/setup.h>
#include <asm/system_info.h>
#include <asm/tlb.h>
#include <asm/fixmap.h>
#include <asm/ptdump.h>

#include <asm/mach/arch.h>
#include <asm/mach/map.h>

#include "mm.h"

#ifdef CONFIG_CPU_CP15_MMU
unsigned long __init __clear_cr(unsigned long mask)
{
	cr_alignment = cr_alignment & ~mask;
	return cr_alignment;
}
#endif

#ifdef CONFIG_BLK_DEV_INITRD
static int __init parse_tag_initrd(const struct tag *tag)
{
	pr_warn("ATAG_INITRD is deprecated; "
		"please update your bootloader.\n");
	phys_initrd_start = __virt_to_phys(tag->u.initrd.start);
	phys_initrd_size = tag->u.initrd.size;
	return 0;
}

__tagtable(ATAG_INITRD, parse_tag_initrd);

static int __init parse_tag_initrd2(const struct tag *tag)
{
	phys_initrd_start = tag->u.initrd.start;
	phys_initrd_size = tag->u.initrd.size;
	return 0;
}

__tagtable(ATAG_INITRD2, parse_tag_initrd2);
#endif

static void __init find_limits(unsigned long *min, unsigned long *max_low,
			       unsigned long *max_high)
{
	*max_low = PFN_DOWN(memblock_get_current_limit());
	*min = PFN_UP(memblock_start_of_DRAM());
	*max_high = PFN_DOWN(memblock_end_of_DRAM());
}

#ifdef CONFIG_ZONE_DMA

phys_addr_t arm_dma_zone_size __read_mostly;
EXPORT_SYMBOL(arm_dma_zone_size);

/*
 * The DMA mask corresponding to the maximum bus address allocatable
 * using GFP_DMA.  The default here places no restriction on DMA
 * allocations.  This must be the smallest DMA mask in the system,
 * so a successful GFP_DMA allocation will always satisfy this.
 */
phys_addr_t arm_dma_limit;
unsigned long arm_dma_pfn_limit;

static void __init arm_adjust_dma_zone(unsigned long *size, unsigned long *hole,
	unsigned long dma_size)
{
	if (size[0] <= dma_size)
		return;

	size[ZONE_NORMAL] = size[0] - dma_size;
	size[ZONE_DMA] = dma_size;
	hole[ZONE_NORMAL] = hole[0];
	hole[ZONE_DMA] = 0;
}
#endif

void __init setup_dma_zone(const struct machine_desc *mdesc)
{
#ifdef CONFIG_ZONE_DMA
	if (mdesc->dma_zone_size) {
		arm_dma_zone_size = mdesc->dma_zone_size;
		arm_dma_limit = PHYS_OFFSET + arm_dma_zone_size - 1;
	} else
		arm_dma_limit = 0xffffffff;
	arm_dma_pfn_limit = arm_dma_limit >> PAGE_SHIFT;
#endif
}

static void __init zone_sizes_init(unsigned long min, unsigned long max_low,
	unsigned long max_high)
{
	unsigned long zone_size[MAX_NR_ZONES], zhole_size[MAX_NR_ZONES];
	struct memblock_region *reg;

	/*
	 * initialise the zones.
	 */
	memset(zone_size, 0, sizeof(zone_size));

	/*
	 * The memory size has already been determined.  If we need
	 * to do anything fancy with the allocation of this memory
	 * to the zones, now is the time to do it.
	 */
	zone_size[0] = max_low - min;
#ifdef CONFIG_HIGHMEM
	zone_size[ZONE_HIGHMEM] = max_high - max_low;
#endif

	/*
	 * Calculate the size of the holes.
	 *  holes = node_size - sum(bank_sizes)
	 */
	memcpy(zhole_size, zone_size, sizeof(zhole_size));
	for_each_memblock(memory, reg) {
		unsigned long start = memblock_region_memory_base_pfn(reg);
		unsigned long end = memblock_region_memory_end_pfn(reg);

		if (start < max_low) {
			unsigned long low_end = min(end, max_low);
			zhole_size[0] -= low_end - start;
		}
#ifdef CONFIG_HIGHMEM
		if (end > max_low) {
			unsigned long high_start = max(start, max_low);
			zhole_size[ZONE_HIGHMEM] -= end - high_start;
		}
#endif
	}

#ifdef CONFIG_ZONE_DMA
	/*
	 * Adjust the sizes according to any special requirements for
	 * this machine type.
	 */
	if (arm_dma_zone_size)
		arm_adjust_dma_zone(zone_size, zhole_size,
			arm_dma_zone_size >> PAGE_SHIFT);
#endif

	free_area_init_node(0, zone_size, min, zhole_size);
}

#ifdef CONFIG_HAVE_ARCH_PFN_VALID
int pfn_valid(unsigned long pfn)
{
	phys_addr_t addr = __pfn_to_phys(pfn);
<<<<<<< HEAD

	if (__phys_to_pfn(addr) != pfn)
		return 0;

	return memblock_is_map_memory(__pfn_to_phys(pfn));
}
EXPORT_SYMBOL(pfn_valid);
#endif
=======
>>>>>>> f7688b48

	if (__phys_to_pfn(addr) != pfn)
		return 0;

	return memblock_is_map_memory(__pfn_to_phys(pfn));
}
EXPORT_SYMBOL(pfn_valid);
#endif

static bool arm_memblock_steal_permitted = true;

phys_addr_t __init arm_memblock_steal(phys_addr_t size, phys_addr_t align)
{
	phys_addr_t phys;

	BUG_ON(!arm_memblock_steal_permitted);

	phys = memblock_phys_alloc(size, align);
	if (!phys)
		panic("Failed to steal %pa bytes at %pS\n",
		      &size, (void *)_RET_IP_);

	memblock_free(phys, size);
	memblock_remove(phys, size);

	return phys;
}

static void __init arm_initrd_init(void)
{
#ifdef CONFIG_BLK_DEV_INITRD
	phys_addr_t start;
	unsigned long size;

	initrd_start = initrd_end = 0;

	if (!phys_initrd_size)
		return;

	/*
	 * Round the memory region to page boundaries as per free_initrd_mem()
	 * This allows us to detect whether the pages overlapping the initrd
	 * are in use, but more importantly, reserves the entire set of pages
	 * as we don't want these pages allocated for other purposes.
	 */
	start = round_down(phys_initrd_start, PAGE_SIZE);
	size = phys_initrd_size + (phys_initrd_start - start);
	size = round_up(size, PAGE_SIZE);

	if (!memblock_is_region_memory(start, size)) {
		pr_err("INITRD: 0x%08llx+0x%08lx is not a memory region - disabling initrd\n",
		       (u64)start, size);
		return;
	}

	if (memblock_is_region_reserved(start, size)) {
		pr_err("INITRD: 0x%08llx+0x%08lx overlaps in-use memory region - disabling initrd\n",
		       (u64)start, size);
		return;
	}

	memblock_reserve(start, size);

	/* Now convert initrd to virtual addresses */
	initrd_start = __phys_to_virt(phys_initrd_start);
	initrd_end = initrd_start + phys_initrd_size;
#endif
}

#ifdef CONFIG_CPU_ICACHE_MISMATCH_WORKAROUND
void check_cpu_icache_size(int cpuid)
{
	u32 size, ctr;

	asm("mrc p15, 0, %0, c0, c0, 1" : "=r" (ctr));

	size = 1 << ((ctr & 0xf) + 2);
	if (cpuid != 0 && icache_size != size)
		pr_info("CPU%u: detected I-Cache line size mismatch, workaround enabled\n",
			cpuid);
	if (icache_size > size)
		icache_size = size;
}
#endif

void __init arm_memblock_init(const struct machine_desc *mdesc)
{
	/* Register the kernel text, kernel data and initrd with memblock. */
	memblock_reserve(__pa(KERNEL_START), KERNEL_END - KERNEL_START);

	arm_initrd_init();

	arm_mm_memblock_reserve();

	/* reserve any platform specific memblock areas */
	if (mdesc->reserve)
		mdesc->reserve();

	early_init_fdt_reserve_self();
	early_init_fdt_scan_reserved_mem();

	/* reserve memory for DMA contiguous allocations */
	dma_contiguous_reserve(arm_dma_limit);

	arm_memblock_steal_permitted = false;
	memblock_dump_all();
}

void __init bootmem_init(void)
{
	memblock_allow_resize();

	find_limits(&min_low_pfn, &max_low_pfn, &max_pfn);

	early_memtest((phys_addr_t)min_low_pfn << PAGE_SHIFT,
		      (phys_addr_t)max_low_pfn << PAGE_SHIFT);

	/*
	 * Sparsemem tries to allocate bootmem in memory_present(),
	 * so must be done after the fixed reservations
	 */
	memblocks_present();

	/*
	 * sparse_init() needs the bootmem allocator up and running.
	 */
	sparse_init();

	/*
	 * Now free the memory - free_area_init_node needs
	 * the sparse mem_map arrays initialized by sparse_init()
	 * for memmap_init_zone(), otherwise all PFNs are invalid.
	 */
	zone_sizes_init(min_low_pfn, max_low_pfn, max_pfn);
}

/*
 * Poison init memory with an undefined instruction (ARM) or a branch to an
 * undefined instruction (Thumb).
 */
static inline void poison_init_mem(void *s, size_t count)
{
	u32 *p = (u32 *)s;
	for (; count != 0; count -= 4)
		*p++ = 0xe7fddef0;
}

static inline void
free_memmap(unsigned long start_pfn, unsigned long end_pfn)
{
	struct page *start_pg, *end_pg;
	phys_addr_t pg, pgend;

	/*
	 * Convert start_pfn/end_pfn to a struct page pointer.
	 */
	start_pg = pfn_to_page(start_pfn - 1) + 1;
	end_pg = pfn_to_page(end_pfn - 1) + 1;

	/*
	 * Convert to physical addresses, and
	 * round start upwards and end downwards.
	 */
	pg = PAGE_ALIGN(__pa(start_pg));
	pgend = __pa(end_pg) & PAGE_MASK;

	/*
	 * If there are free pages between these,
	 * free the section of the memmap array.
	 */
	if (pg < pgend)
		memblock_free_early(pg, pgend - pg);
}

/*
 * The mem_map array can get very big.  Free the unused area of the memory map.
 */
static void __init free_unused_memmap(void)
{
	unsigned long start, prev_end = 0;
	struct memblock_region *reg;

	/*
	 * This relies on each bank being in address order.
	 * The banks are sorted previously in bootmem_init().
	 */
	for_each_memblock(memory, reg) {
		start = memblock_region_memory_base_pfn(reg);

#ifdef CONFIG_SPARSEMEM
		/*
		 * Take care not to free memmap entries that don't exist
		 * due to SPARSEMEM sections which aren't present.
		 */
		start = min(start,
				 ALIGN(prev_end, PAGES_PER_SECTION));
#else
		/*
		 * Align down here since the VM subsystem insists that the
		 * memmap entries are valid from the bank start aligned to
		 * MAX_ORDER_NR_PAGES.
		 */
		start = round_down(start, MAX_ORDER_NR_PAGES);
#endif
		/*
		 * If we had a previous bank, and there is a space
		 * between the current bank and the previous, free it.
		 */
		if (prev_end && prev_end < start)
			free_memmap(prev_end, start);

		/*
		 * Align up here since the VM subsystem insists that the
		 * memmap entries are valid from the bank end aligned to
		 * MAX_ORDER_NR_PAGES.
		 */
		prev_end = ALIGN(memblock_region_memory_end_pfn(reg),
				 MAX_ORDER_NR_PAGES);
	}

#ifdef CONFIG_SPARSEMEM
	if (!IS_ALIGNED(prev_end, PAGES_PER_SECTION))
		free_memmap(prev_end,
			    ALIGN(prev_end, PAGES_PER_SECTION));
#endif
}

#ifdef CONFIG_HIGHMEM
static inline void free_area_high(unsigned long pfn, unsigned long end)
{
	for (; pfn < end; pfn++)
		free_highmem_page(pfn_to_page(pfn));
}
#endif

static void __init free_highpages(void)
{
#ifdef CONFIG_HIGHMEM
	unsigned long max_low = max_low_pfn;
	struct memblock_region *mem, *res;

	/* set highmem page free */
	for_each_memblock(memory, mem) {
		unsigned long start = memblock_region_memory_base_pfn(mem);
		unsigned long end = memblock_region_memory_end_pfn(mem);

		/* Ignore complete lowmem entries */
		if (end <= max_low)
			continue;

		if (memblock_is_nomap(mem))
			continue;

		/* Truncate partial highmem entries */
		if (start < max_low)
			start = max_low;

		/* Find and exclude any reserved regions */
		for_each_memblock(reserved, res) {
			unsigned long res_start, res_end;

			res_start = memblock_region_reserved_base_pfn(res);
			res_end = memblock_region_reserved_end_pfn(res);

			if (res_end < start)
				continue;
			if (res_start < start)
				res_start = start;
			if (res_start > end)
				res_start = end;
			if (res_end > end)
				res_end = end;
			if (res_start != start)
				free_area_high(start, res_start);
			start = res_end;
			if (start == end)
				break;
		}

		/* And now free anything which remains */
		if (start < end)
			free_area_high(start, end);
	}
#endif
}

/*
 * mem_init() marks the free areas in the mem_map and tells us how much
 * memory is free.  This is done after various parts of the system have
 * claimed their memory after the kernel image.
 */
void __init mem_init(void)
{
#ifdef CONFIG_ARM_LPAE
	swiotlb_init(1);
#endif

	set_max_mapnr(pfn_to_page(max_pfn) - mem_map);

	/* this will put all unused low memory onto the freelists */
	free_unused_memmap();
	memblock_free_all();

#ifdef CONFIG_SA1111
	/* now that our DMA memory is actually so designated, we can free it */
	free_reserved_area(__va(PHYS_OFFSET), swapper_pg_dir, -1, NULL);
#endif

	free_highpages();

	mem_init_print_info(NULL);

	/*
	 * Check boundaries twice: Some fundamental inconsistencies can
	 * be detected at build time already.
	 */
#ifdef CONFIG_MMU
	BUILD_BUG_ON(TASK_SIZE				> MODULES_VADDR);
	BUG_ON(TASK_SIZE 				> MODULES_VADDR);
#endif

#ifdef CONFIG_HIGHMEM
	BUILD_BUG_ON(PKMAP_BASE + LAST_PKMAP * PAGE_SIZE > PAGE_OFFSET);
	BUG_ON(PKMAP_BASE + LAST_PKMAP * PAGE_SIZE	> PAGE_OFFSET);
#endif
}

#ifdef CONFIG_STRICT_KERNEL_RWX
struct section_perm {
	const char *name;
	unsigned long start;
	unsigned long end;
	pmdval_t mask;
	pmdval_t prot;
	pmdval_t clear;
};

/* First section-aligned location at or after __start_rodata. */
extern char __start_rodata_section_aligned[];

static struct section_perm nx_perms[] = {
	/* Make pages tables, etc before _stext RW (set NX). */
	{
		.name	= "pre-text NX",
		.start	= PAGE_OFFSET,
		.end	= (unsigned long)_stext,
		.mask	= ~PMD_SECT_XN,
		.prot	= PMD_SECT_XN,
	},
	/* Make init RW (set NX). */
	{
		.name	= "init NX",
		.start	= (unsigned long)__init_begin,
		.end	= (unsigned long)_sdata,
		.mask	= ~PMD_SECT_XN,
		.prot	= PMD_SECT_XN,
	},
	/* Make rodata NX (set RO in ro_perms below). */
	{
		.name	= "rodata NX",
		.start  = (unsigned long)__start_rodata_section_aligned,
		.end    = (unsigned long)__init_begin,
		.mask   = ~PMD_SECT_XN,
		.prot   = PMD_SECT_XN,
	},
};

static struct section_perm ro_perms[] = {
	/* Make kernel code and rodata RX (set RO). */
	{
		.name	= "text/rodata RO",
		.start  = (unsigned long)_stext,
		.end    = (unsigned long)__init_begin,
#ifdef CONFIG_ARM_LPAE
		.mask   = ~(L_PMD_SECT_RDONLY | PMD_SECT_AP2),
		.prot   = L_PMD_SECT_RDONLY | PMD_SECT_AP2,
#else
		.mask   = ~(PMD_SECT_APX | PMD_SECT_AP_WRITE),
		.prot   = PMD_SECT_APX | PMD_SECT_AP_WRITE,
		.clear  = PMD_SECT_AP_WRITE,
#endif
	},
};

/*
 * Updates section permissions only for the current mm (sections are
 * copied into each mm). During startup, this is the init_mm. Is only
 * safe to be called with preemption disabled, as under stop_machine().
 */
static inline void section_update(unsigned long addr, pmdval_t mask,
				  pmdval_t prot, struct mm_struct *mm)
{
	pmd_t *pmd;

	pmd = pmd_offset(pud_offset(pgd_offset(mm, addr), addr), addr);

#ifdef CONFIG_ARM_LPAE
	pmd[0] = __pmd((pmd_val(pmd[0]) & mask) | prot);
#else
	if (addr & SECTION_SIZE)
		pmd[1] = __pmd((pmd_val(pmd[1]) & mask) | prot);
	else
		pmd[0] = __pmd((pmd_val(pmd[0]) & mask) | prot);
#endif
	flush_pmd_entry(pmd);
	local_flush_tlb_kernel_range(addr, addr + SECTION_SIZE);
}

/* Make sure extended page tables are in use. */
static inline bool arch_has_strict_perms(void)
{
	if (cpu_architecture() < CPU_ARCH_ARMv6)
		return false;

	return !!(get_cr() & CR_XP);
}

void set_section_perms(struct section_perm *perms, int n, bool set,
			struct mm_struct *mm)
{
	size_t i;
	unsigned long addr;

	if (!arch_has_strict_perms())
		return;

	for (i = 0; i < n; i++) {
		if (!IS_ALIGNED(perms[i].start, SECTION_SIZE) ||
		    !IS_ALIGNED(perms[i].end, SECTION_SIZE)) {
			pr_err("BUG: %s section %lx-%lx not aligned to %lx\n",
				perms[i].name, perms[i].start, perms[i].end,
				SECTION_SIZE);
			continue;
		}

		for (addr = perms[i].start;
		     addr < perms[i].end;
		     addr += SECTION_SIZE)
			section_update(addr, perms[i].mask,
				set ? perms[i].prot : perms[i].clear, mm);
	}

}

/**
 * update_sections_early intended to be called only through stop_machine
 * framework and executed by only one CPU while all other CPUs will spin and
 * wait, so no locking is required in this function.
 */
static void update_sections_early(struct section_perm perms[], int n)
{
	struct task_struct *t, *s;

	for_each_process(t) {
		if (t->flags & PF_KTHREAD)
			continue;
		for_each_thread(t, s)
			if (s->mm)
				set_section_perms(perms, n, true, s->mm);
	}
	set_section_perms(perms, n, true, current->active_mm);
	set_section_perms(perms, n, true, &init_mm);
}

static int __fix_kernmem_perms(void *unused)
{
	update_sections_early(nx_perms, ARRAY_SIZE(nx_perms));
	return 0;
}

static void fix_kernmem_perms(void)
{
	stop_machine(__fix_kernmem_perms, NULL, NULL);
}

static int __mark_rodata_ro(void *unused)
{
	update_sections_early(ro_perms, ARRAY_SIZE(ro_perms));
	return 0;
}

static int kernel_set_to_readonly __read_mostly;

void mark_rodata_ro(void)
{
	kernel_set_to_readonly = 1;
	stop_machine(__mark_rodata_ro, NULL, NULL);
	debug_checkwx();
}

void set_kernel_text_rw(void)
{
	if (!kernel_set_to_readonly)
		return;

	set_section_perms(ro_perms, ARRAY_SIZE(ro_perms), false,
				current->active_mm);
}

void set_kernel_text_ro(void)
{
	if (!kernel_set_to_readonly)
		return;

	set_section_perms(ro_perms, ARRAY_SIZE(ro_perms), true,
				current->active_mm);
}

#else
static inline void fix_kernmem_perms(void) { }
#endif /* CONFIG_STRICT_KERNEL_RWX */

void free_initmem(void)
{
	fix_kernmem_perms();

	poison_init_mem(__init_begin, __init_end - __init_begin);
	if (!machine_is_integrator() && !machine_is_cintegrator())
		free_initmem_default(-1);
}

#ifdef CONFIG_BLK_DEV_INITRD
void free_initrd_mem(unsigned long start, unsigned long end)
{
	if (start == initrd_start)
		start = round_down(start, PAGE_SIZE);
	if (end == initrd_end)
		end = round_up(end, PAGE_SIZE);

	poison_init_mem((void *)start, PAGE_ALIGN(end) - start);
	free_reserved_area((void *)start, (void *)end, -1, "initrd");
}
#endif<|MERGE_RESOLUTION|>--- conflicted
+++ resolved
@@ -176,17 +176,6 @@
 int pfn_valid(unsigned long pfn)
 {
 	phys_addr_t addr = __pfn_to_phys(pfn);
-<<<<<<< HEAD
-
-	if (__phys_to_pfn(addr) != pfn)
-		return 0;
-
-	return memblock_is_map_memory(__pfn_to_phys(pfn));
-}
-EXPORT_SYMBOL(pfn_valid);
-#endif
-=======
->>>>>>> f7688b48
 
 	if (__phys_to_pfn(addr) != pfn)
 		return 0;
