/*
 * Copyright (C) 2013-2015 Freescale Semiconductor, Inc.
 *
 * This program is free software; you can redistribute it and/or modify
 * it under the terms of the GNU General Public License version 2 as
 * published by the Free Software Foundation.
 *
 */

#include <linux/irqchip.h>
#include <linux/of.h>
#include <linux/of_platform.h>
#include <linux/mfd/syscon.h>
#include <linux/mfd/syscon/imx6q-iomuxc-gpr.h>
#include <linux/regmap.h>
#include <asm/mach/arch.h>
#include <asm/mach/map.h>
#include <asm/system_misc.h>
#include <linux/memblock.h>
#include <asm/setup.h>

#include "common.h"
#include "cpuidle.h"

static void __init imx6sl_fec_clk_init(void)
{
	struct regmap *gpr;

	/* set FEC clock from internal PLL clock source */
	gpr = syscon_regmap_lookup_by_compatible("fsl,imx6sl-iomuxc-gpr");
	if (!IS_ERR(gpr)) {
		regmap_update_bits(gpr, IOMUXC_GPR1,
			IMX6SL_GPR1_FEC_CLOCK_MUX2_SEL_MASK, 0);
		regmap_update_bits(gpr, IOMUXC_GPR1,
			IMX6SL_GPR1_FEC_CLOCK_MUX1_SEL_MASK, 0);
	} else
		pr_err("failed to find fsl,imx6sl-iomux-gpr regmap\n");
}

static inline void imx6sl_fec_init(void)
{
	imx6sl_fec_clk_init();
	imx6_enet_mac_init("fsl,imx6sl-fec");
}

static void __init imx6sl_init_late(void)
{
	/* imx6sl reuses imx6q cpufreq driver */
	if (IS_ENABLED(CONFIG_ARM_IMX6Q_CPUFREQ))
		platform_device_register_simple("imx6q-cpufreq", -1, NULL, 0);

	imx6sl_cpuidle_init();
}

static void __init imx6sl_init_machine(void)
{
	struct device *parent;

	mxc_arch_reset_init_dt();

	parent = imx_soc_device_init();
	if (parent == NULL)
		pr_warn("failed to initialize soc device\n");

	of_platform_populate(NULL, of_default_bus_match_table, NULL, parent);

	imx6sl_fec_init();
	imx_anatop_init();
	imx6sl_pm_init();
}

static void __init imx6sl_init_irq(void)
{
	imx_init_revision_from_anatop();
	imx_init_l2cache();
	imx_src_init();
	imx_gpc_init();
	irqchip_init();
}

static const char *imx6sl_dt_compat[] __initconst = {
	"fsl,imx6sl",
	NULL,
};

static void __init imx6sl_map_io(void)
{
	debug_ll_io_init();
	imx6_pm_map_io();
<<<<<<< HEAD
	imx6_busfreq_map_io();
}

extern unsigned long int ramoops_phys_addr;
extern unsigned long int ramoops_mem_size;
static void imx6sl_reserve(void)
{
	phys_addr_t phys;
	phys_addr_t max_phys;
	struct meminfo *mi;
	struct membank *bank;

#ifdef CONFIG_PSTORE_RAM
	mi = &meminfo;
	if (!mi) {
		pr_err("no memory reserve for ramoops.\n");
		return;
	}

	/* use memmory last bank for ram console store */
	bank = &mi->bank[mi->nr_banks - 1];
	if (!bank) {
		pr_err("no memory reserve for ramoops.\n");
		return;
	}
	max_phys = bank->start + bank->size;
	/* reserve 64M for uboot avoid ram console data is cleaned by uboot */
	phys = memblock_alloc_base(SZ_1M, SZ_4K, max_phys - SZ_64M);
	if (phys) {
		memblock_remove(phys, SZ_1M);
		memblock_reserve(phys, SZ_1M);
		ramoops_phys_addr = phys;
		ramoops_mem_size = SZ_1M;
	} else {
		ramoops_phys_addr = 0;
		ramoops_mem_size = 0;
		pr_err("no memory reserve for ramoops.\n");
	}
#endif
	return;
=======
#ifdef CONFIG_CPU_FREQ
	imx_busfreq_map_io();
#endif
>>>>>>> e4b66791
}

DT_MACHINE_START(IMX6SL, "Freescale i.MX6 SoloLite (Device Tree)")
	.map_io		= imx6sl_map_io,
	.init_irq	= imx6sl_init_irq,
	.init_machine	= imx6sl_init_machine,
	.init_late      = imx6sl_init_late,
	.dt_compat	= imx6sl_dt_compat,
	.reserve     = imx6sl_reserve,
	.restart	= mxc_restart,
MACHINE_END<|MERGE_RESOLUTION|>--- conflicted
+++ resolved
@@ -87,8 +87,9 @@
 {
 	debug_ll_io_init();
 	imx6_pm_map_io();
-<<<<<<< HEAD
-	imx6_busfreq_map_io();
+#ifdef CONFIG_CPU_FREQ
+	imx_busfreq_map_io();
+#endif
 }
 
 extern unsigned long int ramoops_phys_addr;
@@ -128,11 +129,6 @@
 	}
 #endif
 	return;
-=======
-#ifdef CONFIG_CPU_FREQ
-	imx_busfreq_map_io();
-#endif
->>>>>>> e4b66791
 }
 
 DT_MACHINE_START(IMX6SL, "Freescale i.MX6 SoloLite (Device Tree)")
