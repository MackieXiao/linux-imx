--- conflicted
+++ resolved
@@ -115,7 +115,9 @@
  */
 static struct clk *pll1_sw_clk;
 static struct clk *cpu_clk;
+#ifdef CONFIG_ARCH_MX5
 static struct clk *gpu_clk;
+#endif
 static struct clk *dvfs_clk;
 
 static int cpu_op_nr;
@@ -761,14 +763,9 @@
 	u32 reg = 0;
 	unsigned long flags;
 	u32 curr_cpu;
+	int cpu;
+#ifndef CONFIG_SMP
 	u32 old_loops_per_jiffy;
-#ifdef CONFIG_CPU_FREQ
-	int cpu;
-<<<<<<< HEAD
-=======
-#ifndef CONFIG_SMP
-	unsigned long old_loops_per_jiffy;
->>>>>>> 472ecd4d
 #endif
 
 	if (dvfs_core_is_active) {
