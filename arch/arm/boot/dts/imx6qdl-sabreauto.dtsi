/*
 * Copyright 2012-2015 Freescale Semiconductor, Inc.
 * Copyright 2011 Linaro Ltd.
 *
 * The code contained herein is licensed under the GNU General Public
 * License. You may obtain a copy of the GNU General Public License
 * Version 2 or later at the following locations:
 *
 * http://www.opensource.org/licenses/gpl-license.html
 * http://www.gnu.org/copyleft/gpl.html
 */

#include <dt-bindings/gpio/gpio.h>
#include <dt-bindings/input/input.h>

/ {
	aliases {
		mxcfb0 = &mxcfb1;
		mxcfb1 = &mxcfb2;
		mxcfb2 = &mxcfb3;
		mxcfb3 = &mxcfb4;
	};

	gpio-keys {
		compatible = "gpio-keys1";
		pinctrl-names = "default";
		pinctrl-0 = <&pinctrl_gpio_keys>;

		home {
			label = "Home";
			gpios = <&gpio1 11 GPIO_ACTIVE_LOW>;
			gpio-key,wakeup;
			linux,code = <KEY_HOME>;
		};

		back {
			label = "Back";
			gpios = <&gpio1 12 GPIO_ACTIVE_LOW>;
			gpio-key,wakeup;
			linux,code = <KEY_BACK>;
		};

<<<<<<< HEAD
		/* Reconfig to power key in Android*/
		power {
			label = "Power Button";
			gpios = <&gpio2 12 1>;
			linux,code = <116>; /* KEY_POWER */
			gpio-key,wakeup;
=======
		program {
			label = "Program";
			gpios = <&gpio2 12 GPIO_ACTIVE_LOW>;
			gpio-key,wakeup;
			linux,code = <KEY_PROGRAM>;
>>>>>>> 709e44c5
		};

		volume-up {
			label = "Volume Up";
			gpios = <&gpio2 15 GPIO_ACTIVE_LOW>;
			gpio-key,wakeup;
			linux,code = <KEY_VOLUMEUP>;
		};

		volume-down {
			label = "Volume Down";
			gpios = <&gpio5 14 GPIO_ACTIVE_LOW>;
			gpio-key,wakeup;
			linux,code = <KEY_VOLUMEDOWN>;
		};
	};

	memory:	memory {
		reg = <0x10000000 0x80000000>;
	};

	leds {
		compatible = "gpio-leds";
		pinctrl-names = "default";
		pinctrl-0 = <&pinctrl_gpio_leds>;

		user {
			label = "debug";
			gpios = <&gpio5 15 GPIO_ACTIVE_HIGH>;
		};
	};

	regulators {
		compatible = "simple-bus";
		#address-cells = <1>;
		#size-cells = <0>;

		reg_usb_h1_vbus: regulator@0 {
			compatible = "regulator-fixed";
			reg = <0>;
			regulator-name = "usb_h1_vbus";
			regulator-min-microvolt = <5000000>;
			regulator-max-microvolt = <5000000>;
			gpio = <&max7310_b 7 GPIO_ACTIVE_HIGH>;
			enable-active-high;
		};

		reg_usb_otg_vbus: regulator@1 {
			compatible = "regulator-fixed";
			reg = <1>;
			regulator-name = "usb_otg_vbus";
			regulator-min-microvolt = <5000000>;
			regulator-max-microvolt = <5000000>;
			gpio = <&max7310_c 1 GPIO_ACTIVE_HIGH>;
			enable-active-high;
		};

		reg_audio: regulator@2 {
			compatible = "regulator-fixed";
			reg = <2>;
			regulator-name = "cs42888_supply";
			regulator-min-microvolt = <3300000>;
			regulator-max-microvolt = <3300000>;
			regulator-always-on;
		};

		reg_3p3v: 3p3v {
			compatible = "regulator-fixed";
			regulator-name = "3P3V";
			regulator-min-microvolt = <3300000>;
			regulator-max-microvolt = <3300000>;
			regulator-always-on;
		};

		reg_si4763_vio1: regulator@3 {
			compatible = "regulator-fixed";
			reg = <3>;
			regulator-name = "vio1";
			regulator-min-microvolt = <3300000>;
			regulator-max-microvolt = <3300000>;
			regulator-always-on;
		};

		reg_si4763_vio2: regulator@4 {
			compatible = "regulator-fixed";
			reg = <4>;
			regulator-name = "vio2";
			regulator-min-microvolt = <3300000>;
			regulator-max-microvolt = <3300000>;
			regulator-always-on;
		};

		reg_si4763_vd: regulator@5 {
			compatible = "regulator-fixed";
			reg = <5>;
			regulator-name = "vd";
			regulator-min-microvolt = <3300000>;
			regulator-max-microvolt = <3300000>;
			regulator-always-on;
		};

		reg_si4763_va: regulator@6 {
			compatible = "regulator-fixed";
			reg = <6>;
			regulator-name = "va";
			regulator-min-microvolt = <5000000>;
			regulator-max-microvolt = <5000000>;
			regulator-always-on;
		};

		reg_sd3_vmmc: regulator@7 {
			compatible = "regulator-fixed";
			regulator-name = "P3V3_SDa_SWITCHED";
			regulator-min-microvolt = <3300000>;
			regulator-max-microvolt = <3300000>;
			gpio = <&gpio7 8 GPIO_ACTIVE_HIGH>;
			enable-active-high;
<<<<<<< HEAD
=======
			/* remove below line to enable this regulator */
>>>>>>> 709e44c5
			status = "disabled";
		};

		reg_can_en: regulator@8 {
			compatible = "regulator-fixed";
			reg = <8>;
			regulator-name = "can-en";
			regulator-min-microvolt = <3300000>;
			regulator-max-microvolt = <3300000>;
			gpio = <&max7310_b 6 GPIO_ACTIVE_HIGH>;
			enable-active-high;
		};

		reg_can_stby: regulator@9 {
			compatible = "regulator-fixed";
			reg = <9>;
			regulator-name = "can-stby";
			regulator-min-microvolt = <3300000>;
			regulator-max-microvolt = <3300000>;
			gpio = <&max7310_b 5 GPIO_ACTIVE_HIGH>;
			enable-active-high;
			vin-supply = <&reg_can_en>;
		};
	};

	hannstar_cabc {
		compatible = "hannstar,cabc";

		lvds_share {
			gpios = <&max7310_a 0 GPIO_ACTIVE_HIGH>;
		};
	};

	sound-hdmi {
		compatible = "fsl,imx6q-audio-hdmi",
			     "fsl,imx-audio-hdmi";
		model = "imx-audio-hdmi";
		hdmi-controller = <&hdmi_audio>;
	};

	mxcfb1: fb@0 {
		compatible = "fsl,mxc_sdc_fb";
		disp_dev = "ldb";
		interface_pix_fmt = "RGB666";
		default_bpp = <16>;
		int_clk = <0>;
		late_init = <0>;
		status = "disabled";
	};

	mxcfb2: fb@1 {
		compatible = "fsl,mxc_sdc_fb";
		disp_dev = "hdmi";
		interface_pix_fmt = "RGB24";
		mode_str ="1920x1080M@60";
		default_bpp = <24>;
		int_clk = <0>;
		late_init = <0>;
		status = "disabled";
	};

	mxcfb3: fb@2 {
		compatible = "fsl,mxc_sdc_fb";
		disp_dev = "lcd";
		interface_pix_fmt = "RGB565";
		mode_str ="CLAA-WVGA";
		default_bpp = <16>;
		int_clk = <0>;
		late_init = <0>;
		status = "disabled";
	};

	mxcfb4: fb@3 {
		compatible = "fsl,mxc_sdc_fb";
		disp_dev = "ldb";
		interface_pix_fmt = "RGB666";
		default_bpp = <16>;
		int_clk = <0>;
		late_init = <0>;
		status = "disabled";
	};

	clocks {
		codec_osc: anaclk2 {
			compatible = "fixed-clock";
			#clock-cells = <0>;
			clock-frequency = <24576000>;
		};
	};

	sound-cs42888 {
		compatible = "fsl,imx6-sabreauto-cs42888",
				"fsl,imx-audio-cs42888";
		model = "imx-cs42888";
		esai-controller = <&esai>;
		asrc-controller = <&asrc>;
		audio-codec = <&codec>;
	};

	sound-fm {
		compatible = "fsl,imx-audio-si476x",
			   "fsl,imx-tuner-si476x";
		model = "imx-radio-si4763";
		ssi-controller = <&ssi2>;
		fm-controller = <&si476x_codec>;
		mux-int-port = <2>;
		mux-ext-port = <5>;
	};

	sound-spdif {
		compatible = "fsl,imx-audio-spdif",
			   "fsl,imx-sabreauto-spdif";
		model = "imx-spdif";
		spdif-controller = <&spdif>;
		spdif-in;
	};

	pwm-backlight {
		compatible = "pwm-backlight";
		pwms = <&pwm3 0 50000>;
		brightness-levels = <
			0  /*1  2  3  4  5  6*/  7  8  9
			10 11 12 13 14 15 16 17 18 19
			20 21 22 23 24 25 26 27 28 29
			30 31 32 33 34 35 36 37 38 39
			40 41 42 43 44 45 46 47 48 49
			50 51 52 53 54 55 56 57 58 59
			60 61 62 63 64 65 66 67 68 69
			70 71 72 73 74 75 76 77 78 79
			80 81 82 83 84 85 86 87 88 89
			90 91 92 93 94 95 96 97 98 99
			100
			>;
		default-brightness-level = <94>;
	};

	v4l2_cap_0 {
		compatible = "fsl,imx6q-v4l2-capture";
		ipu_id = <0>;
		csi_id = <0>;
		mclk_source = <0>;
		status = "okay";
	};

	v4l2_out {
		compatible = "fsl,mxc_v4l2_output";
		status = "okay";
	};

	v4l2_cap_0 {
		compatible = "fsl,imx6q-v4l2-capture";
		ipu_id = <0>;
		csi_id = <0>;
		mclk_source = <0>;
		status = "okay";
	};

	v4l2_out {
		compatible = "fsl,mxc_v4l2_output";
		status = "okay";
	};
};

&audmux {
	pinctrl-names = "default";
	pinctrl-0 = <&pinctrl_audmux>;
	status = "okay";
};

&clks {
	assigned-clocks = <&clks IMX6QDL_PLL4_BYPASS_SRC>,
			  <&clks IMX6QDL_PLL4_BYPASS>,
			  <&clks IMX6QDL_CLK_PLL4_POST_DIV>;
	assigned-clock-parents = <&clks IMX6QDL_CLK_LVDS2_IN>,
				<&clks IMX6QDL_PLL4_BYPASS_SRC>;
	assigned-clock-rates = <0>, <0>, <24576000>;
};

&dcic1 {
	dcic_id = <0>;
	dcic_mux = "dcic-hdmi";
	status = "okay";
};

&dcic2 {
	dcic_id = <1>;
	dcic_mux = "dcic-lvds0";
	status = "okay";
};

&audmux {
	pinctrl-names = "default";
	pinctrl-0 = <&pinctrl_audmux>;
	status = "okay";
};

&clks {
	assigned-clocks = <&clks IMX6QDL_PLL4_BYPASS_SRC>,
			  <&clks IMX6QDL_PLL4_BYPASS>,
			  <&clks IMX6QDL_CLK_PLL4_POST_DIV>;
	assigned-clock-parents = <&clks IMX6QDL_CLK_LVDS2_IN>,
				<&clks IMX6QDL_PLL4_BYPASS_SRC>;
	assigned-clock-rates = <0>, <0>, <24576000>;
};

&dcic1 {
	dcic_id = <0>;
	dcic_mux = "dcic-hdmi";
	status = "okay";
};

&dcic2 {
	dcic_id = <1>;
	dcic_mux = "dcic-lvds0";
	status = "okay";
};

&ecspi1 {
	fsl,spi-num-chipselects = <1>;
	cs-gpios = <&gpio3 19 0>;
	pinctrl-names = "default";
	pinctrl-0 = <&pinctrl_ecspi1 &pinctrl_ecspi1_cs>;
	status = "disabled"; /* pin conflict with WEIM NOR */

	flash: m25p80@0 {
		#address-cells = <1>;
		#size-cells = <1>;
		compatible = "st,m25p32";
		spi-max-frequency = <20000000>;
		reg = <0>;
	};
};

&esai {
	pinctrl-names = "default";
	pinctrl-0 = <&pinctrl_esai>;
	assigned-clocks = <&clks IMX6QDL_CLK_ESAI_SEL>,
			  <&clks IMX6QDL_CLK_ESAI_EXTAL>;
	assigned-clock-parents = <&clks IMX6QDL_CLK_PLL4_AUDIO_DIV>;
	assigned-clock-rates = <0>, <24576000>;
	status = "okay";
};

&fec {
	pinctrl-names = "default";
	pinctrl-0 = <&pinctrl_enet>;
	phy-mode = "rgmii";
	fsl,magic-packet;
	status = "okay";
};

&can1 {
	pinctrl-names = "default";
	pinctrl-0 = <&pinctrl_flexcan1>;
	pinctrl-assert-gpios = <&max7310_b 3 GPIO_ACTIVE_HIGH>; /* TX */
	xceiver-supply = <&reg_can_stby>;
	status = "disabled"; /* pin conflict with fec */
};

&can2 {
	pinctrl-names = "default";
	pinctrl-0 = <&pinctrl_flexcan2>;
	xceiver-supply = <&reg_can_stby>;
	status = "okay";
};

&gpmi {
	pinctrl-names = "default";
	pinctrl-0 = <&pinctrl_gpmi_nand>;
	status = "disabled"; /* pin conflict with uart3 */
	nand-on-flash-bbt;
};

&hdmi_audio {
	status = "okay";
};

&hdmi_cec {
	pinctrl-names = "default";
	pinctrl-0 = <&pinctrl_hdmi_cec>;
	status = "okay";
};

&hdmi_core {
	ipu_id = <0>;
	disp_id = <1>;
	status = "okay";
};

&hdmi_video {
	fsl,phy_reg_vlev = <0x0294>;
	fsl,phy_reg_cksymtx = <0x800d>;
	status = "okay";
};

&i2c2 {
	clock-frequency = <100000>;
	pinctrl-names = "default";
	pinctrl-0 = <&pinctrl_i2c2>;
	status = "okay";

	egalax_ts@04 {
		compatible = "eeti,egalax_ts";
		reg = <0x04>;
		pinctrl-names = "default";
		pinctrl-0 = <&pinctrl_egalax_int>;
		interrupt-parent = <&gpio2>;
		interrupts = <28 2>;
		wakeup-gpios = <&gpio2 28 GPIO_ACTIVE_HIGH>;
	};

	pmic: pfuze100@08 {
		compatible = "fsl,pfuze100";
		reg = <0x08>;

		regulators {
			sw1a_reg: sw1ab {
				regulator-min-microvolt = <300000>;
				regulator-max-microvolt = <1875000>;
				regulator-boot-on;
				regulator-always-on;
				regulator-ramp-delay = <6250>;
			};

			sw1c_reg: sw1c {
				regulator-min-microvolt = <300000>;
				regulator-max-microvolt = <1875000>;
				regulator-boot-on;
				regulator-always-on;
				regulator-ramp-delay = <6250>;
			};

			sw2_reg: sw2 {
				regulator-min-microvolt = <800000>;
				regulator-max-microvolt = <3300000>;
				regulator-boot-on;
				regulator-always-on;
			};

			sw3a_reg: sw3a {
				regulator-min-microvolt = <400000>;
				regulator-max-microvolt = <1975000>;
				regulator-boot-on;
				regulator-always-on;
			};

			sw3b_reg: sw3b {
				regulator-min-microvolt = <400000>;
				regulator-max-microvolt = <1975000>;
				regulator-boot-on;
				regulator-always-on;
			};

			sw4_reg: sw4 {
				regulator-min-microvolt = <800000>;
				regulator-max-microvolt = <3300000>;
			};

			swbst_reg: swbst {
				regulator-min-microvolt = <5000000>;
				regulator-max-microvolt = <5150000>;
			};

			snvs_reg: vsnvs {
				regulator-min-microvolt = <1000000>;
				regulator-max-microvolt = <3000000>;
				regulator-boot-on;
				regulator-always-on;
			};

			vref_reg: vrefddr {
				regulator-boot-on;
				regulator-always-on;
			};

			vgen1_reg: vgen1 {
				regulator-min-microvolt = <800000>;
				regulator-max-microvolt = <1550000>;
			};

			vgen2_reg: vgen2 {
				regulator-min-microvolt = <800000>;
				regulator-max-microvolt = <1550000>;
			};

			vgen3_reg: vgen3 {
				regulator-min-microvolt = <1800000>;
				regulator-max-microvolt = <3300000>;
			};

			vgen4_reg: vgen4 {
				regulator-min-microvolt = <1800000>;
				regulator-max-microvolt = <3300000>;
				regulator-always-on;
			};

			vgen5_reg: vgen5 {
				regulator-min-microvolt = <1800000>;
				regulator-max-microvolt = <3300000>;
				regulator-always-on;
			};

			vgen6_reg: vgen6 {
				regulator-min-microvolt = <1800000>;
				regulator-max-microvolt = <3300000>;
				regulator-always-on;
			};
		};
	};

	hdmi: edid@50 {
		compatible = "fsl,imx6-hdmi-i2c";
		reg = <0x50>;
	};

	codec: cs42888@48 {
		compatible = "cirrus,cs42888";
		reg = <0x48>;
		clocks = <&codec_osc>;
		clock-names = "mclk";
		VA-supply = <&reg_audio>;
		VD-supply = <&reg_audio>;
		VLS-supply = <&reg_audio>;
		VLC-supply = <&reg_audio>;
        };

	si4763: si4763@63 {
		compatible = "si4761";
		reg = <0x63>;
		va-supply = <&reg_si4763_va>;
		vd-supply = <&reg_si4763_vd>;
		vio1-supply = <&reg_si4763_vio1>;
		vio2-supply = <&reg_si4763_vio2>;
		revision-a10; /* set to default A10 compatible command set */

		si476x_codec: si476x-codec {
			compatible = "si476x-codec";
		};
	};
};

&i2c3 {
	pinctrl-names = "default";
	pinctrl-0 = <&pinctrl_i2c3>;
	status = "okay";

	adv7180: adv7180@21 {
		compatible = "adv,adv7180";
		reg = <0x21>;
		pinctrl-names = "default";
		pinctrl-0 = <&pinctrl_ipu1_1>;
		clocks = <&clks IMX6QDL_CLK_CKO>;
		clock-names = "csi_mclk";
		DOVDD-supply = <&reg_3p3v>; /* 3.3v, enabled via 2.8 VGEN6 */
		AVDD-supply = <&reg_3p3v>;  /* 1.8v */
		DVDD-supply = <&reg_3p3v>;  /* 1.8v */
		PVDD-supply = <&reg_3p3v>;  /* 1.8v */
		pwn-gpios = <&max7310_b 2 0>;
		csi_id = <0>;
		mclk = <24000000>;
		mclk_source = <0>;
		cvbs = <1>;
	};

	isl29023@44 {
		compatible = "fsl,isl29023";
		reg = <0x44>;
		rext = <499>;
		interrupt-parent = <&gpio5>;
		interrupts = <17 2>;
	};

	max7310_a: gpio@30 {
		compatible = "maxim,max7310";
		reg = <0x30>;
		gpio-controller;
		#gpio-cells = <2>;
	};

	max7310_b: gpio@32 {
		compatible = "maxim,max7310";
		reg = <0x32>;
		gpio-controller;
		#gpio-cells = <2>;
	};

	max7310_c: gpio@34 {
		compatible = "maxim,max7310";
		reg = <0x34>;
		gpio-controller;
		#gpio-cells = <2>;
	};

	mag3110@0e {
		compatible = "fsl,mag3110";
		reg = <0x0e>;
		position = <2>;
		interrupt-parent = <&gpio2>;
		interrupts = <29 1>;
	};

	mma8451@1c {
		compatible = "fsl,mma8451";
		reg = <0x1c>;
		position = <7>;
		interrupt-parent = <&gpio6>;
		interrupts = <31 8>;
		interrupt-route = <1>;
	};
};

&iomuxc {
	pinctrl-names = "default";
	pinctrl-0 = <&pinctrl_hog>;

	imx6qdl-sabreauto {
                pinctrl_audmux: audmux {
                        fsl,pins = <
                                MX6QDL_PAD_DISP0_DAT16__AUD5_TXC  0x130b0
                                MX6QDL_PAD_DISP0_DAT18__AUD5_TXFS 0x130b0
                                MX6QDL_PAD_DISP0_DAT19__AUD5_RXD  0x130b0
                        >;
                };

		pinctrl_hog: hoggrp {
			fsl,pins = <
				MX6QDL_PAD_NANDF_CS2__GPIO6_IO15 0x1f059
				MX6QDL_PAD_SD2_DAT2__GPIO1_IO13  0x80000000
				MX6QDL_PAD_GPIO_18__SD3_VSELECT 0x17059
				MX6QDL_PAD_EIM_A24__GPIO5_IO04   0x80000000
				MX6QDL_PAD_SD2_DAT0__GPIO1_IO15  0x80000000
				MX6QDL_PAD_EIM_BCLK__GPIO6_IO31 0x80000000
				MX6QDL_PAD_EIM_EB1__GPIO2_IO29	0x80000000
				MX6QDL_PAD_DISP0_DAT23__GPIO5_IO17 0x80000000
				MX6QDL_PAD_SD3_RST__GPIO7_IO08 0x80000000
				MX6QDL_PAD_CSI0_DATA_EN__GPIO5_IO20 0x17059
				MX6QDL_PAD_GPIO_1__GPIO1_IO01 0x17059
			>;
		};

		pinctrl_ecspi1: ecspi1grp {
			fsl,pins = <
				MX6QDL_PAD_EIM_D17__ECSPI1_MISO		0x100b1
				MX6QDL_PAD_EIM_D18__ECSPI1_MOSI		0x100b1
				MX6QDL_PAD_EIM_D16__ECSPI1_SCLK		0x100b1
			>;
		};

		pinctrl_ecspi1_cs: ecspi1cs {
			fsl,pins = <
				MX6QDL_PAD_EIM_D19__GPIO3_IO19 0x80000000
			>;
		};

		pinctrl_egalax_int: egalax_intgrp {
			fsl,pins = <
				MX6QDL_PAD_EIM_EB0__GPIO2_IO28 0x80000000
			>;
		};

		pinctrl_enet: enetgrp {
			fsl,pins = <
				MX6QDL_PAD_KEY_COL1__ENET_MDIO		0x1b0b0
				MX6QDL_PAD_KEY_COL2__ENET_MDC		0x1b0b0
				MX6QDL_PAD_RGMII_TXC__RGMII_TXC		0x1b0b0
				MX6QDL_PAD_RGMII_TD0__RGMII_TD0		0x1b0b0
				MX6QDL_PAD_RGMII_TD1__RGMII_TD1		0x1b0b0
				MX6QDL_PAD_RGMII_TD2__RGMII_TD2		0x1b0b0
				MX6QDL_PAD_RGMII_TD3__RGMII_TD3		0x1b0b0
				MX6QDL_PAD_RGMII_TX_CTL__RGMII_TX_CTL	0x1b0b0
				MX6QDL_PAD_ENET_REF_CLK__ENET_TX_CLK	0x1b0b0
				MX6QDL_PAD_RGMII_RXC__RGMII_RXC		0x1b0b0
				MX6QDL_PAD_RGMII_RD0__RGMII_RD0		0x1b0b0
				MX6QDL_PAD_RGMII_RD1__RGMII_RD1		0x1b0b0
				MX6QDL_PAD_RGMII_RD2__RGMII_RD2		0x1b0b0
				MX6QDL_PAD_RGMII_RD3__RGMII_RD3		0x1b0b0
				MX6QDL_PAD_RGMII_RX_CTL__RGMII_RX_CTL	0x1b0b0
				MX6QDL_PAD_GPIO_16__ENET_REF_CLK	0x4001b0a8
			>;
		};

		pinctrl_enet_irq: enetirqgrp {
			fsl,pins = <
				MX6QDL_PAD_GPIO_6__ENET_IRQ		0x000b1
			>;
		};

		pinctrl_esai: esaigrp {
			fsl,pins = <
				MX6QDL_PAD_ENET_CRS_DV__ESAI_TX_CLK 0x1b030
				MX6QDL_PAD_ENET_RXD1__ESAI_TX_FS    0x1b030
				MX6QDL_PAD_ENET_TX_EN__ESAI_TX3_RX2 0x1b030
				MX6QDL_PAD_GPIO_5__ESAI_TX2_RX3     0x1b030
				MX6QDL_PAD_ENET_TXD0__ESAI_TX4_RX1  0x1b030
				MX6QDL_PAD_ENET_MDC__ESAI_TX5_RX0   0x1b030
				MX6QDL_PAD_GPIO_17__ESAI_TX0        0x1b030
				MX6QDL_PAD_NANDF_CS3__ESAI_TX1      0x1b030
				MX6QDL_PAD_ENET_MDIO__ESAI_RX_CLK   0x1b030
				MX6QDL_PAD_GPIO_9__ESAI_RX_FS       0x1b030
			>;
		};

		pinctrl_flexcan1: flexcan1grp {
			fsl,pins = <
				MX6QDL_PAD_KEY_ROW2__FLEXCAN1_RX        0x17059
				MX6QDL_PAD_KEY_COL2__FLEXCAN1_TX	0x17059
			>;
		};

		pinctrl_flexcan2: flexcan2grp {
			fsl,pins = <
				MX6QDL_PAD_KEY_COL4__FLEXCAN2_TX	0x17059
				MX6QDL_PAD_KEY_ROW4__FLEXCAN2_RX	0x17059
			>;
		};

		pinctrl_gpio_keys: gpio_keysgrp {
			fsl,pins = <
				MX6QDL_PAD_SD2_CMD__GPIO1_IO11	0x1b0b0
				MX6QDL_PAD_SD2_DAT3__GPIO1_IO12 0x1b0b0
				MX6QDL_PAD_SD4_DAT4__GPIO2_IO12 0x1b0b0
				MX6QDL_PAD_SD4_DAT7__GPIO2_IO15	0x1b0b0
				MX6QDL_PAD_DISP0_DAT20__GPIO5_IO14 0x1b0b0
			>;
		};

		pinctrl_gpio_leds: gpioledsgrp {
			fsl,pins = <
				MX6QDL_PAD_DISP0_DAT21__GPIO5_IO15	0x80000000
			>;
		};

		pinctrl_gpmi_nand: gpminandgrp {
			fsl,pins = <
				MX6QDL_PAD_NANDF_CLE__NAND_CLE		0xb0b1
				MX6QDL_PAD_NANDF_ALE__NAND_ALE		0xb0b1
				MX6QDL_PAD_NANDF_WP_B__NAND_WP_B	0xb0b1
				MX6QDL_PAD_NANDF_RB0__NAND_READY_B	0xb000
				MX6QDL_PAD_NANDF_CS0__NAND_CE0_B	0xb0b1
				MX6QDL_PAD_NANDF_CS1__NAND_CE1_B	0xb0b1
				MX6QDL_PAD_SD4_CMD__NAND_RE_B		0xb0b1
				MX6QDL_PAD_SD4_CLK__NAND_WE_B		0xb0b1
				MX6QDL_PAD_NANDF_D0__NAND_DATA00	0xb0b1
				MX6QDL_PAD_NANDF_D1__NAND_DATA01	0xb0b1
				MX6QDL_PAD_NANDF_D2__NAND_DATA02	0xb0b1
				MX6QDL_PAD_NANDF_D3__NAND_DATA03	0xb0b1
				MX6QDL_PAD_NANDF_D4__NAND_DATA04	0xb0b1
				MX6QDL_PAD_NANDF_D5__NAND_DATA05	0xb0b1
				MX6QDL_PAD_NANDF_D6__NAND_DATA06	0xb0b1
				MX6QDL_PAD_NANDF_D7__NAND_DATA07	0xb0b1
				MX6QDL_PAD_SD4_DAT0__NAND_DQS		0x00b1
			>;
		};

		pinctrl_i2c2: i2c2grp {
			fsl,pins = <
				MX6QDL_PAD_EIM_EB2__I2C2_SCL	0x4001b8b1
				MX6QDL_PAD_KEY_ROW3__I2C2_SDA	0x4001b8b1
			>;
		};

		pinctrl_ipu1_1: ipu1grp-1 { /* parallel port 16-bit */
			fsl,pins = <
				MX6QDL_PAD_CSI0_DAT4__IPU1_CSI0_DATA04   0x80000000
				MX6QDL_PAD_CSI0_DAT5__IPU1_CSI0_DATA05   0x80000000
				MX6QDL_PAD_CSI0_DAT6__IPU1_CSI0_DATA06   0x80000000
				MX6QDL_PAD_CSI0_DAT7__IPU1_CSI0_DATA07   0x80000000
				MX6QDL_PAD_CSI0_DAT8__IPU1_CSI0_DATA08   0x80000000
				MX6QDL_PAD_CSI0_DAT9__IPU1_CSI0_DATA09   0x80000000
				MX6QDL_PAD_CSI0_DAT10__IPU1_CSI0_DATA10  0x80000000
				MX6QDL_PAD_CSI0_DAT11__IPU1_CSI0_DATA11  0x80000000
				MX6QDL_PAD_CSI0_DAT12__IPU1_CSI0_DATA12  0x80000000
				MX6QDL_PAD_CSI0_DAT13__IPU1_CSI0_DATA13  0x80000000
				MX6QDL_PAD_CSI0_DAT14__IPU1_CSI0_DATA14  0x80000000
				MX6QDL_PAD_CSI0_DAT15__IPU1_CSI0_DATA15  0x80000000
				MX6QDL_PAD_CSI0_DAT16__IPU1_CSI0_DATA16  0x80000000
				MX6QDL_PAD_CSI0_DAT17__IPU1_CSI0_DATA17  0x80000000
				MX6QDL_PAD_CSI0_DAT18__IPU1_CSI0_DATA18  0x80000000
				MX6QDL_PAD_CSI0_DAT19__IPU1_CSI0_DATA19  0x80000000
				MX6QDL_PAD_CSI0_PIXCLK__IPU1_CSI0_PIXCLK 0x80000000
				MX6QDL_PAD_CSI0_MCLK__IPU1_CSI0_HSYNC    0x80000000
				MX6QDL_PAD_CSI0_VSYNC__IPU1_CSI0_VSYNC   0x80000000
			>;
		};

		pinctrl_i2c3: i2c3grp {
			fsl,pins = <
				MX6QDL_PAD_GPIO_3__I2C3_SCL  0x4001b8b1
				MX6QDL_PAD_EIM_D18__I2C3_SDA 0x4001b8b1
			>;
		};

		pinctrl_mlb: mlb {
			fsl,pins = <
				MX6QDL_PAD_ENET_TXD1__MLB_CLK 0x80000000
				MX6QDL_PAD_GPIO_6__MLB_SIG    0x80000000
				MX6QDL_PAD_GPIO_2__MLB_DATA   0x80000000
			>;
		};

		pinctrl_pwm3: pwm1grp {
			fsl,pins = <
				MX6QDL_PAD_SD4_DAT1__PWM3_OUT		0x1b0b1
			>;
		};

		pinctrl_spdif: spdifgrp {
			fsl,pins = <
				MX6QDL_PAD_KEY_COL3__SPDIF_IN 0x1b0b0
			>;
		};

		pinctrl_uart3_1: uart3grp-1 {
			fsl,pins = <
				MX6QDL_PAD_SD4_CLK__UART3_RX_DATA	0x1b0b1
				MX6QDL_PAD_SD4_CMD__UART3_TX_DATA	0x1b0b1
				MX6QDL_PAD_EIM_D30__UART3_CTS_B		0x1b0b1
				MX6QDL_PAD_EIM_EB3__UART3_RTS_B		0x1b0b1
			>;
		};

		pinctrl_uart3dte_1: uart3dtegrp-1 {
			fsl,pins = <
				MX6QDL_PAD_SD4_CLK__UART3_TX_DATA	0x1b0b1
				MX6QDL_PAD_SD4_CMD__UART3_RX_DATA	0x1b0b1
				MX6QDL_PAD_EIM_D30__UART3_RTS_B		0x1b0b1
				MX6QDL_PAD_EIM_EB3__UART3_CTS_B		0x1b0b1
			>;
		};

		pinctrl_uart4: uart4grp {
			fsl,pins = <
				MX6QDL_PAD_KEY_COL0__UART4_TX_DATA	0x1b0b1
				MX6QDL_PAD_KEY_ROW0__UART4_RX_DATA	0x1b0b1
			>;
		};

		pinctrl_usbotg: usbotggrp {
			fsl,pins = <
				MX6QDL_PAD_ENET_RX_ER__USB_OTG_ID 0x17059
			>;
		};

		pinctrl_usdhc1: usdhc1grp {
			fsl,pins = <
				MX6QDL_PAD_SD1_CMD__SD1_CMD             0x17071
				MX6QDL_PAD_SD1_CLK__SD1_CLK             0x10071
				MX6QDL_PAD_SD1_DAT0__SD1_DATA0          0x17071
				MX6QDL_PAD_SD1_DAT1__SD1_DATA1          0x17071
				MX6QDL_PAD_SD1_DAT2__SD1_DATA2          0x17071
				MX6QDL_PAD_SD1_DAT3__SD1_DATA3          0x17071
			>;
		};

		pinctrl_usdhc3: usdhc3grp {
			fsl,pins = <
				MX6QDL_PAD_SD3_CMD__SD3_CMD		0x17059
				MX6QDL_PAD_SD3_CLK__SD3_CLK		0x10059
				MX6QDL_PAD_SD3_DAT0__SD3_DATA0		0x17059
				MX6QDL_PAD_SD3_DAT1__SD3_DATA1		0x17059
				MX6QDL_PAD_SD3_DAT2__SD3_DATA2		0x17059
				MX6QDL_PAD_SD3_DAT3__SD3_DATA3		0x17059
				MX6QDL_PAD_SD3_DAT4__SD3_DATA4		0x17059
				MX6QDL_PAD_SD3_DAT5__SD3_DATA5		0x17059
				MX6QDL_PAD_SD3_DAT6__SD3_DATA6		0x17059
				MX6QDL_PAD_SD3_DAT7__SD3_DATA7		0x17059
			>;
		};

		pinctrl_usdhc3_100mhz: usdhc3grp100mhz {
			fsl,pins = <
				MX6QDL_PAD_SD3_CMD__SD3_CMD		0x170b9
				MX6QDL_PAD_SD3_CLK__SD3_CLK		0x100b9
				MX6QDL_PAD_SD3_DAT0__SD3_DATA0		0x170b9
				MX6QDL_PAD_SD3_DAT1__SD3_DATA1		0x170b9
				MX6QDL_PAD_SD3_DAT2__SD3_DATA2		0x170b9
				MX6QDL_PAD_SD3_DAT3__SD3_DATA3		0x170b9
				MX6QDL_PAD_SD3_DAT4__SD3_DATA4		0x170b9
				MX6QDL_PAD_SD3_DAT5__SD3_DATA5		0x170b9
				MX6QDL_PAD_SD3_DAT6__SD3_DATA6		0x170b9
				MX6QDL_PAD_SD3_DAT7__SD3_DATA7		0x170b9
			>;
		};

		pinctrl_usdhc3_200mhz: usdhc3grp200mhz {
			fsl,pins = <
				MX6QDL_PAD_SD3_CMD__SD3_CMD		0x170f9
				MX6QDL_PAD_SD3_CLK__SD3_CLK		0x100f9
				MX6QDL_PAD_SD3_DAT0__SD3_DATA0		0x170f9
				MX6QDL_PAD_SD3_DAT1__SD3_DATA1		0x170f9
				MX6QDL_PAD_SD3_DAT2__SD3_DATA2		0x170f9
				MX6QDL_PAD_SD3_DAT3__SD3_DATA3		0x170f9
				MX6QDL_PAD_SD3_DAT4__SD3_DATA4		0x170f9
				MX6QDL_PAD_SD3_DAT5__SD3_DATA5		0x170f9
				MX6QDL_PAD_SD3_DAT6__SD3_DATA6		0x170f9
				MX6QDL_PAD_SD3_DAT7__SD3_DATA7		0x170f9
			>;
		};

		pinctrl_weim_cs0: weimcs0grp {
			fsl,pins = <
				MX6QDL_PAD_EIM_CS0__EIM_CS0_B		0xb0b1
			>;
		};

		pinctrl_weim_nor: weimnorgrp {
			fsl,pins = <
				MX6QDL_PAD_EIM_OE__EIM_OE_B		0xb0b1
				MX6QDL_PAD_EIM_RW__EIM_RW		0xb0b1
				MX6QDL_PAD_EIM_WAIT__EIM_WAIT_B		0xb060
				MX6QDL_PAD_EIM_D16__EIM_DATA16		0x1b0b0
				MX6QDL_PAD_EIM_D17__EIM_DATA17		0x1b0b0
				MX6QDL_PAD_EIM_D18__EIM_DATA18		0x1b0b0
				MX6QDL_PAD_EIM_D19__EIM_DATA19		0x1b0b0
				MX6QDL_PAD_EIM_D20__EIM_DATA20		0x1b0b0
				MX6QDL_PAD_EIM_D21__EIM_DATA21		0x1b0b0
				MX6QDL_PAD_EIM_D22__EIM_DATA22		0x1b0b0
				MX6QDL_PAD_EIM_D23__EIM_DATA23		0x1b0b0
				MX6QDL_PAD_EIM_D24__EIM_DATA24		0x1b0b0
				MX6QDL_PAD_EIM_D25__EIM_DATA25		0x1b0b0
				MX6QDL_PAD_EIM_D26__EIM_DATA26		0x1b0b0
				MX6QDL_PAD_EIM_D27__EIM_DATA27		0x1b0b0
				MX6QDL_PAD_EIM_D28__EIM_DATA28		0x1b0b0
				MX6QDL_PAD_EIM_D29__EIM_DATA29		0x1b0b0
				MX6QDL_PAD_EIM_D30__EIM_DATA30		0x1b0b0
				MX6QDL_PAD_EIM_D31__EIM_DATA31		0x1b0b0
				MX6QDL_PAD_EIM_A23__EIM_ADDR23		0xb0b1
				MX6QDL_PAD_EIM_A22__EIM_ADDR22		0xb0b1
				MX6QDL_PAD_EIM_A21__EIM_ADDR21		0xb0b1
				MX6QDL_PAD_EIM_A20__EIM_ADDR20		0xb0b1
				MX6QDL_PAD_EIM_A19__EIM_ADDR19		0xb0b1
				MX6QDL_PAD_EIM_A18__EIM_ADDR18		0xb0b1
				MX6QDL_PAD_EIM_A17__EIM_ADDR17		0xb0b1
				MX6QDL_PAD_EIM_A16__EIM_ADDR16		0xb0b1
				MX6QDL_PAD_EIM_DA15__EIM_AD15		0xb0b1
				MX6QDL_PAD_EIM_DA14__EIM_AD14		0xb0b1
				MX6QDL_PAD_EIM_DA13__EIM_AD13		0xb0b1
				MX6QDL_PAD_EIM_DA12__EIM_AD12		0xb0b1
				MX6QDL_PAD_EIM_DA11__EIM_AD11		0xb0b1
				MX6QDL_PAD_EIM_DA10__EIM_AD10		0xb0b1
				MX6QDL_PAD_EIM_DA9__EIM_AD09		0xb0b1
				MX6QDL_PAD_EIM_DA8__EIM_AD08		0xb0b1
				MX6QDL_PAD_EIM_DA7__EIM_AD07		0xb0b1
				MX6QDL_PAD_EIM_DA6__EIM_AD06		0xb0b1
				MX6QDL_PAD_EIM_DA5__EIM_AD05		0xb0b1
				MX6QDL_PAD_EIM_DA4__EIM_AD04		0xb0b1
				MX6QDL_PAD_EIM_DA3__EIM_AD03		0xb0b1
				MX6QDL_PAD_EIM_DA2__EIM_AD02		0xb0b1
				MX6QDL_PAD_EIM_DA1__EIM_AD01		0xb0b1
				MX6QDL_PAD_EIM_DA0__EIM_AD00		0xb0b1
			>;
		};
	};

	pinctrl_hdmi_cec: hdmicecgrp {
		fsl,pins = <
			MX6QDL_PAD_EIM_A25__HDMI_TX_CEC_LINE 0x1f8b0
		>;
	};
};

&ldb {
	status = "okay";

	lvds-channel@0 {
		fsl,data-mapping = "spwg";
		fsl,data-width = <18>;
		primary;
		status = "okay";

		display-timings {
			native-mode = <&timing0>;
			timing0: hsd100pxn1 {
				clock-frequency = <65000000>;
				hactive = <1024>;
				vactive = <768>;
				hback-porch = <220>;
				hfront-porch = <40>;
				vback-porch = <21>;
				vfront-porch = <7>;
				hsync-len = <60>;
				vsync-len = <10>;
			};
		};
	};

	lvds-channel@1 {
		fsl,data-mapping = "spwg";
		fsl,data-width = <18>;
		status = "okay";

		display-timings {
			native-mode = <&timing1>;
			timing1: hsd100pxn1 {
				clock-frequency = <65000000>;
				hactive = <1024>;
				vactive = <768>;
				hback-porch = <220>;
				hfront-porch = <40>;
				vback-porch = <21>;
				vfront-porch = <7>;
				hsync-len = <60>;
				vsync-len = <10>;
			};
		};
	};
};

&mlb {
	pinctrl-names = "default";
	pinctrl-0 = <&pinctrl_mlb>;
	status = "okay";
};

&pwm3 {
	pinctrl-names = "default";
	pinctrl-0 = <&pinctrl_pwm3>;
	status = "okay";
};

&pcie {
	status = "okay";
};

&spdif {
	pinctrl-names = "default";
	pinctrl-0 = <&pinctrl_spdif>;
	assigned-clocks = <&clks IMX6QDL_CLK_SPDIF_SEL>,
			  <&clks IMX6QDL_CLK_SPDIF_PODF>;
	assigned-clock-parents = <&clks IMX6QDL_CLK_PLL3_PFD3_454M>;
	assigned-clock-rates = <0>, <227368421>;
	status = "okay";
};


&ssi2 {
	assigned-clocks = <&clks IMX6QDL_CLK_SSI2_SEL>;
	assigned-clock-parents = <&clks IMX6QDL_CLK_PLL4_AUDIO_DIV>;
	assigned-clock-rates = <0>;
	fsl,mode = "i2s-master";
	status = "okay";
};

&uart3 {
	pinctrl-names = "default";
	pinctrl-0 = <&pinctrl_uart3_1>;
	pinctrl-assert-gpios = <&max7310_b 4 GPIO_ACTIVE_HIGH>, /* CTS */
			       <&max7310_c 3 GPIO_ACTIVE_HIGH>; /* RXD and TXD */
	fsl,uart-has-rtscts;
	status = "okay";
	/* for DTE mode, add below change */
	/* fsl,dte-mode; */
	/* pinctrl-0 = <&pinctrl_uart3dte_1>; */
};

&uart4 {
	pinctrl-names = "default";
	pinctrl-0 = <&pinctrl_uart4>;
	status = "okay";
};

&usbh1 {
	vbus-supply = <&reg_usb_h1_vbus>;
	status = "okay";
};

&usbotg {
	vbus-supply = <&reg_usb_otg_vbus>;
	pinctrl-names = "default";
	pinctrl-0 = <&pinctrl_usbotg>;
	srp-disable;
	hnp-disable;
	adp-disable;
	status = "okay";
};

&usdhc1 {
	pinctrl-names = "default";
	pinctrl-0 = <&pinctrl_usdhc1>;
	cd-gpios = <&gpio1 1 GPIO_ACTIVE_LOW>;
	no-1-8-v;
	keep-power-in-suspend;
	enable-sdio-wakeup;
	status = "okay";
};

&usdhc3 {
	pinctrl-names = "default", "state_100mhz", "state_200mhz";
	pinctrl-0 = <&pinctrl_usdhc3>;
	pinctrl-1 = <&pinctrl_usdhc3_100mhz>;
	pinctrl-2 = <&pinctrl_usdhc3_200mhz>;
	cd-gpios = <&gpio6 15 GPIO_ACTIVE_LOW>;
	wp-gpios = <&gpio1 13 GPIO_ACTIVE_HIGH>;
<<<<<<< HEAD
=======
	/*
	 * Due to board issue, we can not use external regulator for card slot
	 * by default since the card power is shared with card detect pullup.
	 * Disabling the vmmc regulator will cause unexpected card detect
	 * interrupts.
	 * HW rework is needed to fix this isssue. Remove R695 first, then you
	 * can open below line to enable the using of external regulator.
	 * Then you will be able to power off the card during suspend. This is
	 * especially needed for a SD3.0 card re-enumeration working on UHS mode
	 * Note: reg_sd3_vmmc is also need to be enabled
	 */
	/* vmmc-supply = <&reg_sd3_vmmc>; */
	keep-power-in-suspend;
	enable-sdio-wakeup;
>>>>>>> 709e44c5
	status = "okay";
};

&weim {
	pinctrl-names = "default";
	pinctrl-0 = <&pinctrl_weim_nor &pinctrl_weim_cs0>;
	#address-cells = <2>;
	#size-cells = <1>;
	ranges = <0 0 0x08000000 0x08000000>;
	status = "disabled"; /* pin conflict with SPI NOR */

	nor@0,0 {
		compatible = "cfi-flash";
		reg = <0 0 0x02000000>;
		#address-cells = <1>;
		#size-cells = <1>;
		bank-width = <2>;
		fsl,weim-cs-timing = <0x00620081 0x00000001 0x1c022000
				0x0000c000 0x1404a38e 0x00000000>;
	};
};<|MERGE_RESOLUTION|>--- conflicted
+++ resolved
@@ -40,20 +40,12 @@
 			linux,code = <KEY_BACK>;
 		};
 
-<<<<<<< HEAD
 		/* Reconfig to power key in Android*/
 		power {
 			label = "Power Button";
-			gpios = <&gpio2 12 1>;
+			gpios = <&gpio2 12 GPIO_ACTIVE_LOW>;
 			linux,code = <116>; /* KEY_POWER */
 			gpio-key,wakeup;
-=======
-		program {
-			label = "Program";
-			gpios = <&gpio2 12 GPIO_ACTIVE_LOW>;
-			gpio-key,wakeup;
-			linux,code = <KEY_PROGRAM>;
->>>>>>> 709e44c5
 		};
 
 		volume-up {
@@ -171,10 +163,7 @@
 			regulator-max-microvolt = <3300000>;
 			gpio = <&gpio7 8 GPIO_ACTIVE_HIGH>;
 			enable-active-high;
-<<<<<<< HEAD
-=======
 			/* remove below line to enable this regulator */
->>>>>>> 709e44c5
 			status = "disabled";
 		};
 
@@ -309,6 +298,7 @@
 			100
 			>;
 		default-brightness-level = <94>;
+		status = "okay";
 	};
 
 	v4l2_cap_0 {
@@ -323,46 +313,6 @@
 		compatible = "fsl,mxc_v4l2_output";
 		status = "okay";
 	};
-
-	v4l2_cap_0 {
-		compatible = "fsl,imx6q-v4l2-capture";
-		ipu_id = <0>;
-		csi_id = <0>;
-		mclk_source = <0>;
-		status = "okay";
-	};
-
-	v4l2_out {
-		compatible = "fsl,mxc_v4l2_output";
-		status = "okay";
-	};
-};
-
-&audmux {
-	pinctrl-names = "default";
-	pinctrl-0 = <&pinctrl_audmux>;
-	status = "okay";
-};
-
-&clks {
-	assigned-clocks = <&clks IMX6QDL_PLL4_BYPASS_SRC>,
-			  <&clks IMX6QDL_PLL4_BYPASS>,
-			  <&clks IMX6QDL_CLK_PLL4_POST_DIV>;
-	assigned-clock-parents = <&clks IMX6QDL_CLK_LVDS2_IN>,
-				<&clks IMX6QDL_PLL4_BYPASS_SRC>;
-	assigned-clock-rates = <0>, <0>, <24576000>;
-};
-
-&dcic1 {
-	dcic_id = <0>;
-	dcic_mux = "dcic-hdmi";
-	status = "okay";
-};
-
-&dcic2 {
-	dcic_id = <1>;
-	dcic_mux = "dcic-lvds0";
-	status = "okay";
 };
 
 &audmux {
@@ -1168,8 +1118,6 @@
 	pinctrl-2 = <&pinctrl_usdhc3_200mhz>;
 	cd-gpios = <&gpio6 15 GPIO_ACTIVE_LOW>;
 	wp-gpios = <&gpio1 13 GPIO_ACTIVE_HIGH>;
-<<<<<<< HEAD
-=======
 	/*
 	 * Due to board issue, we can not use external regulator for card slot
 	 * by default since the card power is shared with card detect pullup.
@@ -1184,7 +1132,6 @@
 	/* vmmc-supply = <&reg_sd3_vmmc>; */
 	keep-power-in-suspend;
 	enable-sdio-wakeup;
->>>>>>> 709e44c5
 	status = "okay";
 };
 
