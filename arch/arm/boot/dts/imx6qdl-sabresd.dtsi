/*
 * Copyright 2012-2016 Freescale Semiconductor, Inc.
 * Copyright 2011 Linaro Ltd.
 *
 * The code contained herein is licensed under the GNU General Public
 * License. You may obtain a copy of the GNU General Public License
 * Version 2 or later at the following locations:
 *
 * http://www.opensource.org/licenses/gpl-license.html
 * http://www.gnu.org/copyleft/gpl.html
 */

#include <dt-bindings/gpio/gpio.h>
#include <dt-bindings/input/input.h>

/ {
	aliases {
		mxcfb0 = &mxcfb1;
		mxcfb1 = &mxcfb2;
		mxcfb2 = &mxcfb3;
		mxcfb3 = &mxcfb4;
	};


	hannstar_cabc {
		compatible = "hannstar,cabc";
		lvds0 {
			gpios = <&gpio6 15 GPIO_ACTIVE_HIGH>;
		};
		lvds1 {
			gpios = <&gpio6 16 GPIO_ACTIVE_HIGH>;
		};
	};

	chosen {
		stdout-path = &uart1;
	};

	leds {
		compatible = "gpio-leds";

		charger-led {
			gpios = <&gpio1 2 0>;
			linux,default-trigger = "max8903-charger-charging";
			retain-state-suspended;
		};
	};

	memory: memory {
		reg = <0x10000000 0x40000000>;
	};

	regulators {
		compatible = "simple-bus";
		#address-cells = <1>;
		#size-cells = <0>;

		reg_usb_otg_vbus: regulator@0 {
			compatible = "regulator-fixed";
			reg = <0>;
			regulator-name = "usb_otg_vbus";
			regulator-min-microvolt = <5000000>;
			regulator-max-microvolt = <5000000>;
			gpio = <&gpio3 22 0>;
			enable-active-high;
			vin-supply = <&swbst_reg>;
		};

		reg_usb_h1_vbus: regulator@1 {
			compatible = "regulator-fixed";
			reg = <1>;
			regulator-name = "usb_h1_vbus";
			regulator-min-microvolt = <5000000>;
			regulator-max-microvolt = <5000000>;
			gpio = <&gpio1 29 0>;
			enable-active-high;
			vin-supply = <&swbst_reg>;
		};

		reg_audio: regulator@2 {
			compatible = "regulator-fixed";
			reg = <2>;
			regulator-name = "wm8962-supply";
			gpio = <&gpio4 10 0>;
			enable-active-high;
		};

		reg_pcie: regulator@3 {
			compatible = "regulator-fixed";
			reg = <3>;
			pinctrl-names = "default";
			pinctrl-0 = <&pinctrl_pcie_reg>;
			regulator-name = "MPCIE_3V3";
			regulator-min-microvolt = <3300000>;
			regulator-max-microvolt = <3300000>;
			gpio = <&gpio3 19 0>;
			regulator-always-on;
			enable-active-high;
		};

		reg_sensor: regulator@4 {
			compatible = "regulator-fixed";
			reg = <4>;
			regulator-name = "sensor-supply";
			regulator-min-microvolt = <3300000>;
			regulator-max-microvolt = <3300000>;
			gpio = <&gpio2 31 0>;
			startup-delay-us = <500>;
			enable-active-high;
		};

		reg_hdmi: regulator@5 {
			compatible = "regulator-fixed";
			reg = <5>;
			regulator-name = "hdmi-5v-supply";
			regulator-min-microvolt = <5000000>;
			regulator-max-microvolt = <5000000>;
			enable-active-high;
			hdmi-5v-supply = <&swbst_reg>;
		};

		reg_mipi_dsi_pwr_on: mipi_dsi_pwr_on {
			compatible = "regulator-fixed";
			regulator-name = "mipi_dsi_pwr_on";
			gpio = <&gpio6 14 0>;
			enable-active-high;
		};
		wlreg_on: fixedregulator@100 {
			compatible = "regulator-fixed";
			regulator-min-microvolt = <5000000>;
			regulator-max-microvolt = <5000000>;
			regulator-name = "wlreg_on";
			gpio = <&gpio4 7 0>;
			startup-delay-us = <100>;
			enable-active-high;
		};

		bcmdhd_wlan_1: bcmdhd_wlan@0 {
			compatible = "android,bcmdhd_wlan";
			wlreg_on-supply = <&wlreg_on>;
		};
	};

	gpio-keys {
		compatible = "gpio-keys";
		pinctrl-names = "default";
		pinctrl-0 = <&pinctrl_gpio_keys>;

		power {
			label = "Power Button";
			gpios = <&gpio3 29 GPIO_ACTIVE_LOW>;
			wakeup-source;
			linux,code = <KEY_POWER>;
		};

		volume-up {
			label = "Volume Up";
			gpios = <&gpio1 4 GPIO_ACTIVE_LOW>;
			linux,code = <KEY_VOLUMEUP>;
		};

		volume-down {
			label = "Volume Down";
			gpios = <&gpio1 5 GPIO_ACTIVE_LOW>;
			linux,code = <KEY_VOLUMEDOWN>;
		};
	};

	sound {
		compatible = "fsl,imx6q-sabresd-wm8962",
			   "fsl,imx-audio-wm8962";
		model = "wm8962-audio";
		cpu-dai = <&ssi2>;
		audio-codec = <&codec>;
		asrc-controller = <&asrc>;
		audio-routing =
			"Headphone Jack", "HPOUTL",
			"Headphone Jack", "HPOUTR",
			"Ext Spk", "SPKOUTL",
			"Ext Spk", "SPKOUTR",
			"AMIC", "MICBIAS",
			"IN3R", "AMIC",
			"DMIC", "MICBIAS",
			"DMICDAT", "DMIC",
			"CPU-Playback", "ASRC-Playback",
			"Playback", "CPU-Playback",
			"ASRC-Capture", "CPU-Capture",
			"CPU-Capture", "Capture";
		mux-int-port = <2>;
		mux-ext-port = <3>;
		codec-master;
		hp-det-gpios = <&gpio7 8 1>;
		mic-det-gpios = <&gpio1 9 1>;
	};

	sound-hdmi {
		compatible = "fsl,imx6q-audio-hdmi",
			     "fsl,imx-audio-hdmi";
		model = "imx-audio-hdmi";
		hdmi-controller = <&hdmi_audio>;
	};

	mxcfb1: fb@0 {
		compatible = "fsl,mxc_sdc_fb";
		disp_dev = "ldb";
		interface_pix_fmt = "RGB666";
		default_bpp = <16>;
		int_clk = <0>;
		late_init = <0>;
		status = "disabled";
	};

	mxcfb2: fb@1 {
		compatible = "fsl,mxc_sdc_fb";
		disp_dev = "hdmi";
		interface_pix_fmt = "RGB24";
		mode_str ="1920x1080M@60";
		default_bpp = <24>;
		int_clk = <0>;
		late_init = <0>;
		status = "disabled";
	};

	mxcfb3: fb@2 {
		compatible = "fsl,mxc_sdc_fb";
		disp_dev = "lcd";
		interface_pix_fmt = "RGB565";
		mode_str ="CLAA-WVGA";
		default_bpp = <16>;
		int_clk = <0>;
		late_init = <0>;
		status = "disabled";
	};

	mxcfb4: fb@3 {
		compatible = "fsl,mxc_sdc_fb";
		disp_dev = "ldb";
		interface_pix_fmt = "RGB666";
		default_bpp = <16>;
		int_clk = <0>;
		late_init = <0>;
		status = "disabled";
	};

	lcd@0 {
		compatible = "fsl,lcd";
		ipu_id = <0>;
		disp_id = <0>;
		default_ifmt = "RGB565";
		pinctrl-names = "default";
		pinctrl-0 = <&pinctrl_ipu1>;
		status = "okay";
	};

	backlight {
		compatible = "pwm-backlight";
		pwms = <&pwm1 0 50000>;
		brightness-levels = <
			0  /*1  2  3  4  5  6*/  7  8  9
			10 11 12 13 14 15 16 17 18 19
			20 21 22 23 24 25 26 27 28 29
			30 31 32 33 34 35 36 37 38 39
			40 41 42 43 44 45 46 47 48 49
			50 51 52 53 54 55 56 57 58 59
			60 61 62 63 64 65 66 67 68 69
			70 71 72 73 74 75 76 77 78 79
			80 81 82 83 84 85 86 87 88 89
			90 91 92 93 94 95 96 97 98 99
			100
			>;
		default-brightness-level = <94>;
		status = "okay";
	};

	v4l2_cap_0 {
		compatible = "fsl,imx6q-v4l2-capture";
		ipu_id = <0>;
		csi_id = <0>;
		mclk_source = <0>;
		status = "okay";
	};

	v4l2_cap_1 {
		compatible = "fsl,imx6q-v4l2-capture";
		ipu_id = <0>;
		csi_id = <1>;
		mclk_source = <0>;
		status = "okay";
	};

	v4l2_out {
		compatible = "fsl,mxc_v4l2_output";
		status = "okay";
	};
<<<<<<< HEAD

	mipi_dsi_reset: mipi-dsi-reset {
		compatible = "gpio-reset";
		reset-gpios = <&gpio6 11 GPIO_ACTIVE_LOW>;
		reset-delay-us = <50>;
		#reset-cells = <0>;
	};

	bt_rfkill {
		compatible = "fsl,mxc_bt_rfkill";
		bt-power-gpios = <&gpio1 2 0>;
		status ="okay";
	};
	caam_keyblob {
		compatible = "fsl,sec-v4.0-keyblob";
	};
=======
>>>>>>> e841dcac
};

&audmux {
	pinctrl-names = "default";
	pinctrl-0 = <&pinctrl_audmux>;
	status = "okay";
};

&clks {
	assigned-clocks = <&clks IMX6QDL_CLK_LDB_DI0_SEL>,
			  <&clks IMX6QDL_CLK_LDB_DI1_SEL>;
	assigned-clock-parents = <&clks IMX6QDL_CLK_PLL2_PFD0_352M>,
				 <&clks IMX6QDL_CLK_PLL2_PFD0_352M>;
};

&clks {
};

&ecspi1 {
	fsl,spi-num-chipselects = <1>;
	cs-gpios = <&gpio4 9 0>;
	pinctrl-names = "default";
	pinctrl-0 = <&pinctrl_ecspi1>;
	status = "okay";

	flash: m25p80@0 {
		#address-cells = <1>;
		#size-cells = <1>;
		compatible = "st,m25p32", "jedec,spi-nor";
		spi-max-frequency = <20000000>;
		reg = <0>;
	};
};

&fec {
	pinctrl-names = "default";
	pinctrl-0 = <&pinctrl_enet>;
	phy-mode = "rgmii";
	phy-reset-gpios = <&gpio1 25 0>;
	fsl,magic-packet;
	status = "okay";
};

&gpc {
	fsl,ldo-bypass = <1>;
};

&dcic1 {
	dcic_id = <0>;
	dcic_mux = "dcic-hdmi";
	status = "okay";
};

&dcic2 {
	dcic_id = <1>;
	dcic_mux = "dcic-lvds1";
	status = "okay";
};

&hdmi_audio {
	status = "okay";
};

&hdmi_cec {
	pinctrl-names = "default";
	pinctrl-0 = <&pinctrl_hdmi_cec>;
	status = "okay";
};

&hdmi_core {
	ipu_id = <0>;
	disp_id = <0>;
	status = "okay";
};

&hdmi_video {
	fsl,phy_reg_vlev = <0x0294>;
	fsl,phy_reg_cksymtx = <0x800d>;
	HDMI-supply = <&reg_hdmi>;
	status = "okay";
};

&i2c1 {
	clock-frequency = <100000>;
	pinctrl-names = "default";
	pinctrl-0 = <&pinctrl_i2c1>;
	status = "okay";

	codec: wm8962@1a {
		compatible = "wlf,wm8962";
		reg = <0x1a>;
		clocks = <&clks IMX6QDL_CLK_CKO>;
		DCVDD-supply = <&reg_audio>;
		DBVDD-supply = <&reg_audio>;
		AVDD-supply = <&reg_audio>;
		CPVDD-supply = <&reg_audio>;
		MICVDD-supply = <&reg_audio>;
		PLLVDD-supply = <&reg_audio>;
		SPKVDD1-supply = <&reg_audio>;
		SPKVDD2-supply = <&reg_audio>;
		gpio-cfg = <
			0x0000 /* 0:Default */
			0x0000 /* 1:Default */
			0x0013 /* 2:FN_DMICCLK */
			0x0000 /* 3:Default */
			0x8014 /* 4:FN_DMICCDAT */
			0x0000 /* 5:Default */
		>;
		amic-mono;
       };

	mma8451@1c {
		compatible = "fsl,mma8451";
		reg = <0x1c>;
		position = <0>;
		vdd-supply = <&reg_sensor>;
		vddio-supply = <&reg_sensor>;
		interrupt-parent = <&gpio1>;
		interrupts = <18 8>;
		interrupt-route = <1>;
	};

	ov564x: ov564x@3c {
		compatible = "ovti,ov564x";
		reg = <0x3c>;
		pinctrl-names = "default";
		pinctrl-0 = <&pinctrl_ipu1_2>;
		clocks = <&clks IMX6QDL_CLK_CKO>;
		clock-names = "csi_mclk";
		DOVDD-supply = <&vgen4_reg>; /* 1.8v */
		AVDD-supply = <&vgen3_reg>;  /* 2.8v, on rev C board is VGEN3,
						on rev B board is VGEN5 */
		DVDD-supply = <&vgen2_reg>;  /* 1.5v*/
		pwn-gpios = <&gpio1 16 1>;   /* active low: SD1_DAT0 */
		rst-gpios = <&gpio1 17 0>;   /* active high: SD1_DAT1 */
		csi_id = <0>;
		mclk = <24000000>;
		mclk_source = <0>;
	};
};

&i2c2 {
	clock-frequency = <100000>;
	pinctrl-names = "default";
	pinctrl-0 = <&pinctrl_i2c2>;
	status = "okay";

	egalax_ts@04 {
		compatible = "eeti,egalax_ts";
		reg = <0x04>;
		pinctrl-names = "default";
		pinctrl-0 = <&pinctrl_i2c2_egalax_int>;
		interrupt-parent = <&gpio6>;
		interrupts = <8 2>;
		wakeup-gpios = <&gpio6 8 GPIO_ACTIVE_HIGH>;
	};

	max11801@48 {
		compatible = "maxim,max11801";
		reg = <0x48>;
		interrupt-parent = <&gpio3>;
		interrupts = <26 2>;
		work-mode = <1>;/*DCM mode*/
	};

	pmic: pfuze100@08 {
		compatible = "fsl,pfuze100";
		reg = <0x08>;

		regulators {
			sw1a_reg: sw1ab {
				regulator-min-microvolt = <300000>;
				regulator-max-microvolt = <1875000>;
				regulator-boot-on;
				regulator-always-on;
				regulator-ramp-delay = <6250>;
			};

			sw1c_reg: sw1c {
				regulator-min-microvolt = <300000>;
				regulator-max-microvolt = <1875000>;
				regulator-boot-on;
				regulator-always-on;
				regulator-ramp-delay = <6250>;
			};

			sw2_reg: sw2 {
				regulator-min-microvolt = <800000>;
				regulator-max-microvolt = <3300000>;
				regulator-boot-on;
				regulator-always-on;
				regulator-ramp-delay = <6250>;
			};

			sw3a_reg: sw3a {
				regulator-min-microvolt = <400000>;
				regulator-max-microvolt = <1975000>;
				regulator-boot-on;
				regulator-always-on;
			};

			sw3b_reg: sw3b {
				regulator-min-microvolt = <400000>;
				regulator-max-microvolt = <1975000>;
				regulator-boot-on;
				regulator-always-on;
			};

			sw4_reg: sw4 {
				regulator-min-microvolt = <800000>;
				regulator-max-microvolt = <3300000>;
			};

			swbst_reg: swbst {
				regulator-min-microvolt = <5000000>;
				regulator-max-microvolt = <5150000>;
			};

			snvs_reg: vsnvs {
				regulator-min-microvolt = <1000000>;
				regulator-max-microvolt = <3000000>;
				regulator-boot-on;
				regulator-always-on;
			};

			vref_reg: vrefddr {
				regulator-boot-on;
				regulator-always-on;
			};

			vgen1_reg: vgen1 {
				regulator-min-microvolt = <800000>;
				regulator-max-microvolt = <1550000>;
			};

			vgen2_reg: vgen2 {
				regulator-min-microvolt = <800000>;
				regulator-max-microvolt = <1550000>;
			};

			vgen3_reg: vgen3 {
				regulator-min-microvolt = <1800000>;
				regulator-max-microvolt = <3300000>;
			};

			vgen4_reg: vgen4 {
				regulator-min-microvolt = <1800000>;
				regulator-max-microvolt = <3300000>;
				regulator-always-on;
			};

			vgen5_reg: vgen5 {
				regulator-min-microvolt = <1800000>;
				regulator-max-microvolt = <3300000>;
				regulator-always-on;
			};

			vgen6_reg: vgen6 {
				regulator-min-microvolt = <1800000>;
				regulator-max-microvolt = <3300000>;
				regulator-always-on;
			};
		};
	};

	hdmi_edid: edid@50 {
		compatible = "fsl,imx6-hdmi-i2c";
		reg = <0x50>;
	};

	ov564x_mipi: ov564x_mipi@3c { /* i2c2 driver */
		compatible = "ovti,ov564x_mipi";
		reg = <0x3c>;
		clocks = <&clks 201>;
		clock-names = "csi_mclk";
		DOVDD-supply = <&vgen4_reg>; /* 1.8v */
		AVDD-supply = <&vgen3_reg>;  /* 2.8v, rev C board is VGEN3
						rev B board is VGEN5 */
		DVDD-supply = <&vgen2_reg>;  /* 1.5v*/
		pwn-gpios = <&gpio1 19 1>;   /* active low: SD1_CLK */
		rst-gpios = <&gpio1 20 0>;   /* active high: SD1_DAT2 */
		csi_id = <1>;
		mclk = <24000000>;
		mclk_source = <0>;
	};
};

&i2c3 {
	clock-frequency = <100000>;
	pinctrl-names = "default";
	pinctrl-0 = <&pinctrl_i2c3>;
	status = "okay";

	egalax_ts@04 {
		compatible = "eeti,egalax_ts";
		reg = <0x04>;
		pinctrl-names = "default";
		pinctrl-0 = <&pinctrl_i2c3_egalax_int>;
		interrupt-parent = <&gpio6>;
		interrupts = <7 2>;
		wakeup-gpios = <&gpio6 7 GPIO_ACTIVE_HIGH>;
	};

	isl29023@44 {
		compatible = "fsl,isl29023";
		reg = <0x44>;
		rext = <499>;
		vdd-supply = <&reg_sensor>;
		interrupt-parent = <&gpio3>;
		interrupts = <9 2>;
	};

	mag3110@0e {
		compatible = "fsl,mag3110";
		reg = <0x0e>;
		position = <1>;
		vdd-supply = <&reg_sensor>;
		vddio-supply = <&reg_sensor>;
		interrupt-parent = <&gpio3>;
		interrupts = <16 1>;
	};
};

&iomuxc {
	pinctrl-names = "default";
	pinctrl-0 = <&pinctrl_hog>;

	imx6qdl-sabresd {
		pinctrl_hog: hoggrp {
			fsl,pins = <
				MX6QDL_PAD_NANDF_D0__GPIO2_IO00 0x80000000
				MX6QDL_PAD_NANDF_D1__GPIO2_IO01 0x80000000
				MX6QDL_PAD_NANDF_D2__GPIO2_IO02 0x80000000
				MX6QDL_PAD_NANDF_D3__GPIO2_IO03 0x80000000
				MX6QDL_PAD_GPIO_0__CCM_CLKO1    0x130b0
				MX6QDL_PAD_ENET_TXD1__GPIO1_IO29 0x80000000
				MX6QDL_PAD_EIM_D22__GPIO3_IO22  0x80000000
				MX6QDL_PAD_ENET_CRS_DV__GPIO1_IO25 0x80000000
				MX6QDL_PAD_EIM_D26__GPIO3_IO26 0x80000000
				MX6QDL_PAD_EIM_CS1__GPIO2_IO24 0x80000000
				MX6QDL_PAD_ENET_RXD0__GPIO1_IO27 0x80000000
				MX6QDL_PAD_EIM_A25__GPIO5_IO02 0x80000000
				MX6QDL_PAD_EIM_D23__GPIO3_IO23 0x80000000
				MX6QDL_PAD_EIM_EB3__GPIO2_IO31 0x80000000
				MX6QDL_PAD_SD1_CMD__GPIO1_IO18 0x80000000
				MX6QDL_PAD_EIM_D16__GPIO3_IO16 0x80000000
				MX6QDL_PAD_SD3_RST__GPIO7_IO08	0x80000000
				MX6QDL_PAD_GPIO_9__GPIO1_IO09 	0x80000000
				MX6QDL_PAD_EIM_DA9__GPIO3_IO09 0x80000000
				MX6QDL_PAD_NANDF_CS0__GPIO6_IO11 0x80000000
				MX6QDL_PAD_NANDF_CS1__GPIO6_IO14 0x80000000
				MX6QDL_PAD_NANDF_CS2__GPIO6_IO15 0x80000000
				MX6QDL_PAD_NANDF_CS3__GPIO6_IO16 0x80000000
				MX6QDL_PAD_GPIO_2__GPIO1_IO02 0x1b0b0
			>;
		};

		pinctrl_audmux: audmuxgrp {
			fsl,pins = <
				MX6QDL_PAD_CSI0_DAT7__AUD3_RXD		0x130b0
				MX6QDL_PAD_CSI0_DAT4__AUD3_TXC		0x130b0
				MX6QDL_PAD_CSI0_DAT5__AUD3_TXD		0x110b0
				MX6QDL_PAD_CSI0_DAT6__AUD3_TXFS		0x130b0
			>;
		};

		pinctrl_ecspi1: ecspi1grp {
			fsl,pins = <
				MX6QDL_PAD_KEY_COL1__ECSPI1_MISO	0x100b1
				MX6QDL_PAD_KEY_ROW0__ECSPI1_MOSI	0x100b1
				MX6QDL_PAD_KEY_COL0__ECSPI1_SCLK	0x100b1
				MX6QDL_PAD_KEY_ROW1__GPIO4_IO09		0x1b0b0
			>;
		};

		pinctrl_i2c2_egalax_int: egalax_i2c2_intgrp {
			fsl,pins = <
				MX6QDL_PAD_NANDF_ALE__GPIO6_IO08 0x80000000
			>;
		};

		pinctrl_i2c3_egalax_int: egalax_i2c3_intgrp {
			fsl,pins = <
				MX6QDL_PAD_NANDF_CLE__GPIO6_IO07 0x80000000
			>;
		};

		pinctrl_enet: enetgrp {
			fsl,pins = <
				MX6QDL_PAD_ENET_MDIO__ENET_MDIO		0x1b0b0
				MX6QDL_PAD_ENET_MDC__ENET_MDC		0x1b0b0
				MX6QDL_PAD_RGMII_TXC__RGMII_TXC		0x1b030
				MX6QDL_PAD_RGMII_TD0__RGMII_TD0		0x1b030
				MX6QDL_PAD_RGMII_TD1__RGMII_TD1		0x1b030
				MX6QDL_PAD_RGMII_TD2__RGMII_TD2		0x1b030
				MX6QDL_PAD_RGMII_TD3__RGMII_TD3		0x1b030
				MX6QDL_PAD_RGMII_TX_CTL__RGMII_TX_CTL	0x1b030
				MX6QDL_PAD_ENET_REF_CLK__ENET_TX_CLK	0x1b0b0
				MX6QDL_PAD_RGMII_RXC__RGMII_RXC		0x1b030
				MX6QDL_PAD_RGMII_RD0__RGMII_RD0		0x1b030
				MX6QDL_PAD_RGMII_RD1__RGMII_RD1		0x1b030
				MX6QDL_PAD_RGMII_RD2__RGMII_RD2		0x1b030
				MX6QDL_PAD_RGMII_RD3__RGMII_RD3		0x1b030
				MX6QDL_PAD_RGMII_RX_CTL__RGMII_RX_CTL	0x1b030
				MX6QDL_PAD_GPIO_16__ENET_REF_CLK	0x4001b0a8
			>;
		};

		pinctrl_enet_irq: enetirqgrp {
			fsl,pins = <
				MX6QDL_PAD_GPIO_6__ENET_IRQ		0x000b1
			>;
		};

		pinctrl_gpio_keys: gpio_keysgrp {
			fsl,pins = <
				MX6QDL_PAD_EIM_D29__GPIO3_IO29 0x1b0b0
				MX6QDL_PAD_GPIO_4__GPIO1_IO04  0x1b0b0
				MX6QDL_PAD_GPIO_5__GPIO1_IO05  0x1b0b0
			>;
		};

		pinctrl_hdmi_cec: hdmicecgrp {
			fsl,pins = <
				MX6QDL_PAD_KEY_ROW2__HDMI_TX_CEC_LINE 0x108b0
			>;
		};

		pinctrl_hdmi_hdcp: hdmihdcpgrp {
			fsl,pins = <
				MX6QDL_PAD_KEY_COL3__HDMI_TX_DDC_SCL 0x4001b8b1
				MX6QDL_PAD_KEY_ROW3__HDMI_TX_DDC_SDA 0x4001b8b1
			>;
		};

		pinctrl_i2c1: i2c1grp {
			fsl,pins = <
				MX6QDL_PAD_CSI0_DAT8__I2C1_SDA		0x4001b8b1
				MX6QDL_PAD_CSI0_DAT9__I2C1_SCL		0x4001b8b1
			>;
		};

		pinctrl_i2c2: i2c2grp {
			fsl,pins = <
				MX6QDL_PAD_KEY_COL3__I2C2_SCL		0x4001b8b1
				MX6QDL_PAD_KEY_ROW3__I2C2_SDA		0x4001b8b1
			>;
		};

		pinctrl_i2c3: i2c3grp {
			fsl,pins = <
				MX6QDL_PAD_GPIO_3__I2C3_SCL		0x4001b8b1
				MX6QDL_PAD_GPIO_6__I2C3_SDA		0x4001b8b1
			>;
		};

		pinctrl_ipu1: ipu1grp {
			fsl,pins = <
				MX6QDL_PAD_DI0_DISP_CLK__IPU1_DI0_DISP_CLK 0x10
				MX6QDL_PAD_DI0_PIN15__IPU1_DI0_PIN15       0x10
				MX6QDL_PAD_DI0_PIN2__IPU1_DI0_PIN02        0x10
				MX6QDL_PAD_DI0_PIN3__IPU1_DI0_PIN03        0x10
				MX6QDL_PAD_DI0_PIN4__IPU1_DI0_PIN04        0x80000000
				MX6QDL_PAD_DISP0_DAT0__IPU1_DISP0_DATA00   0x10
				MX6QDL_PAD_DISP0_DAT1__IPU1_DISP0_DATA01   0x10
				MX6QDL_PAD_DISP0_DAT2__IPU1_DISP0_DATA02   0x10
				MX6QDL_PAD_DISP0_DAT3__IPU1_DISP0_DATA03   0x10
				MX6QDL_PAD_DISP0_DAT4__IPU1_DISP0_DATA04   0x10
				MX6QDL_PAD_DISP0_DAT5__IPU1_DISP0_DATA05   0x10
				MX6QDL_PAD_DISP0_DAT6__IPU1_DISP0_DATA06   0x10
				MX6QDL_PAD_DISP0_DAT7__IPU1_DISP0_DATA07   0x10
				MX6QDL_PAD_DISP0_DAT8__IPU1_DISP0_DATA08   0x10
				MX6QDL_PAD_DISP0_DAT9__IPU1_DISP0_DATA09   0x10
				MX6QDL_PAD_DISP0_DAT10__IPU1_DISP0_DATA10  0x10
				MX6QDL_PAD_DISP0_DAT11__IPU1_DISP0_DATA11  0x10
				MX6QDL_PAD_DISP0_DAT12__IPU1_DISP0_DATA12  0x10
				MX6QDL_PAD_DISP0_DAT13__IPU1_DISP0_DATA13  0x10
				MX6QDL_PAD_DISP0_DAT14__IPU1_DISP0_DATA14  0x10
				MX6QDL_PAD_DISP0_DAT15__IPU1_DISP0_DATA15  0x10
				MX6QDL_PAD_DISP0_DAT16__IPU1_DISP0_DATA16  0x10
				MX6QDL_PAD_DISP0_DAT17__IPU1_DISP0_DATA17  0x10
				MX6QDL_PAD_DISP0_DAT18__IPU1_DISP0_DATA18  0x10
				MX6QDL_PAD_DISP0_DAT19__IPU1_DISP0_DATA19  0x10
				MX6QDL_PAD_DISP0_DAT20__IPU1_DISP0_DATA20  0x10
				MX6QDL_PAD_DISP0_DAT21__IPU1_DISP0_DATA21  0x10
				MX6QDL_PAD_DISP0_DAT22__IPU1_DISP0_DATA22  0x10
				MX6QDL_PAD_DISP0_DAT23__IPU1_DISP0_DATA23  0x10
			>;
		};

		pinctrl_ipu1_2: ipu1grp-2 { /* parallel camera */
			fsl,pins = <
				MX6QDL_PAD_CSI0_DAT12__IPU1_CSI0_DATA12    0x80000000
				MX6QDL_PAD_CSI0_DAT13__IPU1_CSI0_DATA13    0x80000000
				MX6QDL_PAD_CSI0_DAT14__IPU1_CSI0_DATA14    0x80000000
				MX6QDL_PAD_CSI0_DAT15__IPU1_CSI0_DATA15    0x80000000
				MX6QDL_PAD_CSI0_DAT16__IPU1_CSI0_DATA16    0x80000000
				MX6QDL_PAD_CSI0_DAT17__IPU1_CSI0_DATA17    0x80000000
				MX6QDL_PAD_CSI0_DAT18__IPU1_CSI0_DATA18    0x80000000
				MX6QDL_PAD_CSI0_DAT19__IPU1_CSI0_DATA19    0x80000000
				MX6QDL_PAD_CSI0_DATA_EN__IPU1_CSI0_DATA_EN 0x80000000
				MX6QDL_PAD_CSI0_PIXCLK__IPU1_CSI0_PIXCLK   0x80000000
				MX6QDL_PAD_CSI0_MCLK__IPU1_CSI0_HSYNC      0x80000000
				MX6QDL_PAD_CSI0_VSYNC__IPU1_CSI0_VSYNC     0x80000000
				MX6QDL_PAD_SD1_DAT1__GPIO1_IO17            0x80000000
				MX6QDL_PAD_SD1_DAT0__GPIO1_IO16            0x80000000
			>;
		};

		pinctrl_pcie: pciegrp {
			fsl,pins = <
				MX6QDL_PAD_GPIO_17__GPIO7_IO12	0x1b0b0
			>;
		};

		pinctrl_pcie_reg: pciereggrp {
			fsl,pins = <
				MX6QDL_PAD_EIM_D19__GPIO3_IO19	0x1b0b0
			>;
		};

		pinctrl_pwm1: pwm1grp {
			fsl,pins = <
				MX6QDL_PAD_SD1_DAT3__PWM1_OUT		0x1b0b1
			>;
		};

		pinctrl_uart1: uart1grp {
			fsl,pins = <
				MX6QDL_PAD_CSI0_DAT10__UART1_TX_DATA	0x1b0b1
				MX6QDL_PAD_CSI0_DAT11__UART1_RX_DATA	0x1b0b1
			>;
		};

		pinctrl_uart5_1: uart5grp-1 {
			fsl,pins = <
				MX6QDL_PAD_KEY_COL1__UART5_TX_DATA	0x1b0b1
				MX6QDL_PAD_KEY_ROW1__UART5_RX_DATA	0x1b0b1
				MX6QDL_PAD_KEY_COL4__UART5_RTS_B	0x1b0b1
				MX6QDL_PAD_KEY_ROW4__UART5_CTS_B	0x1b0b1
			>;
		};

		pinctrl_uart5dte_1: uart5dtegrp-1 {
			fsl,pins = <
				MX6QDL_PAD_KEY_ROW1__UART5_TX_DATA	0x1b0b1
				MX6QDL_PAD_KEY_COL1__UART5_RX_DATA	0x1b0b1
				MX6QDL_PAD_KEY_ROW4__UART5_RTS_B	0x1b0b1
				MX6QDL_PAD_KEY_COL4__UART5_CTS_B	0x1b0b1
			>;
		};

		pinctrl_usbotg: usbotggrp {
			fsl,pins = <
				MX6QDL_PAD_ENET_RX_ER__USB_OTG_ID	0x17059
			>;
		};

		pinctrl_usdhc2: usdhc2grp {
			fsl,pins = <
				MX6QDL_PAD_SD2_CMD__SD2_CMD		0x17059
				MX6QDL_PAD_SD2_CLK__SD2_CLK		0x10059
				MX6QDL_PAD_SD2_DAT0__SD2_DATA0		0x17059
				MX6QDL_PAD_SD2_DAT1__SD2_DATA1		0x17059
				MX6QDL_PAD_SD2_DAT2__SD2_DATA2		0x17059
				MX6QDL_PAD_SD2_DAT3__SD2_DATA3		0x17059
				MX6QDL_PAD_KEY_ROW0__GPIO4_IO07         0x13069 /* WL_REG_ON */
			>;
		};

		pinctrl_usdhc3: usdhc3grp {
			fsl,pins = <
				MX6QDL_PAD_SD3_CMD__SD3_CMD		0x17059
				MX6QDL_PAD_SD3_CLK__SD3_CLK		0x10059
				MX6QDL_PAD_SD3_DAT0__SD3_DATA0		0x17059
				MX6QDL_PAD_SD3_DAT1__SD3_DATA1		0x17059
				MX6QDL_PAD_SD3_DAT2__SD3_DATA2		0x17059
				MX6QDL_PAD_SD3_DAT3__SD3_DATA3		0x17059
				MX6QDL_PAD_SD3_DAT4__SD3_DATA4		0x17059
				MX6QDL_PAD_SD3_DAT5__SD3_DATA5		0x17059
				MX6QDL_PAD_SD3_DAT6__SD3_DATA6		0x17059
				MX6QDL_PAD_SD3_DAT7__SD3_DATA7		0x17059
			>;
		};

		pinctrl_usdhc4: usdhc4grp {
			fsl,pins = <
				MX6QDL_PAD_SD4_CMD__SD4_CMD		0x17059
				MX6QDL_PAD_SD4_CLK__SD4_CLK		0x10059
				MX6QDL_PAD_SD4_DAT0__SD4_DATA0		0x17059
				MX6QDL_PAD_SD4_DAT1__SD4_DATA1		0x17059
				MX6QDL_PAD_SD4_DAT2__SD4_DATA2		0x17059
				MX6QDL_PAD_SD4_DAT3__SD4_DATA3		0x17059
				MX6QDL_PAD_SD4_DAT4__SD4_DATA4		0x17059
				MX6QDL_PAD_SD4_DAT5__SD4_DATA5		0x17059
				MX6QDL_PAD_SD4_DAT6__SD4_DATA6		0x17059
				MX6QDL_PAD_SD4_DAT7__SD4_DATA7		0x17059
			>;
		};

		pinctrl_wdog: wdoggrp {
			fsl,pins = <
				MX6QDL_PAD_GPIO_1__WDOG2_B 0x80000000
			>;
		};
	};

	gpio_leds {
		pinctrl_gpio_leds: gpioledsgrp {
			fsl,pins = <
				MX6QDL_PAD_GPIO_2__GPIO1_IO02 0x1b0b0
			>;
		};
	};
};

&ldb {
	status = "okay";

	lvds-channel@0 {
		fsl,data-mapping = "spwg";
		fsl,data-width = <18>;
		status = "okay";

		display-timings {
			native-mode = <&timing0>;
			timing0: hsd100pxn1 {
				clock-frequency = <65000000>;
				hactive = <1024>;
				vactive = <768>;
				hback-porch = <220>;
				hfront-porch = <40>;
				vback-porch = <21>;
				vfront-porch = <7>;
				hsync-len = <60>;
				vsync-len = <10>;
			};
		};
	};

	lvds-channel@1 {
		fsl,data-mapping = "spwg";
		fsl,data-width = <18>;
		primary;
		status = "okay";

		display-timings {
			native-mode = <&timing1>;
			timing1: hsd100pxn1 {
				clock-frequency = <65000000>;
				hactive = <1024>;
				vactive = <768>;
				hback-porch = <220>;
				hfront-porch = <40>;
				vback-porch = <21>;
				vfront-porch = <7>;
				hsync-len = <60>;
				vsync-len = <10>;
			};
		};
	};
};

&mipi_csi {
	status = "okay";
	ipu_id = <0>;
	csi_id = <1>;
	v_channel = <0>;
	lanes = <2>;
};

&mipi_dsi {
	dev_id = <0>;
	disp_id = <1>;
	lcd_panel = "TRULY-WVGA";
	disp-power-on-supply = <&reg_mipi_dsi_pwr_on>;
	reset-gpios = <&gpio6 11 GPIO_ACTIVE_LOW>;
	reset-delay-us = <50>;
	status = "okay";
};

&pcie {
	pinctrl-names = "default";
	pinctrl-0 = <&pinctrl_pcie>;
	reset-gpio = <&gpio7 12 GPIO_ACTIVE_LOW>;
	status = "okay";
};

&pwm1 {
	pinctrl-names = "default";
	pinctrl-0 = <&pinctrl_pwm1>;
	status = "okay";
};

&reg_arm {
       vin-supply = <&sw1a_reg>;
};

&reg_pu {
       vin-supply = <&sw1c_reg>;
};

&reg_soc {
       vin-supply = <&sw1c_reg>;
};

&snvs_poweroff {
	status = "okay";
};

&ssi2 {
	assigned-clocks = <&clks IMX6QDL_CLK_PLL4>,
			  <&clks IMX6QDL_PLL4_BYPASS>,
			  <&clks IMX6QDL_CLK_SSI2_SEL>;
	assigned-clock-parents = <&clks IMX6QDL_CLK_OSC>,
				 <&clks IMX6QDL_CLK_PLL4>,
				 <&clks IMX6QDL_CLK_PLL4_AUDIO_DIV>;
	assigned-clock-rates = <1179648000>, <0>, <0>;
	status = "okay";
};

&uart1 {
	pinctrl-names = "default";
	pinctrl-0 = <&pinctrl_uart1>;
	status = "okay";
};
&uart5 {
	pinctrl-names = "default";
	pinctrl-0 = <&pinctrl_uart5_1>;
	fsl,uart-has-rtscts;
	status = "okay";
};

&usbh1 {
	vbus-supply = <&reg_usb_h1_vbus>;
	status = "okay";
};

&usbotg {
	vbus-supply = <&reg_usb_otg_vbus>;
	pinctrl-names = "default";
	pinctrl-0 = <&pinctrl_usbotg>;
	disable-over-current;
	srp-disable;
	hnp-disable;
	adp-disable;
	status = "okay";
};

&usbphy1 {
	tx-d-cal = <0x5>;
};

&usbphy2 {
	tx-d-cal = <0x5>;
};

&usdhc2 {
	pinctrl-names = "default";
	pinctrl-0 = <&pinctrl_usdhc2>;
	bus-width = <4>;
	cd-gpios = <&gpio2 2 GPIO_ACTIVE_LOW>;
	wp-gpios = <&gpio2 3 GPIO_ACTIVE_HIGH>;
	no-1-8-v;
	wifi-host;
	pm-ignore-notify;
	keep-power-in-suspend;
	enable-sdio-wakeup;
	non-removable;
	cd-post;
	status = "okay";
};

&usdhc3 {
	pinctrl-names = "default";
	pinctrl-0 = <&pinctrl_usdhc3>;
	bus-width = <8>;
	cd-gpios = <&gpio2 0 GPIO_ACTIVE_LOW>;
	wp-gpios = <&gpio2 1 GPIO_ACTIVE_HIGH>;
	no-1-8-v;
	keep-power-in-suspend;
	enable-sdio-wakeup;
	status = "okay";
};

&usdhc4 {
	pinctrl-names = "default";
	pinctrl-0 = <&pinctrl_usdhc4>;
	bus-width = <8>;
	non-removable;
	no-1-8-v;
	keep-power-in-suspend;
	status = "okay";
};

&wdog1 {
	status = "disabled";
};

&wdog2 {
	pinctrl-names = "default";
	pinctrl-0 = <&pinctrl_wdog>;
	fsl,ext-reset-output;
	fsl,wdog_b;
	status = "okay";
};<|MERGE_RESOLUTION|>--- conflicted
+++ resolved
@@ -292,14 +292,6 @@
 		compatible = "fsl,mxc_v4l2_output";
 		status = "okay";
 	};
-<<<<<<< HEAD
-
-	mipi_dsi_reset: mipi-dsi-reset {
-		compatible = "gpio-reset";
-		reset-gpios = <&gpio6 11 GPIO_ACTIVE_LOW>;
-		reset-delay-us = <50>;
-		#reset-cells = <0>;
-	};
 
 	bt_rfkill {
 		compatible = "fsl,mxc_bt_rfkill";
@@ -309,8 +301,6 @@
 	caam_keyblob {
 		compatible = "fsl,sec-v4.0-keyblob";
 	};
-=======
->>>>>>> e841dcac
 };
 
 &audmux {
