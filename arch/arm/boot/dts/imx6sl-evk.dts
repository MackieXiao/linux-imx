--- conflicted
+++ resolved
@@ -83,7 +83,6 @@
 		};
 	};
 
-<<<<<<< HEAD
 	pwm-backlight {
 		compatible = "pwm-backlight";
 		pwms = <&pwm1 0 5000000>;
@@ -191,90 +190,7 @@
 		csi_ep: endpoint {
 			remote-endpoint = <&ov5640_ep>;
 		};
-=======
-	backlight {
-		compatible = "pwm-backlight";
-		pwms = <&pwm1 0 5000000>;
-		brightness-levels = <0 4 8 16 32 64 128 255>;
-		default-brightness-level = <6>;
->>>>>>> 0e136a71
-	};
-
-	pxp_v4l2_out {
-		compatible = "fsl,imx6sl-pxp-v4l2";
-		status = "okay";
-	};
-
-	sound {
-		compatible = "fsl,imx6q-sabresd-wm8962",
-			   "fsl,imx-audio-wm8962";
-		model = "wm8962-audio";
-		cpu-dai = <&ssi2>;
-		audio-codec = <&codec>;
-		audio-routing =
-			"Headphone Jack", "HPOUTL",
-			"Headphone Jack", "HPOUTR",
-			"Ext Spk", "SPKOUTL",
-			"Ext Spk", "SPKOUTR",
-			"AMIC", "MICBIAS",
-			"IN3R", "AMIC";
-		amic-mono;
-		mux-int-port = <2>;
-		mux-ext-port = <3>;
-		hp-det-gpios = <&gpio4 19 1>;
-	};
-
-	sound-spdif {
-		compatible = "fsl,imx-audio-spdif",
-			   "fsl,imx6sl-evk-spdif";
-		model = "imx-spdif";
-		spdif-controller = <&spdif>;
-		spdif-out;
-	};
-
-	sii902x_reset: sii902x-reset {
-		compatible = "gpio-reset";
-		reset-gpios = <&gpio2 19 1>;
-		reset-delay-us = <100000>;
-		#reset-cells = <0>;
-	};
-};
-
-&audmux {
-	pinctrl-names = "default";
-	pinctrl-0 = <&pinctrl_audmux>;
-	status = "okay";
-};
-
-&clks {
-	assigned-clocks = <&clks IMX6SL_PLL4_BYPASS_SRC>,
-			  <&clks IMX6SL_PLL4_BYPASS>,
-			  <&clks IMX6SL_CLK_EXTERN_AUDIO_SEL>,
-			  <&clks IMX6SL_CLK_EXTERN_AUDIO>,
-			  <&clks IMX6SL_CLK_PLL4_POST_DIV>;
-	assigned-clock-parents = <&clks IMX6SL_CLK_OSC>,
-				<&clks IMX6SL_PLL4_BYPASS_SRC>,
-				<&clks IMX6SL_CLK_PLL4_AUDIO_DIV>;
-	assigned-clock-rates = <0>, <0>, <0>, <24000000>,
-				<24000000>;
-};
-
-&csi {
-	port {
-		csi_ep: endpoint {
-			remote-endpoint = <&ov5640_ep>;
-		};
-	};
-};
-
-&cpu0 {
-	arm-supply = <&sw1a_reg>;
-	soc-supply = <&sw1c_reg>;
-};
-
-&cpu0 {
-	arm-supply = <&sw1a_reg>;
-	soc-supply = <&sw1c_reg>;
+	};
 };
 
 &cpu0 {
@@ -539,11 +455,7 @@
 		interrupt-parent = <&gpio2>;
 		interrupts = <10 2>;
 		mode_str ="1280x720M@60";
-<<<<<<< HEAD
 		bits-per-pixel = <32>;
-=======
-		bits-per-pixel = <16>;
->>>>>>> 0e136a71
 		resets = <&sii902x_reset>;
 		reg = <0x39>;
 	};
@@ -600,7 +512,6 @@
 				MX6SL_PAD_EPDC_PWRCTRL2__GPIO2_IO09 0x80000000
 				MX6SL_PAD_KEY_COL6__GPIO4_IO04    0x110b0
 				MX6SL_PAD_LCD_RESET__GPIO2_IO19   0x1b0b0
-<<<<<<< HEAD
 			>;
 		};
 
@@ -691,98 +602,6 @@
 			>;
 		};
 
-=======
-			>;
-		};
-
-                pinctrl_audmux: audmuxgrp {
-                        fsl,pins = <
-                                MX6SL_PAD_AUD_RXD__AUD3_RXD       0x4130b0
-                                MX6SL_PAD_AUD_TXC__AUD3_TXC       0x4130b0
-                                MX6SL_PAD_AUD_TXD__AUD3_TXD       0x4110b0
-                                MX6SL_PAD_AUD_TXFS__AUD3_TXFS     0x4130b0
-                                MX6SL_PAD_AUD_MCLK__AUDIO_CLK_OUT 0x4130b0
-                        >;
-                };
-
-
-		pinctrl_ecspi1: ecspi1grp {
-			fsl,pins = <
-				MX6SL_PAD_ECSPI1_MISO__ECSPI1_MISO	0x100b1
-				MX6SL_PAD_ECSPI1_MOSI__ECSPI1_MOSI	0x100b1
-				MX6SL_PAD_ECSPI1_SCLK__ECSPI1_SCLK	0x100b1
-			>;
-		};
-
-                pinctrl_epdc_0: epdcgrp-0 {
-                        fsl,pins = <
-                                MX6SL_PAD_EPDC_D0__EPDC_DATA00  0x80000000
-                                MX6SL_PAD_EPDC_D1__EPDC_DATA01  0x80000000
-                                MX6SL_PAD_EPDC_D2__EPDC_DATA02  0x80000000
-                                MX6SL_PAD_EPDC_D3__EPDC_DATA03  0x80000000
-                                MX6SL_PAD_EPDC_D4__EPDC_DATA04  0x80000000
-                                MX6SL_PAD_EPDC_D5__EPDC_DATA05  0x80000000
-                                MX6SL_PAD_EPDC_D6__EPDC_DATA06  0x80000000
-                                MX6SL_PAD_EPDC_D7__EPDC_DATA07  0x80000000
-                                MX6SL_PAD_EPDC_D8__EPDC_DATA08  0x80000000
-                                MX6SL_PAD_EPDC_D9__EPDC_DATA09  0x80000000
-                                MX6SL_PAD_EPDC_D10__EPDC_DATA10 0x80000000
-                                MX6SL_PAD_EPDC_D11__EPDC_DATA11 0x80000000
-                                MX6SL_PAD_EPDC_D12__EPDC_DATA12 0x80000000
-                                MX6SL_PAD_EPDC_D13__EPDC_DATA13 0x80000000
-                                MX6SL_PAD_EPDC_D14__EPDC_DATA14 0x80000000
-                                MX6SL_PAD_EPDC_D15__EPDC_DATA15 0x80000000
-                                MX6SL_PAD_EPDC_GDCLK__EPDC_GDCLK 0x80000000
-                                MX6SL_PAD_EPDC_GDSP__EPDC_GDSP   0x80000000
-                                MX6SL_PAD_EPDC_GDOE__EPDC_GDOE   0x80000000
-                                MX6SL_PAD_EPDC_GDRL__EPDC_GDRL   0x80000000
-                                MX6SL_PAD_EPDC_SDCLK__EPDC_SDCLK_P 0x80000000
-                                MX6SL_PAD_EPDC_SDOE__EPDC_SDOE   0x80000000
-                                MX6SL_PAD_EPDC_SDLE__EPDC_SDLE   0x80000000
-                                MX6SL_PAD_EPDC_SDSHR__EPDC_SDSHR 0x80000000
-                                MX6SL_PAD_EPDC_BDR0__EPDC_BDR0   0x80000000
-                                MX6SL_PAD_EPDC_SDCE0__EPDC_SDCE0 0x80000000
-                                MX6SL_PAD_EPDC_SDCE1__EPDC_SDCE1 0x80000000
-                                MX6SL_PAD_EPDC_SDCE2__EPDC_SDCE2 0x80000000
-                        >;
-                };
-
-		pinctrl_fec: fecgrp {
-			fsl,pins = <
-				MX6SL_PAD_FEC_MDC__FEC_MDC		0x1b0b0
-				MX6SL_PAD_FEC_MDIO__FEC_MDIO		0x1b0b0
-				MX6SL_PAD_FEC_CRS_DV__FEC_RX_DV		0x1b0b0
-				MX6SL_PAD_FEC_RXD0__FEC_RX_DATA0	0x1b0b0
-				MX6SL_PAD_FEC_RXD1__FEC_RX_DATA1	0x1b0b0
-				MX6SL_PAD_FEC_TX_EN__FEC_TX_EN		0x1b0b0
-				MX6SL_PAD_FEC_TXD0__FEC_TX_DATA0	0x1b0b0
-				MX6SL_PAD_FEC_TXD1__FEC_TX_DATA1	0x1b0b0
-				MX6SL_PAD_FEC_REF_CLK__FEC_REF_OUT	0x4001b0a8
-			>;
-		};
-
-		pinctrl_fec_sleep: fecgrp-sleep {
-			fsl,pins = <
-				MX6SL_PAD_FEC_MDC__GPIO4_IO23		0x3080
-				MX6SL_PAD_FEC_MDIO__GPIO4_IO20		0x3080
-				MX6SL_PAD_FEC_CRS_DV__GPIO4_IO25	0x3080
-				MX6SL_PAD_FEC_RXD0__GPIO4_IO17		0x3080
-				MX6SL_PAD_FEC_RXD1__GPIO4_IO18		0x3080
-				MX6SL_PAD_FEC_TX_EN__GPIO4_IO22		0x3080
-				MX6SL_PAD_FEC_TXD0__GPIO4_IO24		0x3080
-				MX6SL_PAD_FEC_TXD1__GPIO4_IO16		0x3080
-				MX6SL_PAD_FEC_REF_CLK__GPIO4_IO26	0x3080
-			>;
-		};
-
-		pinctrl_i2c1: i2c1grp {
-			fsl,pins = <
-				MX6SL_PAD_I2C1_SCL__I2C1_SCL 0x4001b8b1
-				MX6SL_PAD_I2C1_SDA__I2C1_SDA 0x4001b8b1
-			>;
-		};
-
->>>>>>> 0e136a71
 		pinctrl_i2c2: i2c2grp {
 			fsl,pins = <
 				MX6SL_PAD_I2C2_SCL__I2C2_SCL 0x4001b8b1
@@ -1037,7 +856,6 @@
 	pinctrl-names = "default";
 	pinctrl-0 = <&pinctrl_kpp>;
 	linux,keymap = <
-<<<<<<< HEAD
 			MATRIX_KEY(0x1, 0x1, KEY_UP)
 			MATRIX_KEY(0x2, 0x1, KEY_DOWN)
 			MATRIX_KEY(0x2, 0x0, KEY_BACK)
@@ -1046,16 +864,6 @@
 			MATRIX_KEY(0x1, 0x0, KEY_LEFT)
 			MATRIX_KEY(0x0, 0x1, KEY_VOLUMEDOWN)
 			MATRIX_KEY(0x0, 0x0, KEY_VOLUMEUP)
-=======
-			MATRIX_KEY(0x0, 0x0, KEY_UP)         /* ROW0, COL0 */
-			MATRIX_KEY(0x0, 0x1, KEY_DOWN)       /* ROW0, COL1 */
-			MATRIX_KEY(0x0, 0x2, KEY_ENTER)      /* ROW0, COL2 */
-			MATRIX_KEY(0x1, 0x0, KEY_HOME)       /* ROW1, COL0 */
-			MATRIX_KEY(0x1, 0x1, KEY_RIGHT)      /* ROW1, COL1 */
-			MATRIX_KEY(0x1, 0x2, KEY_LEFT)       /* ROW1, COL2 */
-			MATRIX_KEY(0x2, 0x0, KEY_VOLUMEDOWN) /* ROW2, COL0 */
-			MATRIX_KEY(0x2, 0x1, KEY_VOLUMEUP)   /* ROW2, COL1 */
->>>>>>> 0e136a71
 	>;
 	status = "okay";
 };
