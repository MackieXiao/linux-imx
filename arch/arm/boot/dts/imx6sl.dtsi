--- conflicted
+++ resolved
@@ -110,11 +110,7 @@
 		ranges;
 
 		busfreq { /* BUSFREQ */
-<<<<<<< HEAD
-			compatible = "fsl,imx6_busfreq";
-=======
 			compatible = "fsl,imx_busfreq";
->>>>>>> e4b66791
 			clocks = <&clks IMX6SL_CLK_PLL2_BUS>, <&clks IMX6SL_CLK_PLL2_PFD2>,
 					<&clks IMX6SL_CLK_PLL2_198M>, <&clks IMX6SL_CLK_ARM>,
 					<&clks IMX6SL_CLK_PLL3_USB_OTG>, <&clks IMX6SL_CLK_PERIPH>,
@@ -913,7 +909,6 @@
 			weim: weim@021b8000 {
 				reg = <0x021b8000 0x4000>;
 				interrupts = <0 14 IRQ_TYPE_LEVEL_HIGH>;
-<<<<<<< HEAD
 			};
 
 			ocotp: ocotp-ctrl@021bc000 {
@@ -926,20 +921,6 @@
 				compatible = "fsl,imx6sl-ocotp", "fsl,imx6q-ocotp";
 				reg = <0x021bc000 0x4000>;
 				clocks = <&clks IMX6SL_CLK_OCOTP>;
-=======
-			};
-
-			ocotp: ocotp-ctrl@021bc000 {
-				compatible = "syscon";
-				reg = <0x021bc000 0x4000>;
-				clocks = <&clks IMX6SL_CLK_OCOTP>;
-			};
-
-			ocotp-fuse@021bc000 {
-				compatible = "fsl,imx6sl-ocotp", "fsl,imx6q-ocotp";
-				reg = <0x021bc000 0x4000>;
-				clocks = <&clks IMX6SL_CLK_OCOTP>;
->>>>>>> e4b66791
 			};
 
 			audmux: audmux@021d8000 {
@@ -965,14 +946,11 @@
 				reset-names = "gpu2d", "gpuvg";
 				power-domains = <&gpc 1>;
 			};
-<<<<<<< HEAD
 		};
 
 		imx_ion {
 			compatible = "fsl,mxc-ion";
 			fsl,heap-id = <0>;
-=======
->>>>>>> e4b66791
 		};
 	};
 };