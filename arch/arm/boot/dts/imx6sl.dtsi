--- conflicted
+++ resolved
@@ -661,19 +661,11 @@
 				clocks = <&clks IMX6SL_CLK_USBPHY1>;
 				clock-names = "main_clk";
 			};
-<<<<<<< HEAD
 
 			snvs: snvs@020cc000 {
 				compatible = "fsl,sec-v4.0-mon", "syscon", "simple-mfd";
 				reg = <0x020cc000 0x4000>;
 
-=======
-
-			snvs: snvs@020cc000 {
-				compatible = "fsl,sec-v4.0-mon", "syscon", "simple-mfd";
-				reg = <0x020cc000 0x4000>;
-
->>>>>>> 709e44c5
 				snvs_rtc: snvs-rtc-lp {
 					compatible = "fsl,sec-v4.0-mon-rtc-lp";
 					regmap = <&snvs>;
