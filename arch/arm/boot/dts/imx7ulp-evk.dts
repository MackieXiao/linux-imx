--- conflicted
+++ resolved
@@ -26,7 +26,6 @@
 		stdout-path = &lpuart4;
 	};
 
-<<<<<<< HEAD
 	bcmdhd_wlan_0: bcmdhd_wlan@0 {
 		compatible = "android,bcmdhd_wlan";
 		wlreg_on-supply = <&wlreg_on>;
@@ -34,8 +33,6 @@
 		bcmdhd_nv = "/vendor/firmware/bcm/1DX_BCM4343W/bcmdhd.1DX.SDIO.cal";
 	};
 
-=======
->>>>>>> b211a759
 	memory {
 		device_type = "memory";
 		reg = <0x60000000 0x40000000>;
@@ -67,16 +64,6 @@
 		#reset-cells = <0>;
 	};
 
-<<<<<<< HEAD
-=======
-	modem_reset: modem-reset {
-		compatible = "gpio-reset";
-		reset-gpios = <&rpmsg_gpio0 15 GPIO_ACTIVE_LOW>;
-		reset-delay-us = <1000>;
-		#reset-cells = <0>;
-	};
-
->>>>>>> b211a759
 	regulators {
 		compatible = "simple-bus";
 		#address-cells = <1>;
