--- conflicted
+++ resolved
@@ -71,8 +71,6 @@
 	};
 };
 
-<<<<<<< HEAD
-=======
 &nand {
 	pinctrl-0 = <&pmx_nand>;
 	pinctrl-names = "default";
@@ -94,7 +92,6 @@
 	};
 };
 
->>>>>>> d8ec26d7
 &mdio {
 	status = "okay";
 
