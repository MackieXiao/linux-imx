--- conflicted
+++ resolved
@@ -514,28 +514,6 @@
 	  (<http://www.simtec.co.uk/products/EB110ITX/>), the IPAQ 1940 or the
 	  Samsung SMDK2410 development board (and derivatives).
 
-<<<<<<< HEAD
-config ARCH_DAVINCI
-	bool "TI DaVinci"
-	select ARCH_HAS_HOLES_MEMORYMODEL
-	select COMMON_CLK
-	select CPU_ARM926T
-	select GENERIC_ALLOCATOR
-	select GENERIC_CLOCKEVENTS
-	select GENERIC_IRQ_CHIP
-	select GPIOLIB
-	select HAVE_IDE
-	select PM_GENERIC_DOMAINS if PM
-	select PM_GENERIC_DOMAINS_OF if PM && OF
-	select REGMAP_MMIO
-	select RESET_CONTROLLER
-	select USE_OF
-	select ZONE_DMA
-	help
-	  Support for TI's DaVinci platform.
-
-=======
->>>>>>> f7688b48
 config ARCH_OMAP1
 	bool "TI OMAP1"
 	depends on MMU
