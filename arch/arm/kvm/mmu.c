/*
 * Copyright (C) 2012 - Virtual Open Systems and Columbia University
 * Author: Christoffer Dall <c.dall@virtualopensystems.com>
 *
 * This program is free software; you can redistribute it and/or modify
 * it under the terms of the GNU General Public License, version 2, as
 * published by the Free Software Foundation.
 *
 * This program is distributed in the hope that it will be useful,
 * but WITHOUT ANY WARRANTY; without even the implied warranty of
 * MERCHANTABILITY or FITNESS FOR A PARTICULAR PURPOSE.  See the
 * GNU General Public License for more details.
 *
 * You should have received a copy of the GNU General Public License
 * along with this program; if not, write to the Free Software
 * Foundation, 51 Franklin Street, Fifth Floor, Boston, MA  02110-1301, USA.
 */

#include <linux/mman.h>
#include <linux/kvm_host.h>
#include <linux/io.h>
#include <linux/hugetlb.h>
#include <trace/events/kvm.h>
#include <asm/pgalloc.h>
#include <asm/cacheflush.h>
#include <asm/kvm_arm.h>
#include <asm/kvm_mmu.h>
#include <asm/kvm_mmio.h>
#include <asm/kvm_asm.h>
#include <asm/kvm_emulate.h>

#include "trace.h"

extern char  __hyp_idmap_text_start[], __hyp_idmap_text_end[];

static pgd_t *boot_hyp_pgd;
static pgd_t *hyp_pgd;
static DEFINE_MUTEX(kvm_hyp_pgd_mutex);

static void *init_bounce_page;
static unsigned long hyp_idmap_start;
static unsigned long hyp_idmap_end;
static phys_addr_t hyp_idmap_vector;

#define pgd_order get_order(PTRS_PER_PGD * sizeof(pgd_t))

#define kvm_pmd_huge(_x)	(pmd_huge(_x) || pmd_trans_huge(_x))

static void kvm_tlb_flush_vmid_ipa(struct kvm *kvm, phys_addr_t ipa)
{
	/*
	 * This function also gets called when dealing with HYP page
	 * tables. As HYP doesn't have an associated struct kvm (and
	 * the HYP page tables are fairly static), we don't do
	 * anything there.
	 */
	if (kvm)
		kvm_call_hyp(__kvm_tlb_flush_vmid_ipa, kvm, ipa);
}

static int mmu_topup_memory_cache(struct kvm_mmu_memory_cache *cache,
				  int min, int max)
{
	void *page;

	BUG_ON(max > KVM_NR_MEM_OBJS);
	if (cache->nobjs >= min)
		return 0;
	while (cache->nobjs < max) {
		page = (void *)__get_free_page(PGALLOC_GFP);
		if (!page)
			return -ENOMEM;
		cache->objects[cache->nobjs++] = page;
	}
	return 0;
}

static void mmu_free_memory_cache(struct kvm_mmu_memory_cache *mc)
{
	while (mc->nobjs)
		free_page((unsigned long)mc->objects[--mc->nobjs]);
}

static void *mmu_memory_cache_alloc(struct kvm_mmu_memory_cache *mc)
{
	void *p;

	BUG_ON(!mc || !mc->nobjs);
	p = mc->objects[--mc->nobjs];
	return p;
}

static void clear_pgd_entry(struct kvm *kvm, pgd_t *pgd, phys_addr_t addr)
{
	pud_t *pud_table __maybe_unused = pud_offset(pgd, 0);
	pgd_clear(pgd);
	kvm_tlb_flush_vmid_ipa(kvm, addr);
	pud_free(NULL, pud_table);
	put_page(virt_to_page(pgd));
}

static void clear_pud_entry(struct kvm *kvm, pud_t *pud, phys_addr_t addr)
{
	pmd_t *pmd_table = pmd_offset(pud, 0);
	VM_BUG_ON(pud_huge(*pud));
	pud_clear(pud);
	kvm_tlb_flush_vmid_ipa(kvm, addr);
	pmd_free(NULL, pmd_table);
	put_page(virt_to_page(pud));
}

static void clear_pmd_entry(struct kvm *kvm, pmd_t *pmd, phys_addr_t addr)
{
	pte_t *pte_table = pte_offset_kernel(pmd, 0);
	VM_BUG_ON(kvm_pmd_huge(*pmd));
	pmd_clear(pmd);
	kvm_tlb_flush_vmid_ipa(kvm, addr);
	pte_free_kernel(NULL, pte_table);
	put_page(virt_to_page(pmd));
}

static void unmap_ptes(struct kvm *kvm, pmd_t *pmd,
<<<<<<< HEAD
		       phys_addr_t addr, phys_addr_t end)
=======
		      phys_addr_t addr, phys_addr_t end)
>>>>>>> 0e136a71
{
	phys_addr_t start_addr = addr;
	pte_t *pte, *start_pte;

	start_pte = pte = pte_offset_kernel(pmd, addr);
	do {
		if (!pte_none(*pte)) {
			kvm_set_pte(pte, __pte(0));
			put_page(virt_to_page(pte));
			kvm_tlb_flush_vmid_ipa(kvm, addr);
		}
	} while (pte++, addr += PAGE_SIZE, addr != end);

	if (kvm_pte_table_empty(start_pte))
		clear_pmd_entry(kvm, pmd, start_addr);
<<<<<<< HEAD
}

static void unmap_pmds(struct kvm *kvm, pud_t *pud,
		       phys_addr_t addr, phys_addr_t end)
=======
	}

static void unmap_pmds(struct kvm *kvm, pud_t *pud,
		      phys_addr_t addr, phys_addr_t end)
>>>>>>> 0e136a71
{
	phys_addr_t next, start_addr = addr;
	pmd_t *pmd, *start_pmd;

	start_pmd = pmd = pmd_offset(pud, addr);
	do {
		next = kvm_pmd_addr_end(addr, end);
		if (!pmd_none(*pmd)) {
			if (kvm_pmd_huge(*pmd)) {
				pmd_clear(pmd);
				kvm_tlb_flush_vmid_ipa(kvm, addr);
				put_page(virt_to_page(pmd));
			} else {
				unmap_ptes(kvm, pmd, addr, next);
			}
		}
	} while (pmd++, addr = next, addr != end);

	if (kvm_pmd_table_empty(start_pmd))
		clear_pud_entry(kvm, pud, start_addr);
}

static void unmap_puds(struct kvm *kvm, pgd_t *pgd,
<<<<<<< HEAD
		       phys_addr_t addr, phys_addr_t end)
=======
		      phys_addr_t addr, phys_addr_t end)
>>>>>>> 0e136a71
{
	phys_addr_t next, start_addr = addr;
	pud_t *pud, *start_pud;

	start_pud = pud = pud_offset(pgd, addr);
	do {
		next = kvm_pud_addr_end(addr, end);
		if (!pud_none(*pud)) {
			if (pud_huge(*pud)) {
				pud_clear(pud);
				kvm_tlb_flush_vmid_ipa(kvm, addr);
				put_page(virt_to_page(pud));
			} else {
				unmap_pmds(kvm, pud, addr, next);
			}
		}
	} while (pud++, addr = next, addr != end);

	if (kvm_pud_table_empty(start_pud))
		clear_pgd_entry(kvm, pgd, start_addr);
}


static void unmap_range(struct kvm *kvm, pgd_t *pgdp,
<<<<<<< HEAD
			phys_addr_t start, u64 size)
=======
		       phys_addr_t start, u64 size)
>>>>>>> 0e136a71
{
	pgd_t *pgd;
	phys_addr_t addr = start, end = start + size;
	phys_addr_t next;

<<<<<<< HEAD
	pgd = pgdp + pgd_index(addr);
	do {
		next = kvm_pgd_addr_end(addr, end);
		unmap_puds(kvm, pgd, addr, next);
=======
	pgd = pgdp + kvm_pgd_index(addr);
	do {
		next = kvm_pgd_addr_end(addr, end);
		if (!pgd_none(*pgd))
			unmap_puds(kvm, pgd, addr, next);
>>>>>>> 0e136a71
	} while (pgd++, addr = next, addr != end);
}

static void stage2_flush_ptes(struct kvm *kvm, pmd_t *pmd,
			      phys_addr_t addr, phys_addr_t end)
{
	pte_t *pte;

	pte = pte_offset_kernel(pmd, addr);
	do {
		if (!pte_none(*pte)) {
			hva_t hva = gfn_to_hva(kvm, addr >> PAGE_SHIFT);
			kvm_flush_dcache_to_poc((void*)hva, PAGE_SIZE);
		}
	} while (pte++, addr += PAGE_SIZE, addr != end);
}

static void stage2_flush_pmds(struct kvm *kvm, pud_t *pud,
			      phys_addr_t addr, phys_addr_t end)
{
	pmd_t *pmd;
	phys_addr_t next;

	pmd = pmd_offset(pud, addr);
	do {
		next = kvm_pmd_addr_end(addr, end);
		if (!pmd_none(*pmd)) {
			if (kvm_pmd_huge(*pmd)) {
				hva_t hva = gfn_to_hva(kvm, addr >> PAGE_SHIFT);
				kvm_flush_dcache_to_poc((void*)hva, PMD_SIZE);
			} else {
				stage2_flush_ptes(kvm, pmd, addr, next);
			}
		}
	} while (pmd++, addr = next, addr != end);
}

static void stage2_flush_puds(struct kvm *kvm, pgd_t *pgd,
			      phys_addr_t addr, phys_addr_t end)
{
	pud_t *pud;
	phys_addr_t next;

	pud = pud_offset(pgd, addr);
	do {
		next = kvm_pud_addr_end(addr, end);
		if (!pud_none(*pud)) {
			if (pud_huge(*pud)) {
				hva_t hva = gfn_to_hva(kvm, addr >> PAGE_SHIFT);
				kvm_flush_dcache_to_poc((void*)hva, PUD_SIZE);
			} else {
				stage2_flush_pmds(kvm, pud, addr, next);
			}
		}
	} while (pud++, addr = next, addr != end);
}

static void stage2_flush_memslot(struct kvm *kvm,
				 struct kvm_memory_slot *memslot)
{
	phys_addr_t addr = memslot->base_gfn << PAGE_SHIFT;
	phys_addr_t end = addr + PAGE_SIZE * memslot->npages;
	phys_addr_t next;
	pgd_t *pgd;

<<<<<<< HEAD
	pgd = kvm->arch.pgd + pgd_index(addr);
=======
	pgd = kvm->arch.pgd + kvm_pgd_index(addr);
>>>>>>> 0e136a71
	do {
		next = kvm_pgd_addr_end(addr, end);
		stage2_flush_puds(kvm, pgd, addr, next);
	} while (pgd++, addr = next, addr != end);
}

/**
 * stage2_flush_vm - Invalidate cache for pages mapped in stage 2
 * @kvm: The struct kvm pointer
 *
 * Go through the stage 2 page tables and invalidate any cache lines
 * backing memory already mapped to the VM.
 */
void stage2_flush_vm(struct kvm *kvm)
{
	struct kvm_memslots *slots;
	struct kvm_memory_slot *memslot;
	int idx;

	idx = srcu_read_lock(&kvm->srcu);
	spin_lock(&kvm->mmu_lock);

	slots = kvm_memslots(kvm);
	kvm_for_each_memslot(memslot, slots)
		stage2_flush_memslot(kvm, memslot);

	spin_unlock(&kvm->mmu_lock);
	srcu_read_unlock(&kvm->srcu, idx);
}

/**
 * free_boot_hyp_pgd - free HYP boot page tables
 *
 * Free the HYP boot page tables. The bounce page is also freed.
 */
void free_boot_hyp_pgd(void)
{
	mutex_lock(&kvm_hyp_pgd_mutex);

	if (boot_hyp_pgd) {
		unmap_range(NULL, boot_hyp_pgd, hyp_idmap_start, PAGE_SIZE);
		unmap_range(NULL, boot_hyp_pgd, TRAMPOLINE_VA, PAGE_SIZE);
		free_pages((unsigned long)boot_hyp_pgd, pgd_order);
		boot_hyp_pgd = NULL;
	}

	if (hyp_pgd)
		unmap_range(NULL, hyp_pgd, TRAMPOLINE_VA, PAGE_SIZE);

	free_page((unsigned long)init_bounce_page);
	init_bounce_page = NULL;

	mutex_unlock(&kvm_hyp_pgd_mutex);
}

/**
 * free_hyp_pgds - free Hyp-mode page tables
 *
 * Assumes hyp_pgd is a page table used strictly in Hyp-mode and
 * therefore contains either mappings in the kernel memory area (above
 * PAGE_OFFSET), or device mappings in the vmalloc range (from
 * VMALLOC_START to VMALLOC_END).
 *
 * boot_hyp_pgd should only map two pages for the init code.
 */
void free_hyp_pgds(void)
{
	unsigned long addr;

	free_boot_hyp_pgd();

	mutex_lock(&kvm_hyp_pgd_mutex);

	if (hyp_pgd) {
		for (addr = PAGE_OFFSET; virt_addr_valid(addr); addr += PGDIR_SIZE)
			unmap_range(NULL, hyp_pgd, KERN_TO_HYP(addr), PGDIR_SIZE);
		for (addr = VMALLOC_START; is_vmalloc_addr((void*)addr); addr += PGDIR_SIZE)
			unmap_range(NULL, hyp_pgd, KERN_TO_HYP(addr), PGDIR_SIZE);

		free_pages((unsigned long)hyp_pgd, pgd_order);
		hyp_pgd = NULL;
	}

	mutex_unlock(&kvm_hyp_pgd_mutex);
}

static void create_hyp_pte_mappings(pmd_t *pmd, unsigned long start,
				    unsigned long end, unsigned long pfn,
				    pgprot_t prot)
{
	pte_t *pte;
	unsigned long addr;

	addr = start;
	do {
		pte = pte_offset_kernel(pmd, addr);
		kvm_set_pte(pte, pfn_pte(pfn, prot));
		get_page(virt_to_page(pte));
		kvm_flush_dcache_to_poc(pte, sizeof(*pte));
		pfn++;
	} while (addr += PAGE_SIZE, addr != end);
}

static int create_hyp_pmd_mappings(pud_t *pud, unsigned long start,
				   unsigned long end, unsigned long pfn,
				   pgprot_t prot)
{
	pmd_t *pmd;
	pte_t *pte;
	unsigned long addr, next;

	addr = start;
	do {
		pmd = pmd_offset(pud, addr);

		BUG_ON(pmd_sect(*pmd));

		if (pmd_none(*pmd)) {
			pte = pte_alloc_one_kernel(NULL, addr);
			if (!pte) {
				kvm_err("Cannot allocate Hyp pte\n");
				return -ENOMEM;
			}
			pmd_populate_kernel(NULL, pmd, pte);
			get_page(virt_to_page(pmd));
			kvm_flush_dcache_to_poc(pmd, sizeof(*pmd));
		}

		next = pmd_addr_end(addr, end);

		create_hyp_pte_mappings(pmd, addr, next, pfn, prot);
		pfn += (next - addr) >> PAGE_SHIFT;
	} while (addr = next, addr != end);

	return 0;
}

static int __create_hyp_mappings(pgd_t *pgdp,
				 unsigned long start, unsigned long end,
				 unsigned long pfn, pgprot_t prot)
{
	pgd_t *pgd;
	pud_t *pud;
	pmd_t *pmd;
	unsigned long addr, next;
	int err = 0;

	mutex_lock(&kvm_hyp_pgd_mutex);
	addr = start & PAGE_MASK;
	end = PAGE_ALIGN(end);
	do {
		pgd = pgdp + pgd_index(addr);
		pud = pud_offset(pgd, addr);

		if (pud_none_or_clear_bad(pud)) {
			pmd = pmd_alloc_one(NULL, addr);
			if (!pmd) {
				kvm_err("Cannot allocate Hyp pmd\n");
				err = -ENOMEM;
				goto out;
			}
			pud_populate(NULL, pud, pmd);
			get_page(virt_to_page(pud));
			kvm_flush_dcache_to_poc(pud, sizeof(*pud));
		}

		next = pgd_addr_end(addr, end);
		err = create_hyp_pmd_mappings(pud, addr, next, pfn, prot);
		if (err)
			goto out;
		pfn += (next - addr) >> PAGE_SHIFT;
	} while (addr = next, addr != end);
out:
	mutex_unlock(&kvm_hyp_pgd_mutex);
	return err;
}

static phys_addr_t kvm_kaddr_to_phys(void *kaddr)
{
	if (!is_vmalloc_addr(kaddr)) {
		BUG_ON(!virt_addr_valid(kaddr));
		return __pa(kaddr);
	} else {
		return page_to_phys(vmalloc_to_page(kaddr)) +
		       offset_in_page(kaddr);
	}
}

/**
 * create_hyp_mappings - duplicate a kernel virtual address range in Hyp mode
 * @from:	The virtual kernel start address of the range
 * @to:		The virtual kernel end address of the range (exclusive)
 *
 * The same virtual address as the kernel virtual address is also used
 * in Hyp-mode mapping (modulo HYP_PAGE_OFFSET) to the same underlying
 * physical pages.
 */
int create_hyp_mappings(void *from, void *to)
{
	phys_addr_t phys_addr;
	unsigned long virt_addr;
	unsigned long start = KERN_TO_HYP((unsigned long)from);
	unsigned long end = KERN_TO_HYP((unsigned long)to);

	start = start & PAGE_MASK;
	end = PAGE_ALIGN(end);

	for (virt_addr = start; virt_addr < end; virt_addr += PAGE_SIZE) {
		int err;

		phys_addr = kvm_kaddr_to_phys(from + virt_addr - start);
		err = __create_hyp_mappings(hyp_pgd, virt_addr,
					    virt_addr + PAGE_SIZE,
					    __phys_to_pfn(phys_addr),
					    PAGE_HYP);
		if (err)
			return err;
	}

	return 0;
}

/**
 * create_hyp_io_mappings - duplicate a kernel IO mapping into Hyp mode
 * @from:	The kernel start VA of the range
 * @to:		The kernel end VA of the range (exclusive)
 * @phys_addr:	The physical start address which gets mapped
 *
 * The resulting HYP VA is the same as the kernel VA, modulo
 * HYP_PAGE_OFFSET.
 */
int create_hyp_io_mappings(void *from, void *to, phys_addr_t phys_addr)
{
	unsigned long start = KERN_TO_HYP((unsigned long)from);
	unsigned long end = KERN_TO_HYP((unsigned long)to);

	/* Check for a valid kernel IO mapping */
	if (!is_vmalloc_addr(from) || !is_vmalloc_addr(to - 1))
		return -EINVAL;

	return __create_hyp_mappings(hyp_pgd, start, end,
				     __phys_to_pfn(phys_addr), PAGE_HYP_DEVICE);
}

/**
 * kvm_alloc_stage2_pgd - allocate level-1 table for stage-2 translation.
 * @kvm:	The KVM struct pointer for the VM.
 *
 * Allocates the 1st level table only of size defined by S2_PGD_ORDER (can
 * support either full 40-bit input addresses or limited to 32-bit input
 * addresses). Clears the allocated pages.
 *
 * Note we don't need locking here as this is only called when the VM is
 * created, which can only be done once.
 */
int kvm_alloc_stage2_pgd(struct kvm *kvm)
{
	pgd_t *pgd;

	if (kvm->arch.pgd != NULL) {
		kvm_err("kvm_arch already initialized?\n");
		return -EINVAL;
	}

	pgd = (pgd_t *)__get_free_pages(GFP_KERNEL, S2_PGD_ORDER);
	if (!pgd)
		return -ENOMEM;

	memset(pgd, 0, PTRS_PER_S2_PGD * sizeof(pgd_t));
	kvm_clean_pgd(pgd);
	kvm->arch.pgd = pgd;

	return 0;
}

/**
 * unmap_stage2_range -- Clear stage2 page table entries to unmap a range
 * @kvm:   The VM pointer
 * @start: The intermediate physical base address of the range to unmap
 * @size:  The size of the area to unmap
 *
 * Clear a range of stage-2 mappings, lowering the various ref-counts.  Must
 * be called while holding mmu_lock (unless for freeing the stage2 pgd before
 * destroying the VM), otherwise another faulting VCPU may come in and mess
 * with things behind our backs.
 */
static void unmap_stage2_range(struct kvm *kvm, phys_addr_t start, u64 size)
{
	unmap_range(kvm, kvm->arch.pgd, start, size);
}

static void stage2_unmap_memslot(struct kvm *kvm,
				 struct kvm_memory_slot *memslot)
{
	hva_t hva = memslot->userspace_addr;
	phys_addr_t addr = memslot->base_gfn << PAGE_SHIFT;
	phys_addr_t size = PAGE_SIZE * memslot->npages;
	hva_t reg_end = hva + size;

	/*
	 * A memory region could potentially cover multiple VMAs, and any holes
	 * between them, so iterate over all of them to find out if we should
	 * unmap any of them.
	 *
	 *     +--------------------------------------------+
	 * +---------------+----------------+   +----------------+
	 * |   : VMA 1     |      VMA 2     |   |    VMA 3  :    |
	 * +---------------+----------------+   +----------------+
	 *     |               memory region                |
	 *     +--------------------------------------------+
	 */
	do {
		struct vm_area_struct *vma = find_vma(current->mm, hva);
		hva_t vm_start, vm_end;

		if (!vma || vma->vm_start >= reg_end)
			break;

		/*
		 * Take the intersection of this VMA with the memory region
		 */
		vm_start = max(hva, vma->vm_start);
		vm_end = min(reg_end, vma->vm_end);

		if (!(vma->vm_flags & VM_PFNMAP)) {
			gpa_t gpa = addr + (vm_start - memslot->userspace_addr);
			unmap_stage2_range(kvm, gpa, vm_end - vm_start);
		}
		hva = vm_end;
	} while (hva < reg_end);
}

/**
 * stage2_unmap_vm - Unmap Stage-2 RAM mappings
 * @kvm: The struct kvm pointer
 *
 * Go through the memregions and unmap any reguler RAM
 * backing memory already mapped to the VM.
 */
void stage2_unmap_vm(struct kvm *kvm)
{
	struct kvm_memslots *slots;
	struct kvm_memory_slot *memslot;
	int idx;

	idx = srcu_read_lock(&kvm->srcu);
	spin_lock(&kvm->mmu_lock);

	slots = kvm_memslots(kvm);
	kvm_for_each_memslot(memslot, slots)
		stage2_unmap_memslot(kvm, memslot);

	spin_unlock(&kvm->mmu_lock);
	srcu_read_unlock(&kvm->srcu, idx);
}

/**
 * kvm_free_stage2_pgd - free all stage-2 tables
 * @kvm:	The KVM struct pointer for the VM.
 *
 * Walks the level-1 page table pointed to by kvm->arch.pgd and frees all
 * underlying level-2 and level-3 tables before freeing the actual level-1 table
 * and setting the struct pointer to NULL.
 *
 * Note we don't need locking here as this is only called when the VM is
 * destroyed, which can only be done once.
 */
void kvm_free_stage2_pgd(struct kvm *kvm)
{
	if (kvm->arch.pgd == NULL)
		return;

	unmap_stage2_range(kvm, 0, KVM_PHYS_SIZE);
	free_pages((unsigned long)kvm->arch.pgd, S2_PGD_ORDER);
	kvm->arch.pgd = NULL;
}

static pmd_t *stage2_get_pmd(struct kvm *kvm, struct kvm_mmu_memory_cache *cache,
			     phys_addr_t addr)
{
	pgd_t *pgd;
	pud_t *pud;
	pmd_t *pmd;

	pgd = kvm->arch.pgd + kvm_pgd_index(addr);
	pud = pud_offset(pgd, addr);
	if (pud_none(*pud)) {
		if (!cache)
			return NULL;
		pmd = mmu_memory_cache_alloc(cache);
		pud_populate(NULL, pud, pmd);
		get_page(virt_to_page(pud));
	}

	return pmd_offset(pud, addr);
}

static int stage2_set_pmd_huge(struct kvm *kvm, struct kvm_mmu_memory_cache
			       *cache, phys_addr_t addr, const pmd_t *new_pmd)
{
	pmd_t *pmd, old_pmd;

	pmd = stage2_get_pmd(kvm, cache, addr);
	VM_BUG_ON(!pmd);

	/*
	 * Mapping in huge pages should only happen through a fault.  If a
	 * page is merged into a transparent huge page, the individual
	 * subpages of that huge page should be unmapped through MMU
	 * notifiers before we get here.
	 *
	 * Merging of CompoundPages is not supported; they should become
	 * splitting first, unmapped, merged, and mapped back in on-demand.
	 */
	VM_BUG_ON(pmd_present(*pmd) && pmd_pfn(*pmd) != pmd_pfn(*new_pmd));

	old_pmd = *pmd;
	kvm_set_pmd(pmd, *new_pmd);
	if (pmd_present(old_pmd))
		kvm_tlb_flush_vmid_ipa(kvm, addr);
	else
		get_page(virt_to_page(pmd));
	return 0;
}

static int stage2_set_pte(struct kvm *kvm, struct kvm_mmu_memory_cache *cache,
			  phys_addr_t addr, const pte_t *new_pte, bool iomap)
{
	pmd_t *pmd;
	pte_t *pte, old_pte;

	/* Create stage-2 page table mapping - Level 1 */
	pmd = stage2_get_pmd(kvm, cache, addr);
	if (!pmd) {
		/*
		 * Ignore calls from kvm_set_spte_hva for unallocated
		 * address ranges.
		 */
		return 0;
	}

	/* Create stage-2 page mappings - Level 2 */
	if (pmd_none(*pmd)) {
		if (!cache)
			return 0; /* ignore calls from kvm_set_spte_hva */
		pte = mmu_memory_cache_alloc(cache);
		kvm_clean_pte(pte);
		pmd_populate_kernel(NULL, pmd, pte);
		get_page(virt_to_page(pmd));
	}

	pte = pte_offset_kernel(pmd, addr);

	if (iomap && pte_present(*pte))
		return -EFAULT;

	/* Create 2nd stage page table mapping - Level 3 */
	old_pte = *pte;
	kvm_set_pte(pte, *new_pte);
	if (pte_present(old_pte))
		kvm_tlb_flush_vmid_ipa(kvm, addr);
	else
		get_page(virt_to_page(pte));

	return 0;
}

/**
 * kvm_phys_addr_ioremap - map a device range to guest IPA
 *
 * @kvm:	The KVM pointer
 * @guest_ipa:	The IPA at which to insert the mapping
 * @pa:		The physical address of the device
 * @size:	The size of the mapping
 */
int kvm_phys_addr_ioremap(struct kvm *kvm, phys_addr_t guest_ipa,
			  phys_addr_t pa, unsigned long size)
{
	phys_addr_t addr, end;
	int ret = 0;
	unsigned long pfn;
	struct kvm_mmu_memory_cache cache = { 0, };

	end = (guest_ipa + size + PAGE_SIZE - 1) & PAGE_MASK;
	pfn = __phys_to_pfn(pa);

	for (addr = guest_ipa; addr < end; addr += PAGE_SIZE) {
		pte_t pte = pfn_pte(pfn, PAGE_S2_DEVICE);

		ret = mmu_topup_memory_cache(&cache, 2, 2);
		if (ret)
			goto out;
		spin_lock(&kvm->mmu_lock);
		ret = stage2_set_pte(kvm, &cache, addr, &pte, true);
		spin_unlock(&kvm->mmu_lock);
		if (ret)
			goto out;

		pfn++;
	}

out:
	mmu_free_memory_cache(&cache);
	return ret;
}

static bool transparent_hugepage_adjust(pfn_t *pfnp, phys_addr_t *ipap)
{
	pfn_t pfn = *pfnp;
	gfn_t gfn = *ipap >> PAGE_SHIFT;

	if (PageTransCompound(pfn_to_page(pfn))) {
		unsigned long mask;
		/*
		 * The address we faulted on is backed by a transparent huge
		 * page.  However, because we map the compound huge page and
		 * not the individual tail page, we need to transfer the
		 * refcount to the head page.  We have to be careful that the
		 * THP doesn't start to split while we are adjusting the
		 * refcounts.
		 *
		 * We are sure this doesn't happen, because mmu_notifier_retry
		 * was successful and we are holding the mmu_lock, so if this
		 * THP is trying to split, it will be blocked in the mmu
		 * notifier before touching any of the pages, specifically
		 * before being able to call __split_huge_page_refcount().
		 *
		 * We can therefore safely transfer the refcount from PG_tail
		 * to PG_head and switch the pfn from a tail page to the head
		 * page accordingly.
		 */
		mask = PTRS_PER_PMD - 1;
		VM_BUG_ON((gfn & mask) != (pfn & mask));
		if (pfn & mask) {
			*ipap &= PMD_MASK;
			kvm_release_pfn_clean(pfn);
			pfn &= ~mask;
			kvm_get_pfn(pfn);
			*pfnp = pfn;
		}

		return true;
	}

	return false;
}

static bool kvm_is_write_fault(struct kvm_vcpu *vcpu)
{
	if (kvm_vcpu_trap_is_iabt(vcpu))
		return false;

	return kvm_vcpu_dabt_iswrite(vcpu);
}

<<<<<<< HEAD
=======
static bool kvm_is_device_pfn(unsigned long pfn)
{
	return !pfn_valid(pfn);
}

>>>>>>> 0e136a71
static int user_mem_abort(struct kvm_vcpu *vcpu, phys_addr_t fault_ipa,
			  struct kvm_memory_slot *memslot, unsigned long hva,
			  unsigned long fault_status)
{
	int ret;
	bool write_fault, writable, hugetlb = false, force_pte = false;
	unsigned long mmu_seq;
	gfn_t gfn = fault_ipa >> PAGE_SHIFT;
	struct kvm *kvm = vcpu->kvm;
	struct kvm_mmu_memory_cache *memcache = &vcpu->arch.mmu_page_cache;
	struct vm_area_struct *vma;
	pfn_t pfn;
	pgprot_t mem_type = PAGE_S2;

	write_fault = kvm_is_write_fault(vcpu);
	if (fault_status == FSC_PERM && !write_fault) {
		kvm_err("Unexpected L2 read permission error\n");
		return -EFAULT;
	}

	/* Let's check if we will get back a huge page backed by hugetlbfs */
	down_read(&current->mm->mmap_sem);
	vma = find_vma_intersection(current->mm, hva, hva + 1);
	if (unlikely(!vma)) {
		kvm_err("Failed to find VMA for hva 0x%lx\n", hva);
		up_read(&current->mm->mmap_sem);
		return -EFAULT;
	}

	if (is_vm_hugetlb_page(vma)) {
		hugetlb = true;
		gfn = (fault_ipa & PMD_MASK) >> PAGE_SHIFT;
	} else {
		/*
		 * Pages belonging to memslots that don't have the same
		 * alignment for userspace and IPA cannot be mapped using
		 * block descriptors even if the pages belong to a THP for
		 * the process, because the stage-2 block descriptor will
		 * cover more than a single THP and we loose atomicity for
		 * unmapping, updates, and splits of the THP or other pages
		 * in the stage-2 block range.
		 */
		if ((memslot->userspace_addr & ~PMD_MASK) !=
		    ((memslot->base_gfn << PAGE_SHIFT) & ~PMD_MASK))
			force_pte = true;
	}
	up_read(&current->mm->mmap_sem);

	/* We need minimum second+third level pages */
	ret = mmu_topup_memory_cache(memcache, 2, KVM_NR_MEM_OBJS);
	if (ret)
		return ret;

	mmu_seq = vcpu->kvm->mmu_notifier_seq;
	/*
	 * Ensure the read of mmu_notifier_seq happens before we call
	 * gfn_to_pfn_prot (which calls get_user_pages), so that we don't risk
	 * the page we just got a reference to gets unmapped before we have a
	 * chance to grab the mmu_lock, which ensure that if the page gets
	 * unmapped afterwards, the call to kvm_unmap_hva will take it away
	 * from us again properly. This smp_rmb() interacts with the smp_wmb()
	 * in kvm_mmu_notifier_invalidate_<page|range_end>.
	 */
	smp_rmb();

	pfn = gfn_to_pfn_prot(kvm, gfn, write_fault, &writable);
	if (is_error_pfn(pfn))
		return -EFAULT;

<<<<<<< HEAD
	if (kvm_is_mmio_pfn(pfn))
=======
	if (kvm_is_device_pfn(pfn))
>>>>>>> 0e136a71
		mem_type = PAGE_S2_DEVICE;

	spin_lock(&kvm->mmu_lock);
	if (mmu_notifier_retry(kvm, mmu_seq))
		goto out_unlock;
	if (!hugetlb && !force_pte)
		hugetlb = transparent_hugepage_adjust(&pfn, &fault_ipa);

	if (hugetlb) {
		pmd_t new_pmd = pfn_pmd(pfn, mem_type);
		new_pmd = pmd_mkhuge(new_pmd);
		if (writable) {
			kvm_set_s2pmd_writable(&new_pmd);
			kvm_set_pfn_dirty(pfn);
		}
		coherent_cache_guest_page(vcpu, hva & PMD_MASK, PMD_SIZE);
		ret = stage2_set_pmd_huge(kvm, memcache, fault_ipa, &new_pmd);
	} else {
		pte_t new_pte = pfn_pte(pfn, mem_type);
		if (writable) {
			kvm_set_s2pte_writable(&new_pte);
			kvm_set_pfn_dirty(pfn);
		}
		coherent_cache_guest_page(vcpu, hva, PAGE_SIZE);
		ret = stage2_set_pte(kvm, memcache, fault_ipa, &new_pte,
<<<<<<< HEAD
				     mem_type == PAGE_S2_DEVICE);
=======
			pgprot_val(mem_type) == pgprot_val(PAGE_S2_DEVICE));
>>>>>>> 0e136a71
	}


out_unlock:
	spin_unlock(&kvm->mmu_lock);
	kvm_release_pfn_clean(pfn);
	return ret;
}

/**
 * kvm_handle_guest_abort - handles all 2nd stage aborts
 * @vcpu:	the VCPU pointer
 * @run:	the kvm_run structure
 *
 * Any abort that gets to the host is almost guaranteed to be caused by a
 * missing second stage translation table entry, which can mean that either the
 * guest simply needs more memory and we must allocate an appropriate page or it
 * can mean that the guest tried to access I/O memory, which is emulated by user
 * space. The distinction is based on the IPA causing the fault and whether this
 * memory region has been registered as standard RAM by user space.
 */
int kvm_handle_guest_abort(struct kvm_vcpu *vcpu, struct kvm_run *run)
{
	unsigned long fault_status;
	phys_addr_t fault_ipa;
	struct kvm_memory_slot *memslot;
	unsigned long hva;
	bool is_iabt, write_fault, writable;
	gfn_t gfn;
	int ret, idx;

	is_iabt = kvm_vcpu_trap_is_iabt(vcpu);
	fault_ipa = kvm_vcpu_get_fault_ipa(vcpu);

	trace_kvm_guest_fault(*vcpu_pc(vcpu), kvm_vcpu_get_hsr(vcpu),
			      kvm_vcpu_get_hfar(vcpu), fault_ipa);

	/* Check the stage-2 fault is trans. fault or write fault */
	fault_status = kvm_vcpu_trap_get_fault_type(vcpu);
	if (fault_status != FSC_FAULT && fault_status != FSC_PERM) {
		kvm_err("Unsupported FSC: EC=%#x xFSC=%#lx ESR_EL2=%#lx\n",
			kvm_vcpu_trap_get_class(vcpu),
			(unsigned long)kvm_vcpu_trap_get_fault(vcpu),
			(unsigned long)kvm_vcpu_get_hsr(vcpu));
		return -EFAULT;
	}

	idx = srcu_read_lock(&vcpu->kvm->srcu);

	gfn = fault_ipa >> PAGE_SHIFT;
	memslot = gfn_to_memslot(vcpu->kvm, gfn);
	hva = gfn_to_hva_memslot_prot(memslot, gfn, &writable);
	write_fault = kvm_is_write_fault(vcpu);
	if (kvm_is_error_hva(hva) || (write_fault && !writable)) {
		if (is_iabt) {
			/* Prefetch Abort on I/O address */
			kvm_inject_pabt(vcpu, kvm_vcpu_get_hfar(vcpu));
			ret = 1;
			goto out_unlock;
		}

		/*
		 * The IPA is reported as [MAX:12], so we need to
		 * complement it with the bottom 12 bits from the
		 * faulting VA. This is always 12 bits, irrespective
		 * of the page size.
		 */
		fault_ipa |= kvm_vcpu_get_hfar(vcpu) & ((1 << 12) - 1);
		ret = io_mem_abort(vcpu, run, fault_ipa);
		goto out_unlock;
	}

<<<<<<< HEAD
	ret = user_mem_abort(vcpu, fault_ipa, memslot, hva, fault_status);
=======
	memslot = gfn_to_memslot(vcpu->kvm, gfn);

	/* Userspace should not be able to register out-of-bounds IPAs */
	VM_BUG_ON(fault_ipa >= KVM_PHYS_SIZE);

	ret = user_mem_abort(vcpu, fault_ipa, memslot, fault_status);
>>>>>>> 0e136a71
	if (ret == 0)
		ret = 1;
out_unlock:
	srcu_read_unlock(&vcpu->kvm->srcu, idx);
	return ret;
}

static void handle_hva_to_gpa(struct kvm *kvm,
			      unsigned long start,
			      unsigned long end,
			      void (*handler)(struct kvm *kvm,
					      gpa_t gpa, void *data),
			      void *data)
{
	struct kvm_memslots *slots;
	struct kvm_memory_slot *memslot;

	slots = kvm_memslots(kvm);

	/* we only care about the pages that the guest sees */
	kvm_for_each_memslot(memslot, slots) {
		unsigned long hva_start, hva_end;
		gfn_t gfn, gfn_end;

		hva_start = max(start, memslot->userspace_addr);
		hva_end = min(end, memslot->userspace_addr +
					(memslot->npages << PAGE_SHIFT));
		if (hva_start >= hva_end)
			continue;

		/*
		 * {gfn(page) | page intersects with [hva_start, hva_end)} =
		 * {gfn_start, gfn_start+1, ..., gfn_end-1}.
		 */
		gfn = hva_to_gfn_memslot(hva_start, memslot);
		gfn_end = hva_to_gfn_memslot(hva_end + PAGE_SIZE - 1, memslot);

		for (; gfn < gfn_end; ++gfn) {
			gpa_t gpa = gfn << PAGE_SHIFT;
			handler(kvm, gpa, data);
		}
	}
}

static void kvm_unmap_hva_handler(struct kvm *kvm, gpa_t gpa, void *data)
{
	unmap_stage2_range(kvm, gpa, PAGE_SIZE);
}

int kvm_unmap_hva(struct kvm *kvm, unsigned long hva)
{
	unsigned long end = hva + PAGE_SIZE;

	if (!kvm->arch.pgd)
		return 0;

	trace_kvm_unmap_hva(hva);
	handle_hva_to_gpa(kvm, hva, end, &kvm_unmap_hva_handler, NULL);
	return 0;
}

int kvm_unmap_hva_range(struct kvm *kvm,
			unsigned long start, unsigned long end)
{
	if (!kvm->arch.pgd)
		return 0;

	trace_kvm_unmap_hva_range(start, end);
	handle_hva_to_gpa(kvm, start, end, &kvm_unmap_hva_handler, NULL);
	return 0;
}

static void kvm_set_spte_handler(struct kvm *kvm, gpa_t gpa, void *data)
{
	pte_t *pte = (pte_t *)data;

	stage2_set_pte(kvm, NULL, gpa, pte, false);
}


void kvm_set_spte_hva(struct kvm *kvm, unsigned long hva, pte_t pte)
{
	unsigned long end = hva + PAGE_SIZE;
	pte_t stage2_pte;

	if (!kvm->arch.pgd)
		return;

	trace_kvm_set_spte_hva(hva);
	stage2_pte = pfn_pte(pte_pfn(pte), PAGE_S2);
	handle_hva_to_gpa(kvm, hva, end, &kvm_set_spte_handler, &stage2_pte);
}

void kvm_mmu_free_memory_caches(struct kvm_vcpu *vcpu)
{
	mmu_free_memory_cache(&vcpu->arch.mmu_page_cache);
}

phys_addr_t kvm_mmu_get_httbr(void)
{
	return virt_to_phys(hyp_pgd);
}

phys_addr_t kvm_mmu_get_boot_httbr(void)
{
	return virt_to_phys(boot_hyp_pgd);
}

phys_addr_t kvm_get_idmap_vector(void)
{
	return hyp_idmap_vector;
}

int kvm_mmu_init(void)
{
	int err;

	hyp_idmap_start = kvm_virt_to_phys(__hyp_idmap_text_start);
	hyp_idmap_end = kvm_virt_to_phys(__hyp_idmap_text_end);
	hyp_idmap_vector = kvm_virt_to_phys(__kvm_hyp_init);

	if ((hyp_idmap_start ^ hyp_idmap_end) & PAGE_MASK) {
		/*
		 * Our init code is crossing a page boundary. Allocate
		 * a bounce page, copy the code over and use that.
		 */
		size_t len = __hyp_idmap_text_end - __hyp_idmap_text_start;
		phys_addr_t phys_base;

		init_bounce_page = (void *)__get_free_page(GFP_KERNEL);
		if (!init_bounce_page) {
			kvm_err("Couldn't allocate HYP init bounce page\n");
			err = -ENOMEM;
			goto out;
		}

		memcpy(init_bounce_page, __hyp_idmap_text_start, len);
		/*
		 * Warning: the code we just copied to the bounce page
		 * must be flushed to the point of coherency.
		 * Otherwise, the data may be sitting in L2, and HYP
		 * mode won't be able to observe it as it runs with
		 * caches off at that point.
		 */
		kvm_flush_dcache_to_poc(init_bounce_page, len);

		phys_base = kvm_virt_to_phys(init_bounce_page);
		hyp_idmap_vector += phys_base - hyp_idmap_start;
		hyp_idmap_start = phys_base;
		hyp_idmap_end = phys_base + len;

		kvm_info("Using HYP init bounce page @%lx\n",
			 (unsigned long)phys_base);
	}

	hyp_pgd = (pgd_t *)__get_free_pages(GFP_KERNEL | __GFP_ZERO, pgd_order);
	boot_hyp_pgd = (pgd_t *)__get_free_pages(GFP_KERNEL | __GFP_ZERO, pgd_order);

	if (!hyp_pgd || !boot_hyp_pgd) {
		kvm_err("Hyp mode PGD not allocated\n");
		err = -ENOMEM;
		goto out;
	}

	/* Create the idmap in the boot page tables */
	err = 	__create_hyp_mappings(boot_hyp_pgd,
				      hyp_idmap_start, hyp_idmap_end,
				      __phys_to_pfn(hyp_idmap_start),
				      PAGE_HYP);

	if (err) {
		kvm_err("Failed to idmap %lx-%lx\n",
			hyp_idmap_start, hyp_idmap_end);
		goto out;
	}

	/* Map the very same page at the trampoline VA */
	err = 	__create_hyp_mappings(boot_hyp_pgd,
				      TRAMPOLINE_VA, TRAMPOLINE_VA + PAGE_SIZE,
				      __phys_to_pfn(hyp_idmap_start),
				      PAGE_HYP);
	if (err) {
		kvm_err("Failed to map trampoline @%lx into boot HYP pgd\n",
			TRAMPOLINE_VA);
		goto out;
	}

	/* Map the same page again into the runtime page tables */
	err = 	__create_hyp_mappings(hyp_pgd,
				      TRAMPOLINE_VA, TRAMPOLINE_VA + PAGE_SIZE,
				      __phys_to_pfn(hyp_idmap_start),
				      PAGE_HYP);
	if (err) {
		kvm_err("Failed to map trampoline @%lx into runtime HYP pgd\n",
			TRAMPOLINE_VA);
		goto out;
	}

	return 0;
out:
	free_hyp_pgds();
	return err;
}

void kvm_arch_commit_memory_region(struct kvm *kvm,
				   struct kvm_userspace_memory_region *mem,
				   const struct kvm_memory_slot *old,
				   enum kvm_mr_change change)
{
	gpa_t gpa = old->base_gfn << PAGE_SHIFT;
	phys_addr_t size = old->npages << PAGE_SHIFT;
	if (change == KVM_MR_DELETE || change == KVM_MR_MOVE) {
		spin_lock(&kvm->mmu_lock);
		unmap_stage2_range(kvm, gpa, size);
		spin_unlock(&kvm->mmu_lock);
	}
}

int kvm_arch_prepare_memory_region(struct kvm *kvm,
				   struct kvm_memory_slot *memslot,
				   struct kvm_userspace_memory_region *mem,
				   enum kvm_mr_change change)
{
<<<<<<< HEAD
=======
	/*
	 * Prevent userspace from creating a memory region outside of the IPA
	 * space addressable by the KVM guest IPA space.
	 */
	if (memslot->base_gfn + memslot->npages >=
	    (KVM_PHYS_SIZE >> PAGE_SHIFT))
		return -EFAULT;

>>>>>>> 0e136a71
	return 0;
}

void kvm_arch_free_memslot(struct kvm *kvm, struct kvm_memory_slot *free,
			   struct kvm_memory_slot *dont)
{
}

int kvm_arch_create_memslot(struct kvm *kvm, struct kvm_memory_slot *slot,
			    unsigned long npages)
{
	return 0;
}

void kvm_arch_memslots_updated(struct kvm *kvm)
{
}

void kvm_arch_flush_shadow_all(struct kvm *kvm)
{
}

void kvm_arch_flush_shadow_memslot(struct kvm *kvm,
				   struct kvm_memory_slot *slot)
{
}<|MERGE_RESOLUTION|>--- conflicted
+++ resolved
@@ -120,11 +120,7 @@
 }
 
 static void unmap_ptes(struct kvm *kvm, pmd_t *pmd,
-<<<<<<< HEAD
-		       phys_addr_t addr, phys_addr_t end)
-=======
 		      phys_addr_t addr, phys_addr_t end)
->>>>>>> 0e136a71
 {
 	phys_addr_t start_addr = addr;
 	pte_t *pte, *start_pte;
@@ -140,17 +136,10 @@
 
 	if (kvm_pte_table_empty(start_pte))
 		clear_pmd_entry(kvm, pmd, start_addr);
-<<<<<<< HEAD
-}
-
-static void unmap_pmds(struct kvm *kvm, pud_t *pud,
-		       phys_addr_t addr, phys_addr_t end)
-=======
 	}
 
 static void unmap_pmds(struct kvm *kvm, pud_t *pud,
 		      phys_addr_t addr, phys_addr_t end)
->>>>>>> 0e136a71
 {
 	phys_addr_t next, start_addr = addr;
 	pmd_t *pmd, *start_pmd;
@@ -174,11 +163,7 @@
 }
 
 static void unmap_puds(struct kvm *kvm, pgd_t *pgd,
-<<<<<<< HEAD
-		       phys_addr_t addr, phys_addr_t end)
-=======
 		      phys_addr_t addr, phys_addr_t end)
->>>>>>> 0e136a71
 {
 	phys_addr_t next, start_addr = addr;
 	pud_t *pud, *start_pud;
@@ -203,28 +188,17 @@
 
 
 static void unmap_range(struct kvm *kvm, pgd_t *pgdp,
-<<<<<<< HEAD
-			phys_addr_t start, u64 size)
-=======
 		       phys_addr_t start, u64 size)
->>>>>>> 0e136a71
 {
 	pgd_t *pgd;
 	phys_addr_t addr = start, end = start + size;
 	phys_addr_t next;
 
-<<<<<<< HEAD
-	pgd = pgdp + pgd_index(addr);
-	do {
-		next = kvm_pgd_addr_end(addr, end);
-		unmap_puds(kvm, pgd, addr, next);
-=======
 	pgd = pgdp + kvm_pgd_index(addr);
 	do {
 		next = kvm_pgd_addr_end(addr, end);
 		if (!pgd_none(*pgd))
 			unmap_puds(kvm, pgd, addr, next);
->>>>>>> 0e136a71
 	} while (pgd++, addr = next, addr != end);
 }
 
@@ -290,11 +264,7 @@
 	phys_addr_t next;
 	pgd_t *pgd;
 
-<<<<<<< HEAD
-	pgd = kvm->arch.pgd + pgd_index(addr);
-=======
 	pgd = kvm->arch.pgd + kvm_pgd_index(addr);
->>>>>>> 0e136a71
 	do {
 		next = kvm_pgd_addr_end(addr, end);
 		stage2_flush_puds(kvm, pgd, addr, next);
@@ -850,22 +820,20 @@
 	return kvm_vcpu_dabt_iswrite(vcpu);
 }
 
-<<<<<<< HEAD
-=======
 static bool kvm_is_device_pfn(unsigned long pfn)
 {
 	return !pfn_valid(pfn);
 }
 
->>>>>>> 0e136a71
 static int user_mem_abort(struct kvm_vcpu *vcpu, phys_addr_t fault_ipa,
-			  struct kvm_memory_slot *memslot, unsigned long hva,
+			  struct kvm_memory_slot *memslot,
 			  unsigned long fault_status)
 {
 	int ret;
 	bool write_fault, writable, hugetlb = false, force_pte = false;
 	unsigned long mmu_seq;
 	gfn_t gfn = fault_ipa >> PAGE_SHIFT;
+	unsigned long hva = gfn_to_hva(vcpu->kvm, gfn);
 	struct kvm *kvm = vcpu->kvm;
 	struct kvm_mmu_memory_cache *memcache = &vcpu->arch.mmu_page_cache;
 	struct vm_area_struct *vma;
@@ -927,11 +895,7 @@
 	if (is_error_pfn(pfn))
 		return -EFAULT;
 
-<<<<<<< HEAD
-	if (kvm_is_mmio_pfn(pfn))
-=======
 	if (kvm_is_device_pfn(pfn))
->>>>>>> 0e136a71
 		mem_type = PAGE_S2_DEVICE;
 
 	spin_lock(&kvm->mmu_lock);
@@ -957,11 +921,7 @@
 		}
 		coherent_cache_guest_page(vcpu, hva, PAGE_SIZE);
 		ret = stage2_set_pte(kvm, memcache, fault_ipa, &new_pte,
-<<<<<<< HEAD
-				     mem_type == PAGE_S2_DEVICE);
-=======
 			pgprot_val(mem_type) == pgprot_val(PAGE_S2_DEVICE));
->>>>>>> 0e136a71
 	}
 
 
@@ -988,8 +948,7 @@
 	unsigned long fault_status;
 	phys_addr_t fault_ipa;
 	struct kvm_memory_slot *memslot;
-	unsigned long hva;
-	bool is_iabt, write_fault, writable;
+	bool is_iabt;
 	gfn_t gfn;
 	int ret, idx;
 
@@ -1000,26 +959,28 @@
 			      kvm_vcpu_get_hfar(vcpu), fault_ipa);
 
 	/* Check the stage-2 fault is trans. fault or write fault */
-	fault_status = kvm_vcpu_trap_get_fault_type(vcpu);
+	fault_status = kvm_vcpu_trap_get_fault(vcpu);
 	if (fault_status != FSC_FAULT && fault_status != FSC_PERM) {
-		kvm_err("Unsupported FSC: EC=%#x xFSC=%#lx ESR_EL2=%#lx\n",
-			kvm_vcpu_trap_get_class(vcpu),
-			(unsigned long)kvm_vcpu_trap_get_fault(vcpu),
-			(unsigned long)kvm_vcpu_get_hsr(vcpu));
+		kvm_err("Unsupported fault status: EC=%#x DFCS=%#lx\n",
+			kvm_vcpu_trap_get_class(vcpu), fault_status);
 		return -EFAULT;
 	}
 
 	idx = srcu_read_lock(&vcpu->kvm->srcu);
 
 	gfn = fault_ipa >> PAGE_SHIFT;
-	memslot = gfn_to_memslot(vcpu->kvm, gfn);
-	hva = gfn_to_hva_memslot_prot(memslot, gfn, &writable);
-	write_fault = kvm_is_write_fault(vcpu);
-	if (kvm_is_error_hva(hva) || (write_fault && !writable)) {
+	if (!kvm_is_visible_gfn(vcpu->kvm, gfn)) {
 		if (is_iabt) {
 			/* Prefetch Abort on I/O address */
 			kvm_inject_pabt(vcpu, kvm_vcpu_get_hfar(vcpu));
 			ret = 1;
+			goto out_unlock;
+		}
+
+		if (fault_status != FSC_FAULT) {
+			kvm_err("Unsupported fault status on io memory: %#lx\n",
+				fault_status);
+			ret = -EFAULT;
 			goto out_unlock;
 		}
 
@@ -1034,16 +995,12 @@
 		goto out_unlock;
 	}
 
-<<<<<<< HEAD
-	ret = user_mem_abort(vcpu, fault_ipa, memslot, hva, fault_status);
-=======
 	memslot = gfn_to_memslot(vcpu->kvm, gfn);
 
 	/* Userspace should not be able to register out-of-bounds IPAs */
 	VM_BUG_ON(fault_ipa >= KVM_PHYS_SIZE);
 
 	ret = user_mem_abort(vcpu, fault_ipa, memslot, fault_status);
->>>>>>> 0e136a71
 	if (ret == 0)
 		ret = 1;
 out_unlock:
@@ -1267,8 +1224,6 @@
 				   struct kvm_userspace_memory_region *mem,
 				   enum kvm_mr_change change)
 {
-<<<<<<< HEAD
-=======
 	/*
 	 * Prevent userspace from creating a memory region outside of the IPA
 	 * space addressable by the KVM guest IPA space.
@@ -1277,7 +1232,6 @@
 	    (KVM_PHYS_SIZE >> PAGE_SHIFT))
 		return -EFAULT;
 
->>>>>>> 0e136a71
 	return 0;
 }
 
