--- conflicted
+++ resolved
@@ -109,25 +109,10 @@
 static inline void blk_rq_bio_prep(struct request *rq, struct bio *bio,
 		unsigned int nr_segs)
 {
-<<<<<<< HEAD
-	kobject_get(&q->kobj);
-}
-
-static inline bool
-is_flush_rq(struct request *req, struct blk_mq_hw_ctx *hctx)
-{
-	return hctx->fq->flush_rq == req;
-}
-
-struct blk_flush_queue *blk_alloc_flush_queue(struct request_queue *q,
-		int node, int cmd_size, gfp_t flags);
-void blk_free_flush_queue(struct blk_flush_queue *q);
-=======
 	rq->nr_phys_segments = nr_segs;
 	rq->__data_len = bio->bi_iter.bi_size;
 	rq->bio = rq->biotail = bio;
 	rq->ioprio = bio_prio(bio);
->>>>>>> f7688b48
 
 	if (bio->bi_disk)
 		rq->rq_disk = bio->bi_disk;
@@ -272,16 +257,6 @@
 	req->cmd_flags |= REQ_NOMERGE;
 	if (req == q->last_merge)
 		q->last_merge = NULL;
-}
-
-/*
- * The max size one bio can handle is UINT_MAX becasue bvec_iter.bi_size
- * is defined as 'unsigned int', meantime it has to aligned to with logical
- * block size which is the minimum accepted unit by hardware.
- */
-static inline unsigned int bio_allowed_max_sectors(struct request_queue *q)
-{
-	return round_down(UINT_MAX, queue_logical_block_size(q)) >> 9;
 }
 
 /*
