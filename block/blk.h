--- conflicted
+++ resolved
@@ -25,14 +25,6 @@
 	struct list_head	flush_data_in_flight;
 	struct request		*flush_rq;
 
-<<<<<<< HEAD
-	/*
-	 * flush_rq shares tag with this rq, both can't be active
-	 * at the same time
-	 */
-	struct request		*orig_rq;
-=======
->>>>>>> d1988041
 	struct lock_class_key	key;
 	spinlock_t		mq_flush_lock;
 };
@@ -181,15 +173,12 @@
 static inline void bio_integrity_free(struct bio *bio)
 {
 }
-<<<<<<< HEAD
-=======
 static inline void blk_integrity_add(struct gendisk *disk)
 {
 }
 static inline void blk_integrity_del(struct gendisk *disk)
 {
 }
->>>>>>> d1988041
 #endif /* CONFIG_BLK_DEV_INTEGRITY */
 
 unsigned long blk_rq_timeout(unsigned long timeout);
