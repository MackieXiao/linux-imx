--- conflicted
+++ resolved
@@ -156,11 +156,7 @@
 
 /* Helper functions */
 
-<<<<<<< HEAD
-void dump_buffer(u8 *buf, uint32_t count)
-=======
 static void dump_buffer(u8 *buf, uint32_t count)
->>>>>>> f7688b48
 {
 #if defined(DEBUG)
 	int i;
