--- conflicted
+++ resolved
@@ -10,11 +10,7 @@
  *
  */
 
-<<<<<<< HEAD
-#include <linux/busfreq-imx6.h>
-=======
 #include <linux/busfreq-imx.h>
->>>>>>> e4b66791
 #include <linux/clk.h>
 #include <linux/delay.h>
 #include <linux/dmaengine.h>
@@ -848,10 +844,7 @@
 static const struct of_device_id fsl_sai_ids[] = {
 	{ .compatible = "fsl,vf610-sai", },
 	{ .compatible = "fsl,imx6sx-sai", },
-<<<<<<< HEAD
-=======
 	{ .compatible = "fsl,imx6ul-sai", },
->>>>>>> e4b66791
 	{ .compatible = "fsl,imx7d-sai", },
 	{ /* sentinel */ }
 };
