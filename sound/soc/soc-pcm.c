// SPDX-License-Identifier: GPL-2.0+
//
// soc-pcm.c  --  ALSA SoC PCM
//
// Copyright 2005 Wolfson Microelectronics PLC.
// Copyright 2005 Openedhand Ltd.
// Copyright (C) 2010 Slimlogic Ltd.
// Copyright (C) 2010 Texas Instruments Inc.
//
// Authors: Liam Girdwood <lrg@ti.com>
//          Mark Brown <broonie@opensource.wolfsonmicro.com>

#include <linux/kernel.h>
#include <linux/init.h>
#include <linux/delay.h>
#include <linux/pinctrl/consumer.h>
#include <linux/pm_runtime.h>
#include <linux/slab.h>
#include <linux/workqueue.h>
#include <linux/export.h>
#include <linux/debugfs.h>
#include <sound/core.h>
#include <sound/pcm.h>
#include <sound/pcm_params.h>
#include <sound/soc.h>
#include <sound/soc-dpcm.h>
#include <sound/soc-link.h>
#include <sound/initval.h>
#include <trace/hooks/sound.h>

#define DPCM_MAX_BE_USERS	8

#ifdef CONFIG_DEBUG_FS
static const char *dpcm_state_string(enum snd_soc_dpcm_state state)
{
	switch (state) {
	case SND_SOC_DPCM_STATE_NEW:
		return "new";
	case SND_SOC_DPCM_STATE_OPEN:
		return "open";
	case SND_SOC_DPCM_STATE_HW_PARAMS:
		return "hw_params";
	case SND_SOC_DPCM_STATE_PREPARE:
		return "prepare";
	case SND_SOC_DPCM_STATE_START:
		return "start";
	case SND_SOC_DPCM_STATE_STOP:
		return "stop";
	case SND_SOC_DPCM_STATE_SUSPEND:
		return "suspend";
	case SND_SOC_DPCM_STATE_PAUSED:
		return "paused";
	case SND_SOC_DPCM_STATE_HW_FREE:
		return "hw_free";
	case SND_SOC_DPCM_STATE_CLOSE:
		return "close";
	}

	return "unknown";
}

static ssize_t dpcm_show_state(struct snd_soc_pcm_runtime *fe,
			       int stream, char *buf, size_t size)
{
	struct snd_pcm_hw_params *params = &fe->dpcm[stream].hw_params;
	struct snd_soc_dpcm *dpcm;
	ssize_t offset = 0;
	unsigned long flags;

	/* FE state */
	offset += scnprintf(buf + offset, size - offset,
			   "[%s - %s]\n", fe->dai_link->name,
			   stream ? "Capture" : "Playback");

	offset += scnprintf(buf + offset, size - offset, "State: %s\n",
			   dpcm_state_string(fe->dpcm[stream].state));

	if ((fe->dpcm[stream].state >= SND_SOC_DPCM_STATE_HW_PARAMS) &&
	    (fe->dpcm[stream].state <= SND_SOC_DPCM_STATE_STOP))
		offset += scnprintf(buf + offset, size - offset,
				   "Hardware Params: "
				   "Format = %s, Channels = %d, Rate = %d\n",
				   snd_pcm_format_name(params_format(params)),
				   params_channels(params),
				   params_rate(params));

	/* BEs state */
	offset += scnprintf(buf + offset, size - offset, "Backends:\n");

	if (list_empty(&fe->dpcm[stream].be_clients)) {
		offset += scnprintf(buf + offset, size - offset,
				   " No active DSP links\n");
		goto out;
	}

	spin_lock_irqsave(&fe->card->dpcm_lock, flags);
	for_each_dpcm_be(fe, stream, dpcm) {
		struct snd_soc_pcm_runtime *be = dpcm->be;
		params = &dpcm->hw_params;

		offset += scnprintf(buf + offset, size - offset,
				   "- %s\n", be->dai_link->name);

		offset += scnprintf(buf + offset, size - offset,
				   "   State: %s\n",
				   dpcm_state_string(be->dpcm[stream].state));

		if ((be->dpcm[stream].state >= SND_SOC_DPCM_STATE_HW_PARAMS) &&
		    (be->dpcm[stream].state <= SND_SOC_DPCM_STATE_STOP))
			offset += scnprintf(buf + offset, size - offset,
					   "   Hardware Params: "
					   "Format = %s, Channels = %d, Rate = %d\n",
					   snd_pcm_format_name(params_format(params)),
					   params_channels(params),
					   params_rate(params));
	}
	spin_unlock_irqrestore(&fe->card->dpcm_lock, flags);
out:
	return offset;
}

static ssize_t dpcm_state_read_file(struct file *file, char __user *user_buf,
				    size_t count, loff_t *ppos)
{
	struct snd_soc_pcm_runtime *fe = file->private_data;
	ssize_t out_count = PAGE_SIZE, offset = 0, ret = 0;
	int stream;
	char *buf;

	if (fe->num_cpus > 1) {
		dev_err(fe->dev,
			"%s doesn't support Multi CPU yet\n", __func__);
		return -EINVAL;
	}

	buf = kmalloc(out_count, GFP_KERNEL);
	if (!buf)
		return -ENOMEM;

	for_each_pcm_streams(stream)
		if (snd_soc_dai_stream_valid(asoc_rtd_to_cpu(fe, 0), stream))
			offset += dpcm_show_state(fe, stream,
						  buf + offset,
						  out_count - offset);

	ret = simple_read_from_buffer(user_buf, count, ppos, buf, offset);

	kfree(buf);
	return ret;
}

static const struct file_operations dpcm_state_fops = {
	.open = simple_open,
	.read = dpcm_state_read_file,
	.llseek = default_llseek,
};

void soc_dpcm_debugfs_add(struct snd_soc_pcm_runtime *rtd)
{
	if (!rtd->dai_link)
		return;

	if (!rtd->dai_link->dynamic)
		return;

	if (!rtd->card->debugfs_card_root)
		return;

	rtd->debugfs_dpcm_root = debugfs_create_dir(rtd->dai_link->name,
						    rtd->card->debugfs_card_root);

	debugfs_create_file("state", 0444, rtd->debugfs_dpcm_root,
			    rtd, &dpcm_state_fops);
}

static void dpcm_create_debugfs_state(struct snd_soc_dpcm *dpcm, int stream)
{
	char *name;

	name = kasprintf(GFP_KERNEL, "%s:%s", dpcm->be->dai_link->name,
			 stream ? "capture" : "playback");
	if (name) {
		dpcm->debugfs_state = debugfs_create_dir(
			name, dpcm->fe->debugfs_dpcm_root);
		debugfs_create_u32("state", 0644, dpcm->debugfs_state,
				   &dpcm->state);
		kfree(name);
	}
}

static void dpcm_remove_debugfs_state(struct snd_soc_dpcm *dpcm)
{
	debugfs_remove_recursive(dpcm->debugfs_state);
}

#else
static inline void dpcm_create_debugfs_state(struct snd_soc_dpcm *dpcm,
					     int stream)
{
}

static inline void dpcm_remove_debugfs_state(struct snd_soc_dpcm *dpcm)
{
}
#endif

/**
 * snd_soc_runtime_action() - Increment/Decrement active count for
 * PCM runtime components
 * @rtd: ASoC PCM runtime that is activated
 * @stream: Direction of the PCM stream
 * @action: Activate stream if 1. Deactivate if -1.
 *
 * Increments/Decrements the active count for all the DAIs and components
 * attached to a PCM runtime.
 * Should typically be called when a stream is opened.
 *
 * Must be called with the rtd->card->pcm_mutex being held
 */
void snd_soc_runtime_action(struct snd_soc_pcm_runtime *rtd,
			    int stream, int action)
{
	struct snd_soc_dai *dai;
	int i;

	lockdep_assert_held(&rtd->card->pcm_mutex);

	for_each_rtd_dais(rtd, i, dai)
		snd_soc_dai_action(dai, stream, action);
}
EXPORT_SYMBOL_GPL(snd_soc_runtime_action);

/**
 * snd_soc_runtime_ignore_pmdown_time() - Check whether to ignore the power down delay
 * @rtd: The ASoC PCM runtime that should be checked.
 *
 * This function checks whether the power down delay should be ignored for a
 * specific PCM runtime. Returns true if the delay is 0, if it the DAI link has
 * been configured to ignore the delay, or if none of the components benefits
 * from having the delay.
 */
bool snd_soc_runtime_ignore_pmdown_time(struct snd_soc_pcm_runtime *rtd)
{
	struct snd_soc_component *component;
	bool ignore = true;
	int i;

	if (!rtd->pmdown_time || rtd->dai_link->ignore_pmdown_time)
		return true;

	for_each_rtd_components(rtd, i, component)
		ignore &= !component->driver->use_pmdown_time;

	return ignore;
}

/**
 * snd_soc_set_runtime_hwparams - set the runtime hardware parameters
 * @substream: the pcm substream
 * @hw: the hardware parameters
 *
 * Sets the substream runtime hardware parameters.
 */
int snd_soc_set_runtime_hwparams(struct snd_pcm_substream *substream,
	const struct snd_pcm_hardware *hw)
{
	struct snd_pcm_runtime *runtime = substream->runtime;
	runtime->hw.info = hw->info;
	runtime->hw.formats = hw->formats;
	runtime->hw.period_bytes_min = hw->period_bytes_min;
	runtime->hw.period_bytes_max = hw->period_bytes_max;
	runtime->hw.periods_min = hw->periods_min;
	runtime->hw.periods_max = hw->periods_max;
	runtime->hw.buffer_bytes_max = hw->buffer_bytes_max;
	runtime->hw.fifo_size = hw->fifo_size;
	return 0;
}
EXPORT_SYMBOL_GPL(snd_soc_set_runtime_hwparams);

/* DPCM stream event, send event to FE and all active BEs. */
int dpcm_dapm_stream_event(struct snd_soc_pcm_runtime *fe, int dir,
	int event)
{
	struct snd_soc_dpcm *dpcm;

	for_each_dpcm_be(fe, dir, dpcm) {

		struct snd_soc_pcm_runtime *be = dpcm->be;

		dev_dbg(be->dev, "ASoC: BE %s event %d dir %d\n",
				be->dai_link->name, event, dir);

		if ((event == SND_SOC_DAPM_STREAM_STOP) &&
		    (be->dpcm[dir].users >= 1))
			continue;

		snd_soc_dapm_stream_event(be, dir, event);
	}

	snd_soc_dapm_stream_event(fe, dir, event);

	return 0;
}

static int soc_pcm_apply_symmetry(struct snd_pcm_substream *substream,
					struct snd_soc_dai *soc_dai)
{
	struct snd_soc_pcm_runtime *rtd = asoc_substream_to_rtd(substream);
	int ret;

	if (soc_dai->rate && (soc_dai->driver->symmetric_rates ||
				rtd->dai_link->symmetric_rates)) {
		dev_dbg(soc_dai->dev, "ASoC: Symmetry forces %dHz rate\n",
				soc_dai->rate);

		ret = snd_pcm_hw_constraint_single(substream->runtime,
						SNDRV_PCM_HW_PARAM_RATE,
						soc_dai->rate);
		if (ret < 0) {
			dev_err(soc_dai->dev,
				"ASoC: Unable to apply rate constraint: %d\n",
				ret);
			return ret;
		}
	}

	if (soc_dai->channels && (soc_dai->driver->symmetric_channels ||
				rtd->dai_link->symmetric_channels)) {
		dev_dbg(soc_dai->dev, "ASoC: Symmetry forces %d channel(s)\n",
				soc_dai->channels);

		ret = snd_pcm_hw_constraint_single(substream->runtime,
						SNDRV_PCM_HW_PARAM_CHANNELS,
						soc_dai->channels);
		if (ret < 0) {
			dev_err(soc_dai->dev,
				"ASoC: Unable to apply channel symmetry constraint: %d\n",
				ret);
			return ret;
		}
	}

	if (soc_dai->sample_bits && (soc_dai->driver->symmetric_samplebits ||
				rtd->dai_link->symmetric_samplebits)) {
		dev_dbg(soc_dai->dev, "ASoC: Symmetry forces %d sample bits\n",
				soc_dai->sample_bits);

		ret = snd_pcm_hw_constraint_single(substream->runtime,
						SNDRV_PCM_HW_PARAM_SAMPLE_BITS,
						soc_dai->sample_bits);
		if (ret < 0) {
			dev_err(soc_dai->dev,
				"ASoC: Unable to apply sample bits symmetry constraint: %d\n",
				ret);
			return ret;
		}
	}

	return 0;
}

static int soc_pcm_params_symmetry(struct snd_pcm_substream *substream,
				struct snd_pcm_hw_params *params)
{
	struct snd_soc_pcm_runtime *rtd = asoc_substream_to_rtd(substream);
	struct snd_soc_dai *dai;
	struct snd_soc_dai *cpu_dai;
	unsigned int rate, channels, sample_bits, symmetry, i;

	rate = params_rate(params);
	channels = params_channels(params);
	sample_bits = snd_pcm_format_physical_width(params_format(params));

	/* reject unmatched parameters when applying symmetry */
	symmetry = rtd->dai_link->symmetric_rates;

	for_each_rtd_cpu_dais(rtd, i, dai)
		symmetry |= dai->driver->symmetric_rates;

	if (symmetry) {
		for_each_rtd_cpu_dais(rtd, i, cpu_dai) {
			if (cpu_dai->rate && cpu_dai->rate != rate) {
				dev_err(rtd->dev, "ASoC: unmatched rate symmetry: %d - %d\n",
					cpu_dai->rate, rate);
				return -EINVAL;
			}
		}
	}

	symmetry = rtd->dai_link->symmetric_channels;

	for_each_rtd_dais(rtd, i, dai)
		symmetry |= dai->driver->symmetric_channels;

	if (symmetry) {
		for_each_rtd_cpu_dais(rtd, i, cpu_dai) {
			if (cpu_dai->channels &&
			    cpu_dai->channels != channels) {
				dev_err(rtd->dev, "ASoC: unmatched channel symmetry: %d - %d\n",
					cpu_dai->channels, channels);
				return -EINVAL;
			}
		}
	}

	symmetry = rtd->dai_link->symmetric_samplebits;

	for_each_rtd_dais(rtd, i, dai)
		symmetry |= dai->driver->symmetric_samplebits;

	if (symmetry) {
		for_each_rtd_cpu_dais(rtd, i, cpu_dai) {
			if (cpu_dai->sample_bits &&
			    cpu_dai->sample_bits != sample_bits) {
				dev_err(rtd->dev, "ASoC: unmatched sample bits symmetry: %d - %d\n",
					cpu_dai->sample_bits, sample_bits);
				return -EINVAL;
			}
		}
	}

	return 0;
}

static bool soc_pcm_has_symmetry(struct snd_pcm_substream *substream)
{
	struct snd_soc_pcm_runtime *rtd = asoc_substream_to_rtd(substream);
	struct snd_soc_dai_link *link = rtd->dai_link;
	struct snd_soc_dai *dai;
	unsigned int symmetry, i;

	symmetry = link->symmetric_rates ||
		link->symmetric_channels ||
		link->symmetric_samplebits;

	for_each_rtd_dais(rtd, i, dai)
		symmetry = symmetry ||
			dai->driver->symmetric_rates ||
			dai->driver->symmetric_channels ||
			dai->driver->symmetric_samplebits;

	return symmetry;
}

static void soc_pcm_set_msb(struct snd_pcm_substream *substream, int bits)
{
	struct snd_soc_pcm_runtime *rtd = asoc_substream_to_rtd(substream);
	int ret;

	if (!bits)
		return;

	ret = snd_pcm_hw_constraint_msbits(substream->runtime, 0, 0, bits);
	if (ret != 0)
		dev_warn(rtd->dev, "ASoC: Failed to set MSB %d: %d\n",
				 bits, ret);
}

static void soc_pcm_apply_msb(struct snd_pcm_substream *substream)
{
	struct snd_soc_pcm_runtime *rtd = asoc_substream_to_rtd(substream);
	struct snd_soc_dai *cpu_dai;
	struct snd_soc_dai *codec_dai;
	struct snd_soc_pcm_stream *pcm_codec, *pcm_cpu;
	int stream = substream->stream;
	int i;
	unsigned int bits = 0, cpu_bits = 0;

	for_each_rtd_codec_dais(rtd, i, codec_dai) {
		pcm_codec = snd_soc_dai_get_pcm_stream(codec_dai, stream);

		if (pcm_codec->sig_bits == 0) {
			bits = 0;
			break;
		}
		bits = max(pcm_codec->sig_bits, bits);
	}

	for_each_rtd_cpu_dais(rtd, i, cpu_dai) {
		pcm_cpu = snd_soc_dai_get_pcm_stream(cpu_dai, stream);

		if (pcm_cpu->sig_bits == 0) {
			cpu_bits = 0;
			break;
		}
		cpu_bits = max(pcm_cpu->sig_bits, cpu_bits);
	}

	soc_pcm_set_msb(substream, bits);
	soc_pcm_set_msb(substream, cpu_bits);
}

/**
 * snd_soc_runtime_calc_hw() - Calculate hw limits for a PCM stream
 * @rtd: ASoC PCM runtime
 * @hw: PCM hardware parameters (output)
 * @stream: Direction of the PCM stream
 *
 * Calculates the subset of stream parameters supported by all DAIs
 * associated with the PCM stream.
 */
int snd_soc_runtime_calc_hw(struct snd_soc_pcm_runtime *rtd,
			    struct snd_pcm_hardware *hw, int stream)
{
	struct snd_soc_dai *codec_dai;
	struct snd_soc_dai *cpu_dai;
	struct snd_soc_pcm_stream *codec_stream;
	struct snd_soc_pcm_stream *cpu_stream;
	unsigned int chan_min = 0, chan_max = UINT_MAX;
	unsigned int cpu_chan_min = 0, cpu_chan_max = UINT_MAX;
	unsigned int rate_min = 0, rate_max = UINT_MAX;
	unsigned int cpu_rate_min = 0, cpu_rate_max = UINT_MAX;
	unsigned int rates = UINT_MAX, cpu_rates = UINT_MAX;
	u64 formats = ULLONG_MAX;
	int i;

	/* first calculate min/max only for CPUs in the DAI link */
	for_each_rtd_cpu_dais(rtd, i, cpu_dai) {

		/*
		 * Skip CPUs which don't support the current stream type.
		 * Otherwise, since the rate, channel, and format values will
		 * zero in that case, we would have no usable settings left,
		 * causing the resulting setup to fail.
		 */
		if (!snd_soc_dai_stream_valid(cpu_dai, stream))
			continue;

		cpu_stream = snd_soc_dai_get_pcm_stream(cpu_dai, stream);

		cpu_chan_min = max(cpu_chan_min, cpu_stream->channels_min);
		cpu_chan_max = min(cpu_chan_max, cpu_stream->channels_max);
		cpu_rate_min = max(cpu_rate_min, cpu_stream->rate_min);
		cpu_rate_max = min_not_zero(cpu_rate_max, cpu_stream->rate_max);
		formats &= cpu_stream->formats;
		cpu_rates = snd_pcm_rate_mask_intersect(cpu_stream->rates,
							cpu_rates);
	}

	/* second calculate min/max only for CODECs in the DAI link */
	for_each_rtd_codec_dais(rtd, i, codec_dai) {

		/*
		 * Skip CODECs which don't support the current stream type.
		 * Otherwise, since the rate, channel, and format values will
		 * zero in that case, we would have no usable settings left,
		 * causing the resulting setup to fail.
		 */
		if (!snd_soc_dai_stream_valid(codec_dai, stream))
			continue;

		codec_stream = snd_soc_dai_get_pcm_stream(codec_dai, stream);

		chan_min = max(chan_min, codec_stream->channels_min);
		chan_max = min(chan_max, codec_stream->channels_max);
		rate_min = max(rate_min, codec_stream->rate_min);
		rate_max = min_not_zero(rate_max, codec_stream->rate_max);
		formats &= codec_stream->formats;
		rates = snd_pcm_rate_mask_intersect(codec_stream->rates, rates);
	}

	/* Verify both a valid CPU DAI and a valid CODEC DAI were found */
	if (!chan_min || !cpu_chan_min)
		return -EINVAL;

	/*
	 * chan min/max cannot be enforced if there are multiple CODEC DAIs
	 * connected to CPU DAI(s), use CPU DAI's directly and let
	 * channel allocation be fixed up later
	 */
	if (rtd->num_codecs > 1) {
		chan_min = cpu_chan_min;
		chan_max = cpu_chan_max;
	}

	/* finally find a intersection between CODECs and CPUs */
	hw->channels_min = max(chan_min, cpu_chan_min);
	hw->channels_max = min(chan_max, cpu_chan_max);
	hw->formats = formats;
	hw->rates = snd_pcm_rate_mask_intersect(rates, cpu_rates);

	snd_pcm_hw_limit_rates(hw);

	hw->rate_min = max(hw->rate_min, cpu_rate_min);
	hw->rate_min = max(hw->rate_min, rate_min);
	hw->rate_max = min_not_zero(hw->rate_max, cpu_rate_max);
	hw->rate_max = min_not_zero(hw->rate_max, rate_max);

	return 0;
}
EXPORT_SYMBOL_GPL(snd_soc_runtime_calc_hw);

static void soc_pcm_init_runtime_hw(struct snd_pcm_substream *substream)
{
	struct snd_pcm_hardware *hw = &substream->runtime->hw;
	struct snd_soc_pcm_runtime *rtd = asoc_substream_to_rtd(substream);
	u64 formats = hw->formats;

	/*
	 * At least one CPU and one CODEC should match. Otherwise, we should
	 * have bailed out on a higher level, since there would be no CPU or
	 * CODEC to support the transfer direction in that case.
	 */
	snd_soc_runtime_calc_hw(rtd, hw, substream->stream);

	if (formats)
		hw->formats &= formats;
}

static int soc_pcm_components_open(struct snd_pcm_substream *substream)
{
	struct snd_soc_pcm_runtime *rtd = asoc_substream_to_rtd(substream);
	struct snd_soc_component *component;
	int i, ret = 0;

	for_each_rtd_components(rtd, i, component) {
		ret = snd_soc_component_module_get_when_open(component, substream);
		if (ret < 0)
			break;

		ret = snd_soc_component_open(component, substream);
		if (ret < 0)
			break;
	}

	return ret;
}

static int soc_pcm_components_close(struct snd_pcm_substream *substream,
				    int rollback)
{
	struct snd_soc_pcm_runtime *rtd = asoc_substream_to_rtd(substream);
	struct snd_soc_component *component;
	int i, r, ret = 0;

	for_each_rtd_components(rtd, i, component) {
		r = snd_soc_component_close(component, substream, rollback);
		if (r < 0)
			ret = r; /* use last ret */

		snd_soc_component_module_put_when_close(component, substream, rollback);
	}

	return ret;
}

static int soc_pcm_clean(struct snd_pcm_substream *substream, int rollback)
{
	struct snd_soc_pcm_runtime *rtd = asoc_substream_to_rtd(substream);
	struct snd_soc_component *component;
	struct snd_soc_dai *dai;
	int i;

	mutex_lock_nested(&rtd->card->pcm_mutex, rtd->card->pcm_subclass);

	if (!rollback)
		snd_soc_runtime_deactivate(rtd, substream->stream);

	for_each_rtd_dais(rtd, i, dai)
		snd_soc_dai_shutdown(dai, substream, rollback);

	snd_soc_link_shutdown(substream, rollback);

	soc_pcm_components_close(substream, rollback);

	if (!rollback)
		snd_soc_dapm_stream_stop(rtd, substream->stream);

	mutex_unlock(&rtd->card->pcm_mutex);

	snd_soc_pcm_component_pm_runtime_put(rtd, substream, rollback);

	for_each_rtd_components(rtd, i, component)
		if (!snd_soc_component_active(component))
			pinctrl_pm_select_sleep_state(component->dev);

	return 0;
}

/*
 * Called by ALSA when a PCM substream is closed. Private data can be
 * freed here. The cpu DAI, codec DAI, machine and components are also
 * shutdown.
 */
static int soc_pcm_close(struct snd_pcm_substream *substream)
{
	return soc_pcm_clean(substream, 0);
}

/*
 * Called by ALSA when a PCM substream is opened, the runtime->hw record is
 * then initialized and any private data can be allocated. This also calls
 * startup for the cpu DAI, component, machine and codec DAI.
 */
static int soc_pcm_open(struct snd_pcm_substream *substream)
{
	struct snd_soc_pcm_runtime *rtd = asoc_substream_to_rtd(substream);
	struct snd_pcm_runtime *runtime = substream->runtime;
	struct snd_soc_component *component;
	struct snd_soc_dai *dai;
	const char *codec_dai_name = "multicodec";
	const char *cpu_dai_name = "multicpu";
	int i, ret = 0;

	for_each_rtd_components(rtd, i, component)
		pinctrl_pm_select_default_state(component->dev);

	ret = snd_soc_pcm_component_pm_runtime_get(rtd, substream);
	if (ret < 0)
		goto pm_err;

	mutex_lock_nested(&rtd->card->pcm_mutex, rtd->card->pcm_subclass);

	ret = soc_pcm_components_open(substream);
	if (ret < 0)
		goto err;

	ret = snd_soc_link_startup(substream);
	if (ret < 0)
		goto err;

	/* startup the audio subsystem */
	for_each_rtd_dais(rtd, i, dai) {
		ret = snd_soc_dai_startup(dai, substream);
		if (ret < 0)
			goto err;

		if (substream->stream == SNDRV_PCM_STREAM_PLAYBACK)
			dai->tx_mask = 0;
		else
			dai->rx_mask = 0;
	}

	/* Dynamic PCM DAI links compat checks use dynamic capabilities */
	if (rtd->dai_link->dynamic || rtd->dai_link->no_pcm)
		goto dynamic;

	/* Check that the codec and cpu DAIs are compatible */
	soc_pcm_init_runtime_hw(substream);

	if (rtd->num_codecs == 1)
		codec_dai_name = asoc_rtd_to_codec(rtd, 0)->name;

	if (rtd->num_cpus == 1)
		cpu_dai_name = asoc_rtd_to_cpu(rtd, 0)->name;

	if (soc_pcm_has_symmetry(substream))
		runtime->hw.info |= SNDRV_PCM_INFO_JOINT_DUPLEX;

	ret = -EINVAL;
	if (!runtime->hw.rates) {
		printk(KERN_ERR "ASoC: %s <-> %s No matching rates\n",
			codec_dai_name, cpu_dai_name);
		goto err;
	}
	if (!runtime->hw.formats) {
		printk(KERN_ERR "ASoC: %s <-> %s No matching formats\n",
			codec_dai_name, cpu_dai_name);
		goto err;
	}
	if (!runtime->hw.channels_min || !runtime->hw.channels_max ||
	    runtime->hw.channels_min > runtime->hw.channels_max) {
		printk(KERN_ERR "ASoC: %s <-> %s No matching channels\n",
				codec_dai_name, cpu_dai_name);
		goto err;
	}

	soc_pcm_apply_msb(substream);

	/* Symmetry only applies if we've already got an active stream. */
	for_each_rtd_dais(rtd, i, dai) {
		if (snd_soc_dai_active(dai)) {
			ret = soc_pcm_apply_symmetry(substream, dai);
			if (ret != 0)
				goto err;
		}
	}

	pr_debug("ASoC: %s <-> %s info:\n",
		 codec_dai_name, cpu_dai_name);
	pr_debug("ASoC: rate mask 0x%x\n", runtime->hw.rates);
	pr_debug("ASoC: min ch %d max ch %d\n", runtime->hw.channels_min,
		 runtime->hw.channels_max);
	pr_debug("ASoC: min rate %d max rate %d\n", runtime->hw.rate_min,
		 runtime->hw.rate_max);
dynamic:
	snd_soc_runtime_activate(rtd, substream->stream);
	ret = 0;
err:
	mutex_unlock(&rtd->card->pcm_mutex);
pm_err:
	if (ret < 0)
		soc_pcm_clean(substream, 1);

	return ret;
}

static void codec2codec_close_delayed_work(struct snd_soc_pcm_runtime *rtd)
{
	/*
	 * Currently nothing to do for c2c links
	 * Since c2c links are internal nodes in the DAPM graph and
	 * don't interface with the outside world or application layer
	 * we don't have to do any special handling on close.
	 */
}

/*
 * Called by ALSA when the PCM substream is prepared, can set format, sample
 * rate, etc.  This function is non atomic and can be called multiple times,
 * it can refer to the runtime info.
 */
static int soc_pcm_prepare(struct snd_pcm_substream *substream)
{
	struct snd_soc_pcm_runtime *rtd = asoc_substream_to_rtd(substream);
	struct snd_soc_dai *dai;
	int i, ret = 0;

	mutex_lock_nested(&rtd->card->pcm_mutex, rtd->card->pcm_subclass);

	ret = snd_soc_link_prepare(substream);
	if (ret < 0)
		goto out;

	ret = snd_soc_pcm_component_prepare(substream);
	if (ret < 0)
		goto out;

	ret = snd_soc_pcm_dai_prepare(substream);
	if (ret < 0) {
		dev_err(rtd->dev, "ASoC: DAI prepare error: %d\n", ret);
		goto out;
	}

	/* cancel any delayed stream shutdown that is pending */
	if (substream->stream == SNDRV_PCM_STREAM_PLAYBACK &&
	    rtd->pop_wait) {
		rtd->pop_wait = 0;
		cancel_delayed_work(&rtd->delayed_work);
	}

	snd_soc_dapm_stream_event(rtd, substream->stream,
			SND_SOC_DAPM_STREAM_START);

	for_each_rtd_dais(rtd, i, dai)
		snd_soc_dai_digital_mute(dai, 0, substream->stream);

out:
	mutex_unlock(&rtd->card->pcm_mutex);
	return ret;
}

static void soc_pcm_codec_params_fixup(struct snd_pcm_hw_params *params,
				       unsigned int mask)
{
	struct snd_interval *interval;
	int channels = hweight_long(mask);

	interval = hw_param_interval(params, SNDRV_PCM_HW_PARAM_CHANNELS);
	interval->min = channels;
	interval->max = channels;
}

/*
 * Called by ALSA when the hardware params are set by application. This
 * function can also be called multiple times and can allocate buffers
 * (using snd_pcm_lib_* ). It's non-atomic.
 */
static int soc_pcm_hw_params(struct snd_pcm_substream *substream,
				struct snd_pcm_hw_params *params)
{
	struct snd_soc_pcm_runtime *rtd = asoc_substream_to_rtd(substream);
	struct snd_soc_component *component;
	struct snd_soc_dai *cpu_dai;
	struct snd_soc_dai *codec_dai;
	int i, ret = 0;

	mutex_lock_nested(&rtd->card->pcm_mutex, rtd->card->pcm_subclass);

	ret = soc_pcm_params_symmetry(substream, params);
	if (ret)
		goto out;

	ret = snd_soc_link_hw_params(substream, params);
	if (ret < 0)
		goto out;

	for_each_rtd_codec_dais(rtd, i, codec_dai) {
		struct snd_pcm_hw_params codec_params;

		/*
		 * Skip CODECs which don't support the current stream type,
		 * the idea being that if a CODEC is not used for the currently
		 * set up transfer direction, it should not need to be
		 * configured, especially since the configuration used might
		 * not even be supported by that CODEC. There may be cases
		 * however where a CODEC needs to be set up although it is
		 * actually not being used for the transfer, e.g. if a
		 * capture-only CODEC is acting as an LRCLK and/or BCLK master
		 * for the DAI link including a playback-only CODEC.
		 * If this becomes necessary, we will have to augment the
		 * machine driver setup with information on how to act, so
		 * we can do the right thing here.
		 */
		if (!snd_soc_dai_stream_valid(codec_dai, substream->stream))
			continue;

		/* copy params for each codec */
		codec_params = *params;

		/* fixup params based on TDM slot masks */
		if (substream->stream == SNDRV_PCM_STREAM_PLAYBACK &&
		    codec_dai->tx_mask)
			soc_pcm_codec_params_fixup(&codec_params,
						   codec_dai->tx_mask);

		if (substream->stream == SNDRV_PCM_STREAM_CAPTURE &&
		    codec_dai->rx_mask)
			soc_pcm_codec_params_fixup(&codec_params,
						   codec_dai->rx_mask);

		ret = snd_soc_dai_hw_params(codec_dai, substream,
					    &codec_params);
		if(ret < 0)
			goto codec_err;

		codec_dai->rate = params_rate(&codec_params);
		codec_dai->channels = params_channels(&codec_params);
		codec_dai->sample_bits = snd_pcm_format_physical_width(
						params_format(&codec_params));

		snd_soc_dapm_update_dai(substream, &codec_params, codec_dai);
	}

	for_each_rtd_cpu_dais(rtd, i, cpu_dai) {
		/*
		 * Skip CPUs which don't support the current stream
		 * type. See soc_pcm_init_runtime_hw() for more details
		 */
		if (!snd_soc_dai_stream_valid(cpu_dai, substream->stream))
			continue;

		ret = snd_soc_dai_hw_params(cpu_dai, substream, params);
		if (ret < 0)
			goto interface_err;

		/* store the parameters for each DAI */
		cpu_dai->rate = params_rate(params);
		cpu_dai->channels = params_channels(params);
		cpu_dai->sample_bits =
			snd_pcm_format_physical_width(params_format(params));

		snd_soc_dapm_update_dai(substream, params, cpu_dai);
	}

	ret = snd_soc_pcm_component_hw_params(substream, params, &component);
	if (ret < 0)
		goto component_err;

out:
	mutex_unlock(&rtd->card->pcm_mutex);
	return ret;

component_err:
	snd_soc_pcm_component_hw_free(substream, component);

	i = rtd->num_cpus;

interface_err:
	for_each_rtd_cpu_dais_rollback(rtd, i, cpu_dai) {
		if (!snd_soc_dai_stream_valid(cpu_dai, substream->stream))
			continue;

		snd_soc_dai_hw_free(cpu_dai, substream);
		cpu_dai->rate = 0;
	}

	i = rtd->num_codecs;

codec_err:
	for_each_rtd_codec_dais_rollback(rtd, i, codec_dai) {
		if (!snd_soc_dai_stream_valid(codec_dai, substream->stream))
			continue;

		snd_soc_dai_hw_free(codec_dai, substream);
		codec_dai->rate = 0;
	}

	snd_soc_link_hw_free(substream);

	mutex_unlock(&rtd->card->pcm_mutex);
	return ret;
}

/*
 * Frees resources allocated by hw_params, can be called multiple times
 */
static int soc_pcm_hw_free(struct snd_pcm_substream *substream)
{
	struct snd_soc_pcm_runtime *rtd = asoc_substream_to_rtd(substream);
	struct snd_soc_dai *dai;
	int i;

	mutex_lock_nested(&rtd->card->pcm_mutex, rtd->card->pcm_subclass);

	/* clear the corresponding DAIs parameters when going to be inactive */
	for_each_rtd_dais(rtd, i, dai) {
		int active = snd_soc_dai_stream_active(dai, substream->stream);

		if (snd_soc_dai_active(dai) == 1) {
			dai->rate = 0;
			dai->channels = 0;
			dai->sample_bits = 0;
		}

		if (active == 1)
			snd_soc_dai_digital_mute(dai, 1, substream->stream);
	}

	/* free any machine hw params */
	snd_soc_link_hw_free(substream);

	/* free any component resources */
	snd_soc_pcm_component_hw_free(substream, NULL);

	/* now free hw params for the DAIs  */
	for_each_rtd_dais(rtd, i, dai) {
		if (!snd_soc_dai_stream_valid(dai, substream->stream))
			continue;

		snd_soc_dai_hw_free(dai, substream);
	}

	mutex_unlock(&rtd->card->pcm_mutex);
	return 0;
}

static int soc_pcm_trigger(struct snd_pcm_substream *substream, int cmd)
{
	int ret = -EINVAL;

	switch (cmd) {
	case SNDRV_PCM_TRIGGER_START:
	case SNDRV_PCM_TRIGGER_RESUME:
	case SNDRV_PCM_TRIGGER_PAUSE_RELEASE:
		ret = snd_soc_link_trigger(substream, cmd);
		if (ret < 0)
			break;

		ret = snd_soc_pcm_component_trigger(substream, cmd);
		if (ret < 0)
			break;

		ret = snd_soc_pcm_dai_trigger(substream, cmd);
		break;
	case SNDRV_PCM_TRIGGER_STOP:
	case SNDRV_PCM_TRIGGER_SUSPEND:
	case SNDRV_PCM_TRIGGER_PAUSE_PUSH:
		ret = snd_soc_pcm_dai_trigger(substream, cmd);
		if (ret < 0)
			break;

		ret = snd_soc_pcm_component_trigger(substream, cmd);
		if (ret < 0)
			break;

		ret = snd_soc_link_trigger(substream, cmd);
		break;
	}

	return ret;
}

/*
 * soc level wrapper for pointer callback
 * If cpu_dai, codec_dai, component driver has the delay callback, then
 * the runtime->delay will be updated accordingly.
 */
static snd_pcm_uframes_t soc_pcm_pointer(struct snd_pcm_substream *substream)
{
	struct snd_soc_pcm_runtime *rtd = asoc_substream_to_rtd(substream);
	struct snd_soc_dai *cpu_dai;
	struct snd_soc_dai *codec_dai;
	struct snd_pcm_runtime *runtime = substream->runtime;
	snd_pcm_uframes_t offset = 0;
	snd_pcm_sframes_t delay = 0;
	snd_pcm_sframes_t codec_delay = 0;
	snd_pcm_sframes_t cpu_delay = 0;
	int i;

	/* clearing the previous total delay */
	runtime->delay = 0;

	offset = snd_soc_pcm_component_pointer(substream);

	/* base delay if assigned in pointer callback */
	delay = runtime->delay;

	for_each_rtd_cpu_dais(rtd, i, cpu_dai) {
		cpu_delay = max(cpu_delay,
				snd_soc_dai_delay(cpu_dai, substream));
	}
	delay += cpu_delay;

	for_each_rtd_codec_dais(rtd, i, codec_dai) {
		codec_delay = max(codec_delay,
				  snd_soc_dai_delay(codec_dai, substream));
	}
	delay += codec_delay;

	runtime->delay = delay;

	return offset;
}

/* connect a FE and BE */
static int dpcm_be_connect(struct snd_soc_pcm_runtime *fe,
		struct snd_soc_pcm_runtime *be, int stream)
{
	struct snd_soc_dpcm *dpcm;
	unsigned long flags;

	/* only add new dpcms */
	for_each_dpcm_be(fe, stream, dpcm) {
		if (dpcm->be == be && dpcm->fe == fe)
			return 0;
	}

	dpcm = kzalloc(sizeof(struct snd_soc_dpcm), GFP_KERNEL);
	if (!dpcm)
		return -ENOMEM;

	dpcm->be = be;
	dpcm->fe = fe;
	be->dpcm[stream].runtime = fe->dpcm[stream].runtime;
	dpcm->state = SND_SOC_DPCM_LINK_STATE_NEW;
	spin_lock_irqsave(&fe->card->dpcm_lock, flags);
	list_add(&dpcm->list_be, &fe->dpcm[stream].be_clients);
	list_add(&dpcm->list_fe, &be->dpcm[stream].fe_clients);
	spin_unlock_irqrestore(&fe->card->dpcm_lock, flags);

	dev_dbg(fe->dev, "connected new DPCM %s path %s %s %s\n",
			stream ? "capture" : "playback",  fe->dai_link->name,
			stream ? "<-" : "->", be->dai_link->name);

	dpcm_create_debugfs_state(dpcm, stream);

	return 1;
}

/* reparent a BE onto another FE */
static void dpcm_be_reparent(struct snd_soc_pcm_runtime *fe,
			struct snd_soc_pcm_runtime *be, int stream)
{
	struct snd_soc_dpcm *dpcm;
	struct snd_pcm_substream *fe_substream, *be_substream;

	/* reparent if BE is connected to other FEs */
	if (!be->dpcm[stream].users)
		return;

	be_substream = snd_soc_dpcm_get_substream(be, stream);

	for_each_dpcm_fe(be, stream, dpcm) {
		if (dpcm->fe == fe)
			continue;

		dev_dbg(fe->dev, "reparent %s path %s %s %s\n",
			stream ? "capture" : "playback",
			dpcm->fe->dai_link->name,
			stream ? "<-" : "->", dpcm->be->dai_link->name);

		fe_substream = snd_soc_dpcm_get_substream(dpcm->fe, stream);
		be_substream->runtime = fe_substream->runtime;
		break;
	}
}

/* disconnect a BE and FE */
void dpcm_be_disconnect(struct snd_soc_pcm_runtime *fe, int stream)
{
	struct snd_soc_dpcm *dpcm, *d;
	unsigned long flags;

	for_each_dpcm_be_safe(fe, stream, dpcm, d) {
		dev_dbg(fe->dev, "ASoC: BE %s disconnect check for %s\n",
				stream ? "capture" : "playback",
				dpcm->be->dai_link->name);

		if (dpcm->state != SND_SOC_DPCM_LINK_STATE_FREE)
			continue;

		dev_dbg(fe->dev, "freed DSP %s path %s %s %s\n",
			stream ? "capture" : "playback", fe->dai_link->name,
			stream ? "<-" : "->", dpcm->be->dai_link->name);

		/* BEs still alive need new FE */
		dpcm_be_reparent(fe, dpcm->be, stream);

		dpcm_remove_debugfs_state(dpcm);

		spin_lock_irqsave(&fe->card->dpcm_lock, flags);
		list_del(&dpcm->list_be);
		list_del(&dpcm->list_fe);
		spin_unlock_irqrestore(&fe->card->dpcm_lock, flags);
		kfree(dpcm);
	}
}

/* get BE for DAI widget and stream */
static struct snd_soc_pcm_runtime *dpcm_get_be(struct snd_soc_card *card,
		struct snd_soc_dapm_widget *widget, int stream)
{
	struct snd_soc_pcm_runtime *be;
	struct snd_soc_dapm_widget *w;
	struct snd_soc_dai *dai;
	int i;

	dev_dbg(card->dev, "ASoC: find BE for widget %s\n", widget->name);

	for_each_card_rtds(card, be) {

		if (!be->dai_link->no_pcm)
			continue;

		for_each_rtd_dais(be, i, dai) {
			w = snd_soc_dai_get_widget(dai, stream);

			dev_dbg(card->dev, "ASoC: try BE : %s\n",
				w ? w->name : "(not set)");

			if (w == widget)
				return be;
		}
	}

	return NULL;
}

static int widget_in_list(struct snd_soc_dapm_widget_list *list,
		struct snd_soc_dapm_widget *widget)
{
	struct snd_soc_dapm_widget *w;
	int i;

	for_each_dapm_widgets(list, i, w)
		if (widget == w)
			return 1;

	return 0;
}

static bool dpcm_end_walk_at_be(struct snd_soc_dapm_widget *widget,
		enum snd_soc_dapm_direction dir)
{
	struct snd_soc_card *card = widget->dapm->card;
	struct snd_soc_pcm_runtime *rtd;
	int stream;

	/* adjust dir to stream */
	if (dir == SND_SOC_DAPM_DIR_OUT)
		stream = SNDRV_PCM_STREAM_PLAYBACK;
	else
		stream = SNDRV_PCM_STREAM_CAPTURE;

	rtd = dpcm_get_be(card, widget, stream);
	if (rtd)
		return true;

	return false;
}

int dpcm_path_get(struct snd_soc_pcm_runtime *fe,
	int stream, struct snd_soc_dapm_widget_list **list)
{
	struct snd_soc_dai *cpu_dai = asoc_rtd_to_cpu(fe, 0);
	int paths;
	bool chaining = false;

	if (fe->num_cpus > 1) {
		dev_err(fe->dev,
			"%s doesn't support Multi CPU yet\n", __func__);
		return -EINVAL;
	}

<<<<<<< HEAD
	/* get number of valid DAI paths and their widgets */
	paths = snd_soc_dapm_dai_get_connected_widgets(cpu_dai, stream, list,
			dpcm_end_walk_at_be);
=======
	trace_android_vh_snd_soc_card_get_comp_chain(&chaining);

	/* get number of valid DAI paths and their widgets */
	paths = snd_soc_dapm_dai_get_connected_widgets(cpu_dai, stream, list,
			chaining ? NULL : dpcm_end_walk_at_be);
>>>>>>> 8a30a2ca

	dev_dbg(fe->dev, "ASoC: found %d audio %s paths\n", paths,
			stream ? "capture" : "playback");

	return paths;
}

void dpcm_path_put(struct snd_soc_dapm_widget_list **list)
{
	snd_soc_dapm_dai_free_widgets(list);
}

static bool dpcm_be_is_active(struct snd_soc_dpcm *dpcm, int stream,
			      struct snd_soc_dapm_widget_list *list)
{
	struct snd_soc_dapm_widget *widget;
	struct snd_soc_dai *dai;
	unsigned int i;

	/* is there a valid DAI widget for this BE */
	for_each_rtd_dais(dpcm->be, i, dai) {
		widget = snd_soc_dai_get_widget(dai, stream);

		/*
		 * The BE is pruned only if none of the dai
		 * widgets are in the active list.
		 */
		if (widget && widget_in_list(list, widget))
			return true;
	}

	return false;
}

static int dpcm_prune_paths(struct snd_soc_pcm_runtime *fe, int stream,
			    struct snd_soc_dapm_widget_list **list_)
{
	struct snd_soc_dpcm *dpcm;
	int prune = 0;

	/* Destroy any old FE <--> BE connections */
	for_each_dpcm_be(fe, stream, dpcm) {
		if (dpcm_be_is_active(dpcm, stream, *list_))
			continue;

		dev_dbg(fe->dev, "ASoC: pruning %s BE %s for %s\n",
			stream ? "capture" : "playback",
			dpcm->be->dai_link->name, fe->dai_link->name);
		dpcm->state = SND_SOC_DPCM_LINK_STATE_FREE;
		dpcm->be->dpcm[stream].runtime_update = SND_SOC_DPCM_UPDATE_BE;
		prune++;
	}

	dev_dbg(fe->dev, "ASoC: found %d old BE paths for pruning\n", prune);
	return prune;
}

static int dpcm_add_paths(struct snd_soc_pcm_runtime *fe, int stream,
	struct snd_soc_dapm_widget_list **list_)
{
	struct snd_soc_card *card = fe->card;
	struct snd_soc_dapm_widget_list *list = *list_;
	struct snd_soc_pcm_runtime *be;
	struct snd_soc_dapm_widget *widget;
	int i, new = 0, err;

	/* Create any new FE <--> BE connections */
	for_each_dapm_widgets(list, i, widget) {

		switch (widget->id) {
		case snd_soc_dapm_dai_in:
			if (stream != SNDRV_PCM_STREAM_PLAYBACK)
				continue;
			break;
		case snd_soc_dapm_dai_out:
			if (stream != SNDRV_PCM_STREAM_CAPTURE)
				continue;
			break;
		default:
			continue;
		}

		/* is there a valid BE rtd for this widget */
		be = dpcm_get_be(card, widget, stream);
		if (!be) {
			dev_dbg(fe->dev, "ASoC: no BE found for %s\n",
					widget->name);
			continue;
		}

		/* don't connect if FE is not running */
		if (!fe->dpcm[stream].runtime && !fe->fe_compr)
			continue;

		/* newly connected FE and BE */
		err = dpcm_be_connect(fe, be, stream);
		if (err < 0) {
			dev_err(fe->dev, "ASoC: can't connect %s\n",
				widget->name);
			break;
		} else if (err == 0) /* already connected */
			continue;

		/* new */
		be->dpcm[stream].runtime_update = SND_SOC_DPCM_UPDATE_BE;
		new++;
	}

	dev_dbg(fe->dev, "ASoC: found %d new BE paths\n", new);
	return new;
}

/*
 * Find the corresponding BE DAIs that source or sink audio to this
 * FE substream.
 */
int dpcm_process_paths(struct snd_soc_pcm_runtime *fe,
	int stream, struct snd_soc_dapm_widget_list **list, int new)
{
	if (new)
		return dpcm_add_paths(fe, stream, list);
	else
		return dpcm_prune_paths(fe, stream, list);
}

void dpcm_clear_pending_state(struct snd_soc_pcm_runtime *fe, int stream)
{
	struct snd_soc_dpcm *dpcm;
	unsigned long flags;

	spin_lock_irqsave(&fe->card->dpcm_lock, flags);
	for_each_dpcm_be(fe, stream, dpcm)
		dpcm->be->dpcm[stream].runtime_update =
						SND_SOC_DPCM_UPDATE_NO;
	spin_unlock_irqrestore(&fe->card->dpcm_lock, flags);
}

static void dpcm_be_dai_startup_unwind(struct snd_soc_pcm_runtime *fe,
	int stream)
{
	struct snd_soc_dpcm *dpcm;

	/* disable any enabled and non active backends */
	for_each_dpcm_be(fe, stream, dpcm) {

		struct snd_soc_pcm_runtime *be = dpcm->be;
		struct snd_pcm_substream *be_substream =
			snd_soc_dpcm_get_substream(be, stream);

		if (be->dpcm[stream].users == 0)
			dev_err(be->dev, "ASoC: no users %s at close - state %d\n",
				stream ? "capture" : "playback",
				be->dpcm[stream].state);

		if (--be->dpcm[stream].users != 0)
			continue;

		if (be->dpcm[stream].state != SND_SOC_DPCM_STATE_OPEN)
			continue;

		soc_pcm_close(be_substream);
		be_substream->runtime = NULL;
		be->dpcm[stream].state = SND_SOC_DPCM_STATE_CLOSE;
	}
}

int dpcm_be_dai_startup(struct snd_soc_pcm_runtime *fe, int stream)
{
	struct snd_soc_dpcm *dpcm;
	int err, count = 0;

	/* only startup BE DAIs that are either sinks or sources to this FE DAI */
	for_each_dpcm_be(fe, stream, dpcm) {

		struct snd_soc_pcm_runtime *be = dpcm->be;
		struct snd_pcm_substream *be_substream =
			snd_soc_dpcm_get_substream(be, stream);

		if (!be_substream) {
			dev_err(be->dev, "ASoC: no backend %s stream\n",
				stream ? "capture" : "playback");
			continue;
		}

		/* is this op for this BE ? */
		if (!snd_soc_dpcm_be_can_update(fe, be, stream))
			continue;

		/* first time the dpcm is open ? */
		if (be->dpcm[stream].users == DPCM_MAX_BE_USERS)
			dev_err(be->dev, "ASoC: too many users %s at open %d\n",
				stream ? "capture" : "playback",
				be->dpcm[stream].state);

		if (be->dpcm[stream].users++ != 0)
			continue;

		if ((be->dpcm[stream].state != SND_SOC_DPCM_STATE_NEW) &&
		    (be->dpcm[stream].state != SND_SOC_DPCM_STATE_CLOSE))
			continue;

		dev_dbg(be->dev, "ASoC: open %s BE %s\n",
			stream ? "capture" : "playback", be->dai_link->name);

		be_substream->runtime = be->dpcm[stream].runtime;
		err = soc_pcm_open(be_substream);
		if (err < 0) {
			dev_err(be->dev, "ASoC: BE open failed %d\n", err);
			be->dpcm[stream].users--;
			if (be->dpcm[stream].users < 0)
				dev_err(be->dev, "ASoC: no users %s at unwind %d\n",
					stream ? "capture" : "playback",
					be->dpcm[stream].state);

			be->dpcm[stream].state = SND_SOC_DPCM_STATE_CLOSE;
			goto unwind;
		}

		be->dpcm[stream].state = SND_SOC_DPCM_STATE_OPEN;
		count++;
	}

	return count;

unwind:
	/* disable any enabled and non active backends */
	for_each_dpcm_be_rollback(fe, stream, dpcm) {
		struct snd_soc_pcm_runtime *be = dpcm->be;
		struct snd_pcm_substream *be_substream =
			snd_soc_dpcm_get_substream(be, stream);

		if (!snd_soc_dpcm_be_can_update(fe, be, stream))
			continue;

		if (be->dpcm[stream].users == 0)
			dev_err(be->dev, "ASoC: no users %s at close %d\n",
				stream ? "capture" : "playback",
				be->dpcm[stream].state);

		if (--be->dpcm[stream].users != 0)
			continue;

		if (be->dpcm[stream].state != SND_SOC_DPCM_STATE_OPEN)
			continue;

		soc_pcm_close(be_substream);
		be_substream->runtime = NULL;
		be->dpcm[stream].state = SND_SOC_DPCM_STATE_CLOSE;
	}

	return err;
}

static void dpcm_init_runtime_hw(struct snd_pcm_runtime *runtime,
				 struct snd_soc_pcm_stream *stream)
{
	runtime->hw.rate_min = stream->rate_min;
	runtime->hw.rate_max = min_not_zero(stream->rate_max, UINT_MAX);
	runtime->hw.channels_min = stream->channels_min;
	runtime->hw.channels_max = stream->channels_max;
	if (runtime->hw.formats)
		runtime->hw.formats &= stream->formats;
	else
		runtime->hw.formats = stream->formats;
	runtime->hw.rates = stream->rates;
}

static void dpcm_runtime_merge_format(struct snd_pcm_substream *substream,
				      u64 *formats)
{
	struct snd_soc_pcm_runtime *fe = asoc_substream_to_rtd(substream);
	struct snd_soc_dpcm *dpcm;
	struct snd_soc_dai *dai;
	int stream = substream->stream;

	if (!fe->dai_link->dpcm_merged_format)
		return;

	/*
	 * It returns merged BE codec format
	 * if FE want to use it (= dpcm_merged_format)
	 */

	for_each_dpcm_be(fe, stream, dpcm) {
		struct snd_soc_pcm_runtime *be = dpcm->be;
		struct snd_soc_pcm_stream *codec_stream;
		int i;

		for_each_rtd_codec_dais(be, i, dai) {
			/*
			 * Skip CODECs which don't support the current stream
			 * type. See soc_pcm_init_runtime_hw() for more details
			 */
			if (!snd_soc_dai_stream_valid(dai, stream))
				continue;

			codec_stream = snd_soc_dai_get_pcm_stream(dai, stream);

			*formats &= codec_stream->formats;
		}
	}
}

static void dpcm_runtime_merge_chan(struct snd_pcm_substream *substream,
				    unsigned int *channels_min,
				    unsigned int *channels_max)
{
	struct snd_soc_pcm_runtime *fe = asoc_substream_to_rtd(substream);
	struct snd_soc_dpcm *dpcm;
	int stream = substream->stream;

	if (!fe->dai_link->dpcm_merged_chan)
		return;

	/*
	 * It returns merged BE codec channel;
	 * if FE want to use it (= dpcm_merged_chan)
	 */

	for_each_dpcm_be(fe, stream, dpcm) {
		struct snd_soc_pcm_runtime *be = dpcm->be;
		struct snd_soc_pcm_stream *codec_stream;
		struct snd_soc_pcm_stream *cpu_stream;
		struct snd_soc_dai *dai;
		int i;

		for_each_rtd_cpu_dais(be, i, dai) {
			/*
			 * Skip CPUs which don't support the current stream
			 * type. See soc_pcm_init_runtime_hw() for more details
			 */
			if (!snd_soc_dai_stream_valid(dai, stream))
				continue;

			cpu_stream = snd_soc_dai_get_pcm_stream(dai, stream);

			*channels_min = max(*channels_min,
					    cpu_stream->channels_min);
			*channels_max = min(*channels_max,
					    cpu_stream->channels_max);
		}

		/*
		 * chan min/max cannot be enforced if there are multiple CODEC
		 * DAIs connected to a single CPU DAI, use CPU DAI's directly
		 */
		if (be->num_codecs == 1) {
			codec_stream = snd_soc_dai_get_pcm_stream(asoc_rtd_to_codec(be, 0), stream);

			*channels_min = max(*channels_min,
					    codec_stream->channels_min);
			*channels_max = min(*channels_max,
					    codec_stream->channels_max);
		}
	}
}

static void dpcm_runtime_merge_rate(struct snd_pcm_substream *substream,
				    unsigned int *rates,
				    unsigned int *rate_min,
				    unsigned int *rate_max)
{
	struct snd_soc_pcm_runtime *fe = asoc_substream_to_rtd(substream);
	struct snd_soc_dpcm *dpcm;
	int stream = substream->stream;

	if (!fe->dai_link->dpcm_merged_rate)
		return;

	/*
	 * It returns merged BE codec channel;
	 * if FE want to use it (= dpcm_merged_chan)
	 */

	for_each_dpcm_be(fe, stream, dpcm) {
		struct snd_soc_pcm_runtime *be = dpcm->be;
		struct snd_soc_pcm_stream *pcm;
		struct snd_soc_dai *dai;
		int i;

		for_each_rtd_dais(be, i, dai) {
			/*
			 * Skip DAIs which don't support the current stream
			 * type. See soc_pcm_init_runtime_hw() for more details
			 */
			if (!snd_soc_dai_stream_valid(dai, stream))
				continue;

			pcm = snd_soc_dai_get_pcm_stream(dai, stream);

			*rate_min = max(*rate_min, pcm->rate_min);
			*rate_max = min_not_zero(*rate_max, pcm->rate_max);
			*rates = snd_pcm_rate_mask_intersect(*rates, pcm->rates);
		}
	}
}

static void dpcm_set_fe_runtime(struct snd_pcm_substream *substream)
{
	struct snd_pcm_runtime *runtime = substream->runtime;
	struct snd_soc_pcm_runtime *rtd = asoc_substream_to_rtd(substream);
	struct snd_soc_dai *cpu_dai;
	int i;

	for_each_rtd_cpu_dais(rtd, i, cpu_dai) {
		/*
		 * Skip CPUs which don't support the current stream
		 * type. See soc_pcm_init_runtime_hw() for more details
		 */
		if (!snd_soc_dai_stream_valid(cpu_dai, substream->stream))
			continue;

		dpcm_init_runtime_hw(runtime,
			snd_soc_dai_get_pcm_stream(cpu_dai,
						   substream->stream));
	}

	dpcm_runtime_merge_format(substream, &runtime->hw.formats);
	dpcm_runtime_merge_chan(substream, &runtime->hw.channels_min,
				&runtime->hw.channels_max);
	dpcm_runtime_merge_rate(substream, &runtime->hw.rates,
				&runtime->hw.rate_min, &runtime->hw.rate_max);
}

static int dpcm_fe_dai_do_trigger(struct snd_pcm_substream *substream, int cmd);

/* Set FE's runtime_update state; the state is protected via PCM stream lock
 * for avoiding the race with trigger callback.
 * If the state is unset and a trigger is pending while the previous operation,
 * process the pending trigger action here.
 */
static void dpcm_set_fe_update_state(struct snd_soc_pcm_runtime *fe,
				     int stream, enum snd_soc_dpcm_update state)
{
	struct snd_pcm_substream *substream =
		snd_soc_dpcm_get_substream(fe, stream);

	snd_pcm_stream_lock_irq(substream);
	if (state == SND_SOC_DPCM_UPDATE_NO && fe->dpcm[stream].trigger_pending) {
		dpcm_fe_dai_do_trigger(substream,
				       fe->dpcm[stream].trigger_pending - 1);
		fe->dpcm[stream].trigger_pending = 0;
	}
	fe->dpcm[stream].runtime_update = state;
	snd_pcm_stream_unlock_irq(substream);
}

static int dpcm_apply_symmetry(struct snd_pcm_substream *fe_substream,
			       int stream)
{
	struct snd_soc_dpcm *dpcm;
	struct snd_soc_pcm_runtime *fe = asoc_substream_to_rtd(fe_substream);
	struct snd_soc_dai *fe_cpu_dai;
	int err = 0;
	int i;

	/* apply symmetry for FE */
	if (soc_pcm_has_symmetry(fe_substream))
		fe_substream->runtime->hw.info |= SNDRV_PCM_INFO_JOINT_DUPLEX;

	for_each_rtd_cpu_dais (fe, i, fe_cpu_dai) {
		/* Symmetry only applies if we've got an active stream. */
		if (snd_soc_dai_active(fe_cpu_dai)) {
			err = soc_pcm_apply_symmetry(fe_substream, fe_cpu_dai);
			if (err < 0)
				return err;
		}
	}

	/* apply symmetry for BE */
	for_each_dpcm_be(fe, stream, dpcm) {
		struct snd_soc_pcm_runtime *be = dpcm->be;
		struct snd_pcm_substream *be_substream =
			snd_soc_dpcm_get_substream(be, stream);
		struct snd_soc_pcm_runtime *rtd;
		struct snd_soc_dai *dai;
		int i;

		/* A backend may not have the requested substream */
		if (!be_substream)
			continue;

		rtd = asoc_substream_to_rtd(be_substream);
		if (rtd->dai_link->be_hw_params_fixup)
			continue;

		if (soc_pcm_has_symmetry(be_substream))
			be_substream->runtime->hw.info |= SNDRV_PCM_INFO_JOINT_DUPLEX;

		/* Symmetry only applies if we've got an active stream. */
		for_each_rtd_dais(rtd, i, dai) {
			if (snd_soc_dai_active(dai)) {
				err = soc_pcm_apply_symmetry(fe_substream, dai);
				if (err < 0)
					return err;
			}
		}
	}

	return 0;
}

static int dpcm_fe_dai_startup(struct snd_pcm_substream *fe_substream)
{
	struct snd_soc_pcm_runtime *fe = asoc_substream_to_rtd(fe_substream);
	struct snd_pcm_runtime *runtime = fe_substream->runtime;
	int stream = fe_substream->stream, ret = 0;

	dpcm_set_fe_update_state(fe, stream, SND_SOC_DPCM_UPDATE_FE);

	ret = dpcm_be_dai_startup(fe, stream);
	if (ret < 0) {
		dev_err(fe->dev,"ASoC: failed to start some BEs %d\n", ret);
		goto be_err;
	}

	dev_dbg(fe->dev, "ASoC: open FE %s\n", fe->dai_link->name);

	/* start the DAI frontend */
	ret = soc_pcm_open(fe_substream);
	if (ret < 0) {
		dev_err(fe->dev,"ASoC: failed to start FE %d\n", ret);
		goto unwind;
	}

	fe->dpcm[stream].state = SND_SOC_DPCM_STATE_OPEN;

	dpcm_set_fe_runtime(fe_substream);
	snd_pcm_limit_hw_rates(runtime);

	ret = dpcm_apply_symmetry(fe_substream, stream);
	if (ret < 0)
		dev_err(fe->dev, "ASoC: failed to apply dpcm symmetry %d\n",
			ret);

unwind:
	if (ret < 0)
		dpcm_be_dai_startup_unwind(fe, stream);
be_err:
	dpcm_set_fe_update_state(fe, stream, SND_SOC_DPCM_UPDATE_NO);
	return ret;
}

int dpcm_be_dai_shutdown(struct snd_soc_pcm_runtime *fe, int stream)
{
	struct snd_soc_dpcm *dpcm;

	/* only shutdown BEs that are either sinks or sources to this FE DAI */
	for_each_dpcm_be(fe, stream, dpcm) {

		struct snd_soc_pcm_runtime *be = dpcm->be;
		struct snd_pcm_substream *be_substream =
			snd_soc_dpcm_get_substream(be, stream);

		/* is this op for this BE ? */
		if (!snd_soc_dpcm_be_can_update(fe, be, stream))
			continue;

		if (be->dpcm[stream].users == 0)
			dev_err(be->dev, "ASoC: no users %s at close - state %d\n",
				stream ? "capture" : "playback",
				be->dpcm[stream].state);

		if (--be->dpcm[stream].users != 0)
			continue;

		if ((be->dpcm[stream].state != SND_SOC_DPCM_STATE_HW_FREE) &&
		    (be->dpcm[stream].state != SND_SOC_DPCM_STATE_OPEN)) {
			soc_pcm_hw_free(be_substream);
			be->dpcm[stream].state = SND_SOC_DPCM_STATE_HW_FREE;
		}

		dev_dbg(be->dev, "ASoC: close BE %s\n",
			be->dai_link->name);

		soc_pcm_close(be_substream);
		be_substream->runtime = NULL;

		be->dpcm[stream].state = SND_SOC_DPCM_STATE_CLOSE;
	}
	return 0;
}

static int dpcm_fe_dai_shutdown(struct snd_pcm_substream *substream)
{
	struct snd_soc_pcm_runtime *fe = asoc_substream_to_rtd(substream);
	int stream = substream->stream;

	dpcm_set_fe_update_state(fe, stream, SND_SOC_DPCM_UPDATE_FE);

	/* shutdown the BEs */
	dpcm_be_dai_shutdown(fe, stream);

	dev_dbg(fe->dev, "ASoC: close FE %s\n", fe->dai_link->name);

	/* now shutdown the frontend */
	soc_pcm_close(substream);

	/* run the stream event for each BE */
	dpcm_dapm_stream_event(fe, stream, SND_SOC_DAPM_STREAM_STOP);

	fe->dpcm[stream].state = SND_SOC_DPCM_STATE_CLOSE;
	dpcm_set_fe_update_state(fe, stream, SND_SOC_DPCM_UPDATE_NO);
	return 0;
}

int dpcm_be_dai_hw_free(struct snd_soc_pcm_runtime *fe, int stream)
{
	struct snd_soc_dpcm *dpcm;

	/* only hw_params backends that are either sinks or sources
	 * to this frontend DAI */
	for_each_dpcm_be(fe, stream, dpcm) {

		struct snd_soc_pcm_runtime *be = dpcm->be;
		struct snd_pcm_substream *be_substream =
			snd_soc_dpcm_get_substream(be, stream);

		/* is this op for this BE ? */
		if (!snd_soc_dpcm_be_can_update(fe, be, stream))
			continue;

		/* only free hw when no longer used - check all FEs */
		if (!snd_soc_dpcm_can_be_free_stop(fe, be, stream))
				continue;

		/* do not free hw if this BE is used by other FE */
		if (be->dpcm[stream].users > 1)
			continue;

		if ((be->dpcm[stream].state != SND_SOC_DPCM_STATE_HW_PARAMS) &&
		    (be->dpcm[stream].state != SND_SOC_DPCM_STATE_PREPARE) &&
		    (be->dpcm[stream].state != SND_SOC_DPCM_STATE_HW_FREE) &&
		    (be->dpcm[stream].state != SND_SOC_DPCM_STATE_PAUSED) &&
		    (be->dpcm[stream].state != SND_SOC_DPCM_STATE_STOP) &&
		    (be->dpcm[stream].state != SND_SOC_DPCM_STATE_SUSPEND))
			continue;

		dev_dbg(be->dev, "ASoC: hw_free BE %s\n",
			be->dai_link->name);

		soc_pcm_hw_free(be_substream);

		be->dpcm[stream].state = SND_SOC_DPCM_STATE_HW_FREE;
	}

	return 0;
}

static int dpcm_fe_dai_hw_free(struct snd_pcm_substream *substream)
{
	struct snd_soc_pcm_runtime *fe = asoc_substream_to_rtd(substream);
	int err, stream = substream->stream;

	mutex_lock_nested(&fe->card->mutex, SND_SOC_CARD_CLASS_RUNTIME);
	dpcm_set_fe_update_state(fe, stream, SND_SOC_DPCM_UPDATE_FE);

	dev_dbg(fe->dev, "ASoC: hw_free FE %s\n", fe->dai_link->name);

	/* call hw_free on the frontend */
	err = soc_pcm_hw_free(substream);
	if (err < 0)
		dev_err(fe->dev,"ASoC: hw_free FE %s failed\n",
			fe->dai_link->name);

	/* only hw_params backends that are either sinks or sources
	 * to this frontend DAI */
	err = dpcm_be_dai_hw_free(fe, stream);

	fe->dpcm[stream].state = SND_SOC_DPCM_STATE_HW_FREE;
	dpcm_set_fe_update_state(fe, stream, SND_SOC_DPCM_UPDATE_NO);

	mutex_unlock(&fe->card->mutex);
	return 0;
}

int dpcm_be_dai_hw_params(struct snd_soc_pcm_runtime *fe, int stream)
{
	struct snd_soc_dpcm *dpcm;
	int ret;

	for_each_dpcm_be(fe, stream, dpcm) {

		struct snd_soc_pcm_runtime *be = dpcm->be;
		struct snd_pcm_substream *be_substream =
			snd_soc_dpcm_get_substream(be, stream);

		/* is this op for this BE ? */
		if (!snd_soc_dpcm_be_can_update(fe, be, stream))
			continue;

		/* copy params for each dpcm */
		memcpy(&dpcm->hw_params, &fe->dpcm[stream].hw_params,
				sizeof(struct snd_pcm_hw_params));

		/* perform any hw_params fixups */
		ret = snd_soc_link_be_hw_params_fixup(be, &dpcm->hw_params);
		if (ret < 0)
			goto unwind;

		/* copy the fixed-up hw params for BE dai */
		memcpy(&be->dpcm[stream].hw_params, &dpcm->hw_params,
		       sizeof(struct snd_pcm_hw_params));

		/* only allow hw_params() if no connected FEs are running */
		if (!snd_soc_dpcm_can_be_params(fe, be, stream))
			continue;

		if ((be->dpcm[stream].state != SND_SOC_DPCM_STATE_OPEN) &&
		    (be->dpcm[stream].state != SND_SOC_DPCM_STATE_HW_PARAMS) &&
		    (be->dpcm[stream].state != SND_SOC_DPCM_STATE_HW_FREE))
			continue;

		dev_dbg(be->dev, "ASoC: hw_params BE %s\n",
			be->dai_link->name);

		ret = soc_pcm_hw_params(be_substream, &dpcm->hw_params);
		if (ret < 0) {
			dev_err(dpcm->be->dev,
				"ASoC: hw_params BE failed %d\n", ret);
			goto unwind;
		}

		be->dpcm[stream].state = SND_SOC_DPCM_STATE_HW_PARAMS;
	}
	return 0;

unwind:
	/* disable any enabled and non active backends */
	for_each_dpcm_be_rollback(fe, stream, dpcm) {
		struct snd_soc_pcm_runtime *be = dpcm->be;
		struct snd_pcm_substream *be_substream =
			snd_soc_dpcm_get_substream(be, stream);

		if (!snd_soc_dpcm_be_can_update(fe, be, stream))
			continue;

		/* only allow hw_free() if no connected FEs are running */
		if (!snd_soc_dpcm_can_be_free_stop(fe, be, stream))
			continue;

		if ((be->dpcm[stream].state != SND_SOC_DPCM_STATE_OPEN) &&
		   (be->dpcm[stream].state != SND_SOC_DPCM_STATE_HW_PARAMS) &&
		   (be->dpcm[stream].state != SND_SOC_DPCM_STATE_HW_FREE) &&
		   (be->dpcm[stream].state != SND_SOC_DPCM_STATE_STOP))
			continue;

		soc_pcm_hw_free(be_substream);
	}

	return ret;
}

static int dpcm_fe_dai_hw_params(struct snd_pcm_substream *substream,
				 struct snd_pcm_hw_params *params)
{
	struct snd_soc_pcm_runtime *fe = asoc_substream_to_rtd(substream);
	int ret, stream = substream->stream;

	mutex_lock_nested(&fe->card->mutex, SND_SOC_CARD_CLASS_RUNTIME);
	dpcm_set_fe_update_state(fe, stream, SND_SOC_DPCM_UPDATE_FE);

	memcpy(&fe->dpcm[stream].hw_params, params,
			sizeof(struct snd_pcm_hw_params));
	ret = dpcm_be_dai_hw_params(fe, stream);
	if (ret < 0) {
		dev_err(fe->dev,"ASoC: hw_params BE failed %d\n", ret);
		goto out;
	}

	dev_dbg(fe->dev, "ASoC: hw_params FE %s rate %d chan %x fmt %d\n",
			fe->dai_link->name, params_rate(params),
			params_channels(params), params_format(params));

	/* call hw_params on the frontend */
	ret = soc_pcm_hw_params(substream, params);
	if (ret < 0) {
		dev_err(fe->dev,"ASoC: hw_params FE failed %d\n", ret);
		dpcm_be_dai_hw_free(fe, stream);
	 } else
		fe->dpcm[stream].state = SND_SOC_DPCM_STATE_HW_PARAMS;

out:
	dpcm_set_fe_update_state(fe, stream, SND_SOC_DPCM_UPDATE_NO);
	mutex_unlock(&fe->card->mutex);
	return ret;
}

static int dpcm_do_trigger(struct snd_soc_dpcm *dpcm,
		struct snd_pcm_substream *substream, int cmd)
{
	int ret;

	dev_dbg(dpcm->be->dev, "ASoC: trigger BE %s cmd %d\n",
			dpcm->be->dai_link->name, cmd);

	ret = soc_pcm_trigger(substream, cmd);
	if (ret < 0)
		dev_err(dpcm->be->dev,"ASoC: trigger BE failed %d\n", ret);

	return ret;
}

int dpcm_be_dai_trigger(struct snd_soc_pcm_runtime *fe, int stream,
			       int cmd)
{
	struct snd_soc_dpcm *dpcm;
	int ret = 0;

	for_each_dpcm_be(fe, stream, dpcm) {

		struct snd_soc_pcm_runtime *be = dpcm->be;
		struct snd_pcm_substream *be_substream =
			snd_soc_dpcm_get_substream(be, stream);

		/* is this op for this BE ? */
		if (!snd_soc_dpcm_be_can_update(fe, be, stream))
			continue;

		switch (cmd) {
		case SNDRV_PCM_TRIGGER_START:
			if ((be->dpcm[stream].state != SND_SOC_DPCM_STATE_PREPARE) &&
			    (be->dpcm[stream].state != SND_SOC_DPCM_STATE_STOP) &&
			    (be->dpcm[stream].state != SND_SOC_DPCM_STATE_PAUSED))
				continue;

			ret = dpcm_do_trigger(dpcm, be_substream, cmd);
			if (ret)
				return ret;

			be->dpcm[stream].state = SND_SOC_DPCM_STATE_START;
			break;
		case SNDRV_PCM_TRIGGER_RESUME:
			if ((be->dpcm[stream].state != SND_SOC_DPCM_STATE_SUSPEND))
				continue;

			ret = dpcm_do_trigger(dpcm, be_substream, cmd);
			if (ret)
				return ret;

			be->dpcm[stream].state = SND_SOC_DPCM_STATE_START;
			break;
		case SNDRV_PCM_TRIGGER_PAUSE_RELEASE:
			if ((be->dpcm[stream].state != SND_SOC_DPCM_STATE_PAUSED))
				continue;

			ret = dpcm_do_trigger(dpcm, be_substream, cmd);
			if (ret)
				return ret;

			be->dpcm[stream].state = SND_SOC_DPCM_STATE_START;
			break;
		case SNDRV_PCM_TRIGGER_STOP:
			if ((be->dpcm[stream].state != SND_SOC_DPCM_STATE_START) &&
			    (be->dpcm[stream].state != SND_SOC_DPCM_STATE_PAUSED))
				continue;

			if (!snd_soc_dpcm_can_be_free_stop(fe, be, stream))
				continue;

			ret = dpcm_do_trigger(dpcm, be_substream, cmd);
			if (ret)
				return ret;

			be->dpcm[stream].state = SND_SOC_DPCM_STATE_STOP;
			break;
		case SNDRV_PCM_TRIGGER_SUSPEND:
			if (be->dpcm[stream].state != SND_SOC_DPCM_STATE_START)
				continue;

			if (!snd_soc_dpcm_can_be_free_stop(fe, be, stream))
				continue;

			ret = dpcm_do_trigger(dpcm, be_substream, cmd);
			if (ret)
				return ret;

			be->dpcm[stream].state = SND_SOC_DPCM_STATE_SUSPEND;
			break;
		case SNDRV_PCM_TRIGGER_PAUSE_PUSH:
			if (be->dpcm[stream].state != SND_SOC_DPCM_STATE_START)
				continue;

			if (!snd_soc_dpcm_can_be_free_stop(fe, be, stream))
				continue;

			ret = dpcm_do_trigger(dpcm, be_substream, cmd);
			if (ret)
				return ret;

			be->dpcm[stream].state = SND_SOC_DPCM_STATE_PAUSED;
			break;
		}
	}

	return ret;
}
EXPORT_SYMBOL_GPL(dpcm_be_dai_trigger);

static int dpcm_dai_trigger_fe_be(struct snd_pcm_substream *substream,
				  int cmd, bool fe_first)
{
	struct snd_soc_pcm_runtime *fe = asoc_substream_to_rtd(substream);
	int ret;

	/* call trigger on the frontend before the backend. */
	if (fe_first) {
		dev_dbg(fe->dev, "ASoC: pre trigger FE %s cmd %d\n",
			fe->dai_link->name, cmd);

		ret = soc_pcm_trigger(substream, cmd);
		if (ret < 0)
			return ret;

		ret = dpcm_be_dai_trigger(fe, substream->stream, cmd);
		return ret;
	}

	/* call trigger on the frontend after the backend. */
	ret = dpcm_be_dai_trigger(fe, substream->stream, cmd);
	if (ret < 0)
		return ret;

	dev_dbg(fe->dev, "ASoC: post trigger FE %s cmd %d\n",
		fe->dai_link->name, cmd);

	ret = soc_pcm_trigger(substream, cmd);

	return ret;
}

static int dpcm_fe_dai_do_trigger(struct snd_pcm_substream *substream, int cmd)
{
	struct snd_soc_pcm_runtime *fe = asoc_substream_to_rtd(substream);
	int stream = substream->stream;
	int ret = 0;
	enum snd_soc_dpcm_trigger trigger = fe->dai_link->trigger[stream];

	fe->dpcm[stream].runtime_update = SND_SOC_DPCM_UPDATE_FE;

	switch (trigger) {
	case SND_SOC_DPCM_TRIGGER_PRE:
		switch (cmd) {
		case SNDRV_PCM_TRIGGER_START:
		case SNDRV_PCM_TRIGGER_RESUME:
		case SNDRV_PCM_TRIGGER_PAUSE_RELEASE:
		case SNDRV_PCM_TRIGGER_DRAIN:
			ret = dpcm_dai_trigger_fe_be(substream, cmd, true);
			break;
		case SNDRV_PCM_TRIGGER_STOP:
		case SNDRV_PCM_TRIGGER_SUSPEND:
		case SNDRV_PCM_TRIGGER_PAUSE_PUSH:
			ret = dpcm_dai_trigger_fe_be(substream, cmd, false);
			break;
		default:
			ret = -EINVAL;
			break;
		}
		break;
	case SND_SOC_DPCM_TRIGGER_POST:
		switch (cmd) {
		case SNDRV_PCM_TRIGGER_START:
		case SNDRV_PCM_TRIGGER_RESUME:
		case SNDRV_PCM_TRIGGER_PAUSE_RELEASE:
		case SNDRV_PCM_TRIGGER_DRAIN:
			ret = dpcm_dai_trigger_fe_be(substream, cmd, false);
			break;
		case SNDRV_PCM_TRIGGER_STOP:
		case SNDRV_PCM_TRIGGER_SUSPEND:
		case SNDRV_PCM_TRIGGER_PAUSE_PUSH:
			ret = dpcm_dai_trigger_fe_be(substream, cmd, true);
			break;
		default:
			ret = -EINVAL;
			break;
		}
		break;
	case SND_SOC_DPCM_TRIGGER_BESPOKE:
		/* bespoke trigger() - handles both FE and BEs */

		dev_dbg(fe->dev, "ASoC: bespoke trigger FE %s cmd %d\n",
				fe->dai_link->name, cmd);

		ret = snd_soc_pcm_dai_bespoke_trigger(substream, cmd);
		break;
	default:
		dev_err(fe->dev, "ASoC: invalid trigger cmd %d for %s\n", cmd,
				fe->dai_link->name);
		ret = -EINVAL;
		goto out;
	}

	if (ret < 0) {
		dev_err(fe->dev, "ASoC: trigger FE cmd: %d failed: %d\n",
			cmd, ret);
		goto out;
	}

	switch (cmd) {
	case SNDRV_PCM_TRIGGER_START:
	case SNDRV_PCM_TRIGGER_RESUME:
	case SNDRV_PCM_TRIGGER_PAUSE_RELEASE:
		fe->dpcm[stream].state = SND_SOC_DPCM_STATE_START;
		break;
	case SNDRV_PCM_TRIGGER_STOP:
	case SNDRV_PCM_TRIGGER_SUSPEND:
		fe->dpcm[stream].state = SND_SOC_DPCM_STATE_STOP;
		break;
	case SNDRV_PCM_TRIGGER_PAUSE_PUSH:
		fe->dpcm[stream].state = SND_SOC_DPCM_STATE_PAUSED;
		break;
	}

out:
	fe->dpcm[stream].runtime_update = SND_SOC_DPCM_UPDATE_NO;
	return ret;
}

static int dpcm_fe_dai_trigger(struct snd_pcm_substream *substream, int cmd)
{
	struct snd_soc_pcm_runtime *fe = asoc_substream_to_rtd(substream);
	int stream = substream->stream;

	/* if FE's runtime_update is already set, we're in race;
	 * process this trigger later at exit
	 */
	if (fe->dpcm[stream].runtime_update != SND_SOC_DPCM_UPDATE_NO) {
		fe->dpcm[stream].trigger_pending = cmd + 1;
		return 0; /* delayed, assuming it's successful */
	}

	/* we're alone, let's trigger */
	return dpcm_fe_dai_do_trigger(substream, cmd);
}

int dpcm_be_dai_prepare(struct snd_soc_pcm_runtime *fe, int stream)
{
	struct snd_soc_dpcm *dpcm;
	int ret = 0;

	for_each_dpcm_be(fe, stream, dpcm) {

		struct snd_soc_pcm_runtime *be = dpcm->be;
		struct snd_pcm_substream *be_substream =
			snd_soc_dpcm_get_substream(be, stream);

		/* is this op for this BE ? */
		if (!snd_soc_dpcm_be_can_update(fe, be, stream))
			continue;

		if ((be->dpcm[stream].state != SND_SOC_DPCM_STATE_HW_PARAMS) &&
		    (be->dpcm[stream].state != SND_SOC_DPCM_STATE_STOP) &&
		    (be->dpcm[stream].state != SND_SOC_DPCM_STATE_SUSPEND) &&
		    (be->dpcm[stream].state != SND_SOC_DPCM_STATE_PAUSED))
			continue;

		dev_dbg(be->dev, "ASoC: prepare BE %s\n",
			be->dai_link->name);

		ret = soc_pcm_prepare(be_substream);
		if (ret < 0) {
			dev_err(be->dev, "ASoC: backend prepare failed %d\n",
				ret);
			break;
		}

		be->dpcm[stream].state = SND_SOC_DPCM_STATE_PREPARE;
	}
	return ret;
}

static int dpcm_fe_dai_prepare(struct snd_pcm_substream *substream)
{
	struct snd_soc_pcm_runtime *fe = asoc_substream_to_rtd(substream);
	int stream = substream->stream, ret = 0;

	mutex_lock_nested(&fe->card->mutex, SND_SOC_CARD_CLASS_RUNTIME);

	dev_dbg(fe->dev, "ASoC: prepare FE %s\n", fe->dai_link->name);

	dpcm_set_fe_update_state(fe, stream, SND_SOC_DPCM_UPDATE_FE);

	/* there is no point preparing this FE if there are no BEs */
	if (list_empty(&fe->dpcm[stream].be_clients)) {
		dev_err(fe->dev, "ASoC: no backend DAIs enabled for %s\n",
				fe->dai_link->name);
		ret = -EINVAL;
		goto out;
	}

	ret = dpcm_be_dai_prepare(fe, stream);
	if (ret < 0)
		goto out;

	/* call prepare on the frontend */
	ret = soc_pcm_prepare(substream);
	if (ret < 0) {
		dev_err(fe->dev,"ASoC: prepare FE %s failed\n",
			fe->dai_link->name);
		goto out;
	}

	/* run the stream event for each BE */
	dpcm_dapm_stream_event(fe, stream, SND_SOC_DAPM_STREAM_START);
	fe->dpcm[stream].state = SND_SOC_DPCM_STATE_PREPARE;

out:
	dpcm_set_fe_update_state(fe, stream, SND_SOC_DPCM_UPDATE_NO);
	mutex_unlock(&fe->card->mutex);

	return ret;
}

static int dpcm_run_update_shutdown(struct snd_soc_pcm_runtime *fe, int stream)
{
	struct snd_pcm_substream *substream =
		snd_soc_dpcm_get_substream(fe, stream);
	enum snd_soc_dpcm_trigger trigger = fe->dai_link->trigger[stream];
	int err;

	dev_dbg(fe->dev, "ASoC: runtime %s close on FE %s\n",
			stream ? "capture" : "playback", fe->dai_link->name);

	if (trigger == SND_SOC_DPCM_TRIGGER_BESPOKE) {
		/* call bespoke trigger - FE takes care of all BE triggers */
		dev_dbg(fe->dev, "ASoC: bespoke trigger FE %s cmd stop\n",
				fe->dai_link->name);

		err = snd_soc_pcm_dai_bespoke_trigger(substream, SNDRV_PCM_TRIGGER_STOP);
		if (err < 0)
			dev_err(fe->dev,"ASoC: trigger FE failed %d\n", err);
	} else {
		dev_dbg(fe->dev, "ASoC: trigger FE %s cmd stop\n",
			fe->dai_link->name);

		err = dpcm_be_dai_trigger(fe, stream, SNDRV_PCM_TRIGGER_STOP);
		if (err < 0)
			dev_err(fe->dev,"ASoC: trigger FE failed %d\n", err);
	}

	err = dpcm_be_dai_hw_free(fe, stream);
	if (err < 0)
		dev_err(fe->dev,"ASoC: hw_free FE failed %d\n", err);

	err = dpcm_be_dai_shutdown(fe, stream);
	if (err < 0)
		dev_err(fe->dev,"ASoC: shutdown FE failed %d\n", err);

	/* run the stream event for each BE */
	dpcm_dapm_stream_event(fe, stream, SND_SOC_DAPM_STREAM_NOP);

	return 0;
}

static int dpcm_run_update_startup(struct snd_soc_pcm_runtime *fe, int stream)
{
	struct snd_pcm_substream *substream =
		snd_soc_dpcm_get_substream(fe, stream);
	struct snd_soc_dpcm *dpcm;
	enum snd_soc_dpcm_trigger trigger = fe->dai_link->trigger[stream];
	int ret;
	unsigned long flags;

	dev_dbg(fe->dev, "ASoC: runtime %s open on FE %s\n",
			stream ? "capture" : "playback", fe->dai_link->name);

	/* Only start the BE if the FE is ready */
	if (fe->dpcm[stream].state == SND_SOC_DPCM_STATE_HW_FREE ||
		fe->dpcm[stream].state == SND_SOC_DPCM_STATE_CLOSE)
		return -EINVAL;

	/* startup must always be called for new BEs */
	ret = dpcm_be_dai_startup(fe, stream);
	if (ret < 0)
		goto disconnect;

	/* keep going if FE state is > open */
	if (fe->dpcm[stream].state == SND_SOC_DPCM_STATE_OPEN)
		return 0;

	ret = dpcm_be_dai_hw_params(fe, stream);
	if (ret < 0)
		goto close;

	/* keep going if FE state is > hw_params */
	if (fe->dpcm[stream].state == SND_SOC_DPCM_STATE_HW_PARAMS)
		return 0;


	ret = dpcm_be_dai_prepare(fe, stream);
	if (ret < 0)
		goto hw_free;

	/* run the stream event for each BE */
	dpcm_dapm_stream_event(fe, stream, SND_SOC_DAPM_STREAM_NOP);

	/* keep going if FE state is > prepare */
	if (fe->dpcm[stream].state == SND_SOC_DPCM_STATE_PREPARE ||
		fe->dpcm[stream].state == SND_SOC_DPCM_STATE_STOP)
		return 0;

	if (trigger == SND_SOC_DPCM_TRIGGER_BESPOKE) {
		/* call trigger on the frontend - FE takes care of all BE triggers */
		dev_dbg(fe->dev, "ASoC: bespoke trigger FE %s cmd start\n",
				fe->dai_link->name);

		ret = snd_soc_pcm_dai_bespoke_trigger(substream, SNDRV_PCM_TRIGGER_START);
		if (ret < 0) {
			dev_err(fe->dev,"ASoC: bespoke trigger FE failed %d\n", ret);
			goto hw_free;
		}
	} else {
		dev_dbg(fe->dev, "ASoC: trigger FE %s cmd start\n",
			fe->dai_link->name);

		ret = dpcm_be_dai_trigger(fe, stream,
					SNDRV_PCM_TRIGGER_START);
		if (ret < 0) {
			dev_err(fe->dev,"ASoC: trigger FE failed %d\n", ret);
			goto hw_free;
		}
	}

	return 0;

hw_free:
	dpcm_be_dai_hw_free(fe, stream);
close:
	dpcm_be_dai_shutdown(fe, stream);
disconnect:
	/* disconnect any closed BEs */
	spin_lock_irqsave(&fe->card->dpcm_lock, flags);
	for_each_dpcm_be(fe, stream, dpcm) {
		struct snd_soc_pcm_runtime *be = dpcm->be;
		if (be->dpcm[stream].state == SND_SOC_DPCM_STATE_CLOSE)
			dpcm->state = SND_SOC_DPCM_LINK_STATE_FREE;
	}
	spin_unlock_irqrestore(&fe->card->dpcm_lock, flags);

	return ret;
}

static int soc_dpcm_fe_runtime_update(struct snd_soc_pcm_runtime *fe, int new)
{
	struct snd_soc_dapm_widget_list *list;
	int stream;
	int count, paths;
	int ret;

	if (!fe->dai_link->dynamic)
		return 0;

	if (fe->num_cpus > 1) {
		dev_err(fe->dev,
			"%s doesn't support Multi CPU yet\n", __func__);
		return -EINVAL;
	}

	/* only check active links */
	if (!snd_soc_dai_active(asoc_rtd_to_cpu(fe, 0)))
		return 0;

	/* DAPM sync will call this to update DSP paths */
	dev_dbg(fe->dev, "ASoC: DPCM %s runtime update for FE %s\n",
		new ? "new" : "old", fe->dai_link->name);

	for_each_pcm_streams(stream) {

		/* skip if FE doesn't have playback/capture capability */
		if (!snd_soc_dai_stream_valid(asoc_rtd_to_cpu(fe, 0),   stream) ||
		    !snd_soc_dai_stream_valid(asoc_rtd_to_codec(fe, 0), stream))
			continue;

		/* skip if FE isn't currently playing/capturing */
		if (!snd_soc_dai_stream_active(asoc_rtd_to_cpu(fe, 0), stream) ||
		    !snd_soc_dai_stream_active(asoc_rtd_to_codec(fe, 0), stream))
			continue;

		paths = dpcm_path_get(fe, stream, &list);
		if (paths < 0) {
			dev_warn(fe->dev, "ASoC: %s no valid %s path\n",
				 fe->dai_link->name,
				 stream == SNDRV_PCM_STREAM_PLAYBACK ?
				 "playback" : "capture");
			return paths;
		}

		/* update any playback/capture paths */
		count = dpcm_process_paths(fe, stream, &list, new);
		if (count) {
			dpcm_set_fe_update_state(fe, stream, SND_SOC_DPCM_UPDATE_BE);
			if (new)
				ret = dpcm_run_update_startup(fe, stream);
			else
				ret = dpcm_run_update_shutdown(fe, stream);
			if (ret < 0)
				dev_err(fe->dev, "ASoC: failed to shutdown some BEs\n");
			dpcm_set_fe_update_state(fe, stream, SND_SOC_DPCM_UPDATE_NO);

			dpcm_clear_pending_state(fe, stream);
			dpcm_be_disconnect(fe, stream);
		}

		dpcm_path_put(&list);
	}

	return 0;
}

/* Called by DAPM mixer/mux changes to update audio routing between PCMs and
 * any DAI links.
 */
int snd_soc_dpcm_runtime_update(struct snd_soc_card *card)
{
	struct snd_soc_pcm_runtime *fe;
	int ret = 0;

	mutex_lock_nested(&card->mutex, SND_SOC_CARD_CLASS_RUNTIME);
	/* shutdown all old paths first */
	for_each_card_rtds(card, fe) {
		ret = soc_dpcm_fe_runtime_update(fe, 0);
		if (ret)
			goto out;
	}

	/* bring new paths up */
	for_each_card_rtds(card, fe) {
		ret = soc_dpcm_fe_runtime_update(fe, 1);
		if (ret)
			goto out;
	}

out:
	mutex_unlock(&card->mutex);
	return ret;
}
EXPORT_SYMBOL_GPL(snd_soc_dpcm_runtime_update);

static void dpcm_fe_dai_cleanup(struct snd_pcm_substream *fe_substream)
{
	struct snd_soc_pcm_runtime *fe = asoc_substream_to_rtd(fe_substream);
	struct snd_soc_dpcm *dpcm;
	int stream = fe_substream->stream;

	/* mark FE's links ready to prune */
	for_each_dpcm_be(fe, stream, dpcm)
		dpcm->state = SND_SOC_DPCM_LINK_STATE_FREE;

	dpcm_be_disconnect(fe, stream);

	fe->dpcm[stream].runtime = NULL;
}

static int dpcm_fe_dai_close(struct snd_pcm_substream *fe_substream)
{
	struct snd_soc_pcm_runtime *fe = asoc_substream_to_rtd(fe_substream);
	int ret;

	mutex_lock_nested(&fe->card->mutex, SND_SOC_CARD_CLASS_RUNTIME);
	ret = dpcm_fe_dai_shutdown(fe_substream);

	dpcm_fe_dai_cleanup(fe_substream);

	mutex_unlock(&fe->card->mutex);
	return ret;
}

static int dpcm_fe_dai_open(struct snd_pcm_substream *fe_substream)
{
	struct snd_soc_pcm_runtime *fe = asoc_substream_to_rtd(fe_substream);
	struct snd_soc_dapm_widget_list *list;
	int ret;
	int stream = fe_substream->stream;

	mutex_lock_nested(&fe->card->mutex, SND_SOC_CARD_CLASS_RUNTIME);
	fe->dpcm[stream].runtime = fe_substream->runtime;

	ret = dpcm_path_get(fe, stream, &list);
	if (ret < 0) {
		goto open_end;
	} else if (ret == 0) {
		dev_dbg(fe->dev, "ASoC: %s no valid %s route\n",
			fe->dai_link->name, stream ? "capture" : "playback");
	}

	/* calculate valid and active FE <-> BE dpcms */
	dpcm_process_paths(fe, stream, &list, 1);

	ret = dpcm_fe_dai_startup(fe_substream);
	if (ret < 0)
		dpcm_fe_dai_cleanup(fe_substream);

	dpcm_clear_pending_state(fe, stream);
	dpcm_path_put(&list);
open_end:
	mutex_unlock(&fe->card->mutex);
	return ret;
}

static int soc_rtdcom_ack(struct snd_pcm_substream *substream)
{
	struct snd_soc_pcm_runtime *rtd = substream->private_data;
	struct snd_soc_component *component;
	int i;

	for_each_rtd_components(rtd, i, component) {
		if (!component->driver ||
			!component->driver->ack)
			continue;

		/* FIXME. it returns 1st ask now */
		return component->driver->ack(component, substream);
	}

	return -EINVAL;
}

/* create a new pcm */
int soc_new_pcm(struct snd_soc_pcm_runtime *rtd, int num)
{
	struct snd_soc_dai *codec_dai;
	struct snd_soc_dai *cpu_dai;
	struct snd_soc_component *component;
	struct snd_pcm *pcm;
	char new_name[64];
	int ret = 0, playback = 0, capture = 0;
	int stream;
	int i;

	if (rtd->dai_link->dynamic && rtd->num_cpus > 1) {
		dev_err(rtd->dev,
			"DPCM doesn't support Multi CPU for Front-Ends yet\n");
		return -EINVAL;
	}

	if (rtd->dai_link->dynamic || rtd->dai_link->no_pcm) {
		if (rtd->dai_link->dpcm_playback) {
			stream = SNDRV_PCM_STREAM_PLAYBACK;

			for_each_rtd_cpu_dais(rtd, i, cpu_dai) {
				if (snd_soc_dai_stream_valid(cpu_dai, stream)) {
					playback = 1;
					break;
				}
			}

			if (!playback) {
				dev_err(rtd->card->dev,
					"No CPU DAIs support playback for stream %s\n",
					rtd->dai_link->stream_name);
				return -EINVAL;
			}
		}
		if (rtd->dai_link->dpcm_capture) {
			stream = SNDRV_PCM_STREAM_CAPTURE;

			for_each_rtd_cpu_dais(rtd, i, cpu_dai) {
				if (snd_soc_dai_stream_valid(cpu_dai, stream)) {
					capture = 1;
					break;
				}
			}

			if (!capture) {
				dev_err(rtd->card->dev,
					"No CPU DAIs support capture for stream %s\n",
					rtd->dai_link->stream_name);
				return -EINVAL;
			}
		}
	} else {
		/* Adapt stream for codec2codec links */
		int cpu_capture = rtd->dai_link->params ?
			SNDRV_PCM_STREAM_PLAYBACK : SNDRV_PCM_STREAM_CAPTURE;
		int cpu_playback = rtd->dai_link->params ?
			SNDRV_PCM_STREAM_CAPTURE : SNDRV_PCM_STREAM_PLAYBACK;

		for_each_rtd_codec_dais(rtd, i, codec_dai) {
			if (rtd->num_cpus == 1) {
				cpu_dai = asoc_rtd_to_cpu(rtd, 0);
			} else if (rtd->num_cpus == rtd->num_codecs) {
				cpu_dai = asoc_rtd_to_cpu(rtd, i);
			} else {
				dev_err(rtd->card->dev,
					"N cpus to M codecs link is not supported yet\n");
				return -EINVAL;
			}

			if (snd_soc_dai_stream_valid(codec_dai, SNDRV_PCM_STREAM_PLAYBACK) &&
			    snd_soc_dai_stream_valid(cpu_dai,   cpu_playback))
				playback = 1;
			if (snd_soc_dai_stream_valid(codec_dai, SNDRV_PCM_STREAM_CAPTURE) &&
			    snd_soc_dai_stream_valid(cpu_dai,   cpu_capture))
				capture = 1;
		}
	}

	if (rtd->dai_link->playback_only) {
		playback = 1;
		capture = 0;
	}

	if (rtd->dai_link->capture_only) {
		playback = 0;
		capture = 1;
	}

	/* create the PCM */
	if (rtd->dai_link->params) {
		snprintf(new_name, sizeof(new_name), "codec2codec(%s)",
			 rtd->dai_link->stream_name);

		ret = snd_pcm_new_internal(rtd->card->snd_card, new_name, num,
					   playback, capture, &pcm);
	} else if (rtd->dai_link->no_pcm) {
		snprintf(new_name, sizeof(new_name), "(%s)",
			rtd->dai_link->stream_name);

		ret = snd_pcm_new_internal(rtd->card->snd_card, new_name, num,
				playback, capture, &pcm);
	} else {
		if (rtd->dai_link->dynamic)
			snprintf(new_name, sizeof(new_name), "%s (*)",
				rtd->dai_link->stream_name);
		else
			snprintf(new_name, sizeof(new_name), "%s %s-%d",
				rtd->dai_link->stream_name,
				(rtd->num_codecs > 1) ?
				"multicodec" : asoc_rtd_to_codec(rtd, 0)->name, num);

		ret = snd_pcm_new(rtd->card->snd_card, new_name, num, playback,
			capture, &pcm);
	}
	if (ret < 0) {
		dev_err(rtd->card->dev, "ASoC: can't create pcm %s for dailink %s: %d\n",
			new_name, rtd->dai_link->name, ret);
		return ret;
	}
	dev_dbg(rtd->card->dev, "ASoC: registered pcm #%d %s\n",num, new_name);

	/* DAPM dai link stream work */
	if (rtd->dai_link->params)
		rtd->close_delayed_work_func = codec2codec_close_delayed_work;
	else
		rtd->close_delayed_work_func = snd_soc_close_delayed_work;

	pcm->nonatomic = rtd->dai_link->nonatomic;
	rtd->pcm = pcm;
	pcm->private_data = rtd;

	if (rtd->dai_link->no_pcm || rtd->dai_link->params) {
		if (playback)
			pcm->streams[SNDRV_PCM_STREAM_PLAYBACK].substream->private_data = rtd;
		if (capture)
			pcm->streams[SNDRV_PCM_STREAM_CAPTURE].substream->private_data = rtd;
		goto out;
	}

	/* ASoC PCM operations */
	if (rtd->dai_link->dynamic) {
		rtd->ops.open		= dpcm_fe_dai_open;
		rtd->ops.hw_params	= dpcm_fe_dai_hw_params;
		rtd->ops.prepare	= dpcm_fe_dai_prepare;
		rtd->ops.trigger	= dpcm_fe_dai_trigger;
		rtd->ops.hw_free	= dpcm_fe_dai_hw_free;
		rtd->ops.close		= dpcm_fe_dai_close;
		rtd->ops.pointer	= soc_pcm_pointer;
	} else {
		rtd->ops.open		= soc_pcm_open;
		rtd->ops.hw_params	= soc_pcm_hw_params;
		rtd->ops.prepare	= soc_pcm_prepare;
		rtd->ops.trigger	= soc_pcm_trigger;
		rtd->ops.hw_free	= soc_pcm_hw_free;
		rtd->ops.close		= soc_pcm_close;
		rtd->ops.pointer	= soc_pcm_pointer;
	}

	for_each_rtd_components(rtd, i, component) {
		const struct snd_soc_component_driver *drv = component->driver;

		if (drv->ack)
			rtd->ops.ack            = soc_rtdcom_ack;
		if (drv->ioctl)
			rtd->ops.ioctl		= snd_soc_pcm_component_ioctl;
		if (drv->sync_stop)
			rtd->ops.sync_stop	= snd_soc_pcm_component_sync_stop;
		if (drv->copy_user)
			rtd->ops.copy_user	= snd_soc_pcm_component_copy_user;
		if (drv->page)
			rtd->ops.page		= snd_soc_pcm_component_page;
		if (drv->mmap)
			rtd->ops.mmap		= snd_soc_pcm_component_mmap;
		if (drv->ack)
			rtd->ops.ack            = snd_soc_pcm_component_ack;
	}

	if (playback)
		snd_pcm_set_ops(pcm, SNDRV_PCM_STREAM_PLAYBACK, &rtd->ops);

	if (capture)
		snd_pcm_set_ops(pcm, SNDRV_PCM_STREAM_CAPTURE, &rtd->ops);

	ret = snd_soc_pcm_component_new(rtd);
	if (ret < 0) {
		dev_err(rtd->dev, "ASoC: pcm %s constructor failed for dailink %s: %d\n",
			new_name, rtd->dai_link->name, ret);
		return ret;
	}

	pcm->no_device_suspend = true;
out:
	dev_dbg(rtd->card->dev, "%s <-> %s mapping ok\n",
		(rtd->num_codecs > 1) ? "multicodec" : asoc_rtd_to_codec(rtd, 0)->name,
		(rtd->num_cpus > 1)   ? "multicpu"   : asoc_rtd_to_cpu(rtd, 0)->name);
	return ret;
}

/* is the current PCM operation for this FE ? */
int snd_soc_dpcm_fe_can_update(struct snd_soc_pcm_runtime *fe, int stream)
{
	if (fe->dpcm[stream].runtime_update == SND_SOC_DPCM_UPDATE_FE)
		return 1;
	return 0;
}
EXPORT_SYMBOL_GPL(snd_soc_dpcm_fe_can_update);

/* is the current PCM operation for this BE ? */
int snd_soc_dpcm_be_can_update(struct snd_soc_pcm_runtime *fe,
		struct snd_soc_pcm_runtime *be, int stream)
{
	if ((fe->dpcm[stream].runtime_update == SND_SOC_DPCM_UPDATE_FE) ||
	   ((fe->dpcm[stream].runtime_update == SND_SOC_DPCM_UPDATE_BE) &&
		  be->dpcm[stream].runtime_update))
		return 1;
	return 0;
}
EXPORT_SYMBOL_GPL(snd_soc_dpcm_be_can_update);

/* get the substream for this BE */
struct snd_pcm_substream *
	snd_soc_dpcm_get_substream(struct snd_soc_pcm_runtime *be, int stream)
{
	return be->pcm->streams[stream].substream;
}
EXPORT_SYMBOL_GPL(snd_soc_dpcm_get_substream);

static int snd_soc_dpcm_check_state(struct snd_soc_pcm_runtime *fe,
				    struct snd_soc_pcm_runtime *be,
				    int stream,
				    const enum snd_soc_dpcm_state *states,
				    int num_states)
{
	struct snd_soc_dpcm *dpcm;
	int state;
	int ret = 1;
	unsigned long flags;
	int i;

	spin_lock_irqsave(&fe->card->dpcm_lock, flags);
	for_each_dpcm_fe(be, stream, dpcm) {

		if (dpcm->fe == fe)
			continue;

		state = dpcm->fe->dpcm[stream].state;
		for (i = 0; i < num_states; i++) {
			if (state == states[i]) {
				ret = 0;
				break;
			}
		}
	}
	spin_unlock_irqrestore(&fe->card->dpcm_lock, flags);

	/* it's safe to do this BE DAI */
	return ret;
}

/*
 * We can only hw_free, stop, pause or suspend a BE DAI if any of it's FE
 * are not running, paused or suspended for the specified stream direction.
 */
int snd_soc_dpcm_can_be_free_stop(struct snd_soc_pcm_runtime *fe,
		struct snd_soc_pcm_runtime *be, int stream)
{
	const enum snd_soc_dpcm_state state[] = {
		SND_SOC_DPCM_STATE_START,
		SND_SOC_DPCM_STATE_PAUSED,
		SND_SOC_DPCM_STATE_SUSPEND,
	};

	return snd_soc_dpcm_check_state(fe, be, stream, state, ARRAY_SIZE(state));
}
EXPORT_SYMBOL_GPL(snd_soc_dpcm_can_be_free_stop);

/*
 * We can only change hw params a BE DAI if any of it's FE are not prepared,
 * running, paused or suspended for the specified stream direction.
 */
int snd_soc_dpcm_can_be_params(struct snd_soc_pcm_runtime *fe,
		struct snd_soc_pcm_runtime *be, int stream)
{
	const enum snd_soc_dpcm_state state[] = {
		SND_SOC_DPCM_STATE_START,
		SND_SOC_DPCM_STATE_PAUSED,
		SND_SOC_DPCM_STATE_SUSPEND,
		SND_SOC_DPCM_STATE_PREPARE,
	};

	return snd_soc_dpcm_check_state(fe, be, stream, state, ARRAY_SIZE(state));
}
EXPORT_SYMBOL_GPL(snd_soc_dpcm_can_be_params);<|MERGE_RESOLUTION|>--- conflicted
+++ resolved
@@ -1283,17 +1283,11 @@
 		return -EINVAL;
 	}
 
-<<<<<<< HEAD
-	/* get number of valid DAI paths and their widgets */
-	paths = snd_soc_dapm_dai_get_connected_widgets(cpu_dai, stream, list,
-			dpcm_end_walk_at_be);
-=======
 	trace_android_vh_snd_soc_card_get_comp_chain(&chaining);
 
 	/* get number of valid DAI paths and their widgets */
 	paths = snd_soc_dapm_dai_get_connected_widgets(cpu_dai, stream, list,
 			chaining ? NULL : dpcm_end_walk_at_be);
->>>>>>> 8a30a2ca
 
 	dev_dbg(fe->dev, "ASoC: found %d audio %s paths\n", paths,
 			stream ? "capture" : "playback");
