--- conflicted
+++ resolved
@@ -129,12 +129,7 @@
 };
 
 static struct snd_soc_card snd_soc_tegra_wm8903 = {
-<<<<<<< HEAD
-	.name = "tegra-wm8903",
-	.driver_name = "tegra",
-=======
 	.components = "codec:wm8903",
->>>>>>> d92805b6
 	.owner = THIS_MODULE,
 	.dai_link = &tegra_wm8903_dai,
 	.num_links = 1,
