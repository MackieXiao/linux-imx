--- conflicted
+++ resolved
@@ -691,10 +691,7 @@
 #if IS_ENABLED(CONFIG_SND_SOC_SOF_HDA)
 	/* check jack status */
 	if (runtime_resume) {
-<<<<<<< HEAD
-=======
 		hda_codec_jack_wake_enable(sdev, false);
->>>>>>> 3b17187f
 		if (sdev->system_suspend_target == SOF_SUSPEND_NONE)
 			hda_codec_jack_check(sdev);
 	}
