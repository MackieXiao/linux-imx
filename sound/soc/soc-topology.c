--- conflicted
+++ resolved
@@ -539,12 +539,8 @@
 		dobj->ops->link_unload(comp, dobj);
 
 	list_del(&dobj->list);
-<<<<<<< HEAD
-	snd_soc_remove_dai_link(comp->card, link);
-=======
 	snd_soc_remove_pcm_runtime(comp->card,
 			snd_soc_get_pcm_runtime(comp->card, link));
->>>>>>> d1988041
 
 	kfree(link->name);
 	kfree(link->stream_name);
@@ -907,11 +903,7 @@
 			dev_err(tplg->dev, "ASoC: failed to create TLV %s\n",
 				mc->hdr.name);
 			kfree(sm);
-<<<<<<< HEAD
-			continue;
-=======
 			break;
->>>>>>> d1988041
 		}
 
 		/* pass control to driver for optional further init */
@@ -1283,10 +1275,7 @@
 
 		ret = soc_tplg_add_route(tplg, routes[i]);
 		if (ret < 0) {
-<<<<<<< HEAD
-=======
 			dev_err(tplg->dev, "ASoC: topology: add_route failed: %d\n", ret);
->>>>>>> d1988041
 			/*
 			 * this route was added to the list, it will
 			 * be freed in remove_route() so increment the
@@ -1386,12 +1375,7 @@
 		if (err < 0) {
 			dev_err(tplg->dev, "ASoC: failed to create TLV %s\n",
 				mc->hdr.name);
-<<<<<<< HEAD
-			kfree(sm);
-			continue;
-=======
 			goto err_sm;
->>>>>>> d1988041
 		}
 
 		/* pass control to driver for optional further init */
@@ -2003,11 +1987,7 @@
 		goto err;
 	}
 
-<<<<<<< HEAD
-	ret = snd_soc_add_dai_link(tplg->comp->card, link);
-=======
 	ret = snd_soc_add_pcm_runtime(tplg->comp->card, link);
->>>>>>> d1988041
 	if (ret < 0) {
 		dev_err(tplg->comp->dev, "ASoC: adding FE link failed\n");
 		goto err;
@@ -2614,12 +2594,6 @@
 	struct snd_soc_tplg_manifest *manifest, *_manifest;
 	bool abi_match;
 	int ret = 0;
-<<<<<<< HEAD
-
-	if (tplg->pass != SOC_TPLG_PASS_MANIFEST)
-		return 0;
-=======
->>>>>>> d1988041
 
 	manifest = (struct snd_soc_tplg_manifest *)tplg->pos;
 
@@ -2635,11 +2609,7 @@
 	}
 
 	/* pass control to component driver for optional further init */
-<<<<<<< HEAD
-	if (tplg->comp && tplg->ops && tplg->ops->manifest)
-=======
 	if (tplg->ops && tplg->ops->manifest)
->>>>>>> d1988041
 		ret = tplg->ops->manifest(tplg->comp, tplg->index, _manifest);
 
 	if (!abi_match)	/* free the duplicated one */
