--- conflicted
+++ resolved
@@ -379,15 +379,9 @@
 	/* BridgeCo, Audio5 */
 	SND_BEBOB_DEV_ENTRY(VEN_BRIDGECO, 0x00010049, &spec_normal),
 	/* Mackie, Onyx 1220/1620/1640 (Firewire I/O Card) */
-<<<<<<< HEAD
-	SND_BEBOB_DEV_ENTRY(VEN_MACKIE2, 0x00010065, &spec_normal),
-	// Mackie, d.2 (optional Firewire card with DM1000).
-	SND_BEBOB_DEV_ENTRY(VEN_MACKIE1, 0x00010067, &spec_normal),
-=======
 	SND_BEBOB_DEV_ENTRY(VEN_MACKIE, 0x00010065, &spec_normal),
 	// Mackie, d.2 (optional Firewire card with DM1000).
 	SND_BEBOB_DEV_ENTRY(VEN_MACKIE, 0x00010067, &spec_normal),
->>>>>>> d92805b6
 	/* Stanton, ScratchAmp */
 	SND_BEBOB_DEV_ENTRY(VEN_STANTON, 0x00000001, &spec_normal),
 	/* Tascam, IF-FW DM */
